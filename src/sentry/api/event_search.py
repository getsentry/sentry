from __future__ import absolute_import

import re
from collections import namedtuple
from copy import deepcopy
from datetime import datetime

import six
from django.utils.functional import cached_property
from parsimonious.expressions import Optional
from parsimonious.exceptions import IncompleteParseError, ParseError
from parsimonious.nodes import Node, RegexNode
from parsimonious.grammar import Grammar, NodeVisitor
from sentry_relay.consts import SPAN_STATUS_NAME_TO_CODE

from sentry import eventstore
from sentry.models import Project
from sentry.models.group import Group
from sentry.search.utils import (
    parse_duration,
    parse_datetime_range,
    parse_datetime_string,
    parse_datetime_value,
    parse_release,
    InvalidQuery,
)
from sentry.snuba.dataset import Dataset
from sentry.utils.dates import to_timestamp
from sentry.utils.snuba import DATASETS, get_json_type
from sentry.utils.compat import map
from sentry.utils.compat import zip
from sentry.utils.compat import filter

WILDCARD_CHARS = re.compile(r"[\*]")
NEGATION_MAP = {
    "=": "!=",
    "<": ">=",
    "<=": ">",
    ">": "<=",
    ">=": "<",
}


def translate(pat):
    """Translate a shell PATTERN to a regular expression.
    modified from: https://github.com/python/cpython/blob/2.7/Lib/fnmatch.py#L85
    """

    i, n = 0, len(pat)
    res = ""
    while i < n:
        c = pat[i]
        i = i + 1
        # fnmatch.translate has no way to handle escaping metacharacters.
        # Applied this basic patch to handle it:
        # https://bugs.python.org/file27570/issue8402.1.patch
        if c == "\\" and i < n:
            res += re.escape(pat[i])
            i += 1
        elif c == "*":
            res = res + ".*"
        # TODO: We're disabling everything except for wildcard matching for the
        # moment. Just commenting this code out for the moment, since there's a
        # reasonable chance we'll add this back in in the future.
        # elif c == '?':
        #     res = res + '.'
        # elif c == '[':
        #     j = i
        #     if j < n and pat[j] == '!':
        #         j = j + 1
        #     if j < n and pat[j] == ']':
        #         j = j + 1
        #     while j < n and pat[j] != ']':
        #         j = j + 1
        #     if j >= n:
        #         res = res + '\\['
        #     else:
        #         stuff = pat[i:j].replace('\\', '\\\\')
        #         i = j + 1
        #         if stuff[0] == '!':
        #             stuff = '^' + stuff[1:]
        #         elif stuff[0] == '^':
        #             stuff = '\\' + stuff
        #         res = '%s[%s]' % (res, stuff)
        else:
            res = res + re.escape(c)
    return "^" + res + "$"


# Explanation of quoted string regex, courtesy of Matt
# "              // literal quote
# (              // begin capture group
#   (?:          // begin uncaptured group
#     [^"]       // any character that's not quote
#     |          // or
#     (?<=\\)["] // A quote, preceded by a \ (for escaping)
#   )            // end uncaptured group
#   *            // repeat the uncaptured group
# )              // end captured group
# ?              // allow to be empty (allow empty quotes)
# "              // quote literal

event_search_grammar = Grammar(
    r"""
search               = (boolean_term / paren_term / search_term)*
boolean_term         = (paren_term / search_term) space? (boolean_operator space? (paren_term / search_term) space?)+
paren_term           = spaces open_paren space? (paren_term / boolean_term)+ space? closed_paren spaces
search_term          = key_val_term / quoted_raw_search / raw_search
key_val_term         = spaces (tag_filter / time_filter / rel_time_filter / specific_time_filter / duration_filter
                       / numeric_filter / aggregate_filter / aggregate_date_filter / aggregate_rel_date_filter / has_filter
                       / is_filter / quoted_basic_filter / basic_filter)
                       spaces
raw_search           = (!key_val_term ~r"\ *([^\ ^\n ()]+)\ *" )*
quoted_raw_search    = spaces quoted_value spaces

# standard key:val filter
basic_filter         = negation? search_key sep search_value
quoted_basic_filter  = negation? search_key sep quoted_value
# filter for dates
time_filter          = search_key sep? operator (date_format / alt_date_format)
# filter for relative dates
rel_time_filter      = search_key sep rel_date_format
# filter for durations
duration_filter      = search_key sep operator? duration_format
# exact time filter for dates
specific_time_filter = search_key sep (date_format / alt_date_format)
# Numeric comparison filter
numeric_filter       = search_key sep operator? numeric_value
# Aggregate numeric filter
aggregate_filter          = negation? aggregate_key sep operator? (numeric_value / duration_format)
aggregate_date_filter     = negation? aggregate_key sep operator? (date_format / alt_date_format)
aggregate_rel_date_filter = negation? aggregate_key sep operator? rel_date_format

# has filter for not null type checks
has_filter           = negation? "has" sep (search_key / search_value)
is_filter            = negation? "is" sep search_value
tag_filter           = negation? "tags[" search_key "]" sep search_value

aggregate_key        = key space? open_paren space? function_arg* space? closed_paren
function_key         = key space? open_paren space? closed_paren
search_key           = key / quoted_key
search_value         = quoted_value / value
value                = ~r"[^()\s]*"
numeric_value        = ~r"[-]?[0-9\.]+(?=\s|$)"
quoted_value         = ~r"\"((?:[^\"]|(?<=\\)[\"])*)?\""s
key                  = ~r"[a-zA-Z0-9_\.-]+"
function_arg         = space? key? comma? space?
# only allow colons in quoted keys
quoted_key           = ~r"\"([a-zA-Z0-9_\.:-]+)\""

date_format          = ~r"\d{4}-\d{2}-\d{2}(T\d{2}:\d{2}:\d{2}(\.\d{1,6})?)?Z?(?=\s|$)"
alt_date_format      = ~r"\d{4}-\d{2}-\d{2}(T\d{2}:\d{2}:\d{2}(\.\d{1,6})?(\+\d{2}:\d{2})?)?(?=\s|$)"
rel_date_format      = ~r"[\+\-][0-9]+[wdhm](?=\s|$)"
duration_format      = ~r"([0-9\.]+)(ms|s|min|m|hr|h|day|d|wk|w)(?=\s|$)"

# NOTE: the order in which these operators are listed matters
# because for example, if < comes before <= it will match that
# even if the operator is <=
boolean_operator     = "OR" / "AND"
operator             = ">=" / "<=" / ">" / "<" / "=" / "!="
open_paren           = "("
closed_paren         = ")"
sep                  = ":"
space                = " "
negation             = "!"
comma                = ","
spaces               = ~r"\ *"
"""
)


# Create the known set of fields from the issue properties
# and the transactions and events dataset mapping definitions.
SEARCH_MAP = {
    "start": "start",
    "end": "end",
    "project_id": "project_id",
    "first_seen": "first_seen",
    "last_seen": "last_seen",
    "times_seen": "times_seen",
}
SEARCH_MAP.update(**DATASETS[Dataset.Events])
SEARCH_MAP.update(**DATASETS[Dataset.Discover])

no_conversion = set(["start", "end"])

PROJECT_NAME_ALIAS = "project.name"
PROJECT_ALIAS = "project"
ISSUE_ALIAS = "issue"
ISSUE_ID_ALIAS = "issue.id"
USER_ALIAS = "user"
RELEASE_ALIAS = "release"


class InvalidSearchQuery(Exception):
    pass


class SearchBoolean(namedtuple("SearchBoolean", "left_term operator right_term")):
    BOOLEAN_AND = "AND"
    BOOLEAN_OR = "OR"


class SearchFilter(namedtuple("SearchFilter", "key operator value")):
    def __str__(self):
        return "".join(map(six.text_type, (self.key.name, self.operator, self.value.raw_value)))

    @cached_property
    def is_negation(self):
        # Negations are mostly just using != operators. But we also have
        # negations on has: filters, which translate to = '', so handle that
        # case as well.
        return (
            self.operator == "!="
            and self.value.raw_value != ""
            or self.operator == "="
            and self.value.raw_value == ""
        )


class SearchKey(namedtuple("SearchKey", "name")):
    @cached_property
    def is_tag(self):
        return TAG_KEY_RE.match(self.name) or self.name not in SEARCH_MAP


class AggregateFilter(namedtuple("AggregateFilter", "key operator value")):
    def __str__(self):
        return "".join(map(six.text_type, (self.key.name, self.operator, self.value.raw_value)))


class AggregateKey(namedtuple("AggregateKey", "name")):
    pass


class SearchValue(namedtuple("SearchValue", "raw_value")):
    @property
    def value(self):
        if self.is_wildcard():
            return translate(self.raw_value)
        return self.raw_value

    def is_wildcard(self):
        if not isinstance(self.raw_value, six.string_types):
            return False
        return bool(WILDCARD_CHARS.search(self.raw_value))


class SearchVisitor(NodeVisitor):
    # A list of mappers that map source keys to a target name. Format is
    # <target_name>: [<list of source names>],
    key_mappings = {}
    duration_keys = set(["transaction.duration"])
    numeric_keys = set(
        [
            "project_id",
            "project.id",
            "issue.id",
            "error.handled",
            "stack.colno",
            "stack.in_app",
            "stack.lineno",
            "stack.stack_level",
            "transaction.duration",
            "apdex",
            "impact",
            "p75",
            "p95",
            "p99",
            "failure_rate",
            "user_misery",
        ]
    )
    date_keys = set(
        [
            "start",
            "end",
            "first_seen",
            "last_seen",
            "time",
            "timestamp",
            "transaction.start_time",
            "transaction.end_time",
        ]
    )

    unwrapped_exceptions = (InvalidSearchQuery,)

    def __init__(self, allow_boolean=True):
        self.allow_boolean = allow_boolean
        super(SearchVisitor, self).__init__()

    @cached_property
    def key_mappings_lookup(self):
        lookup = {}
        for target_field, source_fields in self.key_mappings.items():
            for source_field in source_fields:
                lookup[source_field] = target_field
        return lookup

    def flatten(self, children):
        def _flatten(seq):
            # there is a list from search_term and one from raw_search, so flatten them.
            # Flatten each group in the list, since nodes can return multiple items
            for item in seq:
                if isinstance(item, list):
                    for sub in _flatten(item):
                        yield sub
                else:
                    yield item

        if not (children and isinstance(children, list) and isinstance(children[0], list)):
            return children

        children = [child for group in children for child in _flatten(group)]
        children = [_f for _f in _flatten(children) if _f]

        return children

    def remove_optional_nodes(self, children):
        def is_not_optional(child):
            return not (isinstance(child, Node) and isinstance(child.expr, Optional))

        return filter(is_not_optional, children)

    def remove_space(self, children):
        def is_not_space(child):
            return not (isinstance(child, Node) and child.text == " " * len(child.text))

        return filter(is_not_space, children)

    def visit_search(self, node, children):
        return self.flatten(children)

    def visit_key_val_term(self, node, children):
        _, key_val_term, _ = children
        # key_val_term is a list because of group
        return key_val_term[0]

    def visit_raw_search(self, node, children):
        value = node.text.strip(" ")
        if not value:
            return None

        return SearchFilter(SearchKey("message"), "=", SearchValue(value))

    def visit_quoted_raw_search(self, node, children):
        value = children[1]
        if not value:
            return None
        return SearchFilter(SearchKey("message"), "=", SearchValue(value))

    def visit_boolean_term(self, node, children):
        def find_next_operator(children, start, end, operator):
            for index in range(start, end):
                if children[index] == operator:
                    return index
            return None

        def build_boolean_tree_branch(children, start, end, operator):
            index = find_next_operator(children, start, end, operator)
            if index is None:
                return None
            left = build_boolean_tree(children, start, index)
            right = build_boolean_tree(children, index + 1, end)
            return SearchBoolean(left, children[index], right)

        def build_boolean_tree(children, start, end):
            if end - start == 1:
                return children[start]

            result = build_boolean_tree_branch(children, start, end, SearchBoolean.BOOLEAN_OR)
            if result is None:
                result = build_boolean_tree_branch(children, start, end, SearchBoolean.BOOLEAN_AND)

            return result

        children = self.flatten(children)
        children = self.remove_optional_nodes(children)
        children = self.remove_space(children)

        return [build_boolean_tree(children, 0, len(children))]

    def visit_paren_term(self, node, children):
        children = self.flatten(children)
        children = self.remove_optional_nodes(children)
        children = self.remove_space(children)
        return self.flatten(children[1])

    def visit_numeric_filter(self, node, children):
        (search_key, _, operator, search_value) = children
        operator = operator[0] if not isinstance(operator, Node) else "="

        if search_key.name in self.numeric_keys:
            try:
                search_value = SearchValue(int(search_value.text))
            except ValueError:
                raise InvalidSearchQuery(u"Invalid numeric query: {}".format(search_key))
            return SearchFilter(search_key, operator, search_value)
        else:
            search_value = SearchValue(
                operator + search_value.text if operator != "=" else search_value.text
            )
            return self._handle_basic_filter(search_key, "=", search_value)

    def handle_negation(self, negation, operator):
        operator = operator[0] if not isinstance(operator, Node) else "="
        if self.is_negated(negation):
            return NEGATION_MAP.get(operator, "!=")
        return operator

    def visit_aggregate_filter(self, node, children):
        (negation, search_key, _, operator, search_value) = children
        operator = self.handle_negation(negation, operator)
        search_value = search_value[0] if not isinstance(search_value, RegexNode) else search_value

        try:
            aggregate_value = None
            if search_value.expr_name == "duration_format":
                # Even if the search value matches duration format, only act as duration for certain columns
                _, agg_additions = resolve_field(search_key.name, None)
                if len(agg_additions) > 0:
                    # Extract column and function name out so we can check if we should parse as duration
                    if agg_additions[0][-2] in self.duration_keys:
                        aggregate_value = parse_duration(*search_value.match.groups())

            if aggregate_value is None:
                aggregate_value = float(search_value.text)
        except ValueError:
            raise InvalidSearchQuery(u"Invalid aggregate query condition: {}".format(search_key))
        except InvalidQuery as exc:
            raise InvalidSearchQuery(six.text_type(exc))
        return AggregateFilter(search_key, operator, SearchValue(aggregate_value))

    def visit_aggregate_date_filter(self, node, children):
        (negation, search_key, _, operator, search_value) = children
        search_value = search_value[0]
        operator = self.handle_negation(negation, operator)
        is_date_aggregate = any(key in search_key.name for key in self.date_keys)
        if is_date_aggregate:
            try:
                search_value = parse_datetime_string(search_value)
            except InvalidQuery as exc:
                raise InvalidSearchQuery(six.text_type(exc))
            return AggregateFilter(search_key, operator, SearchValue(search_value))
        else:
            search_value = operator + search_value if operator != "=" else search_value
            return AggregateFilter(search_key, "=", SearchValue(search_value))

    def visit_aggregate_rel_date_filter(self, node, children):
        (negation, search_key, _, operator, search_value) = children
        operator = self.handle_negation(negation, operator)
        is_date_aggregate = any(key in search_key.name for key in self.date_keys)
        if is_date_aggregate:
            try:
                from_val, to_val = parse_datetime_range(search_value.text)
            except InvalidQuery as exc:
                raise InvalidSearchQuery(six.text_type(exc))

            if from_val is not None:
                operator = ">="
                search_value = from_val[0]
            else:
                operator = "<="
                search_value = to_val[0]

            return AggregateFilter(search_key, operator, SearchValue(search_value))
        else:
            search_value = operator + search_value.text if operator != "=" else search_value
            return AggregateFilter(search_key, "=", SearchValue(search_value))

    def visit_time_filter(self, node, children):
        (search_key, _, operator, search_value) = children
        search_value = search_value[0]
        if search_key.name in self.date_keys:
            try:
                search_value = parse_datetime_string(search_value)
            except InvalidQuery as exc:
                raise InvalidSearchQuery(six.text_type(exc))
            return SearchFilter(search_key, operator, SearchValue(search_value))
        else:
            search_value = operator + search_value if operator != "=" else search_value
            return self._handle_basic_filter(search_key, "=", SearchValue(search_value))

    def visit_duration_filter(self, node, children):
        (search_key, _, operator, search_value) = children

        operator = operator[0] if not isinstance(operator, Node) else "="
        if search_key.name in self.duration_keys:
            try:
                search_value = parse_duration(*search_value.match.groups())
            except InvalidQuery as exc:
                raise InvalidSearchQuery(six.text_type(exc))
            return SearchFilter(search_key, operator, SearchValue(search_value))
        else:
            search_value = operator + search_value.text if operator != "=" else search_value.text
            return self._handle_basic_filter(search_key, "=", SearchValue(search_value))

    def visit_rel_time_filter(self, node, children):
        (search_key, _, value) = children
        if search_key.name in self.date_keys:
            try:
                from_val, to_val = parse_datetime_range(value.text)
            except InvalidQuery as exc:
                raise InvalidSearchQuery(six.text_type(exc))

            # TODO: Handle negations
            if from_val is not None:
                operator = ">="
                search_value = from_val[0]
            else:
                operator = "<="
                search_value = to_val[0]
            return SearchFilter(search_key, operator, SearchValue(search_value))
        else:
            return self._handle_basic_filter(search_key, "=", SearchValue(value.text))

    def visit_specific_time_filter(self, node, children):
        # If we specify a specific date, it means any event on that day, and if
        # we specify a specific datetime then it means a few minutes interval
        # on either side of that datetime
        (search_key, _, date_value) = children
        date_value = date_value[0]

        if search_key.name not in self.date_keys:
            return self._handle_basic_filter(search_key, "=", SearchValue(date_value))

        try:
            from_val, to_val = parse_datetime_value(date_value)
        except InvalidQuery as exc:
            raise InvalidSearchQuery(six.text_type(exc))

        # TODO: Handle negations here. This is tricky because these will be
        # separate filters, and to negate this range we need (< val or >= val).
        # We currently AND all filters together, so we'll need extra logic to
        # handle. Maybe not necessary to allow negations for this.
        return [
            SearchFilter(search_key, ">=", SearchValue(from_val[0])),
            SearchFilter(search_key, "<", SearchValue(to_val[0])),
        ]

    def visit_operator(self, node, children):
        return node.text

    def visit_date_format(self, node, children):
        return node.text

    def visit_alt_date_format(self, node, children):
        return node.text

    def is_negated(self, node):
        # Because negations are always optional, parsimonious returns a list of nodes
        # containing one node when a negation exists, and a single node when it doesn't.
        if isinstance(node, list):
            node = node[0]

        return node.text == "!"

    def visit_quoted_basic_filter(self, node, children):
        (negation, search_key, _, search_value) = children
        operator = "!=" if self.is_negated(negation) else "="
        search_value = SearchValue(search_value)
        return self._handle_basic_filter(search_key, operator, search_value)

    def visit_basic_filter(self, node, children):
        (negation, search_key, _, search_value) = children
        operator = "!=" if self.is_negated(negation) else "="
        if not search_value.raw_value:
            raise InvalidSearchQuery(u"Empty string after '{}:'".format(search_key.name))

        return self._handle_basic_filter(search_key, operator, search_value)

    def _handle_basic_filter(self, search_key, operator, search_value):
        # If a date or numeric key gets down to the basic filter, then it means
        # that the value wasn't in a valid format, so raise here.
        if search_key.name in self.date_keys:
            raise InvalidSearchQuery("Invalid format for date search")
        if search_key.name in self.numeric_keys:
            raise InvalidSearchQuery("Invalid format for numeric search")

        return SearchFilter(search_key, operator, search_value)

    def visit_has_filter(self, node, children):
        # the key is has here, which we don't need
        negation, _, _, (search_key,) = children

        # if it matched search value instead, it's not a valid key
        if isinstance(search_key, SearchValue):
            raise InvalidSearchQuery(
                u'Invalid format for "has" search: {}'.format(search_key.raw_value)
            )

        operator = "=" if self.is_negated(negation) else "!="
        return SearchFilter(search_key, operator, SearchValue(""))

    def visit_tag_filter(self, node, children):
        (negation, _, search_key, _, sep, search_value) = children
        operator = "!=" if self.is_negated(negation) else "="
        return SearchFilter(SearchKey(u"tags[{}]".format(search_key.name)), operator, search_value)

    def visit_is_filter(self, node, children):
        raise InvalidSearchQuery('"is:" queries are only supported in issue search.')

    def visit_search_key(self, node, children):
        key = children[0]
        return SearchKey(self.key_mappings_lookup.get(key, key))

    def visit_aggregate_key(self, node, children):
        children = self.flatten(children)
        children = self.remove_optional_nodes(children)
        children = self.remove_space(children)
        if len(children) == 3:
            (function_name, open_paren, close_paren) = children
            args = ""
        else:
            (function_name, open_paren, args, close_paren) = children

        if isinstance(args, Node):
            args = ""
        elif isinstance(args, list):
            args = "".join(args)

        key = "".join([function_name, open_paren, args, close_paren])
        return AggregateKey(self.key_mappings_lookup.get(key, key))

    def visit_function_arg(self, node, children):
        return node.text

    def visit_search_value(self, node, children):
        return SearchValue(children[0])

    def visit_closed_paren(self, node, children):
        return node.text

    def visit_open_paren(self, node, children):
        return node.text

    def visit_boolean_operator(self, node, children):
        if not self.allow_boolean:
            raise InvalidSearchQuery(
                'Boolean statements containing "OR" or "AND" are not supported in this search'
            )
        return node.text

    def visit_value(self, node, children):
        # A properly quoted value will match the quoted value regex, so any unescaped
        # quotes are errors.
        value = node.text
        idx = value.find('"')
        if idx == 0:
            raise InvalidSearchQuery(
                u"Invalid quote at '{}': quotes must enclose text or be escaped.".format(node.text)
            )

        while idx != -1:
            if value[idx - 1] != "\\":
                raise InvalidSearchQuery(
                    u"Invalid quote at '{}': quotes must enclose text or be escaped.".format(
                        node.text
                    )
                )

            value = value[idx + 1 :]
            idx = value.find('"')

        return node.text.replace('\\"', '"')

    def visit_key(self, node, children):
        return node.text

    def visit_quoted_value(self, node, children):
        return node.match.groups()[0].replace('\\"', '"')

    def visit_quoted_key(self, node, children):
        return node.match.groups()[0]

    def generic_visit(self, node, children):
        return children or node


def parse_search_query(query, allow_boolean=True):
    try:
        tree = event_search_grammar.parse(query)
    except IncompleteParseError as e:
        idx = e.column()
        prefix = query[max(0, idx - 5) : idx]
        suffix = query[idx : (idx + 5)]
        raise InvalidSearchQuery(
            u"{} {}".format(
                u"Parse error at '{}{}' (column {:d}).".format(prefix, suffix, e.column()),
                "This is commonly caused by unmatched parentheses. Enclose any text in double quotes.",
            )
        )
    return SearchVisitor(allow_boolean).visit(tree)


def convert_aggregate_filter_to_snuba_query(aggregate_filter, params):
    name = aggregate_filter.key.name
    value = aggregate_filter.value.value

    value = (
        int(to_timestamp(value)) if isinstance(value, datetime) and name != "timestamp" else value
    )

    if aggregate_filter.operator in ("=", "!=") and aggregate_filter.value.value == "":
        return [["isNull", [name]], aggregate_filter.operator, 1]

    _, agg_additions = resolve_field(name, params)
    if len(agg_additions) > 0:
        name = agg_additions[0][-1]

    condition = [name, aggregate_filter.operator, value]
    return condition


def convert_search_filter_to_snuba_query(search_filter, key=None):
    name = search_filter.key.name if key is None else key
    value = search_filter.value.value

    if name in no_conversion:
        return
    elif name == "id" and search_filter.value.is_wildcard():
        raise InvalidSearchQuery("Wildcard conditions are not permitted on `id` field.")
    elif name == "environment":
        # conditions added to env_conditions are OR'd
        env_conditions = []

        values = set(value if isinstance(value, (list, tuple)) else [value])
        # the "no environment" environment is null in snuba
        if "" in values:
            values.remove("")
            operator = "IS NULL" if search_filter.operator == "=" else "IS NOT NULL"
            env_conditions.append(["environment", operator, None])
        if len(values) == 1:
            operator = "=" if search_filter.operator == "=" else "!="
            env_conditions.append(["environment", operator, values.pop()])
        elif values:
            operator = "IN" if search_filter.operator == "=" else "NOT IN"
            env_conditions.append(["environment", operator, values])
        return env_conditions
    elif name == "message":
        if search_filter.value.is_wildcard():
            # XXX: We don't want the '^$' values at the beginning and end of
            # the regex since we want to find the pattern anywhere in the
            # message. Strip off here
            value = search_filter.value.value[1:-1]
            return [["match", ["message", u"'(?i){}'".format(value)]], search_filter.operator, 1]
        else:
            # https://clickhouse.yandex/docs/en/query_language/functions/string_search_functions/#position-haystack-needle
            # positionCaseInsensitive returns 0 if not found and an index of 1 or more if found
            # so we should flip the operator here
            operator = "=" if search_filter.operator == "!=" else "!="
            # make message search case insensitive
            return [["positionCaseInsensitive", ["message", u"'{}'".format(value)]], operator, 0]
    elif (
        name.startswith("stack.") or name.startswith("error.")
    ) and search_filter.value.is_wildcard():
        # Escape and convert meta characters for LIKE expressions.
        raw_value = search_filter.value.raw_value
        like_value = raw_value.replace("%", "\\%").replace("_", "\\_").replace("*", "%")
        operator = "LIKE" if search_filter.operator == "=" else "NOT LIKE"
        return [name, operator, like_value]
    elif name == "transaction.status":
        # Handle "has" queries
        if search_filter.value.raw_value == "":
            return [["isNull", [name]], search_filter.operator, 1]

        internal_value = SPAN_STATUS_NAME_TO_CODE.get(search_filter.value.raw_value)
        if internal_value is None:
            raise InvalidSearchQuery(
                u"Invalid value for transaction.status condition. Accepted values are {}".format(
                    ", ".join(SPAN_STATUS_NAME_TO_CODE.keys())
                )
            )
        return [name, search_filter.operator, internal_value]
    elif name == "issue.id":
        # Handle "has" queries
        if search_filter.value.raw_value == "":
            if search_filter.operator == "=":
                # Use isNull to get events with no issue (transactions)
                return [["isNull", [name]], search_filter.operator, 1]
            else:
                # Compare to 0 as group_id is not nullable on issues.
                return [name, search_filter.operator, 0]

        # Skip isNull check on group_id value as we want to
        # allow snuba's prewhere optimizer to find this condition.
        return [name, search_filter.operator, value]
    else:
        value = (
            int(to_timestamp(value)) * 1000
            if isinstance(value, datetime) and name != "timestamp"
            else value
        )
        # Tags are never null, but promoted tags are columns and so can be null.
        # To handle both cases, use `ifNull` to convert to an empty string and
        # compare so we need to check for empty values.
        if search_filter.key.is_tag:
            name = ["ifNull", [name, "''"]]

        # Handle checks for existence
        if search_filter.operator in ("=", "!=") and search_filter.value.value == "":
            if search_filter.key.is_tag:
                return [name, search_filter.operator, value]
            else:
                # If not a tag, we can just check that the column is null.
                return [["isNull", [name]], search_filter.operator, 1]

        is_null_condition = None
        if search_filter.operator == "!=" and not search_filter.key.is_tag:
            # Handle null columns on inequality comparisons. Any comparison
            # between a value and a null will result to null, so we need to
            # explicitly check for whether the condition is null, and OR it
            # together with the inequality check.
            # We don't need to apply this for tags, since if they don't exist
            # they'll always be an empty string.
            is_null_condition = [["isNull", [name]], "=", 1]

        if search_filter.value.is_wildcard():
            condition = [["match", [name, u"'(?i){}'".format(value)]], search_filter.operator, 1]
        else:
            condition = [name, search_filter.operator, value]

        # We only want to return as a list if we have the check for null
        # present. Returning as a list causes these conditions to be ORed
        # together. Otherwise just return the raw condition, so that it can be
        # used correctly in aggregates.
        if is_null_condition:
            return [is_null_condition, condition]
        else:
            return condition


def get_filter(query=None, params=None):
    """
    Returns an eventstore filter given the search text provided by the user and
    URL params
    """
    # NOTE: this function assumes project permissions check already happened
    parsed_terms = []
    if query is not None:
        try:
            parsed_terms = parse_search_query(query, allow_boolean=False)
        except ParseError as e:
            raise InvalidSearchQuery(
                u"Parse error: {} (column {:d})".format(e.expr.name, e.column())
            )

    kwargs = {
        "start": None,
        "end": None,
        "conditions": [],
        "having": [],
        "project_ids": [],
        "group_ids": [],
    }

    def to_list(value):
        if isinstance(value, list):
            return value
        return [value]

    # Used to avoid doing multiple conditions on project ID
    project_to_filter = None
    for term in parsed_terms:
        if isinstance(term, SearchFilter):
            name = term.key.name
            value = term.value.value
            if name in (PROJECT_ALIAS, PROJECT_NAME_ALIAS):
                project = None
                try:
                    project = Project.objects.get(id__in=params.get("project_id", []), slug=value)
                except Exception:
                    raise InvalidSearchQuery(
                        u"Invalid query. Project {} does not exist or is not an actively selected project.".format(
                            value
                        )
                    )

                # Create a new search filter with the correct values
                term = SearchFilter(SearchKey("project_id"), term.operator, SearchValue(project.id))
                converted_filter = convert_search_filter_to_snuba_query(term)
                if converted_filter:
                    if term.operator == "=":
                        project_to_filter = project.id

                    kwargs["conditions"].append(converted_filter)
            elif name == ISSUE_ID_ALIAS and value != "":
                # A blank term value means that this is a has filter
                kwargs["group_ids"].extend(to_list(value))
            elif name == ISSUE_ALIAS:
                if value != "" and params and "organization_id" in params:
                    try:
                        group = Group.objects.by_qualified_short_id(
                            params["organization_id"], value
                        )
                    except Exception:
                        raise InvalidSearchQuery(
                            u"Invalid value '{}' for 'issue:' filter".format(value)
                        )
                    else:
                        value = group.id
                term = SearchFilter(SearchKey("issue.id"), term.operator, SearchValue(value))
                converted_filter = convert_search_filter_to_snuba_query(term)
                kwargs["conditions"].append(converted_filter)
            elif name == USER_ALIAS:
                # If the key is user, do an OR across all the different possible user fields
                user_conditions = [
                    convert_search_filter_to_snuba_query(term, key=field)
                    for field in FIELD_ALIASES[USER_ALIAS]["fields"]
                ]
                if term.operator == "!=" and value != "":
                    kwargs["conditions"].extend(user_conditions)
                else:
                    kwargs["conditions"].append(user_conditions)
            elif name == RELEASE_ALIAS and params and value == "latest":
                converted_filter = convert_search_filter_to_snuba_query(
                    SearchFilter(
                        term.key,
                        term.operator,
                        SearchValue(
                            parse_release(
                                value,
                                params["project_id"],
                                params.get("environment_objects"),
                                params["organization_id"],
                            )
                        ),
                    )
                )
                if converted_filter:
                    kwargs["conditions"].append(converted_filter)
            elif name in FIELD_ALIASES and name != PROJECT_ALIAS:
                if "column_alias" in FIELD_ALIASES[name]:
                    term = SearchFilter(
                        SearchKey(FIELD_ALIASES[name]["column_alias"]), term.operator, term.value
                    )
                converted_filter = convert_aggregate_filter_to_snuba_query(term, params)
                if converted_filter:
                    kwargs["conditions"].append(converted_filter)
            else:
                converted_filter = convert_search_filter_to_snuba_query(term)
                if converted_filter:
                    kwargs["conditions"].append(converted_filter)
        elif isinstance(term, AggregateFilter):
            converted_filter = convert_aggregate_filter_to_snuba_query(term, params)
            if converted_filter:
                kwargs["having"].append(converted_filter)

    # Keys included as url params take precedent if same key is included in search
    # They are also considered safe and to have had access rules applied unlike conditions
    # from the query string.
    if params:
        for key in ("start", "end"):
            kwargs[key] = params.get(key, None)
        # OrganizationEndpoint.get_filter() uses project_id, but eventstore.Filter uses project_ids
        if "project_id" in params:
            if project_to_filter:
                kwargs["project_ids"] = [project_to_filter]
            else:
                kwargs["project_ids"] = params["project_id"]
        if "environment" in params:
            term = SearchFilter(SearchKey("environment"), "=", SearchValue(params["environment"]))
            kwargs["conditions"].append(convert_search_filter_to_snuba_query(term))
        if "group_ids" in params:
            kwargs["group_ids"] = to_list(params["group_ids"])
        # Deprecated alias, use `group_ids` instead
        if ISSUE_ID_ALIAS in params:
            kwargs["group_ids"] = to_list(params["issue.id"])

    return eventstore.Filter(**kwargs)


# When adding aliases to this list please also update
# static/app/views/eventsV2/eventQueryParams.tsx so that
# the UI builder stays in sync.
FIELD_ALIASES = {
    "project": {"fields": ["project.id"], "column_alias": "project.id"},
    "issue": {"fields": ["issue.id"], "column_alias": "issue.id"},
    "user": {"fields": ["user.email", "user.username", "user.ip", "user.id"]},
}


def get_json_meta_type(field_alias, snuba_type):
    alias_definition = FIELD_ALIASES.get(field_alias)
    if alias_definition and alias_definition.get("result_type"):
        return alias_definition.get("result_type")
    function_match = FUNCTION_ALIAS_PATTERN.match(field_alias)
    if function_match:
        function_definition = FUNCTIONS.get(function_match.group(1))
        if function_definition and function_definition.get("result_type"):
            return function_definition.get("result_type")
    if "duration" in field_alias:
        return "duration"
    if field_alias == "transaction.status":
        return "string"
    return get_json_type(snuba_type)


FUNCTION_PATTERN = re.compile(r"^(?P<function>[^\(]+)\((?P<columns>[^\)]*)\)$")


class InvalidFunctionArgument(Exception):
    pass


class ArgValue(object):
    def __init__(self, arg):
        self.arg = arg


class FunctionArg(object):
    def __init__(self, name):
        self.name = name

    def normalize(self, value):
        return value

    def has_default(self, params):
        return False


class CountColumn(FunctionArg):
    def has_default(self, params):
        return None

    def normalize(self, value):
        if value is None:
            return value

        # If we use an alias inside an aggregate, resolve it here
        if value in FIELD_ALIASES:
            value = FIELD_ALIASES[value].get("column_alias", value)

        return value


class NumericColumn(FunctionArg):
    def normalize(self, value):
        snuba_column = SEARCH_MAP.get(value)
        if not snuba_column:
            raise InvalidFunctionArgument(u"{} is not a valid column".format(value))
        elif snuba_column not in ["time", "timestamp", "duration"]:
            raise InvalidFunctionArgument(u"{} is not a numeric column".format(value))
        return snuba_column


class NumericColumnNoLookup(NumericColumn):
    def normalize(self, value):
        super(NumericColumnNoLookup, self).normalize(value)
        return value


class DurationColumn(FunctionArg):
    def normalize(self, value):
        snuba_column = SEARCH_MAP.get(value)
        if not snuba_column:
            raise InvalidFunctionArgument(u"{} is not a valid column".format(value))
        elif snuba_column != "duration":
            raise InvalidFunctionArgument(u"{} is not a duration column".format(value))
        return snuba_column


class DurationColumnNoLookup(DurationColumn):
    def normalize(self, value):
        super(DurationColumnNoLookup, self).normalize(value)
        return value


class NumberRange(FunctionArg):
    def __init__(self, name, start, end):
        super(NumberRange, self).__init__(name)
        self.start = start
        self.end = end

    def normalize(self, value):
        try:
            value = float(value)
        except ValueError:
            raise InvalidFunctionArgument(u"{} is not a number".format(value))

        if self.start and value < self.start:
            raise InvalidFunctionArgument(
                u"{:g} must be greater than or equal to {:g}".format(value, self.start)
            )
        elif self.end and value >= self.end:
            raise InvalidFunctionArgument(u"{:g} must be less than {:g}".format(value, self.end))

        return value


class IntervalDefault(NumberRange):
    def has_default(self, params):
        if not params or not params.get("start") or not params.get("end"):
            raise InvalidFunctionArgument("function called without default")
        elif not isinstance(params.get("start"), datetime) or not isinstance(
            params.get("end"), datetime
        ):
            raise InvalidFunctionArgument("function called with invalid default")

        interval = (params["end"] - params["start"]).total_seconds()
        return int(interval)


# When adding functions to this list please also update
# static/sentry/app/utils/discover/fields.tsx so that
# the UI builder stays in sync.
FUNCTIONS = {
    "percentile": {
        "name": "percentile",
        "args": [DurationColumnNoLookup("column"), NumberRange("percentile", 0, 1)],
        "aggregate": [u"quantile({percentile:.2f})", u"{column}", None],
        "result_type": "duration",
    },
    "p50": {
        "name": "p50",
        "args": [],
        "aggregate": [u"quantile(0.5)", "transaction.duration", None],
        "result_type": "duration",
    },
    "p75": {
        "name": "p75",
        "args": [],
        "aggregate": [u"quantile(0.75)", "transaction.duration", None],
        "result_type": "duration",
    },
    "p95": {
        "name": "p95",
        "args": [],
        "aggregate": [u"quantile(0.95)", "transaction.duration", None],
        "result_type": "duration",
    },
    "p99": {
        "name": "p99",
        "args": [],
        "aggregate": [u"quantile(0.99)", "transaction.duration", None],
        "result_type": "duration",
    },
    "p100": {
        "name": "p100",
        "args": [],
        "aggregate": [u"max", "transaction.duration", None],
        "result_type": "duration",
    },
    "eps": {
        "name": "eps",
        "args": [IntervalDefault("interval", 1, None)],
        "transform": u"divide(count(), {interval:g})",
        "result_type": "number",
    },
    "epm": {
        "name": "epm",
        "args": [IntervalDefault("interval", 60, None)],
        "transform": u"divide(count(), divide({interval:g}, 60))",
        "result_type": "number",
    },
    "last_seen": {
        "name": "last_seen",
        "args": [],
        "aggregate": ["max", "timestamp", "last_seen"],
        "result_type": "date",
    },
    "latest_event": {
        "name": "latest_event",
        "args": [],
        "aggregate": ["argMax", ["id", "timestamp"], "latest_event"],
        "result_type": "string",
    },
    "apdex": {
        "name": "apdex",
        "args": [NumberRange("satisfaction", 0, None)],
        "transform": u"apdex(duration, {satisfaction:g})",
        "result_type": "number",
    },
    "impact": {
        "name": "impact",
        "args": [NumberRange("satisfaction", 0, None)],
        "calculated_args": [{"name": "tolerated", "fn": lambda args: args["satisfaction"] * 4.0}],
        # Snuba is not able to parse Clickhouse infix expressions. We should pass aggregations
        # in a format Snuba can parse so query optimizations can be applied.
        # It has a minimal prefix parser though to bridge the gap between the current state
        # and when we will have an easier syntax.
        "transform": u"plus(minus(1, divide(plus(countIf(less(duration, {satisfaction:g})),divide(countIf(and(greater(duration, {satisfaction:g}),less(duration, {tolerated:g}))),2)),count())),multiply(minus(1,divide(1,sqrt(uniq(user)))),3))",
        "result_type": "number",
    },
    "user_misery": {
        "name": "user_misery",
        "args": [NumberRange("satisfaction", 0, None)],
        "calculated_args": [{"name": "tolerated", "fn": lambda args: args["satisfaction"] * 4.0}],
        "transform": u"uniqIf(user, greater(duration, {tolerated:g}))",
        "result_type": "number",
    },
    "failure_rate": {
        "name": "failure_rate",
        "args": [],
        "transform": "failure_rate()",
        "result_type": "percentage",
    },
    # The user facing signature for this function is histogram(<column>, <num_buckets>)
    # Internally, snuba.discover.query() expands the user request into this value by
    # calculating the bucket size and start_offset.
    "histogram": {
        "name": "histogram",
        "args": [
            DurationColumnNoLookup("column"),
            NumberRange("num_buckets", 1, 500),
            NumberRange("bucket_size", 0, None),
            NumberRange("start_offset", 0, None),
        ],
        "column": [
            "multiply",
            [
                ["floor", [["divide", [u"{column}", ArgValue("bucket_size")]]]],
                ArgValue("bucket_size"),
            ],
            None,
        ],
        "result_type": "number",
    },
    "count_unique": {
        "name": "count_unique",
        "args": [CountColumn("column")],
        "aggregate": ["uniq", u"{column}", None],
        "result_type": "integer",
    },
    # TODO(evanh) Count doesn't accept parameters in the frontend, but we support it here
    # for backwards compatibility. Once we've migrated existing queries this should get
    # changed to accept no parameters.
    "count": {
        "name": "count",
        "args": [CountColumn("column")],
        "aggregate": ["count", None, None],
        "result_type": "integer",
    },
    "min": {
        "name": "min",
        "args": [NumericColumnNoLookup("column")],
        "aggregate": ["min", u"{column}", None],
    },
    "max": {
        "name": "max",
        "args": [NumericColumnNoLookup("column")],
        "aggregate": ["max", u"{column}", None],
    },
    "avg": {
        "name": "avg",
        "args": [DurationColumnNoLookup("column")],
        "aggregate": ["avg", u"{column}", None],
        "result_type": "duration",
    },
    "sum": {
        "name": "sum",
        "args": [DurationColumnNoLookup("column")],
        "aggregate": ["sum", u"{column}", None],
        "result_type": "duration",
    },
}


FUNCTION_ALIAS_PATTERN = re.compile(r"^({}).*".format("|".join(list(FUNCTIONS.keys()))))


def is_function(field):
    function_match = FUNCTION_PATTERN.search(field)
    if function_match:
        return function_match

    return None


def get_function_alias(field):
    match = FUNCTION_PATTERN.search(field)
    if match is None:
        return field
    columns = [c.strip() for c in match.group("columns").split(",") if len(c.strip()) > 0]
    return get_function_alias_with_columns(match.group("function"), columns)


def get_function_alias_with_columns(function_name, columns):
    columns = "_".join(columns).replace(".", "_")
    return u"{}_{}".format(function_name, columns).rstrip("_")


def format_column_arguments(column, arguments):
    args = column[1]
    for i in range(len(args)):
        if isinstance(args[i], (list, tuple)):
            format_column_arguments(args[i], arguments)
        elif isinstance(args[i], six.string_types):
            args[i] = args[i].format(**arguments)
        elif isinstance(args[i], ArgValue):
            args[i] = arguments[args[i].arg]


def resolve_function(field, match=None, params=None):
    if not match:
        match = FUNCTION_PATTERN.search(field)

    if not match or match.group("function") not in FUNCTIONS:
        raise InvalidSearchQuery(u"{} is not a valid function".format(field))

    function = FUNCTIONS[match.group("function")]
    columns = [c.strip() for c in match.group("columns").split(",") if len(c.strip()) > 0]

    # Some functions can optionally take no parameters (epm(), eps()). In that case use the
    # passed in params to create a default argument if necessary.
    used_default = False
    if len(columns) == 0 and len(function["args"]) == 1:
        try:
            default = function["args"][0].has_default(params)
        except InvalidFunctionArgument as e:
            raise InvalidSearchQuery(u"{}: invalid arguments: {}".format(field, e))

        # Hacky, but we expect column arguments to be strings so easiest to convert it back
        if default is not False:
            columns = [six.text_type(default) if default else default]
            used_default = True

    if len(columns) != len(function["args"]):
        raise InvalidSearchQuery(
            u"{}: expected {:g} arguments".format(field, len(function["args"]))
        )

    arguments = {}
    for column_value, argument in zip(columns, function["args"]):
        try:
            normalized_value = argument.normalize(column_value)
            arguments[argument.name] = normalized_value
        except InvalidFunctionArgument as e:
            raise InvalidSearchQuery(u"{}: {} argument invalid: {}".format(field, argument.name, e))

    if "calculated_args" in function:
        for calculation in function["calculated_args"]:
            arguments[calculation["name"]] = calculation["fn"](arguments)

    if "transform" in function:
        snuba_string = function["transform"].format(**arguments)
        return (
            [],
            [
                [
                    snuba_string,
                    None,
                    get_function_alias_with_columns(
                        function["name"], columns if not used_default else []
                    ),
                ]
            ],
        )
    elif "aggregate" in function:
        aggregate = deepcopy(function["aggregate"])

        aggregate[0] = aggregate[0].format(**arguments)
        if isinstance(aggregate[1], six.string_types):
            aggregate[1] = aggregate[1].format(**arguments)

        if aggregate[2] is None:
            aggregate[2] = get_function_alias_with_columns(
                function["name"], columns if not used_default else []
            )

        return ([], [aggregate])
    elif "column" in function:
        # These can be very nested functions, so we need to iterate through all the layers
        addition = deepcopy(function["column"])
        format_column_arguments(addition, arguments)
        if len(addition) < 3:
            addition.append(
                get_function_alias_with_columns(
                    function["name"], columns if not used_default else []
                )
            )
        elif len(addition) == 3 and addition[2] is None:
            addition[2] = get_function_alias_with_columns(
                function["name"], columns if not used_default else []
            )
        return ([addition], [])


def resolve_orderby(orderby, fields, aggregations):
    """
    We accept column names, aggregate functions, and aliases as order by
    values. Aggregates and field aliases need to be resolve/validated.

    TODO(mark) Once we're no longer using the dataset selection function
    should allow all non-tag fields to be used as sort clauses, instead of only
    those that are currently selected.
    """
    orderby = orderby if isinstance(orderby, (list, tuple)) else [orderby]
    validated = []
    for column in orderby:
        bare_column = column.lstrip("-")

        if bare_column in fields:
            validated.append(column)
            continue

        if is_function(bare_column):
            bare_column = get_function_alias(bare_column)

        found = [agg[2] for agg in aggregations if agg[2] == bare_column]
        if found:
            prefix = "-" if column.startswith("-") else ""
            validated.append(prefix + bare_column)
            continue

        if (
            bare_column in FIELD_ALIASES
            and FIELD_ALIASES[bare_column].get("column_alias")
            and bare_column != PROJECT_ALIAS
        ):
            prefix = "-" if column.startswith("-") else ""
            validated.append(prefix + FIELD_ALIASES[bare_column]["column_alias"])
            continue

        found = [col[2] for col in fields if isinstance(col, (list, tuple))]
        if found:
            prefix = "-" if column.startswith("-") else ""
            validated.append(prefix + bare_column)

    if len(validated) == len(orderby):
        return validated

    raise InvalidSearchQuery("Cannot order by a field that is not selected.")


def get_aggregate_alias(match):
    column = match.group("column").replace(".", "_")
    return u"{}_{}".format(match.group("function"), column).rstrip("_")


def resolve_field(field, params=None):
    if not isinstance(field, six.string_types):
        raise InvalidSearchQuery("Field names must be strings")

    match = is_function(field)
    if match:
        return resolve_function(field, match, params)

    if field in FIELD_ALIASES:
        special_field = deepcopy(FIELD_ALIASES[field])
        return (special_field.get("fields", []), None)
    return ([field], None)


def resolve_field_list(fields, snuba_filter, auto_fields=True):
    """
    Expand a list of fields based on aliases and aggregate functions.

    Returns a dist of aggregations, selected_columns, and
    groupby that can be merged into the result of get_snuba_query_args()
    to build a more complete snuba query based on event search conventions.
    """
    aggregations = []
    columns = []
    groupby = []
    project_key = ""

    # If project is requested, we need to map ids to their names since snuba only has ids
    if "project" in fields:
        fields.remove("project")
        project_key = "project"
    # since project.name is more specific, if both are included use project.name instead of project
    if PROJECT_NAME_ALIAS in fields:
        fields.remove(PROJECT_NAME_ALIAS)
        project_key = PROJECT_NAME_ALIAS
    if project_key:
        if "project.id" not in fields:
            fields.append("project.id")

    for field in fields:
        if isinstance(field, six.string_types) and field.strip() == "":
            continue
        column_additions, agg_additions = resolve_field(field, snuba_filter.date_params)
        if column_additions:
            columns.extend([column for column in column_additions if column not in columns])

        if agg_additions:
            aggregations.extend(agg_additions)

    rollup = snuba_filter.rollup
    if not rollup and auto_fields:
        # Ensure fields we require to build a functioning interface
        # are present. We don't add fields when using a rollup as the additional fields
        # would be aggregated away.
        if not aggregations and "id" not in columns:
            columns.append("id")
        if not aggregations and "project.id" not in columns:
            columns.append("project.id")
<<<<<<< HEAD
            project_column = "project_id"
        if aggregations and "latest_event" not in map(lambda a: a[-1], aggregations):
            _, aggregates = resolve_function("latest_event()")
            aggregations.extend(aggregates)
        if aggregations and "project.id" not in columns:
            aggregations.append(["argMax", ["project.id", "timestamp"], "projectid"])
            project_column = "projectid"
=======
            project_key = PROJECT_NAME_ALIAS
>>>>>>> 2361fe0e

    if project_key:
        # Check to see if there's a condition on project ID already, to avoid unnecessary lookups
        filtered_project_ids = None
        if snuba_filter.conditions:
            for cond in snuba_filter.conditions:
                if cond[0] == "project_id":
                    filtered_project_ids = [cond[2]] if cond[1] == "=" else cond[2]

        project_ids = filtered_project_ids or snuba_filter.filter_keys.get("project_id", [])
        projects = Project.objects.filter(id__in=project_ids).values("slug", "id")
        columns.append(
            [
<<<<<<< HEAD
                "transform",
                [
                    # This is a workaround since having the column by itself currently is being treated as a function
                    ["toString", [project_column]],
                    ["array", [u"'{}'".format(project["id"]) for project in projects]],
                    ["array", [u"'{}'".format(project["slug"]) for project in projects]],
                    # Default case, what to do if a project id without a slug is found
                    "''",
                ],
                # Need to explicitly state this is a column with backticks.
                # Otherwise clickhouse can't parse project.name
                "`{}`".format(project_key),
=======
                u"transform({}, array({}), array({}), '')".format(
                    "project_id",
                    # Need to use join like this so we don't get a list including Ls which confuses clickhouse
                    ",".join([six.text_type(project["id"]) for project in projects]),
                    # Can't just format a list since we'll get u"string" instead of a plain 'string'
                    ",".join([u"'{}'".format(project["slug"]) for project in projects]),
                ),
                None,
                project_key,
>>>>>>> 2361fe0e
            ]
        )

    if rollup and columns and not aggregations:
        raise InvalidSearchQuery("You cannot use rollup without an aggregate field.")

    orderby = snuba_filter.orderby
    if orderby:
        orderby = resolve_orderby(orderby, columns, aggregations)

    # If aggregations are present all columns
    # need to be added to the group by so that the query is valid.
    if aggregations:
        for column in columns:
            if isinstance(column, (list, tuple)):
                if column[0] == "transform":
                    # Remove the backticks from the project transform alias
                    groupby.append(column[2].strip("`"))
                else:
                    groupby.append(column[2])
            else:
                groupby.append(column)

    return {
        "selected_columns": columns,
        "aggregations": aggregations,
        "groupby": groupby,
        "orderby": orderby,
    }


TAG_KEY_RE = re.compile(r"^tags\[(.*)\]$")<|MERGE_RESOLUTION|>--- conflicted
+++ resolved
@@ -1487,17 +1487,6 @@
             columns.append("id")
         if not aggregations and "project.id" not in columns:
             columns.append("project.id")
-<<<<<<< HEAD
-            project_column = "project_id"
-        if aggregations and "latest_event" not in map(lambda a: a[-1], aggregations):
-            _, aggregates = resolve_function("latest_event()")
-            aggregations.extend(aggregates)
-        if aggregations and "project.id" not in columns:
-            aggregations.append(["argMax", ["project.id", "timestamp"], "projectid"])
-            project_column = "projectid"
-=======
-            project_key = PROJECT_NAME_ALIAS
->>>>>>> 2361fe0e
 
     if project_key:
         # Check to see if there's a condition on project ID already, to avoid unnecessary lookups
@@ -1511,11 +1500,10 @@
         projects = Project.objects.filter(id__in=project_ids).values("slug", "id")
         columns.append(
             [
-<<<<<<< HEAD
                 "transform",
                 [
                     # This is a workaround since having the column by itself currently is being treated as a function
-                    ["toString", [project_column]],
+                    ["toString", ["project_id"]],
                     ["array", [u"'{}'".format(project["id"]) for project in projects]],
                     ["array", [u"'{}'".format(project["slug"]) for project in projects]],
                     # Default case, what to do if a project id without a slug is found
@@ -1524,17 +1512,6 @@
                 # Need to explicitly state this is a column with backticks.
                 # Otherwise clickhouse can't parse project.name
                 "`{}`".format(project_key),
-=======
-                u"transform({}, array({}), array({}), '')".format(
-                    "project_id",
-                    # Need to use join like this so we don't get a list including Ls which confuses clickhouse
-                    ",".join([six.text_type(project["id"]) for project in projects]),
-                    # Can't just format a list since we'll get u"string" instead of a plain 'string'
-                    ",".join([u"'{}'".format(project["slug"]) for project in projects]),
-                ),
-                None,
-                project_key,
->>>>>>> 2361fe0e
             ]
         )
 
