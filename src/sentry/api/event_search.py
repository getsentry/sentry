--- conflicted
+++ resolved
@@ -1417,16 +1417,14 @@
     return snuba_json
 
 
-<<<<<<< HEAD
+# The regex for alias here is to match any word, but exclude anything that is only digits
+# eg. 123 doesn't match, but test_123 will match
+ALIAS_REGEX = "(\w+)?(?!\d+)\w+"
+
+ALIAS_PATTERN = re.compile(r"{}$".format(ALIAS_REGEX))
 FUNCTION_PATTERN = re.compile(
-    # The alias for alias here is to match any word, but exclude anything that is only digits
-    # eg. 123 doesn't match, but test_123 will match
-    r"^(?P<function>[^\(]+)\((?P<columns>[^\)]*)\)( (as|AS) (?P<alias>(\w+)?(?!\d+)\w+))?$"
+    r"^(?P<function>[^\(]+)\((?P<columns>.*)\)( (as|AS) (?P<alias>{}))?$".format(ALIAS_REGEX)
 )
-=======
-FUNCTION_PATTERN = re.compile(r"^(?P<function>[^\(]+)\((?P<columns>.*)\)$")
-ALIAS_PATTERN = re.compile(r"(\w+)?(?!\d+)\w+$")
->>>>>>> 2b4eca99
 
 
 class InvalidFunctionArgument(Exception):
@@ -2144,10 +2142,6 @@
                 NumberRange("percentile", 0, 1),
                 DateArg("start"),
                 DateArg("end"),
-<<<<<<< HEAD
-=======
-                FunctionAliasArg("query_alias"),
->>>>>>> 2b4eca99
             ],
             aggregate=[
                 u"quantileIf({percentile:.2f})",
@@ -2185,16 +2179,7 @@
         ),
         Function(
             "avg_range",
-<<<<<<< HEAD
             required_args=[DurationColumnNoLookup("column"), DateArg("start"), DateArg("end")],
-=======
-            required_args=[
-                DurationColumnNoLookup("column"),
-                DateArg("start"),
-                DateArg("end"),
-                FunctionAliasArg("query_alias"),
-            ],
->>>>>>> 2b4eca99
             aggregate=[
                 u"avgIf",
                 [
@@ -2214,16 +2199,7 @@
         ),
         Function(
             "variance_range",
-<<<<<<< HEAD
             required_args=[DurationColumnNoLookup("column"), DateArg("start"), DateArg("end")],
-=======
-            required_args=[
-                DurationColumnNoLookup("column"),
-                DateArg("start"),
-                DateArg("end"),
-                FunctionAliasArg("query_alias"),
-            ],
->>>>>>> 2b4eca99
             aggregate=[
                 u"varSampIf",
                 [
@@ -2243,11 +2219,7 @@
         ),
         Function(
             "count_range",
-<<<<<<< HEAD
             required_args=[DateArg("start"), DateArg("end")],
-=======
-            required_args=[DateArg("start"), DateArg("end"), FunctionAliasArg("query_alias")],
->>>>>>> 2b4eca99
             aggregate=[
                 u"countIf",
                 [
@@ -2266,15 +2238,7 @@
         ),
         Function(
             "percentage",
-<<<<<<< HEAD
             required_args=[FunctionArg("numerator"), FunctionArg("denominator")],
-=======
-            required_args=[
-                FunctionAliasArg("numerator"),
-                FunctionAliasArg("denominator"),
-                FunctionAliasArg("query_alias"),
-            ],
->>>>>>> 2b4eca99
             # Since percentage is only used on aggregates, it needs to be an aggregate and not a column
             # This is because as a column it will be added to the `WHERE` clause instead of the `HAVING` clause
             aggregate=[
@@ -2304,17 +2268,8 @@
         ),
         Function(
             "minus",
-<<<<<<< HEAD
             required_args=[FunctionArg("minuend"), FunctionArg("subtrahend")],
             aggregate=[u"minus", [ArgValue("minuend"), ArgValue("subtrahend")], None],
-=======
-            required_args=[
-                FunctionAliasArg("minuend"),
-                FunctionAliasArg("subtrahend"),
-                FunctionAliasArg("query_alias"),
-            ],
-            aggregate=[u"minus", [ArgValue("minuend"), ArgValue("subtrahend")], "{query_alias}"],
->>>>>>> 2b4eca99
             default_result_type="duration",
         ),
         Function(
@@ -2387,16 +2342,12 @@
     match = FUNCTION_PATTERN.search(field)
     if match is None:
         return field
-<<<<<<< HEAD
+
     if match.group("alias") is not None:
         return match.group("alias")
-    columns = [c.strip() for c in match.group("columns").split(",") if len(c.strip()) > 0]
-    return get_function_alias_with_columns(match.group("function"), columns)
-=======
     function = match.group("function")
     columns = parse_arguments(function, match.group("columns"))
     return get_function_alias_with_columns(function, columns)
->>>>>>> 2b4eca99
 
 
 def get_function_alias_with_columns(function_name, columns):
@@ -2474,16 +2425,12 @@
             err_msg = u"{} is not a valid function".format(field)
         raise InvalidSearchQuery(err_msg)
 
-<<<<<<< HEAD
+    function = match.group("function")
     return (
-        match.group("function"),
-        [c.strip() for c in match.group("columns").split(",") if len(c.strip()) > 0],
+        function,
+        parse_arguments(function, match.group("columns")),
         match.group("alias"),
     )
-=======
-    function = match.group("function")
-    return function, parse_arguments(function, match.group("columns"))
->>>>>>> 2b4eca99
 
 
 FunctionDetails = namedtuple("FunctionDetails", "field instance arguments")
