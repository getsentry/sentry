from __future__ import annotations

from collections.abc import Sequence
from typing import TYPE_CHECKING, Any

from rest_framework.permissions import BasePermission
from rest_framework.request import Request

from sentry import features
from sentry.api.exceptions import (
    DataSecrecyError,
    MemberDisabledOverLimit,
    SsoRequired,
    SuperuserRequired,
    TwoFactorRequired,
)
from sentry.auth import access
from sentry.auth.staff import is_active_staff
from sentry.auth.superuser import Superuser, is_active_superuser
from sentry.auth.system import is_system_auth
from sentry.services.hybrid_cloud import extract_id_from
from sentry.services.hybrid_cloud.organization import (
    RpcOrganization,
    RpcUserOrganizationContext,
    organization_service,
)
from sentry.utils import auth

if TYPE_CHECKING:
    from sentry.models.organization import Organization


class RelayPermission(BasePermission):
    def has_permission(self, request: Request, view: object) -> bool:
        return getattr(request, "relay", None) is not None


class SystemPermission(BasePermission):
    def has_permission(self, request: Request, view: object) -> bool:
        return is_system_auth(request.auth)


class NoPermission(BasePermission):
    def has_permission(self, request: Request, view: object) -> bool:
        return False


class SuperuserPermission(BasePermission):
    """
    This permission class is used for endpoints that should ONLY be accessible
    by superuser.
    """

    def has_permission(self, request: Request, view: object) -> bool:
        return is_active_superuser(request)


class StaffPermission(BasePermission):
    """
    This permission class is used for endpoints that should ONLY be accessible
    by staff.
    """

    def has_permission(self, request: Request, view: object) -> bool:
        return is_active_staff(request)


class StaffPermissionMixin:
    """
    Sentry endpoints that should be accessible by staff but have an existing permission
    class (that is not StaffPermission) require this mixin because staff does not give
    any scopes.
    NOTE: This mixin MUST be the leftmost parent class in the child class declaration in
    order to work properly. See 'OrganizationAndStaffPermission' for an example of this or
    https://www.python.org/download/releases/2.3/mro/ to learn more.
    """

    def has_permission(self, request, *args, **kwargs) -> bool:
<<<<<<< HEAD
        # This is structured to always check for staff before raising any exception
        try:
            if super().has_permission(request, *args, **kwargs):
                return True
        except Exception:
            active_staff = is_active_staff(request)
            if not active_staff:
                raise
            return active_staff
        return is_active_staff(request)

    def has_object_permission(self, request, *args, **kwargs) -> bool:
        # This is structured to always check for staff before raising any exception
        try:
            if super().has_object_permission(request, *args, **kwargs):
                return True
        except Exception:
            active_staff = is_active_staff(request)
            if not active_staff:
                raise
            return active_staff
        return is_active_staff(request)
=======
        # Check for staff before calling super to avoid catching exceptions from super
        return is_active_staff(request) or super().has_permission(request, *args, **kwargs)

    def has_object_permission(self, request, *args, **kwargs) -> bool:
        # Check for staff before calling super to avoid catching exceptions from super
        return is_active_staff(request) or super().has_object_permission(request, *args, **kwargs)
>>>>>>> 2f173cc8

    def is_not_2fa_compliant(self, request, *args, **kwargs) -> bool:
        return super().is_not_2fa_compliant(request, *args, **kwargs) and not is_active_staff(
            request
        )


# NOTE(schew2381): This is a temporary permission that does NOT perform an OR
# between SuperuserPermission and StaffPermission. Instead, it uses StaffPermission
# if the feature flag is enabled, and otherwise uses SuperuserPermission. We
# need this to handle the transition for endpoints that will only be accessible to
# staff but not superuser, that currently use SuperuserPermission. Once the
# feature is rolled out, we can delete this permission and use StaffPermission
class SuperuserOrStaffFeatureFlaggedPermission(BasePermission):
    def has_permission(self, request: Request, view: object) -> bool:
        enforce_staff_permission = features.has("auth:enterprise-staff-cookie", actor=request.user)

        if enforce_staff_permission:
            return StaffPermission().has_permission(request, view)

        return SuperuserPermission().has_permission(request, view)


class ScopedPermission(BasePermission):
    """
    Permissions work depending on the type of authentication:

    - A user inherits permissions based on their membership role. These are
      still dictated as common scopes, but they can't be checked until the
      has_object_permission hook is called.
    - ProjectKeys (legacy) are granted only project based scopes. This
    - APIKeys specify their scope, and work as expected.
    """

    scope_map: dict[str, Sequence[str]] = {
        "HEAD": (),
        "GET": (),
        "POST": (),
        "PUT": (),
        "PATCH": (),
        "DELETE": (),
    }

    def has_permission(self, request: Request, view: object) -> bool:
        # session-based auth has all scopes for a logged in user
        if not getattr(request, "auth", None):
            return request.user.is_authenticated

        allowed_scopes: set[str] = set(self.scope_map.get(request.method, []))
        current_scopes = request.auth.get_scopes()
        return any(s in allowed_scopes for s in current_scopes)

    def has_object_permission(self, request: Request, view: object, obj: Any) -> bool:
        return False


class SentryPermission(ScopedPermission):
    def is_not_2fa_compliant(
        self, request: Request, organization: RpcOrganization | Organization
    ) -> bool:
        return False

    def needs_sso(self, request: Request, organization: Organization | RpcOrganization) -> bool:
        return False

    def is_member_disabled_from_limit(
        self,
        request: Request,
        organization: RpcUserOrganizationContext | RpcOrganization | Organization,
    ) -> bool:
        return False

    # This wide typing on organization gives us a lot of flexibility as we move forward with hybrid cloud.
    # Once we have fully encircled all call sites (which are MANY!) we can collapse the typing around a single
    # usage (likely the RpcUserOrganizationContext, which is necessary for access and organization details).
    # For now, this wide typing allows incremental rollout of those changes.  Be mindful how you use
    # organization in this method to stay compatible with all 3 paths.
    def determine_access(
        self,
        request: Request,
        organization: RpcUserOrganizationContext | Organization | RpcOrganization,
    ) -> None:
        from sentry.api.base import logger

        org_context: RpcUserOrganizationContext | None
        if isinstance(organization, RpcUserOrganizationContext):
            org_context = organization
        else:
            org_context = organization_service.get_organization_by_id(
                id=extract_id_from(organization), user_id=request.user.id if request.user else None
            )

        if org_context is None:
            assert False, "Failed to fetch organization in determine_access"

        organization = org_context.organization
        if (
            request.user
            and request.user.is_superuser
            and features.has("organizations:enterprise-data-secrecy", org_context.organization)
        ):
            raise DataSecrecyError()

        if request.auth and request.user and request.user.is_authenticated:
            request.access = access.from_request_org_and_scopes(
                request=request,
                rpc_user_org_context=org_context,
                scopes=request.auth.get_scopes(),
            )
            return

        if request.auth:
            request.access = access.from_rpc_auth(
                auth=request.auth, rpc_user_org_context=org_context
            )
            return

        request.access = access.from_request_org_and_scopes(
            request=request,
            rpc_user_org_context=org_context,
        )

        extra = {"organization_id": org_context.organization.id, "user_id": request.user.id}

        if auth.is_user_signed_request(request):
            # if the user comes from a signed request
            # we let them pass if sso is enabled
            logger.info(
                "access.signed-sso-passthrough",
                extra=extra,
            )
        elif request.user.is_authenticated:
            # session auth needs to confirm various permissions
            if self.needs_sso(request, org_context.organization):
                logger.info(
                    "access.must-sso",
                    extra=extra,
                )

                after_login_redirect = request.META.get("HTTP_REFERER", "")
                if not auth.is_valid_redirect(
                    after_login_redirect, allowed_hosts=(request.get_host(),)
                ):
                    after_login_redirect = None

                raise SsoRequired(
                    organization=organization, after_login_redirect=after_login_redirect
                )

            if self.is_not_2fa_compliant(request, org_context.organization):
                logger.info(
                    "access.not-2fa-compliant",
                    extra=extra,
                )
                if request.user.is_superuser and extract_id_from(organization) != Superuser.org_id:
                    raise SuperuserRequired()

                raise TwoFactorRequired()

            if self.is_member_disabled_from_limit(request, org_context):
                logger.info(
                    "access.member-disabled-from-limit",
                    extra=extra,
                )
                raise MemberDisabledOverLimit(organization)<|MERGE_RESOLUTION|>--- conflicted
+++ resolved
@@ -76,37 +76,12 @@
     """
 
     def has_permission(self, request, *args, **kwargs) -> bool:
-<<<<<<< HEAD
-        # This is structured to always check for staff before raising any exception
-        try:
-            if super().has_permission(request, *args, **kwargs):
-                return True
-        except Exception:
-            active_staff = is_active_staff(request)
-            if not active_staff:
-                raise
-            return active_staff
-        return is_active_staff(request)
-
-    def has_object_permission(self, request, *args, **kwargs) -> bool:
-        # This is structured to always check for staff before raising any exception
-        try:
-            if super().has_object_permission(request, *args, **kwargs):
-                return True
-        except Exception:
-            active_staff = is_active_staff(request)
-            if not active_staff:
-                raise
-            return active_staff
-        return is_active_staff(request)
-=======
         # Check for staff before calling super to avoid catching exceptions from super
         return is_active_staff(request) or super().has_permission(request, *args, **kwargs)
 
     def has_object_permission(self, request, *args, **kwargs) -> bool:
         # Check for staff before calling super to avoid catching exceptions from super
         return is_active_staff(request) or super().has_object_permission(request, *args, **kwargs)
->>>>>>> 2f173cc8
 
     def is_not_2fa_compliant(self, request, *args, **kwargs) -> bool:
         return super().is_not_2fa_compliant(request, *args, **kwargs) and not is_active_staff(
