--- conflicted
+++ resolved
@@ -14,17 +14,12 @@
 from sentry.auth import access
 from sentry.auth.superuser import Superuser, is_active_superuser
 from sentry.auth.system import is_system_auth
-<<<<<<< HEAD
-from sentry.services.hybrid_cloud import coerce_id_from
-from sentry.services.hybrid_cloud.organization import RpcOrganization, organization_service
-=======
 from sentry.services.hybrid_cloud import extract_id_from
 from sentry.services.hybrid_cloud.organization import (
     RpcOrganization,
     RpcUserOrganizationContext,
     organization_service,
 )
->>>>>>> 74e838ad
 from sentry.utils import auth
 
 if TYPE_CHECKING:
@@ -98,18 +93,6 @@
         return False
 
     def is_member_disabled_from_limit(
-<<<<<<< HEAD
-        self, request: Request, organization: Organization | int
-    ) -> bool:
-        return False
-
-    def determine_access(self, request: Request, organization: Organization | int) -> None:
-        from sentry.api.base import logger
-
-        org_context = organization_service.get_organization_by_id(
-            id=coerce_id_from(organization), user_id=request.user.id if request.user else None
-        )
-=======
         self,
         request: Request,
         organization: RpcUserOrganizationContext | RpcOrganization | Organization,
@@ -134,7 +117,6 @@
                 id=extract_id_from(organization), user_id=request.user.id if request.user else None
             )
 
->>>>>>> 74e838ad
         if org_context is None:
             assert False, "Failed to fetch organization in determine_access"
 
@@ -157,11 +139,7 @@
             rpc_user_org_context=org_context,
         )
 
-<<<<<<< HEAD
-        extra = {"organization_id": coerce_id_from(organization), "user_id": request.user.id}
-=======
         extra = {"organization_id": extract_id_from(organization), "user_id": request.user.id}
->>>>>>> 74e838ad
 
         if auth.is_user_signed_request(request):
             # if the user comes from a signed request
@@ -192,11 +170,7 @@
                     "access.not-2fa-compliant",
                     extra=extra,
                 )
-<<<<<<< HEAD
-                if request.user.is_superuser and coerce_id_from(organization) != Superuser.org_id:
-=======
                 if request.user.is_superuser and extract_id_from(organization) != Superuser.org_id:
->>>>>>> 74e838ad
                     raise SuperuserRequired()
 
                 raise TwoFactorRequired()
