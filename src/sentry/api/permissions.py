--- conflicted
+++ resolved
@@ -278,7 +278,6 @@
         return super().has_object_permission(request, view, obj)
 
 
-<<<<<<< HEAD
 class RelayPermission(ReadOnlyPermission):
     def has_permission(self, request: Request, view: object) -> bool:
         return getattr(request, "relay", None) is not None
@@ -328,7 +327,8 @@
             return StaffPermission().has_permission(request, view)
 
         return SuperuserPermission().has_permission(request, view)
-=======
+
+
 class SentryIsAuthenticated(IsAuthenticated, ReadOnlyPermission):
     def has_permission(self, request: Request, view: object) -> bool:
         if demo_mode.is_readonly_user(request.user):
@@ -340,5 +340,4 @@
         if demo_mode.is_readonly_user(request.user):
             return False
 
-        return super().has_object_permission(request, view, obj)
->>>>>>> 672a5e72
+        return super().has_object_permission(request, view, obj)