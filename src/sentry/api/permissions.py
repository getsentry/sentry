--- conflicted
+++ resolved
@@ -44,14 +44,9 @@
         return False
 
 
-<<<<<<< HEAD
 class SuperuserPermission(BasePermission):
     def has_permission(self, request: Request, view: object) -> bool:
-        if is_active_superuser(request):
-            return True
-        if request.user.is_authenticated and request.user.is_superuser:
-            raise SuperuserRequired
-        return False
+        return is_active_superuser(request)
 
 
 class StaffPermission(BasePermission):
@@ -69,14 +64,6 @@
 
 
 class ScopedPermission(BasePermission):
-=======
-class SuperuserPermission(permissions.BasePermission):
-    def has_permission(self, request: Request, view: object) -> bool:
-        return is_active_superuser(request)
-
-
-class ScopedPermission(permissions.BasePermission):
->>>>>>> a20f0cb5
     """
     Permissions work depending on the type of authentication:
 
