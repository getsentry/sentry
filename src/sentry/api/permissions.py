--- conflicted
+++ resolved
@@ -210,19 +210,6 @@
             assert False, "Failed to fetch organization in determine_access"
 
         organization = org_context.organization
-<<<<<<< HEAD
-
-        if (
-            request.user
-            and request.user.is_superuser
-            and features.has(
-                "organizations:enterprise-data-secrecy-legacy", org_context.organization
-            )
-        ):
-            raise DataSecrecyError()
-
-=======
->>>>>>> 27c0478b
         if request.auth and request.user and request.user.is_authenticated:
             request.access = access.from_request_org_and_scopes(
                 request=request,
