from __future__ import annotations

from collections.abc import Sequence
from typing import TYPE_CHECKING, Any

from rest_framework.permissions import BasePermission
from rest_framework.request import Request

from sentry import features
from sentry.api.exceptions import (
    DataSecrecyError,
    MemberDisabledOverLimit,
    SsoRequired,
    SuperuserRequired,
    TwoFactorRequired,
)
from sentry.auth import access
from sentry.auth.staff import is_active_staff
from sentry.auth.superuser import Superuser, is_active_superuser
from sentry.auth.system import is_system_auth
from sentry.services.hybrid_cloud import extract_id_from
from sentry.services.hybrid_cloud.organization import (
    RpcOrganization,
    RpcUserOrganizationContext,
    organization_service,
)
from sentry.utils import auth

if TYPE_CHECKING:
    from sentry.models.organization import Organization


class RelayPermission(BasePermission):
    def has_permission(self, request: Request, view: object) -> bool:
        return getattr(request, "relay", None) is not None


class SystemPermission(BasePermission):
    def has_permission(self, request: Request, view: object) -> bool:
        return is_system_auth(request.auth)


class NoPermission(BasePermission):
    def has_permission(self, request: Request, view: object) -> bool:
        return False


class SuperuserPermission(BasePermission):
    """
    This permission class is used for endpoints that should ONLY be accessible
    by superuser.
    """

    def has_permission(self, request: Request, view: object) -> bool:
        return is_active_superuser(request)


class StaffPermission(BasePermission):
    """
    This permission class is used for endpoints that should ONLY be accessible
    by staff.
    """

    def has_permission(self, request: Request, view: object) -> bool:
        return is_active_staff(request)


class StaffPermissionMixin:
    """
    Sentry endpoints that should be accessible by staff but have an existing permission
    class (that is not StaffPermission) require this mixin because staff does not give
    any scopes.
    NOTE: This mixin MUST be the leftmost parent class in the child class declaration in
    order to work properly. See 'OrganizationAndStaffPermission' for an example of this or
    https://www.python.org/download/releases/2.3/mro/ to learn more.
    """

<<<<<<< HEAD
    staff_allowed_methods = {"GET", "POST", "PUT", "DELETE"}

    def has_permission(self, request, *args, **kwargs):
        if request.method in self.staff_allowed_methods and is_active_staff(request):
            return True
        return super().has_permission(request, *args, **kwargs)

    def has_object_permission(self, request, *args, **kwargs):
        if request.method in self.staff_allowed_methods and is_active_staff(request):
            return True
        return super().has_object_permission(request, *args, **kwargs)
=======
    def has_permission(self, request, *args, **kwargs) -> bool:
        # Check for staff before calling super to avoid catching exceptions from super
        return is_active_staff(request) or super().has_permission(request, *args, **kwargs)

    def has_object_permission(self, request, *args, **kwargs) -> bool:
        # Check for staff before calling super to avoid catching exceptions from super
        return is_active_staff(request) or super().has_object_permission(request, *args, **kwargs)
>>>>>>> ad5ae729

    def is_not_2fa_compliant(self, request, *args, **kwargs) -> bool:
        return super().is_not_2fa_compliant(request, *args, **kwargs) and not is_active_staff(
            request
        )


# NOTE(schew2381): This is a temporary permission that does NOT perform an OR
# between SuperuserPermission and StaffPermission. Instead, it uses StaffPermission
# if the feature flag is enabled, and otherwise uses SuperuserPermission. We
# need this to handle the transition for endpoints that will only be accessible to
# staff but not superuser, that currently use SuperuserPermission. Once the
# feature is rolled out, we can delete this permission and use StaffPermission
class SuperuserOrStaffFeatureFlaggedPermission(BasePermission):
    def has_permission(self, request: Request, view: object) -> bool:
        enforce_staff_permission = features.has("auth:enterprise-staff-cookie", actor=request.user)

        if enforce_staff_permission:
            return StaffPermission().has_permission(request, view)

        return SuperuserPermission().has_permission(request, view)


class ScopedPermission(BasePermission):
    """
    Permissions work depending on the type of authentication:

    - A user inherits permissions based on their membership role. These are
      still dictated as common scopes, but they can't be checked until the
      has_object_permission hook is called.
    - ProjectKeys (legacy) are granted only project based scopes. This
    - APIKeys specify their scope, and work as expected.
    """

    scope_map: dict[str, Sequence[str]] = {
        "HEAD": (),
        "GET": (),
        "POST": (),
        "PUT": (),
        "PATCH": (),
        "DELETE": (),
    }

    def has_permission(self, request: Request, view: object) -> bool:
        # session-based auth has all scopes for a logged in user
        if not getattr(request, "auth", None):
            return request.user.is_authenticated

        allowed_scopes: set[str] = set(self.scope_map.get(request.method, []))
        current_scopes = request.auth.get_scopes()
        return any(s in allowed_scopes for s in current_scopes)

    def has_object_permission(self, request: Request, view: object, obj: Any) -> bool:
        return False


class SentryPermission(ScopedPermission):
    def is_not_2fa_compliant(
        self, request: Request, organization: RpcOrganization | Organization
    ) -> bool:
        return False

    def needs_sso(self, request: Request, organization: Organization | RpcOrganization) -> bool:
        return False

    def is_member_disabled_from_limit(
        self,
        request: Request,
        organization: RpcUserOrganizationContext | RpcOrganization | Organization,
    ) -> bool:
        return False

    # This wide typing on organization gives us a lot of flexibility as we move forward with hybrid cloud.
    # Once we have fully encircled all call sites (which are MANY!) we can collapse the typing around a single
    # usage (likely the RpcUserOrganizationContext, which is necessary for access and organization details).
    # For now, this wide typing allows incremental rollout of those changes.  Be mindful how you use
    # organization in this method to stay compatible with all 3 paths.
    def determine_access(
        self,
        request: Request,
        organization: RpcUserOrganizationContext | Organization | RpcOrganization,
    ) -> None:
        from sentry.api.base import logger

        org_context: RpcUserOrganizationContext | None
        if isinstance(organization, RpcUserOrganizationContext):
            org_context = organization
        else:
            org_context = organization_service.get_organization_by_id(
                id=extract_id_from(organization), user_id=request.user.id if request.user else None
            )

        if org_context is None:
            assert False, "Failed to fetch organization in determine_access"

        organization = org_context.organization
        if (
            request.user
            and request.user.is_superuser
            and features.has("organizations:enterprise-data-secrecy", org_context.organization)
        ):
            raise DataSecrecyError()

        if request.auth and request.user and request.user.is_authenticated:
            request.access = access.from_request_org_and_scopes(
                request=request,
                rpc_user_org_context=org_context,
                scopes=request.auth.get_scopes(),
            )
            return

        if request.auth:
            request.access = access.from_rpc_auth(
                auth=request.auth, rpc_user_org_context=org_context
            )
            return

        request.access = access.from_request_org_and_scopes(
            request=request,
            rpc_user_org_context=org_context,
        )

        extra = {"organization_id": org_context.organization.id, "user_id": request.user.id}

        if auth.is_user_signed_request(request):
            # if the user comes from a signed request
            # we let them pass if sso is enabled
            logger.info(
                "access.signed-sso-passthrough",
                extra=extra,
            )
        elif request.user.is_authenticated:
            # session auth needs to confirm various permissions
            if self.needs_sso(request, org_context.organization):
                logger.info(
                    "access.must-sso",
                    extra=extra,
                )

                after_login_redirect = request.META.get("HTTP_REFERER", "")
                if not auth.is_valid_redirect(
                    after_login_redirect, allowed_hosts=(request.get_host(),)
                ):
                    after_login_redirect = None

                raise SsoRequired(
                    organization=organization, after_login_redirect=after_login_redirect
                )

            if self.is_not_2fa_compliant(request, org_context.organization):
                logger.info(
                    "access.not-2fa-compliant",
                    extra=extra,
                )
                if request.user.is_superuser and extract_id_from(organization) != Superuser.org_id:
                    raise SuperuserRequired()

                raise TwoFactorRequired()

            if self.is_member_disabled_from_limit(request, org_context):
                logger.info(
                    "access.member-disabled-from-limit",
                    extra=extra,
                )
                raise MemberDisabledOverLimit(organization)<|MERGE_RESOLUTION|>--- conflicted
+++ resolved
@@ -75,27 +75,19 @@
     https://www.python.org/download/releases/2.3/mro/ to learn more.
     """
 
-<<<<<<< HEAD
     staff_allowed_methods = {"GET", "POST", "PUT", "DELETE"}
 
     def has_permission(self, request, *args, **kwargs):
+        # Check for staff before calling super to avoid catching exceptions from super
         if request.method in self.staff_allowed_methods and is_active_staff(request):
             return True
         return super().has_permission(request, *args, **kwargs)
 
     def has_object_permission(self, request, *args, **kwargs):
+        # Check for staff before calling super to avoid catching exceptions from super
         if request.method in self.staff_allowed_methods and is_active_staff(request):
             return True
         return super().has_object_permission(request, *args, **kwargs)
-=======
-    def has_permission(self, request, *args, **kwargs) -> bool:
-        # Check for staff before calling super to avoid catching exceptions from super
-        return is_active_staff(request) or super().has_permission(request, *args, **kwargs)
-
-    def has_object_permission(self, request, *args, **kwargs) -> bool:
-        # Check for staff before calling super to avoid catching exceptions from super
-        return is_active_staff(request) or super().has_object_permission(request, *args, **kwargs)
->>>>>>> ad5ae729
 
     def is_not_2fa_compliant(self, request, *args, **kwargs) -> bool:
         return super().is_not_2fa_compliant(request, *args, **kwargs) and not is_active_staff(
