from __future__ import absolute_import

import logging
import time
from datetime import datetime, timedelta

import six
from django.conf import settings
from django.utils.http import urlquote
from django.views.decorators.csrf import csrf_exempt
from enum import Enum
from pytz import utc
from rest_framework.authentication import SessionAuthentication
from rest_framework.parsers import JSONParser
from rest_framework.renderers import JSONRenderer
from rest_framework.response import Response
from rest_framework.views import APIView

<<<<<<< HEAD
from sentry import tsdb
=======
from sentry.app import raven, tsdb
>>>>>>> cefdeb7a
from sentry.models import ApiKey, AuditLogEntry
from sentry.utils.cursors import Cursor
from sentry.utils.dates import to_datetime
from sentry.utils.http import absolute_uri, is_valid_origin

from .authentication import ApiKeyAuthentication, TokenAuthentication
from .paginator import Paginator
from .permissions import NoPermission

__all__ = ['DocSection', 'Endpoint', 'StatsMixin']

ONE_MINUTE = 60
ONE_HOUR = ONE_MINUTE * 60
ONE_DAY = ONE_HOUR * 24

LINK_HEADER = '<{uri}&cursor={cursor}>; rel="{name}"; results="{has_results}"; cursor="{cursor}"'

DEFAULT_AUTHENTICATION = (
    TokenAuthentication,
    ApiKeyAuthentication,
    SessionAuthentication,
)

logger = logging.getLogger(__name__)
audit_logger = logging.getLogger('sentry.audit.api')


class DocSection(Enum):
    ACCOUNTS = 'Accounts'
    EVENTS = 'Events'
    ORGANIZATIONS = 'Organizations'
    PROJECTS = 'Projects'
    RELEASES = 'Releases'
    TEAMS = 'Teams'


class Endpoint(APIView):
    authentication_classes = DEFAULT_AUTHENTICATION
    renderer_classes = (JSONRenderer,)
    parser_classes = (JSONParser,)
    permission_classes = (NoPermission,)

    def build_cursor_link(self, request, name, cursor):
        querystring = u'&'.join(
            u'{0}={1}'.format(urlquote(k), urlquote(v))
            for k, v in six.iteritems(request.GET)
            if k != 'cursor'
        )
        base_url = absolute_uri(request.path)
        if querystring:
            base_url = '{0}?{1}'.format(base_url, querystring)
        else:
            base_url = base_url + '?'

        return LINK_HEADER.format(
            uri=base_url,
            cursor=six.text_type(cursor),
            name=name,
            has_results='true' if bool(cursor) else 'false',
        )

    def convert_args(self, request, *args, **kwargs):
        return (args, kwargs)

    def handle_exception(self, request, exc):
        try:
            return super(Endpoint, self).handle_exception(exc)
        except Exception as exc:
            import sys
            import traceback
            sys.stderr.write(traceback.format_exc())
            event_id = raven.captureException(request=request)
            context = {
                'detail': 'Internal Error',
                'errorId': event_id,
            }
            return Response(context, status=500)

    def create_audit_entry(self, request, transaction_id=None, **kwargs):
        user = request.user if request.user.is_authenticated() else None
        api_key = request.auth if isinstance(request.auth, ApiKey) else None

        entry = AuditLogEntry.objects.create(
            actor=user,
            actor_key=api_key,
            ip_address=request.META['REMOTE_ADDR'],
            **kwargs
        )

        extra = {
            'ip_address': entry.ip_address,
            'organization_id': entry.organization_id,
            'object_id': entry.target_object,
            'entry_id': entry.id,
            'actor_label': entry.actor_label
        }
        if entry.actor_id:
            extra['actor_id'] = entry.actor_id
        if entry.actor_key_id:
            extra['actor_key_id'] = entry.actor_key_id
        if transaction_id is not None:
            extra['transaction_id'] = transaction_id

        audit_logger.info(entry.get_event_display(), extra=extra)

        return entry

    def initialize_request(self, request, *args, **kwargs):
        rv = super(Endpoint, self).initialize_request(request, *args, **kwargs)
        # If our request is being made via our internal API client, we need to
        # stitch back on auth and user information
        if getattr(request, '__from_api_client__', False):
            if rv.auth is None:
                rv.auth = getattr(request, 'auth', None)
            if rv.user is None:
                rv.user = getattr(request, 'user', None)
        return rv

    @csrf_exempt
    def dispatch(self, request, *args, **kwargs):
        """
        Identical to rest framework's dispatch except we add the ability
        to convert arguments (for common URL params).
        """
        self.args = args
        self.kwargs = kwargs
        request = self.initialize_request(request, *args, **kwargs)
        self.request = request
        self.headers = self.default_response_headers  # deprecate?

        if settings.SENTRY_API_RESPONSE_DELAY:
            time.sleep(settings.SENTRY_API_RESPONSE_DELAY / 1000.0)

        origin = request.META.get('HTTP_ORIGIN', 'null')
        # A "null" value should be treated as no Origin for us.
        # See RFC6454 for more information on this behavior.
        if origin == 'null':
            origin = None

        try:
            if origin and request.auth:
                allowed_origins = request.auth.get_allowed_origins()
                if not is_valid_origin(origin, allowed=allowed_origins):
                    response = Response('Invalid origin: %s' % (origin,), status=400)
                    self.response = self.finalize_response(request, response, *args, **kwargs)
                    return self.response

            self.initial(request, *args, **kwargs)

            # Get the appropriate handler method
            if request.method.lower() in self.http_method_names:
                handler = getattr(self, request.method.lower(),
                                  self.http_method_not_allowed)

                (args, kwargs) = self.convert_args(request, *args, **kwargs)
                self.args = args
                self.kwargs = kwargs
            else:
                handler = self.http_method_not_allowed

            response = handler(request, *args, **kwargs)

        except Exception as exc:
            response = self.handle_exception(request, exc)

        if origin:
            self.add_cors_headers(request, response)

        self.response = self.finalize_response(request, response, *args, **kwargs)

        return self.response

    def add_cors_headers(self, request, response):
        response['Access-Control-Allow-Origin'] = request.META['HTTP_ORIGIN']
        response['Access-Control-Allow-Methods'] = ', '.join(self.http_method_names)

    def paginate(self, request, on_results=None, paginator_cls=Paginator,
                 default_per_page=100, **kwargs):
        per_page = int(request.GET.get('per_page', default_per_page))
        input_cursor = request.GET.get('cursor')
        if input_cursor:
            input_cursor = Cursor.from_string(input_cursor)
        else:
            input_cursor = None

        assert per_page <= max(100, default_per_page)

        paginator = paginator_cls(**kwargs)
        cursor_result = paginator.get_result(
            limit=per_page,
            cursor=input_cursor,
        )

        # map results based on callback
        if on_results:
            results = on_results(cursor_result.results)

        headers = {}
        headers['Link'] = ', '.join([
            self.build_cursor_link(request, 'previous', cursor_result.prev),
            self.build_cursor_link(request, 'next', cursor_result.next),
        ])

        return Response(results, headers=headers)


class StatsMixin(object):
    def _parse_args(self, request):
        resolution = request.GET.get('resolution')
        if resolution:
            resolution = self._parse_resolution(resolution)
<<<<<<< HEAD

            assert any(r for r in tsdb.get_rollups() if r[0] == resolution)
=======
            assert resolution in tsdb.rollups
>>>>>>> cefdeb7a

        end = request.GET.get('until')
        if end:
            end = to_datetime(float(end))
        else:
            end = datetime.utcnow().replace(tzinfo=utc)

        start = request.GET.get('since')
        if start:
            start = to_datetime(float(start))
            assert start <= end, 'start must be before or equal to end'
        else:
            start = end - timedelta(days=1, seconds=-1)

        return {
            'start': start,
            'end': end,
            'rollup': resolution,
        }

    def _parse_resolution(self, value):
        if value.endswith('h'):
            return int(value[:-1]) * ONE_HOUR
        elif value.endswith('d'):
            return int(value[:-1]) * ONE_DAY
        elif value.endswith('m'):
            return int(value[:-1]) * ONE_MINUTE
        elif value.endswith('s'):
            return int(value[:-1])
        else:
            raise ValueError(value)<|MERGE_RESOLUTION|>--- conflicted
+++ resolved
@@ -1,10 +1,10 @@
 from __future__ import absolute_import
 
 import logging
+import six
 import time
+
 from datetime import datetime, timedelta
-
-import six
 from django.conf import settings
 from django.utils.http import urlquote
 from django.views.decorators.csrf import csrf_exempt
@@ -16,11 +16,8 @@
 from rest_framework.response import Response
 from rest_framework.views import APIView
 
-<<<<<<< HEAD
 from sentry import tsdb
-=======
-from sentry.app import raven, tsdb
->>>>>>> cefdeb7a
+from sentry.app import raven
 from sentry.models import ApiKey, AuditLogEntry
 from sentry.utils.cursors import Cursor
 from sentry.utils.dates import to_datetime
@@ -232,12 +229,7 @@
         resolution = request.GET.get('resolution')
         if resolution:
             resolution = self._parse_resolution(resolution)
-<<<<<<< HEAD
-
-            assert any(r for r in tsdb.get_rollups() if r[0] == resolution)
-=======
-            assert resolution in tsdb.rollups
->>>>>>> cefdeb7a
+            assert resolution in tsdb.get_rollups()
 
         end = request.GET.get('until')
         if end:
