from __future__ import annotations

import functools
import logging
import time
from datetime import datetime, timedelta
from typing import Any, Callable, Iterable, Mapping, Optional, Type

import sentry_sdk
from django.conf import settings
from django.http import HttpResponse
from django.utils.http import urlquote
from django.views.decorators.csrf import csrf_exempt
from drf_spectacular.drainage import get_view_method_names, isolate_view_method
from drf_spectacular.utils import extend_schema, extend_schema_view
from pytz import utc
from rest_framework import status
from rest_framework.authentication import SessionAuthentication
from rest_framework.exceptions import ParseError
from rest_framework.request import Request
from rest_framework.response import Response
from rest_framework.views import APIView

from sentry import analytics, tsdb
from sentry.apidocs.hooks import HTTP_METHODS_SET
from sentry.auth import access
from sentry.models import Environment
from sentry.ratelimits.config import DEFAULT_RATE_LIMIT_CONFIG, RateLimitConfig
from sentry.servermode import ModeLimited, ServerComponentMode
from sentry.utils import json
from sentry.utils.audit import create_audit_entry
from sentry.utils.cursors import Cursor
from sentry.utils.dates import to_datetime
from sentry.utils.http import absolute_uri, is_valid_origin, origin_from_request
from sentry.utils.numbers import format_grouped_length
from sentry.utils.sdk import capture_exception

from .authentication import ApiKeyAuthentication, TokenAuthentication
from .paginator import BadPaginationError, Paginator
from .permissions import NoPermission

__all__ = ["Endpoint", "EnvironmentMixin", "StatsMixin"]

ONE_MINUTE = 60
ONE_HOUR = ONE_MINUTE * 60
ONE_DAY = ONE_HOUR * 24

LINK_HEADER = '<{uri}&cursor={cursor}>; rel="{name}"; results="{has_results}"; cursor="{cursor}"'

DEFAULT_AUTHENTICATION = (TokenAuthentication, ApiKeyAuthentication, SessionAuthentication)

logger = logging.getLogger(__name__)
audit_logger = logging.getLogger("sentry.audit.api")
api_access_logger = logging.getLogger("sentry.access.api")


def allow_cors_options(func):
    """
    Decorator that adds automatic handling of OPTIONS requests for CORS

    If the request is OPTIONS (i.e. pre flight CORS) construct a OK (200) response
    in which we explicitly enable the caller and add the custom headers that we support
    For other requests just add the appropriate CORS headers

    :param func: the original request handler
    :return: a request handler that shortcuts OPTIONS requests and just returns an OK (CORS allowed)
    """

    @functools.wraps(func)
    def allow_cors_options_wrapper(self, request: Request, *args, **kwargs):

        if request.method == "OPTIONS":
            response = HttpResponse(status=200)
            response["Access-Control-Max-Age"] = "3600"  # don't ask for options again for 1 hour
        else:
            response = func(self, request, *args, **kwargs)

        allow = ", ".join(self._allowed_methods())
        response["Allow"] = allow
        response["Access-Control-Allow-Methods"] = allow
        response["Access-Control-Allow-Headers"] = (
            "X-Sentry-Auth, X-Requested-With, Origin, Accept, "
            "Content-Type, Authentication, Authorization, Content-Encoding, "
            "sentry-trace, baggage"
        )
        response["Access-Control-Expose-Headers"] = "X-Sentry-Error, Retry-After"

        if request.META.get("HTTP_ORIGIN") == "null":
            origin = "null"  # if ORIGIN header is explicitly specified as 'null' leave it alone
        else:
            origin = origin_from_request(request)

        if origin is None or origin == "null":
            response["Access-Control-Allow-Origin"] = "*"
        else:
            response["Access-Control-Allow-Origin"] = origin

        return response

    return allow_cors_options_wrapper


class Endpoint(APIView):
    # Note: the available renderer and parser classes can be found in conf/server.py.
    authentication_classes = DEFAULT_AUTHENTICATION
    permission_classes = (NoPermission,)

    cursor_name = "cursor"

    # end user of endpoint must set private to true, or define public endpoints
    private: Optional[bool] = None
    public: Optional[HTTP_METHODS_SET] = None

    rate_limits: RateLimitConfig = DEFAULT_RATE_LIMIT_CONFIG
    enforce_rate_limit: bool = settings.SENTRY_RATELIMITER_ENABLED

    def build_cursor_link(self, request: Request, name, cursor):
        querystring = None
        if request.GET.get("cursor") is None:
            querystring = request.GET.urlencode()
        else:
            mutable_query_dict = request.GET.copy()
            mutable_query_dict.pop("cursor")
            querystring = mutable_query_dict.urlencode()

        base_url = absolute_uri(urlquote(request.path))

        if querystring is not None:
            base_url = f"{base_url}?{querystring}"
        else:
            base_url = base_url + "?"

        return LINK_HEADER.format(
            uri=base_url,
            cursor=str(cursor),
            name=name,
            has_results="true" if bool(cursor) else "false",
        )

    def convert_args(self, request: Request, *args, **kwargs):
        return (args, kwargs)

    def handle_exception(self, request: Request, exc):
        try:
            response = super().handle_exception(exc)
        except Exception:
            import sys
            import traceback

            sys.stderr.write(traceback.format_exc())
            event_id = capture_exception()
            context = {"detail": "Internal Error", "errorId": event_id}
            response = Response(context, status=500)
            response.exception = True
        return response

    def create_audit_entry(self, request: Request, transaction_id=None, **kwargs):
        return create_audit_entry(request, transaction_id, audit_logger, **kwargs)

    def load_json_body(self, request: Request):
        """
        Attempts to load the request body when it's JSON.

        The end result is ``request.json_body`` having a value. When it can't
        load the body as JSON, for any reason, ``request.json_body`` is None.

        The request flow is unaffected and no exceptions are ever raised.
        """

        request.json_body = None

        if not request.META.get("CONTENT_TYPE", "").startswith("application/json"):
            return

        if not len(request.body):
            return

        try:
            request.json_body = json.loads(request.body)
        except json.JSONDecodeError:
            return

    def initialize_request(self, request: Request, *args, **kwargs):
        # XXX: Since DRF 3.x, when the request is passed into
        # `initialize_request` it's set as an internal variable on the returned
        # request. Then when we call `rv.auth` it attempts to authenticate,
        # fails and sets `user` and `auth` to None on the internal request. We
        # keep track of these here and reassign them as needed.
        orig_auth = getattr(request, "auth", None)
        orig_user = getattr(request, "user", None)
        rv = super().initialize_request(request, *args, **kwargs)
        # If our request is being made via our internal API client, we need to
        # stitch back on auth and user information
        if getattr(request, "__from_api_client__", False):
            if rv.auth is None:
                rv.auth = orig_auth
            if rv.user is None:
                rv.user = orig_user
        return rv

    @csrf_exempt
    @allow_cors_options
    def dispatch(self, request: Request, *args, **kwargs) -> Response:
        """
        Identical to rest framework's dispatch except we add the ability
        to convert arguments (for common URL params).
        """
        with sentry_sdk.start_span(op="base.dispatch.setup", description=type(self).__name__):
            self.args = args
            self.kwargs = kwargs
            request = self.initialize_request(request, *args, **kwargs)
            self.load_json_body(request)
            self.request = request
            self.headers = self.default_response_headers  # deprecate?

        # Tags that will ultimately flow into the metrics backend at the end of
        # the request (happens via middleware/stats.py).
        request._metric_tags = {}

        start_time = time.time()

        origin = request.META.get("HTTP_ORIGIN", "null")
        # A "null" value should be treated as no Origin for us.
        # See RFC6454 for more information on this behavior.
        if origin == "null":
            origin = None

        try:
            with sentry_sdk.start_span(op="base.dispatch.request", description=type(self).__name__):
                if origin:
                    if request.auth:
                        allowed_origins = request.auth.get_allowed_origins()
                    else:
                        allowed_origins = None
                    if not is_valid_origin(origin, allowed=allowed_origins):
                        response = Response(f"Invalid origin: {origin}", status=400)
                        self.response = self.finalize_response(request, response, *args, **kwargs)
                        return self.response

                self.initial(request, *args, **kwargs)

                # Get the appropriate handler method
                if request.method.lower() in self.http_method_names:
                    handler = getattr(self, request.method.lower(), self.http_method_not_allowed)

                    (args, kwargs) = self.convert_args(request, *args, **kwargs)
                    self.args = args
                    self.kwargs = kwargs
                else:
                    handler = self.http_method_not_allowed

                if getattr(request, "access", None) is None:
                    # setup default access
                    request.access = access.from_request(request)

            with sentry_sdk.start_span(
                op="base.dispatch.execute",
                description=f"{type(self).__name__}.{handler.__name__}",
            ):
                response = handler(request, *args, **kwargs)

        except Exception as exc:
            response = self.handle_exception(request, exc)

        if origin:
            self.add_cors_headers(request, response)

        self.response = self.finalize_response(request, response, *args, **kwargs)

        if settings.SENTRY_API_RESPONSE_DELAY:
            duration = time.time() - start_time

            if duration < (settings.SENTRY_API_RESPONSE_DELAY / 1000.0):
                with sentry_sdk.start_span(
                    op="base.dispatch.sleep",
                    description=type(self).__name__,
                ) as span:
                    span.set_data("SENTRY_API_RESPONSE_DELAY", settings.SENTRY_API_RESPONSE_DELAY)
                    time.sleep(settings.SENTRY_API_RESPONSE_DELAY / 1000.0 - duration)

        return self.response

    def add_cors_headers(self, request: Request, response):
        response["Access-Control-Allow-Origin"] = request.META["HTTP_ORIGIN"]
        response["Access-Control-Allow-Methods"] = ", ".join(self.http_method_names)

    def add_cursor_headers(self, request: Request, response, cursor_result):
        if cursor_result.hits is not None:
            response["X-Hits"] = cursor_result.hits
        if cursor_result.max_hits is not None:
            response["X-Max-Hits"] = cursor_result.max_hits
        response["Link"] = ", ".join(
            [
                self.build_cursor_link(request, "previous", cursor_result.prev),
                self.build_cursor_link(request, "next", cursor_result.next),
            ]
        )

    def respond(self, context: Mapping[str, Any] | None = None, **kwargs: Any) -> Response:
        return Response(context, **kwargs)

    def respond_with_text(self, text):
        return self.respond({"text": text})

    def get_per_page(self, request: Request, default_per_page=100, max_per_page=100):
        try:
            per_page = int(request.GET.get("per_page", default_per_page))
        except ValueError:
            raise ParseError(detail="Invalid per_page parameter.")

        max_per_page = max(max_per_page, default_per_page)
        if per_page > max_per_page:
            raise ParseError(detail=f"Invalid per_page value. Cannot exceed {max_per_page}.")

        return per_page

    def get_cursor_from_request(self, request: Request, cursor_cls=Cursor):
        if not request.GET.get(self.cursor_name):
            return

        try:
            return cursor_cls.from_string(request.GET.get(self.cursor_name))
        except ValueError:
            raise ParseError(detail="Invalid cursor parameter.")

    def paginate(
        self,
        request,
        on_results=None,
        paginator=None,
        paginator_cls=Paginator,
        default_per_page=100,
        max_per_page=100,
        cursor_cls=Cursor,
        **paginator_kwargs,
    ):
        assert (paginator and not paginator_kwargs) or (paginator_cls and paginator_kwargs)

        per_page = self.get_per_page(request, default_per_page, max_per_page)

        input_cursor = self.get_cursor_from_request(request, cursor_cls=cursor_cls)

        if not paginator:
            paginator = paginator_cls(**paginator_kwargs)

        try:
            with sentry_sdk.start_span(
                op="base.paginate.get_result",
                description=type(self).__name__,
            ) as span:
                span.set_data("Limit", per_page)
                sentry_sdk.set_tag("query.per_page", per_page)
                sentry_sdk.set_tag(
                    "query.per_page.grouped", format_grouped_length(per_page, [1, 10, 50, 100])
                )
                cursor_result = paginator.get_result(limit=per_page, cursor=input_cursor)
        except BadPaginationError as e:
            raise ParseError(detail=str(e))

        # map results based on callback
        if on_results:
            with sentry_sdk.start_span(
                op="base.paginate.on_results",
                description=type(self).__name__,
            ):
                results = on_results(cursor_result.results)
        else:
            results = cursor_result.results

        response = Response(results)

        self.add_cursor_headers(request, response, cursor_result)

        return response


class EnvironmentMixin:
    def _get_environment_func(self, request: Request, organization_id):
        """\
        Creates a function that when called returns the ``Environment``
        associated with a request object, or ``None`` if no environment was
        provided. If the environment doesn't exist, an ``Environment.DoesNotExist``
        exception will be raised.

        This returns as a callable since some objects outside of the API
        endpoint need to handle the "environment was provided but does not
        exist" state in addition to the two non-exceptional states (the
        environment was provided and exists, or the environment was not
        provided.)
        """
        return functools.partial(self._get_environment_from_request, request, organization_id)

    def _get_environment_id_from_request(self, request: Request, organization_id):
        environment = self._get_environment_from_request(request, organization_id)
        return environment and environment.id

    def _get_environment_from_request(self, request: Request, organization_id):
        if not hasattr(request, "_cached_environment"):
            environment_param = request.GET.get("environment")
            if environment_param is None:
                environment = None
            else:
                environment = Environment.get_for_organization_id(
                    name=environment_param, organization_id=organization_id
                )

            request._cached_environment = environment

        return request._cached_environment


class StatsMixin:
    def _parse_args(self, request: Request, environment_id=None):
        try:
            resolution = request.GET.get("resolution")
            if resolution:
                resolution = self._parse_resolution(resolution)
                if resolution not in tsdb.get_rollups():
                    raise ValueError
        except ValueError:
            raise ParseError(detail="Invalid resolution")

        try:
            end = request.GET.get("until")
            if end:
                end = to_datetime(float(end))
            else:
                end = datetime.utcnow().replace(tzinfo=utc)
        except ValueError:
            raise ParseError(detail="until must be a numeric timestamp.")

        try:
            start = request.GET.get("since")
            if start:
                start = to_datetime(float(start))
                assert start <= end
            else:
                start = end - timedelta(days=1, seconds=-1)
        except ValueError:
            raise ParseError(detail="since must be a numeric timestamp")
        except AssertionError:
            raise ParseError(detail="start must be before or equal to end")

        if not resolution:
            resolution = tsdb.get_optimal_rollup(start, end)

        return {
            "start": start,
            "end": end,
            "rollup": resolution,
            "environment_ids": environment_id and [environment_id],
        }

    def _parse_resolution(self, value):
        if value.endswith("h"):
            return int(value[:-1]) * ONE_HOUR
        elif value.endswith("d"):
            return int(value[:-1]) * ONE_DAY
        elif value.endswith("m"):
            return int(value[:-1]) * ONE_MINUTE
        elif value.endswith("s"):
            return int(value[:-1])
        else:
            raise ValueError(value)


class ReleaseAnalyticsMixin:
    def track_set_commits_local(self, request: Request, organization_id=None, project_ids=None):
        analytics.record(
            "release.set_commits_local",
            user_id=request.user.id if request.user and request.user.id else None,
            organization_id=organization_id,
            project_ids=project_ids,
            user_agent=request.META.get("HTTP_USER_AGENT", ""),
        )


<<<<<<< HEAD
class ApiAvailableOn(ModeLimited):
    def modify_endpoint_class(self, decorated_class: Type[Endpoint]) -> type:
        dispatch_override = self.create_override(decorated_class.dispatch)
        return type(decorated_class.__name__, (decorated_class,), {"dispatch": dispatch_override})

    def modify_endpoint_method(self, decorated_method: Callable[..., Any]) -> Callable[..., Any]:
        return self.create_override(decorated_method)

    class ApiAvailabilityError(Exception):
        pass

    def handle_when_unavailable(
        self,
        original_method: Callable[..., Any],
        current_mode: ServerComponentMode,
        available_modes: Iterable[ServerComponentMode],
    ) -> Callable[..., Any]:
        def handle(obj: Any, request: Request, *args: Any, **kwargs: Any) -> HttpResponse:
            mode_str = ", ".join(str(m) for m in available_modes)
            message = (
                f"Received {request.method} request at {request.path!r} to server in "
                f"{current_mode} mode. This endpoint is available only in: {mode_str}"
            )
            if settings.FAIL_ON_UNAVAILABLE_API_CALL:
                raise self.ApiAvailabilityError(message)
            else:
                logger.warning(message)
                return HttpResponse(status=status.HTTP_404_NOT_FOUND)

        return handle

    def __call__(self, decorated_obj: Any) -> Any:
        if isinstance(decorated_obj, type):
            if not issubclass(decorated_obj, Endpoint):
                raise ValueError("`@ApiAvailableOn` can decorate only Endpoint subclasses")
            return self.modify_endpoint_class(decorated_obj)

        if callable(decorated_obj):
            return self.modify_endpoint_method(decorated_obj)

        raise TypeError("`@ApiAvailableOn` must decorate a class or method")
=======
def create_region_endpoint_class(endpoint_class):
    """
    Create a new class that extends endpoint_class with the same name, but prefixed with Region.
    For example, if the endpoint_class's name is "OrganizationEventsEndpoint", then the extended class will be
    "RegionOrganizationEventsEndpoint".

    In addition, we decorate the extended class with the extend_schema_view decorator such that the operation_id for
    any and all methods that are decorated with the extend_schema decorator are suffixed with "(region aware)".
    For example, if a method's operation_id value is "Query Discover Events in Table Format", then the operation_id of
    the extended class's method will be "Query Discover Events in Table Format (region aware)".
    """
    region_endpoint_class = type(f"Region{endpoint_class.__name__}", (endpoint_class,), {})
    schema = {}
    for method_name in get_view_method_names(endpoint_class):
        method = isolate_view_method(endpoint_class, method_name)
        if not (method and hasattr(method, "kwargs") and "schema" in method.kwargs):
            continue
        extended_schema = method.kwargs["schema"]()
        # NOTE: this is a hack to be able to retrieve the operation_id values
        extended_schema.view = type(
            "View",
            (),
            {"request": None, "kwargs": {}, "determine_version": lambda self: (None, None)},
        )
        schema[method_name] = extend_schema(
            operation_id=f"{extended_schema.get_operation_id()} (region aware)",
            # Exclude this endpoint that is specific for a region silo from the schema.
            # In the future, we may include them once we can publicly allow users to consume these APIs.
            exclude=True,
        )
    return extend_schema_view(**schema)(region_endpoint_class)
>>>>>>> be7c8d73
<|MERGE_RESOLUTION|>--- conflicted
+++ resolved
@@ -475,49 +475,6 @@
         )
 
 
-<<<<<<< HEAD
-class ApiAvailableOn(ModeLimited):
-    def modify_endpoint_class(self, decorated_class: Type[Endpoint]) -> type:
-        dispatch_override = self.create_override(decorated_class.dispatch)
-        return type(decorated_class.__name__, (decorated_class,), {"dispatch": dispatch_override})
-
-    def modify_endpoint_method(self, decorated_method: Callable[..., Any]) -> Callable[..., Any]:
-        return self.create_override(decorated_method)
-
-    class ApiAvailabilityError(Exception):
-        pass
-
-    def handle_when_unavailable(
-        self,
-        original_method: Callable[..., Any],
-        current_mode: ServerComponentMode,
-        available_modes: Iterable[ServerComponentMode],
-    ) -> Callable[..., Any]:
-        def handle(obj: Any, request: Request, *args: Any, **kwargs: Any) -> HttpResponse:
-            mode_str = ", ".join(str(m) for m in available_modes)
-            message = (
-                f"Received {request.method} request at {request.path!r} to server in "
-                f"{current_mode} mode. This endpoint is available only in: {mode_str}"
-            )
-            if settings.FAIL_ON_UNAVAILABLE_API_CALL:
-                raise self.ApiAvailabilityError(message)
-            else:
-                logger.warning(message)
-                return HttpResponse(status=status.HTTP_404_NOT_FOUND)
-
-        return handle
-
-    def __call__(self, decorated_obj: Any) -> Any:
-        if isinstance(decorated_obj, type):
-            if not issubclass(decorated_obj, Endpoint):
-                raise ValueError("`@ApiAvailableOn` can decorate only Endpoint subclasses")
-            return self.modify_endpoint_class(decorated_obj)
-
-        if callable(decorated_obj):
-            return self.modify_endpoint_method(decorated_obj)
-
-        raise TypeError("`@ApiAvailableOn` must decorate a class or method")
-=======
 def create_region_endpoint_class(endpoint_class):
     """
     Create a new class that extends endpoint_class with the same name, but prefixed with Region.
@@ -549,4 +506,46 @@
             exclude=True,
         )
     return extend_schema_view(**schema)(region_endpoint_class)
->>>>>>> be7c8d73
+
+
+class ApiAvailableOn(ModeLimited):
+    def modify_endpoint_class(self, decorated_class: Type[Endpoint]) -> type:
+        dispatch_override = self.create_override(decorated_class.dispatch)
+        return type(decorated_class.__name__, (decorated_class,), {"dispatch": dispatch_override})
+
+    def modify_endpoint_method(self, decorated_method: Callable[..., Any]) -> Callable[..., Any]:
+        return self.create_override(decorated_method)
+
+    class ApiAvailabilityError(Exception):
+        pass
+
+    def handle_when_unavailable(
+        self,
+        original_method: Callable[..., Any],
+        current_mode: ServerComponentMode,
+        available_modes: Iterable[ServerComponentMode],
+    ) -> Callable[..., Any]:
+        def handle(obj: Any, request: Request, *args: Any, **kwargs: Any) -> HttpResponse:
+            mode_str = ", ".join(str(m) for m in available_modes)
+            message = (
+                f"Received {request.method} request at {request.path!r} to server in "
+                f"{current_mode} mode. This endpoint is available only in: {mode_str}"
+            )
+            if settings.FAIL_ON_UNAVAILABLE_API_CALL:
+                raise self.ApiAvailabilityError(message)
+            else:
+                logger.warning(message)
+                return HttpResponse(status=status.HTTP_404_NOT_FOUND)
+
+        return handle
+
+    def __call__(self, decorated_obj: Any) -> Any:
+        if isinstance(decorated_obj, type):
+            if not issubclass(decorated_obj, Endpoint):
+                raise ValueError("`@ApiAvailableOn` can decorate only Endpoint subclasses")
+            return self.modify_endpoint_class(decorated_obj)
+
+        if callable(decorated_obj):
+            return self.modify_endpoint_method(decorated_obj)
+
+        raise TypeError("`@ApiAvailableOn` must decorate a class or method")