from __future__ import annotations

import functools
import logging
import time
from datetime import datetime, timedelta
from typing import Any, Callable, Iterable, Mapping, Optional, Type

import sentry_sdk
from django.conf import settings
from django.http import HttpResponse
from django.utils.http import urlquote
from django.views.decorators.csrf import csrf_exempt
from pytz import utc
from rest_framework import status
from rest_framework.authentication import SessionAuthentication
from rest_framework.exceptions import ParseError
from rest_framework.request import Request
from rest_framework.response import Response
from rest_framework.views import APIView

from sentry import analytics, tsdb
from sentry.apidocs.hooks import HTTP_METHODS_SET
from sentry.auth import access
from sentry.models import Environment
from sentry.ratelimits.config import DEFAULT_RATE_LIMIT_CONFIG, RateLimitConfig
from sentry.servermode import ModeLimited, ServerComponentMode
from sentry.utils import json
from sentry.utils.audit import create_audit_entry
from sentry.utils.cursors import Cursor
from sentry.utils.dates import to_datetime
from sentry.utils.http import absolute_uri, is_valid_origin, origin_from_request
from sentry.utils.numbers import format_grouped_length
from sentry.utils.sdk import capture_exception

from .authentication import ApiKeyAuthentication, TokenAuthentication
from .paginator import BadPaginationError, Paginator
from .permissions import NoPermission

__all__ = ["Endpoint", "EnvironmentMixin", "StatsMixin"]

ONE_MINUTE = 60
ONE_HOUR = ONE_MINUTE * 60
ONE_DAY = ONE_HOUR * 24

LINK_HEADER = '<{uri}&cursor={cursor}>; rel="{name}"; results="{has_results}"; cursor="{cursor}"'

DEFAULT_AUTHENTICATION = (TokenAuthentication, ApiKeyAuthentication, SessionAuthentication)

logger = logging.getLogger(__name__)
audit_logger = logging.getLogger("sentry.audit.api")
api_access_logger = logging.getLogger("sentry.access.api")


def allow_cors_options(func):
    """
    Decorator that adds automatic handling of OPTIONS requests for CORS

    If the request is OPTIONS (i.e. pre flight CORS) construct a OK (200) response
    in which we explicitly enable the caller and add the custom headers that we support
    For other requests just add the appropriate CORS headers

    :param func: the original request handler
    :return: a request handler that shortcuts OPTIONS requests and just returns an OK (CORS allowed)
    """

    @functools.wraps(func)
    def allow_cors_options_wrapper(self, request: Request, *args, **kwargs):

        if request.method == "OPTIONS":
            response = HttpResponse(status=200)
            response["Access-Control-Max-Age"] = "3600"  # don't ask for options again for 1 hour
        else:
            response = func(self, request, *args, **kwargs)

        allow = ", ".join(self._allowed_methods())
        response["Allow"] = allow
        response["Access-Control-Allow-Methods"] = allow
        response["Access-Control-Allow-Headers"] = (
            "X-Sentry-Auth, X-Requested-With, Origin, Accept, "
            "Content-Type, Authentication, Authorization, Content-Encoding, "
            "sentry-trace, baggage"
        )
        response["Access-Control-Expose-Headers"] = "X-Sentry-Error, Retry-After"

        if request.META.get("HTTP_ORIGIN") == "null":
            origin = "null"  # if ORIGIN header is explicitly specified as 'null' leave it alone
        else:
            origin = origin_from_request(request)

        if origin is None or origin == "null":
            response["Access-Control-Allow-Origin"] = "*"
        else:
            response["Access-Control-Allow-Origin"] = origin

        return response

    return allow_cors_options_wrapper


class Endpoint(APIView):
    # Note: the available renderer and parser classes can be found in conf/server.py.
    authentication_classes = DEFAULT_AUTHENTICATION
    permission_classes = (NoPermission,)

    cursor_name = "cursor"

    # end user of endpoint must set private to true, or define public endpoints
    private: Optional[bool] = None
    public: Optional[HTTP_METHODS_SET] = None

    rate_limits: RateLimitConfig = DEFAULT_RATE_LIMIT_CONFIG
    enforce_rate_limit: bool = settings.SENTRY_RATELIMITER_ENABLED

    def build_cursor_link(self, request: Request, name, cursor):
        querystring = None
        if request.GET.get("cursor") is None:
            querystring = request.GET.urlencode()
        else:
            mutable_query_dict = request.GET.copy()
            mutable_query_dict.pop("cursor")
            querystring = mutable_query_dict.urlencode()

        base_url = absolute_uri(urlquote(request.path))

        if querystring is not None:
            base_url = f"{base_url}?{querystring}"
        else:
            base_url = base_url + "?"

        return LINK_HEADER.format(
            uri=base_url,
            cursor=str(cursor),
            name=name,
            has_results="true" if bool(cursor) else "false",
        )

    def convert_args(self, request: Request, *args, **kwargs):
        return (args, kwargs)

    def handle_exception(self, request: Request, exc):
        try:
            response = super().handle_exception(exc)
        except Exception:
            import sys
            import traceback

            sys.stderr.write(traceback.format_exc())
            event_id = capture_exception()
            context = {"detail": "Internal Error", "errorId": event_id}
            response = Response(context, status=500)
            response.exception = True
        return response

    def create_audit_entry(self, request: Request, transaction_id=None, **kwargs):
        return create_audit_entry(request, transaction_id, audit_logger, **kwargs)

    def load_json_body(self, request: Request):
        """
        Attempts to load the request body when it's JSON.

        The end result is ``request.json_body`` having a value. When it can't
        load the body as JSON, for any reason, ``request.json_body`` is None.

        The request flow is unaffected and no exceptions are ever raised.
        """

        request.json_body = None

        if not request.META.get("CONTENT_TYPE", "").startswith("application/json"):
            return

        if not len(request.body):
            return

        try:
            request.json_body = json.loads(request.body)
        except json.JSONDecodeError:
            return

    def initialize_request(self, request: Request, *args, **kwargs):
        # XXX: Since DRF 3.x, when the request is passed into
        # `initialize_request` it's set as an internal variable on the returned
        # request. Then when we call `rv.auth` it attempts to authenticate,
        # fails and sets `user` and `auth` to None on the internal request. We
        # keep track of these here and reassign them as needed.
        orig_auth = getattr(request, "auth", None)
        orig_user = getattr(request, "user", None)
        rv = super().initialize_request(request, *args, **kwargs)
        # If our request is being made via our internal API client, we need to
        # stitch back on auth and user information
        if getattr(request, "__from_api_client__", False):
            if rv.auth is None:
                rv.auth = orig_auth
            if rv.user is None:
                rv.user = orig_user
        return rv

    @csrf_exempt
    @allow_cors_options
    def dispatch(self, request: Request, *args, **kwargs) -> Response:
        """
        Identical to rest framework's dispatch except we add the ability
        to convert arguments (for common URL params).
        """
        with sentry_sdk.start_span(op="base.dispatch.setup", description=type(self).__name__):
            self.args = args
            self.kwargs = kwargs
            request = self.initialize_request(request, *args, **kwargs)
            self.load_json_body(request)
            self.request = request
            self.headers = self.default_response_headers  # deprecate?

        # Tags that will ultimately flow into the metrics backend at the end of
        # the request (happens via middleware/stats.py).
        request._metric_tags = {}

        start_time = time.time()

        origin = request.META.get("HTTP_ORIGIN", "null")
        # A "null" value should be treated as no Origin for us.
        # See RFC6454 for more information on this behavior.
        if origin == "null":
            origin = None

        try:
            with sentry_sdk.start_span(op="base.dispatch.request", description=type(self).__name__):
                if origin:
                    if request.auth:
                        allowed_origins = request.auth.get_allowed_origins()
                    else:
                        allowed_origins = None
                    if not is_valid_origin(origin, allowed=allowed_origins):
                        response = Response(f"Invalid origin: {origin}", status=400)
                        self.response = self.finalize_response(request, response, *args, **kwargs)
                        return self.response

                self.initial(request, *args, **kwargs)

                # Get the appropriate handler method
                if request.method.lower() in self.http_method_names:
                    handler = getattr(self, request.method.lower(), self.http_method_not_allowed)

                    (args, kwargs) = self.convert_args(request, *args, **kwargs)
                    self.args = args
                    self.kwargs = kwargs
                else:
                    handler = self.http_method_not_allowed

                if getattr(request, "access", None) is None:
                    # setup default access
                    request.access = access.from_request(request)

            with sentry_sdk.start_span(
                op="base.dispatch.execute",
                description=f"{type(self).__name__}.{handler.__name__}",
            ):
                response = handler(request, *args, **kwargs)

        except Exception as exc:
            response = self.handle_exception(request, exc)

        if origin:
            self.add_cors_headers(request, response)

        self.response = self.finalize_response(request, response, *args, **kwargs)

        if settings.SENTRY_API_RESPONSE_DELAY:
            duration = time.time() - start_time

            if duration < (settings.SENTRY_API_RESPONSE_DELAY / 1000.0):
                with sentry_sdk.start_span(
                    op="base.dispatch.sleep",
                    description=type(self).__name__,
                ) as span:
                    span.set_data("SENTRY_API_RESPONSE_DELAY", settings.SENTRY_API_RESPONSE_DELAY)
                    time.sleep(settings.SENTRY_API_RESPONSE_DELAY / 1000.0 - duration)

        return self.response

    def add_cors_headers(self, request: Request, response):
        response["Access-Control-Allow-Origin"] = request.META["HTTP_ORIGIN"]
        response["Access-Control-Allow-Methods"] = ", ".join(self.http_method_names)

    def add_cursor_headers(self, request: Request, response, cursor_result):
        if cursor_result.hits is not None:
            response["X-Hits"] = cursor_result.hits
        if cursor_result.max_hits is not None:
            response["X-Max-Hits"] = cursor_result.max_hits
        response["Link"] = ", ".join(
            [
                self.build_cursor_link(request, "previous", cursor_result.prev),
                self.build_cursor_link(request, "next", cursor_result.next),
            ]
        )

    def respond(self, context: Mapping[str, Any] | None = None, **kwargs: Any) -> Response:
        return Response(context, **kwargs)

    def respond_with_text(self, text):
        return self.respond({"text": text})

    def get_per_page(self, request: Request, default_per_page=100, max_per_page=100):
        try:
            per_page = int(request.GET.get("per_page", default_per_page))
        except ValueError:
            raise ParseError(detail="Invalid per_page parameter.")

        max_per_page = max(max_per_page, default_per_page)
        if per_page > max_per_page:
            raise ParseError(detail=f"Invalid per_page value. Cannot exceed {max_per_page}.")

        return per_page

    def get_cursor_from_request(self, request: Request, cursor_cls=Cursor):
        if not request.GET.get(self.cursor_name):
            return

        try:
            return cursor_cls.from_string(request.GET.get(self.cursor_name))
        except ValueError:
            raise ParseError(detail="Invalid cursor parameter.")

    def paginate(
        self,
        request,
        on_results=None,
        paginator=None,
        paginator_cls=Paginator,
        default_per_page=100,
        max_per_page=100,
        cursor_cls=Cursor,
        **paginator_kwargs,
    ):
        assert (paginator and not paginator_kwargs) or (paginator_cls and paginator_kwargs)

        per_page = self.get_per_page(request, default_per_page, max_per_page)

        input_cursor = self.get_cursor_from_request(request, cursor_cls=cursor_cls)

        if not paginator:
            paginator = paginator_cls(**paginator_kwargs)

        try:
            with sentry_sdk.start_span(
                op="base.paginate.get_result",
                description=type(self).__name__,
            ) as span:
                span.set_data("Limit", per_page)
                sentry_sdk.set_tag("query.per_page", per_page)
                sentry_sdk.set_tag(
                    "query.per_page.grouped", format_grouped_length(per_page, [1, 10, 50, 100])
                )
                cursor_result = paginator.get_result(limit=per_page, cursor=input_cursor)
        except BadPaginationError as e:
            raise ParseError(detail=str(e))

        # map results based on callback
        if on_results:
            with sentry_sdk.start_span(
                op="base.paginate.on_results",
                description=type(self).__name__,
            ):
                results = on_results(cursor_result.results)
        else:
            results = cursor_result.results

        response = Response(results)

        self.add_cursor_headers(request, response, cursor_result)

        return response


class EnvironmentMixin:
    def _get_environment_func(self, request: Request, organization_id):
        """\
        Creates a function that when called returns the ``Environment``
        associated with a request object, or ``None`` if no environment was
        provided. If the environment doesn't exist, an ``Environment.DoesNotExist``
        exception will be raised.

        This returns as a callable since some objects outside of the API
        endpoint need to handle the "environment was provided but does not
        exist" state in addition to the two non-exceptional states (the
        environment was provided and exists, or the environment was not
        provided.)
        """
        return functools.partial(self._get_environment_from_request, request, organization_id)

    def _get_environment_id_from_request(self, request: Request, organization_id):
        environment = self._get_environment_from_request(request, organization_id)
        return environment and environment.id

    def _get_environment_from_request(self, request: Request, organization_id):
        if not hasattr(request, "_cached_environment"):
            environment_param = request.GET.get("environment")
            if environment_param is None:
                environment = None
            else:
                environment = Environment.get_for_organization_id(
                    name=environment_param, organization_id=organization_id
                )

            request._cached_environment = environment

        return request._cached_environment


class StatsMixin:
    def _parse_args(self, request: Request, environment_id=None):
        try:
            resolution = request.GET.get("resolution")
            if resolution:
                resolution = self._parse_resolution(resolution)
                if resolution not in tsdb.get_rollups():
                    raise ValueError
        except ValueError:
            raise ParseError(detail="Invalid resolution")

        try:
            end = request.GET.get("until")
            if end:
                end = to_datetime(float(end))
            else:
                end = datetime.utcnow().replace(tzinfo=utc)
        except ValueError:
            raise ParseError(detail="until must be a numeric timestamp.")

        try:
            start = request.GET.get("since")
            if start:
                start = to_datetime(float(start))
                assert start <= end
            else:
                start = end - timedelta(days=1, seconds=-1)
        except ValueError:
            raise ParseError(detail="since must be a numeric timestamp")
        except AssertionError:
            raise ParseError(detail="start must be before or equal to end")

        if not resolution:
            resolution = tsdb.get_optimal_rollup(start, end)

        return {
            "start": start,
            "end": end,
            "rollup": resolution,
            "environment_ids": environment_id and [environment_id],
        }

    def _parse_resolution(self, value):
        if value.endswith("h"):
            return int(value[:-1]) * ONE_HOUR
        elif value.endswith("d"):
            return int(value[:-1]) * ONE_DAY
        elif value.endswith("m"):
            return int(value[:-1]) * ONE_MINUTE
        elif value.endswith("s"):
            return int(value[:-1])
        else:
            raise ValueError(value)


class ReleaseAnalyticsMixin:
    def track_set_commits_local(self, request: Request, organization_id=None, project_ids=None):
        analytics.record(
            "release.set_commits_local",
            user_id=request.user.id if request.user and request.user.id else None,
            organization_id=organization_id,
            project_ids=project_ids,
            user_agent=request.META.get("HTTP_USER_AGENT", ""),
        )


<<<<<<< HEAD
def create_region_endpoint_class(endpoint_class):
    """
    Create a new class that extends endpoint_class with the same name, but prefixed with Region.
    For example, if the endpoint_class's name is "OrganizationEventsEndpoint", then the extended class will be
    "RegionOrganizationEventsEndpoint".

    In addition, we decorate the extended class with the extend_schema_view decorator such that the operation_id for
    any and all methods that are decorated with the extend_schema decorator are suffixed with "(region aware)".
    For example, if a method's operation_id value is "Query Discover Events in Table Format", then the operation_id of
    the extended class's method will be "Query Discover Events in Table Format (region aware)".
    """
    region_endpoint_class = type(f"Region{endpoint_class.__name__}", (endpoint_class,), {})
    schema = {}
    for method_name in get_view_method_names(endpoint_class):
        method = isolate_view_method(endpoint_class, method_name)
        if not (method and hasattr(method, "kwargs") and "schema" in method.kwargs):
            continue
        extended_schema = method.kwargs["schema"]()
        # NOTE: this is a hack to be able to retrieve the operation_id values
        extended_schema.view = type(
            "View",
            (),
            {"request": None, "kwargs": {}, "determine_version": lambda self: (None, None)},
        )
        schema[method_name] = extend_schema(
            operation_id=f"{extended_schema.get_operation_id()} (region aware)",
            # Exclude this endpoint that is specific for a region silo from the schema.
            # In the future, we may include them once we can publicly allow users to consume these APIs.
            exclude=True,
        )
    return extend_schema_view(**schema)(region_endpoint_class)


class ApiAvailableOn(ModeLimited):
    def modify_endpoint_class(self, decorated_class: Type[Endpoint]) -> type:
        dispatch_override = self.create_override(decorated_class.dispatch)
        return type(decorated_class.__name__, (decorated_class,), {"dispatch": dispatch_override})

    def modify_endpoint_method(self, decorated_method: Callable[..., Any]) -> Callable[..., Any]:
        return self.create_override(decorated_method)

    class ApiAvailabilityError(Exception):
        pass

    def handle_when_unavailable(
        self,
        original_method: Callable[..., Any],
        current_mode: ServerComponentMode,
        available_modes: Iterable[ServerComponentMode],
    ) -> Callable[..., Any]:
        def handle(obj: Any, request: Request, *args: Any, **kwargs: Any) -> HttpResponse:
            mode_str = ", ".join(str(m) for m in available_modes)
            message = (
                f"Received {request.method} request at {request.path!r} to server in "
                f"{current_mode} mode. This endpoint is available only in: {mode_str}"
            )
            if settings.FAIL_ON_UNAVAILABLE_API_CALL:
                raise self.ApiAvailabilityError(message)
            else:
                logger.warning(message)
                return HttpResponse(status=status.HTTP_404_NOT_FOUND)

        return handle

    def __call__(self, decorated_obj: Any) -> Any:
        if isinstance(decorated_obj, type):
            if not issubclass(decorated_obj, Endpoint):
                raise ValueError("`@ApiAvailableOn` can decorate only Endpoint subclasses")
            return self.modify_endpoint_class(decorated_obj)

        if callable(decorated_obj):
            return self.modify_endpoint_method(decorated_obj)

        raise TypeError("`@ApiAvailableOn` must decorate a class or method")
=======
def resolve_region(request: Request):
    subdomain = request.subdomain
    if subdomain is None:
        return None
    if subdomain in {"us", "eu"}:
        return subdomain
    return None
>>>>>>> 5c5ccce4
<|MERGE_RESOLUTION|>--- conflicted
+++ resolved
@@ -473,38 +473,13 @@
         )
 
 
-<<<<<<< HEAD
-def create_region_endpoint_class(endpoint_class):
-    """
-    Create a new class that extends endpoint_class with the same name, but prefixed with Region.
-    For example, if the endpoint_class's name is "OrganizationEventsEndpoint", then the extended class will be
-    "RegionOrganizationEventsEndpoint".
-
-    In addition, we decorate the extended class with the extend_schema_view decorator such that the operation_id for
-    any and all methods that are decorated with the extend_schema decorator are suffixed with "(region aware)".
-    For example, if a method's operation_id value is "Query Discover Events in Table Format", then the operation_id of
-    the extended class's method will be "Query Discover Events in Table Format (region aware)".
-    """
-    region_endpoint_class = type(f"Region{endpoint_class.__name__}", (endpoint_class,), {})
-    schema = {}
-    for method_name in get_view_method_names(endpoint_class):
-        method = isolate_view_method(endpoint_class, method_name)
-        if not (method and hasattr(method, "kwargs") and "schema" in method.kwargs):
-            continue
-        extended_schema = method.kwargs["schema"]()
-        # NOTE: this is a hack to be able to retrieve the operation_id values
-        extended_schema.view = type(
-            "View",
-            (),
-            {"request": None, "kwargs": {}, "determine_version": lambda self: (None, None)},
-        )
-        schema[method_name] = extend_schema(
-            operation_id=f"{extended_schema.get_operation_id()} (region aware)",
-            # Exclude this endpoint that is specific for a region silo from the schema.
-            # In the future, we may include them once we can publicly allow users to consume these APIs.
-            exclude=True,
-        )
-    return extend_schema_view(**schema)(region_endpoint_class)
+def resolve_region(request: Request):
+    subdomain = request.subdomain
+    if subdomain is None:
+        return None
+    if subdomain in {"us", "eu"}:
+        return subdomain
+    return None
 
 
 class ApiAvailableOn(ModeLimited):
@@ -547,13 +522,4 @@
         if callable(decorated_obj):
             return self.modify_endpoint_method(decorated_obj)
 
-        raise TypeError("`@ApiAvailableOn` must decorate a class or method")
-=======
-def resolve_region(request: Request):
-    subdomain = request.subdomain
-    if subdomain is None:
-        return None
-    if subdomain in {"us", "eu"}:
-        return subdomain
-    return None
->>>>>>> 5c5ccce4
+        raise TypeError("`@ApiAvailableOn` must decorate a class or method")