from __future__ import annotations

import logging
from collections.abc import Iterator
from dataclasses import dataclass
from typing import IO, Any
from uuid import uuid4

import orjson
from django.core import serializers
from django.db import DatabaseError, connections, router, transaction
from django.db.models.base import Model

from sentry.backup.crypto import Decryptor, decrypt_encrypted_tarball
from sentry.backup.dependencies import (
    ImportKind,
    ModelRelations,
    NormalizedModelName,
    PrimaryKeyMap,
    dependencies,
    get_model_name,
    reversed_dependencies,
)
from sentry.backup.helpers import Filter, ImportFlags, Printer
from sentry.backup.scopes import ImportScope
from sentry.db.models.paranoia import ParanoidModel
from sentry.models.importchunk import ControlImportChunkReplica
from sentry.models.orgauthtoken import OrgAuthToken
from sentry.nodestore.django.models import Node
from sentry.services.hybrid_cloud.import_export.model import (
    RpcFilter,
    RpcImportError,
    RpcImportErrorKind,
    RpcImportFlags,
    RpcImportScope,
    RpcPrimaryKeyMap,
)
from sentry.services.hybrid_cloud.import_export.service import ImportExportService
from sentry.silo.base import SiloMode
from sentry.silo.safety import unguarded_write
from sentry.utils import json
from sentry.utils.env import is_split_db

__all__ = (
    "ImportingError",
    "import_in_user_scope",
    "import_in_organization_scope",
    "import_in_config_scope",
    "import_in_global_scope",
)

logger = logging.getLogger(__name__)

# We have to be careful when removing fields from our model schemas, since exports created using
# the old-but-still-in-the-support-window versions could have those fields set in the data they
# provide. This dict serves as a map of all fields that have been deleted on HEAD but are still
# valid in at least one of the versions we support. For example, since our current version
# support window is two minor versions back, if we delete a field at version 24.5.N, we must
# include an entry in this map for that field until that version is out of the support window
# (in this case, we can remove shim once version 24.7.0 is released).
#
# NOTE TO FUTURE EDITORS: please keep the `DELETED_FIELDS` dict, and the subsequent `if` clause,
# around even if the dict is empty, to ensure that there is a ready place to pop shims into. For
# each entry in this dict, please leave a TODO comment pointed to a github issue for removing
# the shim, noting in the comment which self-hosted release will trigger the removal.
DELETED_FIELDS: dict[str, set[str]] = {
    # TODO(getsentry/sentry#66247): Remove once self-hosted 24.4.0 is released.
    # The actor field should be retained until 24.6.0
    "sentry.team": {"org_role", "actor"},
    # TODO(mark): Safe to remove after july 2024 after self-hosted 24.6.0 is released
    "sentry.rule": {"owner"},
    # TODO(mark): Safe to remove after july 2024 after self-hosted 24.6.0 is released
    "sentry.alertrule": {"owner"},
    # TODO(mark): Safe to remove after july 2024 after self-hosted 24.6.0 is released
    "sentry.grouphistory": {"actor"},
}

# When models are removed from the application, they will continue to be in exports
# from previous releases. Models in this list are elided from data as imports are processed.
DELETED_MODELS = {"sentry.actor"}

# The maximum number of models that may be sent at a time.
MAX_BATCH_SIZE = 20


class ImportingError(Exception):
    def __init__(self, context: RpcImportError) -> None:
        self.context = context


def _clear_model_tables_before_import():
    reversed = reversed_dependencies()

    for model in reversed:
        using = router.db_for_write(model)
        manager = model.with_deleted if issubclass(model, ParanoidModel) else model.objects
        manager.all().delete()  # type: ignore[attr-defined]

        # TODO(getsentry/team-ospo#190): Remove the "Node" kludge below in favor of a more permanent
        # solution.
        if model is not Node:
            table = model._meta.db_table
            seq = f"{table}_id_seq"
            with connections[using].cursor() as cursor:
                cursor.execute("SELECT setval(%s, 1, false)", [seq])


def _import(
    src: IO[bytes],
    scope: ImportScope,
    *,
    decryptor: Decryptor | None = None,
    flags: ImportFlags | None = None,
    filter_by: Filter | None = None,
    printer: Printer,
):
    """
    Imports core data for a Sentry installation.

    It is generally preferable to avoid calling this function directly, as there are certain
    combinations of input parameters that should not be used together. Instead, use one of the other
    wrapper functions in this file, named `import_in_XXX_scope()`.
    """

    # Import here to prevent circular module resolutions.
    from sentry.models.email import Email
    from sentry.models.organization import Organization
    from sentry.models.organizationmember import OrganizationMember
    from sentry.models.user import User

    if SiloMode.get_current_mode() == SiloMode.CONTROL:
        errText = "Imports must be run in REGION or MONOLITH instances only"
        printer.echo(errText, err=True)
        raise RuntimeError(errText)

    flags = flags if flags is not None else ImportFlags()
    if flags.import_uuid is None:
        # TODO(getsentry/team-ospo#190): Previous efforts to use a dataclass here ran afoul of
        # pydantic playing poorly with them. May be worth investigating this again.
        flags = flags._replace(import_uuid=uuid4().hex)

    deps = dependencies()
    user_model_name = get_model_name(User)
    org_auth_token_model_name = get_model_name(OrgAuthToken)
    org_member_model_name = get_model_name(OrganizationMember)
    org_model_name = get_model_name(Organization)

    # TODO(getsentry#team-ospo/190): We need to handle `OrgAuthToken`s last, because they may need
    # to mint new tokens in case of a collision, and we need accurate org slugs to do that. Org
    # slugs may themselves altered by the import process in the event of collision, and require a
    # post-import RPC call to the `organization_provisioning_service` to properly handle. Because we
    # can't do this RPC call from inside of a transaction, we must take the following approach:
    #
    #   1. Import all models EXCEPT `OrgAuthToken` in normal reverse dependency order. If we are
    #      performing this import in `MONOLITH` mode, do this atomically to minimize data corruption
    #      risk.
    #   2. Make the `bulk_create_organization_slugs` RPC call to update the slugs to globally
    #      correct values.
    #   3. Import `OrgAuthToken`s, now assured that all slugs they use will be correct.
    #
    # Needless to say, there is probably a better way to do this, but we'll use this hacky
    # workaround for now to enable forward progress.
    #
    # Note: this is a list serialized JSON lists of `OrgAuthToken` models, batched into
    # `MAX_BATCH_SIZE` length batches.
    deferred_org_auth_tokens: list[str] = []

    # TODO(getsentry#team-ospo/190): Reading the entire export into memory as a string is quite
    # wasteful - in the future, we should explore chunking strategies to enable a smaller memory
    # footprint when processing super large (>100MB) exports.
    content = (
        decrypt_encrypted_tarball(src, decryptor)
        if decryptor is not None
        else src.read().decode("utf-8")
    )

    if len(DELETED_MODELS) > 0 or len(DELETED_FIELDS) > 0:
        # Parse the content JSON and remove fields and models that we have marked for deletion in the
        # function.
<<<<<<< HEAD
        shimmed_models = set(DELETED_FIELDS.keys())
        content_as_json = orjson.loads(content)  # type: ignore[arg-type]
        for json_model in content_as_json:
=======
        content_as_json = json.loads_experimental("backup.enable-orjson", content)  # type: ignore[arg-type]

        shimmed_models = set(DELETED_FIELDS.keys())
        for i, json_model in enumerate(content_as_json):
>>>>>>> 07ac9006
            if json_model["model"] in shimmed_models:
                fields_to_remove = DELETED_FIELDS[json_model["model"]]
                for field in fields_to_remove:
                    json_model["fields"].pop(field, None)

            if json_model["model"] in DELETED_MODELS:
                del content_as_json[i]

        # Return the content to byte form, as that is what the Django deserializer expects.
        content = orjson.dumps(content_as_json).decode()

    filters = []
    if filter_by is not None:
        filters.append(filter_by)

        # `sentry.Email` models don't have any explicit dependencies on `sentry.User`, so we need to
        # find and record them manually.
        user_to_email = dict()

        if filter_by.model == Organization:
            # To properly filter organizations, we need to grab their users first. There is no
            # elegant way to do this: we'll just have to read the import JSON until we get to the
            # bit that contains the `sentry.Organization` entries, filter them by their slugs, then
            # look through the subsequent `sentry.OrganizationMember` entries to pick out members of
            # matched orgs, and finally add those pks to a `User.pk` instance of `Filter`.
            filtered_org_pks = set()
            seen_first_org_member_model = False
            user_filter: Filter[int] = Filter(model=User, field="pk")
            filters.append(user_filter)

            # TODO(getsentry#team-ospo/190): It turns out that Django's "streaming" JSON
            # deserializer does no such thing, and actually loads the entire JSON into memory! If we
            # don't want to choke on large imports, we'll need use a truly "chunkable" JSON
            # importing library like ijson for this.
            for obj in serializers.deserialize("json", content):
                o = obj.object
                model_name = get_model_name(o)
                if model_name == user_model_name:
                    username = getattr(o, "username", None)
                    email = getattr(o, "email", None)
                    if username is not None and email is not None:
                        user_to_email[username] = email
                elif model_name == org_model_name:
                    pk = getattr(o, "pk", None)
                    slug = getattr(o, "slug", None)
                    if pk is not None and slug in filter_by.values:
                        filtered_org_pks.add(pk)
                elif model_name == org_member_model_name:
                    seen_first_org_member_model = True
                    user = getattr(o, "user_id", None)
                    org = getattr(o, "organization_id", None)
                    if user is not None and org in filtered_org_pks:
                        user_filter.values.add(user)
                elif seen_first_org_member_model:
                    # Exports should be grouped by model, so we've already seen every user, org and
                    # org member we're going to see. We can ignore the rest of the models.
                    break
        elif filter_by.model == User:
            seen_first_user_model = False
            for obj in serializers.deserialize("json", content):
                o = obj.object
                model_name = get_model_name(o)
                if model_name == user_model_name:
                    seen_first_user_model = False
                    username = getattr(o, "username", None)
                    email = getattr(o, "email", None)
                    if username is not None and email is not None:
                        user_to_email[username] = email
                elif seen_first_user_model:
                    break
        else:
            raise TypeError("Filter arguments must only apply to `Organization` or `User` models")

        user_filter = next(f for f in filters if f.model == User)
        email_filter = Filter(
            model=Email,
            field="email",
            values={v for k, v in user_to_email.items() if k in user_filter.values},
        )

        filters.append(email_filter)

    # The input JSON blob should already be ordered by model kind. We simply break it up into
    # smaller chunks, while guaranteeing that each chunk contains at most 1 model kind.
    #
    # This generator returns a three-tuple of values: 1. the name of the model being generated, 2. a
    # serialized JSON string containing some number of such model instances, and 3. an offset
    # representing how many instances of this model have already been produced by this generator,
    # NOT including the current instance.
    def yield_json_models(content) -> Iterator[tuple[NormalizedModelName, str, int]]:
        # TODO(getsentry#team-ospo/190): Better error handling for unparsable JSON.
        models = orjson.loads(content)
        last_seen_model_name: NormalizedModelName | None = None
        batch: list[type[Model]] = []
        num_current_model_instances_yielded = 0
        for model in models:
            model_name = NormalizedModelName(model["model"])
            if last_seen_model_name != model_name:
                if last_seen_model_name is not None and len(batch) > 0:
                    yield (
                        last_seen_model_name,
                        orjson.dumps(batch).decode(),
                        num_current_model_instances_yielded,
                    )

                num_current_model_instances_yielded = 0
                batch = []
                last_seen_model_name = model_name
            if len(batch) >= MAX_BATCH_SIZE:
                yield (last_seen_model_name, json.dumps(batch), num_current_model_instances_yielded)
                num_current_model_instances_yielded += len(batch)
                batch = []

            batch.append(model)

        if last_seen_model_name is not None and batch:
            yield (
                last_seen_model_name,
                orjson.dumps(batch).decode(),
                num_current_model_instances_yielded,
            )

    # A wrapper for some immutable state we need when performing a single `do_write().
    @dataclass(frozen=True)
    class ImportWriteContext:
        scope: RpcImportScope
        flags: RpcImportFlags
        filter_by: list[RpcFilter]
        dependencies: dict[NormalizedModelName, ModelRelations]

    # Perform the write of a single model.
    def do_write(
        import_write_context: ImportWriteContext,
        pk_map: PrimaryKeyMap,
        model_name: NormalizedModelName,
        json_data: Any,
        offset: int,
    ) -> None:
        model_relations = import_write_context.dependencies.get(model_name)
        if not model_relations:
            return

        dep_models = {get_model_name(d) for d in model_relations.get_dependencies_for_relocation()}
        import_by_model = ImportExportService.get_importer_for_model(model_relations.model)
        model_name_str = str(model_name)
        min_ordinal = offset + 1

        extra = {
            "model_name": model_name_str,
            "import_uuid": flags.import_uuid,
            "min_ordinal": min_ordinal,
        }
        logger.info("import_by_model.request_import", extra=extra)

        result = import_by_model(
            model_name=model_name_str,
            scope=import_write_context.scope,
            flags=import_write_context.flags,
            filter_by=import_write_context.filter_by,
            pk_map=RpcPrimaryKeyMap.into_rpc(pk_map.partition(dep_models)),
            json_data=json_data,
            min_ordinal=min_ordinal,
        )

        if isinstance(result, RpcImportError):
            printer.echo(result.pretty(), err=True)
            if result.get_kind() == RpcImportErrorKind.IntegrityError:
                warningText = ">> Are you restoring from a backup of the same version of Sentry?\n>> Are you restoring onto a clean database?\n>> If so then this IntegrityError might be our fault, you can open an issue here:\n>> https://github.com/getsentry/sentry/issues/new/choose"
                printer.echo(warningText, err=True)
            raise ImportingError(result)

        out_pk_map: PrimaryKeyMap = result.mapped_pks.from_rpc()
        pk_map.extend(out_pk_map)

        # If the model we just imported lives in the control silo, that means the import took place
        # over RPC. To ensure that we have an accurate view of the import result in both sides of
        # the RPC divide, we create a replica of the `ControlImportChunk` that successful import
        # would have generated in the calling region as well.
        if result.min_ordinal is not None and SiloMode.CONTROL in deps[model_name].silos:
            # Maybe we are resuming an import on a retry. Check to see if this
            # `ControlImportChunkReplica` already exists, and only write it if it does not. There
            # can't be races here, since there is only one celery task running at a time, pushing
            # updates in a synchronous manner.
            existing_control_import_chunk_replica = ControlImportChunkReplica.objects.filter(
                import_uuid=flags.import_uuid, model=model_name_str, min_ordinal=result.min_ordinal
            ).first()
            if existing_control_import_chunk_replica is not None:
                logger.info("import_by_model.control_replica_already_exists", extra=extra)
            else:
                # If `min_ordinal` is not null, these values must not be either.
                assert result.max_ordinal is not None
                assert result.min_source_pk is not None
                assert result.max_source_pk is not None

                inserted = out_pk_map.partition({model_name}, {ImportKind.Inserted}).mapping[
                    model_name_str
                ]
                existing = out_pk_map.partition({model_name}, {ImportKind.Existing}).mapping[
                    model_name_str
                ]
                overwrite = out_pk_map.partition({model_name}, {ImportKind.Overwrite}).mapping[
                    model_name_str
                ]

                control_import_chunk_replica = ControlImportChunkReplica(
                    import_uuid=flags.import_uuid,
                    model=model_name_str,
                    min_ordinal=result.min_ordinal,
                    max_ordinal=result.max_ordinal,
                    min_source_pk=result.min_source_pk,
                    max_source_pk=result.max_source_pk,
                    min_inserted_pk=result.min_inserted_pk,
                    max_inserted_pk=result.max_inserted_pk,
                    inserted_map={k: v[0] for k, v in inserted.items()},
                    existing_map={k: v[0] for k, v in existing.items()},
                    overwrite_map={k: v[0] for k, v in overwrite.items()},
                    inserted_identifiers={k: v[2] for k, v in inserted.items() if v[2] is not None},
                )
                control_import_chunk_replica.save()

    import_write_context = ImportWriteContext(
        scope=RpcImportScope.into_rpc(scope),
        flags=RpcImportFlags.into_rpc(flags),
        filter_by=[RpcFilter.into_rpc(f) for f in filters],
        dependencies=deps,
    )

    # Extract some write logic into its own internal function, so that we may call it irrespective
    # of how we do atomicity: on a per-model (if using multiple dbs) or global (if using a single
    # db) basis.
    def do_writes(pk_map: PrimaryKeyMap) -> None:
        nonlocal deferred_org_auth_tokens, import_write_context

        for model_name, json_data, offset in yield_json_models(content):
            if model_name == org_auth_token_model_name:
                deferred_org_auth_tokens.append(json_data)
                continue

            do_write(import_write_context, pk_map, model_name, json_data, offset)

    # Resolves slugs for all imported organization models via the PrimaryKeyMap and reconciles
    # their slug globally via control silo by issuing a slug update.
    def resolve_org_slugs_from_pk_map(pk_map: PrimaryKeyMap):
        from sentry.services.organization import organization_provisioning_service

        org_pk_mapping = pk_map.mapping[str(org_model_name)]
        if not org_pk_mapping:
            return

        org_ids_and_slugs: set[tuple[int, str]] = set()
        for old_primary_key in org_pk_mapping:
            org_id, _, org_slug = org_pk_mapping[old_primary_key]
            org_ids_and_slugs.add((org_id, org_slug or ""))

        if len(org_ids_and_slugs) > 0:
            organization_provisioning_service.bulk_create_organization_slugs(
                org_ids_and_slugs=org_ids_and_slugs
            )

    pk_map = PrimaryKeyMap()
    if SiloMode.get_current_mode() == SiloMode.MONOLITH and not is_split_db():
        with unguarded_write(using="default"), transaction.atomic(using="default"):
            if scope == ImportScope.Global:
                try:
                    _clear_model_tables_before_import()
                except DatabaseError:
                    printer.echo("Database could not be reset before importing")
                    raise
            do_writes(pk_map)
    else:
        do_writes(pk_map)

    resolve_org_slugs_from_pk_map(pk_map)

    if deferred_org_auth_tokens:
        for i, deferred_org_auth_token_batch in enumerate(deferred_org_auth_tokens):
            do_write(
                import_write_context,
                pk_map,
                org_auth_token_model_name,
                deferred_org_auth_token_batch,
                i * MAX_BATCH_SIZE,
            )


def import_in_user_scope(
    src: IO[bytes],
    *,
    decryptor: Decryptor | None = None,
    flags: ImportFlags | None = None,
    user_filter: set[str] | None = None,
    printer: Printer,
):
    """
    Perform an import in the `User` scope, meaning that only models with `RelocationScope.User` will
    be imported from the provided `src` file.

    The `user_filter` argument allows imports to be filtered by username. If the argument is set to
    `None`, there is no filtering, meaning all encountered users are imported.
    """

    # Import here to prevent circular module resolutions.
    from sentry.models.user import User

    return _import(
        src,
        ImportScope.User,
        decryptor=decryptor,
        flags=flags,
        filter_by=Filter(User, "username", user_filter) if user_filter is not None else None,
        printer=printer,
    )


def import_in_organization_scope(
    src: IO[bytes],
    *,
    decryptor: Decryptor | None = None,
    flags: ImportFlags | None = None,
    org_filter: set[str] | None = None,
    printer: Printer,
):
    """
    Perform an import in the `Organization` scope, meaning that only models with
    `RelocationScope.User` or `RelocationScope.Organization` will be imported from the provided
    `src` file.

    The `org_filter` argument allows imports to be filtered by organization slug. If the argument
    is set to `None`, there is no filtering, meaning all encountered organizations and users are
    imported.
    """

    # Import here to prevent circular module resolutions.
    from sentry.models.organization import Organization

    return _import(
        src,
        ImportScope.Organization,
        decryptor=decryptor,
        flags=flags,
        filter_by=Filter(Organization, "slug", org_filter) if org_filter is not None else None,
        printer=printer,
    )


def import_in_config_scope(
    src: IO[bytes],
    *,
    decryptor: Decryptor | None = None,
    flags: ImportFlags | None = None,
    user_filter: set[str] | None = None,
    printer: Printer,
):
    """
    Perform an import in the `Config` scope, meaning that we will import all models required to
    globally configure and administrate a Sentry instance from the provided `src` file. This
    requires importing all users in the supplied file, including those with administrator
    privileges.

    Like imports in the `Global` scope, superuser and administrator privileges are not sanitized.
    Unlike the `Global` scope, however, user-specific authentication information 2FA methods and
    social login connections are not retained.
    """

    # Import here to prevent circular module resolutions.
    from sentry.models.user import User

    return _import(
        src,
        ImportScope.Config,
        decryptor=decryptor,
        flags=flags,
        filter_by=Filter(User, "username", user_filter) if user_filter is not None else None,
        printer=printer,
    )


def import_in_global_scope(
    src: IO[bytes],
    *,
    decryptor: Decryptor | None = None,
    flags: ImportFlags | None = None,
    printer: Printer,
):
    """
    Perform an import in the `Global` scope, meaning that all models will be imported from the
    provided source file. Because a `Global` import is really only useful when restoring to a fresh
    Sentry instance, some behaviors in this scope are different from the others. In particular,
    superuser privileges are not sanitized. This method can be thought of as a "pure"
    backup/restore, simply serializing and deserializing a (partial) snapshot of the database state.
    """

    return _import(
        src,
        ImportScope.Global,
        decryptor=decryptor,
        flags=flags,
        printer=printer,
    )<|MERGE_RESOLUTION|>--- conflicted
+++ resolved
@@ -177,16 +177,10 @@
     if len(DELETED_MODELS) > 0 or len(DELETED_FIELDS) > 0:
         # Parse the content JSON and remove fields and models that we have marked for deletion in the
         # function.
-<<<<<<< HEAD
-        shimmed_models = set(DELETED_FIELDS.keys())
         content_as_json = orjson.loads(content)  # type: ignore[arg-type]
-        for json_model in content_as_json:
-=======
-        content_as_json = json.loads_experimental("backup.enable-orjson", content)  # type: ignore[arg-type]
 
         shimmed_models = set(DELETED_FIELDS.keys())
         for i, json_model in enumerate(content_as_json):
->>>>>>> 07ac9006
             if json_model["model"] in shimmed_models:
                 fields_to_remove = DELETED_FIELDS[json_model["model"]]
                 for field in fields_to_remove:
