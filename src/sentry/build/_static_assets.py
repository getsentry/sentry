--- conflicted
+++ resolved
@@ -22,17 +22,10 @@
         if ret:
             raise SystemExit(ret)
 
-<<<<<<< HEAD
     _cmd("pnpm", "install", "--production", "--frozen-lockfile", "--reporter=append-only")
     _cmd("pnpm", "run", "tsc", "-p", "config/tsconfig.build.json")
-    _cmd("pnpm", "run", "build-production", "--bail")
-    _cmd("pnpm", "run", "build-chartcuterie-config", "--bail")
-=======
-    _cmd("yarn", "install", "--production", "--frozen-lockfile", "--quiet")
-    _cmd("yarn", "tsc", "-p", "config/tsconfig.build.json")
-    _cmd("yarn", "build-production")
-    _cmd("yarn", "build-chartcuterie-config")
->>>>>>> 1db8b75e
+    _cmd("pnpm", "run", "build-production")
+    _cmd("pnpm", "run", "build-chartcuterie-config")
 
 
 def main() -> int:
