from __future__ import annotations

import itertools
import warnings
from collections import defaultdict
from collections.abc import Mapping, MutableMapping, Sequence
from datetime import datetime
from enum import Enum
from typing import Any, DefaultDict, TypedDict, cast

from django.conf import settings
from django.contrib.auth.models import AnonymousUser

from sentry.api.serializers import Serializer, register
from sentry.api.serializers.types import SerializedAvatarFields
from sentry.app import env
from sentry.auth.elevated_mode import has_elevated_mode
from sentry.hybridcloud.services.organization_mapping import organization_mapping_service
from sentry.interfaces.stacktrace import StacktraceOrder
from sentry.models.authidentity import AuthIdentity
from sentry.models.organization import OrganizationStatus
from sentry.models.organizationmapping import OrganizationMapping
from sentry.models.organizationmembermapping import OrganizationMemberMapping
from sentry.organizations.services.organization import RpcOrganizationSummary
from sentry.users.models.authenticator import Authenticator
from sentry.users.models.user import User
from sentry.users.models.user_avatar import UserAvatar
from sentry.users.models.user_option import UserOption
from sentry.users.models.useremail import UserEmail
from sentry.users.models.userpermission import UserPermission
from sentry.users.models.userrole import UserRoleUser
from sentry.users.services.user import RpcUser
from sentry.utils.avatar import get_gravatar_url
from sentry.utils.serializers import manytoone_to_dict


class _UserEmails(TypedDict):
    id: str
    email: str
    is_verified: bool


class _Organization(TypedDict):
    slug: str
    name: str


class _Provider(TypedDict):
    id: str
    name: str


class _Identity(TypedDict):
    id: str
    name: str
    organization: _Organization
    provider: _Provider
    dateVerified: datetime
    dateSynced: datetime


class _SerializedStacktraceOrder(int, Enum):
    DEFAULT = int(StacktraceOrder.DEFAULT)  # Equivalent to `MOST_RECENT_FIRST`
    MOST_RECENT_LAST = int(StacktraceOrder.MOST_RECENT_LAST)
    MOST_RECENT_FIRST = int(StacktraceOrder.MOST_RECENT_FIRST)


class _UserOptions(TypedDict):
    theme: str  # TODO: enum/literal for theme options
    language: str
    stacktraceOrder: _SerializedStacktraceOrder
    defaultIssueEvent: str
    timezone: str
    clock24Hours: bool
    prefersIssueDetailsStreamlinedUI: bool | None
<<<<<<< HEAD
    prefersChonkUI: bool
=======
    prefersNextjsInsightsOverview: bool
    prefersChonkUI: bool | None
>>>>>>> a7bee05a


class UserSerializerResponseOptional(TypedDict, total=False):
    # NOTE: There is a bug here where trying to move these fields to
    # UserSerializerResponse and using NotRequired. "identities" is marked as
    # required for places where UserSerializerResponse is used as a field (e.g
    # OrganizationMemberResponse).
    identities: list[_Identity]
    avatar: SerializedAvatarFields
    authenticators: list[Any]  # TODO: find out what type this is
    canReset2fa: bool


class UserSerializerResponse(UserSerializerResponseOptional):
    id: str
    name: str
    username: str
    email: str
    avatarUrl: str
    isActive: bool
    hasPasswordAuth: bool
    isManaged: bool
    dateJoined: datetime
    lastLogin: datetime | None
    has2fa: bool
    lastActive: datetime | None
    isSuperuser: bool
    isStaff: bool
    experiments: dict[str, Any]  # TODO
    emails: list[_UserEmails]


class UserSerializerResponseSelf(UserSerializerResponse):
    options: _UserOptions
    flags: Any  # TODO


@register(User)
class UserSerializer(Serializer):
    def _user_is_requester(self, obj: User, requester: User | AnonymousUser | RpcUser) -> bool:
        if isinstance(requester, User):
            return bool(requester == obj)
        if isinstance(requester, RpcUser):
            return bool(requester.id == obj.id)
        return False

    def _get_identities(
        self, item_list: Sequence[User], user: User | RpcUser | AnonymousUser
    ) -> dict[int, list[AuthIdentity]]:

        if not (env.request and has_elevated_mode(env.request)):
            item_list = [x for x in item_list if x.id == user.id]

        queryset = AuthIdentity.objects.filter(
            user_id__in=[i.id for i in item_list]
        ).select_related(
            "auth_provider",
        )

        results: dict[int, list[AuthIdentity]] = {i.id: [] for i in item_list}
        for item in queryset:
            results[item.user_id].append(item)
        return results

    def get_attrs(
        self, item_list: Sequence[User], user: User | RpcUser | AnonymousUser, **kwargs: Any
    ) -> MutableMapping[User, Any]:
        user_ids = [i.id for i in item_list]
        avatars = {a.user_id: a for a in UserAvatar.objects.filter(user_id__in=user_ids)}
        identities = self._get_identities(item_list, user)
        emails = manytoone_to_dict(UserEmail.objects.filter(user_id__in=user_ids), "user_id")
        authenticators = Authenticator.objects.bulk_users_have_2fa(user_ids)

        data = {}
        for item in item_list:
            data[item] = {
                "avatar": avatars.get(item.id),
                "identities": identities.get(item.id),
                "has2fa": authenticators[item.id],
                "emails": emails[item.id],
            }
        return data

    def serialize(
        self,
        obj: User,
        attrs: Mapping[str, Any],
        user: User | AnonymousUser | RpcUser,
        **kwargs: Any,
    ) -> UserSerializerResponse | UserSerializerResponseSelf:

        d: UserSerializerResponse = {
            "id": str(obj.id),
            "name": obj.get_display_name(),
            "username": obj.username,
            "email": obj.email,
            "avatarUrl": get_gravatar_url(obj.email, size=32),
            "isActive": obj.is_active,
            "hasPasswordAuth": obj.password not in ("!", ""),
            "isManaged": obj.is_managed,
            "dateJoined": obj.date_joined,
            "lastLogin": obj.last_login,
            "has2fa": attrs["has2fa"],
            "lastActive": obj.last_active,
            "isSuperuser": obj.is_superuser,
            "isStaff": obj.is_staff,
            "emails": [
                {"id": str(e.id), "email": e.email, "is_verified": e.is_verified}
                for e in attrs["emails"]
            ],
            # TODO(epurkhiser): This can be removed once we confirm the
            # frontend does not use it
            "experiments": {},
        }

        if self._user_is_requester(obj, user):
            d = cast(UserSerializerResponseSelf, d)
            options = {
                o.key: o.value
                for o in UserOption.objects.filter(user_id=obj.id, project_id__isnull=True)
                if o.value is not None
            }

            stacktrace_order = _SerializedStacktraceOrder(
                int(
                    options.get("stacktrace_order", StacktraceOrder.DEFAULT)
                    # TODO: This second `or` won't be necessary once we remove empty strings from the DB
                    or StacktraceOrder.DEFAULT
                )
            )

            d["options"] = {
                "theme": options.get("theme") or "light",
                "language": options.get("language") or settings.SENTRY_DEFAULT_LANGUAGE,
                "stacktraceOrder": stacktrace_order,
                "defaultIssueEvent": options.get("default_issue_event") or "recommended",
                "timezone": options.get("timezone") or settings.SENTRY_DEFAULT_TIME_ZONE,
                "clock24Hours": options.get("clock_24_hours") or False,
                "prefersIssueDetailsStreamlinedUI": options.get(
                    "prefers_issue_details_streamlined_ui"
                ),
                "prefersChonkUI": options.get("prefers_chonk_ui"),
            }

            d["flags"] = {"newsletter_consent_prompt": bool(obj.flags.newsletter_consent_prompt)}

        if attrs.get("avatar"):
            avatar: SerializedAvatarFields = {
                "avatarType": attrs["avatar"].get_avatar_type_display(),
                "avatarUuid": attrs["avatar"].ident if attrs["avatar"].get_file_id() else None,
                "avatarUrl": attrs["avatar"].absolute_url(),
            }
        else:
            avatar = {"avatarType": "letter_avatar", "avatarUuid": None, "avatarUrl": None}
        d["avatar"] = avatar

        # TODO(dcramer): move this to DetailedUserSerializer
        if attrs["identities"] is not None:
            organization_ids = {i.auth_provider.organization_id for i in attrs["identities"]}
            auth_identity_organizations = organization_mapping_service.get_many(
                organization_ids=list(organization_ids)
            )
            orgs_by_id: Mapping[int, RpcOrganizationSummary] = {
                o.id: o for o in auth_identity_organizations
            }

            d["identities"] = [
                {
                    "id": str(i.id),
                    "name": i.ident,
                    "organization": {
                        "slug": orgs_by_id[i.auth_provider.organization_id].slug,
                        "name": orgs_by_id[i.auth_provider.organization_id].name,
                    },
                    "provider": {
                        "id": i.auth_provider.provider,
                        "name": i.auth_provider.get_provider().name,
                    },
                    "dateSynced": i.last_synced,
                    "dateVerified": i.last_verified,
                }
                for i in attrs["identities"]
            ]

        return d


class DetailedUserSerializer(UserSerializer):
    """
    Used in situations like when a member admin (on behalf of an organization) looks up memberships.
    """

    def get_attrs(
        self, item_list: Sequence[User], user: User | RpcUser | AnonymousUser, **kwargs: Any
    ) -> MutableMapping[User, Any]:
        attrs = super().get_attrs(item_list, user)

        # ignore things that aren't user controlled (like recovery codes)
        authenticators = manytoone_to_dict(
            Authenticator.objects.filter(user__in=item_list),
            "user_id",
            lambda x: not x.interface.is_backup_interface,
        )

        memberships = OrganizationMemberMapping.objects.filter(
            user_id__in={u.id for u in item_list}
        ).values_list("user_id", "organization_id", named=True)
        active_organizations = OrganizationMapping.objects.filter(
            organization_id__in={m.organization_id for m in memberships},
            status=OrganizationStatus.ACTIVE,
        ).values_list("organization_id", flat=True)

        active_memberships: DefaultDict[int, int] = defaultdict(int)
        for membership in memberships:
            if membership.organization_id in active_organizations:
                active_memberships[membership.user_id] += 1

        for item in item_list:
            attrs[item]["authenticators"] = authenticators[item.id]
            # org can reset 2FA if the user is only in one org
            attrs[item]["canReset2fa"] = active_memberships[item.id] == 1

        return attrs

    def serialize(
        self,
        obj: User,
        attrs: Mapping[str, Any],
        user: User | AnonymousUser | RpcUser,
        **kwargs: Any,
    ) -> UserSerializerResponse:
        d = super().serialize(obj, attrs, user)

        # TODO(schew2381): Remove mention of superuser below once the staff feature flag is removed

        # XXX(dcramer): we don't check for active superuser/staff here as we simply
        # want to tell the UI that we're an authenticated superuser/staff, and
        # for requests that require an *active* session, they should prompt
        # on-demand. This ensures things like links to the Sentry admin can
        # still easily be rendered.
        d["authenticators"] = [
            {
                "id": str(a.id),
                "type": a.interface.interface_id,
                "name": str(a.interface.name),
                "dateCreated": a.created_at,
                "dateUsed": a.last_used_at,
            }
            for a in attrs["authenticators"]
        ]
        d["canReset2fa"] = attrs["canReset2fa"]
        return d


class DetailedSelfUserSerializerResponse(UserSerializerResponse):
    permissions: Sequence[str]


class UserSerializerWithOrgMembershipsResponse(UserSerializerResponse):
    organizations: Sequence[str]


class DetailedSelfUserSerializer(UserSerializer):
    """
    Return additional information for operating on behalf of a user, like their permissions.

    Should only be returned when acting on behalf of the user, or acting on behalf of a Sentry `users.admin`.
    """

    def get_attrs(
        self, item_list: Sequence[User], user: User | RpcUser | AnonymousUser, **kwargs: Any
    ) -> MutableMapping[User, Any]:
        attrs = super().get_attrs(item_list, user)
        user_ids = [i.id for i in item_list]

        # ignore things that aren't user controlled (like recovery codes)
        authenticators = manytoone_to_dict(
            Authenticator.objects.filter(user_id__in=user_ids),
            "user_id",
            lambda x: not x.interface.is_backup_interface,
        )

        permissions = manytoone_to_dict(
            UserPermission.objects.filter(user_id__in=user_ids), "user_id"
        )
        # XXX(dcramer): There is definitely a way to write this query using
        #  Django's awkward ORM magic to cache it using `UserRole` but at least
        #  someone can understand this direction of access/optimization.
        roles = {
            ur.user_id: ur.role.permissions
            for ur in UserRoleUser.objects.filter(user_id__in=user_ids).select_related("role")
        }

        for item in item_list:
            attrs[item]["authenticators"] = authenticators[item.id]
            attrs[item]["permissions"] = {p.permission for p in permissions[item.id]} | set(
                itertools.chain(roles.get(item.id, []))
            )

        return attrs

    def serialize(
        self,
        obj: User,
        attrs: Mapping[str, Any],
        user: User | AnonymousUser | RpcUser,
        **kwargs: Any,
    ) -> DetailedSelfUserSerializerResponse:
        d = cast(DetailedSelfUserSerializerResponse, super().serialize(obj, attrs, user))

        # safety check to never return this information if the acting user is not 1) this user, 2) an admin
        # TODO(schew2381): Remove user.is_superuser once the staff feature flag is removed
        if user.id == obj.id or user.is_superuser or user.is_staff:
            # XXX(dcramer): we don't check for active superuser/staff here as we simply
            # want to tell the UI that we're an authenticated superuser/staff, and
            # for requests that require an *active* session, they should prompt
            # on-demand. This ensures things like links to the Sentry admin can
            # still easily be rendered.
            d["permissions"] = sorted(attrs["permissions"])
            d["authenticators"] = [
                {
                    "id": str(a.id),
                    "type": a.interface.interface_id,
                    "name": str(a.interface.name),
                    "dateCreated": a.created_at,
                    "dateUsed": a.last_used_at,
                }
                for a in attrs["authenticators"]
            ]
        else:
            warnings.warn(
                "Incorrectly calling `DetailedSelfUserSerializer`. See docstring for details."
            )
        return d


class UserSerializerWithOrgMemberships(UserSerializer):
    def get_attrs(
        self,
        item_list: Sequence[User],
        user: User | AnonymousUser | RpcUser,
        **kwargs: Any,
    ) -> MutableMapping[User, Any]:
        attrs = super().get_attrs(item_list, user, **kwargs)

        memberships = OrganizationMemberMapping.objects.filter(
            user_id__in={u.id for u in item_list}
        ).values_list("user_id", "organization_id", named=True)
        active_org_id_to_slug = dict(
            OrganizationMapping.objects.filter(
                organization_id__in={m.organization_id for m in memberships},
                status=OrganizationStatus.ACTIVE,
            ).values_list("organization_id", "slug")
        )
        active_organization_ids = active_org_id_to_slug.keys()

        user_org_memberships: DefaultDict[int, set[str]] = defaultdict(set)
        for membership in memberships:
            if membership.organization_id in active_organization_ids:
                user_org_memberships[membership.user_id].add(
                    active_org_id_to_slug[membership.organization_id]
                )
        for item in item_list:
            attrs[item]["organizations"] = user_org_memberships[item.id]

        return attrs

    def serialize(
        self,
        obj: User,
        attrs: Mapping[str, Any],
        user: User | AnonymousUser | RpcUser,
        **kwargs: Any,
    ) -> UserSerializerWithOrgMembershipsResponse:
        response = cast(
            UserSerializerWithOrgMembershipsResponse, super().serialize(obj, attrs, user)
        )

        response["organizations"] = sorted(attrs["organizations"])
        return response<|MERGE_RESOLUTION|>--- conflicted
+++ resolved
@@ -73,12 +73,7 @@
     timezone: str
     clock24Hours: bool
     prefersIssueDetailsStreamlinedUI: bool | None
-<<<<<<< HEAD
-    prefersChonkUI: bool
-=======
-    prefersNextjsInsightsOverview: bool
     prefersChonkUI: bool | None
->>>>>>> a7bee05a
 
 
 class UserSerializerResponseOptional(TypedDict, total=False):
