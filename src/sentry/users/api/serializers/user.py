from __future__ import annotations

import itertools
import warnings
from collections import defaultdict
from collections.abc import Mapping, MutableMapping, Sequence
from datetime import datetime
from typing import Any, DefaultDict, TypedDict, cast

from django.conf import settings
from django.contrib.auth.models import AnonymousUser

from sentry import experiments
from sentry.api.serializers import Serializer, register
from sentry.api.serializers.types import SerializedAvatarFields
from sentry.app import env
from sentry.auth.elevated_mode import has_elevated_mode
from sentry.hybridcloud.services.organization_mapping import organization_mapping_service
from sentry.models.authidentity import AuthIdentity
from sentry.models.organization import OrganizationStatus
from sentry.models.organizationmapping import OrganizationMapping
from sentry.models.organizationmembermapping import OrganizationMemberMapping
from sentry.organizations.services.organization import RpcOrganizationSummary
from sentry.users.models.authenticator import Authenticator
from sentry.users.models.user import User
from sentry.users.models.user_avatar import UserAvatar
from sentry.users.models.user_option import UserOption
from sentry.users.models.useremail import UserEmail
from sentry.users.models.userpermission import UserPermission
from sentry.users.models.userrole import UserRoleUser
from sentry.users.services.user import RpcUser
from sentry.utils.avatar import get_gravatar_url
from sentry.utils.serializers import manytoone_to_dict


class _UserEmails(TypedDict):
    id: str
    email: str
    is_verified: bool


class _Organization(TypedDict):
    slug: str
    name: str


class _Provider(TypedDict):
    id: str
    name: str


class _Identity(TypedDict):
    id: str
    name: str
    organization: _Organization
    provider: _Provider
    dateVerified: datetime
    dateSynced: datetime


class _UserOptions(TypedDict):
    theme: str  # TODO: enum/literal for theme options
    language: str
    stacktraceOrder: int  # TODO: enum/literal
    defaultIssueEvent: str
    timezone: str
    clock24Hours: bool
    prefersIssueDetailsStreamlinedUI: bool | None
<<<<<<< HEAD
    prefersNextjsInsightsOverview: bool
    prefersSpecializedProjectOverview: dict[str, bool]
=======
>>>>>>> bef6a4c1
    prefersStackedNavigation: bool
    prefersChonkUI: bool
    quickStartDisplay: dict[str, int]


class UserSerializerResponseOptional(TypedDict, total=False):
    # NOTE: There is a bug here where trying to move these fields to
    # UserSerializerResponse and using NotRequired. "identities" is marked as
    # required for places where UserSerializerResponse is used as a field (e.g
    # OrganizationMemberResponse).
    identities: list[_Identity]
    avatar: SerializedAvatarFields
    authenticators: list[Any]  # TODO: find out what type this is
    canReset2fa: bool


class UserSerializerResponse(UserSerializerResponseOptional):
    id: str
    name: str
    username: str
    email: str
    avatarUrl: str
    isActive: bool
    hasPasswordAuth: bool
    isManaged: bool
    dateJoined: datetime
    lastLogin: datetime | None
    has2fa: bool
    lastActive: datetime | None
    isSuperuser: bool
    isStaff: bool
    experiments: dict[str, Any]  # TODO
    emails: list[_UserEmails]


class UserSerializerResponseSelf(UserSerializerResponse):
    options: _UserOptions
    flags: Any  # TODO


@register(User)
class UserSerializer(Serializer):
    def _user_is_requester(self, obj: User, requester: User | AnonymousUser | RpcUser) -> bool:
        if isinstance(requester, User):
            return bool(requester == obj)
        if isinstance(requester, RpcUser):
            return bool(requester.id == obj.id)
        return False

    def _get_identities(
        self, item_list: Sequence[User], user: User | RpcUser | AnonymousUser
    ) -> dict[int, list[AuthIdentity]]:

        if not (env.request and has_elevated_mode(env.request)):
            item_list = [x for x in item_list if x.id == user.id]

        queryset = AuthIdentity.objects.filter(
            user_id__in=[i.id for i in item_list]
        ).select_related(
            "auth_provider",
        )

        results: dict[int, list[AuthIdentity]] = {i.id: [] for i in item_list}
        for item in queryset:
            results[item.user_id].append(item)
        return results

    def get_attrs(
        self, item_list: Sequence[User], user: User | RpcUser | AnonymousUser, **kwargs: Any
    ) -> MutableMapping[User, Any]:
        user_ids = [i.id for i in item_list]
        avatars = {a.user_id: a for a in UserAvatar.objects.filter(user_id__in=user_ids)}
        identities = self._get_identities(item_list, user)
        emails = manytoone_to_dict(UserEmail.objects.filter(user_id__in=user_ids), "user_id")
        authenticators = Authenticator.objects.bulk_users_have_2fa(user_ids)

        data = {}
        for item in item_list:
            data[item] = {
                "avatar": avatars.get(item.id),
                "identities": identities.get(item.id),
                "has2fa": authenticators[item.id],
                "emails": emails[item.id],
            }
        return data

    def serialize(
        self,
        obj: User,
        attrs: Mapping[str, Any],
        user: User | AnonymousUser | RpcUser,
        **kwargs: Any,
    ) -> UserSerializerResponse | UserSerializerResponseSelf:
        experiment_assignments = experiments.all(user=user)

        d: UserSerializerResponse = {
            "id": str(obj.id),
            "name": obj.get_display_name(),
            "username": obj.username,
            "email": obj.email,
            "avatarUrl": get_gravatar_url(obj.email, size=32),
            "isActive": obj.is_active,
            "hasPasswordAuth": obj.password not in ("!", ""),
            "isManaged": obj.is_managed,
            "dateJoined": obj.date_joined,
            "lastLogin": obj.last_login,
            "has2fa": attrs["has2fa"],
            "lastActive": obj.last_active,
            "isSuperuser": obj.is_superuser,
            "isStaff": obj.is_staff,
            "experiments": experiment_assignments,
            "emails": [
                {"id": str(e.id), "email": e.email, "is_verified": e.is_verified}
                for e in attrs["emails"]
            ],
        }

        if self._user_is_requester(obj, user):
            d = cast(UserSerializerResponseSelf, d)
            options = {
                o.key: o.value
                for o in UserOption.objects.filter(user_id=user.id, project_id__isnull=True)
            }
            stacktrace_order = int(options.get("stacktrace_order", -1) or -1)

            d["options"] = {
                "theme": options.get("theme") or "light",
                "language": options.get("language") or settings.SENTRY_DEFAULT_LANGUAGE,
                "stacktraceOrder": stacktrace_order,
                "defaultIssueEvent": options.get("default_issue_event") or "recommended",
                "timezone": options.get("timezone") or settings.SENTRY_DEFAULT_TIME_ZONE,
                "clock24Hours": options.get("clock_24_hours") or False,
                "prefersNextjsInsightsOverview": options.get(
                    "prefers_nextjs_insights_overview", True
                ),
                "prefersIssueDetailsStreamlinedUI": options.get(
                    "prefers_issue_details_streamlined_ui"
                ),
                "prefersStackedNavigation": options.get("prefers_stacked_navigation", False),
                "prefersChonkUI": options.get("prefers_chonk_ui", False),
                "quickStartDisplay": options.get("quick_start_display") or {},
            }

            d["flags"] = {"newsletter_consent_prompt": bool(obj.flags.newsletter_consent_prompt)}

        if attrs.get("avatar"):
            avatar: SerializedAvatarFields = {
                "avatarType": attrs["avatar"].get_avatar_type_display(),
                "avatarUuid": attrs["avatar"].ident if attrs["avatar"].get_file_id() else None,
                "avatarUrl": attrs["avatar"].absolute_url(),
            }
        else:
            avatar = {"avatarType": "letter_avatar", "avatarUuid": None, "avatarUrl": None}
        d["avatar"] = avatar

        # TODO(dcramer): move this to DetailedUserSerializer
        if attrs["identities"] is not None:
            organization_ids = {i.auth_provider.organization_id for i in attrs["identities"]}
            auth_identity_organizations = organization_mapping_service.get_many(
                organization_ids=list(organization_ids)
            )
            orgs_by_id: Mapping[int, RpcOrganizationSummary] = {
                o.id: o for o in auth_identity_organizations
            }

            d["identities"] = [
                {
                    "id": str(i.id),
                    "name": i.ident,
                    "organization": {
                        "slug": orgs_by_id[i.auth_provider.organization_id].slug,
                        "name": orgs_by_id[i.auth_provider.organization_id].name,
                    },
                    "provider": {
                        "id": i.auth_provider.provider,
                        "name": i.auth_provider.get_provider().name,
                    },
                    "dateSynced": i.last_synced,
                    "dateVerified": i.last_verified,
                }
                for i in attrs["identities"]
            ]

        return d


class DetailedUserSerializer(UserSerializer):
    """
    Used in situations like when a member admin (on behalf of an organization) looks up memberships.
    """

    def get_attrs(
        self, item_list: Sequence[User], user: User | RpcUser | AnonymousUser, **kwargs: Any
    ) -> MutableMapping[User, Any]:
        attrs = super().get_attrs(item_list, user)

        # ignore things that aren't user controlled (like recovery codes)
        authenticators = manytoone_to_dict(
            Authenticator.objects.filter(user__in=item_list),
            "user_id",
            lambda x: not x.interface.is_backup_interface,
        )

        memberships = OrganizationMemberMapping.objects.filter(
            user_id__in={u.id for u in item_list}
        ).values_list("user_id", "organization_id", named=True)
        active_organizations = OrganizationMapping.objects.filter(
            organization_id__in={m.organization_id for m in memberships},
            status=OrganizationStatus.ACTIVE,
        ).values_list("organization_id", flat=True)

        active_memberships: DefaultDict[int, int] = defaultdict(int)
        for membership in memberships:
            if membership.organization_id in active_organizations:
                active_memberships[membership.user_id] += 1

        for item in item_list:
            attrs[item]["authenticators"] = authenticators[item.id]
            # org can reset 2FA if the user is only in one org
            attrs[item]["canReset2fa"] = active_memberships[item.id] == 1

        return attrs

    def serialize(
        self,
        obj: User,
        attrs: Mapping[str, Any],
        user: User | AnonymousUser | RpcUser,
        **kwargs: Any,
    ) -> UserSerializerResponse:
        d = cast(UserSerializerResponse, super().serialize(obj, attrs, user))

        # TODO(schew2381): Remove mention of superuser below once the staff feature flag is removed

        # XXX(dcramer): we don't check for active superuser/staff here as we simply
        # want to tell the UI that we're an authenticated superuser/staff, and
        # for requests that require an *active* session, they should prompt
        # on-demand. This ensures things like links to the Sentry admin can
        # still easily be rendered.
        d["authenticators"] = [
            {
                "id": str(a.id),
                "type": a.interface.interface_id,
                "name": str(a.interface.name),
                "dateCreated": a.created_at,
                "dateUsed": a.last_used_at,
            }
            for a in attrs["authenticators"]
        ]
        d["canReset2fa"] = attrs["canReset2fa"]
        return d


class DetailedSelfUserSerializerResponse(UserSerializerResponse):
    permissions: Sequence[str]


class DetailedSelfUserSerializer(UserSerializer):
    """
    Return additional information for operating on behalf of a user, like their permissions.

    Should only be returned when acting on behalf of the user, or acting on behalf of a Sentry `users.admin`.
    """

    def get_attrs(
        self, item_list: Sequence[User], user: User | RpcUser | AnonymousUser, **kwargs: Any
    ) -> MutableMapping[User, Any]:
        attrs = super().get_attrs(item_list, user)
        user_ids = [i.id for i in item_list]

        # ignore things that aren't user controlled (like recovery codes)
        authenticators = manytoone_to_dict(
            Authenticator.objects.filter(user_id__in=user_ids),
            "user_id",
            lambda x: not x.interface.is_backup_interface,
        )

        permissions = manytoone_to_dict(
            UserPermission.objects.filter(user_id__in=user_ids), "user_id"
        )
        # XXX(dcramer): There is definitely a way to write this query using
        #  Django's awkward ORM magic to cache it using `UserRole` but at least
        #  someone can understand this direction of access/optimization.
        roles = {
            ur.user_id: ur.role.permissions
            for ur in UserRoleUser.objects.filter(user_id__in=user_ids).select_related("role")
        }

        for item in item_list:
            attrs[item]["authenticators"] = authenticators[item.id]
            attrs[item]["permissions"] = {p.permission for p in permissions[item.id]} | set(
                itertools.chain(roles.get(item.id, []))
            )

        return attrs

    def serialize(
        self,
        obj: User,
        attrs: Mapping[str, Any],
        user: User | AnonymousUser | RpcUser,
        **kwargs: Any,
    ) -> DetailedSelfUserSerializerResponse:
        d = cast(DetailedSelfUserSerializerResponse, super().serialize(obj, attrs, user))

        # safety check to never return this information if the acting user is not 1) this user, 2) an admin
        # TODO(schew2381): Remove user.is_superuser once the staff feature flag is removed
        if user.id == obj.id or user.is_superuser or user.is_staff:
            # XXX(dcramer): we don't check for active superuser/staff here as we simply
            # want to tell the UI that we're an authenticated superuser/staff, and
            # for requests that require an *active* session, they should prompt
            # on-demand. This ensures things like links to the Sentry admin can
            # still easily be rendered.
            d["permissions"] = sorted(attrs["permissions"])
            d["authenticators"] = [
                {
                    "id": str(a.id),
                    "type": a.interface.interface_id,
                    "name": str(a.interface.name),
                    "dateCreated": a.created_at,
                    "dateUsed": a.last_used_at,
                }
                for a in attrs["authenticators"]
            ]
        else:
            warnings.warn(
                "Incorrectly calling `DetailedSelfUserSerializer`. See docstring for details."
            )
        return d<|MERGE_RESOLUTION|>--- conflicted
+++ resolved
@@ -66,11 +66,7 @@
     timezone: str
     clock24Hours: bool
     prefersIssueDetailsStreamlinedUI: bool | None
-<<<<<<< HEAD
     prefersNextjsInsightsOverview: bool
-    prefersSpecializedProjectOverview: dict[str, bool]
-=======
->>>>>>> bef6a4c1
     prefersStackedNavigation: bool
     prefersChonkUI: bool
     quickStartDisplay: dict[str, int]
