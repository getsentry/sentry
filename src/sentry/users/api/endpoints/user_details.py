--- conflicted
+++ resolved
@@ -83,10 +83,7 @@
     quickStartDisplay = serializers.JSONField(
         required=False,
         allow_null=True,
-<<<<<<< HEAD
-=======
         validators=[validate_quick_start_display],
->>>>>>> 5dff3742
         help_text="Tracks whether the quick start guide was already automatically shown to the user during their second visit.",
     )
 
