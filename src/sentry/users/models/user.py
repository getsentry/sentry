from __future__ import annotations

import logging
import secrets
import warnings
from collections.abc import Mapping
from string import ascii_letters, digits
from typing import Any, ClassVar

from django.contrib.auth.models import AbstractBaseUser
from django.contrib.auth.models import UserManager as DjangoUserManager
from django.contrib.auth.signals import user_logged_out
from django.db import IntegrityError, models, router, transaction
from django.db.models import Count, Subquery
from django.db.models.query import QuerySet
from django.dispatch import receiver
from django.forms import model_to_dict
from django.http.request import HttpRequest
from django.urls import reverse
from django.utils import timezone
from django.utils.translation import gettext_lazy as _

from bitfield import TypedClassBitField
from sentry.auth.authenticators import available_authenticators
from sentry.backup.dependencies import (
    ImportKind,
    NormalizedModelName,
    PrimaryKeyMap,
    get_model_name,
    merge_users_for_model_in_org,
)
from sentry.backup.helpers import ImportFlags
from sentry.backup.sanitize import SanitizableField, Sanitizer
from sentry.backup.scopes import ImportScope, RelocationScope
from sentry.db.models import Model, control_silo_model, sane_repr
from sentry.db.models.manager.base import BaseManager
from sentry.db.models.manager.base_query_set import BaseQuerySet
from sentry.db.models.utils import unique_db_instance
from sentry.db.postgres.transactions import enforce_constraints
from sentry.hybridcloud.models.outbox import ControlOutboxBase, outbox_context
from sentry.hybridcloud.outbox.category import OutboxCategory
from sentry.integrations.types import EXTERNAL_PROVIDERS, ExternalProviders
from sentry.locks import locks
from sentry.models.avatars import UserAvatar
from sentry.models.lostpasswordhash import LostPasswordHash
from sentry.models.organizationmapping import OrganizationMapping
from sentry.models.organizationmembermapping import OrganizationMemberMapping
from sentry.models.orgauthtoken import OrgAuthToken
from sentry.organizations.services.organization import RpcRegionUser, organization_service
from sentry.types.region import find_all_region_names, find_regions_for_user
from sentry.users.models.authenticator import Authenticator
from sentry.users.models.useremail import UserEmail
from sentry.users.services.user import RpcUser
from sentry.utils.http import absolute_uri
from sentry.utils.retries import TimedRetryPolicy

audit_logger = logging.getLogger("sentry.audit.user")

MAX_USERNAME_LENGTH = 128
RANDOM_PASSWORD_ALPHABET = ascii_letters + digits
RANDOM_PASSWORD_LENGTH = 32


class UserManager(BaseManager["User"], DjangoUserManager["User"]):
    def get_users_with_only_one_integration_for_provider(
        self, provider: ExternalProviders, organization_id: int
    ) -> QuerySet[User]:
        """
        For a given organization, get the list of members that are only
        connected to a single integration.
        """
        from sentry.integrations.models.organization_integration import OrganizationIntegration
        from sentry.models.organizationmembermapping import OrganizationMemberMapping

        org_user_ids = OrganizationMemberMapping.objects.filter(
            organization_id=organization_id
        ).values("user_id")
        org_members_with_provider = (
            OrganizationMemberMapping.objects.values("user_id")
            .annotate(org_counts=Count("organization_id"))
            .filter(
                user_id__in=Subquery(org_user_ids),
                organization_id__in=Subquery(
                    OrganizationIntegration.objects.filter(
                        integration__provider=EXTERNAL_PROVIDERS[provider]
                    ).values("organization_id")
                ),
                org_counts=1,
            )
            .values("user_id")
        )
        return self.filter(id__in=Subquery(org_members_with_provider))


@control_silo_model
class User(Model, AbstractBaseUser):
    __relocation_scope__ = RelocationScope.User
    __relocation_custom_ordinal__ = ["username"]

    replication_version: int = 2

    username = models.CharField(_("username"), max_length=MAX_USERNAME_LENGTH, unique=True)
    # this column is called first_name for legacy reasons, but it is the entire
    # display name
    name = models.CharField(_("name"), max_length=200, blank=True, db_column="first_name")
    email = models.EmailField(_("email address"), blank=True, max_length=75)
    is_staff = models.BooleanField(
        _("staff status"),
        default=False,
        help_text=_("Designates whether the user can log into this admin site."),
    )
    is_active = models.BooleanField(
        _("active"),
        default=True,
        help_text=_(
            "Designates whether this user should be treated as "
            "active. Unselect this instead of deleting accounts."
        ),
    )
    is_unclaimed = models.BooleanField(
        _("unclaimed"),
        default=False,
        help_text=_(
            "Designates that this user was imported via the relocation tool, but has not yet been "
            "claimed by the owner of the associated email. Users in this state have randomized "
            "passwords - when email owners claim the account, they are prompted to reset their "
            "password and do a one-time update to their username."
        ),
    )
    is_superuser = models.BooleanField(
        _("superuser status"),
        default=False,
        help_text=_(
            "Designates that this user has all permissions without explicitly assigning them."
        ),
    )
    is_managed = models.BooleanField(
        _("managed"),
        default=False,
        help_text=_(
            "Designates whether this user should be treated as "
            "managed. Select this to disallow the user from "
            "modifying their account (username, password, etc)."
        ),
    )
    is_sentry_app = models.BooleanField(
        _("is sentry app"),
        null=True,
        default=None,
        help_text=_(
            "Designates whether this user is the entity used for Permissions"
            "on behalf of a Sentry App. Cannot login or use Sentry like a"
            "normal User would."
        ),
    )
    is_password_expired = models.BooleanField(
        _("password expired"),
        default=False,
        help_text=_(
            "If set to true then the user needs to change the " "password on next sign in."
        ),
    )
    last_password_change = models.DateTimeField(
        _("date of last password change"),
        null=True,
        help_text=_("The date the password was changed last."),
    )

    class flags(TypedClassBitField):
        # WARNING: Only add flags to the bottom of this list
        # bitfield flags are dependent on their order and inserting/removing
        # flags from the middle of the list will cause bits to shift corrupting
        # existing data.

        # Do we need to ask this user for newsletter consent?
        newsletter_consent_prompt: bool

        bitfield_default = 0
        bitfield_null = True

    session_nonce = models.CharField(max_length=12, null=True)

    date_joined = models.DateTimeField(_("date joined"), default=timezone.now)
    last_active = models.DateTimeField(_("last active"), default=timezone.now, null=True)

    avatar_type = models.PositiveSmallIntegerField(default=0, choices=UserAvatar.AVATAR_TYPES)
    avatar_url = models.CharField(_("avatar url"), max_length=120, null=True)

    objects: ClassVar[UserManager] = UserManager(cache_fields=["pk"])

    USERNAME_FIELD = "username"
    REQUIRED_FIELDS = ["email"]

    class Meta:
        app_label = "sentry"
        db_table = "auth_user"
        verbose_name = _("user")
        verbose_name_plural = _("users")

    __repr__ = sane_repr("id")

    def class_name(self) -> str:
        return "User"

    def delete(self, *args: Any, **kwargs: Any) -> tuple[int, dict[str, int]]:
        if self.username == "sentry":
            raise Exception('You cannot delete the "sentry" user as it is required by Sentry.')
        with outbox_context(transaction.atomic(using=router.db_for_write(User))):
            avatar = self.avatar.first()
            if avatar:
                avatar.delete()
            for outbox in self.outboxes_for_update(is_user_delete=True):
                outbox.save()
            return super().delete(*args, **kwargs)

    def update(self, *args: Any, **kwds: Any) -> int:
        with outbox_context(transaction.atomic(using=router.db_for_write(User))):
            for outbox in self.outboxes_for_update():
                outbox.save()
            return super().update(*args, **kwds)

    def save(self, *args: Any, **kwargs: Any) -> None:
        with outbox_context(transaction.atomic(using=router.db_for_write(User))):
            if not self.username:
                self.username = self.email
            result = super().save(*args, **kwargs)
            for outbox in self.outboxes_for_update():
                outbox.save()
            return result

    def has_perm(self, perm_name: str) -> bool:
        warnings.warn("User.has_perm is deprecated", DeprecationWarning)
        return self.is_superuser

    def has_module_perms(self, app_label: str) -> bool:
        warnings.warn("User.has_module_perms is deprecated", DeprecationWarning)
        return self.is_superuser

    def has_2fa(self) -> bool:
        return Authenticator.objects.filter(
            user_id=self.id, type__in=[a.type for a in available_authenticators(ignore_backup=True)]
        ).exists()

    def get_unverified_emails(self) -> BaseQuerySet[UserEmail]:
        return self.emails.filter(is_verified=False)

    def get_verified_emails(self) -> BaseQuerySet[UserEmail]:
        return self.emails.filter(is_verified=True)

    def has_verified_emails(self) -> bool:
        return self.get_verified_emails().exists()

    def has_unverified_emails(self) -> bool:
        return self.get_unverified_emails().exists()

    def has_usable_password(self) -> bool:
        if self.password == "" or self.password is None:
            # This is the behavior we've been relying on from Django 1.6 - 2.0.
            # In 2.1, a "" or None password is considered usable.
            # Removing this override requires identifying all the places
            # to put set_unusable_password and a migration.
            return False
        return super().has_usable_password()

    def get_label(self) -> str:
        return self.email or self.username or str(self.id)

    def get_display_name(self) -> str:
        return self.name or self.email or self.username

    def get_full_name(self) -> str:
        return self.name

    def get_salutation_name(self) -> str:
        name = self.name or self.username.split("@", 1)[0].split(".", 1)[0]
        first_name = name.split(" ", 1)[0]
        return first_name.capitalize()

    def get_avatar_type(self) -> str:
        return self.get_avatar_type_display()

    def get_actor_identifier(self) -> str:
        return f"user:{self.id}"

    def send_confirm_email_singular(self, email: UserEmail, is_new_user: bool = False) -> None:
        from sentry import options
        from sentry.utils.email import MessageBuilder

        if not email.hash_is_valid():
            email.set_hash()
            email.save()

        context = {
            "user": self,
            "url": absolute_uri(
                reverse("sentry-account-confirm-email", args=[self.id, email.validation_hash])
            ),
            "confirm_email": email.email,
            "is_new_user": is_new_user,
        }
        msg = MessageBuilder(
            subject="{}Confirm Email".format(options.get("mail.subject-prefix")),
            template="sentry/emails/confirm_email.txt",
            html_template="sentry/emails/confirm_email.html",
            type="user.confirm_email",
            context=context,
        )
        msg.send_async([email.email])

    def send_confirm_emails(self, is_new_user: bool = False) -> None:
        email_list = self.get_unverified_emails()
        for email in email_list:
            self.send_confirm_email_singular(email, is_new_user)

    def outboxes_for_update(self, is_user_delete: bool = False) -> list[ControlOutboxBase]:
        return User.outboxes_for_user_update(self.id, is_user_delete=is_user_delete)

    @staticmethod
    def outboxes_for_user_update(
        identifier: int, is_user_delete: bool = False
    ) -> list[ControlOutboxBase]:
        # User deletions must fan out to all regions to ensure cascade behavior
        # of anything with a HybridCloudForeignKey, even if the user is no longer
        # a member of any organizations in that region.
        if is_user_delete:
            user_regions = set(find_all_region_names())
        else:
            user_regions = find_regions_for_user(identifier)

        return OutboxCategory.USER_UPDATE.as_control_outboxes(
            region_names=user_regions,
            object_identifier=identifier,
            shard_identifier=identifier,
        )

    def merge_to(from_user: User, to_user: User) -> None:
        # TODO: we could discover relations automatically and make this useful
        from sentry.models.auditlogentry import AuditLogEntry
        from sentry.models.authidentity import AuthIdentity
        from sentry.models.avatars.user_avatar import UserAvatar
        from sentry.models.identity import Identity
        from sentry.models.organizationmembermapping import OrganizationMemberMapping
        from sentry.users.models.authenticator import Authenticator
<<<<<<< HEAD
        from sentry.users.models.user_option import UserOption
=======
        from sentry.users.models.useremail import UserEmail
>>>>>>> 9169a7d2

        from_user_id = from_user.id
        to_user_id = to_user.id

        audit_logger.info(
            "user.merge", extra={"from_user_id": from_user_id, "to_user_id": to_user_id}
        )

        organization_ids = OrganizationMemberMapping.objects.filter(
            user_id=from_user_id
        ).values_list("organization_id", flat=True)

        for organization_id in organization_ids:
            organization_service.merge_users(
                organization_id=organization_id, from_user_id=from_user_id, to_user_id=to_user_id
            )

            # Update all organization control models to only use the new user id.
            #
            # TODO: in the future, proactively update `OrganizationMemberTeamReplica` as well.
            with enforce_constraints(
                transaction.atomic(using=router.db_for_write(OrganizationMemberMapping))
            ):
                control_side_org_models: tuple[type[Model], ...] = (
                    OrgAuthToken,
                    OrganizationMemberMapping,
                )
                for model in control_side_org_models:
                    merge_users_for_model_in_org(
                        model,
                        organization_id=organization_id,
                        from_user_id=from_user_id,
                        to_user_id=to_user_id,
                    )

        # While it would be nice to make the following changes in a transaction, there are too many
        # unique constraints to make this feasible. Instead, we just do it sequentially and ignore
        # the `IntegrityError`s.
        user_related_models = (
            Authenticator,
            Identity,
            UserAvatar,
            UserEmail,
            UserOption,
        )
        for model in user_related_models:
            for obj in model.objects.filter(user_id=from_user_id):
                try:
                    with transaction.atomic(using=router.db_for_write(User)):
                        obj.update(user_id=to_user_id)
                except IntegrityError:
                    pass

        # users can be either the subject or the object of actions which get logged
        AuditLogEntry.objects.filter(actor=from_user).update(actor=to_user)
        AuditLogEntry.objects.filter(target_user=from_user).update(target_user=to_user)

        with outbox_context(flush=False):
            # remove any SSO identities that exist on from_user that might conflict
            # with to_user's existing identities (only applies if both users have
            # SSO identities in the same org), then pass the rest on to to_user
            # NOTE: This could, become calls to identity_service.delete_ide
            for ai in AuthIdentity.objects.filter(
                user=from_user,
                auth_provider__organization_id__in=AuthIdentity.objects.filter(
                    user_id=to_user_id
                ).values("auth_provider__organization_id"),
            ):
                ai.delete()
            for ai in AuthIdentity.objects.filter(user_id=from_user.id):
                ai.update(user=to_user)

    def set_password(self, raw_password: str | None) -> None:
        super().set_password(raw_password)
        self.last_password_change = timezone.now()
        self.is_password_expired = False

    def refresh_session_nonce(self, request: HttpRequest | None = None) -> None:
        from django.utils.crypto import get_random_string

        self.session_nonce = get_random_string(12)
        if request is not None:
            request.session["_nonce"] = self.session_nonce

    def has_org_requiring_2fa(self) -> bool:
        from sentry.models.organization import OrganizationStatus

        return OrganizationMemberMapping.objects.filter(
            user_id=self.id,
            organization_id__in=Subquery(
                OrganizationMapping.objects.filter(
                    require_2fa=True,
                    status=OrganizationStatus.ACTIVE,
                ).values("organization_id")
            ),
        ).exists()

    def clear_lost_passwords(self) -> None:
        LostPasswordHash.objects.filter(user=self).delete()

    def normalize_before_relocation_import(
        self, pk_map: PrimaryKeyMap, scope: ImportScope, flags: ImportFlags
    ) -> int | None:
        old_pk = super().normalize_before_relocation_import(pk_map, scope, flags)
        if old_pk is None:
            return None

        # Importing in any scope besides `Global` (which does a naive, blanket restore of all data)
        # and `Config` (which is explicitly meant to import admin accounts) should strip all
        # incoming users of their admin privileges.
        if scope not in {ImportScope.Config, ImportScope.Global}:
            self.is_staff = False
            self.is_superuser = False
            self.is_managed = False

        # No need to mark users newly "unclaimed" when doing a global backup/restore.
        if scope != ImportScope.Global or self.is_unclaimed:
            # New users are marked unclaimed.
            self.is_unclaimed = True

            # Give the user a cryptographically secure random password. The purpose here is to have
            # a password that NO ONE knows - the only way to log into this account is to use the
            # "claim your account" flow to create a new password (or to click "lost password" and
            # end up there anyway), at which point we'll detect the user's `is_unclaimed` status and
            # prompt them to change their `username` as well.
            self.set_password(
                "".join(
                    secrets.choice(RANDOM_PASSWORD_ALPHABET) for _ in range(RANDOM_PASSWORD_LENGTH)
                )
            )

        return old_pk

    def write_relocation_import(
        self, scope: ImportScope, flags: ImportFlags
    ) -> tuple[int, ImportKind] | None:
        # Internal function that factors our some common logic.
        def do_write() -> tuple[int, ImportKind]:
            from sentry.api.endpoints.user_details import (
                BaseUserSerializer,
                SuperuserUserSerializer,
                UserSerializer,
            )
            from sentry.users.services.lost_password_hash.impl import (
                DatabaseLostPasswordHashService,
            )

            serializer_cls = BaseUserSerializer
            if scope not in {ImportScope.Config, ImportScope.Global}:
                serializer_cls = UserSerializer
            else:
                serializer_cls = SuperuserUserSerializer

            serializer_user = serializer_cls(instance=self, data=model_to_dict(self), partial=True)
            serializer_user.is_valid(raise_exception=True)

            self.save(force_insert=True)

            if scope != ImportScope.Global:
                DatabaseLostPasswordHashService().get_or_create(user_id=self.id)

            # TODO(getsentry/team-ospo#191): we need to send an email informing the user of their
            # new account with a resettable password - we'll need to figure out where in the process
            # that actually goes, and how to prevent it from happening during the validation pass.
            return (self.pk, ImportKind.Inserted)

        # If there is no existing user with this `username`, no special renaming or merging
        # shenanigans are needed, as we can just insert this exact model directly.
        existing = User.objects.filter(username=self.username).first()
        if not existing:
            return do_write()

        # Re-use the existing user if merging is enabled.
        if flags.merge_users:
            return (existing.pk, ImportKind.Existing)

        # We already have a user with this `username`, but merging users has not been enabled. In
        # this case, add a random suffix to the importing username.
        lock = locks.get(f"user:username:{self.id}", duration=10, name="username")
        with TimedRetryPolicy(10)(lock.acquire):
            unique_db_instance(
                self,
                self.username,
                max_length=MAX_USERNAME_LENGTH,
                field_name="username",
            )

            # Perform the remainder of the write while we're still holding the lock.
            return do_write()

    @classmethod
    def sanitize_relocation_json(
        cls, json: Any, sanitizer: Sanitizer, model_name: NormalizedModelName | None = None
    ) -> None:
        model_name = get_model_name(cls) if model_name is None else model_name
        super().sanitize_relocation_json(json, sanitizer, model_name)

        sanitizer.set_string(json, SanitizableField(model_name, "username"))
        sanitizer.set_string(json, SanitizableField(model_name, "session_nonce"))

    @classmethod
    def handle_async_deletion(
        cls,
        identifier: int,
        region_name: str,
        shard_identifier: int,
        payload: Mapping[str, Any] | None,
    ) -> None:
        from sentry.hybridcloud.rpc.caching import region_caching_service
        from sentry.users.services.user.service import get_many_by_id, get_user

        region_caching_service.clear_key(key=get_user.key_from(identifier), region_name=region_name)
        region_caching_service.clear_key(
            key=get_many_by_id.key_from(identifier), region_name=region_name
        )

    def handle_async_replication(self, region_name: str, shard_identifier: int) -> None:
        from sentry.hybridcloud.rpc.caching import region_caching_service
        from sentry.users.services.user.service import get_many_by_id, get_user

        region_caching_service.clear_key(key=get_user.key_from(self.id), region_name=region_name)
        region_caching_service.clear_key(
            key=get_many_by_id.key_from(self.id), region_name=region_name
        )
        organization_service.update_region_user(
            user=RpcRegionUser(
                id=self.id,
                is_active=self.is_active,
                email=self.email,
            ),
            region_name=region_name,
        )


# HACK(dcramer): last_login needs nullable for Django 1.8
User._meta.get_field("last_login").null = True


# When a user logs out, we want to always log them out of all
# sessions and refresh their nonce.
@receiver(user_logged_out, sender=User)
def refresh_user_nonce(
    sender: User | RpcUser | None, request: HttpRequest | None, user: User | None, **kwargs: Any
) -> None:
    if user is None:
        return
    user.refresh_session_nonce()
    user.save(update_fields=["session_nonce"])


@receiver(user_logged_out, sender=RpcUser)
def refresh_api_user_nonce(
    sender: RpcUser | None, request: HttpRequest | None, user: User | None, **kwargs: Any
) -> None:
    if user is None:
        return
    user = User.objects.get(id=user.id)
    refresh_user_nonce(sender, request, user, **kwargs)


OutboxCategory.USER_UPDATE.connect_control_model_updates(User)<|MERGE_RESOLUTION|>--- conflicted
+++ resolved
@@ -341,11 +341,8 @@
         from sentry.models.identity import Identity
         from sentry.models.organizationmembermapping import OrganizationMemberMapping
         from sentry.users.models.authenticator import Authenticator
-<<<<<<< HEAD
         from sentry.users.models.user_option import UserOption
-=======
         from sentry.users.models.useremail import UserEmail
->>>>>>> 9169a7d2
 
         from_user_id = from_user.id
         to_user_id = to_user.id
