--- conflicted
+++ resolved
@@ -26,11 +26,8 @@
 from sentry.models.organizationmembermapping import OrganizationMemberMapping
 from sentry.signals import user_signup
 from sentry.users.models.user import User
-<<<<<<< HEAD
 from sentry.users.models.user_avatar import UserAvatar
-=======
 from sentry.users.models.useremail import UserEmail
->>>>>>> 8c8eb257
 from sentry.users.services.user import (
     RpcAvatar,
     RpcUser,
