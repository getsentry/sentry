import logging
import pickle
import threading
from datetime import date, datetime
from time import time

from django.db import models
from django.utils import timezone
from django.utils.encoding import force_bytes, force_text

from sentry.buffer import Buffer
from sentry.tasks.process_buffer import process_incr, process_pending
from sentry.utils import json, metrics
from sentry.utils.compat import crc32
from sentry.utils.hashlib import md5_text
from sentry.utils.imports import import_string
from sentry.utils.redis import get_dynamic_cluster_from_options, validate_dynamic_cluster

_local_buffers = None
_local_buffers_lock = threading.Lock()

logger = logging.getLogger(__name__)

# Debounce our JSON validation a bit in order to not cause too much additional
# load everywhere
_last_validation_log = None


def _validate_json_roundtrip(value, model):
    global _last_validation_log

    if _last_validation_log is None or _last_validation_log < time() - 10:
        _last_validation_log = time()
        try:
            if (
                RedisBuffer._load_values(json.loads(json.dumps(RedisBuffer._dump_values(value))))
                != value
            ):
                logger.error("buffer.corrupted_value", extra={"value": value, "model": model})
        except Exception:
            logger.exception("buffer.invalid_value", extra={"value": value, "model": model})


class PendingBuffer:
    def __init__(self, size):
        assert size > 0
        self.buffer = [None] * size
        self.size = size
        self.pointer = 0

    def full(self):
        return self.pointer == self.size

    def empty(self):
        return self.pointer == 0

    def append(self, item):
        assert not self.full()
        self.buffer[self.pointer] = item
        self.pointer += 1

    def clear(self):
        self.pointer = 0

    def flush(self):
        rv = self.buffer[: self.pointer]
        self.clear()
        return rv


class RedisBuffer(Buffer):
    key_expire = 60 * 60  # 1 hour
    pending_key = "b:p"

    def __init__(self, pending_partitions=1, incr_batch_size=2, **options):
        self.is_redis_cluster, self.cluster, options = get_dynamic_cluster_from_options(
            "SENTRY_BUFFER_OPTIONS", options
        )
        self.pending_partitions = pending_partitions
        self.incr_batch_size = incr_batch_size
        assert self.pending_partitions > 0
        assert self.incr_batch_size > 0

    def get_routing_client(self):
        if self.is_redis_cluster:
            return self.cluster
        else:
            return self.cluster.get_routing_client()

    def validate(self):
        validate_dynamic_cluster(self.is_redis_cluster, self.cluster)

    def _coerce_val(self, value):
        if isinstance(value, models.Model):
            value = value.pk
        return force_bytes(value, errors="replace")

    def _make_key(self, model, filters):
        """
        Returns a Redis-compatible key for the model given filters.
        """
        md5 = md5_text(
            "&".join(f"{k}={self._coerce_val(v)}" for k, v in sorted(filters.items()))
        ).hexdigest()
        return f"b:k:{model._meta}:{md5}"

    def _make_pending_key(self, partition=None):
        """
        Returns the key to be used for the pending buffer.
        When partitioning is enabled, there is a key for each
        partition, without it, there's only the default pending_key
        """
        if partition is None:
            return self.pending_key
        assert partition >= 0
        return "%s:%d" % (self.pending_key, partition)

    def _make_pending_key_from_key(self, key):
        """
        Return the pending_key for a given key. This is used
        to route a key into the correct pending buffer. If partitioning
        is disabled, route into the no partition buffer.
        """
        if self.pending_partitions == 1:
            return self.pending_key
        return self._make_pending_key(crc32(key) % self.pending_partitions)

    def _make_lock_key(self, key):
        return f"l:{key}"

    @classmethod
    def _dump_values(cls, values):
        result = {}
        for k, v in values.items():
            result[k] = cls._dump_value(v)
        return result

    @classmethod
    def _dump_value(cls, value):
        if isinstance(value, str):
            type_ = "s"
        elif isinstance(value, datetime):
            type_ = "dt"
            value = value.strftime("%s.%f")
        elif isinstance(value, date):
            type_ = "d"
            value = value.strftime("%s.%f")
        elif isinstance(value, int):
            type_ = "i"
        elif isinstance(value, float):
            type_ = "f"
        else:
            raise TypeError(type(value))
        return (type_, str(value))

    @classmethod
    def _load_values(cls, payload):
        result = {}
        for k, (t, v) in payload.items():
            result[k] = cls._load_value((t, v))
        return result

    @classmethod
    def _load_value(cls, payload):
        (type_, value) = payload
        if type_ == "s":
            return force_text(value)
        elif type_ == "dt":
            return datetime.fromtimestamp(float(value)).replace(tzinfo=timezone.utc)
        elif type_ == "d":
            return date.fromtimestamp(float(value))
        elif type_ == "i":
            return int(value)
        elif type_ == "f":
            return float(value)
        else:
            raise TypeError(f"invalid type: {type_}")

    def get(self, model, columns, filters):
        """
        Fetches buffered values for a model/filter. Passed columns must be integer columns.
        """
        key = self._make_key(model, filters)
        if self.is_redis_cluster:
            pipe = self.cluster.pipeline(transaction=False)
        else:
            conn = self.cluster.get_local_client_for_key(key)
            pipe = conn.pipeline()

        for col in columns:
            pipe.hget(key, f"i+{col}")
        results = pipe.execute()

        return {
            col: (int(results[i]) if results[i] is not None else 0) for i, col in enumerate(columns)
        }

    def incr(self, model, columns, filters, extra=None, signal_only=None, return_incr_results=True):
        """
        Increment the key by doing the following:

        - Insert/update a hashmap based on (model, columns)
            - Perform an incrby on counters
            - Perform a set (last write wins) on extra
            - Perform a set on signal_only (only if True)
        - Add hashmap key to pending flushes
        """

        key = self._make_key(model, filters)
        pending_key = self._make_pending_key_from_key(key)
        # We can't use conn.map() due to wanting to support multiple pending
        # keys (one per Redis partition)
        if self.is_redis_cluster:
            conn = self.cluster
        else:
            conn = self.cluster.get_local_client_for_key(key)

        pipe = conn.pipeline()
        pipe.hsetnx(key, "m", f"{model.__module__}.{model.__name__}")
<<<<<<< HEAD

        if self.is_redis_cluster:
            pipe.hsetnx(key, "f", json.dumps(self._dump_values(filters)))
        else:
            pipe.hsetnx(key, "f", pickle.dumps(filters))

=======
        # TODO(dcramer): once this goes live in production, we can kill the pickle path
        # (this is to ensure a zero downtime deploy where we can transition event processing)
        _validate_json_roundtrip(filters, model)
        pipe.hsetnx(key, "f", pickle.dumps(filters))
        # pipe.hsetnx(key, 'f', json.dumps(self._dump_values(filters)))
>>>>>>> 4701b5e9
        for column, amount in columns.items():
            pipe.hincrby(key, "i+" + column, amount)

        if extra:
            # Group tries to serialize 'score', so we'd need some kind of processing
            # hook here
            # e.g. "update score if last_seen or times_seen is changed"
            _validate_json_roundtrip(extra, model)
            for column, value in extra.items():
                if self.is_redis_cluster:
                    pipe.hset(key, "e+" + column, json.dumps(self._dump_value(value)))
                else:
                    pipe.hset(key, "e+" + column, pickle.dumps(value))

        if signal_only is True:
            pipe.hset(key, "s", "1")

        pipe.expire(key, self.key_expire)
        pipe.zadd(pending_key, {key: time()})
        pipe.execute()

        metrics.incr(
            "buffer.incr",
            skip_internal=True,
            tags={"module": model.__module__, "model": model.__name__},
        )

    def process_pending(self, partition=None):
        if partition is None and self.pending_partitions > 1:
            # If we're using partitions, this one task fans out into
            # N subtasks instead.
            for i in range(self.pending_partitions):
                process_pending.apply_async(kwargs={"partition": i})
            # Explicitly also run over the unpartitioned buffer as well
            # to ease in transition. In practice, this should just be
            # super fast and is fine to do redundantly.

        pending_key = self._make_pending_key(partition)
        if self.is_redis_cluster:
            client = self.cluster
        else:
            client = self.cluster.get_routing_client()
        lock_key = self._make_lock_key(pending_key)
        # prevent a stampede due to celerybeat + periodic task
        if not client.set(lock_key, "1", nx=True, ex=60):
            return

        pending_buffer = PendingBuffer(self.incr_batch_size)

        try:
            keycount = 0
            if self.is_redis_cluster:
                keys = self.cluster.zrange(pending_key, 0, -1)
                keycount += len(keys)

                for key in keys:
                    pending_buffer.append(key)
                    if pending_buffer.full():
                        process_incr.apply_async(kwargs={"batch_keys": pending_buffer.flush()})

                self.cluster.zrem(pending_key, *keys)
            else:
                with self.cluster.all() as conn:
                    results = conn.zrange(pending_key, 0, -1)

                with self.cluster.all() as conn:
                    for host_id, keys in results.value.items():
                        if not keys:
                            continue
                        keycount += len(keys)
                        for key in keys:
                            pending_buffer.append(key.decode("utf-8"))
                            if pending_buffer.full():
                                process_incr.apply_async(
                                    kwargs={"batch_keys": pending_buffer.flush()}
                                )
                        conn.target([host_id]).zrem(pending_key, *keys)

            # queue up remainder of pending keys
            if not pending_buffer.empty():
                process_incr.apply_async(kwargs={"batch_keys": pending_buffer.flush()})

            metrics.timing("buffer.pending-size", keycount)
        finally:
            client.delete(lock_key)

    def process(self, key=None, batch_keys=None):
        assert not (key is None and batch_keys is None)
        assert not (key is not None and batch_keys is not None)

        if key is not None:
            batch_keys = [key]

        for key in batch_keys:
            self._process_single_incr(key)

    def _process(self, model, columns, filters, extra=None, signal_only=None):
        return super().process(model, columns, filters, extra, signal_only)

    def _process_single_incr(self, key):
        if self.is_redis_cluster:
            client = self.cluster
        else:
            client = self.cluster.get_routing_client()

        lock_key = self._make_lock_key(key)
        # prevent a stampede due to the way we use celery etas + duplicate
        # tasks
        if not client.set(lock_key, "1", nx=True, ex=10):
            metrics.incr("buffer.revoked", tags={"reason": "locked"}, skip_internal=False)
            self.logger.debug("buffer.revoked.locked", extra={"redis_key": key})
            return

        pending_key = self._make_pending_key_from_key(key)

        try:
            if self.is_redis_cluster:
                pipe = self.cluster.pipeline(transaction=False)
            else:
                conn = self.cluster.get_local_client_for_key(key)
                pipe = conn.pipeline()

            pipe.hgetall(key)
            pipe.zrem(pending_key, key)
            pipe.delete(key)
            values = pipe.execute()[0]

            # XXX(python3): In python2 this isn't as important since redis will
            # return string tyes (be it, byte strings), but in py3 we get bytes
            # back, and really we just want to deal with keys as strings.
            values = {force_text(k): v for k, v in values.items()}

            if not values:
                metrics.incr("buffer.revoked", tags={"reason": "empty"}, skip_internal=False)
                self.logger.debug("buffer.revoked.empty", extra={"redis_key": key})
                return

            model = import_string(force_text(values.pop("m")))

            if values["f"].startswith(b"{" if not self.is_redis_cluster else "{"):
                filters = self._load_values(json.loads(force_text(values.pop("f"))))
            else:
                # TODO(dcramer): legacy pickle support - remove in Sentry 9.1
                filters = pickle.loads(force_bytes(values.pop("f")))

            incr_values = {}
            extra_values = {}
            signal_only = None
            for k, v in values.items():
                if k.startswith("i+"):
                    incr_values[k[2:]] = int(v)
                elif k.startswith("e+"):
                    if v.startswith(b"[" if not self.is_redis_cluster else "["):
                        extra_values[k[2:]] = self._load_value(json.loads(force_text(v)))
                    else:
                        # TODO(dcramer): legacy pickle support - remove in Sentry 9.1
                        extra_values[k[2:]] = pickle.loads(force_bytes(v))
                elif k == "s":
                    signal_only = bool(int(v))  # Should be 1 if set

            self._process(model, incr_values, filters, extra_values, signal_only)
        finally:
            client.delete(lock_key)<|MERGE_RESOLUTION|>--- conflicted
+++ resolved
@@ -217,20 +217,13 @@
 
         pipe = conn.pipeline()
         pipe.hsetnx(key, "m", f"{model.__module__}.{model.__name__}")
-<<<<<<< HEAD
+        _validate_json_roundtrip(filters, model)
 
         if self.is_redis_cluster:
             pipe.hsetnx(key, "f", json.dumps(self._dump_values(filters)))
         else:
             pipe.hsetnx(key, "f", pickle.dumps(filters))
 
-=======
-        # TODO(dcramer): once this goes live in production, we can kill the pickle path
-        # (this is to ensure a zero downtime deploy where we can transition event processing)
-        _validate_json_roundtrip(filters, model)
-        pipe.hsetnx(key, "f", pickle.dumps(filters))
-        # pipe.hsetnx(key, 'f', json.dumps(self._dump_values(filters)))
->>>>>>> 4701b5e9
         for column, amount in columns.items():
             pipe.hincrby(key, "i+" + column, amount)
 
