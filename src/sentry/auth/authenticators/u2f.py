from base64 import urlsafe_b64encode
from time import time
from urllib.parse import urlparse

from cryptography.exceptions import InvalidKey, InvalidSignature
from django.urls import reverse
from django.utils.translation import ugettext_lazy as _
from fido2 import cbor
from fido2.client import ClientData
from fido2.ctap2 import AuthenticatorData, base
from fido2.server import Fido2Server, U2FFido2Server
from fido2.utils import websafe_decode
<<<<<<< HEAD
from fido2.webauthn import PublicKeyCredentialRpEntity
=======
from rest_framework.request import Request
>>>>>>> c09447a0
from u2flib_server import u2f
from u2flib_server.model import DeviceRegistration

from sentry import options
from sentry.auth.authenticators.base import EnrollmentStatus
from sentry.utils import json
from sentry.utils.dates import to_datetime
from sentry.utils.decorators import classproperty
from sentry.utils.http import absolute_uri

from .base import ActivationChallengeResult, AuthenticatorInterface


def decode_credential_id(device):
    return urlsafe_b64encode(device["binding"].credential_data.credential_id).decode("ascii")


def create_credential_object(registeredKey):
    return base.AttestedCredentialData.from_ctap1(
        websafe_decode(registeredKey["keyHandle"]),
        websafe_decode(registeredKey["publicKey"]),
    )


class U2fInterface(AuthenticatorInterface):
    type = 3
    interface_id = "u2f"
    configure_button = _("Configure")
    name = _("U2F (Universal 2nd Factor)")
    description = _(
        "Authenticate with a U2F hardware device. This is a "
        "device like a Yubikey or something similar which "
        "supports FIDO's U2F specification. This also requires "
        "a browser which supports this system (like Google "
        "Chrome)."
    )
    allow_multi_enrollment = True
    # rp is a relying party for webauthn, this would be sentry.io for SAAS
    # and the prefix for on-premise / dev environments
    rp_id = urlparse(options.get("system.url-prefix")).hostname
    rp = PublicKeyCredentialRpEntity(rp_id, "Sentry")
    webauthn_registration_server = Fido2Server(rp)

    def __init__(self, authenticator=None, status=EnrollmentStatus.EXISTING):
        super().__init__(authenticator, status)

        self.webauthn_authentication_server = U2FFido2Server(
            app_id=self.u2f_app_id, rp={"id": self.rp_id, "name": "Sentry"}
        )

    @classproperty
    def u2f_app_id(cls):
        rv = options.get("u2f.app-id")
        return rv or absolute_uri(reverse("sentry-u2f-app-id"))

    @classproperty
    def u2f_facets(cls):
        facets = options.get("u2f.facets")
        if not facets:
            return [options.get("system.url-prefix")]
        return [x.rstrip("/") for x in facets]

    @classproperty
    def is_available(cls):
        url_prefix = options.get("system.url-prefix")
        return url_prefix and url_prefix.startswith("https://")

    def _get_kept_devices(self, key):
        def _key_does_not_match(device):
            if type(device["binding"]) == AuthenticatorData:
                return decode_credential_id(device) != key
            else:
                return device["binding"]["keyHandle"] != key

        return [device for device in self.config.get("devices", ()) if _key_does_not_match(device)]

    def generate_new_config(self):
        return {}

    def start_enrollment(self, user, has_webauthn_register):
        if has_webauthn_register:
            credentials = []
            for registeredKey in self.get_u2f_devices():
                if type(registeredKey) == AuthenticatorData:
                    credentials.append(registeredKey.credential_data)
                else:
                    c = create_credential_object(registeredKey)
                    credentials.append(c)

            registration_data, state = self.webauthn_registration_server.register_begin(
                user={"id": bytes(user.id), "name": user.username, "displayName": user.username},
                credentials=credentials,
                # user_verification is where the authenticator verifies that the user is authorized
                # to use the authenticator, this isn't needed for our usecase so set a discouraged
                user_verification="discouraged",
            )
            return cbor.encode(registration_data), state

        return u2f.begin_registration(self.u2f_app_id, self.get_u2f_devices()).data_for_client

    def get_u2f_devices(self):
        rv = []
        for data in self.config.get("devices", ()):
            # XXX: The previous version of python-u2flib-server didn't store
            # the `version` in the device binding. Defaulting to `U2F_V2` here
            # so that we don't break existing u2f registrations.
            if type(data["binding"]) == AuthenticatorData:
                rv.append(data["binding"])
            else:
                data["binding"].setdefault("version", "U2F_V2")
                rv.append(DeviceRegistration(data["binding"]))
        return rv

    def remove_u2f_device(self, key):
        """Removes a U2F device but never removes the last one.  This returns
        False if the last device would be removed.
        """
        devices = self._get_kept_devices(key)

        if devices:
            self.config["devices"] = devices
            return True
        return False

    def get_device_name(self, key):
        for device in self.config.get("devices", ()):
            if type(device["binding"]) == AuthenticatorData:
                if decode_credential_id(device) == key:
                    return device["name"]
            elif device["binding"]["keyHandle"] == key:
                return device["name"]

    def get_registered_devices(self):
        rv = []
        for device in self.config.get("devices", ()):
            if type(device["binding"]) == AuthenticatorData:
                rv.append(
                    {
                        "timestamp": to_datetime(device["ts"]),
                        "name": device["name"],
                        "key_handle": decode_credential_id(device),
                        "app_id": self.rp_id,
                    }
                )
            else:
                rv.append(
                    {
                        "timestamp": to_datetime(device["ts"]),
                        "name": device["name"],
                        "key_handle": device["binding"]["keyHandle"],
                        "app_id": device["binding"]["appId"],
                    }
                )
        rv.sort(key=lambda x: x["name"])
        return rv

    def try_enroll(
        self, enrollment_data, response_data, has_webauthn_register, device_name=None, state=None
    ):
        if has_webauthn_register:
            data = json.loads(response_data)
            client_data = ClientData(websafe_decode(data["response"]["clientDataJSON"]))
            att_obj = base.AttestationObject(websafe_decode(data["response"]["attestationObject"]))
            binding = self.webauthn_registration_server.register_complete(
                state, client_data, att_obj
            )
        else:
            data, cert = u2f.complete_registration(enrollment_data, response_data, self.u2f_facets)
            binding = dict(data)
        devices = self.config.setdefault("devices", [])
        devices.append(
            {"name": device_name or "Security Key", "ts": int(time()), "binding": binding}
        )

<<<<<<< HEAD
    def activate(self, request, is_webauthn_signin_ff_enabled):
        if not is_webauthn_signin_ff_enabled:
            challenge = dict(u2f.begin_authentication(self.u2f_app_id, self.get_u2f_devices()))
            # XXX: Upgrading python-u2flib-server to 5.0.0 changes the response
            # format. Our current js u2f library expects the old format, so
            # massaging the data to include the old `authenticateRequests` key here.

            authenticate_requests = []
            for registered_key in challenge["registeredKeys"]:
                authenticate_requests.append(
                    {
                        "challenge": challenge["challenge"],
                        "version": registered_key["version"],
                        "keyHandle": registered_key["keyHandle"],
                        "appId": registered_key["appId"],
                    }
                )
            challenge["authenticateRequests"] = authenticate_requests
=======
    def activate(self, request: Request):
        challenge = dict(u2f.begin_authentication(self.u2f_app_id, self.get_u2f_devices()))

        # XXX: Upgrading python-u2flib-server to 5.0.0 changes the response
        # format. Our current js u2f library expects the old format, so
        # massaging the data to include the old `authenticateRequests` key here.

        authenticate_requests = []
        for registered_key in challenge["registeredKeys"]:
            authenticate_requests.append(
                {
                    "challenge": challenge["challenge"],
                    "version": registered_key["version"],
                    "keyHandle": registered_key["keyHandle"],
                    "appId": registered_key["appId"],
                }
            )
        challenge["authenticateRequests"] = authenticate_requests
>>>>>>> c09447a0

            return ActivationChallengeResult(challenge=challenge)

<<<<<<< HEAD
        credentials = []

        for device in self.get_u2f_devices():
            if type(device) == AuthenticatorData:
                credentials.append(device.credential_data)
            else:
                credentials.append(create_credential_object(device))
        challenge, state = self.webauthn_authentication_server.authenticate_begin(
            credentials=credentials
        )
        request.session["webauthn_authentication_state"] = state

        return ActivationChallengeResult(challenge=cbor.encode(challenge["publicKey"]))

    def validate_response(self, request, challenge, response, has_webauthn_register):
=======
    def validate_response(
        self, request: Request, challenge, response, is_webauthn_signin_ff_enabled
    ):
>>>>>>> c09447a0
        try:
            if not has_webauthn_register:
                u2f.complete_authentication(challenge, response, self.u2f_facets)
                return True
            credentials = []
            for device in self.get_u2f_devices():
                if type(device) == AuthenticatorData:
                    credentials.append(device.credential_data)
                else:
                    credentials.append(create_credential_object(device))
            self.webauthn_authentication_server.authenticate_complete(
                state=request.session["webauthn_authentication_state"],
                credentials=credentials,
                credential_id=websafe_decode(response["keyHandle"]),
                client_data=ClientData(websafe_decode(response["clientData"])),
                auth_data=AuthenticatorData(websafe_decode(response["authenticatorData"])),
                signature=websafe_decode(response["signatureData"]),
            )
        except (InvalidSignature, InvalidKey, StopIteration):
            return False
        return True<|MERGE_RESOLUTION|>--- conflicted
+++ resolved
@@ -10,11 +10,8 @@
 from fido2.ctap2 import AuthenticatorData, base
 from fido2.server import Fido2Server, U2FFido2Server
 from fido2.utils import websafe_decode
-<<<<<<< HEAD
 from fido2.webauthn import PublicKeyCredentialRpEntity
-=======
 from rest_framework.request import Request
->>>>>>> c09447a0
 from u2flib_server import u2f
 from u2flib_server.model import DeviceRegistration
 
@@ -189,8 +186,7 @@
             {"name": device_name or "Security Key", "ts": int(time()), "binding": binding}
         )
 
-<<<<<<< HEAD
-    def activate(self, request, is_webauthn_signin_ff_enabled):
+    def activate(self, request: Request, is_webauthn_signin_ff_enabled):
         if not is_webauthn_signin_ff_enabled:
             challenge = dict(u2f.begin_authentication(self.u2f_app_id, self.get_u2f_devices()))
             # XXX: Upgrading python-u2flib-server to 5.0.0 changes the response
@@ -208,30 +204,9 @@
                     }
                 )
             challenge["authenticateRequests"] = authenticate_requests
-=======
-    def activate(self, request: Request):
-        challenge = dict(u2f.begin_authentication(self.u2f_app_id, self.get_u2f_devices()))
-
-        # XXX: Upgrading python-u2flib-server to 5.0.0 changes the response
-        # format. Our current js u2f library expects the old format, so
-        # massaging the data to include the old `authenticateRequests` key here.
-
-        authenticate_requests = []
-        for registered_key in challenge["registeredKeys"]:
-            authenticate_requests.append(
-                {
-                    "challenge": challenge["challenge"],
-                    "version": registered_key["version"],
-                    "keyHandle": registered_key["keyHandle"],
-                    "appId": registered_key["appId"],
-                }
-            )
-        challenge["authenticateRequests"] = authenticate_requests
->>>>>>> c09447a0
 
             return ActivationChallengeResult(challenge=challenge)
 
-<<<<<<< HEAD
         credentials = []
 
         for device in self.get_u2f_devices():
@@ -246,12 +221,7 @@
 
         return ActivationChallengeResult(challenge=cbor.encode(challenge["publicKey"]))
 
-    def validate_response(self, request, challenge, response, has_webauthn_register):
-=======
-    def validate_response(
-        self, request: Request, challenge, response, is_webauthn_signin_ff_enabled
-    ):
->>>>>>> c09447a0
+    def validate_response(self, request: Request, challenge, response, has_webauthn_register):
         try:
             if not has_webauthn_register:
                 u2f.complete_authentication(challenge, response, self.u2f_facets)
