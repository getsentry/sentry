from __future__ import absolute_import, print_function

from django import forms
from django.conf import settings
from django.core.urlresolvers import reverse
<<<<<<< HEAD
from django.contrib.auth import logout
from django.contrib.auth.models import AnonymousUser
from django.http import (
    HttpResponse, HttpResponseRedirect, HttpResponseServerError,
    Http404, HttpResponseNotAllowed
=======
from django.http import (
    HttpResponse, HttpResponseRedirect, HttpResponseServerError,
    HttpResponseNotAllowed, Http404,
>>>>>>> 2cef08cc
)
from django.utils.decorators import method_decorator
from django.utils.translation import ugettext_lazy as _
from django.views.decorators.csrf import csrf_exempt
from six.moves.urllib.parse import urlparse

<<<<<<< HEAD
from onelogin.saml2.constants import OneLogin_Saml2_Constants

=======
>>>>>>> 2cef08cc
from sentry import options
from sentry.auth import Provider, AuthView
from sentry.auth.view import ConfigureView
from sentry.auth.exceptions import IdentityNotValid
from sentry.models import (AuthProvider, Organization, OrganizationStatus, User, UserEmail)
from sentry.utils.http import absolute_uri
from sentry.utils.auth import login, get_login_redirect, get_login_url


IDENTIFIER_CHOICES = (
    ("email", "email"),
    ("username", "username"),
)

NAMEID_FORMAT_CHOICES = (
    (OneLogin_Saml2_Constants.NAMEID_UNSPECIFIED, 'unspecified'),
    (OneLogin_Saml2_Constants.NAMEID_EMAIL_ADDRESS, 'emailAddress'),
    (OneLogin_Saml2_Constants.NAMEID_TRANSIENT, 'transient'),
    (OneLogin_Saml2_Constants.NAMEID_PERSISTENT, 'persistent'),
    (OneLogin_Saml2_Constants.NAMEID_ENTITY, 'entity'),
    (OneLogin_Saml2_Constants.NAMEID_ENCRYPTED, 'encrypted'),
    (OneLogin_Saml2_Constants.NAMEID_KERBEROS, 'kerberos'),
    (OneLogin_Saml2_Constants.NAMEID_X509_SUBJECT_NAME, 'x509subjecname'),
    (OneLogin_Saml2_Constants.NAMEID_WINDOWS_DOMAIN_QUALIFIED_NAME, 'windowsdomainqualifiedname')
)

AUTHNCONTEXT_CHOICES = (
    (OneLogin_Saml2_Constants.AC_UNSPECIFIED, OneLogin_Saml2_Constants.AC_UNSPECIFIED),
    (OneLogin_Saml2_Constants.AC_PASSWORD, OneLogin_Saml2_Constants.AC_PASSWORD),
    (OneLogin_Saml2_Constants.AC_PASSWORD_PROTECTED, OneLogin_Saml2_Constants.AC_PASSWORD_PROTECTED),
    (OneLogin_Saml2_Constants.AC_X509, OneLogin_Saml2_Constants.AC_X509),
    (OneLogin_Saml2_Constants.AC_SMARTCARD, OneLogin_Saml2_Constants.AC_SMARTCARD),
    (OneLogin_Saml2_Constants.AC_KERBEROS, OneLogin_Saml2_Constants.AC_KERBEROS)
)

SIGNATURE_ALGORITHM_CHOICES = (
    (OneLogin_Saml2_Constants.RSA_SHA256, 'RSA_SHA256'),
    (OneLogin_Saml2_Constants.RSA_SHA384, 'RSA_SHA384'),
    (OneLogin_Saml2_Constants.RSA_SHA512, 'RSA_SHA512'),
    (OneLogin_Saml2_Constants.RSA_SHA1, 'RSA_SHA1'),
    (OneLogin_Saml2_Constants.DSA_SHA1, 'DSA_SHA1')
)

DIGEST_ALGORITHM_CHOICES = (
    (OneLogin_Saml2_Constants.SHA256, 'SHA256'),
    (OneLogin_Saml2_Constants.SHA384, 'SHA384'),
    (OneLogin_Saml2_Constants.SHA512, 'SHA512'),
    (OneLogin_Saml2_Constants.SHA1, 'SHA1')
)

try:
    from onelogin.saml2.auth import OneLogin_Saml2_Auth, OneLogin_Saml2_Settings
    HAS_SAML2 = True
except ImportError:
    HAS_SAML2 = False

    def OneLogin_Saml2_Auth(*args, **kwargs):
        raise NotImplementedError('Missing SAML libraries')

    def OneLogin_Saml2_Settings(*args, **kwargs):
        raise NotImplementedError('Missing SAML libraries')


def get_provider(organization_slug):
    try:
        organization = Organization.objects.get(slug=organization_slug)
    except Organization.DoesNotExist:
        return None

    if organization.status != OrganizationStatus.VISIBLE:
        return None

    try:
        auth_provider = AuthProvider.objects.get(organization=organization)
        return auth_provider.get_provider()
    except AuthProvider.DoesNotExist:
        return None
<<<<<<< HEAD


class OptionsForm(forms.Form):
    options_identifier = forms.ChoiceField(label="Identifier attribute", choices=IDENTIFIER_CHOICES, help_text=_('Select what field will be used in order to match the user account.'))
    options_jit = forms.BooleanField(label="Just-in-time Provisioning", required=False, help_text=_('Auto-provisioning. If user not exists, Sentry will create a new user account with the data provided by the IdP.'))
    options_slo = forms.BooleanField(label="Single Logout Service", required=False, help_text=_('Enable/disable Single Log Out. SLO  is a complex functionality, the most common SLO implementation is based on front-channel (redirections), sometimes if the SLO workflow fails a user can be blocked in an unhandled view. If the admin does not controls the set of apps involved in the SLO process maybe is better to disable this functionality (can carry more problems than benefits).'))

    def clean(self):
        super(OptionsForm, self).clean()

        options_identifier = self.data.get('options_identifier', None)
        if (options_identifier is None or options_identifier == 'email') and not self.data.get('attribute_mapping_email', None):
            self._errors["options_identifier"] = [_("Email selected as identifier but its mapping not provided")]
            del self.cleaned_data["options_identifier"]
        elif (options_identifier == 'username') and not self.data.get('attribute_mapping_username', None):
            self._errors["options_identifier"] = [_("Username selected as identifier but its mapping not provided")]
            del self.cleaned_data["options_identifier"]

        if self.data.get('options_jit', None) and not (self.data.get('attribute_mapping_email', None) and self.data.get('attribute_mapping_username', None) and self.data.get('attribute_mapping_displayname', None)):
            self._errors["options_jit"] = [_("JIT enabled but required attribute mapping not provided")]
            del self.cleaned_data["options_jit"]

        if self.data.get('options_slo', None) and not self.data.get('idp_slo_url', None):
            self._errors["options_slo"] = [_("SLO enabled but Single Logout Service URL not provided")]
            del self.cleaned_data["options_slo"]

        return self.cleaned_data


class AttributeMappingForm(forms.Form):
    attribute_mapping_email = forms.CharField(label='Email', required=False)
    attribute_mapping_username = forms.CharField(label='Username', required=False)
    attribute_mapping_displayname = forms.CharField(label='Display Name', required=False)


class SAML2ConfigureView(ConfigureView):
    saml_form_cls = None
    advanced_form_cls = None

    def dispatch(self, request, organization, auth_provider):
        if self.saml_form_cls is None or self.advanced_form_cls is None:
            raise NotImplementedError('Custom forms may be defined by the extended class')

        if request.POST:
            data = request.POST
            saml_form = self.saml_form_cls(data)
            options_form = OptionsForm(data)
            attr_mapping_form = AttributeMappingForm(data)
            advanced_form = self.advanced_form_cls(data)

            valid_forms = 0
            if saml_form.is_valid():
                idp_data = SAML2Provider.extract_idp_data_from_form(saml_form)
                auth_provider.config['idp'] = idp_data
                valid_forms += 1
            if options_form.is_valid():
                options_data = SAML2Provider.extract_options_data_from_form(options_form)
                auth_provider.config['options'] = options_data
                valid_forms += 1
            if attr_mapping_form.is_valid():
                attribute_mapping_data = SAML2Provider.extract_attribute_mapping_from_form(attr_mapping_form)
                auth_provider.config['attribute_mapping'] = attribute_mapping_data
                valid_forms += 1
            if advanced_form.is_valid():
                advanced_settings_data = SAML2Provider.extract_advanced_settings_from_form(advanced_form)
                auth_provider.config['advanced_settings'] = advanced_settings_data
                valid_forms += 1
            if valid_forms == 4:
                auth_provider.save()
        else:
            idp_data = auth_provider.config.get('idp', None)
            saml_form = self.saml_form_cls(initial=idp_data)

            options_data = auth_provider.config.get('options', None)
            options_form = OptionsForm(initial=options_data)

            attr_mapping_data = auth_provider.config.get('attribute_mapping', None)
            attr_mapping_form = AttributeMappingForm(initial=attr_mapping_data)

            advanced_data = auth_provider.config.get('advanced_settings', None)
            advanced_form = self.advanced_form_cls(initial=advanced_data)

        return self.display_configure_view(organization, saml_form, options_form, attr_mapping_form, advanced_form)

    def display_configure_view(self, organization, saml_form, options_form, attr_mapping_form, advanced_form):
        raise NotImplementedError('Display Configure View not implemented!')
=======
>>>>>>> 2cef08cc


class SAML2LoginView(AuthView):
    def dispatch(self, request, helper):
        provider = helper.provider
        if provider is None:
            raise Http404
        saml_config = provider.build_saml_config(helper.organization.slug)
        auth = provider.build_auth(request, saml_config)
        return self.redirect(auth.login())


class SAML2ACSView(AuthView):
    @method_decorator(csrf_exempt)
    def dispatch(self, request, organization_slug):
        if request.method != 'POST':
            return HttpResponseNotAllowed(['POST'])

        provider = get_provider(organization_slug)
        if provider is None:
            raise Http404
<<<<<<< HEAD
=======

>>>>>>> 2cef08cc
        organization = Organization.objects.get(slug=organization_slug)
        saml_config = provider.build_saml_config(organization_slug)

        auth = provider.build_auth(request, saml_config)
        auth.process_response()
        errors = auth.get_errors()
        if errors:
            error_reason = auth.get_last_error_reason()
            raise IdentityNotValid(error_reason)

        attributes = auth.get_attributes()
        nameid = auth.get_nameid()

        users = []
        options_identifier = 'email'
        if 'options' in provider.config:
            options_identifier = provider.config['options'].get('options_identifier', 'email')

        if options_identifier == 'email':
            email = self.retrieve_email(attributes, nameid, provider.config)
            identifier_value = email

            # Filter users based on the emails provided in the commits
            user_emails = list(
                UserEmail.objects.filter(email__iexact=email, is_verified=True).order_by('id')
            )

            if user_emails:
                users = list(
                    User.objects.filter(
                        id__in=set((ue.user_id for ue in user_emails)),
                        is_active=True,
                        sentry_orgmember_set__organization_id=organization.id
                    )[0:2]
                )
        else:
            username = self.retrieve_username(attributes, provider.config)
            identifier_value = username

            users = list(
                User.objects.filter(
                    username=username,
                    is_active=True,
                    sentry_orgmember_set__organization_id=organization.id
                )[0:2]
            )

        if users:
            if len(users) == 1:
                user = users[0]
                user.backend = settings.AUTHENTICATION_BACKENDS[0]
                if login(
                    request,
                    user,
                    after_2fa=request.build_absolute_uri(),
                    organization_id=organization.id
                ):
                    request.session['saml'] = {
                        'nameid': nameid,
                        'nameid_format': auth.get_nameid_format(),
                        'session_index': auth.get_session_index()
                    }
                return HttpResponseRedirect(get_login_redirect(request))
            else:
                return HttpResponseServerError(
                    "Found several accounts related with %s = %s on this organization" % (options_identifier, identifier_value)
                )
        else:
            options_jit = False
            if 'options' in provider.config:
                options_jit = provider.config['options'].get('options_jit', False)

            if not options_jit:
                return HttpResponseServerError(
                    "The user with %s = %s is not related with this organization" % (options_identifier, identifier_value)
                )
            else:
                return HttpResponseServerError(
                    "Just-in-Time provisioning not implemented yet"
                )

    def retrieve_email(self, attributes, nameid, config, identifier=False):
        email = possible_mail = None
        if nameid and '@' in nameid:
            possible_mail = nameid

        if attributes and 'attribute_mapping' in config and 'attribute_mapping_email' in config[
            'attribute_mapping'
        ]:
            email_mapping = config['attribute_mapping']['attribute_mapping_email']
            if email_mapping and email_mapping in attributes:
                email = attributes[email_mapping][0]
            elif possible_mail:
                email = possible_mail
            elif identifier:
                raise Exception(
                    "Email was not provided by the IdP and is required in order to execute the SAML process"
                )
        elif possible_mail:
            email = possible_mail
        elif identifier:
            raise Exception("Email mapping is required in order to execute the SAML process")
        return email

    def retrieve_username(self, attributes, config, identifier=False):
        username = None
        if attributes and 'attribute_mapping' in config and 'attribute_mapping_username' in config[
            'attribute_mapping'
        ]:
            username_mapping = config['attribute_mapping']['attribute_mapping_username']
            if username_mapping and username_mapping in attributes:
                username = attributes[username_mapping][0]
        elif identifier:
            raise Exception("Username mapping is required in order to execute the SAML process")
        return username

    def retrieve_displayname(self, attributes, config):
        displayname = None
        if attributes and 'attribute_mapping' in config and 'attribute_mapping_displayname' in config[
            'attribute_mapping'
        ]:
            displayname_mapping = config['attribute_mapping']['attribute_mapping_displayname']
            if displayname_mapping and displayname_mapping in attributes:
                displayname = attributes[displayname_mapping][0]
        return displayname


class SAML2SLSView(AuthView):
    def dispatch(self, request, organization_slug):
        provider = get_provider(organization_slug)
        if provider is None:
            raise Http404

        if 'options' not in provider.config or not provider.config['options'].get('options_slo', False):
            raise Exception("SLO is disabled, can't process that action")

        saml_config = provider.build_saml_config(organization_slug)

        auth = provider.build_auth(request, saml_config)
        dscb = lambda: logout(request)
        next = auth.process_slo(delete_session_cb=dscb)
        request.user = AnonymousUser()
        if not next:
            next = get_login_url()

        return self.redirect(next)


class SAML2MetadataView(AuthView):
    def dispatch(self, request, organization_slug):
        provider = get_provider(organization_slug)
        if provider is None:
            raise Http404

        saml_config = provider.build_saml_config(organization_slug)
        saml_settings = OneLogin_Saml2_Settings(settings=saml_config, sp_validation_only=True)
        metadata = saml_settings.get_sp_metadata()
        errors = saml_settings.validate_metadata(metadata)

        if len(errors) == 0:
            resp = HttpResponse(content=metadata, content_type='text/xml')
        else:
            resp = HttpResponseServerError(content=', '.join(errors))
        return resp


class SAML2Provider(Provider):
    def get_auth_pipeline(self):
        return [SAML2LoginView()]

    def build_config(self, state):
        data = {}

        if 'idp' in state.keys():
            data['idp'] = state['idp']

        if 'contact' in state.keys():
            data['contact'] = state['contact']

        return data

    def build_identity(self, state):
        # return None   # TODO  If I return None, then a loop after execute the config
        # happens from organizations/<org>/auth/ to /auth/login/  /<org>/
        identity = {}
        if state and 'contact' in state:
            identity['id'] = state['contact']
            identity['email'] = state['contact']
        return identity

    def refresh_identity(auth_identity):
        return None

    def build_saml_config(self, org_slug):
        metadata_url = absolute_uri(
            reverse('sentry-auth-organization-saml-metadata', args=[org_slug])
        )
        acs_url = absolute_uri(reverse('sentry-auth-organization-saml-acs', args=[org_slug]))
        sls_url = absolute_uri(reverse('sentry-auth-organization-saml-sls', args=[org_slug]))

        saml_config = {}
        saml_config['strict'] = True
        saml_config['idp'] = self.extract_parsed_data_from_idp_data(self.config)
        saml_config['sp'] = {
            "entityId": metadata_url,
            "assertionConsumerService": {
                "url": acs_url,
                "binding": OneLogin_Saml2_Constants.BINDING_HTTP_POST
            },
            "singleLogoutService": {
                "url": sls_url,
                "binding": OneLogin_Saml2_Constants.BINDING_HTTP_REDIRECT
            }
        }

        saml_config['security'] = self.extract_parsed_data_from_advanced_data(self.config)

        sp_entity_id = saml_config['security'].get('spEntityId', None)
        if sp_entity_id:
            saml_config['sp']['entityId'] = sp_entity_id
            del saml_config['security']['spEntityId']

        sp_x509cert = saml_config['security'].get('spx509cert', None)
        if sp_x509cert:
            saml_config['sp']['x509cert'] = sp_x509cert
            del saml_config['security']['spx509cert']

        sp_private_key = saml_config['security'].get('spPrivateKey', None)
        if sp_private_key:
            saml_config['sp']['privateKey'] = sp_private_key
            del saml_config['security']['spPrivateKey']

        return saml_config

    def prepare_saml_request(self, request):
        url = urlparse(options.get('system.url-prefix'))
        return {
            'https': 'on' if url.scheme == 'https' else 'off',
            'http_host': url.hostname,
            'script_name': request.META['PATH_INFO'],
            'server_port': url.port,
            'get_data': request.GET.copy(),
            'post_data': request.POST.copy()
        }

    def build_auth(self, request, config):
        req = self.prepare_saml_request(request)
        return OneLogin_Saml2_Auth(req, config)

    @staticmethod
    def extract_idp_data_from_form(form):
        idp_data = {
            'idp_entityid': form.cleaned_data.get('idp_entityid', None),
            'idp_sso_url': form.cleaned_data.get('idp_sso_url', None),
            'idp_x509cert': form.cleaned_data.get('idp_x509cert', None),
            'idp_slo_url': form.cleaned_data.get('idp_slo_url', None)
        }
        return idp_data

    @staticmethod
    def extract_options_data_from_form(form):
        options_data = {
            'options_identifier': form.cleaned_data.get('options_identifier', 'email'),
            'options_jit': form.cleaned_data.get('options_jit', False),
            'options_slo': form.cleaned_data.get('options_slo', False)
        }
        return options_data

    @staticmethod
    def extract_attribute_mapping_from_form(form):
        attribute_mapping_data = {
            'attribute_mapping_email': form.cleaned_data.get('attribute_mapping_email', None),
            'attribute_mapping_username': form.cleaned_data.get('attribute_mapping_username', None),
            'attribute_mapping_displayname': form.cleaned_data.get('attribute_mapping_displayname', None)
        }
        return attribute_mapping_data

    @staticmethod
    def extract_advanced_settings_from_form(form):
        advanced_settings_data = {
            'advanced_spentityid': form.cleaned_data.get('advanced_spentityid', None),
            'advanced_nameidformat': form.cleaned_data.get('advanced_nameidformat', OneLogin_Saml2_Constants.NAMEID_UNSPECIFIED),
            'advanced_requestedauthncontext': form.cleaned_data.get('advanced_requestedauthncontext', False),
            'advanced_authn_request_signed': form.cleaned_data.get('advanced_authn_request_signed', False),
            'advanced_logout_request_signed': form.cleaned_data.get('advanced_logout_request_signed', False),
            'advanced_logout_response_signed': form.cleaned_data.get('advanced_logout_response_signed', False),
            'advanced_metadata_signed': form.cleaned_data.get('advanced_metadata_signed', False),
            'advanced_want_message_signed': form.cleaned_data.get('advanced_want_message_signed', False),
            'advanced_want_assertion_signed': form.cleaned_data.get('advanced_want_assertion_signed', False),
            'advanced_want_assertion_encrypted': form.cleaned_data.get('advanced_want_assertion_encrypted', False),
            'advanced_signaturealgorithm': form.cleaned_data.get('advanced_signaturealgorithm', OneLogin_Saml2_Constants.RSA_SHA256),
            'advanced_digestalgorithm': form.cleaned_data.get('advanced_digestalgorithm', OneLogin_Saml2_Constants.SHA256),
            'advanced_sp_x509cert': form.cleaned_data.get('advanced_sp_x509cert', None),
            'advanced_sp_privatekey': form.cleaned_data.get('advanced_sp_privatekey', None),
        }
        return advanced_settings_data

    @staticmethod
    def extract_parsed_data_from_idp_data(data):
        parsed_data = {}
        if 'idp' in data:
            if 'idp_entityid' in data['idp']:
                parsed_data['entityId'] = data['idp']['idp_entityid']
            if 'idp_sso_url' in data['idp']:
                parsed_data['singleSignOnService'] = {}
                parsed_data['singleSignOnService']['url'] = data['idp']['idp_sso_url']
            if 'idp_slo_url' in data['idp']:
                parsed_data['singleLogoutService'] = {}
                parsed_data['singleLogoutService']['url'] = data['idp']['idp_slo_url']
            if 'idp_x509cert' in data['idp']:
                parsed_data['x509cert'] = data['idp']['idp_x509cert']
        return parsed_data

<<<<<<< HEAD
    @staticmethod
    def extract_parsed_data_from_advanced_data(data):
        parsed_data = {}
        if 'advanced_settings' in data:
            parsed_data['spEntityId'] = data['advanced_settings'].get('advanced_spentityid', None)
            parsed_data['NameIDFormat'] = data['advanced_settings'].get('advanced_nameidformat', OneLogin_Saml2_Constants.NAMEID_UNSPECIFIED)
            parsed_data['requestedAuthnContext'] = data['advanced_settings'].get('advanced_requestedauthncontext', False)
            parsed_data['authnRequestsSigned'] = data['advanced_settings'].get('advanced_authn_request_signed', False)
            parsed_data['logoutRequestSigned'] = data['advanced_settings'].get('advanced_logout_request_signed', False)
            parsed_data['logoutResponseSigned'] = data['advanced_settings'].get('advanced_logout_response_signed', False)
            parsed_data['signMetadata'] = data['advanced_settings'].get('advanced_metadata_signed', False)
            parsed_data['wantMessagesSigned'] = data['advanced_settings'].get('advanced_want_message_signed', False)
            parsed_data['wantAssertionsSigned'] = data['advanced_settings'].get('advanced_want_assertion_signed', False)
            parsed_data['wantAssertionsEncrypted'] = data['advanced_settings'].get('advanced_want_assertion_encrypted', False)
            parsed_data['signatureAlgorithm'] = data['advanced_settings'].get('advanced_signaturealgorithm', OneLogin_Saml2_Constants.RSA_SHA256)
            parsed_data['digestAlgorithm'] = data['advanced_settings'].get('advanced_digestalgorithm', OneLogin_Saml2_Constants.SHA256)
            if data['advanced_settings'].get('advanced_sp_x509cert', None):
                parsed_data['spx509cert'] = data['advanced_settings']['advanced_sp_x509cert']
            if data['advanced_settings'].get('advanced_sp_privatekey', None):
                parsed_data['spPrivateKey'] = data['advanced_settings']['advanced_sp_privatekey']
            parsed_data['wantNameId'] = False

        return parsed_data
=======
    def refresh_identity(self, auth_identity):
        # Nothing to refresh
        return
>>>>>>> 2cef08cc
<|MERGE_RESOLUTION|>--- conflicted
+++ resolved
@@ -3,28 +3,19 @@
 from django import forms
 from django.conf import settings
 from django.core.urlresolvers import reverse
-<<<<<<< HEAD
 from django.contrib.auth import logout
 from django.contrib.auth.models import AnonymousUser
 from django.http import (
     HttpResponse, HttpResponseRedirect, HttpResponseServerError,
     Http404, HttpResponseNotAllowed
-=======
-from django.http import (
-    HttpResponse, HttpResponseRedirect, HttpResponseServerError,
-    HttpResponseNotAllowed, Http404,
->>>>>>> 2cef08cc
 )
 from django.utils.decorators import method_decorator
 from django.utils.translation import ugettext_lazy as _
 from django.views.decorators.csrf import csrf_exempt
 from six.moves.urllib.parse import urlparse
 
-<<<<<<< HEAD
 from onelogin.saml2.constants import OneLogin_Saml2_Constants
 
-=======
->>>>>>> 2cef08cc
 from sentry import options
 from sentry.auth import Provider, AuthView
 from sentry.auth.view import ConfigureView
@@ -102,7 +93,6 @@
         return auth_provider.get_provider()
     except AuthProvider.DoesNotExist:
         return None
-<<<<<<< HEAD
 
 
 class OptionsForm(forms.Form):
@@ -189,8 +179,6 @@
 
     def display_configure_view(self, organization, saml_form, options_form, attr_mapping_form, advanced_form):
         raise NotImplementedError('Display Configure View not implemented!')
-=======
->>>>>>> 2cef08cc
 
 
 class SAML2LoginView(AuthView):
@@ -212,10 +200,7 @@
         provider = get_provider(organization_slug)
         if provider is None:
             raise Http404
-<<<<<<< HEAD
-=======
-
->>>>>>> 2cef08cc
+
         organization = Organization.objects.get(slug=organization_slug)
         saml_config = provider.build_saml_config(organization_slug)
 
@@ -406,9 +391,6 @@
             identity['email'] = state['contact']
         return identity
 
-    def refresh_identity(auth_identity):
-        return None
-
     def build_saml_config(self, org_slug):
         metadata_url = absolute_uri(
             reverse('sentry-auth-organization-saml-metadata', args=[org_slug])
@@ -529,7 +511,6 @@
                 parsed_data['x509cert'] = data['idp']['idp_x509cert']
         return parsed_data
 
-<<<<<<< HEAD
     @staticmethod
     def extract_parsed_data_from_advanced_data(data):
         parsed_data = {}
@@ -553,8 +534,7 @@
             parsed_data['wantNameId'] = False
 
         return parsed_data
-=======
+
     def refresh_identity(self, auth_identity):
         # Nothing to refresh
         return
->>>>>>> 2cef08cc
