from __future__ import annotations

__all__ = [
    "from_user",
    "from_member",
    "DEFAULT",
    "from_user_and_rpc_user_org_context",
    "from_user_and_api_user_org_context",
    "from_rpc_member",
    "from_api_member",
]

import abc
from dataclasses import dataclass
from functools import cached_property
from typing import Any, Collection, FrozenSet, Iterable, Mapping, Set, cast

import sentry_sdk
from django.conf import settings
from django.contrib.auth.models import AnonymousUser

from sentry import features, roles
from sentry.auth.superuser import is_active_superuser
from sentry.auth.system import SystemToken, is_system_auth
from sentry.models import (
    ApiKey,
    Organization,
    OrganizationMember,
    OrganizationMemberTeam,
    Project,
    ProjectStatus,
    SentryApp,
    Team,
    TeamStatus,
    User,
)
from sentry.roles import organization_roles
from sentry.roles.manager import OrganizationRole, TeamRole
from sentry.services.hybrid_cloud.auth import RpcAuthState, RpcMemberSsoState, auth_service
from sentry.services.hybrid_cloud.organization import (
    RpcTeamMember,
    RpcUserOrganizationContext,
    organization_service,
)
from sentry.services.hybrid_cloud.organization.impl import DatabaseBackedOrganizationService
from sentry.services.hybrid_cloud.user import RpcUser, user_service
from sentry.utils import metrics
from sentry.utils.request_cache import request_cache


@request_cache
def get_cached_organization_member(user_id: int, organization_id: int) -> OrganizationMember:
    return OrganizationMember.objects.get(user_id=user_id, organization_id=organization_id)


def get_permissions_for_user(user_id: int) -> FrozenSet[str]:
    user = user_service.get_user(user_id)
    if user is None:
        return frozenset()
    return user.roles | user.permissions


def has_role_in_organization(role: str, organization: Organization, user_id: int) -> bool:
    query = OrganizationMember.objects.filter(
        user__is_active=True,
        user=user_id,
        organization_id=organization.id,
    )
    teams_with_org_role = organization.get_teams_with_org_roles([role])
    return bool(
        query.filter(role=role).exists()
        or OrganizationMemberTeam.objects.filter(
            team__in=teams_with_org_role,
            organizationmember_id__in=list(query.values_list("id", flat=True)),
        ).exists()
    )


class Access(abc.ABC):
    @property
    @abc.abstractmethod
    def sso_is_valid(self) -> bool:
        pass

    @property
    @abc.abstractmethod
    def requires_sso(self) -> bool:
        pass

    @property
    @abc.abstractmethod
    def has_global_access(self) -> bool:
        pass

    @property
    @abc.abstractmethod
    def scopes(self) -> FrozenSet[str]:
        pass

    @property
    @abc.abstractmethod
    def permissions(self) -> FrozenSet[str]:
        pass

    # TODO(cathy): remove this
    @property
    @abc.abstractmethod
    def role(self) -> str | None:
        pass

    @property
    @abc.abstractmethod
    def roles(self) -> Iterable[str] | None:
        pass

    @property
    @abc.abstractmethod
    def team_ids_with_membership(self) -> FrozenSet[int]:
        pass

    @property
    @abc.abstractmethod
    def accessible_team_ids(self) -> FrozenSet[int]:
        pass

    @property
    @abc.abstractmethod
    def project_ids_with_team_membership(self) -> FrozenSet[int]:
        pass

    @property
    @abc.abstractmethod
    def accessible_project_ids(self) -> FrozenSet[int]:
        pass

    def has_permission(self, permission: str) -> bool:
        """
        Return bool representing if the user has the given permission.
        >>> access.has_permission('broadcasts.admin')
        """
        return permission in self.permissions

    def has_scope(self, scope: str) -> bool:
        """
        Return bool representing if the user has the given scope.
        >>> access.has_project('org:read')
        """
        return scope in self.scopes

    # TODO(cathy): remove this
    def get_organization_role(self) -> OrganizationRole | None:
        if self.role is not None:
            return cast(OrganizationRole, organization_roles.get(self.role))
        return None

    def get_organization_roles(self) -> Iterable[OrganizationRole]:
        if self.roles is not None:
            return [cast(OrganizationRole, organization_roles.get(r)) for r in self.roles]
        return []

    @abc.abstractmethod
    def has_role_in_organization(
        self, role: str, organization: Organization, user_id: int | None
    ) -> bool:
        pass

    @abc.abstractmethod
    def has_team_access(self, team: Team) -> bool:
        """
        Return bool representing if a user should have access to information for the given team.
        >>> access.has_team_access(team)
        """
        pass

    @abc.abstractmethod
    def has_team_scope(self, team: Team, scope: str) -> bool:
        pass

    def has_team_membership(self, team: Team) -> bool:
        return team.id in self.team_ids_with_membership

    @abc.abstractmethod
    def get_team_role(self, team: Team) -> TeamRole | None:
        pass

    @abc.abstractmethod
    def has_project_access(self, project: Project) -> bool:
        """
        Return bool representing if a user should have access to information for the given project.
        >>> access.has_project_access(project)
        """
        raise NotImplementedError

    def has_projects_access(self, projects: Iterable[Project]) -> bool:
        """
        Returns bool representing if a user should have access to every requested project
        """
        return all([self.has_project_access(project) for project in projects])

    def has_project_membership(self, project: Project) -> bool:
        """
        Return bool representing if a user has explicit membership for the given project.
        >>> access.has_project_membership(project)
        """
        return project.id in self.project_ids_with_team_membership

    def has_project_scope(self, project: Project, scope: str) -> bool:
        """
        Return bool representing if a user should have access with the given scope to information
        for the given project.

        >>> access.has_project_scope(project, 'project:read')
        """
        return self.has_any_project_scope(project, [scope])

    @abc.abstractmethod
    def has_any_project_scope(self, project: Project, scopes: Collection[str]) -> bool:
        pass


@dataclass
class DbAccess(Access):
    # TODO(dcramer): this is still a little gross, and ideally backend access
    # would be based on the same scopes as API access so there's clarity in
    # what things mean

    sso_is_valid: bool = False
    requires_sso: bool = False

    # if has_global_access is True, then any project
    # matching organization_id is valid. This is used for
    # both `organization.allow_joinleave` and to indicate
    # that the role is global / a user is an active superuser
    has_global_access: bool = False

    scopes: FrozenSet[str] = frozenset()
    permissions: FrozenSet[str] = frozenset()

    _member: OrganizationMember | None = None

    # TODO(cathy): remove this
    @property
    def role(self) -> str | None:
        return self._member.role if self._member else None

    @property
    def roles(self) -> Iterable[str] | None:
        return self._member.get_all_org_roles() if self._member else None

    @cached_property
    def _team_memberships(self) -> Mapping[Team, OrganizationMemberTeam]:
        if self._member is None:
            return {}
        return {
            omt.team: omt
            for omt in OrganizationMemberTeam.objects.filter(
                organizationmember=self._member, is_active=True, team__status=TeamStatus.VISIBLE
            ).select_related("team")
        }

    @cached_property
    def team_ids_with_membership(self) -> FrozenSet[int]:
        """Return the IDs of teams in which the user has actual membership.

        This represents the set of all teams for which `has_team_membership` returns
        true. Use that method where possible and use this property only when you need
        to iterate or query for all such teams.

        Compare to accessible_team_ids, which is equal to this property in the
        typical case but represents a superset of IDs in case of superuser access.
        """
        return frozenset(team.id for team in self._team_memberships.keys())

    @property
    def accessible_team_ids(self) -> FrozenSet[int]:
        """Return the IDs of teams to which the user has access.

        This represents the set of all teams for which `has_team_access` returns
        true. Use that method where possible and use this property only when you need
        to iterate or query for all such teams.
        """
        return self.team_ids_with_membership

    @cached_property
    def project_ids_with_team_membership(self) -> FrozenSet[int]:
        """Return the IDs of projects to which the user has access via actual team membership.

        This represents the set of all projects for which `has_project_membership`
        returns true. Use that method where possible and use this property only when
        you need to iterate or query for all such teams.

        Compare to accessible_project_ids, which is equal to this property in the
        typical case but represents a superset of IDs in case of superuser access.
        """
        teams = self._team_memberships.keys()
        if not teams:
            return frozenset()

        with sentry_sdk.start_span(op="get_project_access_in_teams") as span:
            projects = frozenset(
                Project.objects.filter(status=ProjectStatus.VISIBLE, teams__in=teams)
                .distinct()
                .values_list("id", flat=True)
            )
            span.set_data("Project Count", len(projects))
            span.set_data("Team Count", len(teams))

        return projects

    @property
    def accessible_project_ids(self) -> FrozenSet[int]:
        """Return the IDs of projects to which the user has access.

        This represents the set of all teams for which `has_project_access` returns
        true. Use that method where possible and use this property only when you need
        to iterate or query for all such teams.
        """
        return self.project_ids_with_team_membership

    def has_role_in_organization(
        self, role: str, organization: Organization, user_id: int | None
    ) -> bool:
        if self._member:
            return has_role_in_organization(
                role=role, organization=organization, user_id=self._member.user_id
            )
        return False

    def has_team_scope(self, team: Team, scope: str) -> bool:
        """
        Return bool representing if a user should have access with the given scope to information
        for the given team.

        >>> access.has_team_scope(team, 'team:read')
        """
        if not self.has_team_access(team):
            return False
        if self.has_scope(scope):
            return True

        membership = self._team_memberships.get(team)
        if membership and scope in membership.get_scopes():
            metrics.incr(
                "team_roles.pass_by_team_scope",
                tags={"team_role": membership.role, "scope": scope},
            )
            return True
        return False

    def get_team_role(self, team: Team) -> TeamRole | None:
        team_member = self._team_memberships.get(team)
        return team_member and team_member.get_team_role()

    def has_any_project_scope(self, project: Project, scopes: Collection[str]) -> bool:
        """
        Represent if a user should have access with any one of the given scopes to
        information for the given project.

        For performance's sake, prefer this over multiple calls to `has_project_scope`.
        """
        if not self.has_project_access(project):
            return False
        if any(self.has_scope(scope) for scope in scopes):
            return True

        if self._member and features.has("organizations:team-roles", self._member.organization):
            with sentry_sdk.start_span(op="check_access_for_all_project_teams") as span:
                memberships = [
                    self._team_memberships[team]
                    for team in project.teams.all()
                    if team in self._team_memberships
                ]
                span.set_tag("organization", self._member.organization.id)
                span.set_tag("organization.slug", self._member.organization.slug)
                span.set_data("membership_count", len(memberships))

            for membership in memberships:
                team_scopes = membership.get_scopes()
                for scope in scopes:
                    if scope in team_scopes:
                        metrics.incr(
                            "team_roles.pass_by_project_scope",
                            tags={"team_role": membership.role, "scope": scope},
                        )
                        return True
        return False


@dataclass
class SingularRpcAccessOrgOptimization:
    access: RpcBackedAccess


def maybe_singular_rpc_access_org_context(
    access: Access, org_ids: Set[int]
) -> SingularRpcAccessOrgOptimization | None:
    if (
        isinstance(access, RpcBackedAccess)
        and len(org_ids) == 1
        and access.rpc_user_organization_context.organization.id in org_ids
    ):
        return SingularRpcAccessOrgOptimization(access)
    return None


maybe_singular_api_access_org_context = maybe_singular_rpc_access_org_context


@dataclass
class RpcBackedAccess(Access):
    rpc_user_organization_context: RpcUserOrganizationContext
    requested_scopes: Iterable[str] | None
    auth_state: RpcAuthState

    # TODO: remove once getsentry has updated to use the new names.
    @property
    def api_user_organization_context(self) -> RpcUserOrganizationContext:
        return self.rpc_user_organization_context

    @cached_property
    def permissions(self) -> FrozenSet[str]:
        return frozenset(self.auth_state.permissions)

    @property
    def sso_is_valid(self) -> bool:
        return self.auth_state.sso_state.is_valid

    @property
    def requires_sso(self) -> bool:
        return self.auth_state.sso_state.is_required

    @property
    def has_global_access(self) -> bool:
        if self.rpc_user_organization_context.organization.flags.allow_joinleave:
            return True

        if (
            self.rpc_user_organization_context.member
            and roles.get(self.rpc_user_organization_context.member.role).is_global
        ):
            return True

        return False

    @cached_property
    def scopes(self) -> FrozenSet[str]:
        if self.rpc_user_organization_context.member is None:
            return frozenset(self.requested_scopes or [])

        if self.requested_scopes is None:
            return frozenset(self.rpc_user_organization_context.member.scopes)

        return frozenset(self.rpc_user_organization_context.member.scopes) & frozenset(
            self.requested_scopes
        )

    # TODO(cathy): remove this
    @property
    def role(self) -> str | None:
        if self.rpc_user_organization_context.member is None:
            return None
        return self.rpc_user_organization_context.member.role

    @property
    def roles(self) -> Iterable[str] | None:
        if self.rpc_user_organization_context.member is None:
            return None
        return organization_service.get_all_org_roles(
            organization_member=self.rpc_user_organization_context.member
        )

    def has_role_in_organization(
        self, role: str, organization: Organization, user_id: int | None
    ) -> bool:
        member = self.rpc_user_organization_context.member
        if member and member.user_id:
            return has_role_in_organization(
                role=role, organization=organization, user_id=member.user_id
            )
        return False

    @cached_property
    def team_ids_with_membership(self) -> FrozenSet[int]:
        if self.rpc_user_organization_context.member is None:
            return frozenset()
        return frozenset(
            mt.team_id for mt in self.rpc_user_organization_context.member.member_teams
        )

    @cached_property
    def accessible_team_ids(self) -> FrozenSet[int]:
        return self.team_ids_with_membership

    @cached_property
    def project_ids_with_team_membership(self) -> FrozenSet[int]:
        if self.rpc_user_organization_context.member is None:
            return frozenset()
        return frozenset(self.rpc_user_organization_context.member.project_ids)

    @cached_property
    def accessible_project_ids(self) -> FrozenSet[int]:
        return self.project_ids_with_team_membership

    def has_team_access(self, team: Team) -> bool:
        if team.status != TeamStatus.VISIBLE:
            return False
        if (
            self.has_global_access
            and self.rpc_user_organization_context.organization.id == team.organization_id
        ):
            return True
        return team.id in self.team_ids_with_membership

    def get_team_membership(self, team_id: int) -> RpcTeamMember | None:
        if self.rpc_user_organization_context.member is None:
            return None

        for team_membership in self.rpc_user_organization_context.member.member_teams:
            if team_membership.team_id == team_id:
                return team_membership
        return None

    def has_team_scope(self, team: Team, scope: str) -> bool:
        if not self.has_team_access(team):
            return False
        if self.has_scope(scope):
            return True

        if self.rpc_user_organization_context.member is None:
            return False

        team_membership = self.get_team_membership(team.id)
        if team_membership and scope in team_membership.scopes:
            metrics.incr(
                "team_roles.pass_by_team_scope",
                tags={"team_role": f"{team_membership.role}", "scope": scope},
            )
            return True
        return False

    def get_team_role(self, team: Team) -> TeamRole | None:
        team_member = self.get_team_membership(team.id)
        if team_member:
            return team_member.role
        return None

    def has_project_access(self, project: Project) -> bool:
        if project.status != ProjectStatus.VISIBLE:
            return False
        if (
            self.has_global_access
            and self.rpc_user_organization_context.member
            and self.rpc_user_organization_context.organization.id == project.organization_id
        ):
            return True
        return project.id in self.project_ids_with_team_membership

    def has_any_project_scope(self, project: Project, scopes: Collection[str]) -> bool:
        """
        Represent if a user should have access with any one of the given scopes to
        information for the given project.

        For performance's sake, prefer this over multiple calls to `has_project_scope`.
        """
        if not self.has_project_access(project):
            return False
        if any(self.has_scope(scope) for scope in scopes):
            return True

        if self.rpc_user_organization_context.member and features.has(
            "organizations:team-roles", self.rpc_user_organization_context.organization
        ):
            with sentry_sdk.start_span(op="check_access_for_all_project_teams") as span:
<<<<<<< HEAD
                project_teams_id = [p.id for p in project.teams.all()]
=======
                project_teams_id = set(project.teams.values_list("id", flat=True))
>>>>>>> f47d35be
                orgmember_teams = self.rpc_user_organization_context.member.member_teams
                span.set_tag("organization", self.rpc_user_organization_context.organization.id)
                span.set_tag(
                    "organization.slug", self.rpc_user_organization_context.organization.slug
                )
                span.set_data("membership_count", len(orgmember_teams))

            for member_team in orgmember_teams:
                if not member_team.role:
                    continue
                if member_team.team_id not in project_teams_id:
                    continue

                team_scopes = member_team.role.scopes
                for scope in scopes:
                    if scope in team_scopes:
                        metrics.incr(
                            "team_roles.pass_by_project_scope",
                            tags={"team_role": f"{member_team.role.id}", "scope": scope},
                        )
                        return True
        return False


class OrganizationMemberAccess(DbAccess):
    def __init__(
        self, member: OrganizationMember, scopes: Iterable[str], permissions: Iterable[str]
    ) -> None:
        auth_state = auth_service.get_user_auth_state(
            organization_id=member.organization_id,
            is_superuser=False,
            org_member=DatabaseBackedOrganizationService.summarize_member(member),
            user_id=member.user_id,
        )
        sso_state = auth_state.sso_state
        has_global_access = (
            bool(member.organization.flags.allow_joinleave) or roles.get(member.role).is_global
        )

        super().__init__(
            _member=member,
            sso_is_valid=sso_state.is_valid,
            requires_sso=sso_state.is_required,
            has_global_access=has_global_access,
            scopes=frozenset(scopes),
            permissions=frozenset(permissions),
        )

    def has_team_access(self, team: Team) -> bool:
        assert self._member is not None
        if team.status != TeamStatus.VISIBLE:
            return False
        if self.has_global_access and self._member.organization.id == team.organization_id:
            return True
        return team.id in self.team_ids_with_membership

    def has_project_access(self, project: Project) -> bool:
        assert self._member is not None
        if project.status != ProjectStatus.VISIBLE:
            return False
        if self.has_global_access and self._member.organization.id == project.organization_id:
            return True
        return project.id in self.project_ids_with_team_membership


class OrganizationGlobalAccess(DbAccess):
    """Access to all an organization's teams and projects."""

    def __init__(
        self, organization: Organization | int, scopes: Iterable[str], **kwargs: Any
    ) -> None:
        self._organization_id = (
            organization.id if isinstance(organization, Organization) else organization
        )

        super().__init__(has_global_access=True, scopes=frozenset(scopes), **kwargs)

    def has_team_access(self, team: Team) -> bool:
        return bool(
            team.organization_id == self._organization_id and team.status == TeamStatus.VISIBLE
        )

    def has_project_access(self, project: Project) -> bool:
        return bool(
            project.organization_id == self._organization_id
            and project.status == ProjectStatus.VISIBLE
        )

    @cached_property
    def accessible_team_ids(self) -> FrozenSet[int]:
        return frozenset(
            Team.objects.filter(
                organization_id=self._organization_id, status=TeamStatus.VISIBLE
            ).values_list("id", flat=True)
        )

    @cached_property
    def accessible_project_ids(self) -> FrozenSet[int]:
        return frozenset(
            Project.objects.filter(
                organization_id=self._organization_id, status=ProjectStatus.VISIBLE
            ).values_list("id", flat=True)
        )


class ApiBackedOrganizationGlobalAccess(RpcBackedAccess):
    """Access to all an organization's teams and projects."""

    def __init__(
        self,
        *,
        rpc_user_organization_context: RpcUserOrganizationContext,
        auth_state: RpcAuthState,
        scopes: Iterable[str] | None,
    ):
        super().__init__(
            rpc_user_organization_context=rpc_user_organization_context,
            auth_state=auth_state,
            requested_scopes=scopes,
        )

    @cached_property
    def scopes(self) -> FrozenSet[str]:
        return frozenset(self.requested_scopes or [])

    @property
    def has_global_access(self) -> bool:
        return True

    def has_team_access(self, team: Team) -> bool:
        return bool(
            team.organization_id == self.rpc_user_organization_context.organization.id
            and team.status == TeamStatus.VISIBLE
        )

    def has_project_access(self, project: Project) -> bool:
        return bool(
            project.organization_id == self.rpc_user_organization_context.organization.id
            and project.status == ProjectStatus.VISIBLE
        )

    @cached_property
    def accessible_team_ids(self) -> FrozenSet[int]:
        return frozenset(
            t.id
            for t in self.rpc_user_organization_context.organization.teams
            if t.status == TeamStatus.VISIBLE
        )

    @cached_property
    def accessible_project_ids(self) -> FrozenSet[int]:
        return frozenset(
            p.id
            for p in self.rpc_user_organization_context.organization.projects
            if p.status == ProjectStatus.VISIBLE
        )


class OrganizationGlobalMembership(OrganizationGlobalAccess):
    """Access to all an organization's teams and projects with simulated membership."""

    @property
    def team_ids_with_membership(self) -> FrozenSet[int]:
        return self.accessible_team_ids

    @property
    def project_ids_with_team_membership(self) -> FrozenSet[int]:
        return self.accessible_project_ids

    def has_team_membership(self, team: Team) -> bool:
        return self.has_team_access(team)

    def has_project_membership(self, project: Project) -> bool:
        return self.has_project_access(project)


class ApiOrganizationGlobalMembership(ApiBackedOrganizationGlobalAccess):
    """Access to all an organization's teams and projects with simulated membership."""

    @property
    def team_ids_with_membership(self) -> FrozenSet[int]:
        return self.accessible_team_ids

    @property
    def project_ids_with_team_membership(self) -> FrozenSet[int]:
        return self.accessible_project_ids

    def has_team_membership(self, team: Team) -> bool:
        return self.has_team_access(team)

    def has_project_membership(self, project: Project) -> bool:
        return self.has_project_access(project)


@dataclass
class OrganizationlessAccess(Access):
    auth_state: RpcAuthState

    @cached_property
    def permissions(self) -> FrozenSet[str]:
        return frozenset(self.auth_state.permissions)

    def has_team_access(self, team: Team) -> bool:
        return False

    def has_project_access(self, project: Project) -> bool:
        return False

    @property
    def sso_is_valid(self) -> bool:
        return self.auth_state.sso_state.is_valid

    @property
    def requires_sso(self) -> bool:
        return self.auth_state.sso_state.is_required

    @property
    def has_global_access(self) -> bool:
        return False

    @property
    def scopes(self) -> FrozenSet[str]:
        return frozenset()

    # TODO(cathy): remove this
    @property
    def role(self) -> str | None:
        return None

    @property
    def roles(self) -> Iterable[str] | None:
        return None

    def has_role_in_organization(
        self, role: str, organization: Organization, user_id: int | None
    ) -> bool:
        if user_id:
            return has_role_in_organization(role=role, organization=organization, user_id=user_id)
        return False

    @property
    def team_ids_with_membership(self) -> FrozenSet[int]:
        return frozenset()

    @property
    def accessible_team_ids(self) -> FrozenSet[int]:
        return frozenset()

    @property
    def project_ids_with_team_membership(self) -> FrozenSet[int]:
        return frozenset()

    @property
    def accessible_project_ids(self) -> FrozenSet[int]:
        return frozenset()

    def has_team_scope(self, team: Team, scope: str) -> bool:
        return False

    def get_team_role(self, team: Team) -> TeamRole | None:
        return None

    def has_any_project_scope(self, project: Project, scopes: Collection[str]) -> bool:
        if not self.has_project_access(project):
            return False

        return any(self.has_scope(scope) for scope in scopes)


class SystemAccess(OrganizationlessAccess):
    def __init__(self) -> None:
        super().__init__(
            auth_state=RpcAuthState(
                sso_state=RpcMemberSsoState(is_required=False, is_valid=False),
                permissions=[],
            ),
        )

    def has_global_access(self) -> bool:
        return True

    def has_permission(self, permission: str) -> bool:
        return True

    def has_scope(self, scope: str) -> bool:
        return True

    def has_team_access(self, team: Team) -> bool:
        return True

    def has_project_access(self, project: Project) -> bool:
        return True

    # The semantically correct behavior for accessible_(team|project)_ids would be to
    # query for all teams or projects in the system, which we don't want to attempt.
    # Code paths that may have SystemAccess must avoid looking at these properties.
    @property
    def accessible_team_ids(self) -> FrozenSet[int]:
        return frozenset()

    @property
    def accessible_project_ids(self) -> FrozenSet[int]:
        return frozenset()


class NoAccess(OrganizationlessAccess):
    def __init__(self) -> None:
        super().__init__(
            auth_state=RpcAuthState(
                sso_state=RpcMemberSsoState(is_required=False, is_valid=True),
                permissions=[],
            ),
        )


def from_request_org_and_scopes(
    *,
    request: Any,
    rpc_user_org_context: RpcUserOrganizationContext | None = None,
    scopes: Iterable[str] | None = None,
) -> Access:
    is_superuser = is_active_superuser(request)
    if not rpc_user_org_context:
        return from_user_and_rpc_user_org_context(
            user=request.user,
            rpc_user_org_context=rpc_user_org_context,
            is_superuser=is_superuser,
            scopes=scopes,
        )

    if getattr(request.user, "is_sentry_app", False):
        return _from_rpc_sentry_app(rpc_user_org_context)

    if is_superuser:
        member = rpc_user_org_context.member
        auth_state = auth_service.get_user_auth_state(
            user_id=request.user.id,
            organization_id=rpc_user_org_context.organization.id,
            is_superuser=is_superuser,
            org_member=member,
        )

        return ApiBackedOrganizationGlobalAccess(
            rpc_user_organization_context=rpc_user_org_context,
            auth_state=auth_state,
            scopes=scopes if scopes is not None else settings.SENTRY_SCOPES,
        )

    if hasattr(request, "auth") and not request.user.is_authenticated:
        return from_rpc_auth(request.auth, rpc_user_org_context)

    return from_user_and_rpc_user_org_context(
        user=request.user,
        rpc_user_org_context=rpc_user_org_context,
        is_superuser=False,
        scopes=scopes,
    )


def organizationless_access(user: User | RpcUser | AnonymousUser, is_superuser: bool) -> Access:
    return OrganizationlessAccess(
        auth_state=auth_service.get_user_auth_state(
            user_id=user.id,
            is_superuser=is_superuser,
            organization_id=None,
            org_member=None,
        )
    )


def normalize_valid_user(user: User | RpcUser | AnonymousUser | None) -> User | RpcUser | None:
    if not user or user.is_anonymous or not user.is_active:
        return None
    return user


def from_user_and_rpc_user_org_context(
    *,
    user: User | RpcUser | None,
    rpc_user_org_context: RpcUserOrganizationContext | None = None,
    is_superuser: bool = False,
    scopes: Iterable[str] | None = None,
    auth_state: RpcAuthState | None = None,
) -> Access:
    if (user := normalize_valid_user(user)) is None:
        return DEFAULT

    if not rpc_user_org_context or not rpc_user_org_context.member:
        return organizationless_access(user, is_superuser)

    return from_rpc_member(
        rpc_user_organization_context=rpc_user_org_context,
        scopes=scopes,
        is_superuser=is_superuser,
        auth_state=auth_state,
    )


from_user_and_api_user_org_context = from_user_and_rpc_user_org_context


def from_request(
    request: Any, organization: Organization = None, scopes: Iterable[str] | None = None
) -> Access:
    is_superuser = is_active_superuser(request)

    if not organization:
        return from_user(
            request.user, organization=organization, scopes=scopes, is_superuser=is_superuser
        )

    if getattr(request.user, "is_sentry_app", False):
        return _from_sentry_app(request.user, organization=organization)

    if is_superuser:
        member: OrganizationMember | None = None
        try:
            member = get_cached_organization_member(request.user.id, organization.id)
        except OrganizationMember.DoesNotExist:
            pass
        sso_state = auth_service.get_user_auth_state(
            user_id=request.user.id,
            organization_id=organization.id,
            is_superuser=is_superuser,
            org_member=(
                DatabaseBackedOrganizationService.summarize_member(member)
                if member is not None
                else None
            ),
        ).sso_state

        return OrganizationGlobalAccess(
            organization=organization,
            _member=member,
            scopes=scopes if scopes is not None else settings.SENTRY_SCOPES,
            sso_is_valid=sso_state.is_valid,
            requires_sso=sso_state.is_required,
            permissions=get_permissions_for_user(request.user.id),
        )

    if hasattr(request, "auth") and not request.user.is_authenticated:
        return from_auth(request.auth, organization)

    return from_user(request.user, organization, scopes=scopes)


# only used internally
def _from_sentry_app(
    user: User | AnonymousUser, organization: Organization | None = None
) -> Access:
    if not organization:
        return NoAccess()

    sentry_app_query = SentryApp.objects.filter(proxy_user=user)

    if not sentry_app_query.exists():
        return NoAccess()

    sentry_app = sentry_app_query.first()

    if not sentry_app.is_installed_on(organization):
        return NoAccess()

    return OrganizationGlobalMembership(organization, sentry_app.scope_list, sso_is_valid=True)


def _from_rpc_sentry_app(context: RpcUserOrganizationContext | None = None) -> Access:
    from sentry.services.hybrid_cloud.app import app_service

    if not context or context.user_id is None:
        return NoAccess()

    installation = app_service.find_installation_by_proxy_user(
        proxy_user_id=context.user_id, organization_id=context.organization.id
    )
    if installation is None:
        return NoAccess()

    return ApiOrganizationGlobalMembership(
        rpc_user_organization_context=context,
        auth_state=RpcAuthState(
            sso_state=RpcMemberSsoState(
                is_valid=True,
                is_required=False,
            ),
            permissions=[],
        ),
        scopes=installation.sentry_app.scope_list,
    )


def from_user(
    user: User | RpcUser | AnonymousUser | None,
    organization: Organization | None = None,
    scopes: Iterable[str] | None = None,
    is_superuser: bool = False,
) -> Access:
    if (user := normalize_valid_user(user)) is None:
        return DEFAULT

    if not organization:
        return organizationless_access(user, is_superuser)

    try:
        om = get_cached_organization_member(user.id, organization.id)
    except OrganizationMember.DoesNotExist:
        return organizationless_access(user, is_superuser)

    # ensure cached relation
    om.organization = organization

    return from_member(om, scopes=scopes, is_superuser=is_superuser)


def from_member(
    member: OrganizationMember,
    scopes: Iterable[str] | None = None,
    is_superuser: bool = False,
) -> Access:
    if scopes is not None:
        scope_intersection = frozenset(scopes) & member.get_scopes()
    else:
        scope_intersection = member.get_scopes()

    permissions = get_permissions_for_user(member.user_id) if is_superuser else frozenset()

    return OrganizationMemberAccess(member, scope_intersection, permissions)


def from_rpc_member(
    rpc_user_organization_context: RpcUserOrganizationContext,
    scopes: Iterable[str] | None = None,
    is_superuser: bool = False,
    auth_state: RpcAuthState | None = None,
) -> Access:
    if rpc_user_organization_context.user_id is None:
        return DEFAULT

    return RpcBackedAccess(
        rpc_user_organization_context=rpc_user_organization_context,
        requested_scopes=scopes,
        auth_state=auth_state
        or auth_service.get_user_auth_state(
            user_id=rpc_user_organization_context.user_id,
            organization_id=rpc_user_organization_context.organization.id,
            is_superuser=is_superuser,
            org_member=rpc_user_organization_context.member,
        ),
    )


from_api_member = from_rpc_member


def from_auth(auth: ApiKey | SystemToken, organization: Organization) -> Access:
    if is_system_auth(auth):
        return SystemAccess()
    assert not isinstance(auth, SystemToken)
    if auth.organization_id == organization.id:
        return OrganizationGlobalAccess(
            auth.organization_id, settings.SENTRY_SCOPES, sso_is_valid=True
        )
    else:
        return DEFAULT


def from_rpc_auth(
    auth: ApiKey | SystemToken, rpc_user_org_context: RpcUserOrganizationContext
) -> Access:
    if is_system_auth(auth):
        return SystemAccess()
    if auth.organization_id == rpc_user_org_context.organization.id:
        return ApiBackedOrganizationGlobalAccess(
            rpc_user_organization_context=rpc_user_org_context,
            auth_state=RpcAuthState(
                permissions=[],
                sso_state=RpcMemberSsoState(
                    is_valid=True,
                    is_required=False,
                ),
            ),
            scopes=settings.SENTRY_SCOPES,
        )
    else:
        return DEFAULT


DEFAULT = NoAccess()<|MERGE_RESOLUTION|>--- conflicted
+++ resolved
@@ -571,11 +571,7 @@
             "organizations:team-roles", self.rpc_user_organization_context.organization
         ):
             with sentry_sdk.start_span(op="check_access_for_all_project_teams") as span:
-<<<<<<< HEAD
-                project_teams_id = [p.id for p in project.teams.all()]
-=======
                 project_teams_id = set(project.teams.values_list("id", flat=True))
->>>>>>> f47d35be
                 orgmember_teams = self.rpc_user_organization_context.member.member_teams
                 span.set_tag("organization", self.rpc_user_organization_context.organization.id)
                 span.set_tag(
