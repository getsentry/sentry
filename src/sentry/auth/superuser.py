"""
Superuser in Sentry works differently than the native Django implementation.

In Sentry a user must achieve the following to be treated as a superuser:

- ``User.is_superuser`` must be True
- If configured, the user must be accessing Sentry from a privileged IP (``SUPERUSER_ALLOWED_IPS``)
- The user must have a valid 'superuser session', which is a secondary session on top of their
  standard auth. This session has a shorter lifespan.
"""


import ipaddress
import logging
from datetime import datetime, timedelta

from django.conf import settings
from django.core.signing import BadSignature
from django.utils import timezone
from django.utils.crypto import constant_time_compare, get_random_string
<<<<<<< HEAD
from rest_framework import serializers
=======
from rest_framework import serializers, status
>>>>>>> 6c0546a0

from sentry.api.exceptions import SentryAPIException
from sentry.auth.system import is_system_auth
from sentry.utils import json
from sentry.utils.auth import has_completed_sso

logger = logging.getLogger("sentry.superuser")

SESSION_KEY = "_su"

COOKIE_NAME = getattr(settings, "SUPERUSER_COOKIE_NAME", "su")

COOKIE_SALT = getattr(settings, "SUPERUSER_COOKIE_SALT", "")

COOKIE_SECURE = getattr(settings, "SUPERUSER_COOKIE_SECURE", settings.SESSION_COOKIE_SECURE)

COOKIE_DOMAIN = getattr(settings, "SUPERUSER_COOKIE_DOMAIN", settings.SESSION_COOKIE_DOMAIN)

COOKIE_PATH = getattr(settings, "SUPERUSER_COOKIE_PATH", settings.SESSION_COOKIE_PATH)

COOKIE_HTTPONLY = getattr(settings, "SUPERUSER_COOKIE_HTTPONLY", True)

# the maximum time the session can stay alive
MAX_AGE = getattr(settings, "SUPERUSER_MAX_AGE", timedelta(hours=4))

# the maximum time the session can stay alive without making another request
IDLE_MAX_AGE = getattr(settings, "SUPERUSER_IDLE_MAX_AGE", timedelta(minutes=15))

ALLOWED_IPS = frozenset(getattr(settings, "SUPERUSER_ALLOWED_IPS", settings.INTERNAL_IPS) or ())

ORG_ID = getattr(settings, "SUPERUSER_ORG_ID", None)

<<<<<<< HEAD
SENTRY_SELF_HOSTED = getattr(settings, "SENTRY_SELF_HOSTED", False)
=======
SUPERUSER_ACCESS_CATEGORIES = getattr(settings, "SUPERUSER_ACCESS_CATEGORIES", ["for_unit_test"])
>>>>>>> 6c0546a0

UNSET = object()


def is_active_superuser(request):
    if is_system_auth(getattr(request, "auth", None)):
        return True
    su = getattr(request, "superuser", None) or Superuser(request)
    return su.is_active


class SuperuserAccessSerializer(serializers.Serializer):
<<<<<<< HEAD
    superuserAccessCategory = serializers.CharField()
    superuserReason = serializers.CharField(min_length=4, max_length=128)


=======
    superuserAccessCategory = serializers.ChoiceField(choices=SUPERUSER_ACCESS_CATEGORIES)
    superuserReason = serializers.CharField(min_length=4, max_length=128)


class SuperuserAccessFormInvalidJson(SentryAPIException):
    status_code = status.HTTP_400_BAD_REQUEST
    code = "invalid-superuser-access-json"
    message = "The request contains invalid json"


>>>>>>> 6c0546a0
class Superuser:
    allowed_ips = [ipaddress.ip_network(str(v), strict=False) for v in ALLOWED_IPS]

    org_id = ORG_ID

    def __init__(self, request, allowed_ips=UNSET, org_id=UNSET, current_datetime=None):
        self.request = request
        if allowed_ips is not UNSET:
            self.allowed_ips = frozenset(
                ipaddress.ip_network(str(v), strict=False) for v in allowed_ips or ()
            )
        if org_id is not UNSET:
            self.org_id = org_id
        self._populate(current_datetime=current_datetime)

    @staticmethod
    def _needs_validation():
        return settings.VALIDATE_SUPERUSER_ACCESS_CATEGORY_AND_REASON

    @property
    def is_active(self):
        # if we've been logged out
        if not self.request.user.is_authenticated:
            return False
        # if superuser status was changed
        if not self.request.user.is_superuser:
            return False
        # if the user has changed
        if str(self.request.user.id) != self.uid:
            return False
        return self._is_active

    def is_privileged_request(self):
        """
        Returns ``(bool is_privileged, str reason)``
        """
        allowed_ips = self.allowed_ips
        # if we've bound superuser to an organization they must
        # have completed SSO to gain status
        if self.org_id and not has_completed_sso(self.request, self.org_id):
            return False, "incomplete-sso"
        # if there's no IPs configured, we allow assume its the same as *
        if not allowed_ips:
            return True, None
        ip = ipaddress.ip_address(str(self.request.META["REMOTE_ADDR"]))
        if not any(ip in addr for addr in allowed_ips):
            return False, "invalid-ip"
        return True, None

    def get_session_data(self, current_datetime=None):
        """
        Return the current session data, with native types coerced.
        """
        request = self.request
        data = request.session.get(SESSION_KEY)

        try:
            cookie_token = request.get_signed_cookie(
                key=COOKIE_NAME, default=None, salt=COOKIE_SALT, max_age=MAX_AGE.total_seconds()
            )
        except BadSignature:
            logger.exception(
                "superuser.bad-cookie-signature",
                extra={"ip_address": request.META["REMOTE_ADDR"], "user_id": request.user.id},
            )
            return

        if not cookie_token:
            if data:
                logger.warning(
                    "superuser.missing-cookie-token",
                    extra={"ip_address": request.META["REMOTE_ADDR"], "user_id": request.user.id},
                )
            return
        elif not data:
            logger.warning(
                "superuser.missing-session-data",
                extra={"ip_address": request.META["REMOTE_ADDR"], "user_id": request.user.id},
            )
            return

        session_token = data.get("tok")
        if not session_token:
            logger.warning(
                "superuser.missing-session-token",
                extra={"ip_address": request.META["REMOTE_ADDR"], "user_id": request.user.id},
            )
            return

        if not constant_time_compare(cookie_token, session_token):
            logger.warning(
                "superuser.invalid-token",
                extra={"ip_address": request.META["REMOTE_ADDR"], "user_id": request.user.id},
            )
            return

        if data["uid"] != str(request.user.id):
            logger.warning(
                "superuser.invalid-uid",
                extra={
                    "ip_address": request.META["REMOTE_ADDR"],
                    "user_id": request.user.id,
                    "expected_user_id": data["uid"],
                },
            )
            return

        if current_datetime is None:
            current_datetime = timezone.now()

        try:
            data["idl"] = datetime.utcfromtimestamp(float(data["idl"])).replace(tzinfo=timezone.utc)
        except (TypeError, ValueError):
            logger.warning(
                "superuser.invalid-idle-expiration",
                extra={"ip_address": request.META["REMOTE_ADDR"], "user_id": request.user.id},
                exc_info=True,
            )
            return

        if data["idl"] < current_datetime:
            logger.info(
                "superuser.session-expired",
                extra={"ip_address": request.META["REMOTE_ADDR"], "user_id": request.user.id},
            )
            return

        try:
            data["exp"] = datetime.utcfromtimestamp(float(data["exp"])).replace(tzinfo=timezone.utc)
        except (TypeError, ValueError):
            logger.warning(
                "superuser.invalid-expiration",
                extra={"ip_address": request.META["REMOTE_ADDR"], "user_id": request.user.id},
                exc_info=True,
            )
            return

        if data["exp"] < current_datetime:
            logger.info(
                "superuser.session-expired",
                extra={"ip_address": request.META["REMOTE_ADDR"], "user_id": request.user.id},
            )
            return

        return data

    def _populate(self, current_datetime=None):
        if current_datetime is None:
            current_datetime = timezone.now()

        request = self.request
        user = getattr(request, "user", None)
        if not hasattr(request, "session"):
            data = None
        elif not (user and user.is_superuser):
            data = None
        else:
            data = self.get_session_data(current_datetime=current_datetime)

        if not data:
            self._set_logged_out()
        else:
            self._set_logged_in(expires=data["exp"], token=data["tok"], user=user)

            if not self.is_active:
                if self._inactive_reason:
                    logger.warning(
                        f"superuser.{self._inactive_reason}",
                        extra={
                            "ip_address": request.META["REMOTE_ADDR"],
                            "user_id": request.user.id,
                        },
                    )
                else:
                    logger.warning(
                        "superuser.inactive-unknown-reason",
                        extra={
                            "ip_address": request.META["REMOTE_ADDR"],
                            "user_id": request.user.id,
                        },
                    )

    def _set_logged_in(self, expires, token, user, current_datetime=None):
        # we bind uid here, as if you change users in the same request
        # we wouldn't want to still support superuser auth (given
        # the superuser check happens right here)
        assert user.is_superuser
        if current_datetime is None:
            current_datetime = timezone.now()
        self.token = token
        self.uid = str(user.id)
        # the absolute maximum age of this session
        self.expires = expires
        # do we have a valid superuser session?
        self.is_valid = True
        # is the session active? (it could be valid, but inactive)
        self._is_active, self._inactive_reason = self.is_privileged_request()
        self.request.session[SESSION_KEY] = {
            "exp": self.expires.strftime("%s"),
            "idl": (current_datetime + IDLE_MAX_AGE).strftime("%s"),
            "tok": self.token,
            # XXX(dcramer): do we really need the uid safety mechanism
            "uid": self.uid,
        }

    def _set_logged_out(self):
        self.uid = None
        self.expires = None
        self.token = None
        self._is_active = False
        self._inactive_reason = None
        self.is_valid = False
        self.request.session.pop(SESSION_KEY, None)

    def set_logged_in(self, user, current_datetime=None):
        """
        Mark a session as superuser-enabled.
        """
        request = self.request
        if current_datetime is None:
            current_datetime = timezone.now()

        token = get_random_string(12)

<<<<<<< HEAD
        if SENTRY_SELF_HOSTED:
=======
        def enable_and_log_superuser_access():
>>>>>>> 6c0546a0
            self._set_logged_in(
                expires=current_datetime + MAX_AGE,
                token=token,
                user=user,
                current_datetime=current_datetime,
            )

            logger.info(
                "superuser.logged-in",
                extra={"ip_address": request.META["REMOTE_ADDR"], "user_id": user.id},
            )
<<<<<<< HEAD
            return

        try:
            su_access_json = json.loads(request.body)
        except AttributeError:
            su_access_json = []
=======

        if not self._needs_validation():
            enable_and_log_superuser_access()
            return

        try:
            # need to use json loads as the data is no longer in request.data
            su_access_json = json.loads(request.body)
        except json.JSONDecodeError:
            raise SuperuserAccessFormInvalidJson()
        except AttributeError:
            su_access_json = {}
>>>>>>> 6c0546a0

        if "superuserAccessCategory" in su_access_json:

            su_access_info = SuperuserAccessSerializer(data=su_access_json)

            if not su_access_info.is_valid():
                raise serializers.ValidationError(su_access_info.errors)

            logger.info(
                "superuser.superuser_access",
                extra={
                    "superuser_token_id": token,
                    "user_id": request.user.id,
                    "user_email": request.user.email,
                    "su_access_category": su_access_info.validated_data["superuserAccessCategory"],
                    "reason_for_su": su_access_info.validated_data["superuserReason"],
                },
            )

<<<<<<< HEAD
        self._set_logged_in(
            expires=current_datetime + MAX_AGE,
            token=token,
            user=user,
            current_datetime=current_datetime,
        )

        logger.info(
            "superuser.logged-in",
            extra={"ip_address": request.META["REMOTE_ADDR"], "user_id": user.id},
        )
=======
        enable_and_log_superuser_access()
>>>>>>> 6c0546a0

    def set_logged_out(self):
        """
        Mark a session as superuser-disabled.
        """
        request = self.request
        self._set_logged_out()
        logger.info(
            "superuser.logged-out",
            extra={"ip_address": request.META["REMOTE_ADDR"], "user_id": request.user.id},
        )

    def on_response(self, response, current_datetime=None):
        request = self.request

        if current_datetime is None:
            current_datetime = timezone.now()

        # always re-bind the cookie to update the idle expiration window
        if self.is_active:
            response.set_signed_cookie(
                COOKIE_NAME,
                self.token,
                salt=COOKIE_SALT,
                # set max_age to None, as we want this cookie to expire on browser close
                max_age=None,
                secure=request.is_secure() if COOKIE_SECURE is None else COOKIE_SECURE,
                httponly=COOKIE_HTTPONLY,
                path=COOKIE_PATH,
                domain=COOKIE_DOMAIN,
            )
        # otherwise, if the session is invalid and there's a cookie set, clear it
        elif not self.is_valid and request.COOKIES.get(COOKIE_NAME):
            response.delete_cookie(COOKIE_NAME)<|MERGE_RESOLUTION|>--- conflicted
+++ resolved
@@ -18,11 +18,7 @@
 from django.core.signing import BadSignature
 from django.utils import timezone
 from django.utils.crypto import constant_time_compare, get_random_string
-<<<<<<< HEAD
-from rest_framework import serializers
-=======
 from rest_framework import serializers, status
->>>>>>> 6c0546a0
 
 from sentry.api.exceptions import SentryAPIException
 from sentry.auth.system import is_system_auth
@@ -55,11 +51,7 @@
 
 ORG_ID = getattr(settings, "SUPERUSER_ORG_ID", None)
 
-<<<<<<< HEAD
-SENTRY_SELF_HOSTED = getattr(settings, "SENTRY_SELF_HOSTED", False)
-=======
 SUPERUSER_ACCESS_CATEGORIES = getattr(settings, "SUPERUSER_ACCESS_CATEGORIES", ["for_unit_test"])
->>>>>>> 6c0546a0
 
 UNSET = object()
 
@@ -72,12 +64,6 @@
 
 
 class SuperuserAccessSerializer(serializers.Serializer):
-<<<<<<< HEAD
-    superuserAccessCategory = serializers.CharField()
-    superuserReason = serializers.CharField(min_length=4, max_length=128)
-
-
-=======
     superuserAccessCategory = serializers.ChoiceField(choices=SUPERUSER_ACCESS_CATEGORIES)
     superuserReason = serializers.CharField(min_length=4, max_length=128)
 
@@ -88,7 +74,6 @@
     message = "The request contains invalid json"
 
 
->>>>>>> 6c0546a0
 class Superuser:
     allowed_ips = [ipaddress.ip_network(str(v), strict=False) for v in ALLOWED_IPS]
 
@@ -313,11 +298,7 @@
 
         token = get_random_string(12)
 
-<<<<<<< HEAD
-        if SENTRY_SELF_HOSTED:
-=======
         def enable_and_log_superuser_access():
->>>>>>> 6c0546a0
             self._set_logged_in(
                 expires=current_datetime + MAX_AGE,
                 token=token,
@@ -329,14 +310,6 @@
                 "superuser.logged-in",
                 extra={"ip_address": request.META["REMOTE_ADDR"], "user_id": user.id},
             )
-<<<<<<< HEAD
-            return
-
-        try:
-            su_access_json = json.loads(request.body)
-        except AttributeError:
-            su_access_json = []
-=======
 
         if not self._needs_validation():
             enable_and_log_superuser_access()
@@ -349,7 +322,6 @@
             raise SuperuserAccessFormInvalidJson()
         except AttributeError:
             su_access_json = {}
->>>>>>> 6c0546a0
 
         if "superuserAccessCategory" in su_access_json:
 
@@ -369,21 +341,7 @@
                 },
             )
 
-<<<<<<< HEAD
-        self._set_logged_in(
-            expires=current_datetime + MAX_AGE,
-            token=token,
-            user=user,
-            current_datetime=current_datetime,
-        )
-
-        logger.info(
-            "superuser.logged-in",
-            extra={"ip_address": request.META["REMOTE_ADDR"], "user_id": user.id},
-        )
-=======
         enable_and_log_superuser_access()
->>>>>>> 6c0546a0
 
     def set_logged_out(self):
         """
