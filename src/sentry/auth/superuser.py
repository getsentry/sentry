"""
Superuser in Sentry works differently than the native Django implementation.

In Sentry a user must achieve the following to be treated as a superuser:

- ``User.is_superuser`` must be True
- If configured, the user must be accessing Sentry from a privileged IP (``SUPERUSER_ALLOWED_IPS``)
- The user must have a valid 'superuser session', which is a secondary session on top of their
  standard auth. This session has a shorter lifespan.
"""


import ipaddress
import logging
from datetime import datetime, timedelta

from django.conf import settings
from django.core.signing import BadSignature
from django.utils import timezone
from django.utils.crypto import constant_time_compare, get_random_string
from rest_framework import serializers, status

from sentry.api.exceptions import SentryAPIException
from sentry.auth.system import is_system_auth
from sentry.utils import json
from sentry.utils.auth import has_completed_sso

logger = logging.getLogger("sentry.superuser")

SESSION_KEY = "_su"

COOKIE_NAME = getattr(settings, "SUPERUSER_COOKIE_NAME", "su")

COOKIE_SALT = getattr(settings, "SUPERUSER_COOKIE_SALT", "")

COOKIE_SECURE = getattr(settings, "SUPERUSER_COOKIE_SECURE", settings.SESSION_COOKIE_SECURE)

COOKIE_DOMAIN = getattr(settings, "SUPERUSER_COOKIE_DOMAIN", settings.SESSION_COOKIE_DOMAIN)

COOKIE_PATH = getattr(settings, "SUPERUSER_COOKIE_PATH", settings.SESSION_COOKIE_PATH)

COOKIE_HTTPONLY = getattr(settings, "SUPERUSER_COOKIE_HTTPONLY", True)

# the maximum time the session can stay alive
MAX_AGE = getattr(settings, "SUPERUSER_MAX_AGE", timedelta(hours=4))

# the maximum time the session can stay alive without making another request
IDLE_MAX_AGE = getattr(settings, "SUPERUSER_IDLE_MAX_AGE", timedelta(minutes=15))

ALLOWED_IPS = frozenset(getattr(settings, "SUPERUSER_ALLOWED_IPS", settings.INTERNAL_IPS) or ())

ORG_ID = getattr(settings, "SUPERUSER_ORG_ID", None)

SUPERUSER_ACCESS_CATEGORIES = getattr(settings, "SUPERUSER_ACCESS_CATEGORIES", ["for_unit_test"])

UNSET = object()


def is_active_superuser(request):
    if is_system_auth(getattr(request, "auth", None)):
        return True
    su = getattr(request, "superuser", None) or Superuser(request)
    return su.is_active


class SuperuserAccessSerializer(serializers.Serializer):
    superuserAccessCategory = serializers.ChoiceField(choices=SUPERUSER_ACCESS_CATEGORIES)
    superuserReason = serializers.CharField(min_length=4, max_length=128)


class SuperuserAccessFormInvalidJson(SentryAPIException):
    status_code = status.HTTP_400_BAD_REQUEST
    code = "invalid-superuser-access-json"
    message = "The request contains invalid json"


class EmptySuperuserAccessForm(SentryAPIException):
    status_code = status.HTTP_400_BAD_REQUEST
    code = "empty-superuser-access-form"
    message = "The request contains an empty superuser acccess form data"


class Superuser:
    allowed_ips = [ipaddress.ip_network(str(v), strict=False) for v in ALLOWED_IPS]

    org_id = ORG_ID

    def __init__(self, request, allowed_ips=UNSET, org_id=UNSET, current_datetime=None):
        self.request = request
        if allowed_ips is not UNSET:
            self.allowed_ips = frozenset(
                ipaddress.ip_network(str(v), strict=False) for v in allowed_ips or ()
            )
        if org_id is not UNSET:
            self.org_id = org_id
        self._populate(current_datetime=current_datetime)

    @staticmethod
    def _needs_validation():
        return settings.VALIDATE_SUPERUSER_ACCESS_CATEGORY_AND_REASON

    @property
    def is_active(self):
        # if we've been logged out
        if not self.request.user.is_authenticated:
            return False
        # if superuser status was changed
        if not self.request.user.is_superuser:
            return False
        # if the user has changed
        if str(self.request.user.id) != self.uid:
            return False
        return self._is_active

    def is_privileged_request(self):
        """
        Returns ``(bool is_privileged, str reason)``
        """
        allowed_ips = self.allowed_ips
        # if we've bound superuser to an organization they must
        # have completed SSO to gain status
        if self.org_id and not has_completed_sso(self.request, self.org_id):
            return False, "incomplete-sso"
        # if there's no IPs configured, we allow assume its the same as *
        if not allowed_ips:
            return True, None
        ip = ipaddress.ip_address(str(self.request.META["REMOTE_ADDR"]))
        if not any(ip in addr for addr in allowed_ips):
            return False, "invalid-ip"
        return True, None

    def get_session_data(self, current_datetime=None):
        """
        Return the current session data, with native types coerced.
        """
        request = self.request
        data = request.session.get(SESSION_KEY)

        try:
            cookie_token = request.get_signed_cookie(
                key=COOKIE_NAME, default=None, salt=COOKIE_SALT, max_age=MAX_AGE.total_seconds()
            )
        except BadSignature:
            logger.exception(
                "superuser.bad-cookie-signature",
                extra={"ip_address": request.META["REMOTE_ADDR"], "user_id": request.user.id},
            )
            return

        if not cookie_token:
            if data:
                logger.warning(
                    "superuser.missing-cookie-token",
                    extra={"ip_address": request.META["REMOTE_ADDR"], "user_id": request.user.id},
                )
            return
        elif not data:
            logger.warning(
                "superuser.missing-session-data",
                extra={"ip_address": request.META["REMOTE_ADDR"], "user_id": request.user.id},
            )
            return

        session_token = data.get("tok")
        if not session_token:
            logger.warning(
                "superuser.missing-session-token",
                extra={"ip_address": request.META["REMOTE_ADDR"], "user_id": request.user.id},
            )
            return

        if not constant_time_compare(cookie_token, session_token):
            logger.warning(
                "superuser.invalid-token",
                extra={"ip_address": request.META["REMOTE_ADDR"], "user_id": request.user.id},
            )
            return

        if data["uid"] != str(request.user.id):
            logger.warning(
                "superuser.invalid-uid",
                extra={
                    "ip_address": request.META["REMOTE_ADDR"],
                    "user_id": request.user.id,
                    "expected_user_id": data["uid"],
                },
            )
            return

        if current_datetime is None:
            current_datetime = timezone.now()

        try:
            data["idl"] = datetime.utcfromtimestamp(float(data["idl"])).replace(tzinfo=timezone.utc)
        except (TypeError, ValueError):
            logger.warning(
                "superuser.invalid-idle-expiration",
                extra={"ip_address": request.META["REMOTE_ADDR"], "user_id": request.user.id},
                exc_info=True,
            )
            return

        if data["idl"] < current_datetime:
            logger.info(
                "superuser.session-expired",
                extra={"ip_address": request.META["REMOTE_ADDR"], "user_id": request.user.id},
            )
            return

        try:
            data["exp"] = datetime.utcfromtimestamp(float(data["exp"])).replace(tzinfo=timezone.utc)
        except (TypeError, ValueError):
            logger.warning(
                "superuser.invalid-expiration",
                extra={"ip_address": request.META["REMOTE_ADDR"], "user_id": request.user.id},
                exc_info=True,
            )
            return

        if data["exp"] < current_datetime:
            logger.info(
                "superuser.session-expired",
                extra={"ip_address": request.META["REMOTE_ADDR"], "user_id": request.user.id},
            )
            return

        return data

    def _populate(self, current_datetime=None):
        if current_datetime is None:
            current_datetime = timezone.now()

        request = self.request
        user = getattr(request, "user", None)
        if not hasattr(request, "session"):
            data = None
        elif not (user and user.is_superuser):
            data = None
        else:
            data = self.get_session_data(current_datetime=current_datetime)

        if not data:
            self._set_logged_out()
        else:
            self._set_logged_in(expires=data["exp"], token=data["tok"], user=user)

            if not self.is_active:
                if self._inactive_reason:
                    logger.warning(
                        f"superuser.{self._inactive_reason}",
                        extra={
                            "ip_address": request.META["REMOTE_ADDR"],
                            "user_id": request.user.id,
                        },
                    )
                else:
                    logger.warning(
                        "superuser.inactive-unknown-reason",
                        extra={
                            "ip_address": request.META["REMOTE_ADDR"],
                            "user_id": request.user.id,
                        },
                    )

    def _set_logged_in(self, expires, token, user, current_datetime=None):
        # we bind uid here, as if you change users in the same request
        # we wouldn't want to still support superuser auth (given
        # the superuser check happens right here)
        assert user.is_superuser
        if current_datetime is None:
            current_datetime = timezone.now()
        self.token = token
        self.uid = str(user.id)
        # the absolute maximum age of this session
        self.expires = expires
        # do we have a valid superuser session?
        self.is_valid = True
        # is the session active? (it could be valid, but inactive)
        self._is_active, self._inactive_reason = self.is_privileged_request()
        self.request.session[SESSION_KEY] = {
            "exp": self.expires.strftime("%s"),
            "idl": (current_datetime + IDLE_MAX_AGE).strftime("%s"),
            "tok": self.token,
            # XXX(dcramer): do we really need the uid safety mechanism
            "uid": self.uid,
        }

    def _set_logged_out(self):
        self.uid = None
        self.expires = None
        self.token = None
        self._is_active = False
        self._inactive_reason = None
        self.is_valid = False
        self.request.session.pop(SESSION_KEY, None)

    def set_logged_in(self, user, current_datetime=None):
        """
        Mark a session as superuser-enabled.
        """
        request = self.request
        if current_datetime is None:
            current_datetime = timezone.now()

        token = get_random_string(12)

        def enable_and_log_superuser_access():
            self._set_logged_in(
                expires=current_datetime + MAX_AGE,
                token=token,
                user=user,
                current_datetime=current_datetime,
            )

            logger.info(
                "superuser.logged-in",
                extra={"ip_address": request.META["REMOTE_ADDR"], "user_id": user.id},
            )

        if not self._needs_validation():
            enable_and_log_superuser_access()
            return

        try:
            # need to use json loads as the data is no longer in request.data
            su_access_json = json.loads(request.body)
        except json.JSONDecodeError:
            raise SuperuserAccessFormInvalidJson()
        except AttributeError:
            raise EmptySuperuserAccessForm()

        su_access_info = SuperuserAccessSerializer(data=su_access_json)

        if not su_access_info.is_valid():
            raise serializers.ValidationError(su_access_info.errors)

        try:
            logger.info(
                "superuser.superuser_access",
                extra={
                    "superuser_token_id": token,
                    "user_id": request.user.id,
                    "user_email": request.user.email,
                    "su_access_category": su_access_info.validated_data["superuserAccessCategory"],
                    "reason_for_su": su_access_info.validated_data["superuserReason"],
                },
            )

<<<<<<< HEAD
            self._set_logged_in(
                expires=current_datetime + MAX_AGE,
                token=token,
                user=user,
                current_datetime=current_datetime,
            )

            logger.info(
                "superuser.logged-in",
                extra={"ip_address": request.META["REMOTE_ADDR"], "user_id": user.id},
            )

        except AttributeError:
            logger.error("superuser.superuser_access.missing_user_info")
=======
        enable_and_log_superuser_access()
>>>>>>> cd412738

    def set_logged_out(self):
        """
        Mark a session as superuser-disabled.
        """
        request = self.request
        self._set_logged_out()
        logger.info(
            "superuser.logged-out",
            extra={"ip_address": request.META["REMOTE_ADDR"], "user_id": request.user.id},
        )

    def on_response(self, response, current_datetime=None):
        request = self.request

        if current_datetime is None:
            current_datetime = timezone.now()

        # always re-bind the cookie to update the idle expiration window
        if self.is_active:
            response.set_signed_cookie(
                COOKIE_NAME,
                self.token,
                salt=COOKIE_SALT,
                # set max_age to None, as we want this cookie to expire on browser close
                max_age=None,
                secure=request.is_secure() if COOKIE_SECURE is None else COOKIE_SECURE,
                httponly=COOKIE_HTTPONLY,
                path=COOKIE_PATH,
                domain=COOKIE_DOMAIN,
            )
        # otherwise, if the session is invalid and there's a cookie set, clear it
        elif not self.is_valid and request.COOKIES.get(COOKIE_NAME):
            response.delete_cookie(COOKIE_NAME)<|MERGE_RESOLUTION|>--- conflicted
+++ resolved
@@ -345,25 +345,10 @@
                     "reason_for_su": su_access_info.validated_data["superuserReason"],
                 },
             )
-
-<<<<<<< HEAD
-            self._set_logged_in(
-                expires=current_datetime + MAX_AGE,
-                token=token,
-                user=user,
-                current_datetime=current_datetime,
-            )
-
-            logger.info(
-                "superuser.logged-in",
-                extra={"ip_address": request.META["REMOTE_ADDR"], "user_id": user.id},
-            )
-
         except AttributeError:
             logger.error("superuser.superuser_access.missing_user_info")
-=======
+
         enable_and_log_superuser_access()
->>>>>>> cd412738
 
     def set_logged_out(self):
         """
