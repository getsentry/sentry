"""
Superuser in Sentry works differently than the native Django implementation.

In Sentry a user must achieve the following to be treated as a superuser:

- ``User.is_superuser`` must be True
- If configured, the user must be accessing Sentry from a privileged IP (``SUPERUSER_ALLOWED_IPS``)
- The user must have a valid 'superuser session', which is a secondary session on top of their
  standard auth. This session has a shorter lifespan.
"""


import ipaddress
import logging
from datetime import datetime, timedelta

from django.conf import settings
from django.core.signing import BadSignature
from django.utils import timezone
from django.utils.crypto import constant_time_compare, get_random_string
from rest_framework import serializers, status

from sentry.api.exceptions import SentryAPIException
from sentry.auth.system import is_system_auth
from sentry.utils import json
from sentry.utils.auth import has_completed_sso
from sentry.utils.settings import is_self_hosted

logger = logging.getLogger("sentry.superuser")

SESSION_KEY = "_su"

COOKIE_NAME = getattr(settings, "SUPERUSER_COOKIE_NAME", "su")

COOKIE_SALT = getattr(settings, "SUPERUSER_COOKIE_SALT", "")

COOKIE_SECURE = getattr(settings, "SUPERUSER_COOKIE_SECURE", settings.SESSION_COOKIE_SECURE)

COOKIE_DOMAIN = getattr(settings, "SUPERUSER_COOKIE_DOMAIN", settings.SESSION_COOKIE_DOMAIN)

COOKIE_PATH = getattr(settings, "SUPERUSER_COOKIE_PATH", settings.SESSION_COOKIE_PATH)

COOKIE_HTTPONLY = getattr(settings, "SUPERUSER_COOKIE_HTTPONLY", True)

# the maximum time the session can stay alive
MAX_AGE = getattr(settings, "SUPERUSER_MAX_AGE", timedelta(hours=4))

# the maximum time the session can stay alive when accessing different orgs
MAX_AGE_PRIVILEGED_ORG_ACCESS = getattr(
    settings, "MAX_AGE_PRIVILEGED_ORG_ACCESS", timedelta(hours=1)
)

# the maximum time the session can stay alive without making another request
IDLE_MAX_AGE = getattr(settings, "SUPERUSER_IDLE_MAX_AGE", timedelta(minutes=15))

ALLOWED_IPS = frozenset(getattr(settings, "SUPERUSER_ALLOWED_IPS", settings.INTERNAL_IPS) or ())

ORG_ID = getattr(settings, "SUPERUSER_ORG_ID", None)

SUPERUSER_ACCESS_CATEGORIES = getattr(settings, "SUPERUSER_ACCESS_CATEGORIES", ["for_unit_test"])

UNSET = object()


def is_active_superuser(request):
    if is_system_auth(getattr(request, "auth", None)):
        return True
    su = getattr(request, "superuser", None) or Superuser(request)
    return su.is_active


class SuperuserAccessSerializer(serializers.Serializer):
    superuserAccessCategory = serializers.ChoiceField(choices=SUPERUSER_ACCESS_CATEGORIES)
    superuserReason = serializers.CharField(min_length=4, max_length=128)


class SuperuserAccessFormInvalidJson(SentryAPIException):
    status_code = status.HTTP_400_BAD_REQUEST
    code = "invalid-superuser-access-json"
    message = "The request contains invalid json"


class EmptySuperuserAccessForm(SentryAPIException):
    status_code = status.HTTP_400_BAD_REQUEST
    code = "empty-superuser-access-form"
    message = "The request contains an empty superuser acccess form data"


class Superuser:
    allowed_ips = [ipaddress.ip_network(str(v), strict=False) for v in ALLOWED_IPS]

    org_id = ORG_ID

    def _check_expired_on_org_change(self):
        if self.expires is not None:
            session_start_time = self.expires - MAX_AGE
            current_datetime = timezone.now()
            if current_datetime - session_start_time > MAX_AGE_PRIVILEGED_ORG_ACCESS:
                logger.warning(
                    "superuser.privileged_org_access_expired",
                    extra={"superuser_token": self.token},
                )
                self.set_logged_out()
                return False
        return self._is_active

    def __init__(self, request, allowed_ips=UNSET, org_id=UNSET, current_datetime=None):
        self.request = request
        if allowed_ips is not UNSET:
            self.allowed_ips = frozenset(
                ipaddress.ip_network(str(v), strict=False) for v in allowed_ips or ()
            )
        if org_id is not UNSET:
            self.org_id = org_id
        self._populate(current_datetime=current_datetime)

    @staticmethod
    def _needs_validation():
        if is_self_hosted():
            return False
        return settings.VALIDATE_SUPERUSER_ACCESS_CATEGORY_AND_REASON

    @property
    def is_active(self):
        org = getattr(self.request, "organization", None)
        if org and org.id != self.org_id:
            return self._check_expired_on_org_change()
        # if we've been logged out
        if not self.request.user.is_authenticated:
            return False
        # if superuser status was changed
        if not self.request.user.is_superuser:
            return False
        # if the user has changed
        if str(self.request.user.id) != self.uid:
            return False
        return self._is_active

    def is_privileged_request(self):
        """
        Returns ``(bool is_privileged, str reason)``
        """
        allowed_ips = self.allowed_ips
        # if we've bound superuser to an organization they must
        # have completed SSO to gain status
        if self.org_id and not has_completed_sso(self.request, self.org_id):
            return False, "incomplete-sso"
        # if there's no IPs configured, we allow assume its the same as *
        if not allowed_ips:
            return True, None
        ip = ipaddress.ip_address(str(self.request.META["REMOTE_ADDR"]))
        if not any(ip in addr for addr in allowed_ips):
            return False, "invalid-ip"
        return True, None

    def get_session_data(self, current_datetime=None):
        """
        Return the current session data, with native types coerced.
        """
        request = self.request
        data = request.session.get(SESSION_KEY)

        try:
            cookie_token = request.get_signed_cookie(
                key=COOKIE_NAME, default=None, salt=COOKIE_SALT, max_age=MAX_AGE.total_seconds()
            )
        except BadSignature:
            logger.exception(
                "superuser.bad-cookie-signature",
                extra={"ip_address": request.META["REMOTE_ADDR"], "user_id": request.user.id},
            )
            return

        if not cookie_token:
            if data:
                logger.warning(
                    "superuser.missing-cookie-token",
                    extra={"ip_address": request.META["REMOTE_ADDR"], "user_id": request.user.id},
                )
            return
        elif not data:
            logger.warning(
                "superuser.missing-session-data",
                extra={"ip_address": request.META["REMOTE_ADDR"], "user_id": request.user.id},
            )
            return

        session_token = data.get("tok")
        if not session_token:
            logger.warning(
                "superuser.missing-session-token",
                extra={"ip_address": request.META["REMOTE_ADDR"], "user_id": request.user.id},
            )
            return

        if not constant_time_compare(cookie_token, session_token):
            logger.warning(
                "superuser.invalid-token",
                extra={"ip_address": request.META["REMOTE_ADDR"], "user_id": request.user.id},
            )
            return

        if data["uid"] != str(request.user.id):
            logger.warning(
                "superuser.invalid-uid",
                extra={
                    "ip_address": request.META["REMOTE_ADDR"],
                    "user_id": request.user.id,
                    "expected_user_id": data["uid"],
                },
            )
            return

        if current_datetime is None:
            current_datetime = timezone.now()

        try:
            data["idl"] = datetime.utcfromtimestamp(float(data["idl"])).replace(tzinfo=timezone.utc)
        except (TypeError, ValueError):
            logger.warning(
                "superuser.invalid-idle-expiration",
                extra={"ip_address": request.META["REMOTE_ADDR"], "user_id": request.user.id},
                exc_info=True,
            )
            return

        if data["idl"] < current_datetime:
            logger.info(
                "superuser.session-expired",
                extra={"ip_address": request.META["REMOTE_ADDR"], "user_id": request.user.id},
            )
            return

        try:
            data["exp"] = datetime.utcfromtimestamp(float(data["exp"])).replace(tzinfo=timezone.utc)
        except (TypeError, ValueError):
            logger.warning(
                "superuser.invalid-expiration",
                extra={"ip_address": request.META["REMOTE_ADDR"], "user_id": request.user.id},
                exc_info=True,
            )
            return

        if data["exp"] < current_datetime:
            logger.info(
                "superuser.session-expired",
                extra={"ip_address": request.META["REMOTE_ADDR"], "user_id": request.user.id},
            )
            return

        return data

    def _populate(self, current_datetime=None):
        if current_datetime is None:
            current_datetime = timezone.now()

        request = self.request
        user = getattr(request, "user", None)
        if not hasattr(request, "session"):
            data = None
        elif not (user and user.is_superuser):
            data = None
        else:
            data = self.get_session_data(current_datetime=current_datetime)

        if not data:
            self._set_logged_out()
        else:
            self._set_logged_in(expires=data["exp"], token=data["tok"], user=user)

            if not self.is_active:
                if self._inactive_reason:
                    logger.warning(
                        f"superuser.{self._inactive_reason}",
                        extra={
                            "ip_address": request.META["REMOTE_ADDR"],
                            "user_id": request.user.id,
                        },
                    )
                else:
                    logger.warning(
                        "superuser.inactive-unknown-reason",
                        extra={
                            "ip_address": request.META["REMOTE_ADDR"],
                            "user_id": request.user.id,
                        },
                    )

    def _set_logged_in(self, expires, token, user, current_datetime=None):
        # we bind uid here, as if you change users in the same request
        # we wouldn't want to still support superuser auth (given
        # the superuser check happens right here)
        assert user.is_superuser
        if current_datetime is None:
            current_datetime = timezone.now()
        self.token = token
        self.uid = str(user.id)
        # the absolute maximum age of this session
        self.expires = expires
        # do we have a valid superuser session?
        self.is_valid = True
        # is the session active? (it could be valid, but inactive)
        self._is_active, self._inactive_reason = self.is_privileged_request()
        self.request.session[SESSION_KEY] = {
            "exp": self.expires.strftime("%s"),
            "idl": (current_datetime + IDLE_MAX_AGE).strftime("%s"),
            "tok": self.token,
            # XXX(dcramer): do we really need the uid safety mechanism
            "uid": self.uid,
        }

    def _set_logged_out(self):
        self.uid = None
        self.expires = None
        self.token = None
        self._is_active = False
        self._inactive_reason = None
        self.is_valid = False
        self.request.session.pop(SESSION_KEY, None)

    def set_logged_in(self, user, current_datetime=None):
        """
        Mark a session as superuser-enabled.
        """
        request = self.request
        if current_datetime is None:
            current_datetime = timezone.now()

        token = get_random_string(12)

        def enable_and_log_superuser_access():
            self._set_logged_in(
                expires=current_datetime + MAX_AGE,
                token=token,
                user=user,
                current_datetime=current_datetime,
            )

            logger.info(
                "superuser.logged-in",
                extra={"ip_address": request.META["REMOTE_ADDR"], "user_id": user.id},
            )

        if not self._needs_validation():
            enable_and_log_superuser_access()
            return

        try:
            # need to use json loads as the data is no longer in request.data
            su_access_json = json.loads(request.body)
        except json.JSONDecodeError:
            raise SuperuserAccessFormInvalidJson()
        except AttributeError:
            raise EmptySuperuserAccessForm()

<<<<<<< HEAD
        su_access_info = SuperuserAccessSerializer(data=su_access_json)
=======
        if su_access_json.get("isSuperuserModal"):
>>>>>>> aae5b5c8

        if not su_access_info.is_valid():
            raise serializers.ValidationError(su_access_info.errors)

        try:
            logger.info(
                "superuser.superuser_access",
                extra={
                    "superuser_token_id": token,
                    "user_id": request.user.id,
                    "user_email": request.user.email,
                    "su_access_category": su_access_info.validated_data["superuserAccessCategory"],
                    "reason_for_su": su_access_info.validated_data["superuserReason"],
                },
            )
            enable_and_log_superuser_access()
        except AttributeError:
            logger.error("superuser.superuser_access.missing_user_info")

    def set_logged_out(self):
        """
        Mark a session as superuser-disabled.
        """
        request = self.request
        self._set_logged_out()
        logger.info(
            "superuser.logged-out",
            extra={"ip_address": request.META["REMOTE_ADDR"], "user_id": request.user.id},
        )

    def on_response(self, response, current_datetime=None):
        request = self.request

        if current_datetime is None:
            current_datetime = timezone.now()

        # always re-bind the cookie to update the idle expiration window
        if self.is_active:
            response.set_signed_cookie(
                COOKIE_NAME,
                self.token,
                salt=COOKIE_SALT,
                # set max_age to None, as we want this cookie to expire on browser close
                max_age=None,
                secure=request.is_secure() if COOKIE_SECURE is None else COOKIE_SECURE,
                httponly=COOKIE_HTTPONLY,
                path=COOKIE_PATH,
                domain=COOKIE_DOMAIN,
            )
        # otherwise, if the session is invalid and there's a cookie set, clear it
        elif not self.is_valid and request.COOKIES.get(COOKIE_NAME):
            response.delete_cookie(COOKIE_NAME)<|MERGE_RESOLUTION|>--- conflicted
+++ resolved
@@ -353,11 +353,7 @@
         except AttributeError:
             raise EmptySuperuserAccessForm()
 
-<<<<<<< HEAD
         su_access_info = SuperuserAccessSerializer(data=su_access_json)
-=======
-        if su_access_json.get("isSuperuserModal"):
->>>>>>> aae5b5c8
 
         if not su_access_info.is_valid():
             raise serializers.ValidationError(su_access_info.errors)
