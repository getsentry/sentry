"""
Superuser in Sentry works differently than the native Django implementation.

In Sentry a user must achieve the following to be treated as a superuser:

- ``User.is_superuser`` must be True
- If configured, the user must be accessing Sentry from a privileged IP (``SUPERUSER_ALLOWED_IPS``)
- The user must have a valid 'superuser session', which is a secondary session on top of their
  standard auth. This session has a shorter lifespan.
"""


import ipaddress
import logging
from datetime import datetime, timedelta

from django.conf import settings
from django.core.signing import BadSignature
from django.utils import timezone
from django.utils.crypto import constant_time_compare, get_random_string
from rest_framework import serializers, status

from sentry.api.exceptions import SentryAPIException
from sentry.auth.system import is_system_auth
from sentry.utils import json
from sentry.utils.auth import has_completed_sso

logger = logging.getLogger("sentry.superuser")

SESSION_KEY = "_su"

COOKIE_NAME = getattr(settings, "SUPERUSER_COOKIE_NAME", "su")

COOKIE_SALT = getattr(settings, "SUPERUSER_COOKIE_SALT", "")

COOKIE_SECURE = getattr(settings, "SUPERUSER_COOKIE_SECURE", settings.SESSION_COOKIE_SECURE)

COOKIE_DOMAIN = getattr(settings, "SUPERUSER_COOKIE_DOMAIN", settings.SESSION_COOKIE_DOMAIN)

COOKIE_PATH = getattr(settings, "SUPERUSER_COOKIE_PATH", settings.SESSION_COOKIE_PATH)

COOKIE_HTTPONLY = getattr(settings, "SUPERUSER_COOKIE_HTTPONLY", True)

# the maximum time the session can stay alive
MAX_AGE = getattr(settings, "SUPERUSER_MAX_AGE", timedelta(hours=4))

# the maximum time the session can stay alive when accessing different orgs
MAX_AGE_PRIVILEGED_ORG_ACCESS = getattr(
    settings, "MAX_AGE_PRIVILEGED_ORG_ACCESS", timedelta(minutes=15)
)

# the maximum time the session can stay alive without making another request
IDLE_MAX_AGE = getattr(settings, "SUPERUSER_IDLE_MAX_AGE", timedelta(minutes=15))

ALLOWED_IPS = frozenset(getattr(settings, "SUPERUSER_ALLOWED_IPS", settings.INTERNAL_IPS) or ())

ORG_ID = getattr(settings, "SUPERUSER_ORG_ID", None)

SUPERUSER_ACCESS_CATEGORIES = getattr(settings, "SUPERUSER_ACCESS_CATEGORIES", ["for_unit_test"])

UNSET = object()


def is_active_superuser(request):
    if is_system_auth(getattr(request, "auth", None)):
        return True
    su = getattr(request, "superuser", None) or Superuser(request)
    return su.is_active


class SuperuserAccessSerializer(serializers.Serializer):
    superuserAccessCategory = serializers.ChoiceField(choices=SUPERUSER_ACCESS_CATEGORIES)
    superuserReason = serializers.CharField(min_length=4, max_length=128)


class SuperuserAccessFormInvalidJson(SentryAPIException):
    status_code = status.HTTP_400_BAD_REQUEST
    code = "invalid-superuser-access-json"
    message = "The request contains invalid json"


class Superuser:
    allowed_ips = [ipaddress.ip_network(str(v), strict=False) for v in ALLOWED_IPS]

    org_id = ORG_ID

    def _check_expired_on_org_change(self):
        if self.expires is not None:
            session_start_time = self.expires - MAX_AGE
            current_datetime = timezone.now()
            if current_datetime - session_start_time > MAX_AGE_PRIVILEGED_ORG_ACCESS:
                logger.warning(
                    "superuser.privileged_org_access_expired",
                    extra={"superuser_token": self.token},
                )
                self.set_logged_out()
                return False
        return self._is_active

    def __init__(self, request, allowed_ips=UNSET, org_id=UNSET, current_datetime=None):
        self.request = request
        if allowed_ips is not UNSET:
            self.allowed_ips = frozenset(
                ipaddress.ip_network(str(v), strict=False) for v in allowed_ips or ()
            )
        if org_id is not UNSET:
            self.org_id = org_id
        self._populate(current_datetime=current_datetime)

    @staticmethod
    def _needs_validation():
        return settings.VALIDATE_SUPERUSER_ACCESS_CATEGORY_AND_REASON

    @property
    def is_active(self):
        org = getattr(self.request, "organization", None)
        if org and org.id != self.org_id:
            return self._check_expired_on_org_change()
        # if we've been logged out
        if not self.request.user.is_authenticated:
            return False
        # if superuser status was changed
        if not self.request.user.is_superuser:
            return False
        # if the user has changed
        if str(self.request.user.id) != self.uid:
            return False
        return self._is_active

    def is_privileged_request(self):
        """
        Returns ``(bool is_privileged, str reason)``
        """
        allowed_ips = self.allowed_ips
        # if we've bound superuser to an organization they must
        # have completed SSO to gain status
        if self.org_id and not has_completed_sso(self.request, self.org_id):
            return False, "incomplete-sso"
        # if there's no IPs configured, we allow assume its the same as *
        if not allowed_ips:
            return True, None
        ip = ipaddress.ip_address(str(self.request.META["REMOTE_ADDR"]))
        if not any(ip in addr for addr in allowed_ips):
            return False, "invalid-ip"
        return True, None

    def get_session_data(self, current_datetime=None):
        """
        Return the current session data, with native types coerced.
        """
        request = self.request
        data = request.session.get(SESSION_KEY)

        try:
            cookie_token = request.get_signed_cookie(
                key=COOKIE_NAME, default=None, salt=COOKIE_SALT, max_age=MAX_AGE.total_seconds()
            )
        except BadSignature:
            logger.exception(
                "superuser.bad-cookie-signature",
                extra={"ip_address": request.META["REMOTE_ADDR"], "user_id": request.user.id},
            )
            return

        if not cookie_token:
            if data:
                logger.warning(
                    "superuser.missing-cookie-token",
                    extra={"ip_address": request.META["REMOTE_ADDR"], "user_id": request.user.id},
                )
            return
        elif not data:
            logger.warning(
                "superuser.missing-session-data",
                extra={"ip_address": request.META["REMOTE_ADDR"], "user_id": request.user.id},
            )
            return

        session_token = data.get("tok")
        if not session_token:
            logger.warning(
                "superuser.missing-session-token",
                extra={"ip_address": request.META["REMOTE_ADDR"], "user_id": request.user.id},
            )
            return

        if not constant_time_compare(cookie_token, session_token):
            logger.warning(
                "superuser.invalid-token",
                extra={"ip_address": request.META["REMOTE_ADDR"], "user_id": request.user.id},
            )
            return

        if data["uid"] != str(request.user.id):
            logger.warning(
                "superuser.invalid-uid",
                extra={
                    "ip_address": request.META["REMOTE_ADDR"],
                    "user_id": request.user.id,
                    "expected_user_id": data["uid"],
                },
            )
            return

        if current_datetime is None:
            current_datetime = timezone.now()

        try:
            data["idl"] = datetime.utcfromtimestamp(float(data["idl"])).replace(tzinfo=timezone.utc)
        except (TypeError, ValueError):
            logger.warning(
                "superuser.invalid-idle-expiration",
                extra={"ip_address": request.META["REMOTE_ADDR"], "user_id": request.user.id},
                exc_info=True,
            )
            return

        if data["idl"] < current_datetime:
            logger.info(
                "superuser.session-expired",
                extra={"ip_address": request.META["REMOTE_ADDR"], "user_id": request.user.id},
            )
            return

        try:
            data["exp"] = datetime.utcfromtimestamp(float(data["exp"])).replace(tzinfo=timezone.utc)
        except (TypeError, ValueError):
            logger.warning(
                "superuser.invalid-expiration",
                extra={"ip_address": request.META["REMOTE_ADDR"], "user_id": request.user.id},
                exc_info=True,
            )
            return

        if data["exp"] < current_datetime:
            logger.info(
                "superuser.session-expired",
                extra={"ip_address": request.META["REMOTE_ADDR"], "user_id": request.user.id},
            )
            return

        return data

    def _populate(self, current_datetime=None):
        if current_datetime is None:
            current_datetime = timezone.now()

        request = self.request
        user = getattr(request, "user", None)
        if not hasattr(request, "session"):
            data = None
        elif not (user and user.is_superuser):
            data = None
        else:
            data = self.get_session_data(current_datetime=current_datetime)

        if not data:
            self._set_logged_out()
        else:
            self._set_logged_in(expires=data["exp"], token=data["tok"], user=user)

            if not self.is_active:
                if self._inactive_reason:
                    logger.warning(
                        f"superuser.{self._inactive_reason}",
                        extra={
                            "ip_address": request.META["REMOTE_ADDR"],
                            "user_id": request.user.id,
                        },
                    )
                else:
                    logger.warning(
                        "superuser.inactive-unknown-reason",
                        extra={
                            "ip_address": request.META["REMOTE_ADDR"],
                            "user_id": request.user.id,
                        },
                    )

    def _set_logged_in(self, expires, token, user, current_datetime=None):
        # we bind uid here, as if you change users in the same request
        # we wouldn't want to still support superuser auth (given
        # the superuser check happens right here)
        assert user.is_superuser
        if current_datetime is None:
            current_datetime = timezone.now()
        self.token = token
        self.uid = str(user.id)
        # the absolute maximum age of this session
        self.expires = expires
        # do we have a valid superuser session?
        self.is_valid = True
        # is the session active? (it could be valid, but inactive)
        self._is_active, self._inactive_reason = self.is_privileged_request()
        self.request.session[SESSION_KEY] = {
            "exp": self.expires.strftime("%s"),
            "idl": (current_datetime + IDLE_MAX_AGE).strftime("%s"),
            "tok": self.token,
            # XXX(dcramer): do we really need the uid safety mechanism
            "uid": self.uid,
        }

    def _set_logged_out(self):
        self.uid = None
        self.expires = None
        self.token = None
        self._is_active = False
        self._inactive_reason = None
        self.is_valid = False
        self.request.session.pop(SESSION_KEY, None)

    def set_logged_in(self, user, current_datetime=None):
        """
        Mark a session as superuser-enabled.
        """
        request = self.request
        if current_datetime is None:
            current_datetime = timezone.now()

        token = get_random_string(12)

<<<<<<< HEAD
        if not self._needs_validation():
=======
        def enable_and_log_superuser_access():
>>>>>>> 6c0546a0
            self._set_logged_in(
                expires=current_datetime + MAX_AGE,
                token=token,
                user=user,
                current_datetime=current_datetime,
            )

            logger.info(
                "superuser.logged-in",
                extra={"ip_address": request.META["REMOTE_ADDR"], "user_id": user.id},
            )
<<<<<<< HEAD
=======

        if not self._needs_validation():
            enable_and_log_superuser_access()
>>>>>>> 6c0546a0
            return

        try:
            # need to use json loads as the data is no longer in request.data
            su_access_json = json.loads(request.body)
        except json.JSONDecodeError:
            raise SuperuserAccessFormInvalidJson()
        except AttributeError:
            su_access_json = {}

        if "superuserAccessCategory" in su_access_json:

            su_access_info = SuperuserAccessSerializer(data=su_access_json)

            if not su_access_info.is_valid():
                raise serializers.ValidationError(su_access_info.errors)

            logger.info(
                "superuser.superuser_access",
                extra={
                    "superuser_token_id": token,
                    "user_id": request.user.id,
                    "user_email": request.user.email,
                    "su_access_category": su_access_info.validated_data["superuserAccessCategory"],
                    "reason_for_su": su_access_info.validated_data["superuserReason"],
                },
            )

<<<<<<< HEAD
        self._set_logged_in(
            expires=current_datetime + MAX_AGE,
            token=token,
            user=user,
            current_datetime=current_datetime,
        )

        logger.info(
            "superuser.logged-in",
            extra={"ip_address": request.META["REMOTE_ADDR"], "user_id": user.id},
        )
=======
        enable_and_log_superuser_access()
>>>>>>> 6c0546a0

    def set_logged_out(self):
        """
        Mark a session as superuser-disabled.
        """
        request = self.request
        self._set_logged_out()
        logger.info(
            "superuser.logged-out",
            extra={"ip_address": request.META["REMOTE_ADDR"], "user_id": request.user.id},
        )

    def on_response(self, response, current_datetime=None):
        request = self.request

        if current_datetime is None:
            current_datetime = timezone.now()

        # always re-bind the cookie to update the idle expiration window
        if self.is_active:
            response.set_signed_cookie(
                COOKIE_NAME,
                self.token,
                salt=COOKIE_SALT,
                # set max_age to None, as we want this cookie to expire on browser close
                max_age=None,
                secure=request.is_secure() if COOKIE_SECURE is None else COOKIE_SECURE,
                httponly=COOKIE_HTTPONLY,
                path=COOKIE_PATH,
                domain=COOKIE_DOMAIN,
            )
        # otherwise, if the session is invalid and there's a cookie set, clear it
        elif not self.is_valid and request.COOKIES.get(COOKIE_NAME):
            response.delete_cookie(COOKIE_NAME)<|MERGE_RESOLUTION|>--- conflicted
+++ resolved
@@ -319,11 +319,7 @@
 
         token = get_random_string(12)
 
-<<<<<<< HEAD
-        if not self._needs_validation():
-=======
         def enable_and_log_superuser_access():
->>>>>>> 6c0546a0
             self._set_logged_in(
                 expires=current_datetime + MAX_AGE,
                 token=token,
@@ -335,12 +331,9 @@
                 "superuser.logged-in",
                 extra={"ip_address": request.META["REMOTE_ADDR"], "user_id": user.id},
             )
-<<<<<<< HEAD
-=======
 
         if not self._needs_validation():
             enable_and_log_superuser_access()
->>>>>>> 6c0546a0
             return
 
         try:
@@ -369,21 +362,7 @@
                 },
             )
 
-<<<<<<< HEAD
-        self._set_logged_in(
-            expires=current_datetime + MAX_AGE,
-            token=token,
-            user=user,
-            current_datetime=current_datetime,
-        )
-
-        logger.info(
-            "superuser.logged-in",
-            extra={"ip_address": request.META["REMOTE_ADDR"], "user_id": user.id},
-        )
-=======
         enable_and_log_superuser_access()
->>>>>>> 6c0546a0
 
     def set_logged_out(self):
         """
