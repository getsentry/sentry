--- conflicted
+++ resolved
@@ -94,13 +94,7 @@
     message = "The request contains an empty superuser access form data"
 
 
-<<<<<<< HEAD
 class Superuser(ElevatedMode):
-=======
-class Superuser:
-    allowed_ips = frozenset(ipaddress.ip_network(str(v), strict=False) for v in ALLOWED_IPS)
-
->>>>>>> e0d3f14a
     org_id = ORG_ID
 
     def _check_expired_on_org_change(self):
