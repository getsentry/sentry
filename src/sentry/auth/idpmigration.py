import string
from datetime import timedelta

from django.utils.crypto import get_random_string

from sentry import options
from sentry.models import Organization, OrganizationMember, User
from sentry.utils import redis
from sentry.utils.email import MessageBuilder

<<<<<<< HEAD
REDIS_KEY = "verificationKeyStorage"
=======
_REDIS_KEY = "verificationKeyStorage"
>>>>>>> d17f0245


def send_confirm_email(user: User, email: str, verification_key: str) -> None:
    context = {
        "user": user,
        # TODO left incase we want to have a clickable verification link for future
        # "url": absolute_uri(
        #     reverse("sentry-account-confirm-email", args=[user.id, verification_key])
        # ),
        "confirm_email": email,
        "verification_key": verification_key,
    }
    msg = MessageBuilder(
        subject="{}Confirm Email".format(options.get("mail.subject-prefix")),
        template="sentry/emails/idp_verification_email.txt",
        html_template="sentry/emails/idp_verification_email.html",
        type="user.confirm_email",
        context=context,
    )
    msg.send_async([email])


def create_verification_key(user: User, org: Organization, email: str) -> None:
    """Store and email a verification key for IdP migration.

    Create a one-time verification key for a user whose SSO identity
    has been deleted, presumably because the parent organization has
    switched identity providers. Store the key in Redis and send it
    in an email to the associated address.

    :param user: the user profile to link
    :param org: the organization whose SSO provider is being used
    :param email: the email address associated with the SSO identity
    """
<<<<<<< HEAD
    TTL = 60 * 10
    cluster = redis.clusters.get("default").get_local_client_for_key(REDIS_KEY)
=======
    TTL = timedelta(minutes=10)
    cluster = redis.clusters.get("default").get_local_client_for_key(_REDIS_KEY)
>>>>>>> d17f0245
    member_id = OrganizationMember.objects.get(organization=org, user=user).id

    verification_code = get_random_string(32, string.ascii_letters + string.digits)
    verification_key = f"auth:one-time-key:{verification_code}"
    verification_value = {"user_id": user.id, "email": email, "member_id": member_id}
    cluster.hmset(verification_key, verification_value)
    cluster.expire(verification_key, TTL.seconds)

    send_confirm_email(user, email, verification_code)


def verify_new_identity(key: str) -> str:
    """Verify a key to migrate a user to a new IdP.

    If the provided one-time key is valid, create a new auth identity
    linking the user to the organization's SSO provider.

    :param user: the user profile to link
    :param org: the organization whose SSO provider is being used
    :param key: the one-time verification key
    :return: whether the key is valid
    """
    cluster = redis.clusters.get("default").get_local_client_for_key(REDIS_KEY)

    verification_key = f"auth:one-time-key:{key}"
    verification_value_byte = cluster.hgetall(verification_key)

    if not verification_value_byte:
        return ""

    return verification_key<|MERGE_RESOLUTION|>--- conflicted
+++ resolved
@@ -8,11 +8,7 @@
 from sentry.utils import redis
 from sentry.utils.email import MessageBuilder
 
-<<<<<<< HEAD
-REDIS_KEY = "verificationKeyStorage"
-=======
 _REDIS_KEY = "verificationKeyStorage"
->>>>>>> d17f0245
 
 
 def send_confirm_email(user: User, email: str, verification_key: str) -> None:
@@ -47,13 +43,8 @@
     :param org: the organization whose SSO provider is being used
     :param email: the email address associated with the SSO identity
     """
-<<<<<<< HEAD
-    TTL = 60 * 10
-    cluster = redis.clusters.get("default").get_local_client_for_key(REDIS_KEY)
-=======
     TTL = timedelta(minutes=10)
     cluster = redis.clusters.get("default").get_local_client_for_key(_REDIS_KEY)
->>>>>>> d17f0245
     member_id = OrganizationMember.objects.get(organization=org, user=user).id
 
     verification_code = get_random_string(32, string.ascii_letters + string.digits)
@@ -76,7 +67,7 @@
     :param key: the one-time verification key
     :return: whether the key is valid
     """
-    cluster = redis.clusters.get("default").get_local_client_for_key(REDIS_KEY)
+    cluster = redis.clusters.get("default").get_local_client_for_key(_REDIS_KEY)
 
     verification_key = f"auth:one-time-key:{key}"
     verification_value_byte = cluster.hgetall(verification_key)
