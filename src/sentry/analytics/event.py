--- conflicted
+++ resolved
@@ -82,13 +82,6 @@
     # the type of the event, used for serialization and matching. Can be None for abstract base event classes
     type: ClassVar[str | None]
 
-<<<<<<< HEAD
-    # we use the _ postfix to avoid name conflicts inheritors fields
-    uuid_: UUID = field(default_factory=lambda: uuid1())
-    datetime_: dt = field(default_factory=timezone.now)
-
-=======
->>>>>>> a84cfe38
     # TODO: this is the "old-style" attributes and data. Will be removed once all events are migrated to the new style.
     attributes: ClassVar[Sequence[Attribute] | None] = None
     data: dict[str, Any] | None = field(repr=False, init=False, default=None)
