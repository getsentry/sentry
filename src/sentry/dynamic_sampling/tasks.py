import logging
from datetime import timedelta
from typing import Dict, Optional, Sequence, Tuple

import sentry_sdk
from django.core.exceptions import ObjectDoesNotExist

<<<<<<< HEAD
from sentry import options, quotas
from sentry.dynamic_sampling.models import utils
=======
from sentry import features, options, quotas
>>>>>>> 4cb0d863
from sentry.dynamic_sampling.models.adjustment_models import AdjustedModel
from sentry.dynamic_sampling.models.utils import DSElement
from sentry.dynamic_sampling.prioritise_projects import fetch_projects_with_total_volumes
from sentry.dynamic_sampling.prioritise_transactions import (
    ProjectTransactions,
    fetch_project_transaction_totals,
    fetch_transactions_with_total_volumes,
    get_orgs_with_project_counts,
    transactions_zip,
)
from sentry.dynamic_sampling.recalibrate_transactions import (
    OrganizationDataVolume,
    fetch_org_volumes,
)
from sentry.dynamic_sampling.rules.helpers.prioritise_project import _generate_cache_key
from sentry.dynamic_sampling.rules.helpers.prioritize_transactions import (
    set_transactions_resampling_rates,
)
from sentry.dynamic_sampling.rules.helpers.sliding_window import (
    extrapolate_monthly_volume,
    generate_sliding_window_cache_key,
    generate_sliding_window_org_cache_key,
    get_sliding_window_org_sample_rate,
    get_sliding_window_size,
)
from sentry.dynamic_sampling.rules.utils import (
    DecisionDropCount,
    DecisionKeepCount,
    OrganizationId,
    ProjectId,
    adjusted_factor,
    generate_cache_key_rebalance_factor,
    get_redis_client_for_ds,
)
from sentry.dynamic_sampling.sliding_window import (
    fetch_orgs_with_total_root_transactions_count,
    fetch_projects_with_total_root_transactions_count,
)
from sentry.dynamic_sampling.snuba_utils import (
    get_active_orgs,
    get_orgs_with_project_counts_without_modulo,
)
from sentry.models import Organization, Project
from sentry.tasks.base import instrumented_task
from sentry.tasks.relay import schedule_invalidate_project_config
from sentry.utils import metrics

CACHE_KEY_TTL = 24 * 60 * 60 * 1000  # in milliseconds

MAX_ORGS_PER_QUERY = 100
MAX_PROJECTS_PER_QUERY = 5000
MAX_TRANSACTIONS_PER_PROJECT = 20

# MIN and MAX rebalance factor ( make sure we don't go crazy when rebalancing)
MIN_REBALANCE_FACTOR = 0.1
MAX_REBALANCE_FACTOR = 10

logger = logging.getLogger(__name__)


@instrumented_task(
    name="sentry.dynamic_sampling.tasks.prioritise_projects",
    queue="dynamicsampling",
    default_retry_delay=5,
    max_retries=5,
    soft_time_limit=2 * 60 * 60,  # 2hours
    time_limit=2 * 60 * 60 + 5,
)  # type: ignore
def prioritise_projects() -> None:
    metrics.incr("sentry.tasks.dynamic_sampling.prioritise_projects.start", sample_rate=1.0)
    with metrics.timer("sentry.tasks.dynamic_sampling.prioritise_projects", sample_rate=1.0):
        for orgs in get_orgs_with_project_counts_without_modulo(
            MAX_ORGS_PER_QUERY, MAX_PROJECTS_PER_QUERY
        ):
            for org_id, projects_with_tx_count_and_rates in fetch_projects_with_total_volumes(
                org_ids=orgs
            ).items():
                process_projects_sample_rates.delay(org_id, projects_with_tx_count_and_rates)


@instrumented_task(
    name="sentry.dynamic_sampling.tasks.recalibrate_orgs",
    queue="dynamicsampling",
    default_retry_delay=5,
    max_retries=5,
    soft_time_limit=2 * 60 * 60,  # 2hours
    time_limit=2 * 60 * 60 + 5,
)  # type: ignore
def recalibrate_orgs() -> None:
    query_interval = timedelta(minutes=5)
    metrics.incr("sentry.tasks.dynamic_sampling.recalibrate_orgs.start", sample_rate=1.0)

    # use a dict instead of a list to easily pass it to the logger in the extra field
    errors: Dict[str, str] = {}

    with metrics.timer("sentry.tasks.dynamic_sampling.recalibrate_orgs", sample_rate=1.0):
        for orgs in get_active_orgs(1000, query_interval):
            for org_volume in fetch_org_volumes(orgs, query_interval):
                error = rebalance_org(org_volume)
                if error and len(errors) < 100:
                    error_message = f"organisation:{org_volume.org_id} with {org_volume.total} transactions from which {org_volume.indexed} indexed, generated error:{error}"
                    errors[str(org_volume.org_id)] = error_message

        if errors:
            logger.info("Dynamic sampling organization recalibration failed", extra=errors)


def rebalance_org(org_volume: OrganizationDataVolume) -> Optional[str]:
    """
    Calculates the rebalancing factor for an org

    It takes the last interval total number of transactions and kept transactions, and
    it figures out how far it is from the desired rate ( i.e. the blended rate)
    """

    redis_client = get_redis_client_for_ds()
    factor_key = generate_cache_key_rebalance_factor(org_volume.org_id)
    # we need a project from the current org... unfortunately get_blended_sample_rate
    # takes a project (not an org)
    # TODO RaduW is there a better way to get an org Project than filtering ?
    org_projects = Project.objects.filter(organization__id=org_volume.org_id)

    desired_sample_rate = None
    for project in org_projects:
        desired_sample_rate = quotas.get_blended_sample_rate(project)
        break
    else:
        redis_client.delete(factor_key)  # cleanup just to be sure
        # org with no project this shouldn't happen
        return "no project found"

    if desired_sample_rate is None:
        return f"project with desired_sample_rate==None for {org_volume.org_id}"

    if org_volume.total == 0 or org_volume.indexed == 0:
        # not enough info to make adjustments ( we don't consider this an error)
        return None

    previous_interval_sample_rate = org_volume.indexed / org_volume.total
    try:
        previous_factor = float(redis_client.get(factor_key))
    except (TypeError, ValueError):
        previous_factor = 1.0

    new_factor = adjusted_factor(
        previous_factor, previous_interval_sample_rate, desired_sample_rate
    )

    if new_factor < MIN_REBALANCE_FACTOR or new_factor > MAX_REBALANCE_FACTOR:
        # whatever we did before didn't help, give up
        redis_client.delete(factor_key)
        return f"factor:{new_factor} outside of the acceptable range [{MIN_REBALANCE_FACTOR}..{MAX_REBALANCE_FACTOR}]"

    if new_factor != 1.0:
        # Finally got a good key, save it to be used in rule generation
        redis_client.set(factor_key, new_factor)
    else:
        # we are either at 1.0 no point creating an adjustment rule
        redis_client.delete(factor_key)
    return None


@instrumented_task(
    name="sentry.dynamic_sampling.process_projects_sample_rates",
    queue="dynamicsampling",
    default_retry_delay=5,
    max_retries=5,
    soft_time_limit=25 * 60,  # 25 mins
    time_limit=2 * 60 + 5,
)  # type: ignore
def process_projects_sample_rates(
    org_id: OrganizationId,
    projects_with_tx_count_and_rates: Sequence[
        Tuple[ProjectId, int, DecisionKeepCount, DecisionDropCount]
    ],
) -> None:
    """
    Takes a single org id and a list of project ids
    """
    with metrics.timer("sentry.tasks.dynamic_sampling.process_projects_sample_rates.core"):
        adjust_sample_rates(org_id, projects_with_tx_count_and_rates)


def adjust_sample_rates(
    org_id: int,
    projects_with_tx_count: Sequence[Tuple[ProjectId, int, DecisionKeepCount, DecisionDropCount]],
) -> None:
    """
    This function apply model and adjust sample rate per project in org
    and store it in DS redis cluster, then we invalidate project config
    so relay can reread it, and we'll inject it from redis cache.
    """
    # We need the organization object for the feature flag.
    organization = Organization.objects.get_from_cache(id=org_id)

    # We get the sample rate either directly from quotas or from the new sliding window org mechanism.
    if features.has("organizations:ds-sliding-window-org", organization, actor=None):
        sample_rate = get_adjusted_base_rate_from_cache_or(org_id)
    else:
        sample_rate = quotas.get_blended_sample_rate(organization_id=org_id)

    # If we didn't find any sample rate, it doesn't make sense to run the adjustment model.
    if sample_rate is None:
        return

    projects = []
    for project_id, count_per_root, count_keep, count_drop in projects_with_tx_count:
        projects.append(
            DSElement(
                id=project_id,
                count=count_per_root,
            )
        )

    model = AdjustedModel(projects=projects)
    ds_projects = model.adjust_sample_rates(sample_rate=sample_rate)

    redis_client = get_redis_client_for_ds()
    with redis_client.pipeline(transaction=False) as pipeline:
        for ds_project in ds_projects:
            cache_key = _generate_cache_key(org_id=org_id)
            pipeline.hset(
                cache_key,
                ds_project.id,
                ds_project.new_sample_rate,  # redis stores is as string
            )
            pipeline.pexpire(cache_key, CACHE_KEY_TTL)

            schedule_invalidate_project_config(
                project_id=ds_project.id, trigger="dynamic_sampling_prioritise_project_bias"
            )
<<<<<<< HEAD
        pipeline.execute()


def rebalance_org(org_volume: OrganizationDataVolume) -> Optional[str]:
    """
    Calculates the rebalancing factor for an org

    It takes the last interval total number of transactions and kept transactions, and
    it figures out how far it is from the desired rate ( i.e. the blended rate)
    """

    redis_client = get_redis_client_for_ds()
    factor_key = generate_cache_key_rebalance_factor(org_volume.org_id)
    # we need a project from the current org... unfortunately get_blended_sample_rate
    # takes a project (not an org)
    org_projects = Project.objects.filter(organization__id=org_volume.org_id)

    desired_sample_rate = None
    for project in org_projects:
        desired_sample_rate = quotas.get_blended_sample_rate(project)
        break
    else:
        redis_client.delete(factor_key)  # cleanup just to be sure
        # org with no project this shouldn't happen
        return "no project found"

    if desired_sample_rate is None:
        return f"project with desired_sample_rate==None for {org_volume.org_id}"

    if org_volume.total == 0 or org_volume.indexed == 0:
        # not enough info to make adjustments ( we don't consider this an error)
        return None

    previous_interval_sample_rate = org_volume.indexed / org_volume.total
    try:
        previous_factor = float(redis_client.get(factor_key))
    except (TypeError, ValueError):
        previous_factor = 1.0

    new_factor = adjusted_factor(
        previous_factor, previous_interval_sample_rate, desired_sample_rate
    )
=======
>>>>>>> 4cb0d863

        pipeline.execute()


@instrumented_task(
    name="sentry.dynamic_sampling.tasks.prioritise_transactions",
    queue="dynamicsampling",
    default_retry_delay=5,
    max_retries=5,
    soft_time_limit=2 * 60 * 60,  # 2hours
    time_limit=2 * 60 * 60 + 5,
)  # type: ignore
def prioritise_transactions() -> None:
    """
    A task that retrieves all relative transaction counts from all projects in all orgs
    and invokes a task for rebalancing transaction sampling rates within each project
    """
    metrics.incr("sentry.tasks.dynamic_sampling.prioritise_transactions.start", sample_rate=1.0)

    num_big_trans = int(
        options.get("dynamic-sampling.prioritise_transactions.num_explicit_large_transactions")
    )
    num_small_trans = int(
        options.get("dynamic-sampling.prioritise_transactions.num_explicit_small_transactions")
    )

    with metrics.timer("sentry.tasks.dynamic_sampling.prioritise_transactions", sample_rate=1.0):
        for orgs in get_orgs_with_project_counts(MAX_ORGS_PER_QUERY, MAX_PROJECTS_PER_QUERY):
            # get the low and high transactions
            for project_transactions in transactions_zip(
                fetch_project_transaction_totals(orgs),
                fetch_transactions_with_total_volumes(
                    orgs,
                    large_transactions=True,
                    max_transactions=num_big_trans,
                ),
                fetch_transactions_with_total_volumes(
                    orgs,
                    large_transactions=False,
                    max_transactions=num_small_trans,
                ),
            ):
                process_transaction_biases.delay(project_transactions)


@instrumented_task(
    name="sentry.dynamic_sampling.process_transaction_biases",
    queue="dynamicsampling",
    default_retry_delay=5,
    max_retries=5,
    soft_time_limit=25 * 60,  # 25 mins
    time_limit=2 * 60 + 5,
)  # type: ignore
def process_transaction_biases(project_transactions: ProjectTransactions) -> None:
    """
    A task that given a project relative transaction counts calculates rebalancing
    sampling rates based on the overall desired project sampling rate.
    """

    org_id = project_transactions["org_id"]
    project_id = project_transactions["project_id"]
    total_num_transactions = project_transactions.get("total_num_transactions")
    total_num_classes = project_transactions.get("total_num_classes")
    transactions = [
        DSElement(id=elm[0], count=elm[1]) for elm in project_transactions["transaction_counts"]
    ]
    try:
        project = Project.objects.get_from_cache(id=project_id)
    except ObjectDoesNotExist:
        return  # project has probably been deleted no need to continue

    sample_rate = quotas.get_blended_sample_rate(project)

    if sample_rate is None or sample_rate == 1.0:
        # no sampling => no rebalancing
        return

    intensity = options.get("dynamic-sampling.prioritise_transactions.rebalance_intensity", 1.0)
    named_rates, implicit_rate = utils.adjust_sample_rates(
        classes=transactions,
        rate=sample_rate,
        total_num_classes=total_num_classes,
        total=total_num_transactions,
        intensity=intensity,
    )

    set_transactions_resampling_rates(
        org_id=org_id,
        proj_id=project_id,
        named_rates=named_rates,
        default_rate=implicit_rate,
        ttl_ms=CACHE_KEY_TTL,
    )

    schedule_invalidate_project_config(
        project_id=project_id, trigger="dynamic_sampling_prioritise_transaction_bias"
    )


@instrumented_task(
    name="sentry.dynamic_sampling.tasks.sliding_window",
    queue="dynamicsampling",
    default_retry_delay=5,
    max_retries=5,
    soft_time_limit=2 * 60 * 60,  # 2 hours
    time_limit=2 * 60 * 60 + 5,
)  # type: ignore
def sliding_window() -> None:
    window_size = get_sliding_window_size()
    # In case the size is None it means that we disabled the sliding window entirely.
    if window_size is not None:
        metrics.incr("sentry.dynamic_sampling.tasks.sliding_window.start", sample_rate=1.0)
        with metrics.timer("sentry.dynamic_sampling.tasks.sliding_window", sample_rate=1.0):
            for orgs in get_orgs_with_project_counts_without_modulo(
                MAX_ORGS_PER_QUERY, MAX_PROJECTS_PER_QUERY
            ):
                for (
                    org_id,
                    projects_with_total_root_count,
                ) in fetch_projects_with_total_root_transactions_count(
                    org_ids=orgs, window_size=window_size
                ).items():
                    adjust_base_sample_rate_per_project(
                        org_id, projects_with_total_root_count, window_size
                    )


def adjust_base_sample_rate_per_project(
    org_id: int, projects_with_total_root_count: Sequence[Tuple[ProjectId, int]], window_size: int
) -> None:
    """
    Adjusts the base sample rate per project by considering its volume and how it fits w.r.t. to the sampling tiers.
    """
    projects_with_rebalanced_sample_rate = []
    for project_id, total_root_count in projects_with_total_root_count:
        extrapolated_volume = extrapolate_monthly_volume(volume=total_root_count, hours=window_size)
        if extrapolated_volume is None:
            with sentry_sdk.push_scope() as scope:
                scope.set_extra("org_id", org_id)
                scope.set_extra("project_id", org_id)
                scope.set_extra("window_size", window_size)
                sentry_sdk.capture_message("The volume of the current month can't be extrapolated.")
            continue

        sampling_tier = quotas.get_transaction_sampling_tier_for_volume(org_id, extrapolated_volume)
        # In case the sampling tier cannot be determined, we want to log it and try to get it for the next project.
        #
        # There might be a situation in which the old key is set into Redis still and in that case, we prefer to keep it
        # instead of deleting it. This behavior can be changed anytime, by just doing an "HDEL" on the failing key.
        if sampling_tier is None:
            # In case we want to track this error, we could use a sentinel value in the Redis hash to signal the
            # rules generator that we want to fall back to a specific sample rate instead of 100%.
            continue

        # We unpack the tuple containing the sampling tier information in the form (volume, sample_rate). This is done
        # under the assumption that the sampling_tier tuple contains both non-null values.
        _, sample_rate = sampling_tier
        projects_with_rebalanced_sample_rate.append((project_id, sample_rate))

    # In case we failed to get the sampling tier of all the projects, we don't even want to start a Redis pipeline.
    if len(projects_with_rebalanced_sample_rate) == 0:
        return

    redis_client = get_redis_client_for_ds()
    with redis_client.pipeline(transaction=False) as pipeline:
        for project_id, sample_rate in projects_with_rebalanced_sample_rate:
            cache_key = generate_sliding_window_cache_key(org_id=org_id)
            pipeline.hset(cache_key, project_id, sample_rate)
            pipeline.pexpire(cache_key, CACHE_KEY_TTL)

            schedule_invalidate_project_config(
                project_id=project_id, trigger="dynamic_sampling_prioritise_project_bias"
            )

        pipeline.execute()


@instrumented_task(
    name="sentry.dynamic_sampling.tasks.sliding_window_org",
    queue="dynamicsampling",
    default_retry_delay=5,
    max_retries=5,
    soft_time_limit=2 * 60 * 60,  # 2 hours
    time_limit=2 * 60 * 60 + 5,
)  # type: ignore
def sliding_window_org() -> None:
    window_size = get_sliding_window_size()
    # In case the size is None it means that we disabled the sliding window entirely.
    if window_size is not None:
        metrics.incr("sentry.dynamic_sampling.tasks.sliding_window_org.start", sample_rate=1.0)
        with metrics.timer("sentry.dynamic_sampling.tasks.sliding_window_org", sample_rate=1.0):
            for orgs in get_orgs_with_project_counts_without_modulo(
                MAX_ORGS_PER_QUERY, MAX_PROJECTS_PER_QUERY
            ):
                for (org_id, total_root_count,) in fetch_orgs_with_total_root_transactions_count(
                    org_ids=orgs, window_size=window_size
                ).items():
                    adjust_base_sample_rate_per_org(org_id, total_root_count, window_size)


def adjust_base_sample_rate_per_org(org_id: int, total_root_count: int, window_size: int) -> None:
    """
    Adjusts the base sample rate per org by considering its volume and how it fits w.r.t. to the sampling tiers.
    """
    sample_rate = compute_sliding_window_org_sample_rate(org_id, total_root_count, window_size)
    # If the sample rate is None, we don't want to store a value into Redis.
    if sample_rate is None:
        return

    redis_client = get_redis_client_for_ds()
    with redis_client.pipeline(transaction=False) as pipeline:
        cache_key = generate_sliding_window_org_cache_key(org_id=org_id)
        pipeline.set(cache_key, sample_rate)
        pipeline.pexpire(cache_key, CACHE_KEY_TTL)
        pipeline.execute()


def get_adjusted_base_rate_from_cache_or(org_id: int) -> Optional[float]:
    """
    Gets the adjusted base sample rate from the sliding window directly from the Redis cache or tries to compute
    it synchronously.
    """
    # We first try to get from cache the sliding window org sample rate.
    sample_rate = get_sliding_window_org_sample_rate(org_id)
    if sample_rate is not None:
        return sample_rate

    # In case we didn't find the value in cache, we want to compute it synchronously.
    window_size = get_sliding_window_size()
    # In case the size is None it means that we disabled the sliding window entirely.
    if window_size is not None:
        # We want to synchronously fetch the orgs and compute the sliding window org sample rate.
        orgs_with_counts = fetch_orgs_with_total_root_transactions_count(
            org_ids=[org_id], window_size=window_size
        )
        if (org_total_root_count := orgs_with_counts.get(org_id)) is not None:
            return compute_sliding_window_org_sample_rate(org_id, org_total_root_count, window_size)

    return None


def compute_sliding_window_org_sample_rate(
    org_id: int, total_root_count: int, window_size: int
) -> Optional[float]:
    """
    Computes the actual sample rate for the sliding window given the org, its total root count and the size of the
    window that was used for computing the root count.
    """
    extrapolated_volume = extrapolate_monthly_volume(volume=total_root_count, hours=window_size)
    if extrapolated_volume is None:
        with sentry_sdk.push_scope() as scope:
            scope.set_extra("org_id", org_id)
            scope.set_extra("window_size", window_size)
            sentry_sdk.capture_message("The volume of the current month can't be extrapolated.")
        return None

    sampling_tier = quotas.get_transaction_sampling_tier_for_volume(org_id, extrapolated_volume)
    # In case the sampling tier cannot be determined, we want to log it and try to get it for the next project.
    #
    # There might be a situation in which the old key is set into Redis still and in that case, we prefer to keep it
    # instead of deleting it. This behavior can be changed anytime, by just doing an "HDEL" on the failing key.
    if sampling_tier is None:
        # In case we want to track this error, we could use a sentinel value in the Redis hash.
        return None

    # We unpack the tuple containing the sampling tier information in the form (volume, sample_rate). This is done
    # under the assumption that the sampling_tier tuple contains both non-null values.
    _, sample_rate = sampling_tier

    # We assume that the sample_rate is a float.
    return float(sample_rate)<|MERGE_RESOLUTION|>--- conflicted
+++ resolved
@@ -5,12 +5,9 @@
 import sentry_sdk
 from django.core.exceptions import ObjectDoesNotExist
 
-<<<<<<< HEAD
 from sentry import options, quotas
 from sentry.dynamic_sampling.models import utils
-=======
 from sentry import features, options, quotas
->>>>>>> 4cb0d863
 from sentry.dynamic_sampling.models.adjustment_models import AdjustedModel
 from sentry.dynamic_sampling.models.utils import DSElement
 from sentry.dynamic_sampling.prioritise_projects import fetch_projects_with_total_volumes
@@ -242,51 +239,6 @@
             schedule_invalidate_project_config(
                 project_id=ds_project.id, trigger="dynamic_sampling_prioritise_project_bias"
             )
-<<<<<<< HEAD
-        pipeline.execute()
-
-
-def rebalance_org(org_volume: OrganizationDataVolume) -> Optional[str]:
-    """
-    Calculates the rebalancing factor for an org
-
-    It takes the last interval total number of transactions and kept transactions, and
-    it figures out how far it is from the desired rate ( i.e. the blended rate)
-    """
-
-    redis_client = get_redis_client_for_ds()
-    factor_key = generate_cache_key_rebalance_factor(org_volume.org_id)
-    # we need a project from the current org... unfortunately get_blended_sample_rate
-    # takes a project (not an org)
-    org_projects = Project.objects.filter(organization__id=org_volume.org_id)
-
-    desired_sample_rate = None
-    for project in org_projects:
-        desired_sample_rate = quotas.get_blended_sample_rate(project)
-        break
-    else:
-        redis_client.delete(factor_key)  # cleanup just to be sure
-        # org with no project this shouldn't happen
-        return "no project found"
-
-    if desired_sample_rate is None:
-        return f"project with desired_sample_rate==None for {org_volume.org_id}"
-
-    if org_volume.total == 0 or org_volume.indexed == 0:
-        # not enough info to make adjustments ( we don't consider this an error)
-        return None
-
-    previous_interval_sample_rate = org_volume.indexed / org_volume.total
-    try:
-        previous_factor = float(redis_client.get(factor_key))
-    except (TypeError, ValueError):
-        previous_factor = 1.0
-
-    new_factor = adjusted_factor(
-        previous_factor, previous_interval_sample_rate, desired_sample_rate
-    )
-=======
->>>>>>> 4cb0d863
 
         pipeline.execute()
 
