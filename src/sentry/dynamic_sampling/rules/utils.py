--- conflicted
+++ resolved
@@ -77,11 +77,7 @@
     inner: List[Inner]
 
 
-<<<<<<< HEAD
-class RuleV2(TypedDict):
-=======
 class Rule(TypedDict):
->>>>>>> 7daa2702
     samplingValue: SamplingValue
     type: str
     active: bool
@@ -89,36 +85,21 @@
     id: int
 
 
-<<<<<<< HEAD
-class DecayingFnV2(TypedDict):
-=======
 class DecayingFn(TypedDict):
->>>>>>> 7daa2702
     type: str
     decayedValue: Optional[str]
 
 
-<<<<<<< HEAD
-class DecayingRuleV2V2(RuleV2):
-=======
 class DecayingRule(Rule):
->>>>>>> 7daa2702
     timeRange: TimeRange
     decayingFn: DecayingFn
 
 
 # Type defining the all the possible rules types that can exist.
-<<<<<<< HEAD
-PolymorphicRule = Union[RuleV2, DecayingRuleV2V2]
-
-
-def get_rule_type(rule: RuleV2) -> Optional[RuleType]:
-=======
 PolymorphicRule = Union[Rule, DecayingRule]
 
 
 def get_rule_type(rule: Rule) -> Optional[RuleType]:
->>>>>>> 7daa2702
     # Edge case handled naively in which we check if the ID is within the possible bounds. This is done because the
     # latest release rules have ids from 1500 to 1500 + (limit - 1). For example if the limit is 2, we will only have
     # ids: 1500, 1501.
@@ -150,13 +131,8 @@
 
 
 def get_sampling_value(rule: PolymorphicRule) -> Optional[Tuple[str, float]]:
-<<<<<<< HEAD
-    sampling_value = rule["samplingValue"]
-    return sampling_value["type"], float(sampling_value["value"])
-=======
     sampling = rule["samplingValue"]
     return sampling["type"], float(sampling["value"])
->>>>>>> 7daa2702
 
 
 def _deep_sorted(value: Union[Any, Dict[Any, Any]]) -> Union[Any, Dict[Any, Any]]:
