import logging
from datetime import datetime, timedelta
from typing import List, OrderedDict, Set

import pytz
import sentry_sdk

from sentry import features, quotas
from sentry.db.models import Model
from sentry.dynamic_sampling.rules.biases.base import Bias
from sentry.dynamic_sampling.rules.combine import get_relay_biases_combinator
from sentry.dynamic_sampling.rules.helpers.prioritise_project import (
    get_prioritise_by_project_sample_rate,
)
from sentry.dynamic_sampling.rules.helpers.sliding_window import get_sliding_window_sample_rate
from sentry.dynamic_sampling.rules.logging import log_rules
from sentry.dynamic_sampling.rules.utils import PolymorphicRule, RuleType, get_enabled_user_biases
from sentry.models import Organization, Project

ALWAYS_ALLOWED_RULE_TYPES = {RuleType.RECALIBRATION_RULE, RuleType.UNIFORM_RULE}
# This threshold should be in sync with the execution time of the cron job responsible for running the sliding window.
NEW_MODEL_THRESHOLD_IN_MINUTES = 10


logger = logging.getLogger("sentry.dynamic_sampling")


def is_recently_added(model: Model) -> bool:
    """
    Checks whether a specific model has been recently added, with the goal of using this information
    to infer whether we should boost a specific project.

    The boosting has been implemented because we want to guarantee that the user will have a good onboarding
    experience. In theory with the sliding window mechanism we will automatically give 100% also to new projects, but
    it can also happen that there are problems with cron jobs and in that case, if we don't have a specific condition
    like this one, the boosting will not happen.
    """
    if hasattr(model, "date_added"):
        ten_minutes_ago = datetime.now(tz=pytz.UTC) - timedelta(
            minutes=NEW_MODEL_THRESHOLD_IN_MINUTES
        )
        return bool(model.date_added >= ten_minutes_ago)

    return False


def is_sliding_window_enabled(organization: Organization) -> bool:
    return not features.has(
        "organizations:ds-sliding-window-org", organization, actor=None
    ) and features.has("organizations:ds-sliding-window", organization, actor=None)


<<<<<<< HEAD
def is_sliding_window_org_enabled(organization: Organization) -> bool:
    return features.has(
        "organizations:ds-sliding-window-org", organization, actor=None
    ) and not features.has("organizations:ds-sliding-window", organization, actor=None)
=======
def can_boost_new_projects(organization: Organization) -> bool:
    return features.has("organizations:ds-boost-new-projects", organization, actor=None)
>>>>>>> b3f45372


def get_guarded_blended_sample_rate(organization: Organization, project: Project) -> float:
    sample_rate = quotas.get_blended_sample_rate(organization_id=organization.id)

    # If the sample rate is None, it means that dynamic sampling rules shouldn't be generated.
    if sample_rate is None:
        raise Exception("get_blended_sample_rate returns none")

    # If the sample rate is 100%, we don't want to use any special dynamic sample rate, we will just sample at 100%.
    if sample_rate == 1.0:
        return float(sample_rate)

    # For now, we will keep this new boost for orgs with the sliding window enabled.
    #
    # In case the organization or the project have been recently added, we want to boost to 100% in order to give users
    # a better experience. Once this condition will become False, the dynamic sampling systems will kick in.
    if can_boost_new_projects(organization) and (
        is_recently_added(model=organization) or is_recently_added(model=project)
    ):
        return 1.0

    # We want to use the normal sliding window only if the sliding window at the org level is disabled.
    if is_sliding_window_enabled(organization):
        # In case we use sliding window, we want to fall back to the original sample rate in case there was an error,
        # whereas if we don't find a value in cache, we just sample at 100% under the assumption that the project
        # has just been created.
        sample_rate = get_sliding_window_sample_rate(
            org_id=organization.id, project_id=project.id, error_sample_rate_fallback=sample_rate
        )
    else:
        # In case we use the prioritise by project, we want to fall back to the original sample rate in case there are
        # any issues.
        sample_rate = get_prioritise_by_project_sample_rate(
            org_id=organization.id, project_id=project.id, error_sample_rate_fallback=sample_rate
        )

    return float(sample_rate)


def _get_rules_of_enabled_biases(
    project: Project,
    base_sample_rate: float,
    enabled_biases: Set[str],
    combined_biases: OrderedDict[RuleType, Bias],
) -> List[PolymorphicRule]:
    rules = []

    for (rule_type, bias) in combined_biases.items():
        # All biases besides ALWAYS_ALLOWED_RULE_TYPES won't be enabled in case we have 100% base sample rate. This
        # has been done because if we don't have a sample rate < 100%, it doesn't make sense to enable dynamic
        # sampling in the first place. Technically dynamic sampling it is still enabled but for our customers this
        # detail is not important.
        if rule_type in ALWAYS_ALLOWED_RULE_TYPES or (
            rule_type.value in enabled_biases and 0.0 < base_sample_rate < 1.0
        ):
            try:
                rules += bias.generate_rules(project, base_sample_rate)
            except Exception:
                logger.exception(f"Rule generator {rule_type} failed.")

    log_rules(project.organization.id, project.id, rules)

    return rules


def generate_rules(project: Project) -> List[PolymorphicRule]:
    organization = project.organization

    try:
        rules = _get_rules_of_enabled_biases(
            project,
            get_guarded_blended_sample_rate(organization, project),
            get_enabled_user_biases(project.get_option("sentry:dynamic_sampling_biases", None)),
            get_relay_biases_combinator(organization).get_combined_biases(),
        )
    except Exception as e:
        sentry_sdk.capture_exception(e)
        return []
    else:
        return rules<|MERGE_RESOLUTION|>--- conflicted
+++ resolved
@@ -50,15 +50,14 @@
     ) and features.has("organizations:ds-sliding-window", organization, actor=None)
 
 
-<<<<<<< HEAD
 def is_sliding_window_org_enabled(organization: Organization) -> bool:
     return features.has(
         "organizations:ds-sliding-window-org", organization, actor=None
     ) and not features.has("organizations:ds-sliding-window", organization, actor=None)
-=======
+
+
 def can_boost_new_projects(organization: Organization) -> bool:
     return features.has("organizations:ds-boost-new-projects", organization, actor=None)
->>>>>>> b3f45372
 
 
 def get_guarded_blended_sample_rate(organization: Organization, project: Project) -> float:
