from typing import List

from sentry.dynamic_sampling.rules.biases.base import (
    Bias,
    BiasData,
    BiasDataProvider,
    BiasParams,
    BiasRulesGenerator,
)
from sentry.dynamic_sampling.rules.utils import RESERVED_IDS, PolymorphicRule, RuleType

ENVIRONMENT_GLOBS = [
    "*dev*",
    "*test*",
    "*qa*",
    "*local*",
]


class BoostEnvironmentsDataProvider(BiasDataProvider):
    def get_bias_data(self, bias_params: BiasParams) -> BiasData:
        return {"id": RESERVED_IDS[RuleType.BOOST_ENVIRONMENTS_RULE]}


<<<<<<< HEAD
class BoostEnvironmentsRulesGeneratorV2(BiasRulesGenerator):
=======
class BoostEnvironmentsRulesGenerator(BiasRulesGenerator):
>>>>>>> 7daa2702
    def _generate_bias_rules(self, bias_data: BiasData) -> List[PolymorphicRule]:
        return [
            {
                "samplingValue": {
                    "type": "sampleRate",
                    "value": 1.0,
                },
                "type": "trace",
                "condition": {
                    "op": "or",
                    "inner": [
                        {
                            "op": "glob",
                            "name": "trace.environment",
                            "value": ENVIRONMENT_GLOBS,
                            "options": {"ignoreCase": True},
                        }
                    ],
                },
                "active": True,
                "id": bias_data["id"],
            }
        ]


<<<<<<< HEAD
class BoostEnvironmentsBiasV2(Bias):
    def __init__(self) -> None:
        super().__init__(BoostEnvironmentsDataProvider, BoostEnvironmentsRulesGeneratorV2)
=======
class BoostEnvironmentsBias(Bias):
    def __init__(self) -> None:
        super().__init__(BoostEnvironmentsDataProvider, BoostEnvironmentsRulesGenerator)
>>>>>>> 7daa2702
<|MERGE_RESOLUTION|>--- conflicted
+++ resolved
@@ -22,11 +22,7 @@
         return {"id": RESERVED_IDS[RuleType.BOOST_ENVIRONMENTS_RULE]}
 
 
-<<<<<<< HEAD
-class BoostEnvironmentsRulesGeneratorV2(BiasRulesGenerator):
-=======
 class BoostEnvironmentsRulesGenerator(BiasRulesGenerator):
->>>>>>> 7daa2702
     def _generate_bias_rules(self, bias_data: BiasData) -> List[PolymorphicRule]:
         return [
             {
@@ -52,12 +48,6 @@
         ]
 
 
-<<<<<<< HEAD
-class BoostEnvironmentsBiasV2(Bias):
-    def __init__(self) -> None:
-        super().__init__(BoostEnvironmentsDataProvider, BoostEnvironmentsRulesGeneratorV2)
-=======
 class BoostEnvironmentsBias(Bias):
     def __init__(self) -> None:
-        super().__init__(BoostEnvironmentsDataProvider, BoostEnvironmentsRulesGenerator)
->>>>>>> 7daa2702
+        super().__init__(BoostEnvironmentsDataProvider, BoostEnvironmentsRulesGenerator)