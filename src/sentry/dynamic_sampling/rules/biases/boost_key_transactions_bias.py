--- conflicted
+++ resolved
@@ -28,11 +28,7 @@
         }
 
 
-<<<<<<< HEAD
-class BoostKeyTransactionsRulesGeneratorV2(BiasRulesGenerator):
-=======
 class BoostKeyTransactionsRulesGenerator(BiasRulesGenerator):
->>>>>>> 7daa2702
     def _generate_bias_rules(self, bias_data: BiasData) -> List[PolymorphicRule]:
         if len(bias_data["keyTransactions"]) == 0:
             return []
@@ -61,12 +57,6 @@
         ]
 
 
-<<<<<<< HEAD
-class BoostKeyTransactionsBiasV2(Bias):
-    def __init__(self) -> None:
-        super().__init__(BoostKeyTransactionsDataProvider, BoostKeyTransactionsRulesGeneratorV2)
-=======
 class BoostKeyTransactionsBias(Bias):
     def __init__(self) -> None:
-        super().__init__(BoostKeyTransactionsDataProvider, BoostKeyTransactionsRulesGenerator)
->>>>>>> 7daa2702
+        super().__init__(BoostKeyTransactionsDataProvider, BoostKeyTransactionsRulesGenerator)