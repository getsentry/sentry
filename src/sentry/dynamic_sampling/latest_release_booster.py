--- conflicted
+++ resolved
@@ -108,20 +108,13 @@
     boosted_releases = []
     expired_releases = []
     for boosted_release_cache_key, timestamp in old_boosted_releases.items():
-        if current_timestamp <= float(timestamp) + BOOSTED_RELEASE_TIMEOUT:
-<<<<<<< HEAD
+        timestamp = float(timestamp)
+
+        if current_timestamp <= timestamp + BOOSTED_RELEASE_TIMEOUT:
             release_id, environment = extract_release_and_environment_from_cache_key(
                 boosted_release_cache_key
             )
-            boosted_releases.append((release_id, environment, float(timestamp)))
-=======
-            try:
-                # Compatibility fix for new keys "ds::r:1234:e:prod".
-                release_id = int(release_id)
-                boosted_releases.append((release_id, float(timestamp)))
-            except ValueError:
-                continue
->>>>>>> 2c8c265f
+            boosted_releases.append((release_id, environment, timestamp))
         else:
             expired_releases.append(boosted_release_cache_key)
 
