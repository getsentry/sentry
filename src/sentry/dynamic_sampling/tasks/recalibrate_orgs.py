from sentry_sdk import capture_message, set_extra
from snuba_sdk import Granularity

from sentry.dynamic_sampling.tasks.common import (
    GetActiveOrgsVolumes,
    OrganizationDataVolume,
    TimedIterator,
    TimeoutException,
    get_adjusted_base_rate_from_cache_or_compute,
)
from sentry.dynamic_sampling.tasks.constants import (
    CHUNK_SIZE,
    MAX_REBALANCE_FACTOR,
    MAX_SECONDS,
    MIN_REBALANCE_FACTOR,
    RECALIBRATE_ORGS_QUERY_INTERVAL,
)
from sentry.dynamic_sampling.tasks.helpers.recalibrate_orgs import (
    compute_adjusted_factor,
    delete_adjusted_factor,
    get_adjusted_factor,
    set_guarded_adjusted_factor,
)
from sentry.dynamic_sampling.tasks.logging import (
    log_action_if,
    log_recalibrate_org_error,
    log_recalibrate_org_state,
    log_sample_rate_source,
    log_task_execution,
    log_task_timeout,
)
from sentry.dynamic_sampling.tasks.task_context import TaskContext
from sentry.dynamic_sampling.tasks.utils import Timer, dynamic_sampling_task
from sentry.tasks.base import instrumented_task

# Since we are using a granularity of 60 (minute granularity), we want to have a higher time upper limit for executing
# multiple queries on Snuba.
RECALIBRATE_ORGS_MAX_SECONDS = 600


class RecalibrationError(Exception):
    def __init__(self, org_id, message):
        final_message = f"Error during recalibration of org {org_id}: {message}"
        self.message = final_message
        super().__init__(self.message)


def orgs_to_check(org_volume: OrganizationDataVolume):
    return lambda: org_volume.org_id in [1, 1407395]


@instrumented_task(
    name="sentry.dynamic_sampling.tasks.recalibrate_orgs",
    queue="dynamicsampling",
    default_retry_delay=5,
    max_retries=5,
    soft_time_limit=2 * 60 * 60,  # 2hours
    time_limit=2 * 60 * 60 + 5,
)
@dynamic_sampling_task
def recalibrate_orgs() -> None:
    context = TaskContext("sentry.dynamic_sampling.tasks.recalibrate_orgs", MAX_SECONDS)
    recalibrate_org_timer = Timer()

    try:
        for org_volumes in TimedIterator(
            context,
            GetActiveOrgsVolumes(
                max_orgs=CHUNK_SIZE,
                time_interval=RECALIBRATE_ORGS_QUERY_INTERVAL,
                granularity=Granularity(60),
            ),
        ):
            for org_volume in org_volumes:
                try:
                    log_action_if(
                        "starting_recalibration",
                        {"org_id": org_volume.org_id},
                        orgs_to_check(org_volume),
                    )
                    recalibrate_org(org_volume, context, recalibrate_org_timer)
                except RecalibrationError as e:
                    set_extra("context-data", context.to_dict())
                    log_recalibrate_org_error(org_volume.org_id, str(e))
    except TimeoutException:
        set_extra("context-data", context.to_dict())
        log_task_timeout(context)
        raise
    else:
        set_extra("context-data", context.to_dict())
        capture_message("timing for sentry.dynamic_sampling.tasks.boost_low_volume_projects")
        log_task_execution(context)


<<<<<<< HEAD
def recalibrate_org(org_volume: OrganizationDataVolume) -> None:

    # We check if the organization volume is valid for recalibration, otherwise it doesn't make sense to run the
    # recalibration.
    if not org_volume.is_valid_for_recalibration():
        raise RecalibrationError(org_id=org_volume.org_id, message="invalid data for recalibration")

    assert org_volume.indexed is not None

    log_action_if(
        "ready_for_recalibration", {"org_id": org_volume.org_id}, orgs_to_check(org_volume)
    )

    target_sample_rate = get_adjusted_base_rate_from_cache_or_compute(org_volume.org_id)
    log_sample_rate_source(
        org_volume.org_id, None, "recalibrate_orgs", "sliding_window_org", target_sample_rate
    )
    if target_sample_rate is None:
        raise RecalibrationError(
            org_id=org_volume.org_id, message="couldn't get target sample rate for recalibration"
=======
def recalibrate_org(org_volume: OrganizationDataVolume, context: TaskContext, timer: Timer) -> None:
    with timer:
        # We check if the organization volume is valid for recalibration, otherwise it doesn't make sense to run the
        # recalibration.
        if not org_volume.is_valid_for_recalibration():
            raise RecalibrationError(
                org_id=org_volume.org_id, message="invalid data for recalibration"
            )

        log_action_if(
            "ready_for_recalibration", {"org_id": org_volume.org_id}, orgs_to_check(org_volume)
>>>>>>> 12d397d3
        )

        target_sample_rate = get_adjusted_base_rate_from_cache_or_compute(org_volume.org_id)
        log_sample_rate_source(
            org_volume.org_id, None, "recalibrate_orgs", "sliding_window_org", target_sample_rate
        )
        if target_sample_rate is None:
            raise RecalibrationError(
                org_id=org_volume.org_id,
                message="couldn't get target sample rate for recalibration",
            )

        log_action_if(
            "target_sample_rate_determined",
            {"org_id": org_volume.org_id},
            orgs_to_check(org_volume),
        )

        # We compute the effective sample rate that we had in the last considered time window.
        effective_sample_rate = org_volume.indexed / org_volume.total
        # We get the previous factor that was used for the recalibration.
        previous_factor = get_adjusted_factor(org_volume.org_id)

        log_recalibrate_org_state(
            org_volume.org_id, previous_factor, effective_sample_rate, target_sample_rate
        )

        # We want to compute the new adjusted factor.
        adjusted_factor = compute_adjusted_factor(
            previous_factor, effective_sample_rate, target_sample_rate
        )
        if adjusted_factor is None:
            raise RecalibrationError(
                org_id=org_volume.org_id, message="adjusted factor can't be computed"
            )

        if adjusted_factor < MIN_REBALANCE_FACTOR or adjusted_factor > MAX_REBALANCE_FACTOR:
            # In case the new factor would result into too much recalibration, we want to remove it from cache, effectively
            # removing the generated rule.
            delete_adjusted_factor(org_volume.org_id)
            raise RecalibrationError(
                org_id=org_volume.org_id,
                message=f"factor {adjusted_factor} outside of the acceptable range [{MIN_REBALANCE_FACTOR}.."
                f"{MAX_REBALANCE_FACTOR}]",
            )

        # At the end we set the adjusted factor.
        set_guarded_adjusted_factor(org_volume.org_id, adjusted_factor)

        log_action_if(
            "set_adjusted_factor", {"org_id": org_volume.org_id}, orgs_to_check(org_volume)
        )

    name = recalibrate_orgs.__name__
    state = context.get_function_state(name)
    state.num_orgs += 1
    state.num_iterations += 1
    state.execution_time = timer.current()
    context.set_function_state(name, state)<|MERGE_RESOLUTION|>--- conflicted
+++ resolved
@@ -92,28 +92,6 @@
         log_task_execution(context)
 
 
-<<<<<<< HEAD
-def recalibrate_org(org_volume: OrganizationDataVolume) -> None:
-
-    # We check if the organization volume is valid for recalibration, otherwise it doesn't make sense to run the
-    # recalibration.
-    if not org_volume.is_valid_for_recalibration():
-        raise RecalibrationError(org_id=org_volume.org_id, message="invalid data for recalibration")
-
-    assert org_volume.indexed is not None
-
-    log_action_if(
-        "ready_for_recalibration", {"org_id": org_volume.org_id}, orgs_to_check(org_volume)
-    )
-
-    target_sample_rate = get_adjusted_base_rate_from_cache_or_compute(org_volume.org_id)
-    log_sample_rate_source(
-        org_volume.org_id, None, "recalibrate_orgs", "sliding_window_org", target_sample_rate
-    )
-    if target_sample_rate is None:
-        raise RecalibrationError(
-            org_id=org_volume.org_id, message="couldn't get target sample rate for recalibration"
-=======
 def recalibrate_org(org_volume: OrganizationDataVolume, context: TaskContext, timer: Timer) -> None:
     with timer:
         # We check if the organization volume is valid for recalibration, otherwise it doesn't make sense to run the
@@ -125,7 +103,6 @@
 
         log_action_if(
             "ready_for_recalibration", {"org_id": org_volume.org_id}, orgs_to_check(org_volume)
->>>>>>> 12d397d3
         )
 
         target_sample_rate = get_adjusted_base_rate_from_cache_or_compute(org_volume.org_id)
