from enum import Enum
from typing import Any, Dict, List, Optional, Set, TypedDict, Union

<<<<<<< HEAD
from sentry.dynamic_sampling.rules.data.latest_releases import ProjectBoostedReleases
=======
>>>>>>> 01b1c651
from sentry.utils import json

BOOSTED_RELEASES_LIMIT = 10
BOOSTED_KEY_TRANSACTION_LIMIT = 10

RELEASE_BOOST_FACTOR = 5
KEY_TRANSACTION_BOOST_FACTOR = 5
HEALTH_CHECK_DROPPING_FACTOR = 5


class Bias(TypedDict):
    id: str
    active: bool


# These represent the biases that are applied to user by default as part of the adaptive dynamic sampling
# experience. These can be overridden by the project details endpoint
class RuleType(Enum):
    UNIFORM_RULE = "uniformRule"
    BOOST_ENVIRONMENTS_RULE = "boostEnvironments"
    BOOST_LATEST_RELEASES_RULE = "boostLatestRelease"
    IGNORE_HEALTH_CHECKS_RULE = "ignoreHealthChecks"
    BOOST_KEY_TRANSACTIONS_RULE = "boostKeyTransactions"


DEFAULT_BIASES: List[Bias] = [
    {"id": RuleType.BOOST_ENVIRONMENTS_RULE.value, "active": True},
    {
        "id": RuleType.BOOST_LATEST_RELEASES_RULE.value,
        "active": True,
    },
    {"id": RuleType.IGNORE_HEALTH_CHECKS_RULE.value, "active": True},
    {"id": RuleType.BOOST_KEY_TRANSACTIONS_RULE.value, "active": True},
]
RESERVED_IDS = {
    RuleType.UNIFORM_RULE: 1000,
    RuleType.BOOST_ENVIRONMENTS_RULE: 1001,
    RuleType.IGNORE_HEALTH_CHECKS_RULE: 1002,
    RuleType.BOOST_KEY_TRANSACTIONS_RULE: 1003,
    RuleType.BOOST_LATEST_RELEASES_RULE: 1500,
}
REVERSE_RESERVED_IDS = {value: key for key, value in RESERVED_IDS.items()}


class Inner(TypedDict):
    op: str
    name: str
    value: List[str]
    options: Dict[str, bool]


class Condition(TypedDict):
    op: str
    inner: List[Inner]


class BaseRule(TypedDict):
    sampleRate: Optional[float]
    type: str
    active: bool
    condition: Condition
    id: int


class TimeRange(TypedDict):
    start: str
    end: str


class ReleaseRule(BaseRule):
    timeRange: Optional[TimeRange]


def get_rule_type(rule: BaseRule) -> Optional[RuleType]:
    # Edge case handled naively in which we check if the ID is within the possible bounds. This is done because the
    # latest release rules have ids from 1500 to 1500 + (limit - 1). For example if the limit is 2, we will only have
    # ids: 1500, 1501.
    #
    # This implementation MUST be changed in case we change the logic of rule ids.
    if (
        RESERVED_IDS[RuleType.BOOST_LATEST_RELEASES_RULE]
        <= rule["id"]
        < RESERVED_IDS[RuleType.BOOST_LATEST_RELEASES_RULE] + BOOSTED_RELEASES_LIMIT
    ):
        return RuleType.BOOST_LATEST_RELEASES_RULE

    return REVERSE_RESERVED_IDS.get(rule["id"], None)


def get_rule_hash(rule: BaseRule) -> int:
    # We want to be explicit in what we use for computing the hash. In addition, we need to remove certain fields like
    # the sampleRate.
    return json.dumps(
        _deep_sorted(
            {
                "id": rule["id"],
                "type": rule["type"],
                "active": rule["active"],
                "condition": rule["condition"],
            }
        )
    ).__hash__()


def _deep_sorted(value: Union[Any, Dict[Any, Any]]) -> Union[Any, Dict[Any, Any]]:
    if isinstance(value, dict):
        return {key: _deep_sorted(value) for key, value in sorted(value.items())}
    else:
        return value


def get_user_biases(user_set_biases: Optional[List[Bias]]) -> List[Bias]:
    if user_set_biases is None:
        return DEFAULT_BIASES

    id_to_user_bias = {bias["id"]: bias for bias in user_set_biases}
    returned_biases = []
    for bias in DEFAULT_BIASES:
        if bias["id"] in id_to_user_bias:
            returned_biases.append(id_to_user_bias[bias["id"]])
        else:
            returned_biases.append(bias)
    return returned_biases


def get_enabled_user_biases(user_set_biases: Optional[List[Bias]]) -> Set[str]:
    users_biases = get_user_biases(user_set_biases)
    return {bias["id"] for bias in users_biases if bias["active"]}


def get_supported_biases_ids() -> Set[str]:
    return {bias["id"] for bias in DEFAULT_BIASES}<|MERGE_RESOLUTION|>--- conflicted
+++ resolved
@@ -1,10 +1,6 @@
 from enum import Enum
 from typing import Any, Dict, List, Optional, Set, TypedDict, Union
 
-<<<<<<< HEAD
-from sentry.dynamic_sampling.rules.data.latest_releases import ProjectBoostedReleases
-=======
->>>>>>> 01b1c651
 from sentry.utils import json
 
 BOOSTED_RELEASES_LIMIT = 10
