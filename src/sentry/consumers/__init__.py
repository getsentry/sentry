from __future__ import annotations

import logging
import uuid
from collections.abc import Mapping, Sequence

import click
from arroyo.backends.abstract import Consumer
from arroyo.backends.kafka.configuration import build_kafka_consumer_configuration
from arroyo.backends.kafka.consumer import KafkaConsumer
from arroyo.commit import ONCE_PER_SECOND
from arroyo.dlq import DlqPolicy
from arroyo.processing.processor import StreamProcessor
from arroyo.processing.strategies import Healthcheck
from arroyo.processing.strategies.abstract import ProcessingStrategy, ProcessingStrategyFactory
from arroyo.types import Topic as ArroyoTopic
from django.conf import settings

from sentry.conf.types.kafka_definition import (
    ConsumerDefinition,
    Topic,
    validate_consumer_definition,
)
from sentry.consumers.dlq import DlqStaleMessagesStrategyFactoryWrapper, maybe_build_dlq_producer
from sentry.consumers.validate_schema import ValidateSchema
from sentry.eventstream.types import EventStreamEventType
from sentry.ingest.types import ConsumerType
from sentry.utils.imports import import_string
from sentry.utils.kafka_config import get_topic_definition

logger = logging.getLogger(__name__)


def convert_max_batch_time(ctx, param, value):
    if value <= 0:
        raise click.BadParameter("--max-batch-time must be greater than 0")

    # Our CLI arguments are written in ms, but the strategy requires seconds
    return int(value / 1000.0)


def multiprocessing_options(
    default_max_batch_size: int | None = None, default_max_batch_time_ms: int | None = 1000
) -> list[click.Option]:
    return [
        click.Option(["--processes", "num_processes"], default=1, type=int),
        click.Option(["--input-block-size"], type=int, default=None),
        click.Option(["--output-block-size"], type=int, default=None),
        click.Option(
            ["--max-batch-size"],
            default=default_max_batch_size,
            type=int,
            help="Maximum number of messages to batch before flushing.",
        ),
        click.Option(
            ["--max-batch-time-ms", "max_batch_time"],
            default=default_max_batch_time_ms,
            callback=convert_max_batch_time,
            type=int,
            help="Maximum time (in milliseconds) to wait before flushing a batch.",
        ),
    ]


def issue_occurrence_options() -> list[click.Option]:
    """Return a list of issue-occurrence options."""
    return [
        *multiprocessing_options(default_max_batch_size=100),
        click.Option(
            ["--mode", "mode"],
            type=click.Choice(["batched-parallel", "parallel"]),
            default="batched-parallel",
            help="The mode to process occurrences in. Batched-parallel uses batched in parallel to guarantee messages are processed in order per group, parallel uses multi-processing.",
        ),
    ]


def ingest_replay_recordings_options() -> list[click.Option]:
    """Return a list of ingest-replay-recordings options."""
    options = multiprocessing_options(default_max_batch_size=10)
    options.append(click.Option(["--threads", "num_threads"], type=int, default=4))
    return options


def ingest_monitors_options() -> list[click.Option]:
    """Return a list of ingest-monitors options."""
    options = [
        click.Option(
            ["--mode", "mode"],
            type=click.Choice(["serial", "batched-parallel"]),
            default="batched-parallel",
            help="The mode to process check-ins in. Parallel uses multithreading.",
        ),
        click.Option(
            ["--max-batch-size", "max_batch_size"],
            type=int,
            default=500,
            help="Maximum number of check-ins to batch before processing in parallel.",
        ),
        click.Option(
            ["--max-batch-time", "max_batch_time"],
            type=int,
            default=1,
            help="Maximum time spent batching check-ins to batch before processing in parallel.",
        ),
        click.Option(
            ["--max-workers", "max_workers"],
            type=int,
            default=None,
            help="The maximum number of threads to spawn in parallel mode.",
        ),
    ]
    return options


def uptime_options() -> list[click.Option]:
    """Return a list of uptime-results options."""
    options = [
        click.Option(
            ["--mode", "mode"],
            type=click.Choice(["serial", "parallel", "batched-parallel"]),
            default="serial",
            help="The mode to process results in. Parallel uses multithreading.",
        ),
        click.Option(
            ["--max-batch-size", "max_batch_size"],
            type=int,
            default=500,
            help="Maximum number of results to batch before processing in parallel.",
        ),
        click.Option(
            ["--max-batch-time", "max_batch_time"],
            type=int,
            default=1,
            help="Maximum time spent batching results to batch before processing in parallel.",
        ),
        click.Option(
            ["--max-workers", "max_workers"],
            type=int,
            default=None,
            help="The maximum number of threads to spawn in parallel mode.",
        ),
        click.Option(["--processes", "num_processes"], default=1, type=int),
        click.Option(["--input-block-size"], type=int, default=None),
        click.Option(["--output-block-size"], type=int, default=None),
    ]
    return options


def ingest_events_options() -> list[click.Option]:
    """
    Options for the "events"-like consumers: `events`, `attachments`, `transactions`.

    This adds a `--reprocess-only-stuck-events`option. If that option is specified, *only* events
    that were already persisted in the `processing_store` will be processed.
    Events that never made it to the store, and ones that already made it out of the store are skipped,
    same as attachments (which are not idempotent, and we would rather not duplicate them).
    """
    options = multiprocessing_options(default_max_batch_size=100)
    options.append(
        click.Option(
            ["--reprocess-only-stuck-events", "reprocess_only_stuck_events"],
            type=bool,
            is_flag=True,
            default=False,
        )
    )
    options.append(
        click.Option(
            ["--stop-at-timestamp", "stop_at_timestamp"],
            type=int,
            help="Unix timestamp after which to stop processing messages",
        )
    )
    return options


def ingest_transactions_options() -> list[click.Option]:
    options = ingest_events_options()
    options.append(
        click.Option(
            ["--no-celery-mode", "no_celery_mode"],
            default=False,
            is_flag=True,
            help="Save event directly in consumer without celery",
        )
    )
    return options


_METRICS_INDEXER_OPTIONS = [
    click.Option(["--input-block-size"], type=int, default=None),
    click.Option(["--output-block-size"], type=int, default=None),
    click.Option(["--indexer-db"], default="postgres"),
    click.Option(["max_msg_batch_size", "--max-msg-batch-size"], type=int, default=50),
    click.Option(["max_msg_batch_time", "--max-msg-batch-time-ms"], type=int, default=10000),
    click.Option(["max_parallel_batch_size", "--max-parallel-batch-size"], type=int, default=50),
    click.Option(
        ["max_parallel_batch_time", "--max-parallel-batch-time-ms"], type=int, default=10000
    ),
    click.Option(
        ["--processes"],
        default=1,
        type=int,
    ),
]

_METRICS_LAST_SEEN_UPDATER_OPTIONS = [
    click.Option(
        ["--max-batch-size"],
        default=100,
        type=int,
        help="Maximum number of messages to batch before flushing.",
    ),
    click.Option(
        ["--max-batch-time-ms", "max_batch_time"],
        default=1000,
        callback=convert_max_batch_time,
        type=int,
        help="Maximum time (in milliseconds) to wait before flushing a batch.",
    ),
    click.Option(["--indexer-db"], default="postgres"),
]

_POST_PROCESS_FORWARDER_OPTIONS = multiprocessing_options(
    default_max_batch_size=1000, default_max_batch_time_ms=1000
) + [
    click.Option(
        ["--concurrency"],
        default=5,
        type=int,
        help="Thread pool size for post process worker.",
    ),
    click.Option(
        ["--mode"],
        default="multithreaded",
        type=click.Choice(["multithreaded", "multiprocess"]),
        help="Mode to run post process forwarder in.",
    ),
]

# consumer name -> consumer definition
KAFKA_CONSUMERS: Mapping[str, ConsumerDefinition] = {
    "ingest-profiles": {
        "topic": Topic.PROFILES,
        "strategy_factory": "sentry.profiles.consumers.process.factory.ProcessProfileStrategyFactory",
    },
    "ingest-replay-recordings": {
        "topic": Topic.INGEST_REPLAYS_RECORDINGS,
        "strategy_factory": "sentry.replays.consumers.recording.ProcessReplayRecordingStrategyFactory",
        "click_options": ingest_replay_recordings_options(),
    },
    "ingest-monitors": {
        "topic": Topic.INGEST_MONITORS,
        "strategy_factory": "sentry.monitors.consumers.monitor_consumer.StoreMonitorCheckInStrategyFactory",
        "click_options": ingest_monitors_options(),
    },
    "monitors-clock-tick": {
        "topic": Topic.MONITORS_CLOCK_TICK,
        "strategy_factory": "sentry.monitors.consumers.clock_tick_consumer.MonitorClockTickStrategyFactory",
    },
    "monitors-clock-tasks": {
        "topic": Topic.MONITORS_CLOCK_TASKS,
        "strategy_factory": "sentry.monitors.consumers.clock_tasks_consumer.MonitorClockTasksStrategyFactory",
    },
    "monitors-incident-occurrences": {
        "topic": Topic.MONITORS_INCIDENT_OCCURRENCES,
        "strategy_factory": "sentry.monitors.consumers.incident_occurrences_consumer.MonitorIncidentOccurenceStrategyFactory",
    },
    "uptime-results": {
        "topic": Topic.UPTIME_RESULTS,
        "strategy_factory": "sentry.uptime.consumers.results_consumer.UptimeResultsStrategyFactory",
        "click_options": uptime_options(),
    },
    "billing-metrics-consumer": {
        "topic": Topic.SNUBA_GENERIC_METRICS,
        "strategy_factory": "sentry.ingest.billing_metrics_consumer.BillingMetricsConsumerStrategyFactory",
    },
    # Known differences to 'sentry run occurrences-ingest-consumer':
    # - ingest_consumer_types metric tag is missing. Use the kafka_topic and
    #   group_id tags provided by run_basic_consumer instead
    "ingest-occurrences": {
        "topic": Topic.INGEST_OCCURRENCES,
        "strategy_factory": "sentry.issues.run.OccurrenceStrategyFactory",
        "click_options": issue_occurrence_options(),
    },
    "events-subscription-results": {
        "topic": Topic.EVENTS_SUBSCRIPTIONS_RESULTS,
        "strategy_factory": "sentry.snuba.query_subscriptions.run.QuerySubscriptionStrategyFactory",
        "click_options": multiprocessing_options(default_max_batch_size=100),
        "static_args": {"dataset": "events"},
    },
    "transactions-subscription-results": {
        "topic": Topic.TRANSACTIONS_SUBSCRIPTIONS_RESULTS,
        "strategy_factory": "sentry.snuba.query_subscriptions.run.QuerySubscriptionStrategyFactory",
        "click_options": multiprocessing_options(default_max_batch_size=100),
        "static_args": {"dataset": "transactions"},
    },
    "generic-metrics-subscription-results": {
        "topic": Topic.GENERIC_METRICS_SUBSCRIPTIONS_RESULTS,
        "validate_schema": True,
        "strategy_factory": "sentry.snuba.query_subscriptions.run.QuerySubscriptionStrategyFactory",
        "click_options": multiprocessing_options(default_max_batch_size=100),
        "static_args": {"dataset": "generic_metrics"},
    },
    "metrics-subscription-results": {
        "topic": Topic.METRICS_SUBSCRIPTIONS_RESULTS,
        "strategy_factory": "sentry.snuba.query_subscriptions.run.QuerySubscriptionStrategyFactory",
        "click_options": multiprocessing_options(default_max_batch_size=100),
        "static_args": {"dataset": "metrics"},
    },
    "eap-spans-subscription-results": {
        "topic": Topic.EAP_SPANS_SUBSCRIPTIONS_RESULTS,
        "strategy_factory": "sentry.snuba.query_subscriptions.run.QuerySubscriptionStrategyFactory",
        "click_options": multiprocessing_options(default_max_batch_size=100),
        "static_args": {"dataset": "events_analytics_platform"},
    },
    "subscription-results-eap-items": {
        "topic": Topic.EAP_ITEMS_SUBSCRIPTIONS_RESULTS,
        "strategy_factory": "sentry.snuba.query_subscriptions.run.QuerySubscriptionStrategyFactory",
        "click_options": multiprocessing_options(default_max_batch_size=100),
        "static_args": {
            "dataset": "events_analytics_platform",
            "topic_override": "subscription-results-eap-items",
        },
    },
    "ingest-events": {
        "topic": Topic.INGEST_EVENTS,
        "strategy_factory": "sentry.ingest.consumer.factory.IngestStrategyFactory",
        "click_options": ingest_events_options(),
        "static_args": {
            "consumer_type": ConsumerType.Events,
        },
        "dlq_topic": Topic.INGEST_EVENTS_DLQ,
        "stale_topic": Topic.INGEST_EVENTS_BACKLOG,
    },
    "ingest-feedback-events": {
        "topic": Topic.INGEST_FEEDBACK_EVENTS,
        "strategy_factory": "sentry.ingest.consumer.factory.IngestStrategyFactory",
        "click_options": ingest_events_options(),
        "static_args": {
            "consumer_type": ConsumerType.Feedback,
        },
        "dlq_topic": Topic.INGEST_FEEDBACK_EVENTS_DLQ,
    },
    "ingest-attachments": {
        "topic": Topic.INGEST_ATTACHMENTS,
        "strategy_factory": "sentry.ingest.consumer.factory.IngestStrategyFactory",
        "click_options": ingest_events_options(),
        "static_args": {
            "consumer_type": ConsumerType.Attachments,
        },
        "dlq_topic": Topic.INGEST_ATTACHMENTS_DLQ,
    },
    "ingest-transactions": {
        "topic": Topic.INGEST_TRANSACTIONS,
        "strategy_factory": "sentry.ingest.consumer.factory.IngestTransactionsStrategyFactory",
        "click_options": ingest_transactions_options(),
        "dlq_topic": Topic.INGEST_TRANSACTIONS_DLQ,
        "stale_topic": Topic.INGEST_TRANSACTIONS_BACKLOG,
    },
    "ingest-metrics": {
        "topic": Topic.INGEST_METRICS,
        "strategy_factory": "sentry.sentry_metrics.consumers.indexer.parallel.MetricsConsumerStrategyFactory",
        "click_options": _METRICS_INDEXER_OPTIONS,
        "static_args": {
            "ingest_profile": "release-health",
        },
        "dlq_topic": Topic.INGEST_METRICS_DLQ,
    },
    "ingest-generic-metrics": {
        "topic": Topic.INGEST_PERFORMANCE_METRICS,
        "strategy_factory": "sentry.sentry_metrics.consumers.indexer.parallel.MetricsConsumerStrategyFactory",
        "click_options": _METRICS_INDEXER_OPTIONS,
        "static_args": {
            "ingest_profile": "performance",
        },
        "dlq_topic": Topic.INGEST_GENERIC_METRICS_DLQ,
    },
    "generic-metrics-last-seen-updater": {
        "topic": Topic.SNUBA_GENERIC_METRICS,
        "strategy_factory": "sentry.sentry_metrics.consumers.last_seen_updater.LastSeenUpdaterStrategyFactory",
        "click_options": _METRICS_LAST_SEEN_UPDATER_OPTIONS,
        "static_args": {
            "ingest_profile": "performance",
        },
    },
    "metrics-last-seen-updater": {
        "topic": Topic.SNUBA_METRICS,
        "strategy_factory": "sentry.sentry_metrics.consumers.last_seen_updater.LastSeenUpdaterStrategyFactory",
        "click_options": _METRICS_LAST_SEEN_UPDATER_OPTIONS,
        "static_args": {
            "ingest_profile": "release-health",
        },
    },
    "post-process-forwarder-issue-platform": {
        "topic": Topic.EVENTSTREAM_GENERIC,
        "strategy_factory": "sentry.eventstream.kafka.dispatch.EventPostProcessForwarderStrategyFactory",
        "synchronize_commit_log_topic_default": "snuba-generic-events-commit-log",
        "synchronize_commit_group_default": "generic_events_group",
        "click_options": _POST_PROCESS_FORWARDER_OPTIONS,
        "static_args": {
            "eventstream_type": EventStreamEventType.Generic.value,
        },
    },
    "post-process-forwarder-transactions": {
        "topic": Topic.TRANSACTIONS,
        "strategy_factory": "sentry.eventstream.kafka.dispatch.EventPostProcessForwarderStrategyFactory",
        "synchronize_commit_log_topic_default": "snuba-transactions-commit-log",
        "synchronize_commit_group_default": "transactions_group",
        "click_options": _POST_PROCESS_FORWARDER_OPTIONS,
        "static_args": {
            "eventstream_type": EventStreamEventType.Transaction.value,
        },
    },
    "post-process-forwarder-errors": {
        "topic": Topic.EVENTS,
        "strategy_factory": "sentry.eventstream.kafka.dispatch.EventPostProcessForwarderStrategyFactory",
        "synchronize_commit_log_topic_default": "snuba-commit-log",
        "synchronize_commit_group_default": "snuba-consumers",
        "click_options": _POST_PROCESS_FORWARDER_OPTIONS,
        "static_args": {
            "eventstream_type": EventStreamEventType.Error.value,
        },
    },
    "process-spans": {
        "topic": Topic.INGEST_SPANS,
        "dlq_topic": Topic.INGEST_SPANS_DLQ,
        "strategy_factory": "sentry.spans.consumers.process.factory.ProcessSpansStrategyFactory",
        "click_options": [
            *multiprocessing_options(default_max_batch_size=100),
            click.Option(
                ["--flusher-processes", "flusher_processes"],
                default=1,
                type=int,
                help="Maximum number of processes for the span flusher. Defaults to 1.",
            ),
        ],
    },
    "process-segments": {
        "topic": Topic.BUFFERED_SEGMENTS,
        "dlq_topic": Topic.BUFFERED_SEGMENTS_DLQ,
        "strategy_factory": "sentry.spans.consumers.process_segments.factory.DetectPerformanceIssuesStrategyFactory",
        "click_options": [
            click.Option(
                ["--skip-produce", "skip_produce"],
                is_flag=True,
                default=False,
            ),
            *multiprocessing_options(default_max_batch_size=100),
        ],
    },
    **settings.SENTRY_KAFKA_CONSUMERS,
}


def get_stream_processor(
    consumer_name: str,
    consumer_args: Sequence[str],
    topic: str | None,
    cluster: str | None,
    group_id: str,
    auto_offset_reset: str,
    strict_offset_reset: bool,
    join_timeout: float | None = None,
    max_poll_interval_ms: int | None = None,
    synchronize_commit_log_topic: str | None = None,
    synchronize_commit_group: str | None = None,
    healthcheck_file_path: str | None = None,
    enable_dlq: bool = True,
    # If set, messages above this age will be rerouted to the stale topic if one is configured
    stale_threshold_sec: int | None = None,
    enforce_schema: bool = False,
    group_instance_id: str | None = None,
    max_dlq_buffer_length: int | None = None,
    kafka_slice_id: int | None = None,
<<<<<<< HEAD
    shutdown_strategy_before_consumer: bool = False,
=======
    add_global_tags: bool = False,
>>>>>>> 1abe77af
) -> StreamProcessor:
    from sentry.utils import kafka_config

    try:
        consumer_definition = KAFKA_CONSUMERS[consumer_name]
    except KeyError:
        raise click.ClickException(
            f"No consumer named {consumer_name} in sentry.consumers.KAFKA_CONSUMERS. "
            f"Most likely there is another subcommand in 'sentry run' "
            f"responsible for this consumer"
        )
    try:
        validate_consumer_definition(consumer_definition)
    except ValueError as e:
        raise click.ClickException(
            f"Invalid consumer definition configured for {consumer_name}"
        ) from e

    strategy_factory_cls = import_string(consumer_definition["strategy_factory"])
    consumer_topic = consumer_definition["topic"]

    topic_defn = get_topic_definition(consumer_topic, kafka_slice_id=kafka_slice_id)
    real_topic = topic_defn["real_topic_name"]
    cluster_from_config = topic_defn["cluster"]

    if topic is None:
        topic = real_topic

    if cluster is None:
        cluster = cluster_from_config

    cmd = click.Command(
        name=consumer_name, params=list(consumer_definition.get("click_options") or ())
    )
    cmd_context = cmd.make_context(consumer_name, list(consumer_args))
    strategy_factory = cmd_context.invoke(
        strategy_factory_cls, **cmd_context.params, **consumer_definition.get("static_args") or {}
    )

    def build_consumer_config(group_id: str):
        assert cluster is not None

        consumer_config = build_kafka_consumer_configuration(
            kafka_config.get_kafka_consumer_cluster_options(
                cluster,
            ),
            group_id=group_id,
            auto_offset_reset=auto_offset_reset,
            strict_offset_reset=strict_offset_reset,
        )

        if max_poll_interval_ms is not None:
            consumer_config["max.poll.interval.ms"] = max_poll_interval_ms
            # HACK: If the max poll interval is less than 45 seconds, set the session timeout
            # to the same. (it's default is 45 seconds and it must be <= to max.poll.interval.ms)
            if max_poll_interval_ms < 45000:
                consumer_config["session.timeout.ms"] = max_poll_interval_ms

        if group_instance_id is not None:
            consumer_config["group.instance.id"] = group_instance_id

        return consumer_config

    consumer: Consumer = KafkaConsumer(build_consumer_config(group_id))

    if synchronize_commit_group is None:
        synchronize_commit_group = consumer_definition.get("synchronize_commit_group_default")

    if synchronize_commit_log_topic is None:
        synchronize_commit_log_topic = consumer_definition.get(
            "synchronize_commit_log_topic_default"
        )

    if synchronize_commit_group or synchronize_commit_log_topic:
        if bool(synchronize_commit_log_topic) != bool(synchronize_commit_group):
            raise click.BadParameter(
                "Both --synchronize_commit_group and --synchronize_commit_log_topic must be passed, or neither."
            )

        assert synchronize_commit_group is not None
        assert synchronize_commit_log_topic is not None

        commit_log_consumer = KafkaConsumer(
            build_consumer_config(f"sentry-commit-log-{uuid.uuid1().hex}")
        )

        from sentry.consumers.synchronized import SynchronizedConsumer

        consumer = SynchronizedConsumer(
            consumer=consumer,
            commit_log_consumer=commit_log_consumer,
            commit_log_topic=ArroyoTopic(synchronize_commit_log_topic),
            commit_log_groups={synchronize_commit_group},
        )
    elif consumer_definition.get("require_synchronization"):
        click.BadParameter(
            "--synchronize_commit_group and --synchronize_commit_log_topic are required arguments for this consumer"
        )

    # Validate schema if enforce_schema is true or "validate_schema" is set
    validate_schema = enforce_schema or consumer_definition.get("validate_schema") or False

    if validate_schema:
        strategy_factory = ValidateSchemaStrategyFactoryWrapper(
            consumer_topic.value, enforce_schema, strategy_factory
        )

    if stale_threshold_sec:
        strategy_factory = DlqStaleMessagesStrategyFactoryWrapper(
            stale_threshold_sec, strategy_factory
        )

    if add_global_tags:
        strategy_factory = MinPartitionMetricTagWrapper(strategy_factory)

    if healthcheck_file_path is not None:
        strategy_factory = HealthcheckStrategyFactoryWrapper(
            healthcheck_file_path, strategy_factory
        )

    if enable_dlq and consumer_definition.get("dlq_topic"):
        dlq_topic = consumer_definition["dlq_topic"]
    else:
        dlq_topic = None

    if stale_threshold_sec and consumer_definition.get("stale_topic"):
        stale_topic = consumer_definition["stale_topic"]
    else:
        stale_topic = None

    dlq_producer = maybe_build_dlq_producer(dlq_topic=dlq_topic, stale_topic=stale_topic)

    if dlq_producer:
        dlq_policy = DlqPolicy(
            dlq_producer,
            None,
            max_dlq_buffer_length,
        )

    else:
        dlq_policy = None

    return StreamProcessor(
        consumer=consumer,
        topic=ArroyoTopic(topic),
        processor_factory=strategy_factory,
        commit_policy=ONCE_PER_SECOND,
        join_timeout=join_timeout,
        dlq_policy=dlq_policy,
        shutdown_strategy_before_consumer=shutdown_strategy_before_consumer,
    )


class ValidateSchemaStrategyFactoryWrapper(ProcessingStrategyFactory):
    """
    This wrapper is used to validate the schema of the event before
    passing to the rest of the pipeline. Since the message is currently decoded
    twice, it should only be run in dev or on a small fraction of prod data.
    """

    def __init__(self, topic: str, enforce_schema: bool, inner: ProcessingStrategyFactory) -> None:
        self.topic = topic
        self.enforce_schema = enforce_schema
        self.inner = inner

    def create_with_partitions(self, commit, partitions) -> ProcessingStrategy:
        rv = self.inner.create_with_partitions(commit, partitions)

        return ValidateSchema(self.topic, self.enforce_schema, rv)


class MinPartitionMetricTagWrapper(ProcessingStrategyFactory):
    """
    A wrapper that tracks the minimum partition index being processed by the consumer
    and adds it as a global metric tag. This helps with monitoring partition distribution
    and debugging partition-specific issues.
    """

    def __init__(self, inner: ProcessingStrategyFactory):
        self.inner = inner

    def create_with_partitions(self, commit, partitions):
        from sentry.metrics.middleware import add_global_tags

        # Update the min_partition global tag based on current partition assignment
        if partitions:
            min_partition = min(p.index for p in partitions)
            add_global_tags(min_partition=str(min_partition))

        return self.inner.create_with_partitions(commit, partitions)


class HealthcheckStrategyFactoryWrapper(ProcessingStrategyFactory):
    def __init__(self, healthcheck_file_path: str, inner: ProcessingStrategyFactory):
        self.healthcheck_file_path = healthcheck_file_path
        self.inner = inner

    def create_with_partitions(self, commit, partitions):
        rv = self.inner.create_with_partitions(commit, partitions)
        return Healthcheck(self.healthcheck_file_path, rv)<|MERGE_RESOLUTION|>--- conflicted
+++ resolved
@@ -474,11 +474,8 @@
     group_instance_id: str | None = None,
     max_dlq_buffer_length: int | None = None,
     kafka_slice_id: int | None = None,
-<<<<<<< HEAD
     shutdown_strategy_before_consumer: bool = False,
-=======
     add_global_tags: bool = False,
->>>>>>> 1abe77af
 ) -> StreamProcessor:
     from sentry.utils import kafka_config
 
