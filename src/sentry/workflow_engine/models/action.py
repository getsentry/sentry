--- conflicted
+++ resolved
@@ -30,30 +30,17 @@
 
     class Type(models.TextChoices):
         SLACK = "slack"
-<<<<<<< HEAD
-        DISCORD = "discord"
-        MSTEAMS = "msteams"
-        PAGERDUTY = "pagerduty"
-        OPSGENIE = "opsgenie"
-=======
         MSTEAMS = "msteams"
         DISCORD = "discord"
 
         PAGERDUTY = "pagerduty"
         OPSGENIE = "opsgenie"
 
->>>>>>> 8aefacdd
         GITHUB = "github"
         GITHUB_ENTERPRISE = "github_enterprise"
         JIRA = "jira"
         JIRA_SERVER = "jira_server"
         AZURE_DEVOPS = "azure_devops"
-<<<<<<< HEAD
-        WEBHOOK = "webhook"
-        PLUGIN = "plugin"
-        SENTRY_APP = "sentry_app"
-=======
->>>>>>> 8aefacdd
 
         EMAIL = "email"
         SENTRY_APP = "sentry_app"
