--- conflicted
+++ resolved
@@ -193,7 +193,7 @@
                 owner_team_id=owner_team_id,
                 created_by_id=self.context["request"].user.id,
             )
-<<<<<<< HEAD
+
             try:
                 enforce_config_schema(detector)
             except JSONSchemaValidationError as error:
@@ -201,8 +201,6 @@
                 raise serializers.ValidationError({"config": [str(error)]})
 
             detector.save()
-            DataSourceDetector.objects.create(data_source=detector_data_source, detector=detector)
-=======
 
             if "data_source" in validated_data:
                 validated_data_source = validated_data["data_source"]
@@ -211,7 +209,6 @@
             if "data_sources" in validated_data:
                 for validated_data_source in validated_data["data_sources"]:
                     self._create_data_source(validated_data_source, detector)
->>>>>>> 2e28164b
 
             create_audit_entry(
                 request=self.context["request"],
