from __future__ import annotations

from enum import IntEnum
from typing import Generic, TypeVar

from sentry.types.group import PriorityLevel

T = TypeVar("T")


class DetectorPriorityLevel(IntEnum):
    OK = 0
    LOW = PriorityLevel.LOW
    MEDIUM = PriorityLevel.MEDIUM
    HIGH = PriorityLevel.HIGH


# The unique key used to identify a group within a DataPacket result.
# For DataPackets that don't contain multiple values the key is just None.
# This is stored in 'DetectorState.detector_group_key'
DetectorGroupKey = str | None

DataConditionResult = DetectorPriorityLevel | int | float | bool | None
<<<<<<< HEAD
ProcessedDataConditionResult = tuple[bool, list[DataConditionResult]]
=======


class DataSourceTypeHandler(Generic[T]):
    @staticmethod
    def bulk_get_query_object(data_sources) -> dict[int, T | None]:
        raise NotImplementedError
>>>>>>> 8b94066a
<|MERGE_RESOLUTION|>--- conflicted
+++ resolved
@@ -21,13 +21,10 @@
 DetectorGroupKey = str | None
 
 DataConditionResult = DetectorPriorityLevel | int | float | bool | None
-<<<<<<< HEAD
 ProcessedDataConditionResult = tuple[bool, list[DataConditionResult]]
-=======
 
 
 class DataSourceTypeHandler(Generic[T]):
     @staticmethod
     def bulk_get_query_object(data_sources) -> dict[int, T | None]:
-        raise NotImplementedError
->>>>>>> 8b94066a
+        raise NotImplementedError