--- conflicted
+++ resolved
@@ -1,11 +1,7 @@
-<<<<<<< HEAD
 from typing import Any
-
-=======
 import logging
 
 from sentry.deletions.models.scheduleddeletion import RegionScheduledDeletion
->>>>>>> 4b7df0b3
 from sentry.incidents.grouptype import MetricAlertFire
 from sentry.incidents.models.alert_rule import (
     AlertRule,
@@ -283,10 +279,7 @@
         alert_rule_detector,
         alert_rule_workflow,
         detector_workflow,
-<<<<<<< HEAD
-        workflow_data_condition_group,
-    )
-
+    )
 
 def update_migrated_alert_rule(alert_rule: AlertRule, updated_fields: dict[str, Any]) -> (
     tuple[
@@ -378,9 +371,6 @@
 
     # TODO: do we need to create an audit log entry here?
     return detector_state, detector
-=======
-    )
-
 
 def get_data_source(alert_rule: AlertRule) -> DataSource | None:
     snuba_query = alert_rule.snuba_query
@@ -447,5 +437,4 @@
     if data_source:
         RegionScheduledDeletion.schedule(instance=data_source, days=0, actor=user)
 
-    return
->>>>>>> 4b7df0b3
+    return