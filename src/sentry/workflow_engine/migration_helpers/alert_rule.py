import dataclasses
import logging
from typing import Any

<<<<<<< HEAD
from django.forms import ValidationError

from sentry.deletions.models.scheduleddeletion import RegionScheduledDeletion
=======
>>>>>>> a4a7ddb2
from sentry.incidents.grouptype import MetricAlertFire
from sentry.incidents.models.alert_rule import (
    AlertRule,
    AlertRuleThresholdType,
    AlertRuleTrigger,
    AlertRuleTriggerAction,
)
from sentry.incidents.models.incident import Incident, IncidentStatus
from sentry.incidents.utils.types import DATA_SOURCE_SNUBA_QUERY_SUBSCRIPTION
from sentry.integrations.opsgenie.client import OPSGENIE_DEFAULT_PRIORITY
from sentry.integrations.pagerduty.client import PAGERDUTY_DEFAULT_SEVERITY
from sentry.integrations.services.integration import integration_service
from sentry.snuba.models import QuerySubscription, SnubaQuery
from sentry.users.services.user import RpcUser
from sentry.workflow_engine.models import (
    Action,
    ActionAlertRuleTriggerAction,
    AlertRuleDetector,
    AlertRuleWorkflow,
    DataCondition,
    DataConditionGroup,
    DataConditionGroupAction,
    DataSource,
    Detector,
    DetectorState,
    DetectorWorkflow,
    Workflow,
    WorkflowDataConditionGroup,
)
from sentry.workflow_engine.models.data_condition import Condition
from sentry.workflow_engine.types import DetectorPriorityLevel
from sentry.workflow_engine.typings.notification_action import OnCallDataBlob, SentryAppDataBlob

logger = logging.getLogger(__name__)

FIELDS_TO_DETECTOR_FIELDS = {
    "name": "name",
    "description": "description",
    "user_id": "owner_user_id",
    "team_id": "owner_team_id",
}

PRIORITY_MAP = {
    "warning": DetectorPriorityLevel.MEDIUM,
    "critical": DetectorPriorityLevel.HIGH,
}

LEGACY_ACTION_FIELDS = ["integration_id", "target_display", "target_identifier", "target_type"]
ACTION_DATA_FIELDS = ["type", "sentry_app_id", "sentry_app_config"]


class MissingDataConditionGroup(Exception):
    pass


class UnresolvableResolveThreshold(Exception):
    pass


class CouldNotCreateDataSource(Exception):
    pass


def get_action_type(alert_rule_trigger_action: AlertRuleTriggerAction) -> str | None:
    if alert_rule_trigger_action.sentry_app_id:
        return Action.Type.SENTRY_APP

    elif alert_rule_trigger_action.integration_id:
        integration = integration_service.get_integration(
            integration_id=alert_rule_trigger_action.integration_id
        )
        if not integration:
            return None
        try:
            return Action.Type(integration.provider)
        except Exception:
            return None
    else:
        return Action.Type.EMAIL


def build_sentry_app_data_blob(
    alert_rule_trigger_action: AlertRuleTriggerAction,
) -> dict[str, Any]:
    if not alert_rule_trigger_action.sentry_app_config:
        return {}
    # Convert config to proper type for SentryAppDataBlob
    settings = (
        [alert_rule_trigger_action.sentry_app_config]
        if isinstance(alert_rule_trigger_action.sentry_app_config, dict)
        else alert_rule_trigger_action.sentry_app_config
    )
    return dataclasses.asdict(SentryAppDataBlob.from_list(settings))


def build_on_call_data_blob(
    alert_rule_trigger_action: AlertRuleTriggerAction, action_type: Action.Type
) -> dict[str, Any]:
    default_priority = (
        OPSGENIE_DEFAULT_PRIORITY
        if action_type == Action.Type.OPSGENIE
        else PAGERDUTY_DEFAULT_SEVERITY
    )

    if not alert_rule_trigger_action.sentry_app_config:
        return {"priority": default_priority}

    # Ensure sentry_app_config is a dict before accessing
    config = alert_rule_trigger_action.sentry_app_config
    if not isinstance(config, dict):
        return {"priority": default_priority}

    priority = config.get("priority", default_priority)
    return dataclasses.asdict(OnCallDataBlob(priority=priority))


def build_action_data_blob(
    alert_rule_trigger_action: AlertRuleTriggerAction, action_type: Action.Type
) -> dict[str, Any]:
    # if the action is a Sentry app, we need to get the Sentry app installation ID
    if action_type == Action.Type.SENTRY_APP:
        return build_sentry_app_data_blob(alert_rule_trigger_action)
    elif action_type in (Action.Type.OPSGENIE, Action.Type.PAGERDUTY):
        return build_on_call_data_blob(alert_rule_trigger_action, action_type)
    else:
        return {
            "type": alert_rule_trigger_action.type,
            "sentry_app_id": alert_rule_trigger_action.sentry_app_id,
            "sentry_app_config": alert_rule_trigger_action.sentry_app_config,
        }


def get_target_identifier(
    alert_rule_trigger_action: AlertRuleTriggerAction, action_type: Action.Type
) -> str | None:
    if action_type == Action.Type.SENTRY_APP:
        # Ensure we have a valid sentry_app_id
        if not alert_rule_trigger_action.sentry_app_id:
            raise ValidationError(
                f"sentry_app_id is required for Sentry App actions for alert rule trigger action {alert_rule_trigger_action.id}",
            )
        return str(alert_rule_trigger_action.sentry_app_id)
    # Ensure we have a valid target_identifier
    return alert_rule_trigger_action.target_identifier


def get_detector_trigger(
    alert_rule_trigger: AlertRuleTrigger, priority: DetectorPriorityLevel
) -> DataCondition | None:
    """
    Helper method to find the detector trigger corresponding to an AlertRuleTrigger.
    Returns None if the detector cannot be found. Raises an exception if the detector
    exists but the detector trigger cannot be found.
    """
    alert_rule = alert_rule_trigger.alert_rule
    try:
        alert_rule_detector = AlertRuleDetector.objects.get(alert_rule=alert_rule)
    except AlertRuleDetector.DoesNotExist:
        # We attempted to dual delete a trigger that was not dual migrated
        logger.info(
            "alert rule was not dual written, returning early",
            extra={"alert_rule": alert_rule},
        )
        return None

    detector = alert_rule_detector.detector
    detector_data_condition_group = detector.workflow_condition_group
    if detector_data_condition_group is None:
        logger.error(
            "detector_data_condition_group does not exist",
            extra={"alert_rule_trigger_id": alert_rule_trigger.id},
        )
        raise MissingDataConditionGroup

    detector_trigger = DataCondition.objects.get(
        condition_group=detector_data_condition_group,
        condition_result=priority,
    )
    return detector_trigger


def get_action_filter(
    alert_rule_trigger: AlertRuleTrigger, priority: DetectorPriorityLevel
) -> DataCondition:
    """
    Helper method to find the action filter corresponding to an AlertRuleTrigger.
    Raises an exception if the action filter cannot be found.
    """
    alert_rule = alert_rule_trigger.alert_rule
    alert_rule_workflow = AlertRuleWorkflow.objects.get(alert_rule=alert_rule)
    workflow = alert_rule_workflow.workflow
    workflow_dcgs = DataConditionGroup.objects.filter(workflowdataconditiongroup__workflow=workflow)
    action_filter = DataCondition.objects.get(
        condition_group__in=workflow_dcgs,
        comparison=priority,
    )
    return action_filter


def migrate_metric_action(
    alert_rule_trigger_action: AlertRuleTriggerAction,
) -> tuple[Action, DataConditionGroupAction, ActionAlertRuleTriggerAction]:
    alert_rule_trigger = alert_rule_trigger_action.alert_rule_trigger
    priority = PRIORITY_MAP.get(alert_rule_trigger.label, DetectorPriorityLevel.HIGH)
    action_filter = get_action_filter(alert_rule_trigger, priority)

    action_type = get_action_type(alert_rule_trigger_action)
    if not action_type:
        logger.warning(
            "Could not find a matching Action.Type for the trigger action",
            extra={"alert_rule_trigger_action_id": alert_rule_trigger_action.id},
        )
        raise ValidationError(
            f"Could not find a matching Action.Type for the trigger action {alert_rule_trigger_action.id}"
        )

    # Ensure action_type is Action.Type before passing to functions
    action_type_enum = Action.Type(action_type)
    data = build_action_data_blob(alert_rule_trigger_action, action_type_enum)
    target_identifier = get_target_identifier(alert_rule_trigger_action, action_type_enum)

    action = Action.objects.create(
        type=action_type_enum,
        data=data,
        integration_id=alert_rule_trigger_action.integration_id,
        target_display=alert_rule_trigger_action.target_display,
        target_identifier=target_identifier,
        target_type=alert_rule_trigger_action.target_type,
    )
    data_condition_group_action = DataConditionGroupAction.objects.create(
        condition_group_id=action_filter.condition_group.id,
        action_id=action.id,
    )
    action_alert_rule_trigger_action = ActionAlertRuleTriggerAction.objects.create(
        action_id=action.id,
        alert_rule_trigger_action_id=alert_rule_trigger_action.id,
    )
    return action, data_condition_group_action, action_alert_rule_trigger_action


def migrate_metric_data_conditions(
    alert_rule_trigger: AlertRuleTrigger,
) -> tuple[DataCondition, DataCondition]:
    alert_rule = alert_rule_trigger.alert_rule
    # create a data condition for the Detector's data condition group with the
    # threshold and associated priority level
    alert_rule_detector = AlertRuleDetector.objects.select_related(
        "detector__workflow_condition_group"
    ).get(alert_rule=alert_rule)
    detector = alert_rule_detector.detector
    detector_data_condition_group = detector.workflow_condition_group
    if detector_data_condition_group is None:
        logger.error(
            "detector.workflow_condition_group does not exist", extra={"detector": detector}
        )
        raise MissingDataConditionGroup

    threshold_type = (
        Condition.GREATER
        if alert_rule.threshold_type == AlertRuleThresholdType.ABOVE.value
        else Condition.LESS
    )
    condition_result = PRIORITY_MAP.get(alert_rule_trigger.label, DetectorPriorityLevel.HIGH)

    detector_trigger = DataCondition.objects.create(
        comparison=alert_rule_trigger.alert_threshold,
        condition_result=condition_result,
        type=threshold_type,
        condition_group=detector_data_condition_group,
    )

    # create an "action filter": if the detector's status matches a certain priority level,
    # then the condition result is set to true
    data_condition_group = DataConditionGroup.objects.create(
        organization_id=alert_rule.organization_id
    )
    alert_rule_workflow = AlertRuleWorkflow.objects.select_related("workflow").get(
        alert_rule=alert_rule
    )
    WorkflowDataConditionGroup.objects.create(
        condition_group=data_condition_group,
        workflow=alert_rule_workflow.workflow,
    )

    action_filter = DataCondition.objects.create(
        comparison=PRIORITY_MAP.get(alert_rule_trigger.label, DetectorPriorityLevel.HIGH),
        condition_result=True,
        type=Condition.ISSUE_PRIORITY_EQUALS,
        condition_group=data_condition_group,
    )
    return detector_trigger, action_filter


def get_resolve_threshold(detector_data_condition_group: DataConditionGroup) -> float:
    """
    Helper method to get the resolve threshold for a Detector if none is specified on
    the legacy AlertRule.
    """
    detector_triggers = DataCondition.objects.filter(condition_group=detector_data_condition_group)
    warning_data_condition = detector_triggers.filter(
        condition_result=DetectorPriorityLevel.MEDIUM
    ).first()
    if warning_data_condition is not None:
        resolve_threshold = warning_data_condition.comparison
    else:
        critical_data_condition = detector_triggers.filter(
            condition_result=DetectorPriorityLevel.HIGH
        ).first()
        if critical_data_condition is None:
            logger.error(
                "no critical or warning data conditions exist for detector data condition group",
                extra={"detector_data_condition_group": detector_triggers},
            )
            return -1
        else:
            resolve_threshold = critical_data_condition.comparison
    return resolve_threshold


def migrate_resolve_threshold_data_conditions(
    alert_rule: AlertRule,
) -> tuple[DataCondition, DataCondition]:
    """
    Create data conditions for the old world's "resolve" threshold. If a resolve threshold
    has been explicitly set on the alert rule, then use this as our comparison value. Otherwise,
    we need to figure out what the resolve threshold is based on the trigger threshold values.
    """
    alert_rule_detector = AlertRuleDetector.objects.select_related(
        "detector__workflow_condition_group"
    ).get(alert_rule=alert_rule)
    detector = alert_rule_detector.detector
    detector_data_condition_group = detector.workflow_condition_group
    if detector_data_condition_group is None:
        logger.error("workflow_condition_group does not exist", extra={"detector": detector})
        raise MissingDataConditionGroup

    # XXX: we set the resolve trigger's threshold_type to whatever the opposite of the rule's threshold_type is
    # e.g. if the rule has a critical trigger ABOVE some number, the resolve threshold is automatically set to BELOW
    threshold_type = (
        Condition.LESS_OR_EQUAL
        if alert_rule.threshold_type == AlertRuleThresholdType.ABOVE.value
        else Condition.GREATER_OR_EQUAL
    )

    if alert_rule.resolve_threshold is not None:
        resolve_threshold = alert_rule.resolve_threshold
    else:
        # figure out the resolve threshold ourselves
        resolve_threshold = get_resolve_threshold(detector_data_condition_group)
        if resolve_threshold == -1:
            # something went wrong
            raise UnresolvableResolveThreshold

    detector_trigger = DataCondition.objects.create(
        comparison=resolve_threshold,
        condition_result=DetectorPriorityLevel.OK,
        type=threshold_type,
        condition_group=detector_data_condition_group,
    )

    data_condition_group = DataConditionGroup.objects.create(
        organization_id=alert_rule.organization_id
    )
    alert_rule_workflow = AlertRuleWorkflow.objects.get(alert_rule=alert_rule)
    WorkflowDataConditionGroup.objects.create(
        condition_group=data_condition_group,
        workflow=alert_rule_workflow.workflow,
    )

    action_filter = DataCondition.objects.create(
        comparison=DetectorPriorityLevel.OK,
        condition_result=True,
        type=Condition.ISSUE_PRIORITY_EQUALS,
        condition_group=data_condition_group,
    )
    return detector_trigger, action_filter


def create_metric_alert_lookup_tables(
    alert_rule: AlertRule,
    detector: Detector,
    workflow: Workflow,
) -> tuple[AlertRuleDetector, AlertRuleWorkflow, DetectorWorkflow]:
    alert_rule_detector = AlertRuleDetector.objects.create(alert_rule=alert_rule, detector=detector)
    alert_rule_workflow = AlertRuleWorkflow.objects.create(alert_rule=alert_rule, workflow=workflow)
    detector_workflow = DetectorWorkflow.objects.create(detector=detector, workflow=workflow)
    return (
        alert_rule_detector,
        alert_rule_workflow,
        detector_workflow,
    )


def create_data_source(
    organization_id: int, snuba_query: SnubaQuery | None = None
) -> DataSource | None:
    if not snuba_query:
        return None
    try:
        query_subscription = QuerySubscription.objects.get(snuba_query=snuba_query.id)
    except QuerySubscription.DoesNotExist:
        return None
    return DataSource.objects.create(
        organization_id=organization_id,
        source_id=str(query_subscription.id),
        type="snuba_query_subscription",
    )


def create_data_condition_group(organization_id: int) -> DataConditionGroup:
    return DataConditionGroup.objects.create(
        organization_id=organization_id,
    )


def create_workflow(
    name: str,
    organization_id: int,
    user: RpcUser | None = None,
) -> Workflow:
    return Workflow.objects.create(
        name=name,
        organization_id=organization_id,
        when_condition_group=None,
        enabled=True,
        created_by_id=user.id if user else None,
        config={},
    )


def create_detector(
    alert_rule: AlertRule,
    project_id: int,
    data_condition_group: DataConditionGroup,
    user: RpcUser | None = None,
) -> Detector:
    return Detector.objects.create(
        project_id=project_id,
        enabled=True,
        created_by_id=user.id if user else None,
        name=alert_rule.name,
        workflow_condition_group=data_condition_group,
        type=MetricAlertFire.slug,
        description=alert_rule.description,
        owner_user_id=alert_rule.user_id,
        owner_team=alert_rule.team,
        config={
            "threshold_period": alert_rule.threshold_period,
            "sensitivity": alert_rule.sensitivity,
            "seasonality": alert_rule.seasonality,
            "comparison_delta": alert_rule.comparison_delta,
            "detection_type": alert_rule.detection_type,
        },
    )


def migrate_alert_rule(
    alert_rule: AlertRule,
    user: RpcUser | None = None,
) -> tuple[
    DataSource,
    DataConditionGroup,
    Workflow,
    Detector,
    DetectorState,
    AlertRuleDetector,
    AlertRuleWorkflow,
    DetectorWorkflow,
]:
    organization_id = alert_rule.organization_id
    project = alert_rule.projects.get()

    data_source = create_data_source(organization_id, alert_rule.snuba_query)
    if not data_source:
        raise CouldNotCreateDataSource

    detector_data_condition_group = create_data_condition_group(organization_id)
    detector = create_detector(alert_rule, project.id, detector_data_condition_group, user)

    workflow = create_workflow(alert_rule.name, organization_id, user)

    open_incident = Incident.objects.get_active_incident(alert_rule, project)
    if open_incident:
        state = (
            DetectorPriorityLevel.MEDIUM
            if open_incident.status == IncidentStatus.WARNING.value
            else DetectorPriorityLevel.HIGH
        )
    else:
        state = DetectorPriorityLevel.OK

    data_source.detectors.set([detector])
    detector_state = DetectorState.objects.create(
        detector=detector,
        active=False,
        state=state,
    )
    alert_rule_detector, alert_rule_workflow, detector_workflow = create_metric_alert_lookup_tables(
        alert_rule, detector, workflow
    )
    return (
        data_source,
        detector_data_condition_group,
        workflow,
        detector,
        detector_state,
        alert_rule_detector,
        alert_rule_workflow,
        detector_workflow,
    )


def dual_update_migrated_alert_rule(alert_rule: AlertRule, updated_fields: dict[str, Any]) -> (
    tuple[
        DetectorState,
        Detector,
    ]
    | None
):
    try:
        alert_rule_detector = AlertRuleDetector.objects.get(alert_rule=alert_rule)
    except AlertRuleDetector.DoesNotExist:
        logger.info(
            "alert rule was not dual written, returning early",
            extra={"alert_rule": alert_rule},
        )
        # This alert rule was not dual written
        return None

    detector: Detector = alert_rule_detector.detector

    detector_state = DetectorState.objects.get(detector=detector)

    updated_detector_fields: dict[str, Any] = {}
    config = detector.config.copy()

    for field, detector_field in FIELDS_TO_DETECTOR_FIELDS.items():
        if updated_field := updated_fields.get(field):
            updated_detector_fields[detector_field] = updated_field
    # update config fields
    config_fields = MetricAlertFire.detector_config_schema["properties"].keys()
    for field in config_fields:
        if field in updated_fields:
            config[field] = updated_fields[field]
    updated_detector_fields["config"] = config

    # if the user updated resolve_threshold or threshold_type, then we also need to update the detector triggers
    if "threshold_type" in updated_fields or "resolve_threshold" in updated_fields:
        data_condition_group = detector.workflow_condition_group
        if data_condition_group is None:
            # this shouldn't be possible due to the way we dual write
            logger.error(
                "AlertRuleDetector has no associated DataConditionGroup",
                extra={"alert_rule_id": alert_rule.id},
            )
            raise MissingDataConditionGroup
        data_conditions = DataCondition.objects.filter(condition_group=data_condition_group)
        if "threshold_type" in updated_fields:
            threshold_type = (
                Condition.GREATER
                if updated_fields["threshold_type"] == AlertRuleThresholdType.ABOVE.value
                else Condition.LESS
            )
            resolve_threshold_type = (
                Condition.LESS_OR_EQUAL
                if updated_fields["threshold_type"] == AlertRuleThresholdType.ABOVE.value
                else Condition.GREATER_OR_EQUAL
            )
            for dc in data_conditions:
                if dc.condition_result == DetectorPriorityLevel.OK:
                    dc.update(type=resolve_threshold_type)
                else:
                    dc.update(type=threshold_type)

        if "resolve_threshold" in updated_fields:
            resolve_condition = data_conditions.get(condition_result=DetectorPriorityLevel.OK)
            if updated_fields["resolve_threshold"] is None:
                # we need to figure out the resolve threshold ourselves
                resolve_threshold = get_resolve_threshold(data_condition_group)
                if resolve_threshold != -1:
                    resolve_condition.update(comparison=resolve_threshold)
                else:
                    raise UnresolvableResolveThreshold
            else:
                resolve_condition.update(comparison=updated_fields["resolve_threshold"])

    detector.update(**updated_detector_fields)

    # reset detector status, as the rule was updated
    detector_state.update(active=False, state=DetectorPriorityLevel.OK)

    return detector_state, detector


def dual_update_resolve_condition(alert_rule: AlertRule) -> DataCondition | None:
    """
    Helper method to update the detector trigger for a legacy resolution "trigger" if
    no explicit resolution threshold is set on the alert rule.
    """
    # if the alert rule has a resolve threshold or if it hasn't been dual written, return early
    if alert_rule.resolve_threshold is not None:
        return None
    try:
        alert_rule_detector = AlertRuleDetector.objects.get(alert_rule=alert_rule)
    except AlertRuleDetector.DoesNotExist:
        # We attempted to dual delete a trigger that was not dual migrated
        return None

    detector = alert_rule_detector.detector
    detector_data_condition_group = detector.workflow_condition_group
    if detector_data_condition_group is None:
        logger.error(
            "detector_data_condition_group does not exist",
            extra={"alert_rule_id": alert_rule.id},
        )
        raise MissingDataConditionGroup

    resolve_threshold = get_resolve_threshold(detector_data_condition_group)
    if resolve_threshold == -1:
        raise UnresolvableResolveThreshold

    data_conditions = DataCondition.objects.filter(condition_group=detector_data_condition_group)
    try:
        resolve_condition = data_conditions.get(condition_result=DetectorPriorityLevel.OK)
    except DataCondition.DoesNotExist:
        # In the serializer, we call handle triggers before migrating the resolve data condition,
        # so the resolve condition may not exist yet. Return early.
        return None
    resolve_condition.update(comparison=resolve_threshold)

    return resolve_condition


def dual_update_migrated_alert_rule_trigger(
    alert_rule_trigger: AlertRuleTrigger, updated_fields: dict[str, Any]
) -> tuple[DataCondition, DataCondition] | None:
    # NOTE: update the trigger *AFTER* calling this helper so that we can get the right data conditions
    priority = PRIORITY_MAP.get(alert_rule_trigger.label, DetectorPriorityLevel.HIGH)
    detector_trigger = get_detector_trigger(alert_rule_trigger, priority)
    if detector_trigger is None:
        logger.info(
            "alert rule was not dual written, returning early",
            extra={"alert_rule": alert_rule_trigger.alert_rule},
        )
        return None
    action_filter = get_action_filter(alert_rule_trigger, priority)

    # Fields have already been validated in logic.py, so we can update without validating here
    updated_detector_trigger_fields: dict[str, Any] = {}
    updated_action_filter_fields: dict[str, Any] = {}
    if "label" in updated_fields:
        label = updated_fields["label"]
        updated_detector_trigger_fields["condition_result"] = PRIORITY_MAP.get(
            label, DetectorPriorityLevel.HIGH
        )
        updated_action_filter_fields["comparison"] = PRIORITY_MAP.get(
            label, DetectorPriorityLevel.HIGH
        )
    if "alert_threshold" in updated_fields:
        updated_detector_trigger_fields["comparison"] = updated_fields["alert_threshold"]

    detector_trigger.update(**updated_detector_trigger_fields)
    if updated_action_filter_fields:
        action_filter.update(**updated_action_filter_fields)

    return detector_trigger, action_filter


def dual_update_migrated_alert_rule_trigger_action(
    trigger_action: AlertRuleTriggerAction, updated_fields: dict[str, Any]
) -> Action | None:
    # NOTE: update the action *BEFORE* calling this method so that we can reuse the get_action_type method
    alert_rule_trigger = trigger_action.alert_rule_trigger
    # Check that we dual wrote this action
    priority = PRIORITY_MAP.get(alert_rule_trigger.label, DetectorPriorityLevel.HIGH)
    detector_trigger = get_detector_trigger(alert_rule_trigger, priority)
    if detector_trigger is None:
        logger.info(
            "alert rule was not dual written, returning early",
            extra={"alert_rule": alert_rule_trigger.alert_rule},
        )
        return None
    aarta = ActionAlertRuleTriggerAction.objects.get(alert_rule_trigger_action=trigger_action)
    action = aarta.action

    updated_action_fields: dict[str, Any] = {}
    action_type = get_action_type(trigger_action)
    if not action_type:
        logger.error(
            "Could not find a matching Action.Type for the trigger action",
            extra={"alert_rule_trigger_action_id": trigger_action.id},
        )
        raise ValidationError(
            f"Could not find a matching Action.Type for the trigger action {trigger_action.id}"
        )
    updated_action_fields["type"] = action_type
    data = action.data.copy()
    for field in LEGACY_ACTION_FIELDS:
        if field in updated_fields:
            updated_action_fields[field] = updated_fields[field]
    for field in ACTION_DATA_FIELDS:
        if field in updated_fields:
            data[field] = updated_fields[field]
    updated_action_fields["data"] = data

    action.update(**updated_action_fields)
    return action


def get_data_source(alert_rule: AlertRule) -> DataSource | None:
    snuba_query = alert_rule.snuba_query
    organization = alert_rule.organization
    if not snuba_query or not organization:
        # This shouldn't be possible, but just in case.
        return None
    try:
        query_subscription = QuerySubscription.objects.get(snuba_query=snuba_query.id)
    except QuerySubscription.DoesNotExist:
        return None
    try:
        data_source = DataSource.objects.get(
            organization=organization,
            source_id=query_subscription.id,
            type=DATA_SOURCE_SNUBA_QUERY_SUBSCRIPTION,
        )
    except DataSource.DoesNotExist:
        return None
    return data_source


def dual_delete_migrated_alert_rule(
    alert_rule: AlertRule,
    user: RpcUser | None = None,
) -> None:
    try:
        alert_rule_detector = AlertRuleDetector.objects.get(alert_rule=alert_rule)
    except AlertRuleDetector.DoesNotExist:
        # NOTE: we run the dual delete even if the user isn't flagged into dual write
        logger.info(
            "alert rule was not dual written, returning early",
            extra={"alert_rule_id": alert_rule.id},
        )
        return
    alert_rule_workflow = AlertRuleWorkflow.objects.get(alert_rule=alert_rule)

    workflow: Workflow = alert_rule_workflow.workflow
    detector: Detector = alert_rule_detector.detector
    data_condition_group: DataConditionGroup | None = detector.workflow_condition_group

    data_source = get_data_source(alert_rule=alert_rule)
    if data_source is None:
        logger.info(
            "DataSource does not exist",
            extra={"alert_rule_id": alert_rule.id},
        )

    triggers_to_dual_delete = AlertRuleTrigger.objects.filter(alert_rule=alert_rule)
    for trigger in triggers_to_dual_delete:
        dual_delete_migrated_alert_rule_trigger(trigger)

    if data_condition_group:
        # we need to delete the "resolve" dataconditions here as well
        data_conditions = DataCondition.objects.filter(condition_group=data_condition_group)
        resolve_detector_trigger = data_conditions.get(condition_result=DetectorPriorityLevel.OK)
        workflow_dcgs = DataConditionGroup.objects.filter(
            workflowdataconditiongroup__workflow=workflow
        )
        resolve_action_filter = DataCondition.objects.get(
            condition_group__in=workflow_dcgs,
            comparison=DetectorPriorityLevel.OK,
        )
        resolve_action_filter_dcg = resolve_action_filter.condition_group

        resolve_detector_trigger.delete()
        resolve_action_filter.delete()
        resolve_action_filter_dcg.delete()

    # NOTE: for migrated alert rules, each workflow is associated with a single detector
    # make sure there are no other detectors associated with the workflow, then delete it if so
    if DetectorWorkflow.objects.filter(workflow=workflow).count() == 1:
        # also deletes alert_rule_workflow
        workflow.delete()
    # also deletes alert_rule_detector, detector_workflow (if not already deleted), detector_state
    detector.delete()
    if data_condition_group:
        data_condition_group.delete()
    if data_source:
        data_source.delete()

    return


def dual_delete_migrated_alert_rule_trigger(
    alert_rule_trigger: AlertRuleTrigger,
    user: RpcUser | None = None,
) -> None:
    priority = PRIORITY_MAP.get(alert_rule_trigger.label, DetectorPriorityLevel.HIGH)
    detector_trigger = get_detector_trigger(alert_rule_trigger, priority)
    if detector_trigger is None:
        return None
    action_filter = get_action_filter(alert_rule_trigger, priority)
    action_filter_dcg = action_filter.condition_group
    # also dual delete the ACI objects for the trigger's associated trigger actions
    actions_to_dual_delete = AlertRuleTriggerAction.objects.filter(
        alert_rule_trigger=alert_rule_trigger
    )
    for trigger_action in actions_to_dual_delete:
        aarta = ActionAlertRuleTriggerAction.objects.get(alert_rule_trigger_action=trigger_action)
        action = aarta.action
        action.delete()

    detector_trigger.delete()
    action_filter.delete()
    action_filter_dcg.delete()

    return None


def dual_delete_migrated_alert_rule_trigger_action(
    trigger_action: AlertRuleTriggerAction,
    user: RpcUser | None = None,
) -> None:
    alert_rule_trigger = trigger_action.alert_rule_trigger
    # Check that we dual wrote this action
    priority = PRIORITY_MAP.get(alert_rule_trigger.label, DetectorPriorityLevel.HIGH)
    detector_trigger = get_detector_trigger(alert_rule_trigger, priority)
    if detector_trigger is None:
        logger.info(
            "alert rule was not dual written, returning early",
            extra={"alert_rule": alert_rule_trigger.alert_rule},
        )
        return None
    aarta = ActionAlertRuleTriggerAction.objects.get(alert_rule_trigger_action=trigger_action)
    action = aarta.action
    action.delete()
    return None<|MERGE_RESOLUTION|>--- conflicted
+++ resolved
@@ -2,12 +2,8 @@
 import logging
 from typing import Any
 
-<<<<<<< HEAD
 from django.forms import ValidationError
 
-from sentry.deletions.models.scheduleddeletion import RegionScheduledDeletion
-=======
->>>>>>> a4a7ddb2
 from sentry.incidents.grouptype import MetricAlertFire
 from sentry.incidents.models.alert_rule import (
     AlertRule,
