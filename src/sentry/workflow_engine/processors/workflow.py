--- conflicted
+++ resolved
@@ -177,31 +177,7 @@
         },
     )
 
-<<<<<<< HEAD
-    actions = filter_recently_fired_actions(filtered_action_groups, event_data)
-=======
     return filtered_action_groups
->>>>>>> f0f72ad5
-
-    metrics_incr(
-        "process_workflows.actions",
-        len(actions),
-    )
-
-    # TODO - Remove once logger uses WorkflowContext
-    detector = WorkflowEventContext.get().detector or get_detector_by_event(event_data)
-
-    logger.info(
-        "workflow_engine.process_workflows.actions (all)",
-        extra={
-            "group_id": event_data.event.group_id,
-            "event_id": event_data.event.event_id,
-            "workflow_ids": [workflow.id for workflow in workflows],
-            "action_ids": [action.id for action in actions],
-            "detector_type": detector.type,
-        },
-    )
-    return actions
 
 
 def get_environment_by_event(event_data: WorkflowEventData) -> Environment:
@@ -260,7 +236,6 @@
     Next, it will evaluate the "when" (or trigger) conditions for each workflow, if the conditions are met,
     the workflow will be added to a unique list of triggered workflows.
 
-<<<<<<< HEAD
     Finally, each of the triggered workflows will have their actions evaluated and executed.
     """
     try:
@@ -272,17 +247,6 @@
                 detector=detector,
                 organization=organization,
             )
-=======
-    with sentry_sdk.start_span(
-        op="workflow_engine.process_workflows.evaluate_workflows_action_filters"
-    ):
-        actions_to_trigger = evaluate_workflows_action_filters(triggered_workflows, event_data)
-        actions = filter_recently_fired_actions(actions_to_trigger, event_data)
-        metrics.incr(
-            "workflow_engine.process_workflows.actions",
-            amount=len(actions),
-            tags={"detector_type": detector.type},
->>>>>>> f0f72ad5
         )
     except Detector.DoesNotExist:
         return set()
@@ -311,7 +275,8 @@
         # if there aren't any triggered workflows, there's no action filters to evaluate
         return set()
 
-    actions = evaluate_workflows_action_filters(triggered_workflows, event_data)
+    actions_to_trigger = evaluate_workflows_action_filters(triggered_workflows, event_data)
+    actions = filter_recently_fired_actions(actions_to_trigger, event_data)
     if not actions:
         # If there aren't any actions on the associated workflows, there's nothing to trigger
         return triggered_workflows
@@ -322,13 +287,12 @@
             organization,
         ):
             for action in actions:
-                # TODO - change this to kick of a celery task instead
                 action.trigger(event_data, detector)
-
                 metrics_incr(
                     "action.trigger",
                     tags={"action_type": action.type},
                 )
+
                 logger.info(
                     "workflow_engine.action.trigger",
                     extra={
