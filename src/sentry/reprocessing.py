import logging
import uuid

import sentry_sdk

from sentry.models.options.project_option import ProjectOption

# Is reprocessing on or off by default?
REPROCESSING_DEFAULT = False
REPROCESSING_OPTION = "sentry:reprocessing_active"
REPROCESSING_REVISION_OPTION = "sentry:processing-rev"
SENT_NOTIFICATION_OPTION = "sentry:sent_failed_event_hint"


logger = logging.getLogger("sentry.events")


def event_supports_reprocessing(data):
    """Only events of a certain format support reprocessing."""
    from sentry.lang.native.utils import NATIVE_PLATFORMS
    from sentry.stacktraces.platform import JAVASCRIPT_PLATFORMS
    from sentry.stacktraces.processing import find_stacktraces_in_data

    platform = data.get("platform")
    if platform in NATIVE_PLATFORMS:
        return True
    elif platform == "java" and data.get("debug_meta"):
        return True
    elif platform not in JAVASCRIPT_PLATFORMS:
        return False
    for stacktrace_info in find_stacktraces_in_data(data):
        if not stacktrace_info.platforms.isdisjoint(NATIVE_PLATFORMS):
            return True
    return False


<<<<<<< HEAD
def is_active(project_id: int) -> bool:
    return ProjectOption.objects.get_value(project_id, REPROCESSING_OPTION, REPROCESSING_DEFAULT)


def did_send_notification(project_id: int) -> bool:
    return ProjectOption.objects.get_value(project_id, SENT_NOTIFICATION_OPTION, False)


def mark_notification_sent(project_id: int, value: bool):
    ProjectOption.objects.set_value(project_id, SENT_NOTIFICATION_OPTION, value)


=======
@sentry_sdk.tracing.trace
>>>>>>> da6a52f7
def get_reprocessing_revision(project, cached=True):
    """Returns the current revision of the projects reprocessing config set."""
    from sentry.models.project import Project

    if cached:
        return ProjectOption.objects.get_value(project, REPROCESSING_REVISION_OPTION)
    try:
        if isinstance(project, Project):
            project = project.id
        return ProjectOption.objects.get(project=project, key=REPROCESSING_REVISION_OPTION).value
    except ProjectOption.DoesNotExist:
        pass


def bump_reprocessing_revision(project, use_buffer=False):
    """Bumps the reprocessing revision."""
    from sentry.tasks.process_buffer import buffer_incr

    rev = uuid.uuid4().hex
    if use_buffer:
        buffer_incr(
            ProjectOption,
            columns={},
            filters={"project_id": project.id, "key": REPROCESSING_REVISION_OPTION},
            signal_only=True,
        )
    else:
        ProjectOption.objects.set_value(project, REPROCESSING_REVISION_OPTION, rev)
    return rev


def report_processing_issue(event_data, scope, object=None, type=None, data=None):
    """Reports a processing issue for a given scope and object.  Per
    scope/object combination only one issue can be recorded where the last
    one reported wins.
    """
    if object is None:
        object = "*"
    if type is None:
        from sentry.models.eventerror import EventError

        type = EventError.INVALID_DATA

    # This really should not happen.
    if not event_supports_reprocessing(event_data):
        logger.error("processing_issue.bad_report", extra={"platform": event_data.get("platform")})
        return

    uid = f"{scope}:{object}"
    event_data.setdefault("processing_issues", {})[uid] = {
        "scope": scope,
        "object": object,
        "type": type,
        "data": data,
    }


def resolve_processing_issue(project, scope, object=None, type=None):
    """Given a project, scope and object (and optionally a type) this marks
    affected processing issues are resolved and kicks off a task to move
    events back to reprocessing.
    """
    if object is None:
        object = "*"
    from sentry.models.processingissue import ProcessingIssue

    ProcessingIssue.objects.resolve_processing_issue(
        project=project, scope=scope, object=object, type=type
    )


def trigger_reprocessing(project):
    from sentry.tasks.reprocessing import reprocess_events

    reprocess_events.delay(project_id=project.id)<|MERGE_RESOLUTION|>--- conflicted
+++ resolved
@@ -34,7 +34,6 @@
     return False
 
 
-<<<<<<< HEAD
 def is_active(project_id: int) -> bool:
     return ProjectOption.objects.get_value(project_id, REPROCESSING_OPTION, REPROCESSING_DEFAULT)
 
@@ -47,9 +46,7 @@
     ProjectOption.objects.set_value(project_id, SENT_NOTIFICATION_OPTION, value)
 
 
-=======
 @sentry_sdk.tracing.trace
->>>>>>> da6a52f7
 def get_reprocessing_revision(project, cached=True):
     """Returns the current revision of the projects reprocessing config set."""
     from sentry.models.project import Project
