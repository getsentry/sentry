--- conflicted
+++ resolved
@@ -359,14 +359,7 @@
         variants = self.get_grouping_variants(force_config)
         hashes = self._hashes_from_sorted_grouping_variants(sort_grouping_variants(variants))
 
-<<<<<<< HEAD
-        return CalculatedHashes(hashes=flat_hashes_values)
-=======
-        return CalculatedHashes(
-            hashes=[hash_ for _, hash_ in hashes],
-            variants=variants,
-        )
->>>>>>> dafe1b05
+        return CalculatedHashes(hashes=[hash_ for _, hash_ in hashes])
 
     @staticmethod
     def _hashes_from_sorted_grouping_variants(
