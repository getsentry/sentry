--- conflicted
+++ resolved
@@ -119,17 +119,6 @@
             return self._snuba_data[column]
         return self.datetime.isoformat()
 
-<<<<<<< HEAD
-    @property
-    def id(self):
-        return self.event_id
-
-=======
-    # ============================================
-    # Snuba-only implementations of properties that
-    # would otherwise require nodestore data.
-    # ============================================
->>>>>>> 7273995d
     @property
     def tags(self):
         """
