from __future__ import absolute_import

import pytz

from datetime import datetime
from dateutil.parser import parse as parse_date

from sentry.models import EventCommon, EventDict
from sentry.db.models import NodeData

from sentry.snuba.events import Columns


def ref_func(x):
    return x.project_id or x.project.id


class Event(EventCommon):
<<<<<<< HEAD
    def __init__(self, project_id, event_id, group_id=None, message=None, data=None):
=======
    def __init__(
        self, project_id, event_id, group_id=None, message=None, data=None, snuba_data=None
    ):
>>>>>>> a284bdcd
        self.project_id = project_id
        self.event_id = event_id
        self.group_id = group_id
        self.message = message
        self.data = data
        self._snuba_data = snuba_data or {}
        super(Event, self).__init__()

    def __getstate__(self):
        state = self.__dict__.copy()
        # do not pickle cached info.  We want to fetch this on demand
        # again.  In particular if we were to pickle interfaces we would
        # pickle a CanonicalKeyView which old sentry workers do not know
        # about
        state.pop("_project_cache", None)
        state.pop("_environment_cache", None)
        state.pop("_group_cache", None)
        state.pop("interfaces", None)

        return state

    @property
    def data(self):
        return self._data

    @data.setter
    def data(self, value):
        node_id = Event.generate_node_id(self.project_id, self.event_id)
        self._data = NodeData(
            node_id, data=value, wrapper=EventDict, ref_version=2, ref_func=ref_func
        )

    @property
    def group_id(self):
        if self._group_id:
            return self._group_id

        column = self.__get_column_name(Columns.GROUP_ID)

        return self._snuba_data.get(column)

    @group_id.setter
    def group_id(self, value):
        self._group_id = value

    @property
    def platform(self):
        column = self.__get_column_name(Columns.PLATFORM)
        if column in self._snuba_data:
            return self._snuba_data[column]
        return self.data.get("platform", None)

    @property
    def message(self):
        if self._message:
            return self._message
<<<<<<< HEAD
=======

        column = self.__get_column_name(Columns.MESSAGE)
        if column in self._snuba_data:
            return self._snuba_data[column]

>>>>>>> a284bdcd
        return self.data.get("message")

    @message.setter
    def message(self, value):
        self._message = value

    @property
    def datetime(self):
<<<<<<< HEAD
        recorded_timestamp = self.data.get("timestamp")
        date = datetime.fromtimestamp(recorded_timestamp)
        date = date.replace(tzinfo=timezone.utc)
=======
        column = self.__get_column_name(Columns.TIMESTAMP)
        if column in self._snuba_data:
            return parse_date(self._snuba_data[column]).replace(tzinfo=pytz.utc)

        timestamp = self.data.get("timestamp")
        date = datetime.fromtimestamp(timestamp)
        date = date.replace(tzinfo=pytz.utc)
>>>>>>> a284bdcd
        return date

    @property
    def timestamp(self):
<<<<<<< HEAD
=======
        column = self.__get_column_name(Columns.TIMESTAMP)
        if column in self._snuba_data:
            return self._snuba_data[column]
>>>>>>> a284bdcd
        return self.datetime.isoformat()

    @property
    def id(self):
<<<<<<< HEAD
        return self.event_id
=======
        return self.event_id

    # ============================================
    # Snuba-only implementations of properties that
    # would otherwise require nodestore data.
    # ============================================
    @property
    def tags(self):
        """
        Override of tags property that uses tags from snuba rather than
        the nodestore event body. This might be useful for implementing
        tag deletions without having to rewrite nodestore blobs.
        """
        tags_key_column = self.__get_column_name(Columns.TAGS_KEY)
        tags_value_column = self.__get_column_name(Columns.TAGS_VALUE)

        if tags_key_column in self._snuba_data and tags_value_column in self._snuba_data:
            keys = self._snuba_data[tags_key_column]
            values = self._snuba_data[tags_value_column]
            if keys and values and len(keys) == len(values):
                return sorted(zip(keys, values))
            else:
                return []
        else:
            return super(Event, self).tags

    def get_minimal_user(self):
        from sentry.interfaces.user import User

        user_id_column = self.__get_column_name(Columns.USER_ID)
        user_email_column = self.__get_column_name(Columns.USER_EMAIL)
        user_username_column = self.__get_column_name(Columns.USER_USERNAME)
        user_ip_address_column = self.__get_column_name(Columns.USER_IP_ADDRESS)

        if all(
            key in self._snuba_data
            for key in [
                user_id_column,
                user_email_column,
                user_username_column,
                user_ip_address_column,
            ]
        ):
            user_id = self._snuba_data[user_id_column]
            email = self._snuba_data[user_email_column]
            username = self._snuba_data[user_username_column]
            ip_address = self._snuba_data[user_ip_address_column]

            return User.to_python(
                {"id": user_id, "email": email, "username": username, "ip_address": ip_address}
            )

        return super(Event, self).get_minimal_user()

    # If the data for these is available from snuba, we assume
    # it was already normalized on the way in and we can just return
    # it, otherwise we defer to EventCommon implementation.
    def get_event_type(self):
        column = self.__get_column_name(Columns.TYPE)
        if column in self._snuba_data:
            return self._snuba_data[column]
        return super(Event, self).get_event_type()

    @property
    def ip_address(self):
        column = self.__get_column_name(Columns.USER_IP_ADDRESS)
        if column in self._snuba_data:
            return self._snuba_data[column]
        return super(Event, self).ip_address

    @property
    def title(self):
        column = self.__get_column_name(Columns.TITLE)
        if column in self._snuba_data:
            return self._snuba_data[column]
        return super(Event, self).title

    @property
    def culprit(self):
        column = self.__get_column_name(Columns.CULPRIT)
        if column in self._snuba_data:
            return self._snuba_data[column]
        return super(Event, self).culprit

    @property
    def location(self):
        column = self.__get_column_name(Columns.LOCATION)
        if column in self._snuba_data:
            return self._snuba_data[column]
        return super(Event, self).location

    def __get_column_name(self, column):
        # Events are currently populated from the Events dataset
        return column.value.event_name
>>>>>>> a284bdcd
<|MERGE_RESOLUTION|>--- conflicted
+++ resolved
@@ -16,13 +16,9 @@
 
 
 class Event(EventCommon):
-<<<<<<< HEAD
-    def __init__(self, project_id, event_id, group_id=None, message=None, data=None):
-=======
     def __init__(
         self, project_id, event_id, group_id=None, message=None, data=None, snuba_data=None
     ):
->>>>>>> a284bdcd
         self.project_id = project_id
         self.event_id = event_id
         self.group_id = group_id
@@ -79,14 +75,11 @@
     def message(self):
         if self._message:
             return self._message
-<<<<<<< HEAD
-=======
 
         column = self.__get_column_name(Columns.MESSAGE)
         if column in self._snuba_data:
             return self._snuba_data[column]
 
->>>>>>> a284bdcd
         return self.data.get("message")
 
     @message.setter
@@ -95,11 +88,6 @@
 
     @property
     def datetime(self):
-<<<<<<< HEAD
-        recorded_timestamp = self.data.get("timestamp")
-        date = datetime.fromtimestamp(recorded_timestamp)
-        date = date.replace(tzinfo=timezone.utc)
-=======
         column = self.__get_column_name(Columns.TIMESTAMP)
         if column in self._snuba_data:
             return parse_date(self._snuba_data[column]).replace(tzinfo=pytz.utc)
@@ -107,24 +95,17 @@
         timestamp = self.data.get("timestamp")
         date = datetime.fromtimestamp(timestamp)
         date = date.replace(tzinfo=pytz.utc)
->>>>>>> a284bdcd
         return date
 
     @property
     def timestamp(self):
-<<<<<<< HEAD
-=======
         column = self.__get_column_name(Columns.TIMESTAMP)
         if column in self._snuba_data:
             return self._snuba_data[column]
->>>>>>> a284bdcd
         return self.datetime.isoformat()
 
     @property
     def id(self):
-<<<<<<< HEAD
-        return self.event_id
-=======
         return self.event_id
 
     # ============================================
@@ -218,5 +199,4 @@
 
     def __get_column_name(self, column):
         # Events are currently populated from the Events dataset
-        return column.value.event_name
->>>>>>> a284bdcd
+        return column.value.event_name