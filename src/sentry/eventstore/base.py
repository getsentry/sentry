from __future__ import absolute_import


from sentry import nodestore
from sentry.snuba.events import Columns
from sentry.utils.services import Service

from .models import Event


class Filter(object):
    """
    A set of conditions, start/end times and project, group and event ID sets
    used to restrict the results of a Snuba query.

    start (DateTime): Start datetime - default None
    end (DateTime): Start datetime - default None
    conditions (Sequence[Sequence[str, str, Any]]): List of conditions to fetch - default None
    project_ids (Sequence[int]): List of project IDs to fetch - default None
    group_ids (Sequence[int]): List of group IDs to fetch - defualt None
    event_ids (Sequence[int]): List of event IDs to fetch - default None
    """

    def __init__(
        self,
        start=None,
        end=None,
        conditions=None,
        project_ids=None,
        group_ids=None,
        event_ids=None,
    ):
        self.start = start
        self.end = end
        self.conditions = conditions
        self.project_ids = project_ids
        self.group_ids = group_ids
        self.event_ids = event_ids

    @property
    def filter_keys(self):
        """
        Get filter_keys value required for raw snuba query
        """
        filter_keys = {}

        if self.project_ids:
            filter_keys["project_id"] = self.project_ids

        if self.group_ids:
            filter_keys["group_id"] = self.group_ids

        if self.event_ids:
            filter_keys["event_id"] = self.event_ids

        return filter_keys


class EventStorage(Service):
    __all__ = (
        "minimal_columns",
        "create_event",
        "get_event_by_id",
        "get_events",
        "get_unfetched_events",
        "get_prev_event_id",
        "get_next_event_id",
        "get_earliest_event_id",
        "get_latest_event_id",
        "bind_nodes",
    )

    # The minimal list of columns we need to get from snuba to bootstrap an
    # event. If the client is planning on loading the entire event body from
    # nodestore anyway, we may as well only fetch the minimum from snuba to
    # avoid duplicated work.
    minimal_columns = [Columns.EVENT_ID, Columns.GROUP_ID, Columns.PROJECT_ID, Columns.TIMESTAMP]

    def get_events(
        self, filter, orderby=None, limit=100, offset=0, referrer="eventstore.get_events"
    ):
        """
        Fetches a list of events given a set of criteria.

        Arguments:
        filter (Filter): Filter
        orderby (Sequence[str]): List of fields to order by - default ['-time', '-event_id']
        limit (int): Query limit - default 100
        offset (int): Query offset - default 0
        referrer (string): Referrer - default "eventstore.get_events"
        """
        raise NotImplementedError

<<<<<<< HEAD
    def get_unfetched_events(
        self, filter, orderby=None, limit=100, offset=0, referrer="eventstore.get_unfetched_events"
    ):
        """
        Same as get_events but returns events without their node datas loaded.
        Only the event ID, projectID, groupID and timestamp field will be present without
        an additional fetch to nodestore.

        Used for fetching large volumes of events that do not need data loaded
        from nodestore. Currently this is just used for event data deletions where
        we just need the event IDs in order to process the deletions.

        Arguments:
        filter (Filter): Filter
        orderby (Sequence[str]): List of fields to order by - default ['-time', '-event_id']
        limit (int): Query limit - default 100
        offset (int): Query offset - default 0
        referrer (string): Referrer - default "eventstore.get_unfetched_events"
        """
        raise NotImplementedError

    def get_event_by_id(self, project_id, event_id, additional_columns=None):
=======
    def get_event_by_id(self, project_id, event_id):
>>>>>>> a5957792
        """
        Gets a single event given a project_id and event_id.

        Arguments:
        project_id (int): Project ID
        event_id (str): Event ID
        """
        raise NotImplementedError

    def get_next_event_id(self, event, filter):
        """
        Gets the next event given a current event and some conditions/filters.
        Returns a tuple of (project_id, event_id)

        Arguments:
        event (Event): Event object
        filter (Filter): Filter
        """
        raise NotImplementedError

    def get_prev_event_id(self, event, filter):
        """
        Gets the previous event given a current event and some conditions/filters.
        Returns a tuple of (project_id, event_id)

        Arguments:
        event (Event): Event object
        filter (Filter): Filter
        """
        raise NotImplementedError

    def get_earliest_event_id(self, event, filter):
        """
        Gets the earliest event given a current event and some conditions/filters.
        Returns a tuple of (project_id, event_id)

        Arguments:
        event (Event): Event object
        filter (Filter): Filter
        """
        raise NotImplementedError

    def get_latest_event_id(self, event, filter):
        """
        Gets the latest event given a current event and some conditions/filters.
        Returns a tuple of (project_id, event_id)

        Arguments:
        event (Event): Event object
        filter (Filter): Filter
        """
        raise NotImplementedError

    def create_event(self, project_id=None, event_id=None, group_id=None, message=None, data=None):
        """
        Returns an Event from processed data
        """
        return Event(
            project_id=project_id, event_id=event_id, group_id=group_id, message=message, data=data
        )

    def bind_nodes(self, object_list, node_name="data"):
        """
        For a list of Event objects, and a property name where we might find an
        (unfetched) NodeData on those objects, fetch all the data blobs for
        those NodeDatas with a single multi-get command to nodestore, and bind
        the returned blobs to the NodeDatas

        For binding a single Event object (most use cases), it's easier to use
        event.bind_node_data().
        """
        # Temporarily make bind_nodes noop to prevent unnecessary additional calls
        # to nodestore by the event serializer.
        unfetched_object_list = [i for i in object_list if not getattr(i, node_name)._node_data]

        object_node_list = [
            (i, getattr(i, node_name)) for i in unfetched_object_list if getattr(i, node_name).id
        ]

        node_ids = [n.id for _, n in object_node_list]
        if not node_ids:
            return

        node_results = nodestore.get_multi(node_ids)

        for item, node in object_node_list:
            data = node_results.get(node.id) or {}
            node.bind_data(data, ref=node.get_ref(item))<|MERGE_RESOLUTION|>--- conflicted
+++ resolved
@@ -91,7 +91,6 @@
         """
         raise NotImplementedError
 
-<<<<<<< HEAD
     def get_unfetched_events(
         self, filter, orderby=None, limit=100, offset=0, referrer="eventstore.get_unfetched_events"
     ):
@@ -113,10 +112,7 @@
         """
         raise NotImplementedError
 
-    def get_event_by_id(self, project_id, event_id, additional_columns=None):
-=======
     def get_event_by_id(self, project_id, event_id):
->>>>>>> a5957792
         """
         Gets a single event given a project_id and event_id.
 
