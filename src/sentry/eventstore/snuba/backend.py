--- conflicted
+++ resolved
@@ -96,11 +96,7 @@
         should_bind_nodes=False,
     ):
         assert filter, "You must provide a filter"
-<<<<<<< HEAD
-
-=======
-        cols = self.__get_columns()
->>>>>>> 6635af59
+        cols = self.__get_minimal_columns()
         orderby = orderby or DESC_ORDERING
 
         # This is an optimization for the Group.filter_by_event_id query where we
@@ -128,7 +124,7 @@
                 end = max(event.datetime for event in events) + timedelta(seconds=1)
 
                 result = snuba.dataset_query(
-                    selected_columns=self.__get_columns(),
+                    selected_columns=cols,
                     start=start,
                     end=end,
                     conditions=filter.conditions,
@@ -155,8 +151,6 @@
                     return events
 
             return []
-
-        cols = self.__get_columns(additional_columns)
 
         result = snuba.dataset_query(
             selected_columns=cols,
@@ -268,13 +262,8 @@
 
         return self.__get_event_id_from_filter(filter=filter, orderby=DESC_ORDERING)
 
-    def __get_columns(self, additional_columns=None):
-        columns = EventStorage.minimal_columns
-
-        if additional_columns:
-            columns = set(columns + additional_columns)
-
-        return [col.value.event_name for col in columns]
+    def __get_minimal_columns(self):
+        return [col.value.event_name for col in EventStorage.minimal_columns]
 
     def __get_event_id_from_filter(self, filter=None, orderby=None):
         columns = [Columns.EVENT_ID.value.alias, Columns.PROJECT_ID.value.alias]
