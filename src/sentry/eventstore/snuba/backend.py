from __future__ import absolute_import

import six
from copy import deepcopy
from datetime import datetime, timedelta

<<<<<<< HEAD
from sentry import options
=======
from sentry.eventstore.base import EventStorage
>>>>>>> dc40807b
from sentry.models import SnubaEvent
from sentry.snuba.events import Columns
from sentry.utils import snuba
from sentry.utils.validators import normalize_event_id

<<<<<<< HEAD
from ..models import Event

DESC_ORDERING = ["-timestamp", "-event_id"]
ASC_ORDERING = ["timestamp", "event_id"]
=======
EVENT_ID = Columns.EVENT_ID.value.alias
PROJECT_ID = Columns.PROJECT_ID.value.alias
TIMESTAMP = Columns.TIMESTAMP.value.alias

DESC_ORDERING = ["-{}".format(TIMESTAMP), "-{}".format(EVENT_ID)]
ASC_ORDERING = [TIMESTAMP, EVENT_ID]
>>>>>>> dc40807b
DEFAULT_LIMIT = 100
DEFAULT_OFFSET = 0


def get_before_event_condition(event):
    return [
        [TIMESTAMP, "<=", event.timestamp],
        [[TIMESTAMP, "<", event.timestamp], [EVENT_ID, "<", event.event_id]],
    ]


def get_after_event_condition(event):
    return [
        [TIMESTAMP, ">=", event.timestamp],
        [[TIMESTAMP, ">", event.timestamp], [EVENT_ID, ">", event.event_id]],
    ]


class SnubaEventStorage(EventStorage):
    """
    Eventstore backend backed by Snuba
    """

    def get_events(
        self,
        filter,
        additional_columns=None,
        orderby=None,
        limit=DEFAULT_LIMIT,
        offset=DEFAULT_OFFSET,
        referrer="eventstore.get_events",
    ):
        """
        Get events from Snuba.
        """
        assert filter, "You must provide a filter"
        cols = self.__get_columns(additional_columns)
        orderby = orderby or DESC_ORDERING

        result = snuba.dataset_query(
            selected_columns=cols,
            start=filter.start,
            end=filter.end,
            conditions=filter.conditions,
            filter_keys=filter.filter_keys,
            orderby=orderby,
            limit=limit,
            offset=offset,
            referrer=referrer,
        )

        if "error" not in result:
            return [SnubaEvent(evt) for evt in result["data"]]

        return []

    def get_event_by_id(self, project_id, event_id, additional_columns=None):
        """
        Get an event given a project ID and event ID
        Returns None if an event cannot be found
        """
        event_id = normalize_event_id(event_id)

        if not event_id:
            return None

        if options.get("eventstore.use-nodestore"):
            return self.__get_event_by_id_nodestore(project_id, event_id)

        cols = self.__get_columns(additional_columns)

        result = snuba.raw_query(
            selected_columns=cols,
            filter_keys={"event_id": [event_id], "project_id": [project_id]},
            referrer="eventstore.get_event_by_id",
            limit=1,
        )
        if "error" not in result and len(result["data"]) == 1:
            return SnubaEvent(result["data"][0])
        return None

    def __get_event_by_id_nodestore(self, project_id, event_id):
        event = Event(project_id=project_id, event_id=event_id)
        event.bind_node_data()

        # Return None if there was no data in nodestore
        if len(event.data) == 0:
            return None

        event_time = datetime.fromtimestamp(event.data["timestamp"])

        # Load group_id from Snuba if not a transaction
        if event.get_event_type() != "transaction":
            result = snuba.raw_query(
                selected_columns=["group_id"],
                start=event_time,
                end=event_time + timedelta(seconds=1),
                filter_keys={"project_id": [project_id], "event_id": [event_id]},
                limit=1,
            )

            if "error" not in result and len(result["data"]) == 1:
                event.group_id = result["data"][0]["group_id"]

        return event

    def get_earliest_event_id(self, event, filter):
        filter = deepcopy(filter)
        filter.conditions = filter.conditions or []
        filter.conditions.extend(get_before_event_condition(event))
        filter.end = event.datetime

        return self.__get_event_id_from_filter(filter=filter, orderby=ASC_ORDERING)

    def get_latest_event_id(self, event, filter):
        filter = deepcopy(filter)
        filter.conditions = filter.conditions or []
        filter.conditions.extend(get_after_event_condition(event))
        filter.start = event.datetime

        return self.__get_event_id_from_filter(filter=filter, orderby=DESC_ORDERING)

    def get_next_event_id(self, event, filter):
        """
        Returns (project_id, event_id) of a next event given a current event
        and any filters/conditions. Returns None if no next event is found.
        """
        assert filter, "You must provide a filter"

        if not event:
            return None

        filter = deepcopy(filter)
        filter.conditions = filter.conditions or []
        filter.conditions.extend(get_after_event_condition(event))
        filter.start = event.datetime

        return self.__get_event_id_from_filter(filter=filter, orderby=ASC_ORDERING)

    def get_prev_event_id(self, event, filter):
        """
        Returns (project_id, event_id) of a previous event given a current event
        and a filter. Returns None if no previous event is found.
        """
        assert filter, "You must provide a filter"

        if not event:
            return None

        filter = deepcopy(filter)
        filter.conditions = filter.conditions or []
        filter.conditions.extend(get_before_event_condition(event))
        filter.end = event.datetime

        return self.__get_event_id_from_filter(filter=filter, orderby=DESC_ORDERING)

    def __get_columns(self, additional_columns):
        columns = EventStorage.minimal_columns

        if additional_columns:
            columns = set(columns + additional_columns)

        return [col.value.event_name for col in columns]

    def __get_event_id_from_filter(self, filter=None, orderby=None):
        columns = [Columns.EVENT_ID.value.alias, Columns.PROJECT_ID.value.alias]

        try:
            result = snuba.dataset_query(
                selected_columns=columns,
                conditions=filter.conditions,
                filter_keys=filter.filter_keys,
                start=filter.start,
                end=filter.end,
                limit=1,
                referrer="eventstore.get_next_or_prev_event_id",
                orderby=orderby,
                dataset=snuba.detect_dataset({"conditions": filter.conditions}),
            )
        except (snuba.QueryOutsideRetentionError, snuba.QueryOutsideGroupActivityError):
            # This can happen when the date conditions for paging
            # and the current event generate impossible conditions.
            return None

        if "error" in result or len(result["data"]) == 0:
            return None

        row = result["data"][0]

        return (six.text_type(row["project_id"]), six.text_type(row["event_id"]))<|MERGE_RESOLUTION|>--- conflicted
+++ resolved
@@ -4,29 +4,21 @@
 from copy import deepcopy
 from datetime import datetime, timedelta
 
-<<<<<<< HEAD
 from sentry import options
-=======
 from sentry.eventstore.base import EventStorage
->>>>>>> dc40807b
 from sentry.models import SnubaEvent
 from sentry.snuba.events import Columns
 from sentry.utils import snuba
 from sentry.utils.validators import normalize_event_id
 
-<<<<<<< HEAD
 from ..models import Event
 
-DESC_ORDERING = ["-timestamp", "-event_id"]
-ASC_ORDERING = ["timestamp", "event_id"]
-=======
 EVENT_ID = Columns.EVENT_ID.value.alias
 PROJECT_ID = Columns.PROJECT_ID.value.alias
 TIMESTAMP = Columns.TIMESTAMP.value.alias
 
 DESC_ORDERING = ["-{}".format(TIMESTAMP), "-{}".format(EVENT_ID)]
 ASC_ORDERING = [TIMESTAMP, EVENT_ID]
->>>>>>> dc40807b
 DEFAULT_LIMIT = 100
 DEFAULT_OFFSET = 0
 
