--- conflicted
+++ resolved
@@ -216,11 +216,8 @@
                         "group_id": group_id,
                         "event_datetime": event.datetime,
                         "event_timestamp": event.timestamp,
-<<<<<<< HEAD
-                        "nodestore_insert": event["data"].get("nodestore_insert"),
-=======
+                        "nodestore_insert": event.data.get("nodestore_insert"),
                         "received": event.data.get("received"),
->>>>>>> 4ee78ee0
                         "len_data": len(result["data"]),
                     },
                 )
