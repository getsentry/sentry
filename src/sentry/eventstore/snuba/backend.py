from __future__ import absolute_import

import six

from copy import deepcopy

<<<<<<< HEAD
=======
from sentry.eventstore.base import EventStorage
from sentry.models import SnubaEvent
>>>>>>> beb27b6e
from sentry.snuba.events import Columns
from sentry.utils import snuba
from sentry.utils.validators import normalize_event_id

<<<<<<< HEAD
from ..models import Event

DESC_ORDERING = ["-timestamp", "-event_id"]
ASC_ORDERING = ["timestamp", "event_id"]
=======
EVENT_ID = Columns.EVENT_ID.value.alias
PROJECT_ID = Columns.PROJECT_ID.value.alias
TIMESTAMP = Columns.TIMESTAMP.value.alias

DESC_ORDERING = ["-{}".format(TIMESTAMP), "-{}".format(EVENT_ID)]
ASC_ORDERING = [TIMESTAMP, EVENT_ID]
>>>>>>> beb27b6e
DEFAULT_LIMIT = 100
DEFAULT_OFFSET = 0


def get_before_event_condition(event):
    return [
        [TIMESTAMP, "<=", event.timestamp],
        [[TIMESTAMP, "<", event.timestamp], [EVENT_ID, "<", event.event_id]],
    ]


def get_after_event_condition(event):
    return [
        [TIMESTAMP, ">=", event.timestamp],
        [[TIMESTAMP, ">", event.timestamp], [EVENT_ID, ">", event.event_id]],
    ]


class SnubaEventStorage(EventStorage):
    """
    Eventstore backend backed by Snuba
    """

    def get_events(
        self,
        filter,
        additional_columns=None,
        orderby=None,
        limit=DEFAULT_LIMIT,
        offset=DEFAULT_OFFSET,
        referrer="eventstore.get_events",
    ):
        """
        Get events from Snuba.
        """
        assert filter, "You must provide a filter"
        cols = self.__get_columns(additional_columns)
        orderby = orderby or DESC_ORDERING

        result = snuba.dataset_query(
            selected_columns=cols,
            start=filter.start,
            end=filter.end,
            conditions=filter.conditions,
            filter_keys=filter.filter_keys,
            orderby=orderby,
            limit=limit,
            offset=offset,
            referrer=referrer,
        )

        if "error" not in result:
            return [self.__make_event(evt) for evt in result["data"]]

        return []

    def get_event_by_id(self, project_id, event_id, additional_columns=None):
        """
        Get an event given a project ID and event ID
        Returns None if an event cannot be found
        """
        cols = self.__get_columns(additional_columns)

        event_id = normalize_event_id(event_id)

        if not event_id:
            return None

        result = snuba.raw_query(
            selected_columns=cols,
            filter_keys={"event_id": [event_id], "project_id": [project_id]},
            referrer="eventstore.get_event_by_id",
            limit=1,
        )
        if "error" not in result and len(result["data"]) == 1:
            return self.__make_event(result["data"][0])
        return None

    def get_earliest_event_id(self, event, filter):
        filter = deepcopy(filter)
        filter.conditions = filter.conditions or []
        filter.conditions.extend(get_before_event_condition(event))
        filter.end = event.datetime

        return self.__get_event_id_from_filter(filter=filter, orderby=ASC_ORDERING)

    def get_latest_event_id(self, event, filter):
        filter = deepcopy(filter)
        filter.conditions = filter.conditions or []
        filter.conditions.extend(get_after_event_condition(event))
        filter.start = event.datetime

        return self.__get_event_id_from_filter(filter=filter, orderby=DESC_ORDERING)

    def get_next_event_id(self, event, filter):
        """
        Returns (project_id, event_id) of a next event given a current event
        and any filters/conditions. Returns None if no next event is found.
        """
        assert filter, "You must provide a filter"

        if not event:
            return None

        filter = deepcopy(filter)
        filter.conditions = filter.conditions or []
        filter.conditions.extend(get_after_event_condition(event))
        filter.start = event.datetime

        return self.__get_event_id_from_filter(filter=filter, orderby=ASC_ORDERING)

    def get_prev_event_id(self, event, filter):
        """
        Returns (project_id, event_id) of a previous event given a current event
        and a filter. Returns None if no previous event is found.
        """
        assert filter, "You must provide a filter"

        if not event:
            return None

        filter = deepcopy(filter)
        filter.conditions = filter.conditions or []
        filter.conditions.extend(get_before_event_condition(event))
        filter.end = event.datetime

        return self.__get_event_id_from_filter(filter=filter, orderby=DESC_ORDERING)

    def __get_columns(self, additional_columns):
        columns = EventStorage.minimal_columns

        if additional_columns:
            columns = set(columns + additional_columns)

        return [col.value.event_name for col in columns]

    def __get_event_id_from_filter(self, filter=None, orderby=None):
        columns = [Columns.EVENT_ID.value.alias, Columns.PROJECT_ID.value.alias]

        try:
            result = snuba.dataset_query(
                selected_columns=columns,
                conditions=filter.conditions,
                filter_keys=filter.filter_keys,
                start=filter.start,
                end=filter.end,
                limit=1,
                referrer="eventstore.get_next_or_prev_event_id",
                orderby=orderby,
                dataset=snuba.detect_dataset({"conditions": filter.conditions}),
            )
        except (snuba.QueryOutsideRetentionError, snuba.QueryOutsideGroupActivityError):
            # This can happen when the date conditions for paging
            # and the current event generate impossible conditions.
            return None

        if "error" in result or len(result["data"]) == 0:
            return None

        row = result["data"][0]

        return (six.text_type(row["project_id"]), six.text_type(row["event_id"]))

    def __make_event(self, snuba_data):
        event_id = snuba_data[Columns.EVENT_ID.value.event_name]
        group_id = snuba_data[Columns.GROUP_ID.value.event_name]
        project_id = snuba_data[Columns.PROJECT_ID.value.event_name]

        return Event(
            event_id=event_id, group_id=group_id, project_id=project_id, snuba_data=snuba_data
        )<|MERGE_RESOLUTION|>--- conflicted
+++ resolved
@@ -4,28 +4,19 @@
 
 from copy import deepcopy
 
-<<<<<<< HEAD
-=======
 from sentry.eventstore.base import EventStorage
-from sentry.models import SnubaEvent
->>>>>>> beb27b6e
 from sentry.snuba.events import Columns
 from sentry.utils import snuba
 from sentry.utils.validators import normalize_event_id
 
-<<<<<<< HEAD
 from ..models import Event
 
-DESC_ORDERING = ["-timestamp", "-event_id"]
-ASC_ORDERING = ["timestamp", "event_id"]
-=======
 EVENT_ID = Columns.EVENT_ID.value.alias
 PROJECT_ID = Columns.PROJECT_ID.value.alias
 TIMESTAMP = Columns.TIMESTAMP.value.alias
 
 DESC_ORDERING = ["-{}".format(TIMESTAMP), "-{}".format(EVENT_ID)]
 ASC_ORDERING = [TIMESTAMP, EVENT_ID]
->>>>>>> beb27b6e
 DEFAULT_LIMIT = 100
 DEFAULT_OFFSET = 0
 
