import logging
from dataclasses import dataclass
from typing import Any, Dict, List, NamedTuple, Optional, Sequence, Tuple, TypedDict, Union

from sentry import features
from sentry.api.endpoints.project_transaction_threshold import DEFAULT_THRESHOLD
from sentry.incidents.models import AlertRule, AlertRuleStatus
from sentry.models import (
    DashboardWidgetQuery,
    DashboardWidgetTypes,
    Project,
    ProjectTransactionThreshold,
    ProjectTransactionThresholdOverride,
    TransactionMetric,
)
from sentry.snuba.dataset import Dataset
from sentry.snuba.metrics.extraction import (
    MetricSpec,
    OndemandMetricSpecBuilder,
    RuleCondition,
<<<<<<< HEAD
    _get_derived_metric_params,
    is_on_demand_snuba_query,
=======
    is_on_demand_metric_query,
>>>>>>> 9b4ccde8
)
from sentry.snuba.models import SnubaQuery

logger = logging.getLogger(__name__)

# GENERIC METRIC EXTRACTION

# Version of the metric extraction config.
_METRIC_EXTRACTION_VERSION = 1

# Maximum number of custom metrics that can be extracted for alerts and widgets with
# advanced filter expressions.
# TODO(Ogi): remove this, or enforce limits for alerts and widgets separately.
_MAX_ON_DEMAND_METRICS = 100

HashMetricSpec = Tuple[str, MetricSpec]


class MetricExtractionConfig(TypedDict):
    """Configuration for generic extraction of metrics from all data categories."""

    version: int
    metrics: List[MetricSpec]


def get_metric_extraction_config(project: Project) -> Optional[MetricExtractionConfig]:
    """
    Returns generic metric extraction config for the given project.

    This requires respective feature flags to be enabled. At the moment, metrics
    for the following models are extracted:
     - Performance alert rules with advanced filter expressions.
     - On-demand metrics widgets.
    """
    if not features.has("organizations:on-demand-metrics-extraction", project.organization):
        return None

    alert_specs = _get_alert_metric_specs(project)
    widget_specs = _get_widget_metric_specs(project)

<<<<<<< HEAD
    metrics = _get_metric_specs(project, alerts)
=======
    metrics = _merge_metric_specs(alert_specs, widget_specs)
>>>>>>> 9b4ccde8

    if not metrics:
        return None

    if len(metrics) > _MAX_ON_DEMAND_METRICS:
        logger.error("Too many on demand metrics for project")
        metrics = metrics[:_MAX_ON_DEMAND_METRICS]

    return {
        "version": _METRIC_EXTRACTION_VERSION,
        "metrics": metrics,
    }


<<<<<<< HEAD
def _get_metric_specs(project: Project, alert_rules: Sequence[AlertRule]) -> List[MetricSpec]:
    # We use a dict so that we can deduplicate metrics with the same query.
    metrics: Dict[str, MetricSpec] = {}
=======
def _get_alert_metric_specs(project: Project) -> List[HashMetricSpec]:
    alert_rules = AlertRule.objects.fetch_for_project(project).filter(
        status=AlertRuleStatus.PENDING.value,
        snuba_query__dataset=Dataset.PerformanceMetrics.value,
    )
>>>>>>> 9b4ccde8

    specs = []
    for alert in alert_rules:
<<<<<<< HEAD
        hashed_metric_spec = convert_query_to_metric(project, alert.snuba_query)
        if hashed_metric_spec is not None:
            metrics[hashed_metric_spec.query_hash] = hashed_metric_spec.metric_spec
=======
        if result := _convert_snuba_query_to_metric(alert.snuba_query):
            specs.append(result)

    return specs

>>>>>>> 9b4ccde8

def _get_widget_metric_specs(project: Project) -> List[HashMetricSpec]:
    if not features.has(
        "organizations:on-demand-metrics-extraction-experimental", project.organization
    ):
        return []

    # fetch all queries of all on demand metrics widgets of this organization
    widget_queries = DashboardWidgetQuery.objects.filter(
        widget__dashboard__organization=project.organization,
        widget__widget_type=DashboardWidgetTypes.DISCOVER,
    )

    specs = []
    for widget in widget_queries:
        for result in _convert_widget_query_to_metric(widget):
            specs.append(result)

    return specs

<<<<<<< HEAD
class HashedMetricSpec(NamedTuple):
    metric_spec: MetricSpec
    query_hash: str


def convert_query_to_metric(
    project: Project, snuba_query: SnubaQuery
) -> Optional[HashedMetricSpec]:
=======

def _merge_metric_specs(
    alert_specs: List[HashMetricSpec], widget_specs: List[HashMetricSpec]
) -> List[MetricSpec]:
    # We use a dict so that we can deduplicate metrics with the same hash.
    metrics: Dict[str, MetricSpec] = {}
    for query_hash, spec in alert_specs + widget_specs:
        already_present = metrics.get(query_hash)
        if already_present and already_present != spec:
            logger.error(
                "Duplicate metric spec found for hash %s with different specs: %s != %s",
                query_hash,
                already_present,
                spec,
            )
            continue

        metrics[query_hash] = spec

    return [metric for metric in metrics.values()]


def _convert_snuba_query_to_metric(snuba_query: SnubaQuery) -> Optional[HashMetricSpec]:
>>>>>>> 9b4ccde8
    """
    If the passed snuba_query is a valid query for on-demand metric extraction,
    returns a tuple of (hash, MetricSpec) for the query. Otherwise, returns None.
    """
    return _convert_aggregate_and_query_to_metric(
        snuba_query.dataset,
        snuba_query.aggregate,
        snuba_query.query,
    )


def _convert_widget_query_to_metric(
    widget_query: DashboardWidgetQuery,
) -> Sequence[HashMetricSpec]:
    """
    Converts a passed metrics widget query to one or more MetricSpecs.
    Widget query can result in multiple metric specs if it selects multiple fields
    """
    metrics_specs: List[HashMetricSpec] = []

    if not widget_query.aggregates:
        return metrics_specs

    for aggregate in widget_query.aggregates:
        if result := _convert_aggregate_and_query_to_metric(
            # there is an internal check to make sure we extract metrics oly for performance dataset
            # however widgets do not have a dataset field, so we need to pass it explicitly
            Dataset.PerformanceMetrics.value,
            aggregate,
            widget_query.conditions,
        ):
            metrics_specs.append(result)

    return metrics_specs


def _convert_aggregate_and_query_to_metric(
    dataset: str, aggregate: str, query: str
) -> Optional[HashMetricSpec]:
    try:
        if not is_on_demand_metric_query(dataset, aggregate, query):
            return None

<<<<<<< HEAD
        field = snuba_query.aggregate
        query = snuba_query.query
=======
        spec = OndemandMetricSpec(aggregate, query)
        query_hash = spec.query_hash()
>>>>>>> 9b4ccde8

        builder = OndemandMetricSpecBuilder.default()
        on_demand_spec = builder.build_spec(
            field=field,
            query=query,
            derived_metric_params=_get_derived_metric_params(project=project, field=field),
        )

        return HashedMetricSpec(
            metric_spec=on_demand_spec.to_metric_spec(), query_hash=on_demand_spec.query_hash()
        )
    except Exception as e:
        logger.error(e, exc_info=True)
        return None


# CONDITIONAL TAGGING


class MetricConditionalTaggingRule(TypedDict):
    condition: RuleCondition
    targetMetrics: Sequence[str]
    targetTag: str
    tagValue: str


_TRANSACTION_METRICS_TO_RULE_FIELD = {
    TransactionMetric.LCP.value: "event.measurements.lcp.value",
    TransactionMetric.DURATION.value: "event.duration",
}

_SATISFACTION_TARGET_METRICS = (
    "s:transactions/user@none",
    "d:transactions/duration@millisecond",
    "d:transactions/measurements.lcp@millisecond",
)

_SATISFACTION_TARGET_TAG = "satisfaction"

_HISTOGRAM_OUTLIERS_TARGET_METRICS = {
    "duration": "d:transactions/duration@millisecond",
    "lcp": "d:transactions/measurements.lcp@millisecond",
    "fcp": "d:transactions/measurements.fcp@millisecond",
}


@dataclass
class _DefaultThreshold:
    metric: int
    threshold: int


_DEFAULT_THRESHOLD = _DefaultThreshold(
    metric=TransactionMetric[DEFAULT_THRESHOLD["metric"].upper()].value,
    threshold=int(DEFAULT_THRESHOLD["threshold"]),
)


def get_metric_conditional_tagging_rules(
    project: Project,
) -> Sequence[MetricConditionalTaggingRule]:
    rules: List[MetricConditionalTaggingRule] = []

    # transaction-specific overrides must precede the project-wide threshold in the list of rules.
    for threshold_override in project.projecttransactionthresholdoverride_set.all().order_by(
        "transaction"
    ):
        rules.extend(
            _threshold_to_rules(
                threshold_override,
                [
                    {
                        "op": "eq",
                        "name": "event.transaction",
                        "value": threshold_override.transaction,
                    }
                ],
            )
        )

    # Rules are processed top-down. The following is a fallback for when
    # there's no transaction-name-specific rule:

    try:
        threshold = ProjectTransactionThreshold.objects.get(project=project)
        rules.extend(_threshold_to_rules(threshold, []))
    except ProjectTransactionThreshold.DoesNotExist:
        rules.extend(_threshold_to_rules(_DEFAULT_THRESHOLD, []))

    rules.extend(HISTOGRAM_OUTLIER_RULES)

    return rules


def _threshold_to_rules(
    threshold: Union[
        ProjectTransactionThreshold, ProjectTransactionThresholdOverride, _DefaultThreshold
    ],
    extra_conditions: Sequence[RuleCondition],
) -> Sequence[MetricConditionalTaggingRule]:
    frustrated: MetricConditionalTaggingRule = {
        "condition": {
            "op": "and",
            "inner": [
                {
                    "op": "gt",
                    "name": _TRANSACTION_METRICS_TO_RULE_FIELD[threshold.metric],
                    # The frustration threshold is always four times the threshold
                    # (see https://docs.sentry.io/product/performance/metrics/#apdex)
                    "value": threshold.threshold * 4,
                },
                *extra_conditions,
            ],
        },
        "targetMetrics": _SATISFACTION_TARGET_METRICS,
        "targetTag": _SATISFACTION_TARGET_TAG,
        "tagValue": "frustrated",
    }
    tolerated: MetricConditionalTaggingRule = {
        "condition": {
            "op": "and",
            "inner": [
                {
                    "op": "gt",
                    "name": _TRANSACTION_METRICS_TO_RULE_FIELD[threshold.metric],
                    "value": threshold.threshold,
                },
                *extra_conditions,
            ],
        },
        "targetMetrics": _SATISFACTION_TARGET_METRICS,
        "targetTag": _SATISFACTION_TARGET_TAG,
        "tagValue": "tolerated",
    }
    satisfied: MetricConditionalTaggingRule = {
        "condition": {"op": "and", "inner": list(extra_conditions)},
        "targetMetrics": _SATISFACTION_TARGET_METRICS,
        "targetTag": _SATISFACTION_TARGET_TAG,
        "tagValue": "satisfied",
    }

    # Order is important here, as rules for a particular tag name are processed
    # top-down, and rules are skipped if the tag has already been defined by a
    # previous rule.
    #
    # if duration > 4000 {
    #     frustrated
    # } else if duration > 1000 {
    #     tolerated
    # } else {
    #     satisfied
    # }
    return [frustrated, tolerated, satisfied]


# These JSON results are generated by S&S using internal data-tooling. The
# roughly equivalent ClickHouse query that we used to use instead is:
#
# SELECT
#     platform,
#     transaction_op AS op,
#     uniqCombined64(project_id) AS c,
#     quantiles(0.25, 0.75)(duration) as duration,
#     quantiles(0.25, 0.75)(measurements.value[indexOf(measurements.key, 'lcp')]) as lcp,
#     quantiles(0.25, 0.75)(measurements.value[indexOf(measurements.key, 'fcp')]) as fcp
# FROM transactions_dist
# WHERE timestamp > subtractHours(now(), 48)
# GROUP BY
#     platform,
#     op
# ORDER BY c DESC
# LIMIT 50
# FORMAT CSVWithNames
_HISTOGRAM_OUTLIERS_QUERY_RESULTS = [
    {
        "platform": "javascript",
        "op": "pageload",
        "c": "55927",
        "duration": ["0", "1539", "2813", "5185", "1678818846004"],
        "lcp": [
            "-58.39991569519043",
            "730.3001880645752",
            "1364.1000000238421",
            "2533.2000255584717",
            "7160348981.6997051",
        ],
        "fcp": [
            "-30.0",
            "578.29999923706055",
            "1051.0001182556152",
            "1908.10000000149",
            "4295032969.0001011",
        ],
    },
    {
        "platform": "javascript",
        "op": "navigation",
        "c": "46130",
        "duration": ["0", "372", "964", "1287", "1678819998036"],
        "lcp": [],
        "fcp": [],
    },
    {
        "platform": "python",
        "op": "http.server",
        "c": "20286",
        "duration": ["0", "3", "23", "98", "7169297964"],
        "lcp": [],
        "fcp": [],
    },
    {
        "platform": "node",
        "op": "http.server",
        "c": "16548",
        "duration": ["0", "2", "20", "128", "40043925665"],
        "lcp": [],
        "fcp": [],
    },
    {
        "platform": "php",
        "op": "http.server",
        "c": "11844",
        "duration": ["0", "35", "90", "249", "194551915"],
        "lcp": [],
        "fcp": [],
    },
    {
        "platform": "javascript",
        "op": "ui.load",
        "c": "5586",
        "duration": ["0", "1419", "3849", "50909", "1678715114066"],
        "lcp": [],
        "fcp": [],
    },
    {
        "platform": "python",
        "op": "celery.task",
        "c": "2936",
        "duration": ["0", "32", "94", "403", "462304451"],
        "lcp": [],
        "fcp": [],
    },
    {
        "platform": "ruby",
        "op": "rails.request",
        "c": "2719",
        "duration": ["0", "7", "27", "107", "411239453"],
        "lcp": [],
        "fcp": [],
    },
    {
        "platform": "python",
        "op": "queue.task.celery",
        "c": "2122",
        "duration": ["0", "29", "122", "681", "281861579"],
        "lcp": [],
        "fcp": [],
    },
    {
        "platform": "node",
        "op": "function.nextjs",
        "c": "2048",
        "duration": ["0", "1", "26", "127", "1047980"],
        "lcp": [],
        "fcp": [],
    },
    {
        "platform": "cocoa",
        "op": "ui.load",
        "c": "2025",
        "duration": ["0", "135", "554", "698", "1678189573840"],
        "lcp": [],
        "fcp": [],
    },
    {
        "platform": "csharp",
        "op": "http.server",
        "c": "1951",
        "duration": ["0", "1", "15", "82", "683064520"],
        "lcp": [],
        "fcp": [],
    },
    {
        "platform": "ruby",
        "op": "http.server",
        "c": "1944",
        "duration": ["0", "7", "20", "92", "230606309"],
        "lcp": [],
        "fcp": [],
    },
    {
        "platform": "java",
        "op": "ui.load",
        "c": "1867",
        "duration": ["0", "145", "291", "831", "1678830256706"],
        "lcp": [],
        "fcp": [],
    },
    {
        "platform": "java",
        "op": "http.server",
        "c": "1772",
        "duration": ["0", "2", "9", "63", "335196060"],
        "lcp": [],
        "fcp": [],
    },
    {
        "platform": "node",
        "op": "awslambda.handler",
        "c": "1522",
        "duration": ["0", "19", "103", "451", "2274015"],
        "lcp": [],
        "fcp": [],
    },
    {
        "platform": "python",
        "op": "serverless.function",
        "c": "1046",
        "duration": ["0", "29", "52", "120", "32730840"],
        "lcp": [],
        "fcp": [],
    },
    {
        "platform": "node",
        "op": "function.aws.lambda",
        "c": "915",
        "duration": ["0", "61", "206", "454", "8143646"],
        "lcp": [],
        "fcp": [],
    },
    {
        "platform": "javascript",
        "op": "default",
        "c": "850",
        "duration": ["0", "0", "237", "804", "1678679274843"],
        "lcp": [],
        "fcp": [],
    },
    {
        "platform": "python",
        "op": "function.aws",
        "c": "821",
        "duration": ["0", "0", "75", "366", "899160"],
        "lcp": [],
        "fcp": [],
    },
    {
        "platform": "ruby",
        "op": "active_job",
        "c": "729",
        "duration": ["0", "31", "153", "288", "14992111"],
        "lcp": [],
        "fcp": [],
    },
    {
        "platform": "other",
        "op": "navigation",
        "c": "689",
        "duration": ["0", "1102", "2629", "3003", "448059236223"],
        "lcp": [],
        "fcp": [],
    },
    {
        "platform": "ruby",
        "op": "queue.active_job",
        "c": "629",
        "duration": ["0", "25", "112", "1216", "202727763"],
        "lcp": [],
        "fcp": [],
    },
    {
        "platform": "ruby",
        "op": "sidekiq",
        "c": "569",
        "duration": ["0", "14", "69", "246", "34998169"],
        "lcp": [],
        "fcp": [],
    },
    {
        "platform": "other",
        "op": "pageload",
        "c": "551",
        "duration": ["988", "3000", "3000", "3000", "3700"],
        "lcp": [
            "4589.8220456729478",
            "4589.8220456729478",
            "4589.8220456729478",
            "4589.8220456729478",
            "4589.8220456729478",
        ],
        "fcp": [
            "2057.7001571655273",
            "3384.3555060724457",
            "3384.3555060724457",
            "3384.3555060724457",
            "3384.3555060724457",
        ],
    },
    {
        "platform": "php",
        "op": "console.command",
        "c": "462",
        "duration": ["0", "61", "150", "417", "3607425204"],
        "lcp": [],
        "fcp": [],
    },
    {
        "platform": "other",
        "op": "middleware.nextjs",
        "c": "447",
        "duration": ["0", "0", "0", "0", "185123"],
        "lcp": [],
        "fcp": [],
    },
    {
        "platform": "ruby",
        "op": "queue.sidekiq",
        "c": "447",
        "duration": ["0", "18", "145", "579", "24701323"],
        "lcp": [],
        "fcp": [],
    },
    {
        "platform": "node",
        "op": "transaction",
        "c": "446",
        "duration": ["0", "5", "20", "87", "602756293"],
        "lcp": [],
        "fcp": [],
    },
    {
        "platform": "cocoa",
        "op": "ui.action",
        "c": "444",
        "duration": ["0", "244", "1057", "2783", "498994"],
        "lcp": [],
        "fcp": [],
    },
    {
        "platform": "node",
        "op": "default",
        "c": "418",
        "duration": ["0", "2", "69", "423", "24534033"],
        "lcp": [],
        "fcp": [],
    },
    {
        "platform": "cocoa",
        "op": "ui.action.click",
        "c": "400",
        "duration": ["0", "223", "1127", "3797", "84802486"],
        "lcp": [],
        "fcp": [],
    },
    {
        "platform": "python",
        "op": "asgi.server",
        "c": "346",
        "duration": ["0", "158", "298", "1291", "33673793505"],
        "lcp": [],
        "fcp": [],
    },
    {
        "platform": "go",
        "op": "http.server",
        "c": "302",
        "duration": ["0", "0", "0", "4", "167496305"],
        "lcp": [],
        "fcp": [],
    },
    {
        "platform": "php",
        "op": "sentry.test",
        "c": "280",
        "duration": ["0", "0", "0", "1", "223"],
        "lcp": [],
        "fcp": [],
    },
    {
        "platform": "ruby",
        "op": "websocket.server",
        "c": "255",
        "duration": ["0", "0", "1", "4", "1065382"],
        "lcp": [],
        "fcp": [],
    },
    {
        "platform": "java",
        "op": "ui.action.click",
        "c": "207",
        "duration": ["0", "343", "1271", "3560", "228385283"],
        "lcp": [],
        "fcp": [],
    },
    {
        "platform": "other",
        "op": "http.server",
        "c": "200",
        "duration": ["0", "0", "7", "57", "7954687"],
        "lcp": [],
        "fcp": [],
    },
    {
        "platform": "node",
        "op": "test",
        "c": "188",
        "duration": ["0", "12", "409", "1080", "263783678"],
        "lcp": [],
        "fcp": [],
    },
    {
        "platform": "node",
        "op": "gql",
        "c": "181",
        "duration": ["0", "16", "39", "135", "1503274"],
        "lcp": [],
        "fcp": [],
    },
    {
        "platform": "python",
        "op": "default",
        "c": "181",
        "duration": ["0", "5", "11", "67", "108818494"],
        "lcp": [],
        "fcp": [],
    },
    {
        "platform": "ruby",
        "op": "rails.action_cable",
        "c": "177",
        "duration": ["0", "0", "0", "5", "291392"],
        "lcp": [],
        "fcp": [],
    },
    {
        "platform": "php",
        "op": "queue.process",
        "c": "167",
        "duration": ["0", "26", "68", "232", "1641192"],
        "lcp": [],
        "fcp": [],
    },
    {
        "platform": "python",
        "op": "websocket.server",
        "c": "160",
        "duration": ["0", "1", "2", "6226", "518009460"],
        "lcp": [],
        "fcp": [],
    },
    {
        "platform": "python",
        "op": "rq.task",
        "c": "151",
        "duration": ["2", "175", "388", "490", "73547039"],
        "lcp": [],
        "fcp": [],
    },
    {
        "platform": "python",
        "op": "task",
        "c": "147",
        "duration": ["0", "9", "54", "336", "12559622"],
        "lcp": [],
        "fcp": [],
    },
    {
        "platform": "java",
        "op": "ui.action.swipe",
        "c": "139",
        "duration": ["0", "966", "2343", "5429", "56370777"],
        "lcp": [],
        "fcp": [],
    },
    {
        "platform": "python",
        "op": "queue.task.rq",
        "c": "136",
        "duration": ["2", "113", "277", "913", "14400609"],
        "lcp": [],
        "fcp": [],
    },
    {
        "platform": "java",
        "op": "navigation",
        "c": "125",
        "duration": ["0", "327", "1091", "2657", "123162256"],
        "lcp": [],
        "fcp": [],
    },
    {
        "platform": "java",
        "op": "ui.action.scroll",
        "c": "107",
        "duration": ["1", "400", "951", "2158", "45034933"],
        "lcp": [],
        "fcp": [],
    },
]


def _parse_percentiles(
    value: Union[Tuple[()], Tuple[str, str, str, str, str]]
) -> Tuple[float, float]:
    if not value:
        return 0, 0
    _min, p25, _p50, p75, _max = map(float, value)
    return p25, p75


def _produce_histogram_outliers(query_results: Any) -> Sequence[MetricConditionalTaggingRule]:
    rules: List[MetricConditionalTaggingRule] = []
    for row in query_results:
        platform = row["platform"]
        op = row["op"]
        duration = row["duration"]
        lcp = row["lcp"]
        fcp = row["fcp"]
        duration_p25, duration_p75 = _parse_percentiles(duration)
        lcp_p25, lcp_p75 = _parse_percentiles(lcp)
        fcp_p25, fcp_p75 = _parse_percentiles(fcp)

        for metric, p25, p75 in (
            ("duration", duration_p25, duration_p75),
            ("lcp", lcp_p25, lcp_p75),
            ("fcp", fcp_p25, fcp_p75),
        ):
            if p25 == p75 == 0:
                # default values from clickhouse if no data is present
                continue

            rules.append(
                {
                    "condition": {
                        "op": "and",
                        "inner": [
                            {"op": "eq", "name": "event.contexts.trace.op", "value": op},
                            {"op": "eq", "name": "event.platform", "value": platform},
                            # This is in line with https://github.com/getsentry/sentry/blob/63308b3f2256fe2f24da43a951154d0ef2218d19/src/sentry/snuba/discover.py#L1728-L1729=
                            # See also https://en.wikipedia.org/wiki/Outlier#Tukey's_fences
                            {
                                "op": "gte",
                                "name": "event.duration",
                                "value": p75 + 3 * abs(p75 - p25),
                            },
                        ],
                    },
                    "targetMetrics": [_HISTOGRAM_OUTLIERS_TARGET_METRICS[metric]],
                    "targetTag": "histogram_outlier",
                    "tagValue": "outlier",
                }
            )

    rules.append(
        {
            "condition": {
                "op": "and",
                "inner": [
                    {"op": "gte", "name": "event.duration", "value": 0},
                ],
            },
            "targetMetrics": list(_HISTOGRAM_OUTLIERS_TARGET_METRICS.values()),
            "targetTag": "histogram_outlier",
            "tagValue": "inlier",
        }
    )

    rules.append(
        {
            "condition": {"op": "and", "inner": []},
            "targetMetrics": list(_HISTOGRAM_OUTLIERS_TARGET_METRICS.values()),
            "targetTag": "histogram_outlier",
            "tagValue": "outlier",
        }
    )

    return rules


HISTOGRAM_OUTLIER_RULES = _produce_histogram_outliers(_HISTOGRAM_OUTLIERS_QUERY_RESULTS)<|MERGE_RESOLUTION|>--- conflicted
+++ resolved
@@ -18,12 +18,8 @@
     MetricSpec,
     OndemandMetricSpecBuilder,
     RuleCondition,
-<<<<<<< HEAD
     _get_derived_metric_params,
-    is_on_demand_snuba_query,
-=======
     is_on_demand_metric_query,
->>>>>>> 9b4ccde8
 )
 from sentry.snuba.models import SnubaQuery
 
@@ -39,7 +35,10 @@
 # TODO(Ogi): remove this, or enforce limits for alerts and widgets separately.
 _MAX_ON_DEMAND_METRICS = 100
 
-HashMetricSpec = Tuple[str, MetricSpec]
+
+class HashedMetricSpec(NamedTuple):
+    metric_spec: MetricSpec
+    query_hash: str
 
 
 class MetricExtractionConfig(TypedDict):
@@ -64,11 +63,7 @@
     alert_specs = _get_alert_metric_specs(project)
     widget_specs = _get_widget_metric_specs(project)
 
-<<<<<<< HEAD
-    metrics = _get_metric_specs(project, alerts)
-=======
     metrics = _merge_metric_specs(alert_specs, widget_specs)
->>>>>>> 9b4ccde8
 
     if not metrics:
         return None
@@ -83,33 +78,21 @@
     }
 
 
-<<<<<<< HEAD
-def _get_metric_specs(project: Project, alert_rules: Sequence[AlertRule]) -> List[MetricSpec]:
-    # We use a dict so that we can deduplicate metrics with the same query.
-    metrics: Dict[str, MetricSpec] = {}
-=======
-def _get_alert_metric_specs(project: Project) -> List[HashMetricSpec]:
+def _get_alert_metric_specs(project: Project) -> List[HashedMetricSpec]:
     alert_rules = AlertRule.objects.fetch_for_project(project).filter(
         status=AlertRuleStatus.PENDING.value,
         snuba_query__dataset=Dataset.PerformanceMetrics.value,
     )
->>>>>>> 9b4ccde8
 
     specs = []
     for alert in alert_rules:
-<<<<<<< HEAD
-        hashed_metric_spec = convert_query_to_metric(project, alert.snuba_query)
-        if hashed_metric_spec is not None:
-            metrics[hashed_metric_spec.query_hash] = hashed_metric_spec.metric_spec
-=======
-        if result := _convert_snuba_query_to_metric(alert.snuba_query):
+        if result := _convert_snuba_query_to_metric(project, alert.snuba_query):
             specs.append(result)
 
     return specs
 
->>>>>>> 9b4ccde8
-
-def _get_widget_metric_specs(project: Project) -> List[HashMetricSpec]:
+
+def _get_widget_metric_specs(project: Project) -> List[HashedMetricSpec]:
     if not features.has(
         "organizations:on-demand-metrics-extraction-experimental", project.organization
     ):
@@ -123,24 +106,14 @@
 
     specs = []
     for widget in widget_queries:
-        for result in _convert_widget_query_to_metric(widget):
+        for result in _convert_widget_query_to_metric(project, widget):
             specs.append(result)
 
     return specs
 
-<<<<<<< HEAD
-class HashedMetricSpec(NamedTuple):
-    metric_spec: MetricSpec
-    query_hash: str
-
-
-def convert_query_to_metric(
-    project: Project, snuba_query: SnubaQuery
-) -> Optional[HashedMetricSpec]:
-=======
 
 def _merge_metric_specs(
-    alert_specs: List[HashMetricSpec], widget_specs: List[HashMetricSpec]
+    alert_specs: List[HashedMetricSpec], widget_specs: List[HashedMetricSpec]
 ) -> List[MetricSpec]:
     # We use a dict so that we can deduplicate metrics with the same hash.
     metrics: Dict[str, MetricSpec] = {}
@@ -160,13 +133,15 @@
     return [metric for metric in metrics.values()]
 
 
-def _convert_snuba_query_to_metric(snuba_query: SnubaQuery) -> Optional[HashMetricSpec]:
->>>>>>> 9b4ccde8
+def _convert_snuba_query_to_metric(
+    project: Project, snuba_query: SnubaQuery
+) -> Optional[HashedMetricSpec]:
     """
     If the passed snuba_query is a valid query for on-demand metric extraction,
     returns a tuple of (hash, MetricSpec) for the query. Otherwise, returns None.
     """
     return _convert_aggregate_and_query_to_metric(
+        project,
         snuba_query.dataset,
         snuba_query.aggregate,
         snuba_query.query,
@@ -174,19 +149,21 @@
 
 
 def _convert_widget_query_to_metric(
+    project: Project,
     widget_query: DashboardWidgetQuery,
-) -> Sequence[HashMetricSpec]:
+) -> Sequence[HashedMetricSpec]:
     """
     Converts a passed metrics widget query to one or more MetricSpecs.
     Widget query can result in multiple metric specs if it selects multiple fields
     """
-    metrics_specs: List[HashMetricSpec] = []
+    metrics_specs: List[HashedMetricSpec] = []
 
     if not widget_query.aggregates:
         return metrics_specs
 
     for aggregate in widget_query.aggregates:
         if result := _convert_aggregate_and_query_to_metric(
+            project,
             # there is an internal check to make sure we extract metrics oly for performance dataset
             # however widgets do not have a dataset field, so we need to pass it explicitly
             Dataset.PerformanceMetrics.value,
@@ -199,25 +176,20 @@
 
 
 def _convert_aggregate_and_query_to_metric(
-    dataset: str, aggregate: str, query: str
-) -> Optional[HashMetricSpec]:
+    project: Project, dataset: str, aggregate: str, query: str
+) -> Optional[HashedMetricSpec]:
+    """
+    Converts an aggregate and a query to a metric spec with its hash value.
+    """
     try:
         if not is_on_demand_metric_query(dataset, aggregate, query):
             return None
 
-<<<<<<< HEAD
-        field = snuba_query.aggregate
-        query = snuba_query.query
-=======
-        spec = OndemandMetricSpec(aggregate, query)
-        query_hash = spec.query_hash()
->>>>>>> 9b4ccde8
-
         builder = OndemandMetricSpecBuilder.default()
         on_demand_spec = builder.build_spec(
-            field=field,
+            field=aggregate,
             query=query,
-            derived_metric_params=_get_derived_metric_params(project=project, field=field),
+            derived_metric_params=_get_derived_metric_params(project=project, field=aggregate),
         )
 
         return HashedMetricSpec(
