import logging
import random
from dataclasses import dataclass
from typing import Any, Dict, List, Literal, Optional, Sequence, Set, Tuple, TypedDict, Union

import sentry_sdk
from celery.exceptions import SoftTimeLimitExceeded
from sentry_relay.processing import validate_sampling_condition

from sentry import features, options
from sentry.api.endpoints.project_transaction_threshold import DEFAULT_THRESHOLD
from sentry.api.utils import get_date_range_from_params
from sentry.incidents.models import AlertRule, AlertRuleStatus
from sentry.models.dashboard_widget import DashboardWidgetQuery, DashboardWidgetTypes
from sentry.models.organization import Organization
from sentry.models.project import Project
from sentry.models.transaction_threshold import (
    ProjectTransactionThreshold,
    ProjectTransactionThresholdOverride,
    TransactionMetric,
)
from sentry.search.events import fields
from sentry.search.events.builder import QueryBuilder
from sentry.search.events.types import QueryBuilderConfig
from sentry.snuba.dataset import Dataset
from sentry.snuba.metrics.extraction import (
    MetricSpec,
    MetricSpecType,
    OnDemandMetricSpec,
    OnDemandMetricSpecVersioning,
    RuleCondition,
    SpecVersion,
    are_specs_equal,
    should_use_on_demand_metrics,
)
from sentry.snuba.models import SnubaQuery
from sentry.snuba.referrer import Referrer
from sentry.utils import json, metrics
from sentry.utils.cache import cache

logger = logging.getLogger(__name__)

# GENERIC METRIC EXTRACTION

# Version of the metric extraction config.
_METRIC_EXTRACTION_VERSION = 2

# Maximum number of custom metrics that can be extracted for alerts and widgets with
# advanced filter expressions.
_MAX_ON_DEMAND_ALERTS = 50
_MAX_ON_DEMAND_WIDGETS = 100

# TTL for cardinality check
_WIDGET_QUERY_CARDINALITY_TTL = 3600 * 24  # 24h
_WIDGET_QUERY_CARDINALITY_SOFT_DEADLINE_TTL = 3600 * 0.5  # 30m

HashedMetricSpec = Tuple[str, MetricSpec, SpecVersion]


class HighCardinalityWidgetException(Exception):
    pass


class MetricExtractionConfig(TypedDict):
    """Configuration for generic extraction of metrics from all data categories."""

    version: int
    metrics: List[MetricSpec]


@metrics.wraps("on_demand_metrics.get_metric_extraction_config")
def get_metric_extraction_config(project: Project) -> Optional[MetricExtractionConfig]:
    """
    Returns generic metric extraction config for the given project.

    This requires respective feature flags to be enabled. At the moment, metrics
    for the following models are extracted:
     - Performance alert rules with advanced filter expressions.
     - On-demand metrics widgets.
    """
    # For efficiency purposes, we fetch the flags in batch and propagate them downstream.
    enabled_features = on_demand_metrics_feature_flags(project.organization)
    sentry_sdk.set_tag("organization_id", project.organization_id)

    prefilling = "organizations:on-demand-metrics-prefill" in enabled_features

    alert_specs = _get_alert_metric_specs(project, enabled_features, prefilling)
    widget_specs = _get_widget_metric_specs(project, enabled_features, prefilling)

    metric_specs = _merge_metric_specs(alert_specs, widget_specs)
    if not metric_specs:
        return None

    return {
        "version": _METRIC_EXTRACTION_VERSION,
        "metrics": metric_specs,
    }


def on_demand_metrics_feature_flags(organization: Organization) -> Set[str]:
    feature_names = [
        "organizations:on-demand-metrics-extraction",
        "organizations:on-demand-metrics-extraction-widgets",  # Controls extraction for widgets
        "organizations:on-demand-metrics-extraction-experimental",
        "organizations:on-demand-metrics-prefill",
    ]

    enabled_features = set()
    for feature in feature_names:
        if features.has(feature, organization=organization):
            enabled_features.add(feature)

    return enabled_features


@metrics.wraps("on_demand_metrics._get_alert_metric_specs")
def _get_alert_metric_specs(
    project: Project, enabled_features: Set[str], prefilling: bool
) -> List[HashedMetricSpec]:
    if not ("organizations:on-demand-metrics-extraction" in enabled_features or prefilling):
        return []

    metrics.incr(
        "on_demand_metrics.get_alerts",
        tags={"prefilling": prefilling},
    )

    datasets = [Dataset.PerformanceMetrics.value]
    if prefilling:
        datasets.append(Dataset.Transactions.value)

    alert_rules = (
        AlertRule.objects.fetch_for_project(project)
        .filter(
            organization=project.organization,
            status=AlertRuleStatus.PENDING.value,
            snuba_query__dataset__in=datasets,
        )
        .select_related("snuba_query")
    )

    specs = []
    with metrics.timer("on_demand_metrics.alert_spec_convert"):
        for alert in alert_rules:
            alert_snuba_query = alert.snuba_query
            metrics.incr(
                "on_demand_metrics.before_alert_spec_generation",
                tags={"prefilling": prefilling, "dataset": alert_snuba_query.dataset},
            )

            if results := _convert_snuba_query_to_metrics(project, alert_snuba_query, prefilling):
                for spec in results:
                    _log_on_demand_metric_spec(
                        project_id=project.id,
                        spec_for="alert",
                        spec=spec,
                        id=alert.id,
                        field=alert_snuba_query.aggregate,
                        query=alert_snuba_query.query,
                        prefilling=prefilling,
                    )
                    metrics.incr(
                        "on_demand_metrics.on_demand_spec.for_alert",
                        tags={"prefilling": prefilling},
                    )
                    specs.append(spec)

    max_alert_specs = options.get("on_demand.max_alert_specs") or _MAX_ON_DEMAND_ALERTS
    specs = _trim_if_above_limit(specs, max_alert_specs, project, "alerts")

    return specs


@metrics.wraps("on_demand_metrics._get_widget_metric_specs")
def _get_widget_metric_specs(
    project: Project, enabled_features: Set[str], prefilling: bool
) -> List[HashedMetricSpec]:
    if "organizations:on-demand-metrics-extraction-widgets" not in enabled_features:
        metrics.incr("on_demand_metrics.get_widget_metric_specs.extraction_feature_disabled")
        return []

    metrics.incr(
        "on_demand_metrics.get_widgets",
        tags={"prefilling": prefilling},
    )

    # fetch all queries of all on demand metrics widgets of this organization
    widget_queries = DashboardWidgetQuery.objects.filter(
        widget__dashboard__organization=project.organization,
        widget__widget_type=DashboardWidgetTypes.DISCOVER,
    ).prefetch_related("dashboardwidgetqueryondemand_set")

    metrics.incr(
        "on_demand_metrics.widgets_to_process", amount=len(widget_queries), sample_rate=1.0
    )

    specs: List[HashedMetricSpec] = []
    with metrics.timer("on_demand_metrics.widget_spec_convert"):
        for widget in widget_queries:
            widget_specs = convert_widget_query_to_metric(project, widget, prefilling)
            specs.extend(widget_specs)

            can_widget_query_use_stateful_extraction = _can_widget_query_use_stateful_extraction(
                widget, widget_specs
            )
            if options.get("on_demand_metrics.widgets.use_stateful_extraction"):
                if not can_widget_query_use_stateful_extraction:
                    # Return no specs if any extraction is blocked for a widget that should have specs.
                    return []

            # TODO: Remove this cardinality check after above option is enabled permanently.
            if widget_specs and not _is_widget_query_low_cardinality(widget, project):
                # High cardinality widgets don't have metrics specs created
                return []

    max_widget_specs = options.get("on_demand.max_widget_specs") or _MAX_ON_DEMAND_WIDGETS
    specs = _trim_if_above_limit(specs, max_widget_specs, project, "widgets")

    return specs


def _trim_if_above_limit(
    specs: Sequence[HashedMetricSpec],
    max_specs: int,
    project: Project,
    widget_type: str,
) -> list[HashedMetricSpec]:
    """Trim specs per version if above max limit"""
    return_specs = []
    specs_per_version: dict[int, list[HashedMetricSpec]] = {}
    for hash, spec, spec_version in specs:
        specs_per_version.setdefault(spec_version.version, [])
        specs_per_version[spec_version.version].append((hash, spec, spec_version))

    for version, specs_for_version in specs_per_version.items():
        if len(specs_for_version) > max_specs:
            # Do not log for Sentry
            if project.organization.id != 1:
                logger.error(
                    "Spec version %s: Too many (%s) on demand metric %s for project %s",
                    version,
                    len(specs_for_version),
                    widget_type,
                    project.slug,
                )

            return_specs += specs_for_version[:max_specs]
        else:
            return_specs += specs_for_version

    return return_specs


@metrics.wraps("on_demand_metrics._merge_metric_specs")
def _merge_metric_specs(
    alert_specs: List[HashedMetricSpec], widget_specs: List[HashedMetricSpec]
) -> List[MetricSpec]:
    # We use a dict so that we can deduplicate metrics with the same hash.
    specs: dict[str, MetricSpec] = {}
    duplicated_specs = 0
    for query_hash, spec, _ in alert_specs + widget_specs:
        already_present = specs.get(query_hash)
        if already_present and not are_specs_equal(already_present, spec):
            logger.warning(
                "Duplicate metric spec found for hash %s with different specs: %s != %s",
                query_hash,
                already_present,
                spec,
            )
            duplicated_specs += 1
            continue

        specs[query_hash] = spec

    if duplicated_specs > 0:
        logger.error("%s metrics are duplicated. Check breadcrumbs for details.", duplicated_specs)
        metrics.incr("on_demand_metrics.duplicate_specs", amount=duplicated_specs)

    return list(specs.values())


def _convert_snuba_query_to_metrics(
    project: Project, snuba_query: SnubaQuery, prefilling: bool
) -> Optional[Sequence[HashedMetricSpec]]:
    """
    If the passed snuba_query is a valid query for on-demand metric extraction,
    returns a tuple of (hash, MetricSpec) for the query. Otherwise, returns None.
    """
    environment = snuba_query.environment.name if snuba_query.environment is not None else None
    return _convert_aggregate_and_query_to_metrics(
        project,
        snuba_query.dataset,
        prefilling,
        {
            "field": snuba_query.aggregate,
            "query": snuba_query.query,
            "environment": environment,
        },
    )


def convert_widget_query_to_metric(
    project: Project, widget_query: DashboardWidgetQuery, prefilling: bool
) -> Sequence[HashedMetricSpec]:
    """
    Converts a passed metrics widget query to one or more MetricSpecs.
    Widget query can result in multiple metric specs if it selects multiple fields
    """
    metrics_specs: List[HashedMetricSpec] = []

    if not widget_query.aggregates:
        return metrics_specs

    if "event.type:error" in widget_query.conditions:
        # Error widgets don't get on-demand extracted.
        return []

    metric_spec_input = {
        "query": widget_query.conditions,
        "environment": None,
        "groupbys": widget_query.columns,
        "spec_type": MetricSpecType.DYNAMIC_QUERY,
    }
    for aggregate in widget_query.aggregates:
        metrics.incr(
            "on_demand_metrics.before_widget_spec_generation",
            tags={"prefilling": prefilling},
        )
        metric_spec_input["field"] = aggregate

        if results := _convert_aggregate_and_query_to_metrics(
            project,
            # there is an internal check to make sure we extract metrics only for performance dataset
            # however widgets do not have a dataset field, so we need to pass it explicitly
            Dataset.PerformanceMetrics.value,
            prefilling,
            metric_spec_input,
        ):
            for spec in results:
                _log_on_demand_metric_spec(
                    project_id=project.id,
                    spec_for="widget",
                    spec=spec,
                    id=widget_query.id,
                    field=aggregate,
                    query=widget_query.conditions,
                    prefilling=prefilling,
                )
                metrics.incr(
                    "on_demand_metrics.on_demand_spec.for_widget",
                    tags={"prefilling": prefilling},
                )
                metrics_specs.append(spec)

    return metrics_specs


def _can_widget_query_use_stateful_extraction(
    widget_query: DashboardWidgetQuery, metrics_specs: Sequence[HashedMetricSpec]
) -> bool:
    if not metrics_specs:
        # If no specs then it can be ignored for on-demand, we want to not skip the entire widget.
        return True
    spec_hashes = [hashed_spec[0] for hashed_spec in metrics_specs]
    on_demand_entries = widget_query.dashboardwidgetqueryondemand_set.all()

    if len(on_demand_entries) != 1:
        # There should only be one on demand entry
        with sentry_sdk.push_scope() as scope:
            scope.set_tag("widget_query", widget_query.id)
            sentry_sdk.capture_message(
                f"Wrong number of relations ({len(on_demand_entries)}) for widget_query: {widget_query.id}"
            )
        metrics.incr("on_demand_metrics.on_demand_spec.failed_on_demand_relations", sample_rate=1.0)
        return False

    on_demand_entry = on_demand_entries[0]
    on_demand_hashes = on_demand_entry.spec_hashes

    if set(spec_hashes) != set(on_demand_hashes):
        # Spec hashes should match. TODO:This can be removed after the existing cardinality check in this task is removed.
        with sentry_sdk.push_scope() as scope:
            scope.set_extra("spec_hashes", spec_hashes)
            scope.set_extra("on_demand_hashes", on_demand_hashes)
            sentry_sdk.capture_message(f"Hashes don't match for widget_query: {widget_query.id}")
        metrics.incr("on_demand_metrics.on_demand_spec.failed_on_demand_hashes", sample_rate=1.0)
        return False

    return True


def _get_widget_cardinality_query_ttl():
    # Add ttl + 25% jitter to query so queries aren't all made at once.
    return int(random.uniform(_WIDGET_QUERY_CARDINALITY_TTL, _WIDGET_QUERY_CARDINALITY_TTL * 1.5))


def _get_widget_cardinality_softdeadline_ttl():
    # This is a much shorter deadline than the main cardinality TTL in the case softdeadline is hit
    # We want to query again soon, but still avoid thundering herd problems.
    return int(
        random.uniform(
            _WIDGET_QUERY_CARDINALITY_SOFT_DEADLINE_TTL,
            _WIDGET_QUERY_CARDINALITY_SOFT_DEADLINE_TTL * 1.5,
        )
    )


def _is_widget_query_low_cardinality(widget_query: DashboardWidgetQuery, project: Project):
    """
    Checks cardinality of existing widget queries before allowing the metric spec, so that
    group by clauses with high-cardinality tags are not added to the on_demand metric.

    New queries will be checked upon creation and not allowed at that time.
    """
    params: Dict[str, Any] = {
        "statsPeriod": "30m",
        "project_objects": [project],
        "organization_id": project.organization_id,  # Organization id has to be specified to not violate allocation policy.
    }
    start, end = get_date_range_from_params(params)
    params["start"] = start
    params["end"] = end

    metrics.incr("on_demand_metrics.cardinality_check")

    query_killswitch = options.get("on_demand.max_widget_cardinality.killswitch")
    if query_killswitch:
        return False

    # No columns or only errors means no high-cardinality tags.
    if not widget_query.columns or "event.type:error" in widget_query.conditions:
        metrics.incr("on_demand_metrics.cardinality_check.not_applicable")
        return True

    max_cardinality_allowed = options.get("on_demand.max_widget_cardinality.count")
    cache_key = f"check-widget-query-cardinality:{widget_query.id}"
    cardinality_allowed = cache.get(cache_key)

    if cardinality_allowed is not None:
        metrics.incr(
            "on_demand_metrics.cardinality_check.using_cache",
            tags={"low_cardinality": cardinality_allowed},
        )
        return cardinality_allowed

    unique_columns = [
        f"count_unique({column})"
        for column in widget_query.columns
        if not fields.is_function(column)
    ]

    query_builder = QueryBuilder(
        dataset=Dataset.Discover,
        params=params,
        selected_columns=unique_columns,
        config=QueryBuilderConfig(
            transform_alias_to_input_format=True,
        ),
    )

    with sentry_sdk.push_scope() as scope:
        metrics.incr("on_demand_metrics.cardinality_check.query")
        scope.set_tag("widget_query.widget_id", widget_query.id)
        scope.set_tag("widget_query.org_id", project.organization_id)
        scope.set_tag("widget_query.conditions", widget_query.conditions)

        try:
            results = query_builder.run_query(Referrer.METRIC_EXTRACTION_CARDINALITY_CHECK.value)
            processed_results = query_builder.process_results(results)
        except SoftTimeLimitExceeded as error:
            metrics.incr(
                "on_demand_metrics.cardinality_check.query.error",
                tags={"reason": "timelimit-exceeded"},
            )
            scope.set_tag("widget_soft_deadline", True)
            sentry_sdk.capture_exception(error)
            # We're setting a much shorter cache timeout here since this is essentially a permissive 'unknown' state
            cache.set(cache_key, True, timeout=_get_widget_cardinality_softdeadline_ttl())
            return True

        except Exception as error:
            metrics.incr(
                "on_demand_metrics.cardinality_check.query.error", tags={"reason": "other"}
            )
            sentry_sdk.capture_exception(error)
            cache.set(cache_key, False, timeout=_get_widget_cardinality_query_ttl())
            return False

        try:
            for index, column in enumerate(unique_columns):
                count = processed_results["data"][0][unique_columns[index]]
                if count > max_cardinality_allowed:
                    cache.set(cache_key, False, timeout=_get_widget_cardinality_query_ttl())
                    scope.set_tag("widget_query.column_name", column)
                    raise HighCardinalityWidgetException(
                        f"Cardinality exceeded for dashboard_widget_query:{widget_query.id} with count:{count} and column:{column}"
                    )
        except HighCardinalityWidgetException as error:
            metrics.incr(
                "on_demand_metrics.cardinality_check.query.success", tags={"low_cardinality": False}
            )
            sentry_sdk.capture_exception(error)
            return False

    metrics.incr(
        "on_demand_metrics.cardinality_check.query.success", tags={"low_cardinality": True}
    )
    cache.set(cache_key, True)
    return True


def _convert_aggregate_and_query_to_metrics(
    project: Project,
    dataset: str,
    prefilling: bool,
    metric_spec_input: dict[str, Any],
) -> Optional[Sequence[HashedMetricSpec]]:
    """
    Converts an aggregate and a query to a metric spec with its hash value.

    Extra metric specs will be returned if we need to maintain various versions of it.
    This makes it easier to maintain multiple spec versions when a mistake is made.
    """

    # We can avoid injection of the environment in the query, since it's supported by standard, thus it won't change
    # the supported state of a query, since if it's standard, and we added environment it will still be standard
    # and if it's on demand, it will always be on demand irrespectively of what we add.
<<<<<<< HEAD
    if not should_use_on_demand_metrics(dataset, metric_spec_input, prefilling):
        return None

    metric_specs_and_hashes = []
    extra = {"dataset": dataset, **metric_spec_input}
    # Create as many specs as we support
    for spec_version in OnDemandMetricSpecVersioning.get_spec_versions():
        try:
            on_demand_spec = OnDemandMetricSpec(**metric_spec_input)
=======
    if not should_use_on_demand_metrics(dataset, aggregate, query, groupbys, prefilling):
        return None

    metric_specs_and_hashes = []
    extra = {
        "dataset": dataset,
        "aggregate": aggregate,
        "query": query,
        "groupbys": groupbys,
    }
    # Create as many specs as we support
    for spec_version in OnDemandMetricSpecVersioning.get_spec_versions():
        try:
            on_demand_spec = OnDemandMetricSpec(
                field=aggregate,
                query=query,
                environment=environment,
                groupbys=groupbys,
                spec_type=spec_type,
                spec_version=spec_version,
            )
>>>>>>> 42491129
            metric_spec = on_demand_spec.to_metric_spec(project)
            # TODO: switch to validate_rule_condition
            if (condition := metric_spec.get("condition")) is not None:
                validate_sampling_condition(json.dumps(condition))
            else:
                metrics.incr(
                    "on_demand_metrics.missing_condition_spec", tags={"prefilling": prefilling}
                )

            metric_specs_and_hashes.append((on_demand_spec.query_hash, metric_spec, spec_version))
        except ValueError:
            # raised by validate_sampling_condition or metric_spec lacking "condition"
            metrics.incr("on_demand_metrics.invalid_metric_spec", tags={"prefilling": prefilling})
            logger.exception("Invalid on-demand metric spec", extra=extra)
        except Exception:
            # Since prefilling might include several non-ondemand-compatible alerts, we want to not trigger errors in the
            # Sentry console.
            if not prefilling:
                logger.exception("Failed on-demand metric spec creation.", extra=extra)

    return metric_specs_and_hashes


def _log_on_demand_metric_spec(
    project_id: int,
    spec_for: Literal["alert", "widget"],
    spec: HashedMetricSpec,
    id: int,
    field: str,
    query: str,
    prefilling: bool,
) -> None:
    spec_query_hash, spec_dict, spec_version = spec

    logger.info(
        "on_demand_metrics.on_demand_metric_spec",
        extra={
            "project_id": project_id,
            f"{spec_for}.id": id,
            f"{spec_for}.field": field,
            f"{spec_for}.query": query,
            "spec_for": spec_for,
            "spec_query_hash": spec_query_hash,
            "spec": spec_dict,
            "spec_version": spec_version,
            "prefilling": prefilling,
        },
    )


# CONDITIONAL TAGGING


class MetricConditionalTaggingRule(TypedDict):
    condition: RuleCondition
    targetMetrics: Sequence[str]
    targetTag: str
    tagValue: str


_TRANSACTION_METRICS_TO_RULE_FIELD = {
    TransactionMetric.LCP.value: "event.measurements.lcp.value",
    TransactionMetric.DURATION.value: "event.duration",
}

_SATISFACTION_TARGET_METRICS = (
    "s:transactions/user@none",
    "d:transactions/duration@millisecond",
    "d:transactions/measurements.lcp@millisecond",
)

_SATISFACTION_TARGET_TAG = "satisfaction"

_HISTOGRAM_OUTLIERS_TARGET_METRICS = {
    "duration": "d:transactions/duration@millisecond",
    "lcp": "d:transactions/measurements.lcp@millisecond",
    "fcp": "d:transactions/measurements.fcp@millisecond",
}


@dataclass
class _DefaultThreshold:
    metric: int
    threshold: int


_DEFAULT_THRESHOLD = _DefaultThreshold(
    metric=TransactionMetric[DEFAULT_THRESHOLD["metric"].upper()].value,
    threshold=int(DEFAULT_THRESHOLD["threshold"]),
)


def get_metric_conditional_tagging_rules(
    project: Project,
) -> Sequence[MetricConditionalTaggingRule]:
    rules: List[MetricConditionalTaggingRule] = []

    # transaction-specific overrides must precede the project-wide threshold in the list of rules.
    for threshold_override in project.projecttransactionthresholdoverride_set.all().order_by(
        "transaction"
    ):
        rules.extend(
            _threshold_to_rules(
                threshold_override,
                [
                    {
                        "op": "eq",
                        "name": "event.transaction",
                        "value": threshold_override.transaction,
                    }
                ],
            )
        )

    # Rules are processed top-down. The following is a fallback for when
    # there's no transaction-name-specific rule:

    try:
        threshold = ProjectTransactionThreshold.objects.get(project=project)
        rules.extend(_threshold_to_rules(threshold, []))
    except ProjectTransactionThreshold.DoesNotExist:
        rules.extend(_threshold_to_rules(_DEFAULT_THRESHOLD, []))

    rules.extend(HISTOGRAM_OUTLIER_RULES)

    return rules


def _threshold_to_rules(
    threshold: Union[
        ProjectTransactionThreshold, ProjectTransactionThresholdOverride, _DefaultThreshold
    ],
    extra_conditions: Sequence[RuleCondition],
) -> Sequence[MetricConditionalTaggingRule]:
    frustrated: MetricConditionalTaggingRule = {
        "condition": {
            "op": "and",
            "inner": [
                {
                    "op": "gt",
                    "name": _TRANSACTION_METRICS_TO_RULE_FIELD[threshold.metric],
                    # The frustration threshold is always four times the threshold
                    # (see https://docs.sentry.io/product/performance/metrics/#apdex)
                    "value": threshold.threshold * 4,
                },
                *extra_conditions,
            ],
        },
        "targetMetrics": _SATISFACTION_TARGET_METRICS,
        "targetTag": _SATISFACTION_TARGET_TAG,
        "tagValue": "frustrated",
    }
    tolerated: MetricConditionalTaggingRule = {
        "condition": {
            "op": "and",
            "inner": [
                {
                    "op": "gt",
                    "name": _TRANSACTION_METRICS_TO_RULE_FIELD[threshold.metric],
                    "value": threshold.threshold,
                },
                *extra_conditions,
            ],
        },
        "targetMetrics": _SATISFACTION_TARGET_METRICS,
        "targetTag": _SATISFACTION_TARGET_TAG,
        "tagValue": "tolerated",
    }
    satisfied: MetricConditionalTaggingRule = {
        "condition": {"op": "and", "inner": list(extra_conditions)},
        "targetMetrics": _SATISFACTION_TARGET_METRICS,
        "targetTag": _SATISFACTION_TARGET_TAG,
        "tagValue": "satisfied",
    }

    # Order is important here, as rules for a particular tag name are processed
    # top-down, and rules are skipped if the tag has already been defined by a
    # previous rule.
    #
    # if duration > 4000 {
    #     frustrated
    # } else if duration > 1000 {
    #     tolerated
    # } else {
    #     satisfied
    # }
    return [frustrated, tolerated, satisfied]


# These JSON results are generated by S&S using internal data-tooling. The
# roughly equivalent ClickHouse query that we used to use instead is:
#
# SELECT
#     platform,
#     transaction_op AS op,
#     uniqCombined64(project_id) AS c,
#     quantiles(0.25, 0.75)(duration) as duration,
#     quantiles(0.25, 0.75)(measurements.value[indexOf(measurements.key, 'lcp')]) as lcp,
#     quantiles(0.25, 0.75)(measurements.value[indexOf(measurements.key, 'fcp')]) as fcp
# FROM transactions_dist
# WHERE timestamp > subtractHours(now(), 48)
# GROUP BY
#     platform,
#     op
# ORDER BY c DESC
# LIMIT 50
# FORMAT CSVWithNames
_HISTOGRAM_OUTLIERS_QUERY_RESULTS = [
    {
        "platform": "javascript",
        "op": "pageload",
        "c": "55927",
        "duration": ["0", "1539", "2813", "5185", "1678818846004"],
        "lcp": [
            "-58.39991569519043",
            "730.3001880645752",
            "1364.1000000238421",
            "2533.2000255584717",
            "7160348981.6997051",
        ],
        "fcp": [
            "-30.0",
            "578.29999923706055",
            "1051.0001182556152",
            "1908.10000000149",
            "4295032969.0001011",
        ],
    },
    {
        "platform": "javascript",
        "op": "navigation",
        "c": "46130",
        "duration": ["0", "372", "964", "1287", "1678819998036"],
        "lcp": [],
        "fcp": [],
    },
    {
        "platform": "python",
        "op": "http.server",
        "c": "20286",
        "duration": ["0", "3", "23", "98", "7169297964"],
        "lcp": [],
        "fcp": [],
    },
    {
        "platform": "node",
        "op": "http.server",
        "c": "16548",
        "duration": ["0", "2", "20", "128", "40043925665"],
        "lcp": [],
        "fcp": [],
    },
    {
        "platform": "php",
        "op": "http.server",
        "c": "11844",
        "duration": ["0", "35", "90", "249", "194551915"],
        "lcp": [],
        "fcp": [],
    },
    {
        "platform": "javascript",
        "op": "ui.load",
        "c": "5586",
        "duration": ["0", "1419", "3849", "50909", "1678715114066"],
        "lcp": [],
        "fcp": [],
    },
    {
        "platform": "python",
        "op": "celery.task",
        "c": "2936",
        "duration": ["0", "32", "94", "403", "462304451"],
        "lcp": [],
        "fcp": [],
    },
    {
        "platform": "ruby",
        "op": "rails.request",
        "c": "2719",
        "duration": ["0", "7", "27", "107", "411239453"],
        "lcp": [],
        "fcp": [],
    },
    {
        "platform": "python",
        "op": "queue.task.celery",
        "c": "2122",
        "duration": ["0", "29", "122", "681", "281861579"],
        "lcp": [],
        "fcp": [],
    },
    {
        "platform": "node",
        "op": "function.nextjs",
        "c": "2048",
        "duration": ["0", "1", "26", "127", "1047980"],
        "lcp": [],
        "fcp": [],
    },
    {
        "platform": "cocoa",
        "op": "ui.load",
        "c": "2025",
        "duration": ["0", "135", "554", "698", "1678189573840"],
        "lcp": [],
        "fcp": [],
    },
    {
        "platform": "csharp",
        "op": "http.server",
        "c": "1951",
        "duration": ["0", "1", "15", "82", "683064520"],
        "lcp": [],
        "fcp": [],
    },
    {
        "platform": "ruby",
        "op": "http.server",
        "c": "1944",
        "duration": ["0", "7", "20", "92", "230606309"],
        "lcp": [],
        "fcp": [],
    },
    {
        "platform": "java",
        "op": "ui.load",
        "c": "1867",
        "duration": ["0", "145", "291", "831", "1678830256706"],
        "lcp": [],
        "fcp": [],
    },
    {
        "platform": "java",
        "op": "http.server",
        "c": "1772",
        "duration": ["0", "2", "9", "63", "335196060"],
        "lcp": [],
        "fcp": [],
    },
    {
        "platform": "node",
        "op": "awslambda.handler",
        "c": "1522",
        "duration": ["0", "19", "103", "451", "2274015"],
        "lcp": [],
        "fcp": [],
    },
    {
        "platform": "python",
        "op": "serverless.function",
        "c": "1046",
        "duration": ["0", "29", "52", "120", "32730840"],
        "lcp": [],
        "fcp": [],
    },
    {
        "platform": "node",
        "op": "function.aws.lambda",
        "c": "915",
        "duration": ["0", "61", "206", "454", "8143646"],
        "lcp": [],
        "fcp": [],
    },
    {
        "platform": "javascript",
        "op": "default",
        "c": "850",
        "duration": ["0", "0", "237", "804", "1678679274843"],
        "lcp": [],
        "fcp": [],
    },
    {
        "platform": "python",
        "op": "function.aws",
        "c": "821",
        "duration": ["0", "0", "75", "366", "899160"],
        "lcp": [],
        "fcp": [],
    },
    {
        "platform": "ruby",
        "op": "active_job",
        "c": "729",
        "duration": ["0", "31", "153", "288", "14992111"],
        "lcp": [],
        "fcp": [],
    },
    {
        "platform": "other",
        "op": "navigation",
        "c": "689",
        "duration": ["0", "1102", "2629", "3003", "448059236223"],
        "lcp": [],
        "fcp": [],
    },
    {
        "platform": "ruby",
        "op": "queue.active_job",
        "c": "629",
        "duration": ["0", "25", "112", "1216", "202727763"],
        "lcp": [],
        "fcp": [],
    },
    {
        "platform": "ruby",
        "op": "sidekiq",
        "c": "569",
        "duration": ["0", "14", "69", "246", "34998169"],
        "lcp": [],
        "fcp": [],
    },
    {
        "platform": "other",
        "op": "pageload",
        "c": "551",
        "duration": ["988", "3000", "3000", "3000", "3700"],
        "lcp": [
            "4589.8220456729478",
            "4589.8220456729478",
            "4589.8220456729478",
            "4589.8220456729478",
            "4589.8220456729478",
        ],
        "fcp": [
            "2057.7001571655273",
            "3384.3555060724457",
            "3384.3555060724457",
            "3384.3555060724457",
            "3384.3555060724457",
        ],
    },
    {
        "platform": "php",
        "op": "console.command",
        "c": "462",
        "duration": ["0", "61", "150", "417", "3607425204"],
        "lcp": [],
        "fcp": [],
    },
    {
        "platform": "other",
        "op": "middleware.nextjs",
        "c": "447",
        "duration": ["0", "0", "0", "0", "185123"],
        "lcp": [],
        "fcp": [],
    },
    {
        "platform": "ruby",
        "op": "queue.sidekiq",
        "c": "447",
        "duration": ["0", "18", "145", "579", "24701323"],
        "lcp": [],
        "fcp": [],
    },
    {
        "platform": "node",
        "op": "transaction",
        "c": "446",
        "duration": ["0", "5", "20", "87", "602756293"],
        "lcp": [],
        "fcp": [],
    },
    {
        "platform": "cocoa",
        "op": "ui.action",
        "c": "444",
        "duration": ["0", "244", "1057", "2783", "498994"],
        "lcp": [],
        "fcp": [],
    },
    {
        "platform": "node",
        "op": "default",
        "c": "418",
        "duration": ["0", "2", "69", "423", "24534033"],
        "lcp": [],
        "fcp": [],
    },
    {
        "platform": "cocoa",
        "op": "ui.action.click",
        "c": "400",
        "duration": ["0", "223", "1127", "3797", "84802486"],
        "lcp": [],
        "fcp": [],
    },
    {
        "platform": "python",
        "op": "asgi.server",
        "c": "346",
        "duration": ["0", "158", "298", "1291", "33673793505"],
        "lcp": [],
        "fcp": [],
    },
    {
        "platform": "go",
        "op": "http.server",
        "c": "302",
        "duration": ["0", "0", "0", "4", "167496305"],
        "lcp": [],
        "fcp": [],
    },
    {
        "platform": "php",
        "op": "sentry.test",
        "c": "280",
        "duration": ["0", "0", "0", "1", "223"],
        "lcp": [],
        "fcp": [],
    },
    {
        "platform": "ruby",
        "op": "websocket.server",
        "c": "255",
        "duration": ["0", "0", "1", "4", "1065382"],
        "lcp": [],
        "fcp": [],
    },
    {
        "platform": "java",
        "op": "ui.action.click",
        "c": "207",
        "duration": ["0", "343", "1271", "3560", "228385283"],
        "lcp": [],
        "fcp": [],
    },
    {
        "platform": "other",
        "op": "http.server",
        "c": "200",
        "duration": ["0", "0", "7", "57", "7954687"],
        "lcp": [],
        "fcp": [],
    },
    {
        "platform": "node",
        "op": "test",
        "c": "188",
        "duration": ["0", "12", "409", "1080", "263783678"],
        "lcp": [],
        "fcp": [],
    },
    {
        "platform": "node",
        "op": "gql",
        "c": "181",
        "duration": ["0", "16", "39", "135", "1503274"],
        "lcp": [],
        "fcp": [],
    },
    {
        "platform": "python",
        "op": "default",
        "c": "181",
        "duration": ["0", "5", "11", "67", "108818494"],
        "lcp": [],
        "fcp": [],
    },
    {
        "platform": "ruby",
        "op": "rails.action_cable",
        "c": "177",
        "duration": ["0", "0", "0", "5", "291392"],
        "lcp": [],
        "fcp": [],
    },
    {
        "platform": "php",
        "op": "queue.process",
        "c": "167",
        "duration": ["0", "26", "68", "232", "1641192"],
        "lcp": [],
        "fcp": [],
    },
    {
        "platform": "python",
        "op": "websocket.server",
        "c": "160",
        "duration": ["0", "1", "2", "6226", "518009460"],
        "lcp": [],
        "fcp": [],
    },
    {
        "platform": "python",
        "op": "rq.task",
        "c": "151",
        "duration": ["2", "175", "388", "490", "73547039"],
        "lcp": [],
        "fcp": [],
    },
    {
        "platform": "python",
        "op": "task",
        "c": "147",
        "duration": ["0", "9", "54", "336", "12559622"],
        "lcp": [],
        "fcp": [],
    },
    {
        "platform": "java",
        "op": "ui.action.swipe",
        "c": "139",
        "duration": ["0", "966", "2343", "5429", "56370777"],
        "lcp": [],
        "fcp": [],
    },
    {
        "platform": "python",
        "op": "queue.task.rq",
        "c": "136",
        "duration": ["2", "113", "277", "913", "14400609"],
        "lcp": [],
        "fcp": [],
    },
    {
        "platform": "java",
        "op": "navigation",
        "c": "125",
        "duration": ["0", "327", "1091", "2657", "123162256"],
        "lcp": [],
        "fcp": [],
    },
    {
        "platform": "java",
        "op": "ui.action.scroll",
        "c": "107",
        "duration": ["1", "400", "951", "2158", "45034933"],
        "lcp": [],
        "fcp": [],
    },
]


def _parse_percentiles(
    value: Union[Tuple[()], Tuple[str, str, str, str, str]]
) -> Tuple[float, float]:
    if not value:
        return 0, 0
    _min, p25, _p50, p75, _max = map(float, value)
    return p25, p75


def _produce_histogram_outliers(query_results: Any) -> Sequence[MetricConditionalTaggingRule]:
    rules: List[MetricConditionalTaggingRule] = []
    for row in query_results:
        platform = row["platform"]
        op = row["op"]
        duration = row["duration"]
        lcp = row["lcp"]
        fcp = row["fcp"]
        duration_p25, duration_p75 = _parse_percentiles(duration)
        lcp_p25, lcp_p75 = _parse_percentiles(lcp)
        fcp_p25, fcp_p75 = _parse_percentiles(fcp)

        for metric, p25, p75 in (
            ("duration", duration_p25, duration_p75),
            ("lcp", lcp_p25, lcp_p75),
            ("fcp", fcp_p25, fcp_p75),
        ):
            if p25 == p75 == 0:
                # default values from clickhouse if no data is present
                continue

            rules.append(
                {
                    "condition": {
                        "op": "and",
                        "inner": [
                            {"op": "eq", "name": "event.contexts.trace.op", "value": op},
                            {"op": "eq", "name": "event.platform", "value": platform},
                            # This is in line with https://github.com/getsentry/sentry/blob/63308b3f2256fe2f24da43a951154d0ef2218d19/src/sentry/snuba/discover.py#L1728-L1729=
                            # See also https://en.wikipedia.org/wiki/Outlier#Tukey's_fences
                            {
                                "op": "gte",
                                "name": "event.duration",
                                "value": p75 + 3 * abs(p75 - p25),
                            },
                        ],
                    },
                    "targetMetrics": [_HISTOGRAM_OUTLIERS_TARGET_METRICS[metric]],
                    "targetTag": "histogram_outlier",
                    "tagValue": "outlier",
                }
            )

    rules.append(
        {
            "condition": {
                "op": "and",
                "inner": [
                    {"op": "gte", "name": "event.duration", "value": 0},
                ],
            },
            "targetMetrics": list(_HISTOGRAM_OUTLIERS_TARGET_METRICS.values()),
            "targetTag": "histogram_outlier",
            "tagValue": "inlier",
        }
    )

    rules.append(
        {
            "condition": {"op": "and", "inner": []},
            "targetMetrics": list(_HISTOGRAM_OUTLIERS_TARGET_METRICS.values()),
            "targetTag": "histogram_outlier",
            "tagValue": "outlier",
        }
    )

    return rules


HISTOGRAM_OUTLIER_RULES = _produce_histogram_outliers(_HISTOGRAM_OUTLIERS_QUERY_RESULTS)<|MERGE_RESOLUTION|>--- conflicted
+++ resolved
@@ -525,7 +525,6 @@
     # We can avoid injection of the environment in the query, since it's supported by standard, thus it won't change
     # the supported state of a query, since if it's standard, and we added environment it will still be standard
     # and if it's on demand, it will always be on demand irrespectively of what we add.
-<<<<<<< HEAD
     if not should_use_on_demand_metrics(dataset, metric_spec_input, prefilling):
         return None
 
@@ -535,29 +534,6 @@
     for spec_version in OnDemandMetricSpecVersioning.get_spec_versions():
         try:
             on_demand_spec = OnDemandMetricSpec(**metric_spec_input)
-=======
-    if not should_use_on_demand_metrics(dataset, aggregate, query, groupbys, prefilling):
-        return None
-
-    metric_specs_and_hashes = []
-    extra = {
-        "dataset": dataset,
-        "aggregate": aggregate,
-        "query": query,
-        "groupbys": groupbys,
-    }
-    # Create as many specs as we support
-    for spec_version in OnDemandMetricSpecVersioning.get_spec_versions():
-        try:
-            on_demand_spec = OnDemandMetricSpec(
-                field=aggregate,
-                query=query,
-                environment=environment,
-                groupbys=groupbys,
-                spec_type=spec_type,
-                spec_version=spec_version,
-            )
->>>>>>> 42491129
             metric_spec = on_demand_spec.to_metric_spec(project)
             # TODO: switch to validate_rule_condition
             if (condition := metric_spec.get("condition")) is not None:
