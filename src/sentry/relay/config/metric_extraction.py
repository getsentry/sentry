import logging
from dataclasses import dataclass
from typing import Any, Dict, List, Literal, Optional, Sequence, Tuple, TypedDict, Union

from sentry import features, options
from sentry.api.endpoints.project_transaction_threshold import DEFAULT_THRESHOLD
from sentry.incidents.models import AlertRule, AlertRuleStatus
from sentry.models import (
    DashboardWidgetQuery,
    DashboardWidgetTypes,
    Project,
    ProjectTransactionThreshold,
    ProjectTransactionThresholdOverride,
    TransactionMetric,
)
from sentry.snuba.dataset import Dataset
from sentry.snuba.metrics.extraction import (
    MetricSpec,
    OnDemandMetricSpec,
    RuleCondition,
    should_use_on_demand_metrics,
)
from sentry.snuba.models import SnubaQuery

logger = logging.getLogger(__name__)

# GENERIC METRIC EXTRACTION

# Version of the metric extraction config.
_METRIC_EXTRACTION_VERSION = 1

# Maximum number of custom metrics that can be extracted for alerts and widgets with
# advanced filter expressions.
_MAX_ON_DEMAND_ALERTS = 50
_MAX_ON_DEMAND_WIDGETS = 100

HashedMetricSpec = Tuple[str, MetricSpec]


class MetricExtractionConfig(TypedDict):
    """Configuration for generic extraction of metrics from all data categories."""

    version: int
    metrics: List[MetricSpec]


def get_metric_extraction_config(project: Project) -> Optional[MetricExtractionConfig]:
    """
    Returns generic metric extraction config for the given project.

    This requires respective feature flags to be enabled. At the moment, metrics
    for the following models are extracted:
     - Performance alert rules with advanced filter expressions.
     - On-demand metrics widgets.
    """
    if not features.has("organizations:on-demand-metrics-extraction", project.organization):
        return None

    alert_specs = _get_alert_metric_specs(project)
    widget_specs = _get_widget_metric_specs(project)

    metrics = _merge_metric_specs(alert_specs, widget_specs)

    if not metrics:
        return None

    return {
        "version": _METRIC_EXTRACTION_VERSION,
        "metrics": metrics,
    }


def _get_alert_metric_specs(project: Project) -> List[HashedMetricSpec]:
    alert_rules = (
        AlertRule.objects.fetch_for_project(project)
        .filter(
            organization=project.organization,
            status=AlertRuleStatus.PENDING.value,
            snuba_query__dataset=Dataset.PerformanceMetrics.value,
        )
        .select_related("snuba_query")
    )

    specs = []
    for alert in alert_rules:
<<<<<<< HEAD
        if result := _convert_snuba_query_to_metric(project, alert.snuba_query):
=======
        alert_snuba_query = alert.snuba_query
        if result := _convert_snuba_query_to_metric(alert.snuba_query):
            _log_on_demand_metric_spec(
                project_id=project.id,
                spec_for="alert",
                spec=result,
                id=alert.id,
                field=alert_snuba_query.aggregate,
                query=alert_snuba_query.query,
            )
>>>>>>> f2d673ac
            specs.append(result)

    max_alert_specs = options.get("on_demand.max_alert_specs") or _MAX_ON_DEMAND_ALERTS
    if len(specs) > max_alert_specs:
        logger.error(
            "Too many (%s) on demand metric alerts for project %s", len(specs), project.slug
        )
        specs = specs[:max_alert_specs]

    return specs


def _get_widget_metric_specs(project: Project) -> List[HashedMetricSpec]:
    if not features.has(
        "organizations:on-demand-metrics-extraction-experimental", project.organization
    ):
        return []

    # fetch all queries of all on demand metrics widgets of this organization
    widget_queries = DashboardWidgetQuery.objects.filter(
        widget__dashboard__organization=project.organization,
        widget__widget_type=DashboardWidgetTypes.DISCOVER,
    )

    specs = []
    for widget in widget_queries:
        for result in _convert_widget_query_to_metric(project, widget):
            specs.append(result)

    max_widget_specs = options.get("on_demand.max_widget_specs") or _MAX_ON_DEMAND_WIDGETS
    if len(specs) > max_widget_specs:
        logger.error(
            "Too many (%s) on demand metric widgets for project %s", len(specs), project.slug
        )
        specs = specs[:max_widget_specs]

    return specs


def _merge_metric_specs(
    alert_specs: List[HashedMetricSpec], widget_specs: List[HashedMetricSpec]
) -> List[MetricSpec]:
    # We use a dict so that we can deduplicate metrics with the same hash.
    metrics: Dict[str, MetricSpec] = {}
    for query_hash, spec in alert_specs + widget_specs:
        already_present = metrics.get(query_hash)
        if already_present and already_present != spec:
            logger.error(
                "Duplicate metric spec found for hash %s with different specs: %s != %s",
                query_hash,
                already_present,
                spec,
            )
            continue

        metrics[query_hash] = spec

    return [metric for metric in metrics.values()]


<<<<<<< HEAD
def _convert_snuba_query_to_metric(
    project: Project, snuba_query: SnubaQuery
) -> Optional[HashMetricSpec]:
=======
def _convert_snuba_query_to_metric(snuba_query: SnubaQuery) -> Optional[HashedMetricSpec]:
>>>>>>> f2d673ac
    """
    If the passed snuba_query is a valid query for on-demand metric extraction,
    returns a tuple of (hash, MetricSpec) for the query. Otherwise, returns None.
    """
    return _convert_aggregate_and_query_to_metric(
        project,
        snuba_query.dataset,
        snuba_query.aggregate,
        snuba_query.query,
    )


def _convert_widget_query_to_metric(
    project: Project,
    widget_query: DashboardWidgetQuery,
) -> Sequence[HashedMetricSpec]:
    """
    Converts a passed metrics widget query to one or more MetricSpecs.
    Widget query can result in multiple metric specs if it selects multiple fields
    """
    metrics_specs: List[HashedMetricSpec] = []

    if not widget_query.aggregates:
        return metrics_specs

    for aggregate in widget_query.aggregates:
        if result := _convert_aggregate_and_query_to_metric(
            project,
            # there is an internal check to make sure we extract metrics oly for performance dataset
            # however widgets do not have a dataset field, so we need to pass it explicitly
            Dataset.PerformanceMetrics.value,
            aggregate,
            widget_query.conditions,
        ):
            _log_on_demand_metric_spec(
                project_id=project.id,
                spec_for="widget",
                spec=result,
                id=widget_query.id,
                field=aggregate,
                query=widget_query.conditions,
            )
            metrics_specs.append(result)

    return metrics_specs


def _convert_aggregate_and_query_to_metric(
<<<<<<< HEAD
    project: Project, dataset: str, aggregate: str, query: str
) -> Optional[HashMetricSpec]:
    """
    Converts an aggregate and a query to a metric spec with its hash value.
    """
=======
    dataset: str, aggregate: str, query: str
) -> Optional[HashedMetricSpec]:
>>>>>>> f2d673ac
    try:
        if not should_use_on_demand_metrics(dataset, aggregate, query):
            return None

<<<<<<< HEAD
        on_demand_spec = OndemandMetricSpec(
            field=aggregate,
            query=query,
        )
=======
        spec = OnDemandMetricSpec(aggregate, query)
        query_hash = spec.query_hash()
>>>>>>> f2d673ac

        return HashMetricSpec(
            metric_spec=on_demand_spec.to_metric_spec(project), query_hash=on_demand_spec.query_hash
        )
    except Exception as e:
        logger.error(e, exc_info=True)
        return None


def _log_on_demand_metric_spec(
    project_id: int,
    spec_for: Literal["alert", "widget"],
    spec: HashedMetricSpec,
    id: int,
    field: str,
    query: str,
) -> None:
    spec_query_hash, spec_dict = spec

    logger.info(
        "on_demand_metrics.on_demand_metric_spec",
        extra={
            "project_id": project_id,
            f"{spec_for}.id": id,
            f"{spec_for}.field": field,
            f"{spec_for}.query": query,
            "spec_for": spec_for,
            "spec_query_hash": spec_query_hash,
            "spec": spec_dict,
        },
    )


# CONDITIONAL TAGGING


class MetricConditionalTaggingRule(TypedDict):
    condition: RuleCondition
    targetMetrics: Sequence[str]
    targetTag: str
    tagValue: str


_TRANSACTION_METRICS_TO_RULE_FIELD = {
    TransactionMetric.LCP.value: "event.measurements.lcp.value",
    TransactionMetric.DURATION.value: "event.duration",
}

_SATISFACTION_TARGET_METRICS = (
    "s:transactions/user@none",
    "d:transactions/duration@millisecond",
    "d:transactions/measurements.lcp@millisecond",
)

_SATISFACTION_TARGET_TAG = "satisfaction"

_HISTOGRAM_OUTLIERS_TARGET_METRICS = {
    "duration": "d:transactions/duration@millisecond",
    "lcp": "d:transactions/measurements.lcp@millisecond",
    "fcp": "d:transactions/measurements.fcp@millisecond",
}


@dataclass
class _DefaultThreshold:
    metric: int
    threshold: int


_DEFAULT_THRESHOLD = _DefaultThreshold(
    metric=TransactionMetric[DEFAULT_THRESHOLD["metric"].upper()].value,
    threshold=int(DEFAULT_THRESHOLD["threshold"]),
)


def get_metric_conditional_tagging_rules(
    project: Project,
) -> Sequence[MetricConditionalTaggingRule]:
    rules: List[MetricConditionalTaggingRule] = []

    # transaction-specific overrides must precede the project-wide threshold in the list of rules.
    for threshold_override in project.projecttransactionthresholdoverride_set.all().order_by(
        "transaction"
    ):
        rules.extend(
            _threshold_to_rules(
                threshold_override,
                [
                    {
                        "op": "eq",
                        "name": "event.transaction",
                        "value": threshold_override.transaction,
                    }
                ],
            )
        )

    # Rules are processed top-down. The following is a fallback for when
    # there's no transaction-name-specific rule:

    try:
        threshold = ProjectTransactionThreshold.objects.get(project=project)
        rules.extend(_threshold_to_rules(threshold, []))
    except ProjectTransactionThreshold.DoesNotExist:
        rules.extend(_threshold_to_rules(_DEFAULT_THRESHOLD, []))

    rules.extend(HISTOGRAM_OUTLIER_RULES)

    return rules


def _threshold_to_rules(
    threshold: Union[
        ProjectTransactionThreshold, ProjectTransactionThresholdOverride, _DefaultThreshold
    ],
    extra_conditions: Sequence[RuleCondition],
) -> Sequence[MetricConditionalTaggingRule]:
    frustrated: MetricConditionalTaggingRule = {
        "condition": {
            "op": "and",
            "inner": [
                {
                    "op": "gt",
                    "name": _TRANSACTION_METRICS_TO_RULE_FIELD[threshold.metric],
                    # The frustration threshold is always four times the threshold
                    # (see https://docs.sentry.io/product/performance/metrics/#apdex)
                    "value": threshold.threshold * 4,
                },
                *extra_conditions,
            ],
        },
        "targetMetrics": _SATISFACTION_TARGET_METRICS,
        "targetTag": _SATISFACTION_TARGET_TAG,
        "tagValue": "frustrated",
    }
    tolerated: MetricConditionalTaggingRule = {
        "condition": {
            "op": "and",
            "inner": [
                {
                    "op": "gt",
                    "name": _TRANSACTION_METRICS_TO_RULE_FIELD[threshold.metric],
                    "value": threshold.threshold,
                },
                *extra_conditions,
            ],
        },
        "targetMetrics": _SATISFACTION_TARGET_METRICS,
        "targetTag": _SATISFACTION_TARGET_TAG,
        "tagValue": "tolerated",
    }
    satisfied: MetricConditionalTaggingRule = {
        "condition": {"op": "and", "inner": list(extra_conditions)},
        "targetMetrics": _SATISFACTION_TARGET_METRICS,
        "targetTag": _SATISFACTION_TARGET_TAG,
        "tagValue": "satisfied",
    }

    # Order is important here, as rules for a particular tag name are processed
    # top-down, and rules are skipped if the tag has already been defined by a
    # previous rule.
    #
    # if duration > 4000 {
    #     frustrated
    # } else if duration > 1000 {
    #     tolerated
    # } else {
    #     satisfied
    # }
    return [frustrated, tolerated, satisfied]


# These JSON results are generated by S&S using internal data-tooling. The
# roughly equivalent ClickHouse query that we used to use instead is:
#
# SELECT
#     platform,
#     transaction_op AS op,
#     uniqCombined64(project_id) AS c,
#     quantiles(0.25, 0.75)(duration) as duration,
#     quantiles(0.25, 0.75)(measurements.value[indexOf(measurements.key, 'lcp')]) as lcp,
#     quantiles(0.25, 0.75)(measurements.value[indexOf(measurements.key, 'fcp')]) as fcp
# FROM transactions_dist
# WHERE timestamp > subtractHours(now(), 48)
# GROUP BY
#     platform,
#     op
# ORDER BY c DESC
# LIMIT 50
# FORMAT CSVWithNames
_HISTOGRAM_OUTLIERS_QUERY_RESULTS = [
    {
        "platform": "javascript",
        "op": "pageload",
        "c": "55927",
        "duration": ["0", "1539", "2813", "5185", "1678818846004"],
        "lcp": [
            "-58.39991569519043",
            "730.3001880645752",
            "1364.1000000238421",
            "2533.2000255584717",
            "7160348981.6997051",
        ],
        "fcp": [
            "-30.0",
            "578.29999923706055",
            "1051.0001182556152",
            "1908.10000000149",
            "4295032969.0001011",
        ],
    },
    {
        "platform": "javascript",
        "op": "navigation",
        "c": "46130",
        "duration": ["0", "372", "964", "1287", "1678819998036"],
        "lcp": [],
        "fcp": [],
    },
    {
        "platform": "python",
        "op": "http.server",
        "c": "20286",
        "duration": ["0", "3", "23", "98", "7169297964"],
        "lcp": [],
        "fcp": [],
    },
    {
        "platform": "node",
        "op": "http.server",
        "c": "16548",
        "duration": ["0", "2", "20", "128", "40043925665"],
        "lcp": [],
        "fcp": [],
    },
    {
        "platform": "php",
        "op": "http.server",
        "c": "11844",
        "duration": ["0", "35", "90", "249", "194551915"],
        "lcp": [],
        "fcp": [],
    },
    {
        "platform": "javascript",
        "op": "ui.load",
        "c": "5586",
        "duration": ["0", "1419", "3849", "50909", "1678715114066"],
        "lcp": [],
        "fcp": [],
    },
    {
        "platform": "python",
        "op": "celery.task",
        "c": "2936",
        "duration": ["0", "32", "94", "403", "462304451"],
        "lcp": [],
        "fcp": [],
    },
    {
        "platform": "ruby",
        "op": "rails.request",
        "c": "2719",
        "duration": ["0", "7", "27", "107", "411239453"],
        "lcp": [],
        "fcp": [],
    },
    {
        "platform": "python",
        "op": "queue.task.celery",
        "c": "2122",
        "duration": ["0", "29", "122", "681", "281861579"],
        "lcp": [],
        "fcp": [],
    },
    {
        "platform": "node",
        "op": "function.nextjs",
        "c": "2048",
        "duration": ["0", "1", "26", "127", "1047980"],
        "lcp": [],
        "fcp": [],
    },
    {
        "platform": "cocoa",
        "op": "ui.load",
        "c": "2025",
        "duration": ["0", "135", "554", "698", "1678189573840"],
        "lcp": [],
        "fcp": [],
    },
    {
        "platform": "csharp",
        "op": "http.server",
        "c": "1951",
        "duration": ["0", "1", "15", "82", "683064520"],
        "lcp": [],
        "fcp": [],
    },
    {
        "platform": "ruby",
        "op": "http.server",
        "c": "1944",
        "duration": ["0", "7", "20", "92", "230606309"],
        "lcp": [],
        "fcp": [],
    },
    {
        "platform": "java",
        "op": "ui.load",
        "c": "1867",
        "duration": ["0", "145", "291", "831", "1678830256706"],
        "lcp": [],
        "fcp": [],
    },
    {
        "platform": "java",
        "op": "http.server",
        "c": "1772",
        "duration": ["0", "2", "9", "63", "335196060"],
        "lcp": [],
        "fcp": [],
    },
    {
        "platform": "node",
        "op": "awslambda.handler",
        "c": "1522",
        "duration": ["0", "19", "103", "451", "2274015"],
        "lcp": [],
        "fcp": [],
    },
    {
        "platform": "python",
        "op": "serverless.function",
        "c": "1046",
        "duration": ["0", "29", "52", "120", "32730840"],
        "lcp": [],
        "fcp": [],
    },
    {
        "platform": "node",
        "op": "function.aws.lambda",
        "c": "915",
        "duration": ["0", "61", "206", "454", "8143646"],
        "lcp": [],
        "fcp": [],
    },
    {
        "platform": "javascript",
        "op": "default",
        "c": "850",
        "duration": ["0", "0", "237", "804", "1678679274843"],
        "lcp": [],
        "fcp": [],
    },
    {
        "platform": "python",
        "op": "function.aws",
        "c": "821",
        "duration": ["0", "0", "75", "366", "899160"],
        "lcp": [],
        "fcp": [],
    },
    {
        "platform": "ruby",
        "op": "active_job",
        "c": "729",
        "duration": ["0", "31", "153", "288", "14992111"],
        "lcp": [],
        "fcp": [],
    },
    {
        "platform": "other",
        "op": "navigation",
        "c": "689",
        "duration": ["0", "1102", "2629", "3003", "448059236223"],
        "lcp": [],
        "fcp": [],
    },
    {
        "platform": "ruby",
        "op": "queue.active_job",
        "c": "629",
        "duration": ["0", "25", "112", "1216", "202727763"],
        "lcp": [],
        "fcp": [],
    },
    {
        "platform": "ruby",
        "op": "sidekiq",
        "c": "569",
        "duration": ["0", "14", "69", "246", "34998169"],
        "lcp": [],
        "fcp": [],
    },
    {
        "platform": "other",
        "op": "pageload",
        "c": "551",
        "duration": ["988", "3000", "3000", "3000", "3700"],
        "lcp": [
            "4589.8220456729478",
            "4589.8220456729478",
            "4589.8220456729478",
            "4589.8220456729478",
            "4589.8220456729478",
        ],
        "fcp": [
            "2057.7001571655273",
            "3384.3555060724457",
            "3384.3555060724457",
            "3384.3555060724457",
            "3384.3555060724457",
        ],
    },
    {
        "platform": "php",
        "op": "console.command",
        "c": "462",
        "duration": ["0", "61", "150", "417", "3607425204"],
        "lcp": [],
        "fcp": [],
    },
    {
        "platform": "other",
        "op": "middleware.nextjs",
        "c": "447",
        "duration": ["0", "0", "0", "0", "185123"],
        "lcp": [],
        "fcp": [],
    },
    {
        "platform": "ruby",
        "op": "queue.sidekiq",
        "c": "447",
        "duration": ["0", "18", "145", "579", "24701323"],
        "lcp": [],
        "fcp": [],
    },
    {
        "platform": "node",
        "op": "transaction",
        "c": "446",
        "duration": ["0", "5", "20", "87", "602756293"],
        "lcp": [],
        "fcp": [],
    },
    {
        "platform": "cocoa",
        "op": "ui.action",
        "c": "444",
        "duration": ["0", "244", "1057", "2783", "498994"],
        "lcp": [],
        "fcp": [],
    },
    {
        "platform": "node",
        "op": "default",
        "c": "418",
        "duration": ["0", "2", "69", "423", "24534033"],
        "lcp": [],
        "fcp": [],
    },
    {
        "platform": "cocoa",
        "op": "ui.action.click",
        "c": "400",
        "duration": ["0", "223", "1127", "3797", "84802486"],
        "lcp": [],
        "fcp": [],
    },
    {
        "platform": "python",
        "op": "asgi.server",
        "c": "346",
        "duration": ["0", "158", "298", "1291", "33673793505"],
        "lcp": [],
        "fcp": [],
    },
    {
        "platform": "go",
        "op": "http.server",
        "c": "302",
        "duration": ["0", "0", "0", "4", "167496305"],
        "lcp": [],
        "fcp": [],
    },
    {
        "platform": "php",
        "op": "sentry.test",
        "c": "280",
        "duration": ["0", "0", "0", "1", "223"],
        "lcp": [],
        "fcp": [],
    },
    {
        "platform": "ruby",
        "op": "websocket.server",
        "c": "255",
        "duration": ["0", "0", "1", "4", "1065382"],
        "lcp": [],
        "fcp": [],
    },
    {
        "platform": "java",
        "op": "ui.action.click",
        "c": "207",
        "duration": ["0", "343", "1271", "3560", "228385283"],
        "lcp": [],
        "fcp": [],
    },
    {
        "platform": "other",
        "op": "http.server",
        "c": "200",
        "duration": ["0", "0", "7", "57", "7954687"],
        "lcp": [],
        "fcp": [],
    },
    {
        "platform": "node",
        "op": "test",
        "c": "188",
        "duration": ["0", "12", "409", "1080", "263783678"],
        "lcp": [],
        "fcp": [],
    },
    {
        "platform": "node",
        "op": "gql",
        "c": "181",
        "duration": ["0", "16", "39", "135", "1503274"],
        "lcp": [],
        "fcp": [],
    },
    {
        "platform": "python",
        "op": "default",
        "c": "181",
        "duration": ["0", "5", "11", "67", "108818494"],
        "lcp": [],
        "fcp": [],
    },
    {
        "platform": "ruby",
        "op": "rails.action_cable",
        "c": "177",
        "duration": ["0", "0", "0", "5", "291392"],
        "lcp": [],
        "fcp": [],
    },
    {
        "platform": "php",
        "op": "queue.process",
        "c": "167",
        "duration": ["0", "26", "68", "232", "1641192"],
        "lcp": [],
        "fcp": [],
    },
    {
        "platform": "python",
        "op": "websocket.server",
        "c": "160",
        "duration": ["0", "1", "2", "6226", "518009460"],
        "lcp": [],
        "fcp": [],
    },
    {
        "platform": "python",
        "op": "rq.task",
        "c": "151",
        "duration": ["2", "175", "388", "490", "73547039"],
        "lcp": [],
        "fcp": [],
    },
    {
        "platform": "python",
        "op": "task",
        "c": "147",
        "duration": ["0", "9", "54", "336", "12559622"],
        "lcp": [],
        "fcp": [],
    },
    {
        "platform": "java",
        "op": "ui.action.swipe",
        "c": "139",
        "duration": ["0", "966", "2343", "5429", "56370777"],
        "lcp": [],
        "fcp": [],
    },
    {
        "platform": "python",
        "op": "queue.task.rq",
        "c": "136",
        "duration": ["2", "113", "277", "913", "14400609"],
        "lcp": [],
        "fcp": [],
    },
    {
        "platform": "java",
        "op": "navigation",
        "c": "125",
        "duration": ["0", "327", "1091", "2657", "123162256"],
        "lcp": [],
        "fcp": [],
    },
    {
        "platform": "java",
        "op": "ui.action.scroll",
        "c": "107",
        "duration": ["1", "400", "951", "2158", "45034933"],
        "lcp": [],
        "fcp": [],
    },
]


def _parse_percentiles(
    value: Union[Tuple[()], Tuple[str, str, str, str, str]]
) -> Tuple[float, float]:
    if not value:
        return 0, 0
    _min, p25, _p50, p75, _max = map(float, value)
    return p25, p75


def _produce_histogram_outliers(query_results: Any) -> Sequence[MetricConditionalTaggingRule]:
    rules: List[MetricConditionalTaggingRule] = []
    for row in query_results:
        platform = row["platform"]
        op = row["op"]
        duration = row["duration"]
        lcp = row["lcp"]
        fcp = row["fcp"]
        duration_p25, duration_p75 = _parse_percentiles(duration)
        lcp_p25, lcp_p75 = _parse_percentiles(lcp)
        fcp_p25, fcp_p75 = _parse_percentiles(fcp)

        for metric, p25, p75 in (
            ("duration", duration_p25, duration_p75),
            ("lcp", lcp_p25, lcp_p75),
            ("fcp", fcp_p25, fcp_p75),
        ):
            if p25 == p75 == 0:
                # default values from clickhouse if no data is present
                continue

            rules.append(
                {
                    "condition": {
                        "op": "and",
                        "inner": [
                            {"op": "eq", "name": "event.contexts.trace.op", "value": op},
                            {"op": "eq", "name": "event.platform", "value": platform},
                            # This is in line with https://github.com/getsentry/sentry/blob/63308b3f2256fe2f24da43a951154d0ef2218d19/src/sentry/snuba/discover.py#L1728-L1729=
                            # See also https://en.wikipedia.org/wiki/Outlier#Tukey's_fences
                            {
                                "op": "gte",
                                "name": "event.duration",
                                "value": p75 + 3 * abs(p75 - p25),
                            },
                        ],
                    },
                    "targetMetrics": [_HISTOGRAM_OUTLIERS_TARGET_METRICS[metric]],
                    "targetTag": "histogram_outlier",
                    "tagValue": "outlier",
                }
            )

    rules.append(
        {
            "condition": {
                "op": "and",
                "inner": [
                    {"op": "gte", "name": "event.duration", "value": 0},
                ],
            },
            "targetMetrics": list(_HISTOGRAM_OUTLIERS_TARGET_METRICS.values()),
            "targetTag": "histogram_outlier",
            "tagValue": "inlier",
        }
    )

    rules.append(
        {
            "condition": {"op": "and", "inner": []},
            "targetMetrics": list(_HISTOGRAM_OUTLIERS_TARGET_METRICS.values()),
            "targetTag": "histogram_outlier",
            "tagValue": "outlier",
        }
    )

    return rules


HISTOGRAM_OUTLIER_RULES = _produce_histogram_outliers(_HISTOGRAM_OUTLIERS_QUERY_RESULTS)<|MERGE_RESOLUTION|>--- conflicted
+++ resolved
@@ -83,9 +83,6 @@
 
     specs = []
     for alert in alert_rules:
-<<<<<<< HEAD
-        if result := _convert_snuba_query_to_metric(project, alert.snuba_query):
-=======
         alert_snuba_query = alert.snuba_query
         if result := _convert_snuba_query_to_metric(alert.snuba_query):
             _log_on_demand_metric_spec(
@@ -96,7 +93,6 @@
                 field=alert_snuba_query.aggregate,
                 query=alert_snuba_query.query,
             )
->>>>>>> f2d673ac
             specs.append(result)
 
     max_alert_specs = options.get("on_demand.max_alert_specs") or _MAX_ON_DEMAND_ALERTS
@@ -157,13 +153,9 @@
     return [metric for metric in metrics.values()]
 
 
-<<<<<<< HEAD
 def _convert_snuba_query_to_metric(
     project: Project, snuba_query: SnubaQuery
-) -> Optional[HashMetricSpec]:
-=======
-def _convert_snuba_query_to_metric(snuba_query: SnubaQuery) -> Optional[HashedMetricSpec]:
->>>>>>> f2d673ac
+) -> Optional[HashedMetricSpec]:
     """
     If the passed snuba_query is a valid query for on-demand metric extraction,
     returns a tuple of (hash, MetricSpec) for the query. Otherwise, returns None.
@@ -212,33 +204,21 @@
 
 
 def _convert_aggregate_and_query_to_metric(
-<<<<<<< HEAD
     project: Project, dataset: str, aggregate: str, query: str
-) -> Optional[HashMetricSpec]:
+) -> Optional[HashedMetricSpec]:
     """
     Converts an aggregate and a query to a metric spec with its hash value.
     """
-=======
-    dataset: str, aggregate: str, query: str
-) -> Optional[HashedMetricSpec]:
->>>>>>> f2d673ac
     try:
         if not should_use_on_demand_metrics(dataset, aggregate, query):
             return None
 
-<<<<<<< HEAD
-        on_demand_spec = OndemandMetricSpec(
+        on_demand_spec = OnDemandMetricSpec(
             field=aggregate,
             query=query,
         )
-=======
-        spec = OnDemandMetricSpec(aggregate, query)
-        query_hash = spec.query_hash()
->>>>>>> f2d673ac
-
-        return HashMetricSpec(
-            metric_spec=on_demand_spec.to_metric_spec(project), query_hash=on_demand_spec.query_hash
-        )
+
+        return on_demand_spec.query_hash, on_demand_spec.to_metric_spec(project)
     except Exception as e:
         logger.error(e, exc_info=True)
         return None
