--- conflicted
+++ resolved
@@ -115,11 +115,7 @@
     specs = []
     for alert in alert_rules:
         alert_snuba_query = alert.snuba_query
-<<<<<<< HEAD
-        if result := _convert_snuba_query_to_metric(alert.snuba_query, prefilling):
-=======
-        if result := _convert_snuba_query_to_metric(project, alert.snuba_query):
->>>>>>> beea9757
+        if result := _convert_snuba_query_to_metric(project, alert.snuba_query, prefilling):
             _log_on_demand_metric_spec(
                 project_id=project.id,
                 spec_for="alert",
@@ -197,25 +193,14 @@
 
 
 def _convert_snuba_query_to_metric(
-<<<<<<< HEAD
-    snuba_query: SnubaQuery, prefilling: bool
-=======
-    project: Project, snuba_query: SnubaQuery
->>>>>>> beea9757
+    project: Project, snuba_query: SnubaQuery, prefilling: bool
 ) -> Optional[HashedMetricSpec]:
     """
     If the passed snuba_query is a valid query for on-demand metric extraction,
     returns a tuple of (hash, MetricSpec) for the query. Otherwise, returns None.
     """
     return _convert_aggregate_and_query_to_metric(
-<<<<<<< HEAD
-        snuba_query.dataset, snuba_query.aggregate, snuba_query.query, prefilling
-=======
-        project,
-        snuba_query.dataset,
-        snuba_query.aggregate,
-        snuba_query.query,
->>>>>>> beea9757
+        project, snuba_query.dataset, snuba_query.aggregate, snuba_query.query, prefilling
     )
 
 
@@ -260,11 +245,7 @@
 
 
 def _convert_aggregate_and_query_to_metric(
-<<<<<<< HEAD
-    dataset: str, aggregate: str, query: str, prefilling: bool
-=======
-    project: Project, dataset: str, aggregate: str, query: str
->>>>>>> beea9757
+    project: Project, dataset: str, aggregate: str, query: str, prefilling: bool
 ) -> Optional[HashedMetricSpec]:
     """
     Converts an aggregate and a query to a metric spec with its hash value.
