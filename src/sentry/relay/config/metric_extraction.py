--- conflicted
+++ resolved
@@ -107,13 +107,7 @@
             "on_demand_metric_specs", get_on_demand_metric_specs, project
         ) or ([], [])
     with sentry_sdk.start_span(op="merge_metric_specs"):
-<<<<<<< HEAD
-        metric_specs = _merge_metric_specs(alert_specs, widget_specs, span_attr_specs)
-=======
         metric_specs = _merge_metric_specs(alert_specs, widget_specs)
-    with sentry_sdk.start_span(op="get_extrapolation_config"):
-        extrapolation_config = get_extrapolation_config(project)
->>>>>>> d99c35e8
 
     if not metric_specs:
         return None
