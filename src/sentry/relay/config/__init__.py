import logging
import uuid
from datetime import datetime, timezone
from typing import (
    Any,
    Callable,
    Dict,
    List,
    Literal,
    Mapping,
    MutableMapping,
    Optional,
    Sequence,
    TypedDict,
    Union,
)

import sentry_sdk
from pytz import utc
from sentry_sdk import Hub, capture_exception

from sentry import features, killswitches, options, quotas, utils
from sentry.constants import ObjectStatus
from sentry.datascrubbing import get_datascrubbing_settings, get_pii_config
from sentry.dynamic_sampling import generate_rules
from sentry.grouping.api import get_grouping_config_dict_for_project
from sentry.ingest.inbound_filters import (
    FilterStatKeys,
    FilterTypes,
    _FilterSpec,
    get_all_filter_specs,
    get_filter_key,
)
from sentry.ingest.transaction_clusterer import ClustererNamespace
from sentry.ingest.transaction_clusterer.meta import get_clusterer_meta
from sentry.ingest.transaction_clusterer.rules import (
    TRANSACTION_NAME_RULE_TTL_SECS,
    get_sorted_rules,
)
from sentry.interfaces.security import DEFAULT_DISALLOWED_SOURCES
from sentry.models import Project, ProjectKey
from sentry.relay.config.metric_extraction import get_metric_conditional_tagging_rules
from sentry.relay.utils import to_camel_case_name
from sentry.utils import metrics
from sentry.utils.http import get_origins
from sentry.utils.options import sample_modulo

from .measurements import CUSTOM_MEASUREMENT_LIMIT, get_measurements_config

#: These features will be listed in the project config
EXPOSABLE_FEATURES = [
    "projects:span-metrics-extraction",
    "organizations:transaction-name-mark-scrubbed-as-sanitized",
    "organizations:transaction-name-normalize",
    "organizations:profiling",
    "organizations:session-replay",
    "organizations:session-replay-recording-scrubbing",
    "organizations:device-class-synthesis",
]

EXTRACT_METRICS_VERSION = 1
EXTRACT_ABNORMAL_MECHANISM_VERSION = 2

#: How often the transaction clusterer should run before we trust its output as "complete",
#: and start marking all URL transactions as sanitized.
MIN_CLUSTERER_RUNS = 10

logger = logging.getLogger(__name__)


def get_exposed_features(project: Project) -> Sequence[str]:

    active_features = []
    for feature in EXPOSABLE_FEATURES:
        if feature.startswith("organizations:"):
            has_feature = features.has(feature, project.organization)
        elif feature.startswith("projects:"):
            has_feature = features.has(feature, project)
        else:
            raise RuntimeError("EXPOSABLE_FEATURES must start with 'organizations:' or 'projects:'")

        if has_feature:
            metrics.incr(
                "sentry.relay.config.features", tags={"outcome": "enabled", "feature": feature}
            )
            active_features.append(feature)
        else:
            metrics.incr(
                "sentry.relay.config.features", tags={"outcome": "disabled", "feature": feature}
            )

    return active_features


def get_public_key_configs(
    project: Project, full_config: bool, project_keys: Optional[Sequence[ProjectKey]] = None
) -> List[Mapping[str, Any]]:
    public_keys: List[Mapping[str, Any]] = []
    for project_key in project_keys or ():
        key = {
            "publicKey": project_key.public_key,
            "numericId": project_key.id,
            # Disabled keys are omitted from the config, this is just there so
            # old Relays don't break (we haven't investigated whether there are
            # actual relays relying on this value)
            #
            # Removed that value in https://github.com/getsentry/relay/pull/778/files#diff-e66f275002251930fbfc361b4cca64ab41ff2435029f65c2fd6ffb729129909dL372
            "isEnabled": True,
        }

        public_keys.append(key)

    return public_keys


def get_filter_settings(project: Project) -> Mapping[str, Any]:
    filter_settings = {}

    for flt in get_all_filter_specs():
        filter_id = get_filter_key(flt)
        settings = _load_filter_settings(flt, project)
        if settings["isEnabled"]:
            filter_settings[filter_id] = settings

    error_messages: List[str] = []
    if features.has("projects:custom-inbound-filters", project):
        invalid_releases = project.get_option(f"sentry:{FilterTypes.RELEASES}")
        if invalid_releases:
            filter_settings["releases"] = {"releases": invalid_releases}

        error_messages += project.get_option(f"sentry:{FilterTypes.ERROR_MESSAGES}") or []

    enable_react = project.get_option("filters:react-hydration-errors")
    if enable_react:
        # 418 - Hydration failed because the initial UI does not match what was rendered on the server.
        # 419 - The server could not finish this Suspense boundary, likely due to an error during server rendering. Switched to client rendering.
        # 422 - There was an error while hydrating this Suspense boundary. Switched to client rendering.
        # 423 - There was an error while hydrating. Because the error happened outside of a Suspense boundary, the entire root will switch to client rendering.
        # 425 - Text content does not match server-rendered HTML.
        error_messages += [
            "*https://reactjs.org/docs/error-decoder.html?invariant={418,419,422,423,425}*"
        ]

    if error_messages:
        filter_settings["errorMessages"] = {"patterns": error_messages}

    blacklisted_ips = project.get_option("sentry:blacklisted_ips")
    if blacklisted_ips:
        filter_settings["clientIps"] = {"blacklistedIps": blacklisted_ips}

    csp_disallowed_sources = []
    if bool(project.get_option("sentry:csp_ignored_sources_defaults", True)):
        csp_disallowed_sources += DEFAULT_DISALLOWED_SOURCES
    csp_disallowed_sources += project.get_option("sentry:csp_ignored_sources", [])
    if csp_disallowed_sources:
        filter_settings["csp"] = {"disallowedSources": csp_disallowed_sources}

    return filter_settings


def get_quotas(project: Project, keys: Optional[Sequence[ProjectKey]] = None) -> List[str]:
    try:
        computed_quotas = [quota.to_json() for quota in quotas.get_quotas(project, keys=keys)]
    except BaseException:
        metrics.incr("relay.config.get_quotas", tags={"success": False}, sample_rate=1.0)
        raise
    else:
        metrics.incr("relay.config.get_quotas", tags={"success": True}, sample_rate=1.0)
        return computed_quotas


def get_project_config(
    project: Project, full_config: bool = True, project_keys: Optional[Sequence[ProjectKey]] = None
) -> "ProjectConfig":
    """Constructs the ProjectConfig information.
    :param project: The project to load configuration for. Ensure that
        organization is bound on this object; otherwise it will be loaded from
        the database.
    :param full_config: True if only the full config is required, False
        if only the restricted (for external relays) is required
        (default True, i.e. full configuration)
    :param project_keys: Pre-fetched project keys for performance. However, if
        no project keys are provided it is assumed that the config does not
        need to contain auth information (this is the case when used in
        python's StoreView)
    :return: a ProjectConfig object for the given project
    """
    with sentry_sdk.push_scope() as scope:
        scope.set_tag("project", project.id)
        with metrics.timer("relay.config.get_project_config.duration"):
            return _get_project_config(project, full_config=full_config, project_keys=project_keys)


def get_dynamic_sampling_config(project: Project) -> Optional[Mapping[str, Any]]:
    if features.has("organizations:dynamic-sampling", project.organization) and options.get(
        "dynamic-sampling:enabled-biases"
    ):
        # For compatibility reasons we want to return an empty list of old rules. This has been done in order to make
        # old Relays use empty configs which will result in them forwarding sampling decisions to upstream Relays.
        return {"rules": [], "rulesV2": generate_rules(project)}

    return None


class TransactionNameRuleScope(TypedDict):
    source: Literal["url"]


class TransactionNameRuleRedaction(TypedDict):
    method: Literal["replace"]
    substitution: str


class TransactionNameRule(TypedDict):
    pattern: str
    expiry: str
    scope: TransactionNameRuleScope
    redaction: TransactionNameRuleRedaction


def get_transaction_names_config(project: Project) -> Optional[Sequence[TransactionNameRule]]:
    if not features.has("organizations:transaction-name-normalize", project.organization):
        return None

    cluster_rules = get_sorted_rules(ClustererNamespace.TRANSACTIONS, project)
    if not cluster_rules:
        return None

    return [_get_tx_name_rule(p, s) for p, s in cluster_rules]


def _get_tx_name_rule(pattern: str, seen_last: int) -> TransactionNameRule:
    rule_ttl = seen_last + TRANSACTION_NAME_RULE_TTL_SECS
    expiry_at = datetime.fromtimestamp(rule_ttl, tz=timezone.utc).isoformat().replace("+00:00", "Z")
    return TransactionNameRule(
        pattern=pattern,
        expiry=expiry_at,
        # Some more hardcoded fields for future compatibility. These are not
        # currently used.
        scope={"source": "url"},
        redaction={"method": "replace", "substitution": "*"},
    )


class SpanDescriptionScope(TypedDict):
    op: Literal["http"]
    """Top scope to match on. Subscopes match all top scopes; for example, the
    scope `http` matches `http.client` and `http.server` operations."""


class SpanDescriptionRuleRedaction(TypedDict):
    method: Literal["replace"]
    substitution: str


class SpanDescriptionRule(TypedDict):
    pattern: str
    expiry: str
    scope: SpanDescriptionScope
    redaction: SpanDescriptionRuleRedaction


def get_span_descriptions_config(project: Project) -> Optional[Sequence[SpanDescriptionRule]]:
    if not features.has("projects:span-metrics-extraction", project):
        return None

    rules = get_sorted_rules(ClustererNamespace.SPANS, project)
    if not rules:
        return None

    return [_get_span_desc_rule(pattern, seen) for pattern, seen in rules]


def _get_span_desc_rule(pattern: str, seen_last: int) -> SpanDescriptionRule:
    rule_ttl = seen_last + TRANSACTION_NAME_RULE_TTL_SECS
<<<<<<< HEAD
    expiry_at = datetime.fromtimestamp(rule_ttl, tz=timezone.utc).isoformat()
=======
    expiry_at = datetime.fromtimestamp(rule_ttl, tz=timezone.utc).isoformat().replace("+00:00", "Z")
>>>>>>> b6562f00
    return SpanDescriptionRule(
        pattern=pattern,
        expiry=expiry_at,
        scope={"op": "http"},
        redaction={"method": "replace", "substitution": "*"},
    )


def add_experimental_config(
    config: MutableMapping[str, Any],
    key: str,
    function: Callable[..., Any],
    *args: Any,
    **kwargs: Any,
) -> None:
    """Try to set `config[key] = function(*args, **kwargs)`.
    If the result of the function call is None, the key is not set.
    If the function call raises an exception, we log it to sentry and the key remains unset.
    NOTE: Only use this function if you expect Relay to behave reasonably
    if ``key`` is missing from the config.
    """
    try:
        subconfig = function(*args, **kwargs)
    except Exception as e:
        sentry_sdk.capture_exception(e)
    else:
        if subconfig is not None:
            config[key] = subconfig


def _should_extract_abnormal_mechanism(project: Project) -> bool:
    return sample_modulo(
        "sentry-metrics.releasehealth.abnormal-mechanism-extraction-rate", project.organization_id
    )


def _get_project_config(
    project: Project, full_config: bool = True, project_keys: Optional[Sequence[ProjectKey]] = None
) -> "ProjectConfig":
    if project.status != ObjectStatus.ACTIVE:
        return ProjectConfig(project, disabled=True)

    public_keys = get_public_key_configs(project, full_config, project_keys=project_keys)

    with Hub.current.start_span(op="get_public_config"):
        now = datetime.utcnow().replace(tzinfo=utc)
        cfg = {
            "disabled": False,
            "slug": project.slug,
            "lastFetch": now,
            "lastChange": project.get_option("sentry:relay-rev-lastchange", now),
            "rev": project.get_option("sentry:relay-rev", uuid.uuid4().hex),
            "publicKeys": public_keys,
            "config": {
                "allowedDomains": list(get_origins(project)),
                "trustedRelays": [
                    r["public_key"]
                    for r in project.organization.get_option("sentry:trusted-relays", [])
                    if r
                ],
                "piiConfig": get_pii_config(project),
                "datascrubbingSettings": get_datascrubbing_settings(project),
            },
            "organizationId": project.organization_id,
            "projectId": project.id,  # XXX: Unused by Relay, required by Python store
        }

    config = cfg["config"]

    if exposed_features := get_exposed_features(project):
        config["features"] = exposed_features

    # NOTE: Omitting dynamicSampling because of a failure increases the number
    # of events forwarded by Relay, because dynamic sampling will stop filtering
    # anything.
    add_experimental_config(config, "dynamicSampling", get_dynamic_sampling_config, project)

    # Limit the number of custom measurements
    add_experimental_config(config, "measurements", get_measurements_config)

    # Rules to replace high cardinality transaction names
    add_experimental_config(config, "txNameRules", get_transaction_names_config, project)

    # Rules to replace high cardinality span descriptions
    add_experimental_config(config, "spanDescriptionRules", get_span_descriptions_config, project)

    # Mark the project as ready if it has seen >= 10 clusterer runs.
    # This prevents projects from prematurely marking all URL transactions as sanitized.
    if get_clusterer_meta(ClustererNamespace.TRANSACTIONS, project)["runs"] >= MIN_CLUSTERER_RUNS:
        config["txNameReady"] = True

    if not full_config:
        # This is all we need for external Relay processors
        return ProjectConfig(project, **cfg)

    config["breakdownsV2"] = project.get_option("sentry:breakdowns")

    if _should_extract_transaction_metrics(project):
        add_experimental_config(
            config,
            "transactionMetrics",
            get_transaction_metrics_settings,
            project,
            config.get("breakdownsV2"),
        )

        # This config key is technically not specific to _transaction_ metrics,
        # is however currently both only applied to transaction metrics in
        # Relay, and only used to tag transaction metrics in Sentry.
        add_experimental_config(
            config, "metricConditionalTagging", get_metric_conditional_tagging_rules, project
        )

    if features.has("organizations:metrics-extraction", project.organization):
        config["sessionMetrics"] = {
            "version": EXTRACT_ABNORMAL_MECHANISM_VERSION
            if _should_extract_abnormal_mechanism(project)
            else EXTRACT_METRICS_VERSION,
            "drop": features.has(
                "organizations:release-health-drop-sessions", project.organization
            ),
        }

    config["spanAttributes"] = project.get_option("sentry:span_attributes")
    with Hub.current.start_span(op="get_filter_settings"):
        if filter_settings := get_filter_settings(project):
            config["filterSettings"] = filter_settings
    with Hub.current.start_span(op="get_grouping_config_dict_for_project"):
        grouping_config = get_grouping_config_dict_for_project(project)
        if grouping_config is not None:
            config["groupingConfig"] = grouping_config
    with Hub.current.start_span(op="get_event_retention"):
        event_retention = quotas.get_event_retention(project.organization)
        if event_retention is not None:
            config["eventRetention"] = event_retention
    with Hub.current.start_span(op="get_all_quotas"):
        if quotas_config := get_quotas(project, keys=project_keys):
            config["quotas"] = quotas_config

    return ProjectConfig(project, **cfg)


class _ConfigBase:
    """
    Base class for configuration objects
    Offers a readonly configuration class that can be serialized to json and viewed as a simple dictionary
    >>> x = _ConfigBase( a= 1, b="The b", c= _ConfigBase(x=33, y = _ConfigBase(m=3.14159 , w=[1,2,3], z={'t':1})))
    >>> x.a
    1
    >>> x.b
    'The b'
    >>> x.something is None # accessing non-existing elements
    True
    >>> x.c.y.w
    [1, 2, 3]
    """

    def __init__(self, **kwargs: Any) -> None:
        data: MutableMapping[str, Any] = {}
        object.__setattr__(self, "data", data)
        for (key, val) in kwargs.items():
            if val is not None:
                data[key] = val

    def __setattr__(self, key: str, value: Any) -> None:
        raise Exception("Trying to change read only ProjectConfig object")

    def __getattr__(self, name: str) -> Union[Any, Mapping[str, Any]]:
        data = self.__get_data()
        return data.get(to_camel_case_name(name))

    def to_dict(self) -> MutableMapping[str, Any]:
        """
        Converts the config object into a dictionary
        :return: A dictionary containing the object properties, with config properties also converted in dictionaries
        >>> x = _ConfigBase( a= 1, b="The b", c= _ConfigBase(x=33, y = _ConfigBase(m=3.14159 , w=[1,2,3], z={'t':1})))
        >>> x.to_dict() == {'a': 1, 'c': {'y': {'m': 3.14159, 'w': [1, 2, 3], 'z':{'t': 1}}, 'x': 33}, 'b': 'The b'}
        True
        """
        data = self.__get_data()
        return {
            key: value.to_dict() if isinstance(value, _ConfigBase) else value
            for (key, value) in data.items()
        }

    def to_json_string(self) -> Any:
        """
        >>> x = _ConfigBase( a = _ConfigBase(b = _ConfigBase( w=[1,2,3])))
        >>> x.to_json_string()
        '{"a": {"b": {"w": [1, 2, 3]}}}'
        :return:
        """
        data = self.to_dict()
        return utils.json.dumps(data)

    def get_at_path(self, *args: str) -> Any:
        """
        Gets an element at the specified path returning None if the element or the path doesn't exists
        :param args: the path to follow ( a list of strings)
        :return: the element if present at specified path or None otherwise)
        >>> x = _ConfigBase( a= 1, b="The b", c= _ConfigBase(x=33, y = _ConfigBase(m=3.14159 , w=[1,2,3], z={'t':1})))
        >>> x.get_at_path('c','y','m')
        3.14159
        >>> x.get_at_path('bb') is None # property not set
        True
        >>> x.get_at_path('a', 'something') is None # trying to go past existing Config paths
        True
        >>> x.get_at_path('c','y','z')
        {'t': 1}
        >>> x.get_at_path('c','y','z','t') is None # only navigates in ConfigBase does not try to go into normal dicts.
        True
        """
        if len(args) == 0:
            return self

        data = self.__get_data()
        val = data.get(args[0])

        if len(args) == 1:
            return val

        if isinstance(val, _ConfigBase):
            return val.get_at_path(*args[1:])

        return None  # property not set or path goes beyond the Config defined valid path

    def __get_data(self) -> Mapping[str, Any]:
        return object.__getattribute__(self, "data")  # type: ignore

    def __str__(self) -> str:
        try:
            return utils.json.dumps(self.to_dict(), sort_keys=True)  # type: ignore
        except Exception as e:
            return f"Content Error:{e}"

    def __repr__(self) -> str:
        return f"({self.__class__.__name__}){self}"


class ProjectConfig(_ConfigBase):
    """
    Represents the restricted configuration available to an untrusted
    """

    def __init__(self, project: Project, **kwargs: Any) -> None:
        object.__setattr__(self, "project", project)

        super().__init__(**kwargs)


def _load_filter_settings(flt: _FilterSpec, project: Project) -> Mapping[str, Any]:
    """
    Returns the filter settings for the specified project
    :param flt: the filter function
    :param project: the project for which we want to retrieve the options
    :return: a dictionary with the filter options.
        If the project does not explicitly specify the filter options then the
        default options for the filter will be returned
    """
    filter_id = flt.id
    filter_key = f"filters:{filter_id}"
    setting = project.get_option(filter_key)

    return _filter_option_to_config_setting(flt, setting)


def _filter_option_to_config_setting(flt: _FilterSpec, setting: str) -> Mapping[str, Any]:
    """
    Encapsulates the logic for associating a filter database option with the filter setting from project_config
    :param flt: the filter
    :param setting: the option deserialized from the database
    :return: the option as viewed from project_config
    """
    if setting is None:
        raise ValueError(
            "Could not find filter state for filter {}."
            " You need to register default filter state in projectoptions.defaults.".format(flt.id)
        )

    is_enabled = setting != "0"

    ret_val: Dict[str, Union[bool, Sequence[str]]] = {"isEnabled": is_enabled}

    # special case for legacy browser.
    # If the number of special cases increases we'll have to factor this functionality somewhere
    if flt.id == FilterStatKeys.LEGACY_BROWSER:
        if is_enabled:
            if setting == "1":
                ret_val["options"] = ["default"]
            else:
                # new style filter, per legacy browser type handling
                # ret_val['options'] = setting.split(' ')
                ret_val["options"] = list(setting)
    return ret_val


#: Version of the transaction metrics extraction.
#: When you increment this version, outdated Relays will stop extracting
#: transaction metrics.
#: See https://github.com/getsentry/relay/blob/4f3e224d5eeea8922fe42163552e8f20db674e86/relay-server/src/metrics_extraction/transactions.rs#L71
TRANSACTION_METRICS_EXTRACTION_VERSION = 1


class CustomMeasurementSettings(TypedDict):
    limit: int


TransactionNameStrategy = Literal["strict", "clientBased"]


class TransactionMetricsSettings(TypedDict):
    version: int
    extractCustomTags: List[str]
    customMeasurements: CustomMeasurementSettings
    acceptTransactionNames: TransactionNameStrategy


def _should_extract_transaction_metrics(project: Project) -> bool:
    return features.has(
        "organizations:transaction-metrics-extraction", project.organization
    ) and not killswitches.killswitch_matches_context(
        "relay.drop-transaction-metrics", {"project_id": project.id}
    )


def get_transaction_metrics_settings(
    project: Project, breakdowns_config: Optional[Mapping[str, Any]]
) -> TransactionMetricsSettings:
    """This function assumes that the corresponding feature flag has been checked.
    See _should_extract_transaction_metrics.
    """
    custom_tags: List[str] = []

    if breakdowns_config is not None:
        # we already have a breakdown configuration that tells relay which
        # breakdowns to compute for an event. metrics extraction should
        # probably be in sync with that, or at least not extract more metrics
        # than there are breakdowns configured.
        try:
            for _, breakdown_config in breakdowns_config.items():
                assert breakdown_config["type"] == "spanOperations"

        except Exception:
            capture_exception()

    # Tells relay which user-defined tags to add to each extracted
    # transaction metric.  This cannot include things such as `os.name`
    # which are computed on the server, they have to come from the SDK as
    # event tags.
    try:
        custom_tags.extend(project.get_option("sentry:transaction_metrics_custom_tags") or ())
    except Exception:
        capture_exception()

    return {
        "version": TRANSACTION_METRICS_EXTRACTION_VERSION,
        "extractCustomTags": custom_tags,
        "customMeasurements": {"limit": CUSTOM_MEASUREMENT_LIMIT},
        "acceptTransactionNames": "clientBased",
    }<|MERGE_RESOLUTION|>--- conflicted
+++ resolved
@@ -273,11 +273,7 @@
 
 def _get_span_desc_rule(pattern: str, seen_last: int) -> SpanDescriptionRule:
     rule_ttl = seen_last + TRANSACTION_NAME_RULE_TTL_SECS
-<<<<<<< HEAD
-    expiry_at = datetime.fromtimestamp(rule_ttl, tz=timezone.utc).isoformat()
-=======
     expiry_at = datetime.fromtimestamp(rule_ttl, tz=timezone.utc).isoformat().replace("+00:00", "Z")
->>>>>>> b6562f00
     return SpanDescriptionRule(
         pattern=pattern,
         expiry=expiry_at,
