--- conflicted
+++ resolved
@@ -36,7 +36,6 @@
     get_metric_conditional_tagging_rules,
     get_metric_extraction_config,
 )
-from sentry.relay.types import RuleCondition
 from sentry.relay.utils import to_camel_case_name
 from sentry.sentry_metrics.use_case_id_registry import CARDINALITY_LIMIT_USE_CASES
 from sentry.sentry_metrics.visibility import get_metrics_blocking_state_for_relay_config
@@ -183,7 +182,7 @@
     try:
         # At the end we compute the generic project filters, which are inbound filters expressible with a conditional
         # DSL that Relay understands.
-        generic_filters = get_generic_project_filters()
+        generic_filters = get_generic_project_filters(project)
     except Exception as e:
         sentry_sdk.capture_exception(e)
         logger.exception(
@@ -196,27 +195,6 @@
     return filter_settings
 
 
-<<<<<<< HEAD
-=======
-class GenericFilter(TypedDict):
-    id: str
-    isEnabled: bool
-    condition: RuleCondition
-
-
-class GenericFiltersConfig(TypedDict):
-    version: int
-    filters: Sequence[GenericFilter]
-
-
-def _get_generic_project_filters() -> GenericFiltersConfig:
-    return {
-        "version": 1,
-        "filters": [],
-    }
-
-
->>>>>>> d7eeed94
 def get_quotas(project: Project, keys: Iterable[ProjectKey] | None = None) -> list[str]:
     try:
         computed_quotas = [
