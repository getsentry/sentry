--- conflicted
+++ resolved
@@ -438,16 +438,9 @@
 def get_transaction_metrics_settings(
     project: Project, breakdowns_config: Optional[Mapping[str, Any]]
 ) -> TransactionMetricsSettings:
-<<<<<<< HEAD
-
-    if not _should_extract_transaction_metrics(project):
-        # Do not extract anything
-        return {"extractMetrics": [], "extractCustomTags": [], "customMeasurements": {"limit": 0}}
-=======
     """This function assumes that the corresponding feature flag has been checked.
     See _should_extract_transaction_metrics.
     """
->>>>>>> 1b647a68
 
     metrics = []
     custom_tags = []
