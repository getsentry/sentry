--- conflicted
+++ resolved
@@ -156,10 +156,74 @@
             return _get_project_config(project, full_config=full_config, project_keys=project_keys)
 
 
-<<<<<<< HEAD
 def get_dynamic_sampling_config(project) -> Optional[Mapping[str, Any]]:
+    allow_server_side_sampling = features.has(
+        "organizations:server-side-sampling",
+        project.organization,
+    )
     allow_dynamic_sampling = features.has(
-=======
+        "organizations:dynamic-sampling",
+        project.organization,
+    )
+
+    # In this case we should override old conditionnal rules if they exists
+    # or just return uniform rule
+    if allow_dynamic_sampling:
+        try:
+            return {"rules": [generate_uniform_rule(project)]}
+        except NoneSampleRateException:
+            # just to be consistent with old code, where if there is no active active_rules
+            # we return empty list
+            return {"rules": []}
+    elif allow_server_side_sampling:
+        dynamic_sampling = project.get_option("sentry:dynamic_sampling")
+        if dynamic_sampling is not None:
+            # filter out rules that do not have active set to True
+            active_rules = []
+            for rule in dynamic_sampling["rules"]:
+                if rule.get("active"):
+                    inner_rule = rule["condition"]["inner"]
+                    if (
+                        inner_rule
+                        and inner_rule[0]["name"] == "trace.release"
+                        and inner_rule[0]["value"] == ["latest"]
+                    ):
+                        # get latest overall (no environments filters)
+                        environment = None
+                        rule["condition"]["inner"][0]["value"] = get_latest_release(
+                            [project], environment
+                        )
+                    active_rules.append(rule)
+
+            return {"rules": active_rules}
+
+    return None
+
+
+def add_experimental_config(
+    config: MutableMapping[str, Any],
+    key: str,
+    function: Callable[..., Any],
+    *args: Any,
+    **kwargs: Any,
+) -> None:
+    """Try to set `config[key] = function(*args, **kwargs)`.
+
+    If the result of the function call is None, the key is not set.
+    If the function call raises an exception, we log it to sentry and the key remains unset.
+
+    NOTE: Only use this function if you expect Relay to behave reasonably
+    if ``key`` is missing from the config.
+    """
+    try:
+        subconfig = function(*args, **kwargs)
+    except Exception as e:
+        sentry_sdk.capture_exception(e)
+    else:
+        if subconfig is not None:
+            config[key] = subconfig
+
+
 def _get_project_config(project, full_config=True, project_keys=None):
     if project.status != ObjectStatus.VISIBLE:
         return ProjectConfig(project, disabled=True)
@@ -189,108 +253,6 @@
             "organizationId": project.organization_id,
             "projectId": project.id,  # XXX: Unused by Relay, required by Python store
         }
-    allow_server_side_sampling = features.has(
->>>>>>> d089ec4a
-        "organizations:server-side-sampling",
-        project.organization,
-    )
-    allow_dynamic_sampling = features.has(
-        "organizations:dynamic-sampling",
-        project.organization,
-    )
-
-    # In this case we should override old conditionnal rules if they exists
-    # or just return uniform rule
-    if allow_dynamic_sampling:
-        try:
-            return {"rules": [generate_uniform_rule(project)]}
-        except NoneSampleRateException:
-            # just to be consistent with old code, where if there is no active active_rules
-            # we return empty list
-<<<<<<< HEAD
-            return {"rules": []}
-    elif allow_dynamic_sampling:
-=======
-            cfg["config"]["dynamicSampling"] = {"rules": []}
-    elif allow_server_side_sampling:
->>>>>>> d089ec4a
-        dynamic_sampling = project.get_option("sentry:dynamic_sampling")
-        if dynamic_sampling is not None:
-            # filter out rules that do not have active set to True
-            active_rules = []
-            for rule in dynamic_sampling["rules"]:
-                if rule.get("active"):
-                    inner_rule = rule["condition"]["inner"]
-                    if (
-                        inner_rule
-                        and inner_rule[0]["name"] == "trace.release"
-                        and inner_rule[0]["value"] == ["latest"]
-                    ):
-                        # get latest overall (no environments filters)
-                        environment = None
-                        rule["condition"]["inner"][0]["value"] = get_latest_release(
-                            [project], environment
-                        )
-                    active_rules.append(rule)
-
-            return {"rules": active_rules}
-
-    return None
-
-
-def add_experimental_config(
-    config: MutableMapping[str, Any],
-    key: str,
-    function: Callable[..., Any],
-    *args: Any,
-    **kwargs: Any,
-) -> None:
-    """Try to set `config[key] = function(*args, **kwargs)`.
-
-    If the result of the function call is None, the key is not set.
-    If the function call raises an exception, we log it to sentry and the key remains unset.
-
-    NOTE: Only use this function if you expect Relay to behave reasonably
-    if ``key`` is missing from the config.
-    """
-    try:
-        subconfig = function(*args, **kwargs)
-    except Exception as e:
-        sentry_sdk.capture_exception(e)
-    else:
-        if subconfig is not None:
-            config[key] = subconfig
-
-
-def _get_project_config(project, full_config=True, project_keys=None):
-    if project.status != ObjectStatus.VISIBLE:
-        return ProjectConfig(project, disabled=True)
-
-    public_keys = get_public_key_configs(project, full_config, project_keys=project_keys)
-
-    with Hub.current.start_span(op="get_public_config"):
-        now = datetime.utcnow().replace(tzinfo=utc)
-        cfg = {
-            "disabled": False,
-            "slug": project.slug,
-            "lastFetch": now,
-            "lastChange": project.get_option("sentry:relay-rev-lastchange", now),
-            "rev": project.get_option("sentry:relay-rev", uuid.uuid4().hex),
-            "publicKeys": public_keys,
-            "config": {
-                "allowedDomains": list(get_origins(project)),
-                "trustedRelays": [
-                    r["public_key"]
-                    for r in project.organization.get_option("sentry:trusted-relays", [])
-                    if r
-                ],
-                "piiConfig": get_pii_config(project),
-                "datascrubbingSettings": get_datascrubbing_settings(project),
-                "features": get_exposed_features(project),
-            },
-            "organizationId": project.organization_id,
-            "projectId": project.id,  # XXX: Unused by Relay, required by Python store
-        }
 
     config = cfg["config"]
 
