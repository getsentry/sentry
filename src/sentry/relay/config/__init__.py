--- conflicted
+++ resolved
@@ -60,11 +60,6 @@
     "organizations:session-replay-video-disabled",
     "organizations:session-replay",
     "organizations:standalone-span-ingestion",
-<<<<<<< HEAD
-    "organizations:transaction-name-mark-scrubbed-as-sanitized",
-    "organizations:transaction-name-normalize",
-=======
->>>>>>> a41dc310
     "projects:discard-transaction",
     "projects:profiling-ingest-unsampled-profiles",
     "projects:span-metrics-extraction",
