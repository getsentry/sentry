--- conflicted
+++ resolved
@@ -157,16 +157,11 @@
 
     if project.get_option("filters:chunk-load-error") == "1":
         # ChunkLoadError: Loading chunk 3662 failed.\n(error:
-<<<<<<< HEAD
         # https://DOMAIN.com/_next/static/chunks/29107295-0151559bd23117ba.js)
-        error_messages += ["ChunkLoadError: Loading chunk *"]
-=======
-        # https://xxx.com/_next/static/chunks/29107295-0151559bd23117ba.js)
         error_messages += [
             "ChunkLoadError: Loading chunk *",
             "Uncaught *: ChunkLoadError: Loading chunk *",
         ]
->>>>>>> aa8fde7b
 
     if error_messages:
         filter_settings["errorMessages"] = {"patterns": error_messages}
