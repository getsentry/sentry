--- conflicted
+++ resolved
@@ -20,11 +20,7 @@
     "relay.cardinality-limiter.error-sample-rate",
     "relay.metric-bucket-set-encodings",
     "relay.metric-bucket-distribution-encodings",
-<<<<<<< HEAD
     "relay.metric-stats.rollout-rate",
-=======
-    "relay.ourlogs-ingestion.sample-rate",
->>>>>>> c5d621a9
     "relay.span-extraction.sample-rate",
     "relay.span-normalization.allowed_hosts",
     "relay.drop-transaction-attachments",
