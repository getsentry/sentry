from typing import Any, TypedDict

import sentry.options
from sentry.relay.config.ai_model_costs import AIModelCosts, ai_model_costs_config
from sentry.relay.config.ai_operation_type_map import (
    AIOperationTypeMap,
    ai_operation_type_map_config,
)
from sentry.relay.config.measurements import MeasurementsConfig, get_measurements_config
from sentry.relay.config.metric_extraction import (
    MetricExtractionGroups,
    global_metric_extraction_groups,
)
from sentry.relay.types import GenericFiltersConfig, RuleCondition
from sentry.utils import metrics

# List of options to include in the global config.
RELAY_OPTIONS: list[str] = [
    "profiling.profile_metrics.unsampled_profiles.platforms",
    "profiling.profile_metrics.unsampled_profiles.sample_rate",
    "profiling.profile_metrics.unsampled_profiles.enabled",
    "relay.span-usage-metric",
    "relay.cardinality-limiter.mode",
    "relay.cardinality-limiter.error-sample-rate",
    "relay.metric-bucket-set-encodings",
    "relay.metric-bucket-distribution-encodings",
    "relay.span-extraction.sample-rate",
    "relay.span-normalization.allowed_hosts",
    "relay.drop-transaction-attachments",
    "replay.relay-snuba-publishing-disabled.sample-rate",
<<<<<<< HEAD
    "relay.kafka.span-v2.sample-rate",
=======
    "relay.session.processing.rollout",
>>>>>>> d336337d
]


class SpanOpDefaultRule(TypedDict):
    condition: RuleCondition
    value: str


class SpanOpDefaults(TypedDict):
    rules: list[SpanOpDefaultRule]


class GlobalConfig(TypedDict, total=False):
    measurements: MeasurementsConfig
    aiModelCosts: AIModelCosts | None
    aiOperationTypeMap: AIOperationTypeMap
    metricExtraction: MetricExtractionGroups
    filters: GenericFiltersConfig | None
    spanOpDefaults: SpanOpDefaults
    options: dict[str, Any]


def get_global_generic_filters() -> GenericFiltersConfig:
    return {
        "version": 1,
        "filters": [],
    }


def span_op_defaults() -> SpanOpDefaults:
    return {
        "rules": [
            {
                # If span.data[messaging.system] is set, use span.op "message":
                "condition": {
                    "op": "not",
                    "inner": {
                        "op": "eq",
                        "name": "span.data.messaging\\.system",
                        "value": None,
                    },
                },
                "value": "message",
            }
        ]
    }


@metrics.wraps("relay.globalconfig.get")
def get_global_config() -> GlobalConfig:
    """Return the global configuration for Relay."""

    global_config: GlobalConfig = {
        "measurements": get_measurements_config(),
        "aiModelCosts": ai_model_costs_config(),
        "aiOperationTypeMap": ai_operation_type_map_config(),
        "metricExtraction": global_metric_extraction_groups(),
        "spanOpDefaults": span_op_defaults(),
    }

    filters = get_global_generic_filters()
    if filters and len(filters["filters"]) > 0:
        global_config["filters"] = filters

    options = dict()
    for option in RELAY_OPTIONS:
        if (value := sentry.options.get(option)) is not None:
            options[option] = value

    if options:
        global_config["options"] = options

    return global_config<|MERGE_RESOLUTION|>--- conflicted
+++ resolved
@@ -28,11 +28,6 @@
     "relay.span-normalization.allowed_hosts",
     "relay.drop-transaction-attachments",
     "replay.relay-snuba-publishing-disabled.sample-rate",
-<<<<<<< HEAD
-    "relay.kafka.span-v2.sample-rate",
-=======
-    "relay.session.processing.rollout",
->>>>>>> d336337d
 ]
 
 
