--- conflicted
+++ resolved
@@ -15,7 +15,6 @@
     'salt': 'a static salt',
 }
 
-<<<<<<< HEAD
 # When a component ID appears here it has a human readable name which also
 # makes it a major component.  A major component is described as such for
 # the UI.
@@ -30,8 +29,6 @@
     'message': 'message',
 }
 
-=======
->>>>>>> d886ce35
 
 def _calculate_contributes(values):
     for value in values or ():
@@ -57,7 +54,6 @@
             values = []
         self.values = values
 
-<<<<<<< HEAD
     @property
     def name(self):
         return KNOWN_MAJOR_COMPONENT_NAMES.get(self.id)
@@ -82,12 +78,6 @@
             return ' '.join(items[-1])
         return self.name or 'others'
 
-    def get_subcomponent(self, id):
-        """Looks up a subcomponent by the id and returns the first or `None`."""
-        for value in self.values:
-            if isinstance(value, GroupingComponent) and value.id == id:
-                return value
-=======
     def get_subcomponent(self, id):
         """Looks up a subcomponent by the id and returns the first or `None`."""
         return next(self.iter_subcomponents(id), None)
@@ -101,7 +91,6 @@
                 if recursive:
                     for subcomponent in value.iter_subcomponents(id, recursive=True):
                         yield subcomponent
->>>>>>> d886ce35
 
     def update(self, hint=None, contributes=None, values=None):
         """Updates an already existing component with new values."""
@@ -136,10 +125,7 @@
         """Converts the component tree into a dictionary."""
         rv = {
             'id': self.id,
-<<<<<<< HEAD
             'name': self.name,
-=======
->>>>>>> d886ce35
             'contributes': self.contributes,
             'hint': self.hint,
             'values': []
@@ -169,23 +155,17 @@
     def get_hash(self):
         return None
 
-<<<<<<< HEAD
     @property
     def description(self):
         return self.type
 
-=======
->>>>>>> d886ce35
     def _get_metadata_as_dict(self):
         return {}
 
     def as_dict(self):
         rv = {
             'type': self.type,
-<<<<<<< HEAD
             'description': self.description,
-=======
->>>>>>> d886ce35
             'hash': self.get_hash(),
         }
         rv.update(self._get_metadata_as_dict())
@@ -203,7 +183,6 @@
     """A checksum variant returns a single hardcoded hash."""
     type = 'checksum'
 
-<<<<<<< HEAD
     def __init__(self, hash, hashed=False):
         self.hash = hash
         self.hashed = hashed
@@ -213,10 +192,6 @@
         if self.hashed:
             return 'hashed legacy checksum'
         return 'legacy checksum'
-=======
-    def __init__(self, hash):
-        self.hash = hash
->>>>>>> d886ce35
 
     def get_hash(self):
         return self.hash
@@ -231,13 +206,10 @@
     def __init__(self, component):
         self.component = component
 
-<<<<<<< HEAD
     @property
     def description(self):
         return self.component.description
 
-=======
->>>>>>> d886ce35
     def get_hash(self):
         return self.component.get_hash()
 
@@ -254,13 +226,10 @@
     def __init__(self, values):
         self.values = values
 
-<<<<<<< HEAD
     @property
     def description(self):
         return 'custom fingerprint'
 
-=======
->>>>>>> d886ce35
     def get_hash(self):
         return hash_from_values(self.values)
 
@@ -278,13 +247,10 @@
         self.values = values
         self.component = component
 
-<<<<<<< HEAD
     @property
     def description(self):
         return 'modified ' + self.component.description
 
-=======
->>>>>>> d886ce35
     def get_hash(self):
         if not self.component.contributes:
             return None
@@ -299,11 +265,7 @@
     def _get_metadata_as_dict(self):
         return {
             'values': self.values,
-<<<<<<< HEAD
             'component': self.component.as_dict(),
-=======
-            'component': self.component,
->>>>>>> d886ce35
         }
 
 
@@ -317,15 +279,6 @@
 def get_calculated_grouping_variants_for_event(event):
     """Given an event this returns a dictionary of the matching grouping
     variants.  Checksum and fingerprinting logic are not handled by this
-<<<<<<< HEAD
-    function.  Note that this will completely skip over strategies that
-    were not attempted which is suboptimal from the user experience.
-    """
-    interfaces = event.get_interfaces()
-
-    winning_strategy = None
-    winning_strategy_hint = None
-=======
     function which is handled by `get_grouping_variants_for_event`.
     """
     # This sorts the interfaces by the interface score which gives it the
@@ -334,7 +287,6 @@
 
     winning_strategy = None
     precedence_hint = None
->>>>>>> d886ce35
     per_variant_components = {}
 
     for (strategy_name, interface) in six.iteritems(interfaces):
@@ -345,13 +297,6 @@
             if winning_strategy is None:
                 if component.contributes:
                     winning_strategy = strategy_name
-<<<<<<< HEAD
-                    winning_strategy_hint = component.description
-            elif component.contributes and winning_strategy != strategy_name:
-                component.update(
-                    contributes=False,
-                    hint='ignored because %s strategy takes precedence' % winning_strategy_hint,
-=======
                     precedence_hint = '%s takes precedence' % (
                         '%s of %s' % (strategy_name, variant) if
                         variant != 'default' else
@@ -361,7 +306,6 @@
                 component.update(
                     contributes=False,
                     hint=precedence_hint
->>>>>>> d886ce35
                 )
 
     rv = {}
@@ -370,13 +314,8 @@
             id=variant,
             values=components,
         )
-<<<<<<< HEAD
-        if not component.contributes:
-            component.update(hint='ignored because nothing matched')
-=======
         if not component.contributes and precedence_hint:
             component.update(hint=precedence_hint)
->>>>>>> d886ce35
         rv[variant] = component
 
     return rv
@@ -393,11 +332,7 @@
             }
         return {
             'checksum': ChecksumVariant(checksum),
-<<<<<<< HEAD
             'hashed-checksum': ChecksumVariant(hash_from_values(checksum), hashed=True),
-=======
-            'hashed-checksum': ChecksumVariant(hash_from_values(checksum)),
->>>>>>> d886ce35
         }
 
     # Otherwise we go to the various forms of fingerprint handling.
@@ -434,12 +369,7 @@
 # This is at present still the main grouping code in the event processing
 # but it should be possible to replace all of these with
 # `get_grouping_variants_for_event` once we feel more confident that no
-<<<<<<< HEAD
 # regression ocurred.
-=======
-# regression ocurred.  This is tested by
-# `test_variants.test_event_hash_variant` at the moment.
->>>>>>> d886ce35
 
 
 def get_hashes_for_event(event):
