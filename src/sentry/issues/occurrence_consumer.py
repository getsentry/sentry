--- conflicted
+++ resolved
@@ -1,9 +1,5 @@
 import logging
-<<<<<<< HEAD
-from typing import Any, Callable, Dict, Mapping, Optional
-=======
-from typing import Any, Mapping, Optional
->>>>>>> de0cdbc7
+from typing import Any, Dict, Mapping, Optional
 
 import rapidjson
 from arroyo import Topic
