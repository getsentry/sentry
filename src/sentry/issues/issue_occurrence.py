--- conflicted
+++ resolved
@@ -4,11 +4,7 @@
 from collections.abc import Mapping, Sequence
 from dataclasses import dataclass
 from datetime import datetime
-<<<<<<< HEAD
 from typing import Any, Mapping, NotRequired, Sequence, TypedDict, cast
-=======
-from typing import Any, TypedDict, cast
->>>>>>> 409d1fb7
 
 from django.utils.timezone import is_aware
 
