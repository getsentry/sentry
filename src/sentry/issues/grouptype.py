--- conflicted
+++ resolved
@@ -18,11 +18,8 @@
     ERROR = 1
     PERFORMANCE = 2
     PROFILE = 3
-<<<<<<< HEAD
-    REPLAY = 4
-=======
     MONITOR = 4
->>>>>>> 0bb56154
+    REPLAY = 5
 
 
 GROUP_CATEGORIES_CUSTOM_EMAIL = (GroupCategory.ERROR, GroupCategory.PERFORMANCE)
@@ -319,13 +316,13 @@
 
 
 @dataclass(frozen=True)
-<<<<<<< HEAD
 class ReplaySlowClickType(GroupType):
     type_id = 3001
     slug = "replay_slock_click_type"
     description = "Slow response after click"
     category = GroupCategory.REPLAY.value
-=======
+
+
 class MonitorCheckInFailure(GroupType):
     type_id = 4001
     slug = "monitor_check_in_failure"
@@ -350,7 +347,6 @@
     description = "Monitor Check In Missed"
     category = GroupCategory.MONITOR.value
     released = True
->>>>>>> 0bb56154
 
 
 @metrics.wraps("noise_reduction.should_create_group", sample_rate=1.0)
