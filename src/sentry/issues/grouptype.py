from __future__ import annotations

from collections import defaultdict
from dataclasses import dataclass, field
from datetime import timedelta
from enum import Enum
from typing import TYPE_CHECKING, Any, Dict, List, Optional, Set, Type

from sentry import features
from sentry.features.base import OrganizationFeature
from sentry.utils import metrics

if TYPE_CHECKING:
    from sentry.models import Organization, Project, User


class GroupCategory(Enum):
    ERROR = 1
    PERFORMANCE = 2
<<<<<<< HEAD
    PROFILE = 3  # deprecated, merging with PERFORMANCE
=======
    PROFILE = 3
    MONITOR = 4
    REPLAY = 5
>>>>>>> 0bde4a86


GROUP_CATEGORIES_CUSTOM_EMAIL = (GroupCategory.ERROR, GroupCategory.PERFORMANCE)
# GroupCategories which have customized email templates. If not included here, will fall back to a generic template.

DEFAULT_IGNORE_LIMIT: int = 3
DEFAULT_EXPIRY_TIME: timedelta = timedelta(hours=24)


@dataclass()
class GroupTypeRegistry:
    _registry: Dict[int, Type[GroupType]] = field(default_factory=dict)
    _slug_lookup: Dict[str, Type[GroupType]] = field(default_factory=dict)
    _category_lookup: Dict[int, Set[int]] = field(default_factory=lambda: defaultdict(set))

    def add(self, group_type: Type[GroupType]) -> None:
        if self._registry.get(group_type.type_id):
            raise ValueError(
                f"A group type with the type_id {group_type.type_id} has already been registered."
            )
        self._registry[group_type.type_id] = group_type
        self._slug_lookup[group_type.slug] = group_type
        self._category_lookup[group_type.category].add(group_type.type_id)

    def all(self) -> List[Type[GroupType]]:
        return list(self._registry.values())

    def get_visible(
        self, organization: Organization, actor: Optional[Any] = None
    ) -> List[Type[GroupType]]:
        released = [gt for gt in self.all() if gt.released]
        feature_to_grouptype = {
            gt.build_visible_feature_name(): gt for gt in self.all() if not gt.released
        }
        batch_features = features.batch_has(
            list(feature_to_grouptype.keys()), actor=actor, organization=organization
        )
        enabled = []
        if batch_features:
            feature_results = batch_features.get(f"organization:{organization.id}", {})
            enabled = [
                feature_to_grouptype[feature]
                for feature, active in feature_results.items()
                if active
            ]
        return released + enabled

    def get_all_group_type_ids(self) -> Set[int]:
        return {type.type_id for type in self._registry.values()}

    def get_by_category(self, category: int) -> Set[int]:
        return self._category_lookup[category]

    def get_by_slug(self, slug: str) -> Optional[Type[GroupType]]:
        if slug not in self._slug_lookup:
            return None
        return self._slug_lookup[slug]

    def get_by_type_id(self, id_: int) -> Type[GroupType]:
        if id_ not in self._registry:
            raise ValueError(f"No group type with the id {id_} is registered.")
        return self._registry[id_]


registry = GroupTypeRegistry()


@dataclass(frozen=True)
class NoiseConfig:
    ignore_limit: int = DEFAULT_IGNORE_LIMIT
    expiry_time: timedelta = DEFAULT_EXPIRY_TIME

    @property
    def expiry_seconds(self) -> int:
        return int(self.expiry_time.total_seconds())


@dataclass(frozen=True)
class GroupType:

    type_id: int
    slug: str
    description: str
    category: int
    noise_config: Optional[NoiseConfig] = None
    # If True this group type should be released everywhere. If False, fall back to features to
    # decide if this is released.
    released: bool = False

    def __init_subclass__(cls: Type[GroupType], **kwargs: Any) -> None:
        super().__init_subclass__(**kwargs)
        registry.add(cls)

        if not cls.released:
            features.add(cls.build_visible_feature_name(), OrganizationFeature, True)
            features.add(cls.build_ingest_feature_name(), OrganizationFeature)
            features.add(cls.build_post_process_group_feature_name(), OrganizationFeature)

    def __post_init__(self) -> None:
        valid_categories = [category.value for category in GroupCategory]
        if self.category not in valid_categories:
            raise ValueError(f"Category must be one of {valid_categories} from GroupCategory.")

    @classmethod
    def is_visible(cls, organization: Organization, user: Optional[User] = None) -> bool:
        if cls.released:
            return True

        return features.has(cls.build_visible_feature_name(), organization, actor=user)

    @classmethod
    def allow_ingest(cls, organization: Organization) -> bool:
        if cls.released:
            return True

        return features.has(cls.build_ingest_feature_name(), organization)

    @classmethod
    def allow_post_process_group(cls, organization: Organization) -> bool:
        if cls.released:
            return True

        return features.has(cls.build_post_process_group_feature_name(), organization)

    @classmethod
    def build_feature_name_slug(cls) -> str:
        return cls.slug.replace("_", "-")

    @classmethod
    def build_base_feature_name(cls) -> str:
        return f"organizations:{cls.build_feature_name_slug()}"

    @classmethod
    def build_visible_feature_name(cls) -> str:
        return f"{cls.build_base_feature_name()}-visible"

    @classmethod
    def build_ingest_feature_name(cls) -> str:
        return f"{cls.build_base_feature_name()}-ingest"

    @classmethod
    def build_post_process_group_feature_name(cls) -> str:
        return f"{cls.build_base_feature_name()}-post-process-group"


def get_all_group_type_ids() -> Set[int]:
    # TODO: Replace uses of this with the registry
    return registry.get_all_group_type_ids()


def get_group_types_by_category(category: int) -> Set[int]:
    # TODO: Replace uses of this with the registry
    return registry.get_by_category(category)


def get_group_type_by_slug(slug: str) -> Optional[Type[GroupType]]:
    # TODO: Replace uses of this with the registry
    return registry.get_by_slug(slug)


def get_group_type_by_type_id(id: int) -> Type[GroupType]:
    # TODO: Replace uses of this with the registry
    return registry.get_by_type_id(id)


@dataclass(frozen=True)
class ErrorGroupType(GroupType):
    type_id = 1
    slug = "error"
    description = "Error"
    category = GroupCategory.ERROR.value
    released = True


# used as an additional superclass for Performance GroupType defaults
class PerformanceGroupTypeDefaults:
    noise_config = NoiseConfig()


@dataclass(frozen=True)
class PerformanceSlowDBQueryGroupType(PerformanceGroupTypeDefaults, GroupType):
    type_id = 1001
    slug = "performance_slow_db_query"
    description = "Slow DB Query"
    category = GroupCategory.PERFORMANCE.value
    noise_config = NoiseConfig(ignore_limit=100)


@dataclass(frozen=True)
class PerformanceRenderBlockingAssetSpanGroupType(PerformanceGroupTypeDefaults, GroupType):
    type_id = 1004
    slug = "performance_render_blocking_asset_span"
    description = "Large Render Blocking Asset"
    category = GroupCategory.PERFORMANCE.value


@dataclass(frozen=True)
class PerformanceNPlusOneGroupType(PerformanceGroupTypeDefaults, GroupType):
    type_id = 1006
    slug = "performance_n_plus_one_db_queries"
    description = "N+1 Query"
    category = GroupCategory.PERFORMANCE.value


@dataclass(frozen=True)
class PerformanceConsecutiveDBQueriesGroupType(PerformanceGroupTypeDefaults, GroupType):
    type_id = 1007
    slug = "performance_consecutive_db_queries"
    description = "Consecutive DB Queries"
    category = GroupCategory.PERFORMANCE.value
    noise_config = NoiseConfig(ignore_limit=15)


@dataclass(frozen=True)
class PerformanceFileIOMainThreadGroupType(PerformanceGroupTypeDefaults, GroupType):
    type_id = 1008
    slug = "performance_file_io_main_thread"
    description = "File IO on Main Thread"
    category = GroupCategory.PERFORMANCE.value


@dataclass(frozen=True)
class PerformanceConsecutiveHTTPQueriesGroupType(PerformanceGroupTypeDefaults, GroupType):
    type_id = 1009
    slug = "performance_consecutive_http"
    description = "Consecutive HTTP"
    category = GroupCategory.PERFORMANCE.value
    noise_config = NoiseConfig(ignore_limit=5)


@dataclass(frozen=True)
class PerformanceNPlusOneAPICallsGroupType(GroupType):
    type_id = 1010
    slug = "performance_n_plus_one_api_calls"
    description = "N+1 API Call"
    category = GroupCategory.PERFORMANCE.value


@dataclass(frozen=True)
class PerformanceMNPlusOneDBQueriesGroupType(PerformanceGroupTypeDefaults, GroupType):
    type_id = 1011
    slug = "performance_m_n_plus_one_db_queries"
    description = "MN+1 Query"
    category = GroupCategory.PERFORMANCE.value


@dataclass(frozen=True)
class PerformanceUncompressedAssetsGroupType(PerformanceGroupTypeDefaults, GroupType):
    type_id = 1012
    slug = "performance_uncompressed_assets"
    description = "Uncompressed Asset"
    category = GroupCategory.PERFORMANCE.value
    noise_config = NoiseConfig(ignore_limit=100)


@dataclass(frozen=True)
class PerformanceDBMainThreadGroupType(PerformanceGroupTypeDefaults, GroupType):
    type_id = 1013
    slug = "performance_db_main_thread"
    description = "DB on Main Thread"
    category = GroupCategory.PERFORMANCE.value


@dataclass(frozen=True)
class PerformanceLargeHTTPPayloadGroupType(PerformanceGroupTypeDefaults, GroupType):
    type_id = 1015
    slug = "performance_large_http_payload"
    description = "Large HTTP payload"
    category = GroupCategory.PERFORMANCE.value


@dataclass(frozen=True)
class ProfileFileIOGroupType(GroupType):
    type_id = 2001
    slug = "profile_file_io_main_thread"
    description = "File I/O on Main Thread"
    category = GroupCategory.PERFORMANCE.value


@dataclass(frozen=True)
class ProfileImageDecodeGroupType(GroupType):
    type_id = 2002
    slug = "profile_image_decode_main_thread"
    description = "Image Decoding on Main Thread"
    category = GroupCategory.PERFORMANCE.value


@dataclass(frozen=True)
class ProfileJSONDecodeType(GroupType):
    type_id = 2003
    slug = "profile_json_decode_main_thread"
    description = "JSON Decoding on Main Thread"
    category = GroupCategory.PERFORMANCE.value


@dataclass(frozen=True)
class ProfileCoreDataExperimentalType(GroupType):
    type_id = 2004
    slug = "profile_core_data_main_exp"
    description = "Core Data on Main Thread"
    category = GroupCategory.PERFORMANCE.value


@dataclass(frozen=True)
class ProfileRegexExperimentalType(GroupType):
    type_id = 2005
    slug = "profile_regex_main_thread_experimental"
    description = "Regex on Main Thread"
    category = GroupCategory.PERFORMANCE.value


@dataclass(frozen=True)
class ProfileViewIsSlowExperimentalType(GroupType):
    type_id = 2006
    slug = "profile_view_is_slow_experimental"
    description = "View Render/Layout/Update is slow"
    category = GroupCategory.PERFORMANCE.value


@dataclass(frozen=True)
class MonitorCheckInFailure(GroupType):
    type_id = 4001
    slug = "monitor_check_in_failure"
    description = "Monitor Check In Failed"
    category = GroupCategory.MONITOR.value
    released = True


@dataclass(frozen=True)
class MonitorCheckInTimeout(GroupType):
    type_id = 4002
    slug = "monitor_check_in_timeout"
    description = "Monitor Check In Timeout"
    category = GroupCategory.MONITOR.value
    released = True


@dataclass(frozen=True)
class MonitorCheckInMissed(GroupType):
    type_id = 4003
    slug = "monitor_check_in_missed"
    description = "Monitor Check In Missed"
    category = GroupCategory.MONITOR.value
    released = True


@dataclass(frozen=True)
class ReplayDeadClickType(GroupType):
    type_id = 5001
    slug = "replay_click_dead"
    description = "Dead Click Detected"
    category = GroupCategory.REPLAY.value


@metrics.wraps("noise_reduction.should_create_group", sample_rate=1.0)
def should_create_group(
    grouptype: Type[GroupType],
    client: Any,
    grouphash: str,
    project: Project,
) -> bool:
    key = f"grouphash:{grouphash}:{project.id}"
    times_seen = client.incr(key)
    noise_config = grouptype.noise_config

    if not noise_config:
        return True

    over_threshold = times_seen >= noise_config.ignore_limit

    metrics.incr(
        "noise_reduction.should_create_group.threshold",
        tags={
            "over_threshold": over_threshold,
            "group_type": grouptype.slug,
        },
        sample_rate=1.0,
    )

    if over_threshold:
        client.delete(grouphash)
        return True
    else:
        client.expire(key, noise_config.expiry_seconds)
        return False<|MERGE_RESOLUTION|>--- conflicted
+++ resolved
@@ -17,13 +17,9 @@
 class GroupCategory(Enum):
     ERROR = 1
     PERFORMANCE = 2
-<<<<<<< HEAD
     PROFILE = 3  # deprecated, merging with PERFORMANCE
-=======
-    PROFILE = 3
     MONITOR = 4
     REPLAY = 5
->>>>>>> 0bde4a86
 
 
 GROUP_CATEGORIES_CUSTOM_EMAIL = (GroupCategory.ERROR, GroupCategory.PERFORMANCE)
@@ -103,7 +99,6 @@
 
 @dataclass(frozen=True)
 class GroupType:
-
     type_id: int
     slug: str
     description: str
