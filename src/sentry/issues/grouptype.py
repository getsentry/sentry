--- conflicted
+++ resolved
@@ -142,9 +142,6 @@
 
 
 @dataclass(frozen=True)
-<<<<<<< HEAD
-class PerformanceNPlusOneAPICallsGroupType(PerformanceGroupTypeDefaults, GroupType):
-=======
 class PerformanceConsecutiveHTTPQueriesGroupType(GroupType):
     type_id = 1009
     slug = "performance_consecutive_http"
@@ -155,7 +152,6 @@
 
 @dataclass(frozen=True)
 class PerformanceNPlusOneAPICallsGroupType(GroupType):
->>>>>>> 2e9e020f
     type_id = 1010
     slug = "performance_n_plus_one_api_calls"
     description = "N+1 API Call"
