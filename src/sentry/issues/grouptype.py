from __future__ import annotations

from collections import defaultdict
from dataclasses import dataclass, field
from datetime import timedelta
from enum import Enum
from typing import TYPE_CHECKING, Any, Dict, List, Optional, Set, Type

import sentry_sdk

from sentry import features
from sentry.features.base import OrganizationFeature
from sentry.ratelimits.sliding_windows import Quota
from sentry.utils import metrics

if TYPE_CHECKING:
    from sentry.models.organization import Organization
    from sentry.models.project import Project
    from sentry.models.user import User


class GroupCategory(Enum):
    ERROR = 1
    PERFORMANCE = 2
    PROFILE = 3  # deprecated, merging with PERFORMANCE
    CRON = 4
    REPLAY = 5
    FEEDBACK = 6


GROUP_CATEGORIES_CUSTOM_EMAIL = (GroupCategory.ERROR, GroupCategory.PERFORMANCE)
# GroupCategories which have customized email templates. If not included here, will fall back to a generic template.

DEFAULT_IGNORE_LIMIT: int = 3
DEFAULT_EXPIRY_TIME: timedelta = timedelta(hours=24)


@dataclass()
class GroupTypeRegistry:
    _registry: Dict[int, Type[GroupType]] = field(default_factory=dict)
    _slug_lookup: Dict[str, Type[GroupType]] = field(default_factory=dict)
    _category_lookup: Dict[int, Set[int]] = field(default_factory=lambda: defaultdict(set))

    def add(self, group_type: Type[GroupType]) -> None:
        if self._registry.get(group_type.type_id):
            raise ValueError(
                f"A group type with the type_id {group_type.type_id} has already been registered."
            )
        self._registry[group_type.type_id] = group_type
        self._slug_lookup[group_type.slug] = group_type
        self._category_lookup[group_type.category].add(group_type.type_id)

    def all(self) -> List[Type[GroupType]]:
        return list(self._registry.values())

    def get_visible(
        self, organization: Organization, actor: Optional[Any] = None
    ) -> List[Type[GroupType]]:
        with sentry_sdk.start_span(op="GroupTypeRegistry.get_visible") as span:
            released = [gt for gt in self.all() if gt.released]
            feature_to_grouptype = {
                gt.build_visible_feature_name(): gt for gt in self.all() if not gt.released
            }
            batch_features = features.batch_has(
                list(feature_to_grouptype.keys()), actor=actor, organization=organization
            )
            enabled = []
            if batch_features:
                feature_results = batch_features.get(f"organization:{organization.id}", {})
                enabled = [
                    feature_to_grouptype[feature]
                    for feature, active in feature_results.items()
                    if active
                ]
            span.set_tag("organization_id", organization.id)
            span.set_tag("has_batch_features", batch_features is not None)
            span.set_tag("released", released)
            span.set_tag("enabled", enabled)
            span.set_data("feature_to_grouptype", feature_to_grouptype)
            return released + enabled

    def get_all_group_type_ids(self) -> Set[int]:
        return {type.type_id for type in self._registry.values()}

    def get_by_category(self, category: int) -> Set[int]:
        return self._category_lookup[category]

    def get_by_slug(self, slug: str) -> Optional[Type[GroupType]]:
        if slug not in self._slug_lookup:
            return None
        return self._slug_lookup[slug]

    def get_by_type_id(self, id_: int) -> Type[GroupType]:
        if id_ not in self._registry:
            raise ValueError(f"No group type with the id {id_} is registered.")
        return self._registry[id_]


registry = GroupTypeRegistry()


@dataclass(frozen=True)
class NoiseConfig:
    ignore_limit: int = DEFAULT_IGNORE_LIMIT
    expiry_time: timedelta = DEFAULT_EXPIRY_TIME

    @property
    def expiry_seconds(self) -> int:
        return int(self.expiry_time.total_seconds())


@dataclass(frozen=True)
class GroupType:
    type_id: int
    slug: str
    description: str
    category: int
    noise_config: Optional[NoiseConfig] = None
    # If True this group type should be released everywhere. If False, fall back to features to
    # decide if this is released.
    released: bool = False

    # Allow automatic resolution of an issue type, using the project-level option.
    enable_auto_resolve: bool = True
    # Allow escalation forecasts and detection
    enable_escalation_detection: bool = True
    creation_quota: Quota = Quota(3600, 60, 5)  # default 5 per hour, sliding window of 60 seconds

    def __init_subclass__(cls: Type[GroupType], **kwargs: Any) -> None:
        super().__init_subclass__(**kwargs)
        registry.add(cls)

        if not cls.released:
            features.add(cls.build_visible_feature_name(), OrganizationFeature, True)
            features.add(cls.build_ingest_feature_name(), OrganizationFeature)
            features.add(cls.build_post_process_group_feature_name(), OrganizationFeature)

    def __post_init__(self) -> None:
        valid_categories = [category.value for category in GroupCategory]
        if self.category not in valid_categories:
            raise ValueError(f"Category must be one of {valid_categories} from GroupCategory.")

    @classmethod
    def is_visible(cls, organization: Organization, user: Optional[User] = None) -> bool:
        if cls.released:
            return True

        return features.has(cls.build_visible_feature_name(), organization, actor=user)

    @classmethod
    def allow_ingest(cls, organization: Organization) -> bool:
        if cls.released:
            return True

        return features.has(cls.build_ingest_feature_name(), organization)

    @classmethod
    def allow_post_process_group(cls, organization: Organization) -> bool:
        if cls.released:
            return True

        return features.has(cls.build_post_process_group_feature_name(), organization)

    @classmethod
    def should_detect_escalation(cls, organization: Organization) -> bool:
<<<<<<< HEAD
        """
        If the feature is enabled and enable_escalation_detection=True, then escalation detection is enabled.

        When the feature flag is removed, we can remove the organization parameter from this method.
        """
        if not features.has("organizations:issue-platform-api-crons-sd", organization):
=======
        if not features.has("organizations:issue-platform-crons-sd", organization):
>>>>>>> 24f11fc9
            return True
        return cls.enable_escalation_detection

    @classmethod
    def build_feature_name_slug(cls) -> str:
        return cls.slug.replace("_", "-")

    @classmethod
    def build_base_feature_name(cls) -> str:
        return f"organizations:{cls.build_feature_name_slug()}"

    @classmethod
    def build_visible_feature_name(cls) -> str:
        return f"{cls.build_base_feature_name()}-visible"

    @classmethod
    def build_ingest_feature_name(cls) -> str:
        return f"{cls.build_base_feature_name()}-ingest"

    @classmethod
    def build_post_process_group_feature_name(cls) -> str:
        return f"{cls.build_base_feature_name()}-post-process-group"


def get_all_group_type_ids() -> Set[int]:
    # TODO: Replace uses of this with the registry
    return registry.get_all_group_type_ids()


def get_group_types_by_category(category: int) -> Set[int]:
    # TODO: Replace uses of this with the registry
    return registry.get_by_category(category)


def get_group_type_by_slug(slug: str) -> Optional[Type[GroupType]]:
    # TODO: Replace uses of this with the registry
    return registry.get_by_slug(slug)


def get_group_type_by_type_id(id: int) -> Type[GroupType]:
    # TODO: Replace uses of this with the registry
    return registry.get_by_type_id(id)


@dataclass(frozen=True)
class ErrorGroupType(GroupType):
    type_id = 1
    slug = "error"
    description = "Error"
    category = GroupCategory.ERROR.value
    released = True


# used as an additional superclass for Performance GroupType defaults
class PerformanceGroupTypeDefaults:
    noise_config = NoiseConfig()


@dataclass(frozen=True)
class PerformanceSlowDBQueryGroupType(PerformanceGroupTypeDefaults, GroupType):
    type_id = 1001
    slug = "performance_slow_db_query"
    description = "Slow DB Query"
    category = GroupCategory.PERFORMANCE.value
    noise_config = NoiseConfig(ignore_limit=100)
    released = True


@dataclass(frozen=True)
class PerformanceRenderBlockingAssetSpanGroupType(PerformanceGroupTypeDefaults, GroupType):
    type_id = 1004
    slug = "performance_render_blocking_asset_span"
    description = "Large Render Blocking Asset"
    category = GroupCategory.PERFORMANCE.value
    released = True


@dataclass(frozen=True)
class PerformanceNPlusOneGroupType(PerformanceGroupTypeDefaults, GroupType):
    type_id = 1006
    slug = "performance_n_plus_one_db_queries"
    description = "N+1 Query"
    category = GroupCategory.PERFORMANCE.value
    released = True


@dataclass(frozen=True)
class PerformanceConsecutiveDBQueriesGroupType(PerformanceGroupTypeDefaults, GroupType):
    type_id = 1007
    slug = "performance_consecutive_db_queries"
    description = "Consecutive DB Queries"
    category = GroupCategory.PERFORMANCE.value
    noise_config = NoiseConfig(ignore_limit=15)
    released = True


@dataclass(frozen=True)
class PerformanceFileIOMainThreadGroupType(PerformanceGroupTypeDefaults, GroupType):
    type_id = 1008
    slug = "performance_file_io_main_thread"
    description = "File IO on Main Thread"
    category = GroupCategory.PERFORMANCE.value
    released = True


@dataclass(frozen=True)
class PerformanceConsecutiveHTTPQueriesGroupType(PerformanceGroupTypeDefaults, GroupType):
    type_id = 1009
    slug = "performance_consecutive_http"
    description = "Consecutive HTTP"
    category = GroupCategory.PERFORMANCE.value
    noise_config = NoiseConfig(ignore_limit=5)
    released = True


@dataclass(frozen=True)
class PerformanceNPlusOneAPICallsGroupType(GroupType):
    type_id = 1010
    slug = "performance_n_plus_one_api_calls"
    description = "N+1 API Call"
    category = GroupCategory.PERFORMANCE.value
    released = True


@dataclass(frozen=True)
class PerformanceMNPlusOneDBQueriesGroupType(PerformanceGroupTypeDefaults, GroupType):
    type_id = 1011
    slug = "performance_m_n_plus_one_db_queries"
    description = "MN+1 Query"
    category = GroupCategory.PERFORMANCE.value
    released = True


@dataclass(frozen=True)
class PerformanceUncompressedAssetsGroupType(PerformanceGroupTypeDefaults, GroupType):
    type_id = 1012
    slug = "performance_uncompressed_assets"
    description = "Uncompressed Asset"
    category = GroupCategory.PERFORMANCE.value
    noise_config = NoiseConfig(ignore_limit=100)
    released = True


@dataclass(frozen=True)
class PerformanceDBMainThreadGroupType(PerformanceGroupTypeDefaults, GroupType):
    type_id = 1013
    slug = "performance_db_main_thread"
    description = "DB on Main Thread"
    category = GroupCategory.PERFORMANCE.value
    released = True


@dataclass(frozen=True)
class PerformanceLargeHTTPPayloadGroupType(PerformanceGroupTypeDefaults, GroupType):
    type_id = 1015
    slug = "performance_large_http_payload"
    description = "Large HTTP payload"
    category = GroupCategory.PERFORMANCE.value
    released = True


@dataclass(frozen=True)
class PerformanceHTTPOverheadGroupType(PerformanceGroupTypeDefaults, GroupType):
    type_id = 1016
    slug = "performance_http_overhead"
    description = "HTTP/1.1 Overhead"
    noise_config = NoiseConfig(ignore_limit=20)
    category = GroupCategory.PERFORMANCE.value


# experimental
@dataclass(frozen=True)
class PerformanceDurationRegressionGroupType(GroupType):
    type_id = 1017
    slug = "performance_duration_regression"
    description = "Transaction Duration Regression (Experimental)"
    category = GroupCategory.PERFORMANCE.value
    enable_auto_resolve = False
    enable_escalation_detection = False


@dataclass(frozen=True)
class PerformanceP95EndpointRegressionGroupType(GroupType):
    type_id = 1018
    slug = "performance_p95_endpoint_regression"
    description = "Endpoint Regression"
    category = GroupCategory.PERFORMANCE.value
    enable_auto_resolve = False
    enable_escalation_detection = False


# 2000 was ProfileBlockingFunctionMainThreadType
@dataclass(frozen=True)
class ProfileFileIOGroupType(GroupType):
    type_id = 2001
    slug = "profile_file_io_main_thread"
    description = "File I/O on Main Thread"
    category = GroupCategory.PERFORMANCE.value


@dataclass(frozen=True)
class ProfileImageDecodeGroupType(GroupType):
    type_id = 2002
    slug = "profile_image_decode_main_thread"
    description = "Image Decoding on Main Thread"
    category = GroupCategory.PERFORMANCE.value


@dataclass(frozen=True)
class ProfileJSONDecodeType(GroupType):
    type_id = 2003
    slug = "profile_json_decode_main_thread"
    description = "JSON Decoding on Main Thread"
    category = GroupCategory.PERFORMANCE.value


@dataclass(frozen=True)
class ProfileCoreDataExperimentalType(GroupType):
    type_id = 2004
    slug = "profile_core_data_main_exp"
    description = "Core Data on Main Thread"
    category = GroupCategory.PERFORMANCE.value


# 2005 was ProfileRegexExperimentalType


@dataclass(frozen=True)
class ProfileViewIsSlowExperimentalType(GroupType):
    type_id = 2006
    slug = "profile_view_is_slow_experimental"
    description = "View Render/Layout/Update is slow"
    category = GroupCategory.PERFORMANCE.value


@dataclass(frozen=True)
class ProfileRegexType(GroupType):
    type_id = 2007
    slug = "profile_regex_main_thread"
    description = "Regex on Main Thread"
    category = GroupCategory.PERFORMANCE.value
    released = True


@dataclass(frozen=True)
class ProfileFrameDropExperimentalType(GroupType):
    type_id = 2008
    slug = "profile_frame_drop_experimental"
    description = "Frame Drop"
    category = GroupCategory.PERFORMANCE.value


@dataclass(frozen=True)
class ProfileFrameDropType(GroupType):
    type_id = 2009
    slug = "profile_frame_drop"
    description = "Frame Drop"
    category = GroupCategory.PERFORMANCE.value
    noise_config = NoiseConfig(ignore_limit=2000)
    released = True


@dataclass(frozen=True)
class ProfileFunctionRegressionExperimentalType(GroupType):
    type_id = 2010
    slug = "profile_function_regression_exp"
    description = "Function Duration Regression (Experimental)"
    category = GroupCategory.PERFORMANCE.value
    enable_auto_resolve = False


@dataclass(frozen=True)
class ProfileFunctionRegressionType(GroupType):
    type_id = 2011
    slug = "profile_function_regression"
    description = "Function Regression"
    category = GroupCategory.PERFORMANCE.value
    enable_auto_resolve = False


@dataclass(frozen=True)
class MonitorCheckInFailure(GroupType):
    type_id = 4001
    slug = "monitor_check_in_failure"
    description = "Monitor Check In Failed"
    category = GroupCategory.CRON.value
    released = True
    creation_quota = Quota(3600, 60, 60_000)  # 60,000 per hour, sliding window of 60 seconds


@dataclass(frozen=True)
class MonitorCheckInTimeout(GroupType):
    type_id = 4002
    slug = "monitor_check_in_timeout"
    description = "Monitor Check In Timeout"
    category = GroupCategory.CRON.value
    released = True
    creation_quota = Quota(3600, 60, 60_000)  # 60,000 per hour, sliding window of 60 seconds


@dataclass(frozen=True)
class MonitorCheckInMissed(GroupType):
    type_id = 4003
    slug = "monitor_check_in_missed"
    description = "Monitor Check In Missed"
    category = GroupCategory.CRON.value
    released = True
    creation_quota = Quota(3600, 60, 60_000)  # 60,000 per hour, sliding window of 60 seconds


@dataclass(frozen=True)
class ReplayDeadClickType(GroupType):
    type_id = 5001
    slug = "replay_click_dead"
    description = "Dead Click Detected"
    category = GroupCategory.REPLAY.value


@dataclass(frozen=True)
class FeedbackGroup(GroupType):
    type_id = 6001
    slug = "feedback"
    description = "Feedback"
    category = GroupCategory.FEEDBACK.value
    creation_quota = Quota(3600, 60, 1000)  # 1000 per hour, sliding window of 60 seconds


@metrics.wraps("noise_reduction.should_create_group", sample_rate=1.0)
def should_create_group(
    grouptype: Type[GroupType],
    client: Any,
    grouphash: str,
    project: Project,
) -> bool:
    key = f"grouphash:{grouphash}:{project.id}"
    times_seen = client.incr(key)
    noise_config = grouptype.noise_config

    if not noise_config:
        return True

    over_threshold = times_seen >= noise_config.ignore_limit

    metrics.incr(
        "noise_reduction.should_create_group.threshold",
        tags={
            "over_threshold": over_threshold,
            "group_type": grouptype.slug,
        },
        sample_rate=1.0,
    )

    if over_threshold:
        client.delete(grouphash)
        return True
    else:
        client.expire(key, noise_config.expiry_seconds)
        return False<|MERGE_RESOLUTION|>--- conflicted
+++ resolved
@@ -163,16 +163,12 @@
 
     @classmethod
     def should_detect_escalation(cls, organization: Organization) -> bool:
-<<<<<<< HEAD
         """
         If the feature is enabled and enable_escalation_detection=True, then escalation detection is enabled.
 
         When the feature flag is removed, we can remove the organization parameter from this method.
         """
-        if not features.has("organizations:issue-platform-api-crons-sd", organization):
-=======
         if not features.has("organizations:issue-platform-crons-sd", organization):
->>>>>>> 24f11fc9
             return True
         return cls.enable_escalation_detection
 
