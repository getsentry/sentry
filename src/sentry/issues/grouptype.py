--- conflicted
+++ resolved
@@ -315,7 +315,6 @@
 
 
 @dataclass(frozen=True)
-<<<<<<< HEAD
 class ProfileCoreDataType(GroupType):
     type_id = 2004
     slug = "profile_core_data_main_thread"
@@ -337,7 +336,8 @@
     slug = "profile_view_is_slow"
     description = "View Render/Layout/Update is slow"
     category = GroupCategory.PERFORMANCE.value
-=======
+
+
 class MonitorCheckInFailure(GroupType):
     type_id = 4001
     slug = "monitor_check_in_failure"
@@ -362,7 +362,6 @@
     description = "Monitor Check In Missed"
     category = GroupCategory.MONITOR.value
     released = True
->>>>>>> 0bb56154
 
 
 @metrics.wraps("noise_reduction.should_create_group", sample_rate=1.0)
