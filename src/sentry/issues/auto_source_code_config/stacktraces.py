from __future__ import annotations

import logging
from typing import Any

from sentry.db.models.fields.node import NodeData
from sentry.utils.safe import get_path

from .utils import PlatformConfig

logger = logging.getLogger(__name__)


def get_frames_to_process(data: NodeData | dict[str, Any], platform: str) -> list[dict[str, Any]]:
    """It flattens all processableframes from the event's data."""
    platform_config = PlatformConfig(platform)
    stacktraces = get_stacktraces(data)
    frames_to_process = []
    for stacktrace in stacktraces:
        frames = stacktrace["frames"]
        for frame in frames:
<<<<<<< HEAD
            if frame is None:
                continue

            if platform_config.creates_in_app_stack_trace_rules():
=======
            if platform in PROCESS_ALL_FRAMES:
>>>>>>> dfeb6019
                frames_to_process.append(frame)

            elif frame.get("in_app") and frame.get("filename"):
                frames_to_process.append(frame)

    return list(frames_to_process)


def get_stacktraces(data: NodeData | dict[str, Any]) -> list[dict[str, Any]]:
    exceptions = get_path(data, "exception", "values", filter=True)
    if exceptions:
        return [
            e["stacktrace"] for e in exceptions if get_path(e, "stacktrace", "frames", filter=True)
        ]

    stacktrace = get_path(data, "stacktrace", filter=True)
    return [stacktrace] if stacktrace else []<|MERGE_RESOLUTION|>--- conflicted
+++ resolved
@@ -19,14 +19,8 @@
     for stacktrace in stacktraces:
         frames = stacktrace["frames"]
         for frame in frames:
-<<<<<<< HEAD
-            if frame is None:
-                continue
 
             if platform_config.creates_in_app_stack_trace_rules():
-=======
-            if platform in PROCESS_ALL_FRAMES:
->>>>>>> dfeb6019
                 frames_to_process.append(frame)
 
             elif frame.get("in_app") and frame.get("filename"):
