from __future__ import annotations

import logging
from collections import defaultdict
from collections.abc import Mapping, Sequence
from typing import Any, NamedTuple

from sentry.integrations.models.repository_project_path_config import RepositoryProjectPathConfig
from sentry.integrations.source_code_management.repo_trees import (
    RepoAndBranch,
    RepoTree,
    RepoTreesIntegration,
    get_extension,
)
from sentry.models.organization import Organization
from sentry.models.project import Project
from sentry.models.repository import Repository
from sentry.utils.event_frames import EventFrame, try_munge_frame_path

from .integration_utils import InstallationNotFoundError, get_installation

logger = logging.getLogger(__name__)


class CodeMapping(NamedTuple):
    repo: RepoAndBranch
    stacktrace_root: str
    source_path: str


SLASH = "/"
BACKSLASH = "\\"  # This is the Python representation of a single backslash

# List of file paths prefixes that should become stack trace roots
FILE_PATH_PREFIX_LENGTH = {
    "app:///": 7,
    "../": 3,
    "./": 2,
}


class UnexpectedPathException(Exception):
    pass


class UnsupportedFrameInfo(Exception):
    pass


class NeedsExtension(Exception):
    pass


def derive_code_mappings(
    organization: Organization,
    frame: Mapping[str, Any],
) -> list[dict[str, str]]:
    installation = get_installation(organization)
    if not isinstance(installation, RepoTreesIntegration):
        return []
    trees = installation.get_trees_for_org()
    trees_helper = CodeMappingTreesHelper(trees)
<<<<<<< HEAD
    frame_filename = FrameInfo(frame)
    return trees_helper.list_file_matches(frame_filename)
=======
    try:
        frame_filename = FrameFilename(frame)
        return trees_helper.list_file_matches(frame_filename)
    except NeedsExtension:
        logger.warning("Needs extension: %s", frame.get("filename"))

    return []
>>>>>>> 17320bc4


# XXX: Look at sentry.interfaces.stacktrace and maybe use that
class FrameInfo:
    def __init__(self, frame: Mapping[str, Any]) -> None:
        # XXX: In the next PR, we will use more than just the filename
        frame_file_path = frame["filename"]
        frame_file_path = self.transformations(frame_file_path)

        # Using regexes would be better but this is easier to understand
        if (
            not frame_file_path
            or frame_file_path[0] in ["[", "<"]
            or frame_file_path.find(" ") > -1
            or frame_file_path.find("/") == -1
        ):
            raise UnsupportedFrameInfo("This path is not supported.")

        if not get_extension(frame_file_path):
            raise NeedsExtension("It needs an extension.")

        start_at_index = get_straight_path_prefix_end_index(frame_file_path)

        # We normalize the path to be as close to what the path would
        # look like in the source code repository, hence why we remove
        # the straight path prefix and drive letter
        self.normalized_path = frame_file_path[start_at_index:]
        if start_at_index == 0:
            self.stack_root = frame_file_path.split("/")[0]
        else:
            slash_index = frame_file_path.find("/", start_at_index)
            self.stack_root = frame_file_path[0:slash_index]

    def transformations(self, frame_file_path: str) -> str:
        self.raw_path = frame_file_path
        is_windows_path = False
        if "\\" in frame_file_path:
            is_windows_path = True
            frame_file_path = frame_file_path.replace("\\", "/")

        if frame_file_path[0] == "/" or frame_file_path[0] == "\\":
            frame_file_path = frame_file_path[1:]

        # Remove drive letter if it exists
        if is_windows_path and frame_file_path[1] == ":":
            frame_file_path = frame_file_path[2:]
            # windows drive letters can be like C:\ or C:
            # so we need to remove the slash if it exists
            if frame_file_path[0] == "/":
                frame_file_path = frame_file_path[1:]

        return frame_file_path

    def __repr__(self) -> str:
        return f"FrameInfo: {self.raw_path}"

    def __eq__(self, other: object) -> bool:
        if not isinstance(other, FrameInfo):
            return False
        return self.raw_path == other.raw_path


# call generate_code_mappings() after you initialize CodeMappingTreesHelper
class CodeMappingTreesHelper:
    def __init__(self, trees: Mapping[str, RepoTree]):
        self.trees = trees
        self.code_mappings: dict[str, CodeMapping] = {}

    def generate_code_mappings(self, frames: Sequence[Mapping[str, Any]]) -> list[CodeMapping]:
        """Generate code mappings based on the initial trees object and the list of stack traces"""
        # We need to make sure that calling this method with a new list of stack traces
        # should always start with a clean slate
        self.code_mappings = {}
        buckets: dict[str, list[FrameInfo]] = self._stacktrace_buckets(frames)

        # We reprocess stackframes until we are told that no code mappings were produced
        # This is order to reprocess past stackframes in light of newly discovered code mappings
        # This allows for idempotency since the order of the stackframes will not matter
        # This has no performance issue because stackframes that match an existing code mapping
        # will be skipped
        while True:
            if not self._process_stackframes(buckets):
                break

        return list(self.code_mappings.values())

    def list_file_matches(self, frame_filename: FrameInfo) -> list[dict[str, str]]:
        """List all the files in a repo that match the frame_filename"""
        file_matches = []
        for repo_full_name in self.trees.keys():
            repo_tree = self.trees[repo_full_name]
            matches = [
                src_path
                for src_path in repo_tree.files
                if self._is_potential_match(src_path, frame_filename)
            ]

            for file in matches:
                stack_path = frame_filename.raw_path
                source_path = file
                extra = {"stack_path": stack_path, "source_path": source_path}

                try:
                    stack_root, source_root = find_roots(frame_filename, source_path)
                except UnexpectedPathException:
                    logger.warning("Unexpected format for stack_path or source_path", extra=extra)
                    continue

                extra.update({"stack_root": stack_root, "source_root": source_root})
                if stack_path.replace(stack_root, source_root, 1).replace("\\", "/") != source_path:
                    logger.warning(
                        "Unexpected stack_path/source_path found. A code mapping was not generated.",
                        extra=extra,
                    )
                else:
                    file_matches.append(
                        {
                            "filename": file,
                            "repo_name": repo_tree.repo.name,
                            "repo_branch": repo_tree.repo.branch,
                            "stacktrace_root": stack_root,
                            "source_path": source_root,
                        }
                    )
        return file_matches

    def _stacktrace_buckets(
        self, frames: Sequence[Mapping[str, Any]]
    ) -> dict[str, list[FrameInfo]]:
        """Groups stacktraces into buckets based on the root of the stacktrace path"""
        buckets: defaultdict[str, list[FrameInfo]] = defaultdict(list)
        for frame in frames:
            try:
                frame_filename = FrameInfo(frame)
                # Any files without a top directory will be grouped together
                buckets[frame_filename.stack_root].append(frame_filename)
            except UnsupportedFrameInfo:
                logger.warning("Frame's filepath not supported: %s", frame.get("filename"))
            except NeedsExtension:
                logger.warning("Needs extension: %s", frame.get("filename"))
            except Exception:
                logger.exception("Unable to split stacktrace path into buckets")

        return buckets

    def _process_stackframes(self, buckets: Mapping[str, Sequence[FrameInfo]]) -> bool:
        """This processes all stackframes and returns if a new code mapping has been generated"""
        reprocess = False
        for stackframe_root, stackframes in buckets.items():
            if not self.code_mappings.get(stackframe_root):
                for frame_filename in stackframes:
                    code_mapping = self._find_code_mapping(frame_filename)
                    if code_mapping:
                        # This allows processing some stack frames that
                        # were matching more than one file
                        reprocess = True
                        self.code_mappings[stackframe_root] = code_mapping
        return reprocess

    def _find_code_mapping(self, frame_filename: FrameInfo) -> CodeMapping | None:
        """Look for the file path through all the trees and a generate code mapping for it if a match is found"""
        code_mappings: list[CodeMapping] = []
        # XXX: This will need optimization by changing the data structure of the trees
        for repo_full_name in self.trees.keys():
            try:
                code_mappings.extend(
                    self._generate_code_mapping_from_tree(
                        self.trees[repo_full_name], frame_filename
                    )
                )
            except NotImplementedError:
                logger.exception(
                    "Code mapping failed for module with no package name. Processing continues."
                )
            except Exception:
                logger.exception("Unexpected error. Processing continues.")

        if len(code_mappings) == 0:
            logger.warning("No files matched for %s", frame_filename.raw_path)
            return None
        # This means that the file has been found in more than one repo
        elif len(code_mappings) > 1:
            logger.warning("More than one repo matched %s", frame_filename.raw_path)
            return None

        return code_mappings[0]

    def _generate_code_mapping_from_tree(
        self,
        repo_tree: RepoTree,
        frame_filename: FrameInfo,
    ) -> list[CodeMapping]:
        """
        Finds a match in the repo tree and generates a code mapping for it. At most one code mapping is generated, if any.
        If more than one potential match is found, do not generate a code mapping and return an empty list.
        """
        matched_files = [
            src_path
            for src_path in repo_tree.files
            if self._is_potential_match(src_path, frame_filename)
        ]

        if len(matched_files) != 1:
            return []

        stack_path = frame_filename.raw_path
        source_path = matched_files[0]

        extra = {"stack_path": stack_path, "source_path": source_path}
        try:
            stack_root, source_root = find_roots(frame_filename, source_path)
        except UnexpectedPathException:
            logger.warning("Unexpected format for stack_path or source_path", extra=extra)
            return []

        extra.update({"stack_root": stack_root, "source_root": source_root})
        if stack_path.replace(stack_root, source_root, 1).replace("\\", "/") != source_path:
            logger.warning(
                "Unexpected stack_path/source_path found. A code mapping was not generated.",
                extra=extra,
            )
            return []

        return [
            CodeMapping(
                repo=repo_tree.repo,
                stacktrace_root=stack_root,
                source_path=source_root,
            )
        ]

    def _is_potential_match(self, src_file: str, frame_filename: FrameInfo) -> bool:
        """
        Tries to see if the stacktrace without the root matches the file from the
        source code. Use existing code mappings to exclude some source files
        """

        def _list_endswith(l1: Sequence[str], l2: Sequence[str]) -> bool:
            if len(l2) > len(l1):
                l1, l2 = l2, l1
            l1_idx = len(l1) - 1
            l2_idx = len(l2) - 1

            while l2_idx >= 0:
                if l2[l2_idx] != l1[l1_idx]:
                    return False
                l1_idx -= 1
                l2_idx -= 1
            return True

        # Exit early because we should not be processing source files for existing code maps
        if self._matches_existing_code_mappings(src_file):
            return False

        src_file_items = src_file.split("/")
        frame_items = frame_filename.normalized_path.split("/")

        if len(src_file_items) > len(frame_items):  # Mono repos
            return _list_endswith(src_file_items, frame_items)
        elif len(frame_items) > len(src_file_items):  # Absolute paths
            return _list_endswith(frame_items, src_file_items)
        else:  # exact match
            return src_file == frame_filename.normalized_path

    def _matches_existing_code_mappings(self, src_file: str) -> bool:
        """Check if the source file is already covered by an existing code mapping"""
        return any(
            code_mapping.source_path
            for code_mapping in self.code_mappings.values()
            if src_file.startswith(f"{code_mapping.source_path}/")
        )


def convert_stacktrace_frame_path_to_source_path(
    frame: EventFrame,
    code_mapping: RepositoryProjectPathConfig,
    platform: str | None,
    sdk_name: str | None,
) -> str | None:
    """
    Applies the given code mapping to the given stacktrace frame and returns the source path.

    If the code mapping does not apply to the frame, returns None.
    """

    stack_root = code_mapping.stack_root

    # In most cases, code mappings get applied to frame.filename, but some platforms such as Java
    # contain folder info in other parts of the frame (e.g. frame.module="com.example.app.MainActivity"
    # gets transformed to "com/example/app/MainActivity.java"), so in those cases we use the
    # transformed path instead.
    stacktrace_path = (
        try_munge_frame_path(frame=frame, platform=platform, sdk_name=sdk_name) or frame.filename
    )

    if stacktrace_path and stacktrace_path.startswith(code_mapping.stack_root):
        return (
            stacktrace_path.replace(stack_root, code_mapping.source_root, 1)
            .replace("\\", "/")
            .lstrip("/")
        )

    # Some platforms only provide the file's name without folder paths, so we
    # need to use the absolute path instead. If the code mapping has a non-empty
    # stack_root value and it matches the absolute path, we do the mapping on it.
    if frame.abs_path and frame.abs_path.startswith(code_mapping.stack_root):
        return (
            frame.abs_path.replace(stack_root, code_mapping.source_root, 1)
            .replace("\\", "/")
            .lstrip("/")
        )

    return None


def create_code_mapping(
    organization: Organization,
    project: Project,
    stacktrace_root: str,
    source_path: str,
    repo_name: str,
    branch: str,
) -> RepositoryProjectPathConfig:
    installation = get_installation(organization)
    # It helps with typing since org_integration can be None
    if not installation.org_integration:
        raise InstallationNotFoundError

    repository, _ = Repository.objects.get_or_create(
        name=repo_name,
        organization_id=organization.id,
        defaults={"integration_id": installation.model.id},
    )
    new_code_mapping, _ = RepositoryProjectPathConfig.objects.update_or_create(
        project=project,
        stack_root=stacktrace_root,
        defaults={
            "repository": repository,
            "organization_id": organization.id,
            "integration_id": installation.model.id,
            "organization_integration_id": installation.org_integration.id,
            "source_root": source_path,
            "default_branch": branch,
            "automatically_generated": True,
        },
    )

    return new_code_mapping


def get_sorted_code_mapping_configs(project: Project) -> list[RepositoryProjectPathConfig]:
    """
    Returns the code mapping config list for a project sorted based on precedence.
    User generated code mappings are evaluated before Sentry generated code mappings.
    Code mappings with absolute path stack roots are evaluated before relative path stack roots.
    Code mappings with more defined stack trace roots are evaluated before less defined stack trace
    roots.

    `project`: The project to get the list of sorted code mapping configs for
    """

    # xxx(meredith): if there are ever any changes to this query, make
    # sure that we are still ordering by `id` because we want to make sure
    # the ordering is deterministic
    # codepath mappings must have an associated integration for stacktrace linking.
    configs = RepositoryProjectPathConfig.objects.filter(
        project=project, organization_integration_id__isnull=False
    )

    sorted_configs: list[RepositoryProjectPathConfig] = []

    try:
        for config in configs:
            inserted = False
            for index, sorted_config in enumerate(sorted_configs):
                # This check will ensure that all user defined code mappings will come before Sentry generated ones
                if (
                    (sorted_config.automatically_generated and not config.automatically_generated)
                    or (  # Insert absolute paths before relative paths
                        not sorted_config.stack_root.startswith("/")
                        and config.stack_root.startswith("/")
                    )
                    or (  # Insert more defined stack roots before less defined ones
                        (sorted_config.automatically_generated == config.automatically_generated)
                        and config.stack_root.startswith(sorted_config.stack_root)
                    )
                ):
                    sorted_configs.insert(index, config)
                    inserted = True
                    break
            if not inserted:
                # Insert the code mapping at the back if it's Sentry generated or at the front if it is user defined
                if config.automatically_generated:
                    sorted_configs.insert(len(sorted_configs), config)
                else:
                    sorted_configs.insert(0, config)
    except Exception:
        logger.exception("There was a failure sorting the code mappings")

    return sorted_configs


def get_straight_path_prefix_end_index(file_path: str) -> int:
    """
    Get the index where the straight path prefix ends in the file path.
    This is  used for Node projects where the file path can start with
    "app:///", "../", or "./"
    """
    index = 0
    for prefix in FILE_PATH_PREFIX_LENGTH:
        while file_path.startswith(prefix):
            index += FILE_PATH_PREFIX_LENGTH[prefix]
            file_path = file_path[FILE_PATH_PREFIX_LENGTH[prefix] :]
    return index


def find_roots(frame_filename: FrameInfo, source_path: str) -> tuple[str, str]:
    """
    Returns a tuple containing the stack_root, and the source_root.
    If there is no overlap, raise an exception since this should not happen
    """
    stack_path = frame_filename.raw_path
    stack_root = ""
    if stack_path[0] == "/" or stack_path[0] == "\\":
        stack_root += stack_path[0]
        stack_path = stack_path[1:]

    if stack_path == source_path:
        return (stack_root, "")
    elif source_path.endswith(stack_path):  # "Packaged" logic
        source_prefix = source_path.rpartition(stack_path)[0]
        package_dir = stack_path.split("/")[0]
        return (f"{stack_root}{package_dir}/", f"{source_prefix}{package_dir}/")
    elif stack_path.endswith(source_path):
        stack_prefix = stack_path.rpartition(source_path)[0]
        return (f"{stack_root}{stack_prefix}", "")

    stack_path_delim = SLASH if SLASH in stack_path else BACKSLASH
    if stack_path_delim == BACKSLASH:
        stack_path = stack_path.replace(BACKSLASH, SLASH)
    if (straight_path_idx := get_straight_path_prefix_end_index(stack_path)) > 0:
        stack_root += stack_path[:straight_path_idx]
        stack_path = stack_path[straight_path_idx:]

    overlap_to_check: list[str] = stack_path.split(SLASH)
    stack_root_items: list[str] = []

    while overlap_to_check:
        if (overlap := SLASH.join(overlap_to_check)) and source_path.endswith(overlap):
            source_root = source_path.rpartition(overlap)[0]
            stack_root += stack_path_delim.join(stack_root_items)

            if stack_root and stack_root[-1] != stack_path_delim:  # append trailing slash
                stack_root = f"{stack_root}{stack_path_delim}"
            if source_root and source_root[-1] != SLASH:
                source_root = f"{source_root}{SLASH}"

            return (stack_root, source_root)

        # increase stack root specificity, decrease overlap specifity
        stack_root_items.append(overlap_to_check.pop(0))

    # validate_source_url should have ensured the file names match
    # so if we get here something went wrong and there is a bug
    raise UnexpectedPathException("Could not find common root from paths")<|MERGE_RESOLUTION|>--- conflicted
+++ resolved
@@ -60,18 +60,13 @@
         return []
     trees = installation.get_trees_for_org()
     trees_helper = CodeMappingTreesHelper(trees)
-<<<<<<< HEAD
-    frame_filename = FrameInfo(frame)
-    return trees_helper.list_file_matches(frame_filename)
-=======
     try:
-        frame_filename = FrameFilename(frame)
+        frame_filename = FrameInfo(frame)
         return trees_helper.list_file_matches(frame_filename)
     except NeedsExtension:
         logger.warning("Needs extension: %s", frame.get("filename"))
 
     return []
->>>>>>> 17320bc4
 
 
 # XXX: Look at sentry.interfaces.stacktrace and maybe use that
