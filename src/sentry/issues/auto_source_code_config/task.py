--- conflicted
+++ resolved
@@ -82,12 +82,8 @@
         trees = get_trees_for_org(installation, org, extra)
         trees_helper = CodeMappingTreesHelper(trees)
         code_mappings = trees_helper.generate_code_mappings(frames_to_process, platform)
-<<<<<<< HEAD
-        if not platform_config.is_dry_run_platform():
-            set_project_codemappings(code_mappings, installation, project, platform)
-=======
-        create_repos_and_code_mappings(code_mappings, installation, project, platform)
->>>>>>> f0728eb6
+        dry_run = platform_config.is_dry_run_platform()
+        create_repos_and_code_mappings(code_mappings, installation, project, platform, dry_run)
     except (InstallationNotFoundError, InstallationCannotGetTreesError):
         pass
 
@@ -169,12 +165,12 @@
     installation: IntegrationInstallation,
     project: Project,
     platform: str,
+    dry_run: bool,
 ) -> None:
     """
     Given a list of code mappings, create a new repository project path
     config for each mapping.
     """
-    dry_run = is_dry_run_platform(platform)
     organization_integration = installation.org_integration
     if not organization_integration:
         raise InstallationNotFoundError
