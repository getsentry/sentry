from __future__ import annotations

import logging
from enum import StrEnum
from typing import Any

from sentry_sdk import set_tag, set_user

from sentry import eventstore
from sentry.eventstore.models import Event, GroupEvent
from sentry.integrations.base import IntegrationInstallation
from sentry.integrations.models.repository_project_path_config import RepositoryProjectPathConfig
from sentry.integrations.source_code_management.metrics import (
    SCMIntegrationInteractionEvent,
    SCMIntegrationInteractionType,
)
from sentry.issues.auto_source_code_config.code_mapping import CodeMapping, CodeMappingTreesHelper
from sentry.locks import locks
from sentry.models.organization import Organization
from sentry.models.project import Project
from sentry.models.repository import Repository
from sentry.shared_integrations.exceptions import ApiError
from sentry.utils.locking import UnableToAcquireLock

from .constants import SUPPORTED_LANGUAGES
from .integration_utils import (
    InstallationCannotGetTreesError,
    InstallationNotFoundError,
    get_installation,
)
from .stacktraces import identify_stacktrace_paths

logger = logging.getLogger(__name__)


class DeriveCodeMappingsErrorReason(StrEnum):
    UNEXPECTED_ERROR = "Unexpected error type while calling `get_trees_for_org()`."
    LOCK_FAILED = "Failed to acquire lock"
    EMPTY_TREES = "The trees are empty."


def process_event(project_id: int, group_id: int, event_id: str) -> None:
    """
    Process errors for customers with source code management installed and calculate code mappings
    among other things.

    This task is queued at most once per hour per project.
    """
    project = Project.objects.get(id=project_id)
    org = Organization.objects.get(id=project.organization_id)
    set_tag("organization.slug", org.slug)
    # When you look at the performance page the user is a default column
    set_user({"username": org.slug})
    set_tag("project.slug", project.slug)
    extra = {
        "organization.slug": org.slug,
        "project_id": project_id,
        "group_id": group_id,
        "event_id": event_id,
    }

    event = eventstore.backend.get_event_by_id(project_id, event_id, group_id)
    if event is None:
        logger.error("Event not found.", extra=extra)
        return

    if not event_can_be_processed(event):
        return

    stacktrace_paths = identify_stacktrace_paths(event.data)

    try:
        installation = get_installation(org)
        trees = get_trees_for_org(installation, org, extra)
        trees_helper = CodeMappingTreesHelper(trees)
        code_mappings = trees_helper.generate_code_mappings(stacktrace_paths)
        set_project_codemappings(code_mappings, installation, project)
    except (InstallationNotFoundError, InstallationCannotGetTreesError):
        pass


def event_can_be_processed(event: Event | GroupEvent) -> bool:
    if event.data.get("platform") not in SUPPORTED_LANGUAGES:
        return False

    stacktrace_paths = identify_stacktrace_paths(event.data)
    if not stacktrace_paths:
        return False

    return True


def process_error(error: ApiError, extra: dict[str, Any]) -> None:
    """Log known issues and report unknown ones"""
    if error.json:
        json_data: Any = error.json
        msg = json_data.get("message")
    else:
        msg = error.text
    extra["error"] = msg

    if msg is None:
        logger.warning("No message found in ApiError.", extra=extra)
        return
    elif msg == "Not Found":
        logger.warning("The org has uninstalled the Sentry App.", extra=extra)
        return
    elif msg == "This installation has been suspended":
        logger.warning("The org has suspended the Sentry App.", extra=extra)
        return
    elif msg == "Server Error":
        logger.warning("Github failed to respond.", extra=extra)
        return
    elif msg.startswith("Although you appear to have the correct authorization credentials"):
        # Although you appear to have the correct authorization credentials, the
        # <github_org_here> organization has an IP allow list enabled, and
        # <ip_address_here> is not permitted to access this resource.
        logger.warning("The org has suspended the Sentry App. See code comment.", extra=extra)
        return
    elif msg.startswith("Due to U.S. trade controls law restrictions, this GitHub"):
        logger.warning("Github has blocked this org. We will not continue.", extra=extra)
        return

    # Logging the exception and returning is better than re-raising the error
    # Otherwise, API errors would not group them since the HTTPError in the stack
    # has unique URLs, thus, separating the errors
    logger.error(
        "Unhandled ApiError occurred. Nothing is broken. Investigate. Multiple issues grouped.",
        extra=extra,
    )


def get_trees_for_org(
    installation: IntegrationInstallation, org: Organization, extra: dict[str, Any]
) -> dict[str, Any]:
    trees: dict[str, Any] = {}
    if not hasattr(installation, "get_trees_for_org"):
        return trees

    # Acquire the lock for a maximum of 10 minutes
    lock = locks.get(key=f"get_trees_for_org:{org.slug}", duration=60 * 10, name="process_pending")

    with SCMIntegrationInteractionEvent(
        SCMIntegrationInteractionType.DERIVE_CODEMAPPINGS,
        provider_key=installation.model.provider,
    ).capture() as lifecycle:
        try:
            with lock.acquire():
                trees = installation.get_trees_for_org()
                if not trees:
                    lifecycle.record_halt(DeriveCodeMappingsErrorReason.EMPTY_TREES, extra=extra)
        except ApiError as error:
            process_error(error, extra)
            lifecycle.record_halt(error, extra)
        except UnableToAcquireLock as error:
<<<<<<< HEAD
            lifecycle.record_failure(error, extra)
=======
            extra["error"] = str(error)
            lifecycle.record_halt(error, extra)
>>>>>>> 71218f9e
        except Exception:
            lifecycle.record_failure(DeriveCodeMappingsErrorReason.UNEXPECTED_ERROR, extra=extra)

        return trees


def set_project_codemappings(
    code_mappings: list[CodeMapping],
    installation: IntegrationInstallation,
    project: Project,
) -> None:
    """
    Given a list of code mappings, create a new repository project path
    config for each mapping.
    """
    organization_integration = installation.org_integration
    if not organization_integration:
        raise InstallationNotFoundError

    organization_id = organization_integration.organization_id
    for code_mapping in code_mappings:
        repository = (
            Repository.objects.filter(name=code_mapping.repo.name, organization_id=organization_id)
            .order_by("-date_added")
            .first()
        )

        if not repository:
            repository = Repository.objects.create(
                name=code_mapping.repo.name,
                organization_id=organization_id,
                integration_id=organization_integration.integration_id,
            )

        cm, created = RepositoryProjectPathConfig.objects.get_or_create(
            project=project,
            stack_root=code_mapping.stacktrace_root,
            defaults={
                "repository": repository,
                "organization_integration_id": organization_integration.id,
                "integration_id": organization_integration.integration_id,
                "organization_id": organization_integration.organization_id,
                "source_root": code_mapping.source_path,
                "default_branch": code_mapping.repo.branch,
                "automatically_generated": True,
            },
        )
        if not created:
            logger.info(
                "Code mapping already exists",
                extra={
                    "project": project,
                    "stacktrace_root": code_mapping.stacktrace_root,
                    "new_code_mapping": code_mapping,
                    "existing_code_mapping": cm,
                },
            )<|MERGE_RESOLUTION|>--- conflicted
+++ resolved
@@ -153,12 +153,7 @@
             process_error(error, extra)
             lifecycle.record_halt(error, extra)
         except UnableToAcquireLock as error:
-<<<<<<< HEAD
-            lifecycle.record_failure(error, extra)
-=======
-            extra["error"] = str(error)
             lifecycle.record_halt(error, extra)
->>>>>>> 71218f9e
         except Exception:
             lifecycle.record_failure(DeriveCodeMappingsErrorReason.UNEXPECTED_ERROR, extra=extra)
 
