<<<<<<< HEAD
from __future__ import annotations

from collections.abc import Mapping
from typing import Any

=======
METRIC_PREFIX = "auto_source_code_config"
>>>>>>> f0728eb6
SUPPORTED_INTEGRATIONS = ["github"]


# Any new languages should also require updating the stacktraceLink.tsx
# The extensions do not need to be exhaustive but only include the ones that show up in stacktraces
PLATFORMS_CONFIG: dict[str, Mapping[str, Any]] = {
    "csharp": {"extensions": ["cs"]},
    "go": {"extensions": ["go"]},
    "java": {
        # e.g. com.foo.bar.Baz$handle$1, Baz.kt -> com/foo/bar/Baz.kt
        "extract_filename_from_module": True,
        "create_in_app_stack_trace_rules": True,
        "extensions": ["kt", "kts", "java", "jsp"],
    },
    "javascript": {"extensions": ["js", "jsx", "mjs", "tsx", "ts"]},
    "node": {"extensions": ["js", "jsx", "mjs", "tsx", "ts"]},
    "php": {"extensions": ["php"]},
    "python": {"extensions": ["py"]},
    "ruby": {"extensions": ["rb", "rake"]},
    "scala": {"extensions": ["scala", "sc"]},
    "clojure": {"extensions": ["clj", "cljs", "cljc"]},
    "groovy": {"extensions": ["groovy"]},
}<|MERGE_RESOLUTION|>--- conflicted
+++ resolved
@@ -1,14 +1,10 @@
-<<<<<<< HEAD
 from __future__ import annotations
 
 from collections.abc import Mapping
 from typing import Any
 
-=======
 METRIC_PREFIX = "auto_source_code_config"
->>>>>>> f0728eb6
 SUPPORTED_INTEGRATIONS = ["github"]
-
 
 # Any new languages should also require updating the stacktraceLink.tsx
 # The extensions do not need to be exhaustive but only include the ones that show up in stacktraces
