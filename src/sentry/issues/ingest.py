from __future__ import annotations

import logging
from collections.abc import Mapping
from datetime import datetime
from hashlib import md5
from typing import Any, TypedDict

import sentry_sdk
from django.conf import settings
from django.db import router, transaction

from sentry import eventstream
from sentry.constants import LOG_LEVELS_MAP, MAX_CULPRIT_LENGTH
from sentry.event_manager import (
    GroupInfo,
    _get_or_create_group_environment,
    _get_or_create_group_release,
    _increment_release_associated_counts,
    _process_existing_aggregate,
    get_event_type,
    save_grouphash_and_group,
)
from sentry.eventstore.models import Event, GroupEvent, augment_message_with_occurrence
from sentry.issues.grouptype import FeedbackGroup, should_create_group
from sentry.issues.issue_occurrence import IssueOccurrence, IssueOccurrenceData
from sentry.issues.priority import PriorityChangeReason, update_priority
from sentry.models.groupassignee import GroupAssignee
from sentry.models.grouphash import GroupHash
from sentry.models.groupopenperiod import get_latest_open_period
from sentry.models.release import Release
from sentry.ratelimits.sliding_windows import RedisSlidingWindowRateLimiter, RequestedQuota
from sentry.types.group import PriorityLevel
from sentry.utils import json, metrics, redis
from sentry.utils.strings import truncatechars
from sentry.utils.tag_normalization import normalized_sdk_tag_from_event

issue_rate_limiter = RedisSlidingWindowRateLimiter(
    **settings.SENTRY_ISSUE_PLATFORM_RATE_LIMITER_OPTIONS
)


logger = logging.getLogger(__name__)


@sentry_sdk.tracing.trace
def save_issue_occurrence(
    occurrence_data: IssueOccurrenceData, event: Event
) -> tuple[IssueOccurrence, GroupInfo | None]:
    # Convert occurrence data to `IssueOccurrence`
    occurrence = IssueOccurrence.from_dict(occurrence_data)
    if occurrence.event_id != event.event_id:
        raise ValueError("IssueOccurrence must have the same event_id as the passed Event")
    # Note: For now we trust the project id passed along with the event. Later on we should make
    # sure that this is somehow validated.
    occurrence.save()

    try:
        release = Release.get(event.project, event.release)
    except Release.DoesNotExist:
        # The release should always exist here since event has been ingested at this point, but just
        # in case it has been deleted
        release = None
    group_info = save_issue_from_occurrence(occurrence, event, release)
    if group_info:
        environment = event.get_environment()
        _get_or_create_group_environment(environment, release, [group_info])
        _increment_release_associated_counts(
            group_info.group.project, environment, release, [group_info]
        )
        _get_or_create_group_release(environment, release, event, [group_info])
        send_issue_occurrence_to_eventstream(event, occurrence, group_info)
    return occurrence, group_info


def process_occurrence_data(data: dict[str, Any]) -> None:
    if "fingerprint" not in data:
        return

    # Hash fingerprints to make sure they're a consistent length
    data["fingerprint"] = hash_fingerprint(data["fingerprint"])


def hash_fingerprint(fingerprint: list[str]) -> list[str]:
    return [md5(part.encode("utf-8")).hexdigest() for part in fingerprint]


class IssueArgs(TypedDict):
    platform: str | None
    message: str
    level: int | None
    culprit: str | None
    last_seen: datetime
    first_seen: datetime
    active_at: datetime
    type: int
    data: OccurrenceMetadata
    first_release: Release | None
    priority: int | None


@sentry_sdk.tracing.trace
def _create_issue_kwargs(
    occurrence: IssueOccurrence, event: Event, release: Release | None
) -> IssueArgs:
    priority = occurrence.priority or occurrence.type.default_priority

    kwargs: IssueArgs = {
        "platform": event.platform,
        # TODO: Figure out what message should be. Or maybe we just implement a platform event and
        # define it in `search_message` there.
        "message": event.search_message,
        "level": LOG_LEVELS_MAP.get(occurrence.level),
        "culprit": truncatechars(occurrence.culprit, MAX_CULPRIT_LENGTH),
        "last_seen": event.datetime,
        "first_seen": event.datetime,
        "active_at": event.datetime,
        "type": occurrence.type.type_id,
        "first_release": release,
        "data": materialize_metadata(occurrence, event),
        "priority": priority,
    }
    kwargs["data"]["last_received"] = json.datetime_to_str(event.datetime)
    return kwargs


class OccurrenceMetadata(TypedDict):
    type: str
    culprit: str | None
    metadata: Mapping[str, Any]
    title: str
    location: str | None
    last_received: str


@sentry_sdk.tracing.trace
def materialize_metadata(occurrence: IssueOccurrence, event: Event) -> OccurrenceMetadata:
    """
    Returns the materialized metadata to be merged with issue.
    """

    event_type = get_event_type(event.data)
    event_metadata = dict(event_type.get_metadata(event.data))
    event_metadata = dict(event_metadata)
    # Don't clobber existing metadata
    event_metadata.update(event.get_event_metadata())
    event_metadata["title"] = occurrence.issue_title
    event_metadata["value"] = occurrence.subtitle
    event_metadata["initial_priority"] = occurrence.priority

    if occurrence.type == FeedbackGroup:
        # TODO: Should feedbacks be their own event type, so above call to event.get_event_medata
        # could populate this instead?
        # Or potentially, could add a method to GroupType called get_metadata
        event_metadata["contact_email"] = occurrence.evidence_data.get("contact_email")
        event_metadata["message"] = occurrence.evidence_data.get("message")
        event_metadata["name"] = occurrence.evidence_data.get("name")
        event_metadata["source"] = occurrence.evidence_data.get("source")
        associated_event_id = occurrence.evidence_data.get("associated_event_id")
        if associated_event_id:
            event_metadata["associated_event_id"] = associated_event_id

    return {
        "type": event_type.key,
        "title": occurrence.issue_title,
        "culprit": occurrence.culprit,
        "metadata": event_metadata,
        "location": event.location,
        "last_received": json.datetime_to_str(event.datetime),
    }


@sentry_sdk.tracing.trace
@metrics.wraps("issues.ingest.save_issue_from_occurrence")
def save_issue_from_occurrence(
    occurrence: IssueOccurrence, event: Event, release: Release | None
) -> GroupInfo | None:
    project = event.project
    issue_kwargs = _create_issue_kwargs(occurrence, event, release)
    # We need to augment the message with occurrence data here since we can't build a `GroupEvent`
    # until after we have created a `Group`.
    issue_kwargs["message"] = augment_message_with_occurrence(issue_kwargs["message"], occurrence)

    existing_grouphashes = {
        gh.hash: gh
        for gh in GroupHash.objects.filter(
            project=project, hash__in=occurrence.fingerprint
        ).select_related("group")
    }
    primary_grouphash = None
    for fingerprint_hash in occurrence.fingerprint:
        if fingerprint_hash in existing_grouphashes:
            primary_grouphash = existing_grouphashes[fingerprint_hash]
            break

    if not primary_grouphash:
        primary_hash = occurrence.fingerprint[0]

        cluster_key = settings.SENTRY_ISSUE_PLATFORM_RATE_LIMITER_OPTIONS.get("cluster", "default")
        client = redis.redis_clusters.get(cluster_key)
        if not should_create_group(occurrence.type, client, primary_hash, project):
            metrics.incr(
                "issues.issue.dropped.noise_reduction",
                tags={"group_type": occurrence.type.slug},
            )
            return None

        with metrics.timer("issues.save_issue_from_occurrence.check_write_limits"):
            granted_quota = issue_rate_limiter.check_and_use_quotas(
                [
                    RequestedQuota(
                        f"issue-platform-issues:{project.id}:{occurrence.type.slug}",  # noqa E231 missing whitespace after ':'
                        1,
                        [occurrence.type.creation_quota],
                    )
                ]
            )[0]

        if not granted_quota.granted:
            metrics.incr("issues.issue.dropped.rate_limiting")
            return None

        with (
            sentry_sdk.start_span(op="issues.save_issue_from_occurrence.transaction") as span,
            metrics.timer(
                "issues.save_issue_from_occurrence.transaction",
                tags={"platform": event.platform or "unknown", "type": occurrence.type.type_id},
                sample_rate=1.0,
            ) as metric_tags,
            transaction.atomic(router.db_for_write(GroupHash)),
        ):
            group, is_new, primary_grouphash = save_grouphash_and_group(
                project, event, primary_hash, **issue_kwargs
            )
            open_period = get_latest_open_period(group)
            if open_period is not None:
                highest_seen_priority = group.priority
                open_period.update(
                    data={**open_period.data, "highest_seen_priority": highest_seen_priority}
                )
            is_regression = False
            span.set_tag("save_issue_from_occurrence.outcome", "new_group")
            metric_tags["save_issue_from_occurrence.outcome"] = "new_group"
            metrics.incr(
                "group.created",
                skip_internal=True,
                tags={
                    "platform": event.platform or "unknown",
                    "type": occurrence.type.type_id,
                    "sdk": normalized_sdk_tag_from_event(event.data),
                },
            )
            group_info = GroupInfo(group=group, is_new=is_new, is_regression=is_regression)

            # This only applies to events with stacktraces
            frame_mix = event.get_event_metadata().get("in_app_frame_mix")
            if is_new and frame_mix:
                metrics.incr(
                    "grouping.in_app_frame_mix",
                    sample_rate=1.0,
                    tags={
                        "platform": event.platform or "unknown",
                        "frame_mix": frame_mix,
                        "sdk": normalized_sdk_tag_from_event(event.data),
                    },
                )
        if is_new and occurrence.assignee:
            try:
                # Since this calls hybrid cloud it has to be run outside the transaction
                assignee = occurrence.assignee.resolve()
                GroupAssignee.objects.assign(group, assignee, create_only=True)
            except Exception:
                logger.exception("Failed process assignment for occurrence")

    elif primary_grouphash.group is None:
        return None
    else:
        group = primary_grouphash.group
        if group.issue_type.type_id != occurrence.type.type_id:
            logger.error(
                "save_issue_from_occurrence.type_mismatch",
                extra={
<<<<<<< HEAD
                    "issue_type": group.issue_type.type_id,
                    "occurrence_type": occurrence.type.type_id,
=======
                    "issue_category": group.issue_category,
                    "occurrence_type": occurrence.type.slug,
>>>>>>> badfef25
                    "event_type": "platform",
                    "group_id": group.id,
                },
            )
            return None

        group_event = GroupEvent.from_event(event, group)
        group_event.occurrence = occurrence
        is_regression = _process_existing_aggregate(group, group_event, issue_kwargs, release)
        group_info = GroupInfo(group=group, is_new=False, is_regression=is_regression)
        if (
            issue_kwargs["priority"]
            and group.priority != issue_kwargs["priority"]
            and group.priority_locked_at is None
        ):
            update_priority(
                group=group,
                priority=PriorityLevel(issue_kwargs["priority"]),
                sender="save_issue_from_occurrence",
                reason=PriorityChangeReason.ISSUE_PLATFORM,
                project=project,
            )

            open_period = get_latest_open_period(group)
            if open_period is not None:
                highest_seen_priority = open_period.data.get("highest_seen_priority", None)
                if highest_seen_priority is None:
                    highest_seen_priority = group.priority
                elif group.priority is not None:
                    # XXX: we know this is not None, because we just set the group's priority
                    highest_seen_priority = max(highest_seen_priority, group.priority)
                open_period.update(
                    data={**open_period.data, "highest_seen_priority": highest_seen_priority}
                )

    additional_hashes = [f for f in occurrence.fingerprint if f != primary_grouphash.hash]
    for fingerprint_hash in additional_hashes:
        # Attempt to create the additional grouphash links. They shouldn't be linked to other groups, but guard against
        # that
        group_hash, created = GroupHash.objects.get_or_create(
            project=project, hash=fingerprint_hash, defaults={"group": group_info.group}
        )
        if not created:
            logger.warning(
                "Failed to create additional grouphash for group, grouphash associated with existing group",
                extra={
                    "new_group_id": group_info.group.id,
                    "hash": fingerprint_hash,
                    "existing_group_id": group_hash.group_id,
                },
            )

    return group_info


@sentry_sdk.tracing.trace
def send_issue_occurrence_to_eventstream(
    event: Event, occurrence: IssueOccurrence, group_info: GroupInfo
) -> None:
    group_event = event.for_group(group_info.group)
    group_event.occurrence = occurrence

    eventstream.backend.insert(
        event=group_event,
        is_new=group_info.is_new,
        is_regression=group_info.is_regression,
        is_new_group_environment=group_info.is_new_group_environment,
        primary_hash=occurrence.fingerprint[0],
        received_timestamp=group_event.data.get("received") or group_event.datetime,
        skip_consume=False,
        group_states=[
            {
                "id": group_info.group.id,
                "is_new": group_info.is_new,
                "is_regression": group_info.is_regression,
                "is_new_group_environment": group_info.is_new_group_environment,
            }
        ],
    )<|MERGE_RESOLUTION|>--- conflicted
+++ resolved
@@ -280,13 +280,8 @@
             logger.error(
                 "save_issue_from_occurrence.type_mismatch",
                 extra={
-<<<<<<< HEAD
-                    "issue_type": group.issue_type.type_id,
-                    "occurrence_type": occurrence.type.type_id,
-=======
-                    "issue_category": group.issue_category,
+                    "issue_type": group.issue_type.slug,
                     "occurrence_type": occurrence.type.slug,
->>>>>>> badfef25
                     "event_type": "platform",
                     "group_id": group.id,
                 },
