--- conflicted
+++ resolved
@@ -162,13 +162,9 @@
                 status=group_values["status"],
                 substatus=group_values["substatus"],
                 first_seen=group_values["first_seen"],
-<<<<<<< HEAD
-                num_comments=group_values["num_comments"],
                 priority=group_values["priority"],
                 first_release_id=(group_values["first_release"] or None),
-=======
                 num_comments=group_values["num_comments"] or 0,
->>>>>>> 408d2d99
             )
         )
     return results
