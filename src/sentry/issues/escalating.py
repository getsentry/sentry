"""This module has the logic for querying Snuba for the hourly event count for a list of groups.
This is later used for generating group forecasts for determining when a group may be escalating.
"""

from datetime import datetime, timedelta
from typing import Dict, List, Tuple, TypedDict

from snuba_sdk import (
    Column,
    Condition,
    Direction,
    Entity,
    Function,
    Limit,
    Offset,
    Op,
    OrderBy,
    Query,
    Request,
)

from sentry.issues.escalating_issues_alg import GroupCount
from sentry.models import Group
from sentry.snuba.dataset import Dataset, EntityKey
from sentry.utils.snuba import raw_snql_query

<<<<<<< HEAD
__all__ = [
    "query_groups_past_counts",
]
=======
__all__ = ["query_groups_past_counts", "parse_groups_past_counts"]
>>>>>>> 6f5ab591

REFERRER = "sentry.issues.escalating"
QUERY_LIMIT = 10000  # This is the maximum value for Snuba
# The amount of data needed to generate a group forecast
BUCKETS_PER_GROUP = 7 * 24

GroupsCountResponse = TypedDict(
    "GroupsCountResponse",
    {"group_id": int, "hourBucket": str, "count()": int},
)

ParsedGroupsCount = Dict[int, GroupCount]


def query_groups_past_counts(groups: List[Group]) -> List[GroupsCountResponse]:
<<<<<<< HEAD
    """Query Snuba for the counts for every group bucketed into hours.

    It optimizes the query by guaranteeing that we look at group_ids that are from the same project id.
    This is important for Snuba as the data is stored in blocks related to the project id.

    We maximize the number of projects and groups to reduce the total number of Snuba queries.
    Each project may not have enough groups in order to reach the max number of returned
    elements (QUERY_LIMIT), thus, projects with few groups should be grouped together until
    we get at least a certain number of groups.

    NOTE: Groups with less than the maximum number of buckets (think of groups with just 1 event or less
    than 7 days old) will skew the optimization since we may only get one page and less elements than the max
    QUERY_LIMIT.
    """

    all_results = []
    start_date, end_date = _start_and_end_dates()
    group_ids_by_project = _extract_project_and_group_ids(groups)
    proj_ids, group_ids = [], []
    processed_projects = 1
    total_projects_count = len(group_ids_by_project)

    for proj_id in group_ids_by_project.keys():
        _group_ids: List[int] = group_ids_by_project[proj_id]
        # Add them to the list of projects and groups to query
        proj_ids.append(proj_id)
        group_ids += _group_ids
        processed_projects += 1
        # We still have room for more projects and groups
        if (
            processed_projects < total_projects_count
            and len(_group_ids) < QUERY_LIMIT / BUCKETS_PER_GROUP
        ):
            continue

        all_results += _query_with_pagination(proj_ids, group_ids, start_date, end_date)
        # We're ready for a new set of projects and ids
        proj_ids, group_ids = [], []

    return all_results


=======
    """Query Snuba for the counts for every group bucketed into hours"""
    start_date, end_date = _start_and_end_dates()
    project_ids, group_ids = _extract_project_and_group_ids(groups)
    return _query_with_pagination(project_ids, group_ids, start_date, end_date)


>>>>>>> 6f5ab591
def _query_with_pagination(
    project_ids: List[int], group_ids: List[int], start_date: datetime, end_date: datetime
) -> List[GroupsCountResponse]:

    all_results = []
    offset = 0
    while True:
        query = _generate_query(project_ids, group_ids, offset, start_date, end_date)
        request = Request(dataset=Dataset.Events.value, app_id=REFERRER, query=query)
        results = raw_snql_query(request, referrer=REFERRER)["data"]
        if not results:
            break
        else:
            all_results += results
            offset += QUERY_LIMIT

    return all_results


def parse_groups_past_counts(response: List[GroupsCountResponse]) -> ParsedGroupsCount:
    """
    Return the parsed snuba response for groups past counts to be used in generate_issue_forecast.
    ParsedGroupCount is of the form {<group_id>: {"intervals": [str], "data": [int]}}.

    `response`: Snuba response for group event counts
    """
    group_counts: ParsedGroupsCount = {}
    group_ids_list = group_counts.keys()
    for data in response:
        group_id = data["group_id"]
        if group_id not in group_ids_list:
            group_counts[group_id] = {
                "intervals": [data["hourBucket"]],
                "data": [data["count()"]],
            }
        else:
            group_counts[group_id]["intervals"].append(data["hourBucket"])
            group_counts[group_id]["data"].append(data["count()"])
    return group_counts


def _generate_query(
    project_ids: List[int],
    group_ids: List[int],
    offset: int,
    start_date: datetime,
    end_date: datetime,
) -> Query:
    """This simply generates a query based on the passed parameters"""
    group_id_col = Column("group_id")
    proj_id_col = Column("project_id")
    return Query(
        match=Entity(EntityKey.Events.value),
        select=[
            proj_id_col,
            group_id_col,
            Function("toStartOfHour", [Column("timestamp")], "hourBucket"),
            Function("count", []),
        ],
        groupby=[proj_id_col, group_id_col, Column("hourBucket")],
        where=[
            Condition(proj_id_col, Op.IN, Function("tuple", project_ids)),
            Condition(Column("group_id"), Op.IN, Function("tuple", group_ids)),
            Condition(Column("timestamp"), Op.GTE, start_date),
            Condition(Column("timestamp"), Op.LT, end_date),
        ],
        limit=Limit(QUERY_LIMIT),
        offset=Offset(offset),
        orderby=[
            OrderBy(proj_id_col, Direction.ASC),
            OrderBy(group_id_col, Direction.ASC),
            OrderBy(Column("hourBucket"), Direction.ASC),
        ],
    )


def _start_and_end_dates(hours: int = BUCKETS_PER_GROUP) -> Tuple[datetime, datetime]:
    """Return the start and end date of N hours time range."""
    end_datetime = datetime.now()
    return end_datetime - timedelta(hours=hours), end_datetime


def _extract_project_and_group_ids(groups: List[Group]) -> Dict[int, List[int]]:
    """Return all project and group IDs from a list of Group"""
    group_ids_by_project: Dict[int, List[int]] = {}
    for group in groups:
        if not group_ids_by_project.get(group.project_id):
            group_ids_by_project[group.project_id] = []

        group_ids_by_project[group.project_id].append(group.id)

    return group_ids_by_project<|MERGE_RESOLUTION|>--- conflicted
+++ resolved
@@ -24,13 +24,7 @@
 from sentry.snuba.dataset import Dataset, EntityKey
 from sentry.utils.snuba import raw_snql_query
 
-<<<<<<< HEAD
-__all__ = [
-    "query_groups_past_counts",
-]
-=======
 __all__ = ["query_groups_past_counts", "parse_groups_past_counts"]
->>>>>>> 6f5ab591
 
 REFERRER = "sentry.issues.escalating"
 QUERY_LIMIT = 10000  # This is the maximum value for Snuba
@@ -46,7 +40,6 @@
 
 
 def query_groups_past_counts(groups: List[Group]) -> List[GroupsCountResponse]:
-<<<<<<< HEAD
     """Query Snuba for the counts for every group bucketed into hours.
 
     It optimizes the query by guaranteeing that we look at group_ids that are from the same project id.
@@ -89,14 +82,6 @@
     return all_results
 
 
-=======
-    """Query Snuba for the counts for every group bucketed into hours"""
-    start_date, end_date = _start_and_end_dates()
-    project_ids, group_ids = _extract_project_and_group_ids(groups)
-    return _query_with_pagination(project_ids, group_ids, start_date, end_date)
-
-
->>>>>>> 6f5ab591
 def _query_with_pagination(
     project_ids: List[int], group_ids: List[int], start_date: datetime, end_date: datetime
 ) -> List[GroupsCountResponse]:
