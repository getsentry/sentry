--- conflicted
+++ resolved
@@ -1,12 +1,9 @@
 """This module has the logic for querying Snuba for the hourly event count for a list of groups.
 This is later used for generating group forecasts for determining when a group may be escalating.
 """
-<<<<<<< HEAD
 
 import logging
-=======
 from collections import defaultdict
->>>>>>> a5a7aa27
 from datetime import datetime, timedelta
 from typing import Dict, List, Sequence, Tuple, TypedDict
 
@@ -191,9 +188,7 @@
     for group in groups:
         group_ids_by_project[group.project_id].append(group.id)
 
-<<<<<<< HEAD
-    # This also removes duplicated project ids
-    return list(set(project_ids)), group_ids
+    return group_ids_by_project
 
 
 def get_group_daily_count(project_id: int, group_id: int) -> int:
@@ -248,7 +243,4 @@
         group.status = GroupStatus.UNRESOLVED
         add_group_to_inbox(group, GroupInboxReason.ESCALATING)
         return True
-    return False
-=======
-    return group_ids_by_project
->>>>>>> a5a7aa27
+    return False