--- conflicted
+++ resolved
@@ -317,11 +317,6 @@
         updated = Group.objects.filter(id=group.id, status=GroupStatus.IGNORED).update(
             status=GroupStatus.UNRESOLVED, substatus=GroupSubStatus.ESCALATING
         )
-<<<<<<< HEAD
-        if activity_data:
-            data.update(activity_data)
-
-=======
         if updated:
             group.status = GroupStatus.UNRESOLVED
             group.substatus = GroupSubStatus.ESCALATING
@@ -336,7 +331,8 @@
             issue_escalating.send_robust(
                 project=group.project, group=group, event=event, sender=manage_issue_states
             )
->>>>>>> ef098d33
+            if activity_data:
+                data.update(activity_data)
     elif group_inbox_reason == GroupInboxReason.ONGOING:
         updated = Group.objects.filter(
             id=group.id, status__in=[GroupStatus.RESOLVED, GroupStatus.IGNORED]
@@ -372,24 +368,13 @@
         raise NotImplementedError(
             f"We don't support a change of state for {group_inbox_reason.name}"
         )
-
-<<<<<<< HEAD
-    group.save(update_fields=["status", "substatus"])
-
-    Activity.objects.create(
-        project=group.project,
-        group=group,
-        type=ActivityType.SET_UNRESOLVED.value,
-        user_id=None,
-        data=data,
-    )
-=======
+        
     if updated:
+        group.save(update_fields=["status", "substatus"])
         Activity.objects.create(
             project=group.project,
             group=group,
             type=ActivityType.SET_UNRESOLVED.value,
             user_id=None,
-            data={"event_id": event.event_id} if event else None,
-        )
->>>>>>> ef098d33
+            data=data if event else None,
+        )