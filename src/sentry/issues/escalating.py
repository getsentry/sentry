--- conflicted
+++ resolved
@@ -1,10 +1,7 @@
 """This module has the logic for querying Snuba for the hourly event count for a list of groups.
 This is later used for generating group forecasts for determining when a group may be escalating.
 """
-<<<<<<< HEAD
 from collections import defaultdict
-=======
->>>>>>> 5285a8b1
 from datetime import datetime, timedelta
 from typing import Dict, List, Sequence, Tuple, TypedDict
 
@@ -36,14 +33,13 @@
 
 GroupsCountResponse = TypedDict(
     "GroupsCountResponse",
-    {"group_id": int, "hourBucket": str, "count()": int},
+    {"group_id": int, "hourBucket": str, "count()": int, "project_id": int},
 )
 
 ParsedGroupsCount = Dict[int, GroupCount]
 
 
-<<<<<<< HEAD
-def query_groups_past_counts(groups: List[Group]) -> List[GroupsCountResponse]:
+def query_groups_past_counts(groups: Sequence[Group]) -> List[GroupsCountResponse]:
     """Query Snuba for the counts for every group bucketed into hours.
 
     It optimizes the query by guaranteeing that we look at group_ids that are from the same project id.
@@ -58,11 +54,10 @@
     than 7 days old) will skew the optimization since we may only get one page and less elements than the max
     ELEMENTS_PER_SNUBA_PAGE.
     """
-    all_results = []
-=======
-def query_groups_past_counts(groups: Sequence[Group]) -> List[GroupsCountResponse]:
-    """Query Snuba for the counts for every group bucketed into hours"""
->>>>>>> 5285a8b1
+    all_results = []  # type: ignore
+    if not groups:
+        return all_results
+
     start_date, end_date = _start_and_end_dates()
     # groups.order_by() guarantees that the call to items() down below will always iterate in the
     # same order of projects (making the assertion in the tests reliable rather than changing order)
@@ -177,11 +172,7 @@
     return end_datetime - timedelta(hours=hours), end_datetime
 
 
-<<<<<<< HEAD
-def _extract_project_and_group_ids(groups: List[Group]) -> Dict[int, List[int]]:
-=======
-def _extract_project_and_group_ids(groups: Sequence[Group]) -> Tuple[List[int], List[int]]:
->>>>>>> 5285a8b1
+def _extract_project_and_group_ids(groups: Sequence[Group]) -> Dict[int, List[int]]:
     """Return all project and group IDs from a list of Group"""
     group_ids_by_project: Dict[int, List[int]] = defaultdict(list)
     for group in groups:
