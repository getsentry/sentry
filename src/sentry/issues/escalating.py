"""This module has the logic for querying Snuba for the hourly event count for a list of groups.
This is later used for generating group forecasts for determining when a group may be escalating.
"""
import logging
from collections import defaultdict
from datetime import datetime, timedelta
from typing import Any, Dict, List, Mapping, Optional, Sequence, Tuple, TypedDict

from django.db.models.signals import post_save
from snuba_sdk import (
    Column,
    Condition,
    Direction,
    Entity,
    Function,
    Limit,
    Offset,
    Op,
    OrderBy,
    Query,
    Request,
)

from sentry.eventstore.models import GroupEvent
from sentry.issues.escalating_group_forecast import EscalatingGroupForecast
from sentry.issues.escalating_issues_alg import GroupCount
from sentry.issues.grouptype import GroupCategory
from sentry.models import (
    Activity,
    ActivityType,
    Group,
    GroupHistoryStatus,
    GroupInboxReason,
    GroupStatus,
    GroupSubStatus,
    add_group_to_inbox,
    record_group_history,
)
from sentry.signals import issue_escalating
from sentry.snuba.dataset import Dataset, EntityKey
from sentry.utils.cache import cache
from sentry.utils.snuba import raw_snql_query

logger = logging.getLogger(__name__)

__all__ = ["query_groups_past_counts", "parse_groups_past_counts"]

REFERRER = "sentry.issues.escalating"
ELEMENTS_PER_SNUBA_PAGE = 10000  # This is the maximum value for Snuba
# The amount of data needed to generate a group forecast
BUCKETS_PER_GROUP = 7 * 24
ONE_WEEK_DURATION = 7
IS_ESCALATING_REFERRER = "sentry.issues.escalating.is_escalating"
GROUP_HOURLY_COUNT_TTL = 60

GroupsCountResponse = TypedDict(
    "GroupsCountResponse",
    {"group_id": int, "hourBucket": str, "count()": int, "project_id": int},
)

ParsedGroupsCount = Dict[int, GroupCount]


def query_groups_past_counts(groups: Sequence[Group]) -> List[GroupsCountResponse]:
    """Query Snuba for the counts for every group bucketed into hours.

    It optimizes the query by guaranteeing that we look at group_ids that are from the same project id.
    This is important for Snuba as the data is stored in blocks related to the project id.

    We maximize the number of projects and groups to reduce the total number of Snuba queries.
    Each project may not have enough groups in order to reach the max number of returned
    elements (ELEMENTS_PER_SNUBA_PAGE), thus, projects with few groups should be grouped together until
    we get at least a certain number of groups.

    NOTE: Groups with less than the maximum number of buckets (think of groups with just 1 event or less
    than 7 days old) will skew the optimization since we may only get one page and less elements than the max
    ELEMENTS_PER_SNUBA_PAGE.
    """
    all_results = []  # type: ignore[var-annotated]
    if not groups:
        return all_results

    start_date, end_date = _start_and_end_dates()

    # Error groups use the events dataset while profile and perf groups use the issue platform dataset
    error_groups: List[Group] = []
    other_groups: List[Group] = []
    for g in groups:
        if g.issue_category == GroupCategory.ERROR:
            error_groups.append(g)
        else:
            other_groups.append(g)

    all_results += _process_groups(error_groups, start_date, end_date, GroupCategory.ERROR)
    all_results += _process_groups(other_groups, start_date, end_date)

    return all_results


def _process_groups(
    groups: Sequence[Group],
    start_date: datetime,
    end_date: datetime,
    category: Optional[GroupCategory] = None,
) -> List[GroupsCountResponse]:
    """Given a list of groups, query Snuba for their hourly bucket count.
    The category defines which Snuba dataset and entity we query."""
    all_results = []  # type: ignore[var-annotated]
    if not groups:
        return all_results

    group_ids_by_project = _extract_project_and_group_ids(groups)
    proj_ids, group_ids = [], []
    processed_projects = 0
    total_projects_count = len(group_ids_by_project)
    organization_id = groups[0].project.organization.id

    # This iteration guarantees that all groups for a project will be queried in the same call
    # and only one page where the groups could be mixed with groups from another project
    # Iterating over the sorted keys guarantees results for tests
    for proj_id in sorted(group_ids_by_project.keys()):
        _group_ids = group_ids_by_project[proj_id]
        # Add them to the list of projects and groups to query
        proj_ids.append(proj_id)
        group_ids += _group_ids
        processed_projects += 1
        potential_num_elements = len(_group_ids) * BUCKETS_PER_GROUP
        # This is trying to maximize the number of groups on the first page
        if (
            processed_projects < total_projects_count
            and potential_num_elements < ELEMENTS_PER_SNUBA_PAGE
        ):
            continue

        # TODO: Write this as a dispatcher type task and fire off a separate task per proj_ids
        all_results += _query_with_pagination(
            organization_id, proj_ids, group_ids, start_date, end_date, category
        )
        # We're ready for a new set of projects and ids
        proj_ids, group_ids = [], []

    return all_results


def _query_with_pagination(
    organization_id: int,
    project_ids: Sequence[int],
    group_ids: Sequence[int],
    start_date: datetime,
    end_date: datetime,
    category: Optional[GroupCategory],
) -> List[GroupsCountResponse]:
    """Query Snuba for event counts for the given list of project ids and groups ids in
    a time range."""
    all_results = []
    offset = 0
    while True:
        query = _generate_query(project_ids, group_ids, offset, start_date, end_date, category)
        request = Request(
            dataset=_issue_category_dataset(category),
            app_id=REFERRER,
            query=query,
            tenant_ids={"referrer": REFERRER, "organization_id": organization_id},
        )
        results = raw_snql_query(request, referrer=REFERRER)["data"]
        all_results += results
        offset += ELEMENTS_PER_SNUBA_PAGE
        if not results or len(results) < ELEMENTS_PER_SNUBA_PAGE:
            break

    return all_results


def _generate_query(
    project_ids: Sequence[int],
    group_ids: Sequence[int],
    offset: int,
    start_date: datetime,
    end_date: datetime,
    category: Optional[GroupCategory],
) -> Query:
    """This simply generates a query based on the passed parameters"""
    group_id_col = Column("group_id")
    proj_id_col = Column("project_id")
    return Query(
        match=Entity(_issue_category_entity(category)),
        select=[
            proj_id_col,
            group_id_col,
            Function("toStartOfHour", [Column("timestamp")], "hourBucket"),
            Function("count", []),
        ],
        groupby=[proj_id_col, group_id_col, Column("hourBucket")],
        where=[
            Condition(proj_id_col, Op.IN, Function("tuple", project_ids)),
            Condition(Column("group_id"), Op.IN, Function("tuple", group_ids)),
            Condition(Column("timestamp"), Op.GTE, start_date),
            Condition(Column("timestamp"), Op.LT, end_date),
        ],
        limit=Limit(ELEMENTS_PER_SNUBA_PAGE),
        offset=Offset(offset),
        orderby=[
            OrderBy(proj_id_col, Direction.ASC),
            OrderBy(group_id_col, Direction.ASC),
            OrderBy(Column("hourBucket"), Direction.ASC),
        ],
    )


def _start_and_end_dates(hours: int = BUCKETS_PER_GROUP) -> Tuple[datetime, datetime]:
    """Return the start and end date of N hours time range."""
    end_datetime = datetime.now()
    return end_datetime - timedelta(hours=hours), end_datetime


def _extract_project_and_group_ids(groups: Sequence[Group]) -> Dict[int, List[int]]:
    """Return all project and group IDs from a list of Group"""
    group_ids_by_project: Dict[int, List[int]] = defaultdict(list)
    for group in groups:
        group_ids_by_project[group.project_id].append(group.id)

    return group_ids_by_project


def get_group_hourly_count(group: Group) -> int:
    """Return the number of events a group has had today in the last hour"""
    key = f"hourly-group-count:{group.project.id}:{group.id}"
    hourly_count = cache.get(key)

    if hourly_count is None:
        now = datetime.now()
        current_hour = now.replace(minute=0, second=0, microsecond=0)
        query = Query(
            match=Entity(_issue_category_entity(group.issue_category)),
            select=[
                Function("count", []),
            ],
            where=[
                Condition(Column("project_id"), Op.EQ, group.project.id),
                Condition(Column("group_id"), Op.EQ, group.id),
                Condition(Column("timestamp"), Op.GTE, current_hour),
                Condition(Column("timestamp"), Op.LT, now),
            ],
        )
        request = Request(
            dataset=_issue_category_dataset(group.issue_category),
            app_id=IS_ESCALATING_REFERRER,
            query=query,
            tenant_ids={
                "referrer": IS_ESCALATING_REFERRER,
                "organization_id": group.project.organization.id,
            },
        )
        hourly_count = int(
            raw_snql_query(request, referrer=IS_ESCALATING_REFERRER)["data"][0]["count()"]
        )
        cache.set(key, hourly_count, GROUP_HOURLY_COUNT_TTL)
    return int(hourly_count)


def is_escalating(group: Group) -> Tuple[bool, Optional[int]]:
    """
<<<<<<< HEAD
    Return boolean depending on if the group is escalating or not and the forecast if it exists.
=======
    Return whether the group is escalating and the daily forecast if it exists.
>>>>>>> 4d9f4fb5
    """
    group_hourly_count = get_group_hourly_count(group)
    forecast_today = EscalatingGroupForecast.fetch_todays_forecast(group.project.id, group.id)
    # Check if current event occurance is greater than forecast for today's date
    if group_hourly_count > forecast_today:
        return True, forecast_today
    return False, None


def parse_groups_past_counts(response: Sequence[GroupsCountResponse]) -> ParsedGroupsCount:
    """
    Return the parsed snuba response for groups past counts to be used in generate_issue_forecast.
    ParsedGroupCount is of the form {<group_id>: {"intervals": [str], "data": [int]}}.

    `response`: Snuba response for group event counts
    """
    group_counts: ParsedGroupsCount = {}
    group_ids_list = group_counts.keys()
    for data in response:
        group_id = data["group_id"]
        if group_id not in group_ids_list:
            group_counts[group_id] = {
                "intervals": [data["hourBucket"]],
                "data": [data["count()"]],
            }
        else:
            group_counts[group_id]["intervals"].append(data["hourBucket"])
            group_counts[group_id]["data"].append(data["count()"])
    return group_counts


def _issue_category_dataset(category: Optional[GroupCategory]) -> Dataset:
    return Dataset.Events.value if category == GroupCategory.ERROR else Dataset.IssuePlatform.value


def _issue_category_entity(category: Optional[GroupCategory]) -> EntityKey:
    return (
        EntityKey.Events.value if category == GroupCategory.ERROR else EntityKey.IssuePlatform.value
    )


def manage_issue_states(
    group: Group,
    group_inbox_reason: GroupInboxReason,
    event: Optional[GroupEvent] = None,
    snooze_details: Optional[Mapping[str, Any]] = None,
    activity_data: Optional[Mapping[str, Any]] = None,
) -> None:
    """
    Handles the downstream changes to the status/substatus of GroupInbox and Group for each GroupInboxReason
    """
    data = {"event_id": event.event_id} if event else None
    if group_inbox_reason == GroupInboxReason.ESCALATING:
        updated = Group.objects.filter(id=group.id, status=GroupStatus.IGNORED).update(
            status=GroupStatus.UNRESOLVED, substatus=GroupSubStatus.ESCALATING
        )
        if updated:
            group.status = GroupStatus.UNRESOLVED
            group.substatus = GroupSubStatus.ESCALATING
            post_save.send(
                sender=Group,
                instance=group,
                created=False,
                update_fields=["status", "substatus"],
            )
            add_group_to_inbox(group, GroupInboxReason.ESCALATING, snooze_details)
            record_group_history(group, GroupHistoryStatus.ESCALATING)
            issue_escalating.send_robust(
                project=group.project, group=group, event=event, sender=manage_issue_states
            )
            if data and activity_data:
                data.update(activity_data)
    elif group_inbox_reason == GroupInboxReason.ONGOING:
        updated = Group.objects.filter(
            id=group.id, status__in=[GroupStatus.RESOLVED, GroupStatus.IGNORED]
        ).update(status=GroupStatus.UNRESOLVED, substatus=GroupSubStatus.ONGOING)
        if updated:
            group.status = GroupStatus.UNRESOLVED
            group.substatus = GroupSubStatus.ONGOING
            post_save.send(
                sender=Group,
                instance=group,
                created=False,
                update_fields=["status", "substatus"],
            )
            add_group_to_inbox(group, GroupInboxReason.ONGOING, snooze_details)
            record_group_history(group, GroupHistoryStatus.ONGOING)
    elif group_inbox_reason == GroupInboxReason.UNIGNORED:
        updated = Group.objects.filter(
            id=group.id, status__in=[GroupStatus.RESOLVED, GroupStatus.IGNORED]
        ).update(status=GroupStatus.UNRESOLVED, substatus=GroupSubStatus.ONGOING)
        if updated:
            group.status = GroupStatus.UNRESOLVED
            group.substatus = GroupSubStatus.ONGOING
            post_save.send(
                sender=Group,
                instance=group,
                created=False,
                update_fields=["status", "substatus"],
            )
            add_group_to_inbox(group, GroupInboxReason.UNIGNORED, snooze_details)
            record_group_history(group, GroupHistoryStatus.UNIGNORED)

    else:
        raise NotImplementedError(
            f"We don't support a change of state for {group_inbox_reason.name}"
        )

    if updated:
        group.save(update_fields=["status", "substatus"])
        Activity.objects.create(
            project=group.project,
            group=group,
            type=ActivityType.SET_UNRESOLVED.value,
            user_id=None,
            data=data,
        )<|MERGE_RESOLUTION|>--- conflicted
+++ resolved
@@ -260,11 +260,7 @@
 
 def is_escalating(group: Group) -> Tuple[bool, Optional[int]]:
     """
-<<<<<<< HEAD
-    Return boolean depending on if the group is escalating or not and the forecast if it exists.
-=======
     Return whether the group is escalating and the daily forecast if it exists.
->>>>>>> 4d9f4fb5
     """
     group_hourly_count = get_group_hourly_count(group)
     forecast_today = EscalatingGroupForecast.fetch_todays_forecast(group.project.id, group.id)
