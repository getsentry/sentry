--- conflicted
+++ resolved
@@ -19,10 +19,6 @@
 class GroupHashesEndpoint(GroupEndpoint):
     publish_status = {
         "PUT": ApiPublishStatus.PRIVATE,
-<<<<<<< HEAD
-=======
-        "DELETE": ApiPublishStatus.PRIVATE,
->>>>>>> cda56cbd
         "GET": ApiPublishStatus.PRIVATE,
     }
 
