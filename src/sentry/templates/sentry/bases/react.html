--- conflicted
+++ resolved
@@ -1,53 +1,12 @@
-<<<<<<< HEAD
-{% extends "sentry/layout.html" %}
+{% extends "sentry/base-react.html" %}
+{% load sentry_assets %}
 
-{% load sentry_api %}
-{% load sentry_assets %}
-{% load sentry_helpers %}
-
-{% block body %}
-  <div id="blk_router">
-    <div class="loading triangle">
-      <div class="loading-mask"></div>
-
-      <div class="loading-indicator">
-        <!-- If you update this also its sibling in loadingIndicator.tsx and app/index.html -->
-        <svg width="90" height="90" viewBox="0 0 90 90">
-          <defs>
-            <path
-              id="loading-logo"
-              fill="none"
-              stroke-width="5"
-              stroke-linecap="round"
-              stroke-linejoin="round"
-              d="M8.07 50.083c-1.744 2.885-3.192 5.403-4.344 7.556-1.729 3.228.522 6.041 3.335 6.041h18.86c.056-10.925-6.902-18.96-12.867-22.226 1.9-3.173 5.12-8.986 6.313-10.984 12.02 6.966 19.14 19.803 19.14 33.21 4.01.027 8.422 0 12.638 0 .01-16.823-8.633-34.304-25.512-44.004 4.289-7.375 7.02-12.354 8.532-14.733 1.512-2.378 5.214-2.395 6.656 0 1.443 2.395 28.98 50.16 30.451 52.696 1.471 2.536.034 6.041-3.751 6.041h-6.789"
-            />
-          </defs>
-          <use x="5" y="5" xlink:href="#loading-logo" class="logo-spin-1" />
-          <use x="5" y="5" xlink:href="#loading-logo" class="logo-spin-0" />
-        </svg>
-      </div>
-
-      <div class="loading-message">
-        <p>Please wait while we load an obnoxious amount of JavaScript.</p>
-        <p><small>You may need to disable adblocking extensions to load Sentry.</small></p>
-      </div>
-    </div>
-  </div>
-  {% script %}
-  <script>
-  $(function() {
-    if (typeof SentryRenderApp === 'function') SentryRenderApp();
-  });
-  </script>
-  {% endscript %}
-=======
-{% extends "sentry/base-react.html" %}
 {% block body_app_boot %}
+{% script %}
 <script>
   $(function () {
     if (typeof SentryRenderApp === 'function') SentryRenderApp();
   });
 </script>
->>>>>>> cfae4858
+{% endscript %}
 {% endblock %}