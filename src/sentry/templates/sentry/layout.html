--- conflicted
+++ resolved
@@ -35,11 +35,7 @@
 
   <script>
     window.csrfCookieName = '{{ CSRF_COOKIE_NAME }}';
-<<<<<<< HEAD
-    window.globalStaticUrl = '{% asset_url "sentry" "dist/" %}';
-=======
     window.__sentryGlobalStaticPrefix = '{% asset_url "sentry" "dist/" %}';
->>>>>>> 31a48d59
     window.__initialData = {% get_react_config %};
     window.__languageCode = {{ request.LANGUAGE_CODE|to_json|safe }};
   </script>
