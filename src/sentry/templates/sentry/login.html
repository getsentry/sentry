{% extends "sentry/bases/auth.html" %}

{% load crispy_forms_tags %}
{% load i18n %}
{% load sentry_auth %}

{% block title %}{% trans "Login" %} | {{ block.super }}{% endblock %}

{% block auth_main %}
  {% if banner %}
    <h4>{{ banner }}</h4>
  {% endif %}

  <ul class="nav nav-tabs auth-toggle border-bottom">
    <li{% if op == "login" %} class="active"{% endif %}>
      <a href="#login" data-toggle="tab">{% trans "Login" %}</a>
    </li>
    {% if CAN_REGISTER %}
      <li{% if op == "register" %} class="active"{% endif %}>
        <a href="#register" data-toggle="tab">{% trans "Register" %}</a>
      </li>
    {% endif %}
    <li{% if op == "sso" %} class="active"{% endif %}>
      <a href="#sso" data-toggle="tab">{% trans "Single Sign-On" %}</a>
    </li>
  </ul>

  <div class="tab-content">
    <div class="tab-pane{% if op == "login" %} active{% endif %}" id="login">
      <form class="form-stacked" action="" method="post" autocomplete="off">
        {% csrf_token %}

        <input type="hidden" name="op" value="login" />

        {{ login_form|as_crispy_errors }}

        {% for field in login_form %}
          {{ field|as_crispy_field }}
        {% endfor %}

        <fieldset class="form-actions" style="text-align: center">
          <button type="submit" class="btn btn-primary" style="width: 50%">{% trans "Continue" %}</button>
        </fieldset>

        {% if github_login_template %}
          {% include github_login_template %}
        {% endif %}

<<<<<<< HEAD
        {% if vsts_login_template %}
          {% include vsts_login_template %}
        {% endif %}
=======
        <p style="text-align: center">
          <a style="margin-top: 7px; width: 50%; color: gray" href="{% url 'sentry-account-recover' %}">{% trans "Lost your password?" %}</a>
        </p>
>>>>>>> d34138d1
      </form>
    </div>
    <div class="tab-pane{% if op == "register" %} active{% endif %}" id="register">
      <form class="form-stacked" action="" method="post" autocomplete="off">
        {% csrf_token %}

        <input type="hidden" name="op" value="register" />

        {{ register_form|as_crispy_errors }}

        {% for field in register_form %}
          {% if not field.name == 'subscribe' %}
            {{ field|as_crispy_field }}
          {% endif %}
        {% endfor %}

        {% if register_form.subscribe %}
          {% with register_form.subscribe as field %}
            <fieldset class="{% if field.errors %}is-invalid{% endif %} boolean-radio-select">
              <label> {{ field.label }}</label>
              <div class="help-block">{{ field.help_text }}</div>
              <div class="inputs-list radio">
                {{ field }}
                {% if field.errors %}
                  {% for error in field.errors %}
                    <p class="form-text"><small>{{ error }}</small></p>
                  {% endfor %}
                {% endif %}
              </div>
            </fieldset>
          {% endwith %}
        {% endif %}

        <fieldset class="form-actions">
          <button type="submit" class="btn btn-primary">{% trans "Continue" %}</button>
          <a class="pull-right" style="margin-top: 9px" href="https://sentry.io/privacy/" target="_blank">
            {% trans "Privacy Policy" %}
          </a>
        </fieldset>
      </form>
    </div>
    <div class="tab-pane{% if op == "sso" %} active{% endif %}" id="sso">
      <form class="form-stacked" method="post">
        {% csrf_token %}

        <input type="hidden" name="op" value="sso" />

        <div class="control-group required">
          <div class="controls">
            <label class="control-label">{% trans "Organization ID" %}</label>
            <input type="text" class="form-control" name="organization" placeholder="acme" required>
            <p class="help-block">Enter your organization's ID and we'll get things started.</p>
            <p class="help-block">Your ID is the reference used when Sentry generates URLs.<br />e.g. <code>{{ server_hostname }}/<strong>acme</strong>/</code></p>
          </div>
        </div>
        <div class="form-actions" style="margin-top: 25px">
          <button class="btn btn-primary">{% trans "Continue" %}</button>
        </div>
      </form>
    </div>
  </div>
{% endblock %}<|MERGE_RESOLUTION|>--- conflicted
+++ resolved
@@ -46,15 +46,13 @@
           {% include github_login_template %}
         {% endif %}
 
-<<<<<<< HEAD
         {% if vsts_login_template %}
           {% include vsts_login_template %}
         {% endif %}
-=======
+
         <p style="text-align: center">
           <a style="margin-top: 7px; width: 50%; color: gray" href="{% url 'sentry-account-recover' %}">{% trans "Lost your password?" %}</a>
         </p>
->>>>>>> d34138d1
       </form>
     </div>
     <div class="tab-pane{% if op == "register" %} active{% endif %}" id="register">
