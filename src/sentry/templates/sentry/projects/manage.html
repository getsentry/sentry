{% extends "sentry/projects/base.html" %}

{% load i18n %}
{% load sentry_helpers %}
{% load sentry_plugins %}

{% block title %}{% blocktrans with project.name as name %}Manage Project: {{ name }}{% endblocktrans %} | {{ block.super }}{% endblock %}

{% block breadcrumb %}
    {{ block.super }}
    <li class="divider">/</li>
    <li><a href="{% url sentry-manage-project project.slug %}">{{ project.name }}</a></li>
{% endblock %}

{% block bodyclass %} with-left-sidebar{% endblock %}

{% block main %}
    <section class="body">
    {% block inner %}
        <div class="page-header">
            <h2>{% trans "Project Details" %}</h2>
        </div>
        {% if request.GET.success %}
            <div class="alert alert-success">{% trans "Changes to your project were saved successfully." %}</div>
        {% else %}
            {% if form.errors %}
                <div class="alert alert-error">{% trans "Please correct the errors below." %}</div>
            {% endif %}
        {% endif %}
        <form class="form-stacked" action="" method="post">
            {% csrf_token %}
            <fieldset>
                {% for field in form %}
                    {% if field.name != 'origins' %}
                        {% include "sentry/partial/_form_field.html" %}
                    {% endif %}
                {% endfor %}
            </fieldset>
            <fieldset id="client-security">
                <div><legend>{% trans "Client Security" %}</legend></div>
                {% with form.origins as field %}
                    <p>{% blocktrans with 'https://github.com/lincolnloop/raven-js' as link %}Configure origin URLs which Sentry should accept events from. This is used for communication with clients like <a href="{{ link }}">raven-js</a>.{% endblocktrans %}
                    <p>{% blocktrans with 'http://en.wikipedia.org/wiki/Cross-origin_resource_sharing' as link %}For more information check out the <a href="{{ link }}">Wikipedia page on CORS</a>.{% endblocktrans %}</p>
                    <div class="control-group{% if field.errors %} error{% endif %}">
                        <div class="controls">
                            <div class="help-block">{% trans "List one URL per line." %}</div>
                            {{ field }}
                            {% if field.errors %}
                                {% for error in field.errors %}
                                    <div class="help-block error">{{ error }}</div>
                                {% endfor %}
                            {% endif %}
                        </div>
                    </div>
                {% endwith %}
            </fieldset>
            <div class="form-actions">
                <button type="submit" class="btn btn-primary">{% trans "Save Changes" %}</button>
                {% if not project.is_default_project %}
                    <a href="{% url sentry-remove-project project.slug %}" class="btn btn-danger">{% trans "Remove Project" %}</a>
                {% else %}
                    <p class="pull-right">{% trans "This project cannot be removed. It is used internally by the Sentry server." %}</p>
                {% endif %}
            </div>
        </form>
        {% if member_list or can_add_member %}
            <div class="page-header" id="members">
                {% if can_add_member %}
                    <a href="{% url sentry-new-team-member project.slug %}" class="btn pull-right btn-primary">{% trans "New Member" %}</a>
                {% endif %}
                <h2>{% trans "Members" %}</h2>
            </div>
            {% if project.team %}
                {% url sentry-manage-team project.team.slug as link %}
                <p>{% blocktrans with project.team.name as team_name %}You can manage project membership on the <a href="{{ link }}">team settings page for {{ team_name }}</a>.{% endblocktrans %}<p>
            {% endif %}
<<<<<<< HEAD
            <form class="form-stacked" action="" method="post">
                {% csrf_token %}
                <fieldset>
                    {% for field in form %}
                        {% if field.name != 'origins' %}
                            {% include "sentry/partial/_form_field.html" %}
                        {% endif %}
                    {% endfor %}
                </fieldset>
                <fieldset id="client-security">
                    <div><legend>{% trans "Client Security" %}</legend></div>
                    {% with form.origins as field %}
                        <p>{% blocktrans with 'https://github.com/lincolnloop/raven-js' as link %}Configure origin URLs which Sentry should accept events from. This is used for communication with clients like <a href="{{ link }}">raven-js</a>.{% endblocktrans %}
                        <p>{% blocktrans with 'http://en.wikipedia.org/wiki/Cross-origin_resource_sharing' as link %}For more information check out the <a href="{{ link }}">Wikipedia page on CORS</a>.{% endblocktrans %}</p>
                        <div class="control-group{% if field.errors %} error{% endif %}">
                            <div class="controls">
                                <div class="help-block">{% trans "List one URL per line." %}</div>
                                {{ field }}
                                {% if field.errors %}
                                    {% for error in field.errors %}
                                        <div class="help-block error">{{ error }}</div>
                                    {% endfor %}
                                {% endif %}
                            </div>
                        </div>
                    {% endwith %}
                </fieldset>
                <div class="form-actions">
                    <button type="submit" class="btn btn-primary">{% trans "Save Changes" %}</button>
                    {% if not project.is_default_project %}
                        <a href="{% url sentry-remove-project project.slug %}" class="btn btn-danger">{% trans "Remove Project" %}</a>
                    {% else %}
                        <div class="pull-right note">{% trans "This project cannot be removed. It is used by the internally by the Sentry server." %}</div>
                    {% endif %}
                </div>
            </form>
            {% if member_list or can_add_member %}
                <div class="page-header" id="members">
                    {% if can_add_member %}
                        <a href="{% url sentry-new-team-member project.slug %}" class="btn pull-right btn-primary">{% trans "New Member" %}</a>
                    {% endif %}
                    <h2>{% trans "Members" %}</h2>
                </div>
                {% if member_list %}
                    <table class="table table-bordered table-striped">
                        <colgroup>
                            <col/>
                            <col width="100px"/>
                        </colgroup>
                        <thead>
=======
            {% if member_list %}
                <table class="table table-bordered table-striped">
                    <colgroup>
                        <col/>
                        <col width="100px"/>
                    </colgroup>
                    <thead>
                        <tr>
                            <th>{% trans "User" %}</th>
                            <th style="text-align:center">{% trans "Access" %}</th>
                        </tr>
                    </thead>
                    <tbody>
                        {% for member, user in member_list %}
>>>>>>> 9adcc88a
                            <tr>
                                <td>
                                    <a href="{# {% url sentry-view-project-member project.slug member.pk %} #}">{{ user.username }}</a><br>
                                    {{ user.email }}
                                </td>
                                <td style="text-align:center;">
                                    {% if user == project.team.owner %}
                                        {% trans "Owner" %}
                                    {% else %}
                                        {{ member.get_type_display }}
                                    {% endif %}
                                </td>
                            </tr>
                        {% endfor %}
                    </tbody>
                </table>
            {% else %}
                <p>{% trans "There are no members of this project." %}</p>
            {% endif %}
        {% endif %}
    {% endblock %}
    </section>
{% endblock %}

{% block sidebar %}
    <ul class="nav nav-list">
        <li class="nav-header">{% trans "Project" %}</li>
        <li{% if page == 'details' %} class="active"{% endif %}>
            <a href="{% url sentry-manage-project project.slug %}">{% trans "Details" %}</a>
        </li>
        <li{% if page == 'tags' %} class="active"{% endif %}>
            <a href="{% url sentry-manage-project-tags project.slug %}">{% trans "Tags" %}</a>
        </li>
        <li class="{% if page == 'plugins' %} active{% endif %}">
            <a href="{% url sentry-manage-project-plugins project.slug %}">{% trans "Manage Plugins" %} ({{ PLUGINS|length }})</a>
        </li>
    </ul>
    <ul class="nav nav-list">
        <li class="nav-header">{% trans "Client Configuration" %}</li>
        <li>
            <a href="{% url sentry-project-client-help project.slug %}">{% trans "All Platforms" %}</a>
        </li>
        <li>
            <a href="{% url sentry-docs-client project.slug "javascript" %}">{% trans "JavaScript" %}</a>
        </li>
        <li>
            <a href="{% url sentry-docs-client project.slug "python" %}">{% trans "Python" %}</a>
        </li>
        <li>
            <a href="{% url sentry-docs-client project.slug "php" %}">{% trans "PHP" %}</a>
        </li>
        <li>
            <a href="{% url sentry-docs-client project.slug "ruby" %}">{% trans "Ruby" %}</a>
        </li>
    </ul>
    {% with project|get_plugins as plugins %}
        {% if plugins %}
            <ul class="nav nav-list">
                <li class="nav-header">Plugins</li>
                {% for p in plugins %}
                    <li{% if page == 'plugin' and plugin.slug == p.slug %} class="active"{% endif %}>
                        <a href="{% url sentry-configure-project-plugin project.slug p.slug %}">{{ p.get_title }}</a>
                    </li>
                {% endfor %}
            </ul>
        {% endif %}
    {% endwith %}
{% endblock %}<|MERGE_RESOLUTION|>--- conflicted
+++ resolved
@@ -74,58 +74,6 @@
                 {% url sentry-manage-team project.team.slug as link %}
                 <p>{% blocktrans with project.team.name as team_name %}You can manage project membership on the <a href="{{ link }}">team settings page for {{ team_name }}</a>.{% endblocktrans %}<p>
             {% endif %}
-<<<<<<< HEAD
-            <form class="form-stacked" action="" method="post">
-                {% csrf_token %}
-                <fieldset>
-                    {% for field in form %}
-                        {% if field.name != 'origins' %}
-                            {% include "sentry/partial/_form_field.html" %}
-                        {% endif %}
-                    {% endfor %}
-                </fieldset>
-                <fieldset id="client-security">
-                    <div><legend>{% trans "Client Security" %}</legend></div>
-                    {% with form.origins as field %}
-                        <p>{% blocktrans with 'https://github.com/lincolnloop/raven-js' as link %}Configure origin URLs which Sentry should accept events from. This is used for communication with clients like <a href="{{ link }}">raven-js</a>.{% endblocktrans %}
-                        <p>{% blocktrans with 'http://en.wikipedia.org/wiki/Cross-origin_resource_sharing' as link %}For more information check out the <a href="{{ link }}">Wikipedia page on CORS</a>.{% endblocktrans %}</p>
-                        <div class="control-group{% if field.errors %} error{% endif %}">
-                            <div class="controls">
-                                <div class="help-block">{% trans "List one URL per line." %}</div>
-                                {{ field }}
-                                {% if field.errors %}
-                                    {% for error in field.errors %}
-                                        <div class="help-block error">{{ error }}</div>
-                                    {% endfor %}
-                                {% endif %}
-                            </div>
-                        </div>
-                    {% endwith %}
-                </fieldset>
-                <div class="form-actions">
-                    <button type="submit" class="btn btn-primary">{% trans "Save Changes" %}</button>
-                    {% if not project.is_default_project %}
-                        <a href="{% url sentry-remove-project project.slug %}" class="btn btn-danger">{% trans "Remove Project" %}</a>
-                    {% else %}
-                        <div class="pull-right note">{% trans "This project cannot be removed. It is used by the internally by the Sentry server." %}</div>
-                    {% endif %}
-                </div>
-            </form>
-            {% if member_list or can_add_member %}
-                <div class="page-header" id="members">
-                    {% if can_add_member %}
-                        <a href="{% url sentry-new-team-member project.slug %}" class="btn pull-right btn-primary">{% trans "New Member" %}</a>
-                    {% endif %}
-                    <h2>{% trans "Members" %}</h2>
-                </div>
-                {% if member_list %}
-                    <table class="table table-bordered table-striped">
-                        <colgroup>
-                            <col/>
-                            <col width="100px"/>
-                        </colgroup>
-                        <thead>
-=======
             {% if member_list %}
                 <table class="table table-bordered table-striped">
                     <colgroup>
@@ -140,7 +88,6 @@
                     </thead>
                     <tbody>
                         {% for member, user in member_list %}
->>>>>>> 9adcc88a
                             <tr>
                                 <td>
                                     <a href="{# {% url sentry-view-project-member project.slug member.pk %} #}">{{ user.username }}</a><br>
