{% extends "sentry/projects/base.html" %}

{% load crispy_forms_tags %}
{% load i18n %}
{% load sentry_helpers %}
{% load sentry_plugins %}

{% block title %}{% blocktrans with project.name as name %}Manage Project: {{ name }}{% endblocktrans %} | {{ block.super }}{% endblock %}

{% block breadcrumb %}
    {{ block.super }}
    <li class="divider"></li>
    <li><a href="{% url sentry-manage-project project.slug %}">{{ project.name }}</a></li>
{% endblock %}

{% block bodyclass %} with-left-sidebar{% endblock %}

{% block main %}
    <section class="body">
    {% block inner %}
        <div class="page-header">
            <h2>{% trans "Project Details" %}</h2>
        </div>
        <form class="form-stacked" action="" method="post">
            {% csrf_token %}

            {% if request.GET.success %}
                <div class="alert alert-success">{% trans "Changes to your project were saved successfully." %}</div>
            {% else %}
                {{ form|as_crispy_errors }}
            {% endif %}

            <fieldset>
                {% for field in form %}
                    {% if field.name != 'origins' %}
                        {{ field|as_crispy_field }}
                    {% endif %}
                {% endfor %}
            </fieldset>
            <fieldset id="client-security">
                <div><legend>{% trans "Client Security" %}</legend></div>
                {% with form.origins as field %}
                    <p>{% blocktrans with 'https://github.com/getsentry/raven-js' as link %}Configure origin URLs which Sentry should accept events from. This is used for communication with clients like <a href="{{ link }}">raven-js</a>.{% endblocktrans %}
                    <p>{% blocktrans with 'http://en.wikipedia.org/wiki/Cross-origin_resource_sharing' as link %}For more information check out the <a href="{{ link }}">Wikipedia page on CORS</a>.{% endblocktrans %}</p>
                    {{ field|as_crispy_field }}
                {% endwith %}
            </fieldset>
            <div class="form-actions">
                <button type="submit" class="btn btn-primary">{% trans "Save Changes" %}</button>
                {% if not project.is_default_project %}
                    <a href="{% url sentry-remove-project project.slug %}" class="btn btn-danger">{% trans "Remove Project" %}</a>
                {% else %}
                    <p class="pull-right">{% trans "This project cannot be removed. It is used internally by the Sentry server." %}</p>
                {% endif %}
            </div>
        </form>
<<<<<<< HEAD
        {% if member_list or can_add_member %}
            <div class="page-header" id="members">
                {% if can_add_member %}
                    <a href="{% url sentry-new-team-member project.slug %}" class="btn pull-right btn-primary">{% trans "New Member" %}</a>
                {% endif %}
                <h2>{% trans "Members" %}</h2>
            </div>
            {% if project.team %}
                {% url sentry-manage-team project.team.slug as link %}
                <p>{% blocktrans with project.team.name as team_name %}You can manage project membership on the <a href="{{ link }}">team settings page for {{ team_name }}</a>.{% endblocktrans %}<p>
            {% endif %}
            {% if member_list %}
                <table class="table table-striped">
                    <colgroup>
                        <col/>
                        <col width="100px"/>
                    </colgroup>
                    <thead>
                        <tr>
                            <th>{% trans "User" %}</th>
                            <th style="text-align:center">{% trans "Access" %}</th>
                        </tr>
                    </thead>
                    <tbody>
                        {% for member, user in member_list %}
                            <tr>
                                <td>
                                    <a href="{# {% url sentry-view-project-member project.slug member.pk %} #}">{{ user.username }}</a><br>
                                    {{ user.email }}
                                </td>
                                <td style="text-align:center;">
                                    {% if user == project.team.owner %}
                                        {% trans "Owner" %}
                                    {% else %}
                                        {{ member.get_type_display }}
                                    {% endif %}
                                </td>
                            </tr>
                        {% endfor %}
                    </tbody>
                </table>
            {% else %}
                <p>{% trans "There are no members of this project." %}</p>
            {% endif %}
        {% endif %}
=======
>>>>>>> e9f11987
    {% endblock %}
    </section>
    <script>
    $('.body select').select2({
        width: 'element'
    });
    </script>
{% endblock %}

{% block sidebar %}
    <ul class="nav nav-list">
        <li class="nav-header">{% trans "Project" %}</li>
        <li{% if page == 'details' %} class="active"{% endif %}>
            <a href="{% url sentry-manage-project project.slug %}">{% trans "Settings" %}</a>
        </li>
        {% if project.team %}
            <li{% if page == 'team' %} class="active"{% endif %}>
                <a href="{% url sentry-manage-project-team project.slug %}">{% trans "Team" %}</a>
            </li>
        {% endif %}
        <li{% if page == 'tags' %} class="active"{% endif %}>
            <a href="{% url sentry-manage-project-tags project.slug %}">{% trans "Tags" %}</a>
        </li>
        <li class="{% if page == 'plugins' %} active{% endif %}">
            <a href="{% url sentry-manage-project-plugins project.slug %}">{% trans "Manage Plugins" %} ({{ PLUGINS|length }})</a>
        </li>
    </ul>
    <ul class="nav nav-list">
        <li class="nav-header">{% trans "Client Configuration" %}</li>
        <li>
            <a href="{% url sentry-project-client-help project.slug %}">{% trans "All Platforms" %}</a>
        </li>
        <li>
            <a href="{% url sentry-docs-client project.slug "javascript" %}">{% trans "JavaScript" %}</a>
        </li>
        <li>
            <a href="{% url sentry-docs-client project.slug "python" %}">{% trans "Python" %}</a>
        </li>
        <li>
            <a href="{% url sentry-docs-client project.slug "php" %}">{% trans "PHP" %}</a>
        </li>
        <li>
            <a href="{% url sentry-docs-client project.slug "ruby" %}">{% trans "Ruby" %}</a>
        </li>
    </ul>
    {% with project|get_plugins as plugins %}
        {% if plugins %}
            <ul class="nav nav-list">
                <li class="nav-header">{% trans "Active Plugins" %}</li>
                {% for p in plugins %}
                    <li{% if page == 'plugin' and plugin.slug == p.slug %} class="active"{% endif %}>
                        <a href="{% url sentry-configure-project-plugin project.slug p.slug %}">{{ p.get_title }}</a>
                    </li>
                {% endfor %}
            </ul>
        {% endif %}
    {% endwith %}
{% endblock %}<|MERGE_RESOLUTION|>--- conflicted
+++ resolved
@@ -54,54 +54,6 @@
                 {% endif %}
             </div>
         </form>
-<<<<<<< HEAD
-        {% if member_list or can_add_member %}
-            <div class="page-header" id="members">
-                {% if can_add_member %}
-                    <a href="{% url sentry-new-team-member project.slug %}" class="btn pull-right btn-primary">{% trans "New Member" %}</a>
-                {% endif %}
-                <h2>{% trans "Members" %}</h2>
-            </div>
-            {% if project.team %}
-                {% url sentry-manage-team project.team.slug as link %}
-                <p>{% blocktrans with project.team.name as team_name %}You can manage project membership on the <a href="{{ link }}">team settings page for {{ team_name }}</a>.{% endblocktrans %}<p>
-            {% endif %}
-            {% if member_list %}
-                <table class="table table-striped">
-                    <colgroup>
-                        <col/>
-                        <col width="100px"/>
-                    </colgroup>
-                    <thead>
-                        <tr>
-                            <th>{% trans "User" %}</th>
-                            <th style="text-align:center">{% trans "Access" %}</th>
-                        </tr>
-                    </thead>
-                    <tbody>
-                        {% for member, user in member_list %}
-                            <tr>
-                                <td>
-                                    <a href="{# {% url sentry-view-project-member project.slug member.pk %} #}">{{ user.username }}</a><br>
-                                    {{ user.email }}
-                                </td>
-                                <td style="text-align:center;">
-                                    {% if user == project.team.owner %}
-                                        {% trans "Owner" %}
-                                    {% else %}
-                                        {{ member.get_type_display }}
-                                    {% endif %}
-                                </td>
-                            </tr>
-                        {% endfor %}
-                    </tbody>
-                </table>
-            {% else %}
-                <p>{% trans "There are no members of this project." %}</p>
-            {% endif %}
-        {% endif %}
-=======
->>>>>>> e9f11987
     {% endblock %}
     </section>
     <script>
