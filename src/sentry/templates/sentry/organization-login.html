{% extends "sentry/bases/auth.html" %}

{% load crispy_forms_tags %}
{% load i18n %}
{% load sentry_assets %}

{% block scripts %}
{{ block.super }}

<script>
  (function() {
    var SRC = "{% asset_url 'sentry' 'dist/pwstrength.js' %}";

    var async_load = function() {
      var first, s;
      s = document.createElement('script');
      s.src = SRC;
      s.type = 'text/javascript';
      s.async = true;
      s.addEventListener('load', function() {
        if (window.sentrypw) {
          window.sentrypw.addStrengthIndicator(
            '#register #id_password',
            '.password-strength'
          );
        }
      }, false);
      first = document.getElementsByTagName('script')[0];
      return first.parentNode.insertBefore(s, first);
    };

    window.addEventListener('load', async_load, false);
  })();
</script>

{% endblock %}


{% block title %}{% trans "Login" %} | {{ block.super }}{% endblock %}

{% block auth_container %}
<div>
  <div class="align-center p-t-2">
    <img src="{% asset_url "sentry" "images/default-organization-logo.png" %}" class="org-avatar">
    <h3>{{ organization.name }}</h3>
  </div>

  {% if provider_name %}
    <form class="form-stacked m-b-2" action="" method="post" autocomplete="off">
      {% csrf_token %}
      <input type="hidden" name="init" value="1" />

      <div class="align-center">
        <p>
          {% if authenticated %}
          <b>{{ organization.name }}</b> requires signing in with {{ provider_name }}.
          {% else %}
          Sign in with your {{ provider_name }} account to continue.
          {% endif %}
        </p>

        <p><button type="submit" class="btn btn-default btn-login-{{ provider_key }}">
          <span class="provider-logo {{ provider_name | lower}}"></span> Login with {{ provider_name }}
        </button></p>
      </div>
    </form>
  {% else %}
    <div class="auth-container p-t-0 border-bottom">
      <ul class="nav nav-tabs auth-toggle m-b-0">
        <li{% if op == "login" %} class="active"{% endif %}>
          <a href="#login" data-toggle="tab">{% trans "Login" %}</a>
        </li>
        {% if CAN_REGISTER %}
          <li{% if op == "register" %} class="active"{% endif %}>
            <a href="#register" data-toggle="tab">{% trans "Register" %}</a>
          </li>
        {% endif %}
      </ul>
    </div>

    <div class="tab-content basic-login">
      <div class="tab-pane{% if op == "login" %} active{% endif %}" id="login">
        <div class="auth-container">
          <div class="auth-form-column">
            <form class="form-stacked" action="" method="post" autocomplete="off">
              {% csrf_token %}

              <input type="hidden" name="op" value="login" />

              {{ login_form|as_crispy_errors }}

              {% for field in login_form %}
                {{ field|as_crispy_field }}
              {% endfor %}

              <div class="auth-footer m-t-1">
                <button type="submit" class="btn btn-primary">{% trans "Login" %}</button>
                <a class="secondary" href="{% url 'sentry-account-recover' %}">{% trans "Lost your password?" %}</a>
              </div>
            </form>
          </div>
          {% if github_login_link or vsts_login_link %}
          <div class="auth-provider-column">
            {% if github_login_link %}
              <p>
                <a class="btn btn-default btn-login-github" href="{{ github_login_link }}" style="display: block">
                  <span class="provider-logo github"></span> Sign in with GitHub
                </a>
              </p>
            {% endif %}

            {% if vsts_login_link %}
              <p>
                <a class="btn btn-default btn-login-vsts" href="{{ vsts_login_link }}" style="display: block">
                  <span class="provider-logo vsts"></span> Sign in with Azure DevOps
                </a>
              </p>
            {% endif %}
          </div>
        {% endif %}
        </div>
      </div>
      <div class="tab-pane{% if op == "register" %} active{% endif %}" id="register">
        <div class="auth-container">
          <div class="auth-form-column">
            <form class="form-stacked" action="" method="post" autocomplete="off">
              {% csrf_token %}

              <input type="hidden" name="op" value="register" />

              {{ register_form|as_crispy_errors }}

              {% for field in register_form %}
                {{ field|as_crispy_field }}
              {% endfor %}

              <div class="password-strength"></div>

<<<<<<< HEAD
              <div class="auth-footer m-t-1">
                <button type="submit" class="btn btn-primary">{% trans "Register" %}</button>
                <a class="secondary" href="https://sentry.io/privacy/" target="_blank">
                  {% trans "Privacy Policy" %}
                </a>
              </div>
=======
              <fieldset class="form-actions">
                <button type="submit" class="btn btn-primary">{% trans "Register" %}</button>
                <a class="pull-right" style="margin-top: 9px" href="https://sentry.io/privacy/" target="_blank">
                  {% trans "Privacy Policy" %}
                </a>
              </fieldset>
>>>>>>> f2a35b45
            </form>
          </div>
        </div>
      </div>
    </div>
  {% endif %}
</div>
{% endblock %}<|MERGE_RESOLUTION|>--- conflicted
+++ resolved
@@ -135,22 +135,12 @@
               {% endfor %}
 
               <div class="password-strength"></div>
-
-<<<<<<< HEAD
               <div class="auth-footer m-t-1">
                 <button type="submit" class="btn btn-primary">{% trans "Register" %}</button>
                 <a class="secondary" href="https://sentry.io/privacy/" target="_blank">
                   {% trans "Privacy Policy" %}
                 </a>
               </div>
-=======
-              <fieldset class="form-actions">
-                <button type="submit" class="btn btn-primary">{% trans "Register" %}</button>
-                <a class="pull-right" style="margin-top: 9px" href="https://sentry.io/privacy/" target="_blank">
-                  {% trans "Privacy Policy" %}
-                </a>
-              </fieldset>
->>>>>>> f2a35b45
             </form>
           </div>
         </div>
