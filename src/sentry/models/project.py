from __future__ import annotations

import logging
import warnings
from collections import defaultdict
from itertools import chain
from typing import TYPE_CHECKING, Iterable, Mapping, Sequence
from uuid import uuid1

import sentry_sdk
from django.conf import settings
from django.db import IntegrityError, models, transaction
from django.db.models import QuerySet
from django.db.models.signals import pre_delete
from django.utils import timezone
from django.utils.http import urlencode
from django.utils.translation import ugettext_lazy as _

from bitfield import BitField
from sentry import projectoptions
from sentry.constants import RESERVED_PROJECT_SLUGS, ObjectStatus
from sentry.db.mixin import PendingDeletionMixin, delete_pending_deletion_option
from sentry.db.models import (
    BaseManager,
    BoundedPositiveIntegerField,
    FlexibleForeignKey,
    Model,
    OptionManager,
    Value,
    region_silo_only_model,
    sane_repr,
)
from sentry.db.models.utils import slugify_instance
from sentry.db.postgres.roles import in_test_psql_role_override
from sentry.locks import locks
from sentry.models import OptionMixin
from sentry.models.outbox import OutboxCategory, OutboxScope, RegionOutbox
from sentry.services.hybrid_cloud.user import RpcUser
from sentry.services.hybrid_cloud.user.service import user_service
from sentry.snuba.models import SnubaQuery
from sentry.utils import metrics
from sentry.utils.colors import get_hashed_color
from sentry.utils.integrationdocs import integration_doc_exists
from sentry.utils.retries import TimedRetryPolicy
from sentry.utils.snowflake import SnowflakeIdMixin

if TYPE_CHECKING:
    from sentry.models import User

SENTRY_USE_SNOWFLAKE = getattr(settings, "SENTRY_USE_SNOWFLAKE", False)


class ProjectManager(BaseManager):
    def get_by_users(self, users: Iterable[User]) -> Mapping[int, Iterable[int]]:
        """Given a list of users, return a mapping of each user to the projects they are a member of."""
        project_rows = self.filter(
            projectteam__team__organizationmemberteam__is_active=True,
            projectteam__team__organizationmemberteam__organizationmember__user_id__in=map(
                lambda u: u.id, users
            ),
        ).values_list(
            "id", "projectteam__team__organizationmemberteam__organizationmember__user_id"
        )

        projects_by_user_id = defaultdict(set)
        for project_id, user_id in project_rows:
            projects_by_user_id[user_id].add(project_id)
        return projects_by_user_id

    def get_for_user_ids(self, user_ids: Sequence[int]) -> QuerySet:
        """Returns the QuerySet of all projects that a set of Users have access to."""
        return self.filter(
            status=ObjectStatus.ACTIVE,
            teams__organizationmember__user_id__in=user_ids,
        )

    def get_for_team_ids(self, team_ids: Sequence[int]) -> QuerySet:
        """Returns the QuerySet of all projects that a set of Teams have access to."""
        return self.filter(status=ObjectStatus.ACTIVE, teams__in=team_ids)

    # TODO(dcramer): we might want to cache this per user
    def get_for_user(self, team, user, scope=None, _skip_team_check=False):
        from sentry.models import Team

        if not (user and user.is_authenticated):
            return []

        if not _skip_team_check:
            team_list = Team.objects.get_for_user(
                organization=team.organization, user=user, scope=scope
            )

            try:
                team = team_list[team_list.index(team)]
            except ValueError:
                logging.info(f"User does not have access to team: {team.id}")
                return []

        base_qs = self.filter(teams=team, status=ObjectStatus.ACTIVE)

        project_list = []
        for project in base_qs:
            project_list.append(project)

        return sorted(project_list, key=lambda x: x.name.lower())


@region_silo_only_model
class Project(Model, PendingDeletionMixin, OptionMixin, SnowflakeIdMixin):
    from sentry.models.projectteam import ProjectTeam

    """
    Projects are permission based namespaces which generally
    are the top level entry point for all data.
    """

    __include_in_export__ = True

    slug = models.SlugField(null=True)
    # DEPRECATED do not use, prefer slug
    name = models.CharField(max_length=200)
    forced_color = models.CharField(max_length=6, null=True, blank=True)
    organization = FlexibleForeignKey("sentry.Organization")
    teams = models.ManyToManyField("sentry.Team", related_name="teams", through=ProjectTeam)
    public = models.BooleanField(default=False)
    date_added = models.DateTimeField(default=timezone.now)
    status = BoundedPositiveIntegerField(
        default=0,
        choices=(
            (ObjectStatus.ACTIVE, _("Active")),
            (ObjectStatus.PENDING_DELETION, _("Pending Deletion")),
            (ObjectStatus.DELETION_IN_PROGRESS, _("Deletion in Progress")),
        ),
        db_index=True,
    )
    # projects that were created before this field was present
    # will have their first_event field set to date_added
    first_event = models.DateTimeField(null=True)
    flags = BitField(
        flags=(
            ("has_releases", "This Project has sent release data"),
            ("has_issue_alerts_targeting", "This Project has issue alerts targeting"),
            ("has_transactions", "This Project has sent transactions"),
            ("has_alert_filters", "This Project has filters"),
            ("has_sessions", "This Project has sessions"),
            ("has_profiles", "This Project has sent profiles"),
            ("has_replays", "This Project has sent replays"),
            ("spike_protection_error_currently_active", "spike_protection_error_currently_active"),
            (
                "spike_protection_transaction_currently_active",
                "spike_protection_transaction_currently_active",
            ),
            (
                "spike_protection_attachment_currently_active",
                "spike_protection_attachment_currently_active",
            ),
            ("has_minified_stack_trace", "This Project has event with minified stack trace"),
            ("has_cron_monitors", "This Project has cron monitors"),
            ("has_cron_checkins", "This Project has sent check-ins"),
        ),
        default=10,
        null=True,
    )

    objects = ProjectManager(cache_fields=["pk"])
    platform = models.CharField(max_length=64, null=True)

    class Meta:
        app_label = "sentry"
        db_table = "sentry_project"
        unique_together = (("organization", "slug"),)

    __repr__ = sane_repr("team_id", "name", "slug")

    _rename_fields_on_pending_delete = frozenset(["slug"])

    def __str__(self):
        return f"{self.name} ({self.slug})"

    def next_short_id(self):
        from sentry.models import Counter

        with sentry_sdk.start_span(op="project.next_short_id") as span, metrics.timer(
            "project.next_short_id"
        ):
            span.set_data("project_id", self.id)
            span.set_data("project_slug", self.slug)
            return Counter.increment(self)

    def save(self, *args, **kwargs):
        if not self.slug:
            lock = locks.get(
                f"slug:project:{self.organization_id}", duration=5, name="project_slug"
            )
            with TimedRetryPolicy(10)(lock.acquire):
                slugify_instance(
                    self,
                    self.name,
                    organization=self.organization,
                    reserved=RESERVED_PROJECT_SLUGS,
                    max_length=50,
                )

        if SENTRY_USE_SNOWFLAKE:
            snowflake_redis_key = "project_snowflake_key"
            self.save_with_snowflake_id(
                snowflake_redis_key, lambda: super(Project, self).save(*args, **kwargs)
            )
        else:
            super().save(*args, **kwargs)
        self.update_rev_for_option()

    def get_absolute_url(self, params=None):
        path = f"/organizations/{self.organization.slug}/issues/"
        params = {} if params is None else params
        params["project"] = self.id
        query = None
        if params:
            query = urlencode(params)
        return self.organization.absolute_url(path, query=query)

    def is_internal_project(self):
        for value in (settings.SENTRY_FRONTEND_PROJECT, settings.SENTRY_PROJECT):
            if str(self.id) == str(value) or str(self.slug) == str(value):
                return True
        return False

    @property
    def option_manager(self) -> OptionManager:
        from sentry.models import ProjectOption

        return ProjectOption.objects

<<<<<<< HEAD
    def update_option(self, key: str, value: Value) -> None:
=======
    def update_option(self, key: str, value: Value) -> bool:
>>>>>>> 70acc955
        projectoptions.update_rev_for_option(self)
        return super().update_option(key, value)

    def delete_option(self, key: str) -> None:
        projectoptions.update_rev_for_option(self)
        super().delete_option(key)

    def update_rev_for_option(self):
        return projectoptions.update_rev_for_option(self)

    @property
    def color(self):
        if self.forced_color is not None:
            return f"#{self.forced_color}"
        return get_hashed_color(self.slug.upper())

    @property
    def member_set(self):
        """:returns a QuerySet of all Users that belong to this Project"""
        from sentry.models import OrganizationMember

        return self.organization.member_set.filter(
            id__in=OrganizationMember.objects.filter(
                organizationmemberteam__is_active=True,
                organizationmemberteam__team__in=self.teams.all(),
            ).values("id"),
            user_is_active=True,
            user_id__isnull=False,
        ).distinct()

    def get_members_as_rpc_users(self) -> Iterable[RpcUser]:
        member_ids = self.member_set.values_list("user_id", flat=True)
        return user_service.get_many(filter=dict(user_ids=list(member_ids)))

    def has_access(self, user, access=None):
        from sentry.models import AuthIdentity, OrganizationMember

        warnings.warn("Project.has_access is deprecated.", DeprecationWarning)

        queryset = self.member_set.filter(user_id=user.id)

        if access is not None:
            queryset = queryset.filter(type__lte=access)

        try:
            member = queryset.get()
        except OrganizationMember.DoesNotExist:
            return False

        try:
            auth_identity = AuthIdentity.objects.get(
                auth_provider__organization=self.organization_id, user=member.user_id
            )
        except AuthIdentity.DoesNotExist:
            return True

        return auth_identity.is_valid(member)

    def get_audit_log_data(self):
        return {
            "id": self.id,
            "slug": self.slug,
            "name": self.name,
            "status": self.status,
            "public": self.public,
        }

    def get_full_name(self):
        return self.slug

    def transfer_to(self, organization):
        from sentry.incidents.models import AlertRule
        from sentry.models import (
            Environment,
            EnvironmentProject,
            ProjectTeam,
            RegionScheduledDeletion,
            ReleaseProject,
            ReleaseProjectEnvironment,
            Rule,
        )
        from sentry.models.actor import ACTOR_TYPES
        from sentry.monitors.models import Monitor

        old_org_id = self.organization_id
        org_changed = old_org_id != organization.id

        self.organization = organization

        try:
            with transaction.atomic():
                self.update(organization=organization)
        except IntegrityError:
            slugify_instance(self, self.name, organization=organization, max_length=50)
            self.update(slug=self.slug, organization=organization)

        # Both environments and releases are bound at an organization level.
        # Due to this, when you transfer a project into another org, we have to
        # handle this behavior somehow. We really only have two options here:
        # * Copy over all releases/environments into the new org and handle de-duping
        # * Delete the bindings and let them reform with new data.
        # We're generally choosing to just delete the bindings since new data
        # flowing in will recreate links correctly. The tradeoff is that
        # historical data is lost, but this is a compromise we're willing to
        # take and a side effect of allowing this feature. There are exceptions
        # to this however, such as rules, which should maintain their
        # configuration when moved across organizations.
        if org_changed:
            for model in ReleaseProject, ReleaseProjectEnvironment, EnvironmentProject:
                model.objects.filter(project_id=self.id).delete()
            # this is getting really gross, but make sure there aren't lingering associations
            # with old orgs or teams
            ProjectTeam.objects.filter(project=self, team__organization_id=old_org_id).delete()

        rules_by_environment_id = defaultdict(set)
        for rule_id, environment_id in Rule.objects.filter(
            project_id=self.id, environment_id__isnull=False
        ).values_list("id", "environment_id"):
            rules_by_environment_id[environment_id].add(rule_id)

        environment_names = dict(
            Environment.objects.filter(id__in=rules_by_environment_id).values_list("id", "name")
        )

        for environment_id, rule_ids in rules_by_environment_id.items():
            Rule.objects.filter(id__in=rule_ids).update(
                environment_id=Environment.get_or_create(self, environment_names[environment_id]).id
            )

        # Manually move over organization id's for Monitors
        monitors = Monitor.objects.filter(organization_id=old_org_id)
        new_monitors = set(
            Monitor.objects.filter(organization_id=organization.id).values_list("slug", flat=True)
        )
        for monitor in monitors:
            if monitor.slug in new_monitors:
                RegionScheduledDeletion.schedule(monitor, days=0)
            else:
                monitor.update(organization_id=organization.id)

        # Remove alert owners not in new org
        alert_rules = AlertRule.objects.fetch_for_project(self).filter(owner_id__isnull=False)
        rules = Rule.objects.filter(owner_id__isnull=False, project=self)
        for rule in list(chain(alert_rules, rules)):
            actor = rule.owner
            is_member = False
            if actor.type == ACTOR_TYPES["user"]:
                is_member = organization.member_set.filter(user_id=actor.resolve().id).exists()
            if actor.type == ACTOR_TYPES["team"]:
                is_member = actor.resolve().organization_id == organization.id
            if not is_member:
                rule.update(owner=None)

        # [Rule, AlertRule(SnubaQuery->Environment)]
        # id -> name
        environment_names_with_alerts = {
            **environment_names,
            **{
                env_id: env_name
                for env_id, env_name in AlertRule.objects.fetch_for_project(self).values_list(
                    "snuba_query__environment__id", "snuba_query__environment__name"
                )
            },
        }

        # conditionally create a new environment associated to the new Org -> Project -> AlertRule -> SnubaQuery
        # this should take care of any potentially dead references from SnubaQuery -> Environment when deleting
        # the old org
        # alertrule ->  snuba_query -> environment_id
        for snuba_id, environment_id in AlertRule.objects.fetch_for_project(self).values_list(
            "snuba_query_id", "snuba_query__environment__id"
        ):
            SnubaQuery.objects.filter(id=snuba_id).update(
                environment_id=Environment.get_or_create(
                    self, name=environment_names_with_alerts.get(environment_id, None)
                ).id
            )

        AlertRule.objects.fetch_for_project(self).update(organization=organization)

    def add_team(self, team):
        from sentry.models.projectteam import ProjectTeam

        try:
            with transaction.atomic():
                ProjectTeam.objects.create(project=self, team=team)
        except IntegrityError:
            return False
        else:
            return True

    def remove_team(self, team):
        from sentry.incidents.models import AlertRule
        from sentry.models import Rule
        from sentry.models.projectteam import ProjectTeam

        ProjectTeam.objects.filter(project=self, team=team).delete()
        AlertRule.objects.fetch_for_project(self).filter(owner_id=team.actor_id).update(owner=None)
        Rule.objects.filter(owner_id=team.actor_id, project=self).update(owner=None)

    def get_security_token(self):
        lock = locks.get(self.get_lock_key(), duration=5, name="project_security_token")
        with TimedRetryPolicy(10)(lock.acquire):
            security_token = self.get_option("sentry:token", None)
            if security_token is None:
                security_token = uuid1().hex
                self.update_option("sentry:token", security_token)
            return security_token

    def get_lock_key(self):
        return f"project_token:{self.id}"

    def copy_settings_from(self, project_id):
        """
        Copies project level settings of the inputted project
        - General Settings
        - ProjectTeams
        - Alerts Settings and Rules
        - EnvironmentProjects
        - ProjectOwnership Rules and settings
        - Project Inbound Data Filters

        Returns True if the settings have successfully been copied over
        Returns False otherwise
        """
        from sentry.models import (
            EnvironmentProject,
            ProjectOption,
            ProjectOwnership,
            ProjectTeam,
            Rule,
        )

        model_list = [EnvironmentProject, ProjectOwnership, ProjectTeam, Rule]

        project = Project.objects.get(id=project_id)
        try:
            with transaction.atomic():
                for model in model_list:
                    # remove all previous project settings
                    model.objects.filter(project_id=self.id).delete()

                    # add settings from other project to self
                    for setting in model.objects.filter(project_id=project_id):
                        setting.pk = None
                        setting.project_id = self.id
                        setting.save()

                options = ProjectOption.objects.get_all_values(project=project)
                for key, value in options.items():
                    self.update_option(key, value)

        except IntegrityError as e:
            logging.exception(
                "Error occurred during copy project settings.",
                extra={
                    "error": str(e),
                    "project_to": self.id,
                    "project_from": project_id,
                },
            )
            return False
        return True

    @staticmethod
    def is_valid_platform(value):
        if not value or value == "other":
            return True
        return integration_doc_exists(value)

    @staticmethod
    def outbox_for_update(project_identifier: int, organization_identifier: int) -> RegionOutbox:
        return RegionOutbox(
            shard_scope=OutboxScope.ORGANIZATION_SCOPE,
            shard_identifier=organization_identifier,
            category=OutboxCategory.PROJECT_UPDATE,
            object_identifier=project_identifier,
        )

    def delete(self, **kwargs):
        from sentry.models import NotificationSetting

        # There is no foreign key relationship so we have to manually cascade.
        NotificationSetting.objects.remove_for_project(self)
        with transaction.atomic(), in_test_psql_role_override("postgres"):
            Project.outbox_for_update(self.id, self.organization_id).save()
            return super().delete(**kwargs)


pre_delete.connect(delete_pending_deletion_option, sender=Project, weak=False)<|MERGE_RESOLUTION|>--- conflicted
+++ resolved
@@ -231,11 +231,7 @@
 
         return ProjectOption.objects
 
-<<<<<<< HEAD
-    def update_option(self, key: str, value: Value) -> None:
-=======
     def update_option(self, key: str, value: Value) -> bool:
->>>>>>> 70acc955
         projectoptions.update_rev_for_option(self)
         return super().update_option(key, value)
 
