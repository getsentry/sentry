"""
sentry.models.project
~~~~~~~~~~~~~~~~~~~~~

:copyright: (c) 2010-2014 by the Sentry Team, see AUTHORS for more details.
:license: BSD, see LICENSE for more details.
"""
from __future__ import absolute_import, print_function

import logging
import warnings
from collections import defaultdict

import six
from bitfield import BitField
from django.conf import settings
from django.db import IntegrityError, models, transaction
from django.utils import timezone
from django.utils.translation import ugettext_lazy as _
from uuid import uuid1

from sentry.app import locks
from sentry.constants import ObjectStatus
from sentry.db.models import (
    BoundedPositiveIntegerField, FlexibleForeignKey, Model,
    OrganizationBoundManager, OrganizationBoundMixin, sane_repr
)
from sentry.db.models.utils import slugify_instance
from sentry.utils.colors import get_hashed_color
from sentry.utils.http import absolute_uri
from sentry.utils.retries import TimedRetryPolicy

# TODO(dcramer): pull in enum library
ProjectStatus = ObjectStatus


class ProjectTeam(Model):
    __core__ = True

    # TODO(jess): this unique index is temporary and should be
    # removed when the UI is updated to handle multiple teams
    # per project. This is just to prevent wonky behavior in
    # the mean time.
    project = FlexibleForeignKey('sentry.Project')
    team = FlexibleForeignKey('sentry.Team')

    class Meta:
        app_label = 'sentry'
        db_table = 'sentry_projectteam'
        unique_together = (('project', 'team'), )


class ProjectManager(OrganizationBoundManager):
    # TODO(dcramer): we might want to cache this per user
    def get_for_user(self, team, user, scope=None, _skip_team_check=False):
        from sentry.models import Team

        if not (user and user.is_authenticated()):
            return []

        if not _skip_team_check:
            team_list = Team.objects.get_for_user(
                organization=team.organization,
                user=user,
                scope=scope,
            )

            try:
                team = team_list[team_list.index(team)]
            except ValueError:
                logging.info('User does not have access to team: %s', team.id)
                return []

        base_qs = self.filter(
            teams=team,
            status=ProjectStatus.VISIBLE,
        )

        project_list = []
        for project in base_qs:
            project_list.append(project)

        return sorted(project_list, key=lambda x: x.name.lower())


class Project(OrganizationBoundMixin, Model):
    """
    Projects are permission based namespaces which generally
    are the top level entry point for all data.
    """
    __core__ = True

    organization = FlexibleForeignKey('sentry.Organization', related_name=None)
    slug = models.SlugField(null=True)
    name = models.CharField(max_length=200)
    forced_color = models.CharField(max_length=6, null=True, blank=True)
<<<<<<< HEAD
    team = FlexibleForeignKey('sentry.Team')
=======
    organization = FlexibleForeignKey('sentry.Organization')
>>>>>>> b2c38b86
    teams = models.ManyToManyField(
        'sentry.Team', related_name='teams', through=ProjectTeam
    )
    public = models.BooleanField(default=False)
    date_added = models.DateTimeField(default=timezone.now)
    status = BoundedPositiveIntegerField(
        default=0,
        choices=(
            (ObjectStatus.VISIBLE,
             _('Active')), (ObjectStatus.PENDING_DELETION, _('Pending Deletion')),
            (ObjectStatus.DELETION_IN_PROGRESS, _('Deletion in Progress')),
        ),
        db_index=True
    )
    # projects that were created before this field was present
    # will have their first_event field set to date_added
    first_event = models.DateTimeField(null=True)
    flags = BitField(
        flags=(('has_releases', 'This Project has sent release data'), ), default=0, null=True
    )

    objects = ProjectManager(cache_fields=[
        'pk',
        'slug',
    ])
    platform = models.CharField(max_length=64, null=True)

    class Meta:
        app_label = 'sentry'
        db_table = 'sentry_project'
        unique_together = (('organization', 'slug'),)

    __repr__ = sane_repr('team_id', 'name', 'slug')

    def __unicode__(self):
        return u'%s (%s)' % (self.name, self.slug)

    def next_short_id(self):
        from sentry.models import Counter
        return Counter.increment(self)

    def save(self, *args, **kwargs):
        if not self.slug:
            lock = locks.get('slug:project', duration=5)
            with TimedRetryPolicy(10)(lock.acquire):
                slugify_instance(self, self.name, organization=self.organization)
            super(Project, self).save(*args, **kwargs)
        else:
            super(Project, self).save(*args, **kwargs)

    def get_absolute_url(self):
        return absolute_uri('/{}/{}/'.format(self.organization.slug, self.slug))

    def is_internal_project(self):
        for value in (settings.SENTRY_FRONTEND_PROJECT, settings.SENTRY_PROJECT):
            if six.text_type(self.id) == six.text_type(value) or six.text_type(
                self.slug
            ) == six.text_type(value):
                return True
        return False

    # TODO: Make these a mixin
    def update_option(self, *args, **kwargs):
        from sentry.models import ProjectOption

        return ProjectOption.objects.set_value(self, *args, **kwargs)

    def get_option(self, *args, **kwargs):
        from sentry.models import ProjectOption

        return ProjectOption.objects.get_value(self, *args, **kwargs)

    def delete_option(self, *args, **kwargs):
        from sentry.models import ProjectOption

        return ProjectOption.objects.unset_value(self, *args, **kwargs)

    @property
    def callsign(self):
        return self.slug.upper()

    @property
    def color(self):
        if self.forced_color is not None:
            return '#%s' % self.forced_color
        return get_hashed_color(self.callsign or self.slug)

    @property
    def member_set(self):
        from sentry.models import OrganizationMember
        return self.organization.member_set.filter(
            id__in=OrganizationMember.objects.filter(
                organizationmemberteam__is_active=True,
                organizationmemberteam__team__in=self.teams.all(),
            ).values('id'),
            user__is_active=True,
        ).distinct()

    def has_access(self, user, access=None):
        from sentry.models import AuthIdentity, OrganizationMember

        warnings.warn('Project.has_access is deprecated.', DeprecationWarning)

        queryset = self.member_set.filter(user=user)

        if access is not None:
            queryset = queryset.filter(type__lte=access)

        try:
            member = queryset.get()
        except OrganizationMember.DoesNotExist:
            return False

        try:
            auth_identity = AuthIdentity.objects.get(
                auth_provider__organization=self.organization_id,
                user=member.user_id,
            )
        except AuthIdentity.DoesNotExist:
            return True

        return auth_identity.is_valid(member)

    def get_audit_log_data(self):
        return {
            'id': self.id,
            'slug': self.slug,
            'name': self.name,
            'status': self.status,
            'public': self.public,
        }

    def get_full_name(self):
        team_name = self.teams.values_list('name', flat=True).first()
        if team_name is not None and team_name not in self.name:
            return '%s %s' % (team_name, self.name)
        return self.name

    def get_notification_recipients(self, user_option):
        from sentry.models import UserOption
        alert_settings = dict(
            (o.user_id, int(o.value))
            for o in UserOption.objects.filter(
                project=self,
                key=user_option,
            )
        )

        disabled = set(u for u, v in six.iteritems(alert_settings) if v == 0)

        member_set = set(
            self.member_set.exclude(
                user__in=disabled,
            ).values_list('user', flat=True)
        )

        # determine members default settings
        members_to_check = set(u for u in member_set if u not in alert_settings)
        if members_to_check:
            disabled = set(
                (
                    uo.user_id
                    for uo in UserOption.objects.filter(
                        key='subscribe_by_default',
                        user__in=members_to_check,
                    ) if uo.value == '0'
                )
            )
            member_set = [x for x in member_set if x not in disabled]

        return member_set

    def get_mail_alert_subscribers(self):
        user_ids = self.get_notification_recipients('mail:alert')
        if not user_ids:
            return []
        from sentry.models import User
        return list(User.objects.filter(id__in=user_ids))

    def is_user_subscribed_to_mail_alerts(self, user):
        from sentry.models import UserOption
        is_enabled = UserOption.objects.get_value(user, 'mail:alert', project=self)
        if is_enabled is None:
            is_enabled = UserOption.objects.get_value(user, 'subscribe_by_default', '1') == '1'
        else:
            is_enabled = bool(is_enabled)
        return is_enabled

    def transfer_to(self, team):
        # NOTE: this will only work properly if the new team is in a different
        # org than the existing one, which is currently the only use case in
        # production
        # TODO(jess): refactor this to make it an org transfer only
        from sentry.models import (
            Environment,
            EnvironmentProject,
            ProjectTeam,
            ReleaseProject,
            ReleaseProjectEnvironment,
            Rule,
        )

        organization = team.organization

        old_org_id = self.organization_id
        org_changed = old_org_id != organization.id

        self.organization = organization

        try:
            with transaction.atomic():
                self.update(
                    organization=organization,
                )
        except IntegrityError:
            slugify_instance(self, self.name, organization=organization)
            self.update(
                slug=self.slug,
                organization=organization,
            )

        # Both environments and releases are bound at an organization level.
        # Due to this, when you transfer a project into another org, we have to
        # handle this behavior somehow. We really only have two options here:
        # * Copy over all releases/environments into the new org and handle de-duping
        # * Delete the bindings and let them reform with new data.
        # We're generally choosing to just delete the bindings since new data
        # flowing in will recreate links correctly. The tradeoff is that
        # historical data is lost, but this is a compromise we're willing to
        # take and a side effect of allowing this feature. There are exceptions
        # to this however, such as rules, which should maintain their
        # configuration when moved across organizations.
        if org_changed:
            for model in ReleaseProject, ReleaseProjectEnvironment, EnvironmentProject:
                model.objects.filter(
                    project_id=self.id,
                ).delete()
            # this is getting really gross, but make sure there aren't lingering associations
            # with old orgs or teams
            ProjectTeam.objects.filter(project=self, team__organization_id=old_org_id).delete()

        rules_by_environment_id = defaultdict(set)
        for rule_id, environment_id in Rule.objects.filter(
                project_id=self.id,
                environment_id__isnull=False).values_list('id', 'environment_id'):
            rules_by_environment_id[environment_id].add(rule_id)

        environment_names = dict(
            Environment.objects.filter(
                id__in=rules_by_environment_id,
            ).values_list('id', 'name')
        )

        for environment_id, rule_ids in rules_by_environment_id.items():
            Rule.objects.filter(id__in=rule_ids).update(
                environment_id=Environment.get_or_create(
                    self,
                    environment_names[environment_id],
                ).id,
            )

        # ensure this actually exists in case from team was null
        self.add_team(team)

    def add_team(self, team):
        try:
            with transaction.atomic():
                ProjectTeam.objects.create(project=self, team=team)
        except IntegrityError:
            return False
        else:
            return True

    def remove_team(self, team):
        ProjectTeam.objects.filter(
            project=self,
            team=team,
        ).delete()

    def get_security_token(self):
        lock = locks.get(self.get_lock_key(), duration=5)
        with TimedRetryPolicy(10)(lock.acquire):
            security_token = self.get_option('sentry:token', None)
            if security_token is None:
                security_token = uuid1().hex
                self.update_option('sentry:token', security_token)
            return security_token

    def get_lock_key(self):
        return 'project_token:%s' % self.id<|MERGE_RESOLUTION|>--- conflicted
+++ resolved
@@ -94,11 +94,7 @@
     slug = models.SlugField(null=True)
     name = models.CharField(max_length=200)
     forced_color = models.CharField(max_length=6, null=True, blank=True)
-<<<<<<< HEAD
-    team = FlexibleForeignKey('sentry.Team')
-=======
     organization = FlexibleForeignKey('sentry.Organization')
->>>>>>> b2c38b86
     teams = models.ManyToManyField(
         'sentry.Team', related_name='teams', through=ProjectTeam
     )
