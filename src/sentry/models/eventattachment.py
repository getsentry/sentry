import mimetypes

from django.core.cache import cache
from django.core.exceptions import ObjectDoesNotExist
from django.db import models
from django.utils import timezone
from django.utils.functional import cached_property

from sentry.db.models import BoundedBigIntegerField, Model, region_silo_only_model, sane_repr

# Attachment file types that are considered a crash report (PII relevant)
CRASH_REPORT_TYPES = ("event.minidump", "event.applecrashreport")


def get_crashreport_key(group_id):
    """
    Returns the ``django.core.cache`` key for groups that have exceeded their
    configured crash report limit.
    """
    return f"cr:{group_id}"


<<<<<<< HEAD
def event_attachment_screenshot_filter(queryset):
    # Intentionally a hardcoded list instead of a regex since current usecases do not have more 3 screenshots
    return queryset.filter(
        name__in=[
            *[f"screenshot{f'-{i}' if i > 0 else ''}.jpg" for i in range(4)],
            *[f"screenshot{f'-{i}' if i > 0 else ''}.png" for i in range(4)],
        ]
    )


@region_silo_model
=======
@region_silo_only_model
>>>>>>> 97fb7a3e
class EventAttachment(Model):
    __include_in_export__ = False

    project_id = BoundedBigIntegerField()
    group_id = BoundedBigIntegerField(null=True, db_index=True)
    event_id = models.CharField(max_length=32, db_index=True)
    file_id = BoundedBigIntegerField(db_index=True)
    type = models.CharField(max_length=64, db_index=True)
    name = models.TextField()
    date_added = models.DateTimeField(default=timezone.now, db_index=True)

    class Meta:
        app_label = "sentry"
        db_table = "sentry_eventattachment"
        index_together = (("project_id", "date_added"), ("project_id", "date_added", "file_id"))
        unique_together = (("project_id", "event_id", "file_id"),)

    __repr__ = sane_repr("event_id", "name", "file_id")

    @cached_property
    def mimetype(self):
        from sentry.models import File

        file = File.objects.get(id=self.file_id)
        rv = file.headers.get("Content-Type")
        if rv:
            return rv.split(";")[0].strip()
        return mimetypes.guess_type(self.name)[0] or "application/octet-stream"

    def delete(self, *args, **kwargs):
        from sentry.models import File

        rv = super().delete(*args, **kwargs)

        if self.group_id and self.type in CRASH_REPORT_TYPES:
            # Prune the group cache even if there would be more crash reports
            # stored than the now configured limit, the cache will be
            # repopulated with the next incoming crash report.
            cache.delete(get_crashreport_key(self.group_id))

        try:
            file = File.objects.get(id=self.file_id)
        except ObjectDoesNotExist:
            # It's possible that the File itself was deleted
            # before we were deleted when the object is in memory
            # This seems to be a case that happens during deletion
            # code.
            pass
        else:
            file.delete()

        return rv<|MERGE_RESOLUTION|>--- conflicted
+++ resolved
@@ -20,7 +20,6 @@
     return f"cr:{group_id}"
 
 
-<<<<<<< HEAD
 def event_attachment_screenshot_filter(queryset):
     # Intentionally a hardcoded list instead of a regex since current usecases do not have more 3 screenshots
     return queryset.filter(
@@ -31,10 +30,7 @@
     )
 
 
-@region_silo_model
-=======
 @region_silo_only_model
->>>>>>> 97fb7a3e
 class EventAttachment(Model):
     __include_in_export__ = False
 
