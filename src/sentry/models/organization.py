from __future__ import annotations

import logging
from datetime import timedelta
from enum import IntEnum
from typing import TYPE_CHECKING, FrozenSet, Sequence

from django.conf import settings
from django.db import IntegrityError, models, router, transaction
from django.db.models import QuerySet
from django.urls import reverse
from django.utils import timezone
from django.utils.functional import cached_property

from bitfield import BitField
from sentry import features, roles
from sentry.app import locks
from sentry.constants import (
    ALERTS_MEMBER_WRITE_DEFAULT,
    EVENTS_MEMBER_ADMIN_DEFAULT,
    RESERVED_ORGANIZATION_SLUGS,
    RESERVED_PROJECT_SLUGS,
)
from sentry.db.models import BaseManager, BoundedPositiveIntegerField, Model, sane_repr
from sentry.db.models.utils import slugify_instance
from sentry.roles.manager import Role
from sentry.utils.http import absolute_uri
from sentry.utils.retries import TimedRetryPolicy
from sentry.utils.snowflake import SnowflakeIdMixin

if TYPE_CHECKING:
    from sentry.models import User


class OrganizationStatus(IntEnum):
    ACTIVE = 0
    PENDING_DELETION = 1
    DELETION_IN_PROGRESS = 2

    # alias
    VISIBLE = 0

    def __str__(self):
        return self.name

    @property
    def label(self):
        return OrganizationStatus._labels[self]

    @classmethod
    def as_choices(cls):
        result = []
        for name, member in cls.__members__.items():
            # an alias
            if name != member.name:
                continue
            # realistically Enum shouldn't even creating these, but alas
            if name.startswith("_"):
                continue
            result.append((member.value, str(member.label)))
        return tuple(result)


OrganizationStatus._labels = {
    OrganizationStatus.ACTIVE: "active",
    OrganizationStatus.PENDING_DELETION: "pending deletion",
    OrganizationStatus.DELETION_IN_PROGRESS: "deletion in progress",
}


class OrganizationManager(BaseManager):
    def get_for_user_ids(self, user_ids: Sequence[int]) -> QuerySet:
        """Returns the QuerySet of all organizations that a set of Users have access to."""
        return self.filter(
            status=OrganizationStatus.VISIBLE,
            member_set__user_id__in=user_ids,
        )

    def get_for_team_ids(self, team_ids: Sequence[int]) -> QuerySet:
        """Returns the QuerySet of all organizations that a set of Teams have access to."""
        from sentry.models import Team

        return self.filter(
            status=OrganizationStatus.VISIBLE,
            id__in=Team.objects.filter(id__in=team_ids).values("organization"),
        )

    def get_for_user(self, user, scope=None, only_visible=True):
        """
        Returns a set of all organizations a user has access to.
        """
        from sentry.models import OrganizationMember

        if not user.is_authenticated:
            return []

        if settings.SENTRY_PUBLIC and scope is None:
            if only_visible:
                return list(self.filter(status=OrganizationStatus.ACTIVE))
            else:
                return list(self.filter())

        qs = OrganizationMember.objects.filter(user=user).select_related("organization")
        if only_visible:
            qs = qs.filter(organization__status=OrganizationStatus.ACTIVE)

        results = list(qs)

        if scope is not None:
            return [r.organization for r in results if scope in r.get_scopes()]
        return [r.organization for r in results]


class Organization(Model, SnowflakeIdMixin):
    """
    An organization represents a group of individuals which maintain ownership of projects.
    """

    __include_in_export__ = True
    name = models.CharField(max_length=64)
    slug = models.SlugField(unique=True)
    status = BoundedPositiveIntegerField(
        choices=OrganizationStatus.as_choices(), default=OrganizationStatus.ACTIVE.value
    )
    date_added = models.DateTimeField(default=timezone.now)
    members = models.ManyToManyField(
        settings.AUTH_USER_MODEL,
        through="sentry.OrganizationMember",
        related_name="org_memberships",
        through_fields=("organization", "user"),
    )
    default_role = models.CharField(max_length=32, default=str(roles.get_default().id))

    flags = BitField(
        flags=(
            (
                "allow_joinleave",
                "Allow members to join and leave teams without requiring approval.",
            ),
            (
                "enhanced_privacy",
                "Enable enhanced privacy controls to limit personally identifiable information (PII) as well as source code in things like notifications.",
            ),
            (
                "disable_shared_issues",
                "Disable sharing of limited details on issues to anonymous users.",
            ),
            (
                "early_adopter",
                "Enable early adopter status, gaining access to features prior to public release.",
            ),
            ("require_2fa", "Require and enforce two-factor authentication for all members."),
            (
                "disable_new_visibility_features",
                "Temporarily opt out of new visibility features and ui",
            ),
            (
                "require_email_verification",
                "Require and enforce email verification for all members.",
            ),
        ),
        default=1,
    )

    objects = OrganizationManager(cache_fields=("pk", "slug"))

    class Meta:
        app_label = "sentry"
        db_table = "sentry_organization"
        # TODO: Once we're on a version of Django that supports functional indexes,
        # include index on `upper((slug::text))` here.

    __repr__ = sane_repr("owner_id", "name", "slug")

    @classmethod
    def get_default(cls):
        """
        Return the organization used in single organization mode.
        """

        if settings.SENTRY_ORGANIZATION is not None:
            return cls.objects.get(id=settings.SENTRY_ORGANIZATION)

        return cls.objects.filter(status=OrganizationStatus.ACTIVE)[0]

    def __str__(self):
        return f"{self.name} ({self.slug})"

    def save(self, *args, **kwargs):
        slugify_target = None
        if not self.slug:
            slugify_target = self.name
        elif not self.id:
            slugify_target = self.slug
        if slugify_target is not None:
            lock = locks.get("slug:organization", duration=5, name="organization_slug")
            with TimedRetryPolicy(10)(lock.acquire):
<<<<<<< HEAD
                slugify_instance(self, self.name, reserved=RESERVED_ORGANIZATION_SLUGS)

        snowflake_redis_key = "organization_snowflake_key"
        self.save_with_snowflake_id(
            snowflake_redis_key, lambda: super(Organization, self).save(*args, **kwargs)
        )
=======
                slugify_target = slugify_target.replace("_", "-").strip("-")
                slugify_instance(self, slugify_target, reserved=RESERVED_ORGANIZATION_SLUGS)
        super().save(*args, **kwargs)
>>>>>>> 15957c43

    def delete(self, **kwargs):
        from sentry.models import NotificationSetting

        if self.is_default:
            raise Exception("You cannot delete the the default organization.")

        # There is no foreign key relationship so we have to manually cascade.
        NotificationSetting.objects.remove_for_organization(self)

        return super().delete(**kwargs)

    @cached_property
    def is_default(self):
        if not settings.SENTRY_SINGLE_ORGANIZATION:
            return False

        return self == type(self).get_default()

    def has_access(self, user, access=None):
        queryset = self.member_set.filter(user=user)
        if access is not None:
            queryset = queryset.filter(type__lte=access)

        return queryset.exists()

    def get_audit_log_data(self):
        return {
            "id": self.id,
            "slug": self.slug,
            "name": self.name,
            "status": int(self.status),
            "flags": int(self.flags),
            "default_role": self.default_role,
        }

    def get_owners(self) -> Sequence[User]:
        from sentry.models import User

        return User.objects.filter(
            sentry_orgmember_set__role=roles.get_top_dog().id,
            sentry_orgmember_set__organization=self,
            is_active=True,
        )

    def get_default_owner(self):
        if not hasattr(self, "_default_owner"):
            self._default_owner = self.get_owners()[0]
        return self._default_owner

    def has_single_owner(self):
        from sentry.models import OrganizationMember

        count = OrganizationMember.objects.filter(
            organization=self, role=roles.get_top_dog().id, user__isnull=False, user__is_active=True
        )[:2].count()
        return count == 1

    def merge_to(from_org, to_org):
        from sentry.models import (
            ApiKey,
            AuditLogEntry,
            AuthProvider,
            Commit,
            Environment,
            OrganizationAvatar,
            OrganizationIntegration,
            OrganizationMember,
            OrganizationMemberTeam,
            Project,
            Release,
            ReleaseCommit,
            ReleaseEnvironment,
            ReleaseFile,
            ReleaseHeadCommit,
            Repository,
            Team,
        )

        logger = logging.getLogger("sentry.merge")
        for from_member in OrganizationMember.objects.filter(
            organization=from_org, user__isnull=False
        ):
            try:
                to_member = OrganizationMember.objects.get(
                    organization=to_org, user=from_member.user
                )
            except OrganizationMember.DoesNotExist:
                from_member.update(organization=to_org)
                to_member = from_member
            else:
                qs = OrganizationMemberTeam.objects.filter(
                    organizationmember=from_member, is_active=True
                ).select_related()
                for omt in qs:
                    OrganizationMemberTeam.objects.create_or_update(
                        organizationmember=to_member, team=omt.team, defaults={"is_active": True}
                    )
            logger.info(
                "user.migrate",
                extra={
                    "instance_id": from_member.id,
                    "new_member_id": to_member.id,
                    "from_organization_id": from_org.id,
                    "to_organization_id": to_org.id,
                },
            )

        for from_team in Team.objects.filter(organization=from_org):
            try:
                with transaction.atomic():
                    from_team.update(organization=to_org)
            except IntegrityError:
                slugify_instance(from_team, from_team.name, organization=to_org)
                from_team.update(organization=to_org, slug=from_team.slug)
            logger.info(
                "team.migrate",
                extra={
                    "instance_id": from_team.id,
                    "new_slug": from_team.slug,
                    "from_organization_id": from_org.id,
                    "to_organization_id": to_org.id,
                },
            )

        for from_project in Project.objects.filter(organization=from_org):
            try:
                with transaction.atomic():
                    from_project.update(organization=to_org)
            except IntegrityError:
                slugify_instance(
                    from_project,
                    from_project.name,
                    organization=to_org,
                    reserved=RESERVED_PROJECT_SLUGS,
                )
                from_project.update(organization=to_org, slug=from_project.slug)
            logger.info(
                "project.migrate",
                extra={
                    "instance_id": from_project.id,
                    "new_slug": from_project.slug,
                    "from_organization_id": from_org.id,
                    "to_organization_id": to_org.id,
                },
            )

        # TODO(jess): update this when adding unique constraint
        # on version, organization for releases
        for from_release in Release.objects.filter(organization=from_org):
            try:
                to_release = Release.objects.get(version=from_release.version, organization=to_org)
            except Release.DoesNotExist:
                Release.objects.filter(id=from_release.id).update(organization=to_org)
            else:
                Release.merge(to_release, [from_release])
            logger.info(
                "release.migrate",
                extra={
                    "instance_id": from_release.id,
                    "from_organization_id": from_org.id,
                    "to_organization_id": to_org.id,
                },
            )

        def do_update(queryset, params):
            model_name = queryset.model.__name__.lower()
            try:
                with transaction.atomic(using=router.db_for_write(queryset.model)):
                    queryset.update(**params)
            except IntegrityError:
                for instance in queryset:
                    try:
                        with transaction.atomic(using=router.db_for_write(queryset.model)):
                            instance.update(**params)
                    except IntegrityError:
                        logger.info(
                            f"{model_name}.migrate-skipped",
                            extra={
                                "from_organization_id": from_org.id,
                                "to_organization_id": to_org.id,
                            },
                        )
                    else:
                        logger.info(
                            f"{model_name}.migrate",
                            extra={
                                "instance_id": instance.id,
                                "from_organization_id": from_org.id,
                                "to_organization_id": to_org.id,
                            },
                        )
            else:
                logger.info(
                    f"{model_name}.migrate",
                    extra={"from_organization_id": from_org.id, "to_organization_id": to_org.id},
                )

        INST_MODEL_LIST = (
            AuthProvider,
            ApiKey,
            AuditLogEntry,
            OrganizationAvatar,
            OrganizationIntegration,
            ReleaseEnvironment,
        )

        ATTR_MODEL_LIST = (
            Commit,
            Environment,
            ReleaseCommit,
            ReleaseFile,
            ReleaseHeadCommit,
            Repository,
        )

        for model in INST_MODEL_LIST:
            queryset = model.objects.filter(organization=from_org)
            do_update(queryset, {"organization": to_org})

        for model in ATTR_MODEL_LIST:
            queryset = model.objects.filter(organization_id=from_org.id)
            do_update(queryset, {"organization_id": to_org.id})

    # TODO: Make these a mixin
    def update_option(self, *args, **kwargs):
        from sentry.models import OrganizationOption

        return OrganizationOption.objects.set_value(self, *args, **kwargs)

    def get_option(self, *args, **kwargs):
        from sentry.models import OrganizationOption

        return OrganizationOption.objects.get_value(self, *args, **kwargs)

    def delete_option(self, *args, **kwargs):
        from sentry.models import OrganizationOption

        return OrganizationOption.objects.unset_value(self, *args, **kwargs)

    def send_delete_confirmation(self, audit_log_entry, countdown):
        from sentry import options
        from sentry.utils.email import MessageBuilder

        owners = self.get_owners()

        context = {
            "organization": self,
            "audit_log_entry": audit_log_entry,
            "eta": timezone.now() + timedelta(seconds=countdown),
            "url": absolute_uri(reverse("sentry-restore-organization", args=[self.slug])),
        }

        MessageBuilder(
            subject="{}Organization Queued for Deletion".format(options.get("mail.subject-prefix")),
            template="sentry/emails/org_delete_confirm.txt",
            html_template="sentry/emails/org_delete_confirm.html",
            type="org.confirm_delete",
            context=context,
        ).send_async([o.email for o in owners])

    def _handle_requirement_change(self, request, task):
        from sentry.models import ApiKey

        actor_id = request.user.id if request.user and request.user.is_authenticated else None
        api_key_id = (
            request.auth.id
            if hasattr(request, "auth") and isinstance(request.auth, ApiKey)
            else None
        )
        ip_address = request.META["REMOTE_ADDR"]

        task.delay(self.id, actor_id=actor_id, actor_key_id=api_key_id, ip_address=ip_address)

    def handle_2fa_required(self, request):
        from sentry.tasks.auth import remove_2fa_non_compliant_members

        self._handle_requirement_change(request, remove_2fa_non_compliant_members)

    def handle_email_verification_required(self, request):
        from sentry.tasks.auth import remove_email_verification_non_compliant_members

        if features.has("organizations:required-email-verification", self):
            self._handle_requirement_change(
                request, remove_email_verification_non_compliant_members
            )

    def get_url_viewname(self):
        return "sentry-organization-issue-list"

    def get_url(self):
        return reverse(self.get_url_viewname(), args=[self.slug])

    def get_scopes(self, role: Role) -> FrozenSet[str]:
        if role.priority > 0:
            return role.scopes

        scopes = set(role.scopes)
        if not self.get_option("sentry:events_member_admin", EVENTS_MEMBER_ADMIN_DEFAULT):
            scopes.discard("event:admin")
        if not self.get_option("sentry:alerts_member_write", ALERTS_MEMBER_WRITE_DEFAULT):
            scopes.discard("alerts:write")
        return frozenset(scopes)<|MERGE_RESOLUTION|>--- conflicted
+++ resolved
@@ -195,18 +195,14 @@
         if slugify_target is not None:
             lock = locks.get("slug:organization", duration=5, name="organization_slug")
             with TimedRetryPolicy(10)(lock.acquire):
-<<<<<<< HEAD
-                slugify_instance(self, self.name, reserved=RESERVED_ORGANIZATION_SLUGS)
+                slugify_target = slugify_target.replace("_", "-").strip("-")
+                slugify_instance(self, slugify_target, reserved=RESERVED_ORGANIZATION_SLUGS)
 
         snowflake_redis_key = "organization_snowflake_key"
         self.save_with_snowflake_id(
             snowflake_redis_key, lambda: super(Organization, self).save(*args, **kwargs)
         )
-=======
-                slugify_target = slugify_target.replace("_", "-").strip("-")
-                slugify_instance(self, slugify_target, reserved=RESERVED_ORGANIZATION_SLUGS)
         super().save(*args, **kwargs)
->>>>>>> 15957c43
 
     def delete(self, **kwargs):
         from sentry.models import NotificationSetting
