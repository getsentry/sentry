--- conflicted
+++ resolved
@@ -34,13 +34,8 @@
         return find_regions_for_orgs([self.auth_provider.organization_id])
 
     def handle_async_replication(self, region_name: str, shard_identifier: int) -> None:
-<<<<<<< HEAD
+        from sentry.auth.services.auth.serial import serialize_auth_identity
         from sentry.hybridcloud.services.replica.service import region_replica_service
-        from sentry.services.hybrid_cloud.auth.serial import serialize_auth_identity
-=======
-        from sentry.auth.services.auth.serial import serialize_auth_identity
-        from sentry.services.hybrid_cloud.replica.service import region_replica_service
->>>>>>> ba3a4de0
 
         serialized = serialize_auth_identity(self)
         region_replica_service.upsert_replicated_auth_identity(
