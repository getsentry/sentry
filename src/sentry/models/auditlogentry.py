from __future__ import absolute_import, print_function
import six

from django.db import models
from django.utils import timezone

from sentry.db.models import (
    Model, BoundedPositiveIntegerField, FlexibleForeignKey, GzippedDictField, sane_repr
)
from sentry.utils.strings import truncatechars


class AuditLogEntryEvent(object):
    MEMBER_INVITE = 1
    MEMBER_ADD = 2
    MEMBER_ACCEPT = 3
    MEMBER_EDIT = 4
    MEMBER_REMOVE = 5
    MEMBER_JOIN_TEAM = 6
    MEMBER_LEAVE_TEAM = 7
    MEMBER_PENDING = 8

    ORG_ADD = 10
    ORG_EDIT = 11
    ORG_REMOVE = 12
    ORG_RESTORE = 13

    TEAM_ADD = 20
    TEAM_EDIT = 21
    TEAM_REMOVE = 22

    PROJECT_ADD = 30
    PROJECT_EDIT = 31
    PROJECT_REMOVE = 32
    PROJECT_SET_PUBLIC = 33
    PROJECT_SET_PRIVATE = 34
    PROJECT_REQUEST_TRANSFER = 35
    PROJECT_ACCEPT_TRANSFER = 36
    PROJECT_ENABLE = 37
    PROJECT_DISABLE = 38

    TAGKEY_REMOVE = 40

    PROJECTKEY_ADD = 50
    PROJECTKEY_EDIT = 51
    PROJECTKEY_REMOVE = 52
    PROJECTKEY_ENABLE = 53
    PROJECTKEY_DISABLE = 53

    SSO_ENABLE = 60
    SSO_DISABLE = 61
    SSO_EDIT = 62
    SSO_IDENTITY_LINK = 63

    APIKEY_ADD = 70
    APIKEY_EDIT = 71
    APIKEY_REMOVE = 72

    RULE_ADD = 80
    RULE_EDIT = 81
    RULE_REMOVE = 82

    SET_ONDEMAND = 90
    TRIAL_STARTED = 91
    PLAN_CHANGED = 92
    PLAN_CANCELLED = 93

    SERVICEHOOK_ADD = 100
    SERVICEHOOK_EDIT = 101
    SERVICEHOOK_REMOVE = 102
    SERVICEHOOK_ENABLE = 103
    SERVICEHOOK_DISABLE = 104

    INTEGRATION_ADD = 110
    INTEGRATION_EDIT = 111
    INTEGRATION_REMOVE = 112

    SENTRY_APP_ADD = 113
    # SENTRY_APP_EDIT = 114
    SENTRY_APP_REMOVE = 115
    SENTRY_APP_INSTALL = 116
    SENTRY_APP_UNINSTALL = 117

    MONITOR_ADD = 120
    MONITOR_EDIT = 121
    MONITOR_REMOVE = 122

    INTERNAL_INTEGRATION_ADD = 130

<<<<<<< HEAD
    SENTRY_APP_INSTALLATION_TOKEN_CREATED = 135
    SENTRY_APP_INSTALLATION_TOKEN_DELETED = 136
=======
    INTERNAL_INTEGRATION_ADD_TOKEN = 135
>>>>>>> 0e222e0b


class AuditLogEntry(Model):
    __core__ = False

    organization = FlexibleForeignKey('sentry.Organization')
    actor_label = models.CharField(max_length=64, null=True, blank=True)
    # if the entry was created via a user
    actor = FlexibleForeignKey('sentry.User', related_name='audit_actors', null=True, blank=True)
    # if the entry was created via an api key
    actor_key = FlexibleForeignKey('sentry.ApiKey', null=True, blank=True)
    target_object = BoundedPositiveIntegerField(null=True)
    target_user = FlexibleForeignKey(
        'sentry.User', null=True, blank=True, related_name='audit_targets'
    )
    # TODO(dcramer): we want to compile this mapping into JSX for the UI
    event = BoundedPositiveIntegerField(
        choices=(
            # We emulate github a bit with event naming
            (AuditLogEntryEvent.MEMBER_INVITE, 'member.invite'),
            (AuditLogEntryEvent.MEMBER_ADD, 'member.add'),
            (AuditLogEntryEvent.MEMBER_ACCEPT, 'member.accept-invite'),
            (AuditLogEntryEvent.MEMBER_REMOVE, 'member.remove'),
            (AuditLogEntryEvent.MEMBER_EDIT, 'member.edit'),
            (AuditLogEntryEvent.MEMBER_JOIN_TEAM, 'member.join-team'),
            (AuditLogEntryEvent.MEMBER_LEAVE_TEAM, 'member.leave-team'),
            (AuditLogEntryEvent.MEMBER_PENDING, 'member.pending'),
            (AuditLogEntryEvent.TEAM_ADD, 'team.create'),
            (AuditLogEntryEvent.TEAM_EDIT, 'team.edit'),
            (AuditLogEntryEvent.TEAM_REMOVE, 'team.remove'),
            (AuditLogEntryEvent.PROJECT_ADD, 'project.create'),
            (AuditLogEntryEvent.PROJECT_EDIT, 'project.edit'),
            (AuditLogEntryEvent.PROJECT_REMOVE, 'project.remove'),
            (AuditLogEntryEvent.PROJECT_SET_PUBLIC, 'project.set-public'),
            (AuditLogEntryEvent.PROJECT_SET_PRIVATE, 'project.set-private'),
            (AuditLogEntryEvent.PROJECT_REQUEST_TRANSFER, 'project.request-transfer'),
            (AuditLogEntryEvent.PROJECT_ACCEPT_TRANSFER, 'project.accept-transfer'),
            (AuditLogEntryEvent.PROJECT_ENABLE, 'project.enable'),
            (AuditLogEntryEvent.PROJECT_DISABLE, 'project.disable'),
            (AuditLogEntryEvent.ORG_ADD, 'org.create'),
            (AuditLogEntryEvent.ORG_EDIT, 'org.edit'),
            (AuditLogEntryEvent.ORG_REMOVE, 'org.remove'),
            (AuditLogEntryEvent.ORG_RESTORE, 'org.restore'),
            (AuditLogEntryEvent.TAGKEY_REMOVE, 'tagkey.remove'),
            (AuditLogEntryEvent.PROJECTKEY_ADD, 'projectkey.create'),
            (AuditLogEntryEvent.PROJECTKEY_EDIT, 'projectkey.edit'),
            (AuditLogEntryEvent.PROJECTKEY_REMOVE, 'projectkey.remove'),
            (AuditLogEntryEvent.PROJECTKEY_ENABLE, 'projectkey.enable'),
            (AuditLogEntryEvent.PROJECTKEY_DISABLE, 'projectkey.disable'),
            (AuditLogEntryEvent.SSO_ENABLE, 'sso.enable'),
            (AuditLogEntryEvent.SSO_DISABLE, 'sso.disable'),
            (AuditLogEntryEvent.SSO_EDIT, 'sso.edit'),
            (AuditLogEntryEvent.SSO_IDENTITY_LINK, 'sso-identity.link'),
            (AuditLogEntryEvent.APIKEY_ADD, 'api-key.create'),
            (AuditLogEntryEvent.APIKEY_EDIT, 'api-key.edit'),
            (AuditLogEntryEvent.APIKEY_REMOVE, 'api-key.remove'),
            (AuditLogEntryEvent.RULE_ADD, 'rule.create'),
            (AuditLogEntryEvent.RULE_EDIT, 'rule.edit'),
            (AuditLogEntryEvent.RULE_REMOVE, 'rule.remove'),

            (AuditLogEntryEvent.SERVICEHOOK_ADD, 'serivcehook.create'),
            (AuditLogEntryEvent.SERVICEHOOK_EDIT, 'serivcehook.edit'),
            (AuditLogEntryEvent.SERVICEHOOK_REMOVE, 'serivcehook.remove'),
            (AuditLogEntryEvent.SERVICEHOOK_ENABLE, 'serivcehook.enable'),
            (AuditLogEntryEvent.SERVICEHOOK_DISABLE, 'serivcehook.disable'),
            (AuditLogEntryEvent.INTEGRATION_ADD, 'integration.add'),
            (AuditLogEntryEvent.INTEGRATION_EDIT, 'integration.edit'),
            (AuditLogEntryEvent.INTEGRATION_REMOVE, 'integration.remove'),
            (AuditLogEntryEvent.SENTRY_APP_ADD, 'sentry-app.add'),
            (AuditLogEntryEvent.SENTRY_APP_REMOVE, 'sentry-app.remove'),
            (AuditLogEntryEvent.SENTRY_APP_INSTALL, 'sentry-app.install'),
            (AuditLogEntryEvent.SENTRY_APP_UNINSTALL, 'sentry-app.uninstall'),
            (AuditLogEntryEvent.INTERNAL_INTEGRATION_ADD, 'internal-integration.create'),
            (AuditLogEntryEvent.INTERNAL_INTEGRATION_ADD_TOKEN, 'internal-integration.add-token'),

            (AuditLogEntryEvent.SET_ONDEMAND, 'ondemand.edit'),
            (AuditLogEntryEvent.TRIAL_STARTED, 'trial.started'),
            (AuditLogEntryEvent.PLAN_CHANGED, 'plan.changed'),
            (AuditLogEntryEvent.PLAN_CANCELLED, 'plan.cancelled'),


        )
    )
    ip_address = models.GenericIPAddressField(null=True, unpack_ipv4=True)
    data = GzippedDictField()
    datetime = models.DateTimeField(default=timezone.now)

    class Meta:
        app_label = 'sentry'
        db_table = 'sentry_auditlogentry'

    __repr__ = sane_repr('organization_id', 'type')

    def save(self, *args, **kwargs):
        if not self.actor_label:
            assert self.actor or self.actor_key
            if self.actor:
                self.actor_label = self.actor.username
            else:
                self.actor_label = self.actor_key.key
        super(AuditLogEntry, self).save(*args, **kwargs)

    def get_actor_name(self):
        if self.actor:
            return self.actor.get_display_name()
        elif self.actor_key:
            return self.actor_key.key + ' (api key)'
        return self.actor_label

    def get_note(self):
        if self.event == AuditLogEntryEvent.MEMBER_INVITE:
            return 'invited member %s' % (self.data['email'], )
        elif self.event == AuditLogEntryEvent.MEMBER_ADD:
            if self.target_user == self.actor:
                return 'joined the organization'
            return 'added member %s' % (self.target_user.get_display_name(), )
        elif self.event == AuditLogEntryEvent.MEMBER_ACCEPT:
            return 'accepted the membership invite'
        elif self.event == AuditLogEntryEvent.MEMBER_REMOVE:
            if self.target_user == self.actor:
                return 'left the organization'
            return 'removed member %s' % (
                self.data.get('email') or self.target_user.get_display_name(),
            )
        elif self.event == AuditLogEntryEvent.MEMBER_EDIT:
            return 'edited member %s (role: %s, teams: %s)' % (
                self.data.get('email') or self.target_user.get_display_name(),
                self.data.get('role') or 'N/A',
                ', '.join(six.text_type(x) for x in self.data.get('team_slugs', [])) or 'N/A',
            )
        elif self.event == AuditLogEntryEvent.MEMBER_JOIN_TEAM:
            if self.target_user == self.actor:
                return 'joined team %s' % (self.data['team_slug'], )
            return 'added %s to team %s' % (
                self.data.get('email') or self.target_user.get_display_name(),
                self.data['team_slug'],
            )
        elif self.event == AuditLogEntryEvent.MEMBER_LEAVE_TEAM:
            if self.target_user == self.actor:
                return 'left team %s' % (self.data['team_slug'], )
            return 'removed %s from team %s' % (
                self.data.get('email') or self.target_user.get_display_name(),
                self.data['team_slug'],
            )
        elif self.event == AuditLogEntryEvent.MEMBER_PENDING:
            return 'required member %s to setup 2FA' % (
                self.data.get('email') or self.target_user.get_display_name(),
            )

        elif self.event == AuditLogEntryEvent.ORG_ADD:
            return 'created the organization'
        elif self.event == AuditLogEntryEvent.ORG_EDIT:
            return 'edited the organization setting: ' + (', '.join(u'{} {}'.format(k, v)
                                                                    for k, v in self.data.items()))
        elif self.event == AuditLogEntryEvent.ORG_REMOVE:
            return 'removed the organization'
        elif self.event == AuditLogEntryEvent.ORG_RESTORE:
            return 'restored the organization'

        elif self.event == AuditLogEntryEvent.TEAM_ADD:
            return 'created team %s' % (self.data['slug'], )
        elif self.event == AuditLogEntryEvent.TEAM_EDIT:
            return 'edited team %s' % (self.data['slug'], )
        elif self.event == AuditLogEntryEvent.TEAM_REMOVE:
            return 'removed team %s' % (self.data['slug'], )

        elif self.event == AuditLogEntryEvent.PROJECT_ADD:
            return 'created project %s' % (self.data['slug'], )
        elif self.event == AuditLogEntryEvent.PROJECT_EDIT:
            return 'edited project settings ' + (' '.join([' in %s to %s' % (key, value)
                                                           for (key, value) in six.iteritems(self.data)]))
        elif self.event == AuditLogEntryEvent.PROJECT_REMOVE:
            return 'removed project %s' % (self.data['slug'], )
        elif self.event == AuditLogEntryEvent.PROJECT_REQUEST_TRANSFER:
            return 'requested to transfer project %s' % (self.data['slug'], )
        elif self.event == AuditLogEntryEvent.PROJECT_ACCEPT_TRANSFER:
            return 'accepted transfer of project %s' % (self.data['slug'], )
        elif self.event == AuditLogEntryEvent.PROJECT_ENABLE:
            if isinstance(self.data['state'], set):
                return 'enabled project filter %s' % (self.data['state'], )
            return 'enabled project filter %s' % (', '.join(self.data["state"]),)
        elif self.event == AuditLogEntryEvent.PROJECT_DISABLE:
            if isinstance(self.data['state'], set):
                return 'disabled project filter %s' % (self.data['state'], )
            return 'disabled project filter %s' % (', '.join(self.data["state"]),)

        elif self.event == AuditLogEntryEvent.TAGKEY_REMOVE:
            return 'removed tags matching %s = *' % (self.data['key'], )

        elif self.event == AuditLogEntryEvent.PROJECTKEY_ADD:
            return 'added project key %s' % (self.data['public_key'], )
        elif self.event == AuditLogEntryEvent.PROJECTKEY_EDIT:
            return 'edited project key %s' % (self.data['public_key'], )
        elif self.event == AuditLogEntryEvent.PROJECTKEY_REMOVE:
            return 'removed project key %s' % (self.data['public_key'], )
        elif self.event == AuditLogEntryEvent.PROJECTKEY_ENABLE:
            return 'enabled project key %s' % (self.data['public_key'], )
        elif self.event == AuditLogEntryEvent.PROJECTKEY_DISABLE:
            return 'disabled project key %s' % (self.data['public_key'], )

        elif self.event == AuditLogEntryEvent.SSO_ENABLE:
            return 'enabled sso (%s)' % (self.data['provider'], )
        elif self.event == AuditLogEntryEvent.SSO_DISABLE:
            return 'disabled sso (%s)' % (self.data['provider'], )
        elif self.event == AuditLogEntryEvent.SSO_EDIT:
            return 'edited sso settings: ' + (', '.join(u'{} {}'.format(k, v)
                                                        for k, v in self.data.items()))
        elif self.event == AuditLogEntryEvent.SSO_IDENTITY_LINK:
            return 'linked their account to a new identity'

        elif self.event == AuditLogEntryEvent.APIKEY_ADD:
            return 'added api key %s' % (self.data['label'], )
        elif self.event == AuditLogEntryEvent.APIKEY_EDIT:
            return 'edited api key %s' % (self.data['label'], )
        elif self.event == AuditLogEntryEvent.APIKEY_REMOVE:
            return 'removed api key %s' % (self.data['label'], )

        elif self.event == AuditLogEntryEvent.RULE_ADD:
            return 'added rule "%s"' % (self.data['label'], )
        elif self.event == AuditLogEntryEvent.RULE_EDIT:
            return 'edited rule "%s"' % (self.data['label'], )
        elif self.event == AuditLogEntryEvent.RULE_REMOVE:
            return 'removed rule "%s"' % (self.data['label'], )

        elif self.event == AuditLogEntryEvent.SET_ONDEMAND:
            if self.data['ondemand'] == -1:
                return 'changed on-demand spend to unlimited'
            return 'changed on-demand max spend to $%d' % (self.data['ondemand'] / 100, )
        elif self.event == AuditLogEntryEvent.TRIAL_STARTED:
            return 'started trial'
        elif self.event == AuditLogEntryEvent.PLAN_CHANGED:
            return 'changed plan to %s' % (self.data['plan_name'], )
        elif self.event == AuditLogEntryEvent.PLAN_CANCELLED:
            return 'cancelled plan'

        elif self.event == AuditLogEntryEvent.SERVICEHOOK_ADD:
            return 'added a service hook for "%s"' % (truncatechars(self.data['url'], 64), )
        elif self.event == AuditLogEntryEvent.SERVICEHOOK_EDIT:
            return 'edited the service hook for "%s"' % (truncatechars(self.data['url'], 64), )
        elif self.event == AuditLogEntryEvent.SERVICEHOOK_REMOVE:
            return 'removed the service hook for "%s"' % (truncatechars(self.data['url'], 64), )
        elif self.event == AuditLogEntryEvent.SERVICEHOOK_ENABLE:
            return 'enabled theservice hook for "%s"' % (truncatechars(self.data['url'], 64), )
        elif self.event == AuditLogEntryEvent.SERVICEHOOK_DISABLE:
            return 'disabled the service hook for "%s"' % (truncatechars(self.data['url'], 64), )

        elif self.event == AuditLogEntryEvent.INTEGRATION_ADD:
            return 'enabled integration %s for project %s' % (
                self.data['integration'], self.data['project'])
        elif self.event == AuditLogEntryEvent.INTEGRATION_EDIT:
            return 'edited integration %s for project %s' % (
                self.data['integration'], self.data['project'])
        elif self.event == AuditLogEntryEvent.INTEGRATION_REMOVE:
            return 'disabled integration %s from project %s' % (
                self.data['integration'], self.data['project'])

        elif self.event == AuditLogEntryEvent.SENTRY_APP_ADD:
            return 'created sentry app %s' % (self.data['sentry_app'])
        elif self.event == AuditLogEntryEvent.SENTRY_APP_REMOVE:
            return 'removed sentry app %s' % (self.data['sentry_app'])
        elif self.event == AuditLogEntryEvent.SENTRY_APP_INSTALL:
            return 'installed sentry app %s' % (self.data['sentry_app'])
        elif self.event == AuditLogEntryEvent.SENTRY_APP_UNINSTALL:
            return 'uninstalled sentry app %s' % (self.data['sentry_app'])
        elif self.event == AuditLogEntryEvent.INTERNAL_INTEGRATION_ADD_TOKEN:
            return 'created a token for internal integration %s' % (
                self.data['sentry_app'])

        return ''<|MERGE_RESOLUTION|>--- conflicted
+++ resolved
@@ -87,12 +87,8 @@
 
     INTERNAL_INTEGRATION_ADD = 130
 
-<<<<<<< HEAD
-    SENTRY_APP_INSTALLATION_TOKEN_CREATED = 135
-    SENTRY_APP_INSTALLATION_TOKEN_DELETED = 136
-=======
     INTERNAL_INTEGRATION_ADD_TOKEN = 135
->>>>>>> 0e222e0b
+    INTERNAL_INTEGRATION_REMOVE_TOKEN = 136
 
 
 class AuditLogEntry(Model):
@@ -167,6 +163,7 @@
             (AuditLogEntryEvent.SENTRY_APP_UNINSTALL, 'sentry-app.uninstall'),
             (AuditLogEntryEvent.INTERNAL_INTEGRATION_ADD, 'internal-integration.create'),
             (AuditLogEntryEvent.INTERNAL_INTEGRATION_ADD_TOKEN, 'internal-integration.add-token'),
+            (AuditLogEntryEvent.INTERNAL_INTEGRATION_REMOVE_TOKEN, 'internal-integration.remove-token'),
 
             (AuditLogEntryEvent.SET_ONDEMAND, 'ondemand.edit'),
             (AuditLogEntryEvent.TRIAL_STARTED, 'trial.started'),
@@ -360,5 +357,8 @@
         elif self.event == AuditLogEntryEvent.INTERNAL_INTEGRATION_ADD_TOKEN:
             return 'created a token for internal integration %s' % (
                 self.data['sentry_app'])
+        elif self.event == AuditLogEntryEvent.INTERNAL_INTEGRATION_REMOVE_TOKEN:
+            return 'removed a token for internal integration %s' % (
+                self.data['sentry_app'])
 
         return ''