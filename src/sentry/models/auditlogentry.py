--- conflicted
+++ resolved
@@ -358,11 +358,7 @@
             return 'created a token for internal integration %s' % (
                 self.data['sentry_app'])
         elif self.event == AuditLogEntryEvent.INTERNAL_INTEGRATION_REMOVE_TOKEN:
-<<<<<<< HEAD
-            return 'removed a token for internal integration %s' % (
-=======
             return 'revoked a token for internal integration %s' % (
->>>>>>> 7b840f72
                 self.data['sentry_app'])
 
         return ''