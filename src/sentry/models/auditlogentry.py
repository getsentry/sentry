--- conflicted
+++ resolved
@@ -9,16 +9,10 @@
     FlexibleForeignKey,
     GzippedDictField,
     Model,
-<<<<<<< HEAD
     sane_repr,
 )
 from sentry.db.models.base import control_silo_only_model
-=======
-    control_silo_model,
-    sane_repr,
-)
 from sentry.region_to_control.messages import AuditLogEvent
->>>>>>> f52d9cf5
 
 MAX_ACTOR_LABEL_LENGTH = 64
 
@@ -37,11 +31,7 @@
     return "SCIM Internal Integration (" + uuid_prefix + ")"
 
 
-<<<<<<< HEAD
 @control_silo_only_model
-=======
-@control_silo_model
->>>>>>> f52d9cf5
 class AuditLogEntry(Model):
     __include_in_export__ = False
 
