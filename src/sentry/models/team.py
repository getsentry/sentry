from __future__ import annotations

from collections.abc import Sequence
from typing import TYPE_CHECKING, ClassVar

from django.conf import settings
from django.db import models, router, transaction
from django.utils import timezone
from django.utils.translation import gettext_lazy as _

from sentry.app import env
from sentry.backup.scopes import RelocationScope
from sentry.db.models import (
    BoundedPositiveIntegerField,
    FlexibleForeignKey,
    region_silo_model,
    sane_repr,
)
from sentry.db.models.fields.slug import SentrySlugField
from sentry.db.models.manager.base import BaseManager
from sentry.db.models.utils import slugify_instance
from sentry.hybridcloud.outbox.base import ReplicatedRegionModel
from sentry.hybridcloud.outbox.category import OutboxCategory
from sentry.locks import locks
from sentry.utils.retries import TimedRetryPolicy
from sentry.utils.snowflake import save_with_snowflake_id, snowflake_id_model

if TYPE_CHECKING:
    from sentry.models.organization import Organization
    from sentry.users.models.user import User
    from sentry.users.services.user import RpcUser


class TeamManager(BaseManager["Team"]):
<<<<<<< HEAD
    @overload
    def get_for_user(
        self,
        organization: Organization,
        user: User | RpcUser,
        scope: str | None = None,
    ) -> list[Team]:
        ...

    @overload
    def get_for_user(
        self,
        organization: Organization,
        user: User | RpcUser,
        is_team_admin: bool = False,
    ) -> list[Team]:
        ...

    @overload
    def get_for_user(
        self,
        organization: Organization,
        user: User | RpcUser,
        scope: str | None = None,
        *,
        with_projects: Literal[True],
    ) -> list[tuple[Team, list[Project]]]:
        ...

=======
>>>>>>> eeb9e4be
    def get_for_user(
        self,
        organization: Organization,
        user: User | RpcUser,
        scope: str | None = None,
        is_team_admin: bool = False,
    ) -> Sequence[Team]:
        """
        Returns a list of all teams a user has some level of access to.
        """
        from sentry.auth.superuser import is_active_superuser
        from sentry.models.organizationmember import OrganizationMember
        from sentry.models.organizationmemberteam import OrganizationMemberTeam

        if not user.is_authenticated:
            return []

        base_team_qs = self.filter(organization=organization, status=TeamStatus.ACTIVE)

        if env.request and is_active_superuser(env.request) or settings.SENTRY_PUBLIC:
            team_list = list(base_team_qs)
        else:
            try:
                om = OrganizationMember.objects.get(user_id=user.id, organization=organization)
            except OrganizationMember.DoesNotExist:
                # User is not a member of the organization at all
                return []

            # If a scope is passed through, make sure this scope is
            # available on the OrganizationMember object.
            if scope is not None and scope not in om.get_scopes():
                return []

            org_member_team_filter = OrganizationMemberTeam.objects.filter(
                organizationmember=om, is_active=True
            )
            if is_team_admin:
                org_member_team_filter = org_member_team_filter.filter(role="admin")

            team_list = list(base_team_qs.filter(id__in=org_member_team_filter.values_list("team")))

        return sorted(team_list, key=lambda x: x.name.lower())

    def post_save(self, *, instance: Team, created: bool, **kwargs: object) -> None:
        self.process_resource_change(instance, **kwargs)

    def post_delete(self, instance, **kwargs):
        self.process_resource_change(instance, **kwargs)

    def process_resource_change(self, instance, **kwargs):
        from sentry.models.organization import Organization
        from sentry.models.project import Project
        from sentry.tasks.codeowners import update_code_owners_schema

        def _spawn_task():
            try:
                update_code_owners_schema.apply_async(
                    kwargs={
                        "organization": instance.organization,
                        "projects": list(instance.get_projects()),
                    }
                )
            except (Organization.DoesNotExist, Project.DoesNotExist):
                pass

        transaction.on_commit(_spawn_task, router.db_for_write(Team))


# TODO(dcramer): pull in enum library
class TeamStatus:
    ACTIVE = 0
    PENDING_DELETION = 1
    DELETION_IN_PROGRESS = 2


@snowflake_id_model
@region_silo_model
class Team(ReplicatedRegionModel):
    """
    A team represents a group of individuals which maintain ownership of projects.
    """

    __relocation_scope__ = RelocationScope.Organization
    category = OutboxCategory.TEAM_UPDATE

    organization = FlexibleForeignKey("sentry.Organization")
    slug = SentrySlugField()

    # Only currently used in SCIM, use slug elsewhere as this isn't updated in the app.
    # TODO: deprecate name in team API responses or keep it up to date with slug
    name = models.CharField(max_length=64)
    status = BoundedPositiveIntegerField(
        choices=(
            (TeamStatus.ACTIVE, _("Active")),
            (TeamStatus.PENDING_DELETION, _("Pending Deletion")),
            (TeamStatus.DELETION_IN_PROGRESS, _("Deletion in Progress")),
        ),
        default=TeamStatus.ACTIVE,
    )
    idp_provisioned = models.BooleanField(default=False)
    date_added = models.DateTimeField(default=timezone.now, null=True)

    objects: ClassVar[TeamManager] = TeamManager(cache_fields=("pk", "slug"))

    class Meta:
        app_label = "sentry"
        db_table = "sentry_team"
        unique_together = (("organization", "slug"),)

    __repr__ = sane_repr("name", "slug")

    def class_name(self):
        return "Team"

    def __str__(self):
        return f"{self.name} ({self.slug})"

    def handle_async_replication(self, shard_identifier: int) -> None:
        from sentry.hybridcloud.services.replica import control_replica_service
        from sentry.organizations.services.organization.serial import serialize_rpc_team

        control_replica_service.upsert_replicated_team(team=serialize_rpc_team(self))

    def save(self, *args, **kwargs):
        if not self.slug:
            lock = locks.get(f"slug:team:{self.organization_id}", duration=5, name="team_slug")
            with TimedRetryPolicy(10)(lock.acquire):
                slugify_instance(self, self.name, organization=self.organization)
        if settings.SENTRY_USE_SNOWFLAKE:
            snowflake_redis_key = "team_snowflake_key"
            save_with_snowflake_id(
                instance=self,
                snowflake_redis_key=snowflake_redis_key,
                save_callback=lambda: super(Team, self).save(*args, **kwargs),
            )
        else:
            super().save(*args, **kwargs)

    @property
    def member_set(self):
        """:returns a QuerySet of all Users that belong to this Team"""
        return self.organization.member_set.filter(
            organizationmemberteam__team=self,
            organizationmemberteam__is_active=True,
            user_id__isnull=False,
            user_is_active=True,
        ).distinct()

    def get_audit_log_data(self):
        return {
            "id": self.id,
            "slug": self.slug,
            "name": self.name,
            "status": self.status,
        }

    def get_projects(self):
        from sentry.models.project import Project

        return Project.objects.get_for_team_ids([self.id])

    def get_member_user_ids(self):
        return self.member_set.values_list("user_id", flat=True)<|MERGE_RESOLUTION|>--- conflicted
+++ resolved
@@ -32,38 +32,6 @@
 
 
 class TeamManager(BaseManager["Team"]):
-<<<<<<< HEAD
-    @overload
-    def get_for_user(
-        self,
-        organization: Organization,
-        user: User | RpcUser,
-        scope: str | None = None,
-    ) -> list[Team]:
-        ...
-
-    @overload
-    def get_for_user(
-        self,
-        organization: Organization,
-        user: User | RpcUser,
-        is_team_admin: bool = False,
-    ) -> list[Team]:
-        ...
-
-    @overload
-    def get_for_user(
-        self,
-        organization: Organization,
-        user: User | RpcUser,
-        scope: str | None = None,
-        *,
-        with_projects: Literal[True],
-    ) -> list[tuple[Team, list[Project]]]:
-        ...
-
-=======
->>>>>>> eeb9e4be
     def get_for_user(
         self,
         organization: Organization,
