import logging

from django.db import models, router, transaction
from django.db.models.signals import post_delete, post_save

from sentry.backup.scopes import RelocationScope
from sentry.db.models import (
    BoundedPositiveIntegerField,
    DefaultFieldsModel,
    FlexibleForeignKey,
    region_silo_only_model,
)
from sentry.db.models.fields.hybrid_cloud_foreign_key import HybridCloudForeignKey
from sentry.services.hybrid_cloud.notifications import notifications_service
from sentry.types.integrations import ExternalProviders

logger = logging.getLogger(__name__)


@region_silo_only_model
class ExternalActor(DefaultFieldsModel):
    __relocation_scope__ = RelocationScope.Excluded

<<<<<<< HEAD
    # actor = FlexibleForeignKey("sentry.Actor", db_index=True, on_delete=models.CASCADE)
=======
    actor = FlexibleForeignKey("sentry.Actor", db_index=True, on_delete=models.CASCADE)
>>>>>>> 6bda6fd0
    team = FlexibleForeignKey("sentry.Team", null=True, db_index=True, on_delete=models.CASCADE)
    user_id = HybridCloudForeignKey("sentry.User", null=True, db_index=True, on_delete="CASCADE")
    organization = FlexibleForeignKey("sentry.Organization")
    integration_id = HybridCloudForeignKey("sentry.Integration", on_delete="CASCADE")
    provider = BoundedPositiveIntegerField(
        choices=(
            (ExternalProviders.EMAIL, "email"),
            (ExternalProviders.SLACK, "slack"),
            (ExternalProviders.MSTEAMS, "msteams"),
            (ExternalProviders.PAGERDUTY, "pagerduty"),
            (ExternalProviders.GITHUB, "github"),
            (ExternalProviders.GITLAB, "gitlab"),
            # TODO: do migration to delete this from database
            (ExternalProviders.CUSTOM, "custom_scm"),
        ),
    )
    # The display name i.e. username, team name, channel name.
    external_name = models.TextField()
    # The unique identifier i.e user ID, channel ID.
    external_id = models.TextField(null=True)

    class Meta:
        app_label = "sentry"
        db_table = "sentry_externalactor"
        unique_together = (
<<<<<<< HEAD
=======
            ("organization", "provider", "external_name", "actor"),
>>>>>>> 6bda6fd0
            ("organization", "provider", "external_name", "team_id"),
            ("organization", "provider", "external_name", "user_id"),
        )

    def delete(self, **kwargs):
        from sentry.services.hybrid_cloud.integration import integration_service

<<<<<<< HEAD
        # TODO: Extract this out of the delete method into the endpoint / controller instead.
        if self.team_id is not None:
            integration = integration_service.get_integration(integration_id=self.integration_id)
            if integration:
                install = integration.get_installation(organization_id=self.organization.id)
                team = self.team
                install.notify_remove_external_team(external_team=self, team=team)
                notifications_service.remove_notification_settings_for_team(
                    team_id=team.id, provider=ExternalProviders(self.provider)
                )
=======
        integration = integration_service.get_integration(integration_id=self.integration_id)
        if integration:
            install = integration.get_installation(organization_id=self.organization.id)

            team = self.actor.resolve()
            install.notify_remove_external_team(external_team=self, team=team)
            notifications_service.remove_notification_settings_for_team(
                team_id=team.id, provider=ExternalProviders(self.provider)
            )
>>>>>>> 6bda6fd0

        return super().delete(**kwargs)


def process_resource_change(instance, **kwargs):
    from sentry.models import Organization, Project
    from sentry.tasks.codeowners import update_code_owners_schema

    def _spawn_task():
        try:
            update_code_owners_schema.apply_async(
                kwargs={
                    "organization": instance.organization,
                    "integration": instance.integration_id,
                }
            )
        except (Organization.DoesNotExist, Project.DoesNotExist):
            pass

    transaction.on_commit(_spawn_task, router.db_for_write(Project))


post_save.connect(
    lambda instance, **kwargs: process_resource_change(instance, **kwargs),
    sender=ExternalActor,
    weak=False,
)
post_delete.connect(
    lambda instance, **kwargs: process_resource_change(instance, **kwargs),
    sender=ExternalActor,
    weak=False,
)<|MERGE_RESOLUTION|>--- conflicted
+++ resolved
@@ -21,11 +21,7 @@
 class ExternalActor(DefaultFieldsModel):
     __relocation_scope__ = RelocationScope.Excluded
 
-<<<<<<< HEAD
     # actor = FlexibleForeignKey("sentry.Actor", db_index=True, on_delete=models.CASCADE)
-=======
-    actor = FlexibleForeignKey("sentry.Actor", db_index=True, on_delete=models.CASCADE)
->>>>>>> 6bda6fd0
     team = FlexibleForeignKey("sentry.Team", null=True, db_index=True, on_delete=models.CASCADE)
     user_id = HybridCloudForeignKey("sentry.User", null=True, db_index=True, on_delete="CASCADE")
     organization = FlexibleForeignKey("sentry.Organization")
@@ -51,10 +47,6 @@
         app_label = "sentry"
         db_table = "sentry_externalactor"
         unique_together = (
-<<<<<<< HEAD
-=======
-            ("organization", "provider", "external_name", "actor"),
->>>>>>> 6bda6fd0
             ("organization", "provider", "external_name", "team_id"),
             ("organization", "provider", "external_name", "user_id"),
         )
@@ -62,7 +54,6 @@
     def delete(self, **kwargs):
         from sentry.services.hybrid_cloud.integration import integration_service
 
-<<<<<<< HEAD
         # TODO: Extract this out of the delete method into the endpoint / controller instead.
         if self.team_id is not None:
             integration = integration_service.get_integration(integration_id=self.integration_id)
@@ -73,17 +64,6 @@
                 notifications_service.remove_notification_settings_for_team(
                     team_id=team.id, provider=ExternalProviders(self.provider)
                 )
-=======
-        integration = integration_service.get_integration(integration_id=self.integration_id)
-        if integration:
-            install = integration.get_installation(organization_id=self.organization.id)
-
-            team = self.actor.resolve()
-            install.notify_remove_external_team(external_team=self, team=team)
-            notifications_service.remove_notification_settings_for_team(
-                team_id=team.id, provider=ExternalProviders(self.provider)
-            )
->>>>>>> 6bda6fd0
 
         return super().delete(**kwargs)
 
