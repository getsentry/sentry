--- conflicted
+++ resolved
@@ -1,42 +1,29 @@
 from django.db import models
 from django.utils import timezone
 
-<<<<<<< HEAD
-from sentry.db.models import BoundedBigIntegerField, DefaultFieldsModel, region_silo_only_model
-from sentry.db.models.fields.hybrid_cloud_foreign_key import HybridCloudForeignKey
-=======
 from sentry.db.models import (
     BoundedBigIntegerField,
     DefaultFieldsModel,
     FlexibleForeignKey,
     region_silo_only_model,
 )
->>>>>>> eeaf7d57
+from sentry.db.models.fields.hybrid_cloud_foreign_key import HybridCloudForeignKey
 from sentry.models.integrations.organization_integrity_backfill_mixin import (
     OrganizationIntegrityBackfillMixin,
 )
 
 
 @region_silo_only_model
-<<<<<<< HEAD
-class PagerDutyService(DefaultFieldsModel, OrganizationIntegrityBackfillMixin):
-    __include_in_export__ = False
-
-    organization_integration_id = HybridCloudForeignKey(
-        "sentry.OrganizationIntegration", on_delete="CASCADE"
-    )
-    organization_id = BoundedBigIntegerField(null=True, db_index=True)
-    # From a region point of view, you really only have per organization scoping.
-    integration_id = BoundedBigIntegerField(null=True, db_index=False)
-=======
 class PagerDutyService(OrganizationIntegrityBackfillMixin, DefaultFieldsModel):
     __include_in_export__ = False
 
     organization_integration = FlexibleForeignKey("sentry.OrganizationIntegration")
+    organization_integration_id = HybridCloudForeignKey(
+        "sentry.OrganizationIntegration", on_delete="CASCADE"
+    )
     organization_id = BoundedBigIntegerField(db_index=True)
     # From a region point of view, you really only have per organization scoping.
     integration_id = BoundedBigIntegerField(db_index=False)
->>>>>>> eeaf7d57
     integration_key = models.CharField(max_length=255)
     service_name = models.CharField(max_length=255)
     date_added = models.DateTimeField(default=timezone.now)
