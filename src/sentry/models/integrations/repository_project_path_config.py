--- conflicted
+++ resolved
@@ -7,39 +7,25 @@
     FlexibleForeignKey,
     region_silo_only_model,
 )
-<<<<<<< HEAD
 from sentry.db.models.fields.hybrid_cloud_foreign_key import HybridCloudForeignKey
-=======
->>>>>>> eeaf7d57
 from sentry.models.integrations.organization_integrity_backfill_mixin import (
     OrganizationIntegrityBackfillMixin,
 )
 
 
 @region_silo_only_model
-<<<<<<< HEAD
-class RepositoryProjectPathConfig(DefaultFieldsModel, OrganizationIntegrityBackfillMixin):
-=======
 class RepositoryProjectPathConfig(OrganizationIntegrityBackfillMixin, DefaultFieldsModel):
->>>>>>> eeaf7d57
     __include_in_export__ = False
 
     repository = FlexibleForeignKey("sentry.Repository")
     project = FlexibleForeignKey("sentry.Project", db_constraint=False)
 
-<<<<<<< HEAD
     organization_integration_id = HybridCloudForeignKey(
         "sentry.OrganizationIntegration", on_delete="CASCADE"
     )
-    organization_id = BoundedBigIntegerField(null=True, db_index=True)
-    # From a region point of view, you really only have per organization scoping.
-    integration_id = BoundedBigIntegerField(null=True, db_index=False)
-=======
-    organization_integration = FlexibleForeignKey("sentry.OrganizationIntegration")
     organization_id = BoundedBigIntegerField(db_index=True)
     # From a region point of view, you really only have per organization scoping.
     integration_id = BoundedBigIntegerField(db_index=False)
->>>>>>> eeaf7d57
     stack_root = models.TextField()
     source_root = models.TextField()
     default_branch = models.TextField(null=True)
