--- conflicted
+++ resolved
@@ -1,20 +1,6 @@
-__all__ = (
-    "SentryApp",
-<<<<<<< HEAD
-    "SentryAppComponent",
-=======
-    "SentryAppInstallationForProvider",
->>>>>>> ce239432
-)
+__all__ = ("SentryApp",)
 
 
 # REQUIRED for migrations to run.
 from sentry.integrations.types import ExternalProviders  # NOQA
-<<<<<<< HEAD
-from sentry.models.integrations.sentry_app_component import SentryAppComponent
-=======
-from sentry.models.integrations.sentry_app_installation_for_provider import (
-    SentryAppInstallationForProvider,
-)
->>>>>>> ce239432
 from sentry.sentry_apps.models.sentry_app import SentryApp