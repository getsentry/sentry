from __future__ import absolute_import

import os
import six
import mmap
import tempfile
import time

from hashlib import sha1
from uuid import uuid4
from threading import Semaphore
from concurrent.futures import ThreadPoolExecutor
from contextlib import contextmanager

from django.conf import settings
from django.core.files.base import File as FileObj
from django.core.files.base import ContentFile
from django.core.files.storage import get_storage_class
from django.db import models, transaction, IntegrityError
from django.utils import timezone

from sentry.app import locks
from sentry.db.models import BoundedPositiveIntegerField, FlexibleForeignKey, JSONField, Model
from sentry.tasks.files import delete_file as delete_file_task, delete_unreferenced_blobs
from sentry.utils import metrics
from sentry.utils.retries import TimedRetryPolicy

ONE_DAY = 60 * 60 * 24
ONE_DAY_AND_A_HALF = int(ONE_DAY * 1.5)

UPLOAD_RETRY_TIME = getattr(settings, "SENTRY_UPLOAD_RETRY_TIME", 60)  # 1min

DEFAULT_BLOB_SIZE = 1024 * 1024  # one mb
CHUNK_STATE_HEADER = "__state"
MULTI_BLOB_UPLOAD_CONCURRENCY = 8
MAX_FILE_SIZE = 2 ** 31  # 2GB is the maximum offset supported by fileblob


class nooplogger(object):
    debug = staticmethod(lambda *a, **kw: None)
    info = staticmethod(lambda *a, **kw: None)
    warning = staticmethod(lambda *a, **kw: None)
    error = staticmethod(lambda *a, **kw: None)
    critical = staticmethod(lambda *a, **kw: None)
    log = staticmethod(lambda *a, **kw: None)
    exception = staticmethod(lambda *a, **kw: None)


def _get_size_and_checksum(fileobj, logger=nooplogger):
    logger.debug("_get_size_and_checksum.start")
    size = 0
    checksum = sha1()
    while True:
        chunk = fileobj.read(65536)
        if not chunk:
            break
        size += len(chunk)
        checksum.update(chunk)

    logger.debug("_get_size_and_checksum.end")
    return size, checksum.hexdigest()


@contextmanager
def _locked_blob(checksum, logger=nooplogger):
    logger.debug("_locked_blob.start", extra={"checksum": checksum})
    lock = locks.get(u"fileblob:upload:{}".format(checksum), duration=UPLOAD_RETRY_TIME)
    with TimedRetryPolicy(UPLOAD_RETRY_TIME, metric_instance="lock.fileblob.upload")(lock.acquire):
        logger.debug("_locked_blob.acquired", extra={"checksum": checksum})
        # test for presence
        try:
            existing = FileBlob.objects.get(checksum=checksum)
        except FileBlob.DoesNotExist:
            existing = None
        yield existing
    logger.debug("_locked_blob.end", extra={"checksum": checksum})


class AssembleChecksumMismatch(Exception):
    pass


def get_storage():
    from sentry import options

    backend = options.get("filestore.backend")
    options = options.get("filestore.options")

    try:
        backend = settings.SENTRY_FILESTORE_ALIASES[backend]
    except KeyError:
        pass

    storage = get_storage_class(backend)
    return storage(**options)


class FileBlob(Model):
    __core__ = False

    path = models.TextField(null=True)
    size = BoundedPositiveIntegerField(null=True)
    checksum = models.CharField(max_length=40, unique=True)
    timestamp = models.DateTimeField(default=timezone.now, db_index=True)

    class Meta:
        app_label = "sentry"
        db_table = "sentry_fileblob"

    @classmethod
    def from_files(cls, files, organization=None, logger=nooplogger):
        """A faster version of `from_file` for multiple files at the time.
        If an organization is provided it will also create `FileBlobOwner`
        entries.  Files can be a list of files or tuples of file and checksum.
        If both are provided then a checksum check is performed.

        If the checksums mismatch an `IOError` is raised.
        """
        logger.debug("FileBlob.from_files.start")

        files_with_checksums = []
        for fileobj in files:
            if isinstance(fileobj, tuple):
                files_with_checksums.append(fileobj)
            else:
                files_with_checksums.append((fileobj, None))

        checksums_seen = set()
        blobs_created = []
        blobs_to_save = []
        locks = set()
        semaphore = Semaphore(value=MULTI_BLOB_UPLOAD_CONCURRENCY)

        def _upload_and_pend_chunk(fileobj, size, checksum, lock):
            logger.debug(
                "FileBlob.from_files._upload_and_pend_chunk.start",
                extra={"checksum": checksum, "size": size},
            )
            blob = cls(size=size, checksum=checksum)
            blob.path = cls.generate_unique_path()
            storage = get_storage()
            storage.save(blob.path, fileobj)
            blobs_to_save.append((blob, lock))
            metrics.timing("filestore.blob-size", size, tags={"function": "from_files"})
            logger.debug(
                "FileBlob.from_files._upload_and_pend_chunk.end",
                extra={"checksum": checksum, "path": blob.path},
            )

        def _ensure_blob_owned(blob):
            if organization is None:
                return
            try:
                with transaction.atomic():
                    FileBlobOwner.objects.create(organization=organization, blob=blob)
            except IntegrityError:
                pass

        def _save_blob(blob):
            logger.debug("FileBlob.from_files._save_blob.start", extra={"path": blob.path})
            blob.save()
            _ensure_blob_owned(blob)
            logger.debug("FileBlob.from_files._save_blob.end", extra={"path": blob.path})

        def _flush_blobs():
            while True:
                try:
                    blob, lock = blobs_to_save.pop()
                except IndexError:
                    break

                _save_blob(blob)
                lock.__exit__(None, None, None)
                locks.discard(lock)
                semaphore.release()

        try:
            with ThreadPoolExecutor(max_workers=MULTI_BLOB_UPLOAD_CONCURRENCY) as exe:
                for fileobj, reference_checksum in files_with_checksums:
                    logger.debug(
                        "FileBlob.from_files.executor_start", extra={"checksum": reference_checksum}
                    )
                    _flush_blobs()

                    # Before we go and do something with the files we calculate
                    # the checksums and compare it against the reference.  This
                    # also deduplicates duplicates uploaded in the same request.
                    # This is necessary because we acquire multiple locks in one
                    # go which would let us deadlock otherwise.
                    size, checksum = _get_size_and_checksum(fileobj)
                    if reference_checksum is not None and checksum != reference_checksum:
                        raise IOError("Checksum mismatch")
                    if checksum in checksums_seen:
                        continue
                    checksums_seen.add(checksum)

                    # Check if we need to lock the blob.  If we get a result back
                    # here it means the blob already exists.
                    lock = _locked_blob(checksum, logger=logger)
                    existing = lock.__enter__()
                    if existing is not None:
                        lock.__exit__(None, None, None)
                        blobs_created.append(existing)
                        _ensure_blob_owned(existing)
                        continue

                    # Remember the lock to force unlock all at the end if we
                    # encounter any difficulties.
                    locks.add(lock)

                    # Otherwise we leave the blob locked and submit the task.
                    # We use the semaphore to ensure we never schedule too
                    # many.  The upload will be done with a certain amount
                    # of concurrency controlled by the semaphore and the
                    # `_flush_blobs` call will take all those uploaded
                    # blobs and associate them with the database.
                    semaphore.acquire()
<<<<<<< HEAD
                    exe.submit(lambda: _upload_and_pend_chunk(fileobj, size, checksum, lock))
                    logger.info('FileBlob.from_files.end', extra={'checksum': reference_checksum})
=======
                    exe.submit(_upload_and_pend_chunk(fileobj, size, checksum, lock))
                    logger.debug("FileBlob.from_files.end", extra={"checksum": reference_checksum})
>>>>>>> 9b5e467c

            _flush_blobs()
        finally:
            for lock in locks:
                try:
                    lock.__exit__(None, None, None)
                except Exception:
                    pass
            logger.debug("FileBlob.from_files.end")

    @classmethod
    def from_file(cls, fileobj, logger=nooplogger):
        """
        Retrieve a single FileBlob instances for the given file.
        """
        logger.debug("FileBlob.from_file.start")

        size, checksum = _get_size_and_checksum(fileobj)

        # TODO(dcramer): the database here is safe, but if this lock expires
        # and duplicate files are uploaded then we need to prune one
        with _locked_blob(checksum, logger=logger) as existing:
            if existing is not None:
                return existing

            blob = cls(size=size, checksum=checksum)
            blob.path = cls.generate_unique_path()
            storage = get_storage()
            storage.save(blob.path, fileobj)
            blob.save()

        metrics.timing("filestore.blob-size", size)
        logger.debug("FileBlob.from_file.end")
        return blob

    @classmethod
    def generate_unique_path(cls):
        # We intentionally do not use checksums as path names to avoid concurrency issues
        # when we attempt concurrent uploads for any reason.
        uuid_hex = uuid4().hex
        pieces = [uuid_hex[:2], uuid_hex[2:6], uuid_hex[6:]]
        return u"/".join(pieces)

    def delete(self, *args, **kwargs):
        lock = locks.get(u"fileblob:upload:{}".format(self.checksum), duration=UPLOAD_RETRY_TIME)
        with TimedRetryPolicy(UPLOAD_RETRY_TIME, metric_instance="lock.fileblob.delete")(
            lock.acquire
        ):
            super(FileBlob, self).delete(*args, **kwargs)
        if self.path:
            self.deletefile(commit=False)

    def deletefile(self, commit=False):
        assert self.path

        # Defer this by 1 minute just to make sure
        # we avoid any transaction isolation where the
        # FileBlob row might still be visible by the
        # task before transaction is committed.
        delete_file_task.apply_async(
            kwargs={"path": self.path, "checksum": self.checksum}, countdown=60
        )

        self.path = None

        if commit:
            self.save()

    def getfile(self):
        """
        Return a file-like object for this File's content.

        >>> with blob.getfile() as src, open('/tmp/localfile', 'wb') as dst:
        >>>     for chunk in src.chunks():
        >>>         dst.write(chunk)
        """
        assert self.path

        storage = get_storage()
        return storage.open(self.path)


class File(Model):
    __core__ = False

    name = models.TextField()
    type = models.CharField(max_length=64)
    timestamp = models.DateTimeField(default=timezone.now, db_index=True)
    headers = JSONField()
    blobs = models.ManyToManyField("sentry.FileBlob", through="sentry.FileBlobIndex")
    size = BoundedPositiveIntegerField(null=True)
    checksum = models.CharField(max_length=40, null=True, db_index=True)

    # <Legacy fields>
    # Remove in 8.1
    blob = FlexibleForeignKey("sentry.FileBlob", null=True, related_name="legacy_blob")
    path = models.TextField(null=True)

    # </Legacy fields>

    class Meta:
        app_label = "sentry"
        db_table = "sentry_file"

    def _get_chunked_blob(self, mode=None, prefetch=False, prefetch_to=None, delete=True):
        return ChunkedFileBlobIndexWrapper(
            FileBlobIndex.objects.filter(file=self).select_related("blob").order_by("offset"),
            mode=mode,
            prefetch=prefetch,
            prefetch_to=prefetch_to,
            delete=delete,
        )

    def getfile(self, mode=None, prefetch=False):
        """Returns a file object.  By default the file is fetched on
        demand but if prefetch is enabled the file is fully prefetched
        into a tempfile before reading can happen.
        """
        impl = self._get_chunked_blob(mode, prefetch)
        return FileObj(impl, self.name)

    def save_to(self, path):
        """Fetches the file and emplaces it at a certain location.  The
        write is done atomically to a tempfile first and then moved over.
        If the directory does not exist it is created.
        """
        path = os.path.abspath(path)
        base = os.path.dirname(path)
        try:
            os.makedirs(base)
        except OSError:
            pass

        f = None
        try:
            f = self._get_chunked_blob(
                prefetch=True, prefetch_to=base, delete=False
            ).detach_tempfile()
            os.rename(f.name, path)
            f.close()
            f = None
        finally:
            if f is not None:
                f.close()
                try:
                    os.remove(f.name)
                except Exception:
                    pass

    def putfile(self, fileobj, blob_size=DEFAULT_BLOB_SIZE, commit=True, logger=nooplogger):
        """
        Save a fileobj into a number of chunks.

        Returns a list of `FileBlobIndex` items.

        >>> indexes = file.putfile(fileobj)
        """
        results = []
        offset = 0
        checksum = sha1(b"")

        while True:
            contents = fileobj.read(blob_size)
            if not contents:
                break
            checksum.update(contents)

            blob_fileobj = ContentFile(contents)
            blob = FileBlob.from_file(blob_fileobj, logger=logger)

            results.append(FileBlobIndex.objects.create(file=self, blob=blob, offset=offset))
            offset += blob.size
        self.size = offset
        self.checksum = checksum.hexdigest()
        metrics.timing("filestore.file-size", offset)
        if commit:
            self.save()
        return results

    def assemble_from_file_blob_ids(self, file_blob_ids, checksum, commit=True):
        """
        This creates a file, from file blobs and returns a temp file with the
        contents.
        """
        tf = tempfile.NamedTemporaryFile()
        with transaction.atomic():
            file_blobs = FileBlob.objects.filter(id__in=file_blob_ids).all()

            # Ensure blobs are in the order and duplication as provided
            blobs_by_id = {blob.id: blob for blob in file_blobs}
            file_blobs = [blobs_by_id[blob_id] for blob_id in file_blob_ids]

            new_checksum = sha1(b"")
            offset = 0
            for blob in file_blobs:
                FileBlobIndex.objects.create(file=self, blob=blob, offset=offset)
                for chunk in blob.getfile().chunks():
                    new_checksum.update(chunk)
                    tf.write(chunk)
                offset += blob.size

            self.size = offset
            self.checksum = new_checksum.hexdigest()

            if checksum != self.checksum:
                raise AssembleChecksumMismatch("Checksum mismatch")

        metrics.timing("filestore.file-size", offset)
        if commit:
            self.save()
        tf.flush()
        tf.seek(0)
        return tf

    def delete(self, *args, **kwargs):
        blob_ids = [blob.id for blob in self.blobs.all()]
        super(File, self).delete(*args, **kwargs)

        # Wait to delete blobs. This helps prevent
        # races around frequently used blobs in debug images and release files.
        transaction.on_commit(
            lambda: delete_unreferenced_blobs.apply_async(
                kwargs={"blob_ids": blob_ids}, countdown=60 * 5
            )
        )


class FileBlobIndex(Model):
    __core__ = False

    file = FlexibleForeignKey("sentry.File")
    blob = FlexibleForeignKey("sentry.FileBlob", on_delete=models.PROTECT)
    offset = BoundedPositiveIntegerField()

    class Meta:
        app_label = "sentry"
        db_table = "sentry_fileblobindex"
        unique_together = (("file", "blob", "offset"),)


class ChunkedFileBlobIndexWrapper(object):
    def __init__(self, indexes, mode=None, prefetch=False, prefetch_to=None, delete=True):
        # eager load from database incase its a queryset
        self._indexes = list(indexes)
        self._curfile = None
        self._curidx = None
        if prefetch:
            self.prefetched = True
            self._prefetch(prefetch_to, delete)
        else:
            self.prefetched = False
        self.mode = mode
        self.open()

    def __enter__(self):
        return self

    def __exit__(self, exc_type, exc_value, tb):
        self.close()

    def detach_tempfile(self):
        if not self.prefetched:
            raise TypeError("Can only detech tempfiles in prefetch mode")
        rv = self._curfile
        self._curfile = None
        self.close()
        rv.seek(0)
        return rv

    def _nextidx(self):
        assert not self.prefetched, "this makes no sense"
        old_file = self._curfile
        try:
            try:
                self._curidx = six.next(self._idxiter)
                self._curfile = self._curidx.blob.getfile()
            except StopIteration:
                self._curidx = None
                self._curfile = None
        finally:
            if old_file is not None:
                old_file.close()

    @property
    def size(self):
        return sum(i.blob.size for i in self._indexes)

    def open(self):
        self.closed = False
        self.seek(0)

    def _prefetch(self, prefetch_to=None, delete=True):
        size = self.size
        f = tempfile.NamedTemporaryFile(prefix="._prefetch-", dir=prefetch_to, delete=delete)
        if size == 0:
            self._curfile = f
            return

        # Zero out the file
        f.seek(size - 1)
        f.write(b"\x00")
        f.flush()

        mem = mmap.mmap(f.fileno(), size)

        def fetch_file(offset, getfile):
            with getfile() as sf:
                while True:
                    chunk = sf.read(65535)
                    if not chunk:
                        break
                    mem[offset : offset + len(chunk)] = chunk
                    offset += len(chunk)

        with ThreadPoolExecutor(max_workers=4) as exe:
            for idx in self._indexes:
                exe.submit(fetch_file, idx.offset, idx.blob.getfile)

        mem.flush()
        self._curfile = f

    def close(self):
        if self._curfile:
            self._curfile.close()
        self._curfile = None
        self._curidx = None
        self.closed = True

    def seek(self, pos):
        if self.closed:
            raise ValueError("I/O operation on closed file")

        if self.prefetched:
            return self._curfile.seek(pos)

        if pos < 0:
            raise IOError("Invalid argument")
        if pos == 0 and not self._indexes:
            # Empty file, there's no seeking to be done.
            return

        for n, idx in enumerate(self._indexes[::-1]):
            if idx.offset <= pos:
                if idx != self._curidx:
                    self._idxiter = iter(self._indexes[-(n + 1) :])
                    self._nextidx()
                break
        else:
            raise ValueError("Cannot seek to pos")
        self._curfile.seek(pos - self._curidx.offset)

    def tell(self):
        if self.closed:
            raise ValueError("I/O operation on closed file")
        if self.prefetched:
            return self._curfile.tell()
        if self._curfile is None:
            return self.size
        return self._curidx.offset + self._curfile.tell()

    def read(self, n=-1):
        if self.closed:
            raise ValueError("I/O operation on closed file")

        if self.prefetched:
            return self._curfile.read(n)

        result = bytearray()

        # Read to the end of the file
        if n < 0:
            while self._curfile is not None:
                blob_result = self._curfile.read(32768)
                if not blob_result:
                    self._nextidx()
                else:
                    result.extend(blob_result)

        # Read until a certain number of bytes are read
        else:
            while n > 0 and self._curfile is not None:
                blob_result = self._curfile.read(min(n, 32768))
                if not blob_result:
                    self._nextidx()
                else:
                    n -= len(blob_result)
                    result.extend(blob_result)

        return bytes(result)


class FileBlobOwner(Model):
    __core__ = False

    blob = FlexibleForeignKey("sentry.FileBlob")
    organization = FlexibleForeignKey("sentry.Organization")

    class Meta:
        app_label = "sentry"
        db_table = "sentry_fileblobowner"
        unique_together = (("blob", "organization"),)


def clear_cached_files(cache_path):
    try:
        cache_folders = os.listdir(cache_path)
    except OSError:
        return

    cutoff = int(time.time()) - ONE_DAY_AND_A_HALF

    for cache_folder in cache_folders:
        cache_folder = os.path.join(cache_path, cache_folder)
        try:
            items = os.listdir(cache_folder)
        except OSError:
            continue
        for cached_file in items:
            cached_file = os.path.join(cache_folder, cached_file)
            try:
                mtime = os.path.getmtime(cached_file)
            except OSError:
                continue
            if mtime < cutoff:
                try:
                    os.remove(cached_file)
                except OSError:
                    pass<|MERGE_RESOLUTION|>--- conflicted
+++ resolved
@@ -215,13 +215,8 @@
                     # `_flush_blobs` call will take all those uploaded
                     # blobs and associate them with the database.
                     semaphore.acquire()
-<<<<<<< HEAD
                     exe.submit(lambda: _upload_and_pend_chunk(fileobj, size, checksum, lock))
-                    logger.info('FileBlob.from_files.end', extra={'checksum': reference_checksum})
-=======
-                    exe.submit(_upload_and_pend_chunk(fileobj, size, checksum, lock))
-                    logger.debug("FileBlob.from_files.end", extra={"checksum": reference_checksum})
->>>>>>> 9b5e467c
+                    logger.debug('FileBlob.from_files.end', extra={'checksum': reference_checksum})
 
             _flush_blobs()
         finally:
