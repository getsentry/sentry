import zipfile
from enum import Enum
from typing import IO, Callable, Dict, List, Mapping, Optional, Tuple

from django.db import models
from django.db.models.signals import post_delete
from django.utils import timezone
from symbolic import SymbolicError, normalize_debug_id

from sentry.db.models import (
    BoundedBigIntegerField,
    BoundedPositiveIntegerField,
    FlexibleForeignKey,
    Model,
    region_silo_only_model,
)
from sentry.utils import json
from sentry.utils.hashlib import sha1_text

NULL_UUID = "00000000-00000000-00000000-00000000"
NULL_STRING = ""


class SourceFileType(Enum):
    SOURCE = 1
    MINIFIED_SOURCE = 2
    SOURCE_MAP = 3
    INDEXED_RAM_BUNDLE = 4

    @classmethod
    def choices(cls) -> List[Tuple[int, str]]:
        return [(key.value, key.name) for key in cls]

    @classmethod
    def from_lowercase_key(cls, lowercase_key: Optional[str]) -> Optional["SourceFileType"]:
        if lowercase_key is None:
            return None

        for key in cls:
            if key.name.lower() == lowercase_key:
                return SourceFileType(key.value)

        return None


@region_silo_only_model
class ArtifactBundle(Model):
    __include_in_export__ = False

    organization_id = BoundedBigIntegerField(db_index=True)
    # We use 00000000-00000000-00000000-00000000 in place of NULL because the uniqueness constraint doesn't play well
    # with nullable fields, since NULL != NULL.
    bundle_id = models.UUIDField(default=NULL_UUID, db_index=True)
    file = FlexibleForeignKey("sentry.File")
    artifact_count = BoundedPositiveIntegerField()
    # This field represents the date in which the bundle was renewed, since we have a renewal mechanism in place. The
    # name is the same across entities connected to this bundle named *ArtifactBundle.
    date_added = models.DateTimeField(default=timezone.now, db_index=True)
    # This field represents the date of upload of this bundle, and it's not mutated afterward.
    date_uploaded = models.DateTimeField(default=timezone.now)
    # This field represents the date in which this bundle was last modified, where modification means that an
    # association has been added or any of its fields have been modified.
<<<<<<< HEAD
    date_last_modified = models.DateTimeField(default=timezone.now, null=True)
=======
    date_last_modified = models.DateTimeField(null=True)
>>>>>>> 19b6c1fa

    class Meta:
        app_label = "sentry"
        db_table = "sentry_artifactbundle"

    @classmethod
    def get_release_associations(
        cls, organization_id: int, artifact_bundle: "ArtifactBundle"
    ) -> List[Mapping[str, str]]:
        release_artifact_bundles = ReleaseArtifactBundle.objects.filter(
            organization_id=organization_id, artifact_bundle=artifact_bundle
        )

        return [
            {
                "release": release_artifact_bundle.release_name,
                "dist": release_artifact_bundle.dist_name or None,
            }
            for release_artifact_bundle in release_artifact_bundles
        ]

    @classmethod
    def get_ident(cls, url, dist=None):
        if dist is not None:
            return sha1_text(url + "\x00\x00" + dist).hexdigest()
        return sha1_text(url).hexdigest()


def delete_file_for_artifact_bundle(instance, **kwargs):
    instance.file.delete()


post_delete.connect(delete_file_for_artifact_bundle, sender=ArtifactBundle)


@region_silo_only_model
class ReleaseArtifactBundle(Model):
    __include_in_export__ = False

    organization_id = BoundedBigIntegerField(db_index=True)
    release_name = models.CharField(max_length=250, db_index=True)
    # We use "" in place of NULL because the uniqueness constraint doesn't play well with nullable fields, since
    # NULL != NULL.
    dist_name = models.CharField(max_length=64, default=NULL_STRING, db_index=True)
    artifact_bundle = FlexibleForeignKey("sentry.ArtifactBundle")
    date_added = models.DateTimeField(default=timezone.now)

    class Meta:
        app_label = "sentry"
        db_table = "sentry_releaseartifactbundle"

        unique_together = (("organization_id", "release_name", "dist_name", "artifact_bundle"),)


@region_silo_only_model
class DebugIdArtifactBundle(Model):
    __include_in_export__ = False

    organization_id = BoundedBigIntegerField(db_index=True)
    debug_id = models.UUIDField()
    artifact_bundle = FlexibleForeignKey("sentry.ArtifactBundle")
    source_file_type = models.IntegerField(choices=SourceFileType.choices())
    date_added = models.DateTimeField(default=timezone.now)

    class Meta:
        app_label = "sentry"
        db_table = "sentry_debugidartifactbundle"

        # We can have the same debug_id pointing to different artifact_bundle(s) because the user might upload
        # the same artifacts twice, or they might have certain build files that don't change across builds.
        unique_together = (("debug_id", "artifact_bundle", "source_file_type"),)


@region_silo_only_model
class ProjectArtifactBundle(Model):
    __include_in_export__ = False

    organization_id = BoundedBigIntegerField(db_index=True)
    project_id = BoundedBigIntegerField(db_index=True)
    artifact_bundle = FlexibleForeignKey("sentry.ArtifactBundle")
    date_added = models.DateTimeField(default=timezone.now)

    class Meta:
        app_label = "sentry"
        db_table = "sentry_projectartifactbundle"

        unique_together = (("project_id", "artifact_bundle"),)


class ArtifactBundleArchive:
    """Read-only view of uploaded ZIP artifact bundle."""

    def __init__(self, fileobj: IO, build_memory_map: bool = True):
        self._fileobj = fileobj
        self._zip_file = zipfile.ZipFile(self._fileobj)
        self.manifest = self._read_manifest()
        if build_memory_map:
            self._build_memory_maps()

    def close(self):
        self._zip_file.close()
        self._fileobj.close()

    def info(self, filename: str) -> zipfile.ZipInfo:
        return self._zip_file.getinfo(filename)

    def read(self, filename: str) -> bytes:
        return self._zip_file.read(filename)

    def _read_manifest(self) -> dict:
        manifest_bytes = self.read("manifest.json")
        return json.loads(manifest_bytes.decode("utf-8"))

    @staticmethod
    def normalize_headers(headers: dict) -> dict:
        return {k.lower(): v for k, v in headers.items()}

    @staticmethod
    def normalize_debug_id(debug_id: Optional[str]) -> Optional[str]:
        if debug_id is None:
            return None

        try:
            return normalize_debug_id(debug_id)
        except SymbolicError:
            return None

    def _build_memory_maps(self):
        self._entries_by_debug_id = {}
        self._entries_by_url = {}

        # TODO(iambriccardo): generalize the manifest reading methods across assemble and processor.
        files = self.manifest.get("files", {})
        for file_path, info in files.items():
            # Building the map for debug_id lookup.
            headers = self.normalize_headers(info.get("headers", {}))
            if (debug_id := headers.get("debug-id")) is not None:
                debug_id = self.normalize_debug_id(debug_id)
                file_type = info.get("type")
                if (
                    debug_id is not None
                    and file_type is not None
                    and (source_file_type := SourceFileType.from_lowercase_key(file_type))
                    is not None
                ):
                    self._entries_by_debug_id[(debug_id, source_file_type)] = (
                        file_path,
                        info.get("url"),
                        info,
                    )

            # Building the map for url lookup.
            self._entries_by_url[info.get("url")] = (file_path, info)

    def get_file_by_url(self, url: str) -> Tuple[IO, dict]:
        file_path, info = self._entries_by_url[url]
        return self._zip_file.open(file_path), info.get("headers", {})

    def get_file_by_debug_id(
        self, debug_id: str, source_file_type: SourceFileType
    ) -> Tuple[IO, dict]:
        file_path, _, info = self._entries_by_debug_id[debug_id, source_file_type]
        return self._zip_file.open(file_path), info.get("headers", {})

    def get_file(self, file_path: str) -> Tuple[IO, dict]:
        files = self.manifest.get("files", {})
        file_info = files.get(file_path, {})
        return self._zip_file.open(file_path), file_info.get("headers", {})

    def get_files_by(self, block: Callable[[str, dict], bool]) -> Dict[str, dict]:
        files = self.manifest.get("files", {})
        results = {}

        for file_path, info in files.items():
            if block(file_path, info):
                results[file_path] = info

        return results

    def get_files_by_url_or_debug_id(self, query: Optional[str]) -> Dict[str, dict]:
        def filter_function(_: str, info: dict) -> bool:
            if query is None:
                return True

            normalized_query = query.lower()

            if normalized_query in info.get("url", "").lower():
                return True

            headers = self.normalize_headers(info.get("headers", {}))
            debug_id = self.normalize_debug_id(headers.get("debug-id", None))
            if debug_id is not None:
                debug_id = debug_id.lower()

                if normalized_query in debug_id:
                    return True

                # We also want to try and normalize the query so that we can match for example:
                # 2b69e5bd2e984c578ce1b58da19110ae with 2b69e5bd-2e98-4c57-8ce1-b58da19110ae.
                normalized_query = self.normalize_debug_id(normalized_query)
                if normalized_query is not None and normalized_query in debug_id:
                    return True

            return False

        return self.get_files_by(filter_function)

    def get_file_info(self, file_path: Optional[str]) -> Optional[zipfile.ZipInfo]:
        try:
            return self._zip_file.getinfo(file_path)
        except KeyError:
            return None

    def get_file_url_by_debug_id(
        self, debug_id: str, source_file_type: SourceFileType
    ) -> Optional[str]:
        entry = self._entries_by_debug_id.get((debug_id, source_file_type))
        if entry is not None:
            return entry[1]

        return None

    def get_file_url_by_file_path(self, file_path):
        files = self.manifest.get("files", {})
        file_info = files.get(file_path, {})
        return file_info.get("url")<|MERGE_RESOLUTION|>--- conflicted
+++ resolved
@@ -60,11 +60,7 @@
     date_uploaded = models.DateTimeField(default=timezone.now)
     # This field represents the date in which this bundle was last modified, where modification means that an
     # association has been added or any of its fields have been modified.
-<<<<<<< HEAD
-    date_last_modified = models.DateTimeField(default=timezone.now, null=True)
-=======
     date_last_modified = models.DateTimeField(null=True)
->>>>>>> 19b6c1fa
 
     class Meta:
         app_label = "sentry"
