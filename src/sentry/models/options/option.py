--- conflicted
+++ resolved
@@ -7,7 +7,6 @@
 from sentry.db.models.fields.picklefield import PickledObjectField
 
 
-<<<<<<< HEAD
 class OptionsTypes(Enum):
     """Enumerated type referring to potential sources of Sentry Options"""
 
@@ -21,11 +20,7 @@
         return tuple((i.name, i.value) for i in cls)
 
 
-@control_silo_only_model
-class Option(Model):  # type: ignore
-=======
 class BaseOption(Model):  # type: ignore
->>>>>>> 3d9aca4f
     """
     Global options which apply in most situations as defaults,
     and generally can be overwritten by per-project options.
