--- conflicted
+++ resolved
@@ -99,11 +99,7 @@
         return self.option_manager.get_value(self, key, default, validate)
 
     def update_option(self, key: str, value: Value) -> bool:
-<<<<<<< HEAD
-        return self.option_manager.set_value(self, key, value)  # type: ignore[no-any-return]
-=======
         return self.option_manager.set_value(self, key, value)
->>>>>>> d4276c28
 
     def delete_option(self, key: str) -> None:
         self.option_manager.unset_value(self, key)