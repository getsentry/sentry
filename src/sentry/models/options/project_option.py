from __future__ import annotations

from collections.abc import Callable, Mapping, Sequence
from typing import TYPE_CHECKING, Any, ClassVar

from django.db import models

from sentry import projectoptions
from sentry.backup.dependencies import ImportKind
from sentry.backup.helpers import ImportFlags
from sentry.backup.scopes import ImportScope, RelocationScope
from sentry.db.models import FlexibleForeignKey, Model, region_silo_model, sane_repr
from sentry.db.models.fields import PickledObjectField
from sentry.db.models.manager.option import OptionManager
from sentry.utils.cache import cache

if TYPE_CHECKING:
    from sentry.models.project import Project

OPTION_KEYS = frozenset(
    [
        # we need the epoch to fill in the defaults correctly
        "sentry:option-epoch",
        "sentry:origins",
        "sentry:resolve_age",
        "sentry:scrub_data",
        "sentry:scrub_defaults",
        "sentry:safe_fields",
        "sentry:store_crash_reports",
        "sentry:builtin_symbol_sources",
        "sentry:symbol_sources",
        "sentry:sensitive_fields",
        "sentry:highlight_tags",
        "sentry:highlight_context",
        "sentry:csp_ignored_sources_defaults",
        "sentry:csp_ignored_sources",
        "sentry:default_environment",
        "sentry:blacklisted_ips",
        "sentry:releases",
        "sentry:error_messages",
        "sentry:scrape_javascript",
        "sentry:replay_hydration_error_issues",
        "sentry:replay_rage_click_issues",
        "sentry:feedback_user_report_notifications",
        "sentry:feedback_ai_spam_detection",
        "sentry:token",
        "sentry:token_header",
        "sentry:verify_ssl",
        "sentry:scrub_ip_address",
        "sentry:grouping_config",
        "sentry:grouping_enhancements",
        "sentry:grouping_enhancements_base",
        "sentry:secondary_grouping_config",
        "sentry:secondary_grouping_expiry",
<<<<<<< HEAD
=======
        "sentry:grouping_auto_update",
        "sentry:similarity_backfill_completed",
>>>>>>> 68c6cf5f
        "sentry:fingerprinting_rules",
        "sentry:relay_pii_config",
        "sentry:metrics_extraction_rules",
        "sentry:dynamic_sampling",
        "sentry:dynamic_sampling_biases",
        "sentry:breakdowns",
        "sentry:transaction_name_cluster_rules",
        "sentry:span_description_cluster_rules",
        "sentry:extrapolate_metrics",
        "sentry:uptime_autodetection",
        "quotas:spike-protection-disabled",
        "feedback:branding",
        "digests:mail:minimum_delay",
        "digests:mail:maximum_delay",
        "mail:subject_prefix",
        "mail:subject_template",
        "filters:react-hydration-errors",
        "filters:chunk-load-error",
        "relay.cardinality-limiter.limits",
    ]
)


class ProjectOptionManager(OptionManager["ProjectOption"]):
    def get_value_bulk(self, instances: Sequence[Project], key: str) -> Mapping[Project, Any]:
        instance_map = {i.id: i for i in instances}
        queryset = self.filter(project__in=instances, key=key)
        result = {i: None for i in instances}
        for obj in queryset:
            result[instance_map[obj.project_id]] = obj.value
        return result

    def get_value(
        self,
        project: int | Project,
        key: str,
        default: Any | None = None,
        validate: Callable[[object], bool] | None = None,
    ) -> Any:
        result = self.get_all_values(project)
        if key in result:
            if validate is None or validate(result[key]):
                return result[key]
        if default is None:
            well_known_key = projectoptions.lookup_well_known_key(key)
            if well_known_key is not None:
                return well_known_key.get_default(project)
        return default

    def unset_value(self, project: Project, key: str) -> None:
        self.filter(project=project, key=key).delete()
        self.reload_cache(project.id, "projectoption.unset_value")

    def set_value(self, project: int | Project, key: str, value: Any) -> bool:
        if isinstance(project, models.Model):
            project_id = project.id
        else:
            project_id = project

        inst, created = self.create_or_update(
            project_id=project_id, key=key, values={"value": value}
        )
        self.reload_cache(project_id, "projectoption.set_value")

        return created or inst > 0

    def get_all_values(self, project: Project | int) -> Mapping[str, Any]:
        if isinstance(project, models.Model):
            project_id = project.id
        else:
            project_id = project
        cache_key = self._make_key(project_id)

        if cache_key not in self._option_cache:
            result = cache.get(cache_key)
            if result is None:
                self.reload_cache(project_id, "projectoption.get_all_values")
            else:
                self._option_cache[cache_key] = result

        return self._option_cache.get(cache_key, {})

    def reload_cache(self, project_id: int, update_reason: str) -> Mapping[str, Any]:
        from sentry.tasks.relay import schedule_invalidate_project_config

        if update_reason != "projectoption.get_all_values":
            schedule_invalidate_project_config(project_id=project_id, trigger=update_reason)
        cache_key = self._make_key(project_id)
        result = {i.key: i.value for i in self.filter(project=project_id)}
        cache.set(cache_key, result)
        self._option_cache[cache_key] = result
        return result

    def post_save(self, instance: ProjectOption, **kwargs: Any) -> None:
        self.reload_cache(instance.project_id, "projectoption.post_save")

    def post_delete(self, instance: ProjectOption, **kwargs: Any) -> None:
        self.reload_cache(instance.project_id, "projectoption.post_delete")

    def isset(self, project: Project, key: str) -> bool:
        return self.get_value(project, key, default=Ellipsis) is not Ellipsis


@region_silo_model
class ProjectOption(Model):
    """
    Project options apply only to an instance of a project.

    Options which are specific to a plugin should namespace
    their key. e.g. key='myplugin:optname'
    """

    __relocation_scope__ = RelocationScope.Organization

    project = FlexibleForeignKey("sentry.Project")
    key = models.CharField(max_length=64)
    value = PickledObjectField()

    objects: ClassVar[ProjectOptionManager] = ProjectOptionManager()

    class Meta:
        app_label = "sentry"
        db_table = "sentry_projectoptions"
        unique_together = (("project", "key"),)

    __repr__ = sane_repr("project_id", "key", "value")

    def write_relocation_import(
        self, _s: ImportScope, _f: ImportFlags
    ) -> tuple[int, ImportKind] | None:
        # Some `ProjectOption`s for the project are automatically generated at insertion time via a
        # `post_save()` hook, so they should already exist with autogenerated data. We simply need
        # to update them with the correct, imported values here.
        (option, _) = self.__class__.objects.get_or_create(
            project=self.project, key=self.key, defaults={"value": self.value}
        )
        if option:
            self.pk = option.pk
            self.save()

        return (self.pk, ImportKind.Inserted)<|MERGE_RESOLUTION|>--- conflicted
+++ resolved
@@ -52,11 +52,7 @@
         "sentry:grouping_enhancements_base",
         "sentry:secondary_grouping_config",
         "sentry:secondary_grouping_expiry",
-<<<<<<< HEAD
-=======
-        "sentry:grouping_auto_update",
         "sentry:similarity_backfill_completed",
->>>>>>> 68c6cf5f
         "sentry:fingerprinting_rules",
         "sentry:relay_pii_config",
         "sentry:metrics_extraction_rules",
