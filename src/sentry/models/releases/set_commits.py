--- conflicted
+++ resolved
@@ -63,7 +63,6 @@
         create_repositories(commit_list, release)
         create_commit_authors(commit_list, release)
 
-<<<<<<< HEAD
         if features.has("organizations:set-commits-updated", organization=release.organization):
             (
                 head_commit_by_repo,
@@ -77,16 +76,6 @@
                 head_commit_by_repo, commit_author_by_commit = set_commits_on_release(
                     release, commit_list
                 )
-=======
-        with (
-            atomic_transaction(using=router.db_for_write(type(release))),
-            in_test_hide_transaction_boundary(),
-        ):
-
-            head_commit_by_repo, commit_author_by_commit = set_commits_on_release(
-                release, commit_list
-            )
->>>>>>> 8f78fc7d
 
     fill_in_missing_release_head_commits(release, head_commit_by_repo)
     update_group_resolutions(release, commit_author_by_commit)
