from collections import defaultdict, namedtuple
from typing import TYPE_CHECKING, List, Optional, Sequence, Type, Union

from django.conf import settings
from django.db import models, transaction
from django.db.models.signals import post_save
from rest_framework import serializers

from sentry.db.models import Model, region_silo_only_model
<<<<<<< HEAD

if TYPE_CHECKING:
    from sentry.models import Team
    from sentry.services.hybrid_cloud.user import RpcUser
=======
from sentry.db.models.fields.foreignkey import FlexibleForeignKey
from sentry.db.models.fields.hybrid_cloud_foreign_key import HybridCloudForeignKey
from sentry.services.hybrid_cloud.user import RpcUser, user_service

if TYPE_CHECKING:
    from sentry.models import Team, User
>>>>>>> ebc49604

ACTOR_TYPES = {"team": 0, "user": 1}


def actor_type_to_class(type: int) -> Type[Union["Team", "RpcUser"]]:
    # type will be 0 or 1 and we want to get Team or User
    from sentry.models import Team, User

    ACTOR_TYPE_TO_CLASS = {ACTOR_TYPES["team"]: Team, ACTOR_TYPES["user"]: User}

    return ACTOR_TYPE_TO_CLASS[type]


def fetch_actor_by_actor_id(cls, actor_id: int) -> Union["Team", "RpcUser"]:
    results = fetch_actors_by_actor_ids(cls, [actor_id])
    if len(results) == 0:
        raise cls.DoesNotExist()
    return results[0]


def fetch_actors_by_actor_ids(cls, actor_ids: List[int]) -> Union[List["Team"], List["RpcUser"]]:
    from sentry.models import Team, User
    from sentry.services.hybrid_cloud.user import user_service

    if cls is User:
        return user_service.get_by_actor_ids(actor_ids=actor_ids)
    if cls is Team:
        return Team.objects.filter(actor_id__in=actor_ids).all()

    raise ValueError(f"Cls {cls} is not a valid actor type.")


def fetch_actor_by_id(cls, id: int) -> Union["Team", "RpcUser"]:
    from sentry.models import Team, User
    from sentry.services.hybrid_cloud.user import user_service

    if cls is Team:
        return Team.objects.get(id=id)

    if cls is User:

        user = user_service.get_user(id)
        if user is None:
            raise User.DoesNotExist()
        return user


def actor_type_to_string(type: int) -> Optional[str]:
    # type will be 0 or 1 and we want to get "team" or "user"
    for k, v in ACTOR_TYPES.items():
        if v == type:
            return k
    return None


@region_silo_only_model
class Actor(Model):
    __include_in_export__ = True

    type = models.PositiveSmallIntegerField(
        choices=(
            (ACTOR_TYPES["team"], "team"),
            (ACTOR_TYPES["user"], "user"),
        )
    )
    user_id = HybridCloudForeignKey(
        settings.AUTH_USER_MODEL, on_delete="CASCADE", db_index=True, unique=False, null=True
    )
    team = FlexibleForeignKey(
        "sentry.Team",
        related_name="actor_from_team",
        db_constraint=False,
        db_index=True,
        unique=False,
        null=True,
        on_delete=models.CASCADE,
    )

    class Meta:
        app_label = "sentry"
        db_table = "sentry_actor"

    def resolve(self) -> Union["Team", "RpcUser"]:
        # Returns User/Team model object
        return fetch_actor_by_actor_id(actor_type_to_class(self.type), self.id)

    def get_actor_tuple(self) -> "ActorTuple":
        # Returns ActorTuple version of the Actor model.
        actor_type = actor_type_to_class(self.type)
        return ActorTuple(self.resolve().id, actor_type)

    def get_actor_identifier(self):
        # Returns a string like "team:1"
        # essentially forwards request to ActorTuple.get_actor_identifier
        return self.get_actor_tuple().get_actor_identifier()


def get_actor_id_for_user(user: Union["User", RpcUser]):
    # Handy for JIT creation of user actors
    if user.actor_id:
        return user.actor_id
    # Temporary Dual write
    # Until we have indexes back online, we have to account for potential race condition on user creation
    with transaction.atomic():
        actors_for_user = Actor.objects.filter(type=ACTOR_TYPES["user"], user_id=user.id).all()
        if len(actors_for_user) > 0:
            actor = actors_for_user[0]
        else:
            actor = Actor.objects.create(type=ACTOR_TYPES["user"], user_id=user.id)
        # Just clear other actors without allowing orm interaction, these won't be important after the following update.
        Actor.objects.filter(type=ACTOR_TYPES["user"], user_id=user.id).exclude(id=actor.id).update(
            user_id=None
        )

    user_service.update_user(user_id=user.id, attrs={"actor_id": actor.id})
    return actor.id


class ActorTuple(namedtuple("Actor", "id type")):
    """
    This is an artifact from before we had the Actor model.
    We want to eventually drop this model and merge functionality with Actor
    This should happen more easily if we move GroupAssignee, GroupOwner, etc. to use the Actor model.
    """

    def get_actor_identifier(self):
        return f"{self.type.__name__.lower()}:{self.id}"

    @classmethod
    def from_actor_identifier(cls, actor_identifier: Union[int, str, None]) -> "ActorTuple":
        from sentry.models import Team, User
        from sentry.utils.auth import find_users

        """
        Returns an Actor tuple corresponding to a User or Team associated with
        the given identifier.

        Forms `actor_identifier` can take:
            1231 -> look up User by id
            "1231" -> look up User by id
            "user:1231" -> look up User by id
            "team:1231" -> look up Team by id
            "maiseythedog" -> look up User by username
            "maisey@dogsrule.com" -> look up User by primary email
        """

        if actor_identifier is None:
            return None

        # If we have an integer, fall back to assuming it's a User
        if isinstance(actor_identifier, int):
            return cls(actor_identifier, User)

        # If the actor_identifier is a simple integer as a string,
        # we're also a User
        if actor_identifier.isdigit():
            return cls(int(actor_identifier), User)

        if actor_identifier.startswith("user:"):
            return cls(int(actor_identifier[5:]), User)

        if actor_identifier.startswith("team:"):
            return cls(int(actor_identifier[5:]), Team)

        try:
            return cls(find_users(actor_identifier)[0].id, User)
        except IndexError as e:
            raise serializers.ValidationError(f"Unable to resolve actor identifier: {e}")

    def resolve(self) -> Union["Team", "RpcUser"]:
        return fetch_actor_by_id(self.type, self.id)

    def resolve_to_actor(self) -> Actor:
        obj = self.resolve()
        if obj.actor_id is None and isinstance(obj, RpcUser):  # This can happen for users now.
            return Actor.objects.get(id=get_actor_id_for_user(obj))
        return Actor.objects.get(id=obj.actor_id)

    @classmethod
    def resolve_many(cls, actors: Sequence["ActorTuple"]) -> Sequence[Union["Team", "RpcUser"]]:
        """
        Resolve multiple actors at the same time. Returns the result in the same order
        as the input, minus any actors we couldn't resolve.
        :param actors:
        :return:
        """
        from sentry.models import User
        from sentry.services.hybrid_cloud.user import user_service

        if not actors:
            return []

        actors_by_type = defaultdict(list)
        for actor in actors:
            actors_by_type[actor.type].append(actor)

        results = {}
        for type, _actors in actors_by_type.items():
            if type == User:
                for instance in user_service.get_many(filter={"user_ids": [a.id for a in _actors]}):
                    results[(type, instance.id)] = instance
            else:
                for instance in type.objects.filter(id__in=[a.id for a in _actors]):
                    results[(type, instance.id)] = instance

        return list(filter(None, [results.get((actor.type, actor.id)) for actor in actors]))


def handle_team_post_save(instance, **kwargs):
    # we want to create an actor if we don't have one
    if not instance.actor_id:
        instance.actor_id = Actor.objects.create(
            type=ACTOR_TYPES[type(instance).__name__.lower()],
            team_id=instance.id,
        ).id
        instance.save()


post_save.connect(
    handle_team_post_save, sender="sentry.Team", dispatch_uid="handle_team_post_save", weak=False
)<|MERGE_RESOLUTION|>--- conflicted
+++ resolved
@@ -7,19 +7,12 @@
 from rest_framework import serializers
 
 from sentry.db.models import Model, region_silo_only_model
-<<<<<<< HEAD
-
-if TYPE_CHECKING:
-    from sentry.models import Team
-    from sentry.services.hybrid_cloud.user import RpcUser
-=======
 from sentry.db.models.fields.foreignkey import FlexibleForeignKey
 from sentry.db.models.fields.hybrid_cloud_foreign_key import HybridCloudForeignKey
-from sentry.services.hybrid_cloud.user import RpcUser, user_service
 
 if TYPE_CHECKING:
     from sentry.models import Team, User
->>>>>>> ebc49604
+    from sentry.services.hybrid_cloud.user import RpcUser
 
 ACTOR_TYPES = {"team": 0, "user": 1}
 
@@ -118,6 +111,8 @@
 
 
 def get_actor_id_for_user(user: Union["User", RpcUser]):
+    from sentry.services.hybrid_cloud.user import user_service
+
     # Handy for JIT creation of user actors
     if user.actor_id:
         return user.actor_id
