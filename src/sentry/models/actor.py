--- conflicted
+++ resolved
@@ -2,11 +2,7 @@
 from typing import TYPE_CHECKING, List, Optional, Sequence, Type, Union
 
 from django.conf import settings
-<<<<<<< HEAD
-from django.db import models
-=======
 from django.db import models, transaction
->>>>>>> 38ea019d
 from django.db.models.signals import post_save
 from rest_framework import serializers
 
@@ -81,23 +77,14 @@
         )
     )
     user_id = HybridCloudForeignKey(
-<<<<<<< HEAD
-        settings.AUTH_USER_MODEL, db_index=True, unique=True, null=True, on_delete="CASCADE"
-=======
         settings.AUTH_USER_MODEL, on_delete="CASCADE", db_index=False, unique=False, null=True
->>>>>>> 38ea019d
     )
     team = FlexibleForeignKey(
         "sentry.Team",
         related_name="actor_from_team",
-<<<<<<< HEAD
-        db_index=True,
-        unique=True,
-=======
         db_index=False,
         db_constraint=False,
         unique=False,
->>>>>>> 38ea019d
         null=True,
         on_delete=models.CASCADE,
     )
@@ -126,10 +113,6 @@
     if user.actor_id:
         return user.actor_id
     # Temporary Dual write
-<<<<<<< HEAD
-    actor, _ = Actor.objects.get_or_create(type=ACTOR_TYPES["user"], user_id=user.id)
-    # TODO(hybrid-cloud): remove this after actor migration is complete
-=======
     # Until we have indexes back online, we have to account for potential race condition on user creation
     with transaction.atomic():
         actors_for_user = Actor.objects.filter(type=ACTOR_TYPES["user"], user_id=user.id).all()
@@ -142,7 +125,6 @@
             user_id=None
         )
 
->>>>>>> 38ea019d
     user_service.update_user(user_id=user.id, attrs={"actor_id": actor.id})
     return actor.id
 
