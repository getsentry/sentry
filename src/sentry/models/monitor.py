from datetime import datetime, timedelta
from uuid import uuid4

import pytz
from croniter import croniter
from dateutil import rrule
from django.db import models
from django.db.models import Q
from django.utils import timezone

from sentry.constants import ObjectStatus
from sentry.db.models import (
    BoundedPositiveIntegerField,
    Model,
    UUIDField,
    region_silo_only_model,
    sane_repr,
)
from sentry.db.models.fields.bounded import BoundedBigIntegerField
from sentry.db.models.fields.jsonfield import JSONField

SCHEDULE_INTERVAL_MAP = {
    "year": rrule.YEARLY,
    "month": rrule.MONTHLY,
    "week": rrule.WEEKLY,
    "day": rrule.DAILY,
    "hour": rrule.HOURLY,
    "minute": rrule.MINUTELY,
}


def generate_secret():
    return uuid4().hex + uuid4().hex


def get_next_schedule(base_datetime, schedule_type, schedule):
    if schedule_type == ScheduleType.CRONTAB:
        itr = croniter(schedule, base_datetime)
        next_schedule = itr.get_next(datetime)
    elif schedule_type == ScheduleType.INTERVAL:
        count, unit_name = schedule
        # count is the "number of units" and unit_name is the "unit name of interval"
        # which is inverse from what rrule calls them
        rule = rrule.rrule(
            freq=SCHEDULE_INTERVAL_MAP[unit_name], interval=count, dtstart=base_datetime, count=2
        )
        if rule[0] > base_datetime:
            next_schedule = rule[0]
        else:
            next_schedule = rule[1]
    else:
        raise NotImplementedError("unknown schedule_type")

    return next_schedule


def get_monitor_context(monitor):
    config = monitor.config.copy()
    if "schedule_type" in config:
        config["schedule_type"] = monitor.get_schedule_type_display()

    return {
        "id": str(monitor.guid),
        "name": monitor.name,
        "config": monitor.config,
        "status": monitor.get_status_display(),
        "type": monitor.get_type_display(),
    }


class MonitorStatus(ObjectStatus):
    OK = 4
    ERROR = 5
    MISSED_CHECKIN = 6

    @classmethod
    def as_choices(cls):
        return (
            (cls.ACTIVE, "active"),
            (cls.DISABLED, "disabled"),
            (cls.PENDING_DELETION, "pending_deletion"),
            (cls.DELETION_IN_PROGRESS, "deletion_in_progress"),
            (cls.OK, "ok"),
            (cls.ERROR, "error"),
            (cls.MISSED_CHECKIN, "missed_checkin"),
        )


class MonitorType:
    UNKNOWN = 0
    HEALTH_CHECK = 1
    HEARTBEAT = 2
    CRON_JOB = 3

    @classmethod
    def as_choices(cls):
        return (
            (cls.UNKNOWN, "unknown"),
            (cls.HEALTH_CHECK, "health_check"),
            (cls.HEARTBEAT, "heartbeat"),
            (cls.CRON_JOB, "cron_job"),
        )

    @classmethod
    def get_name(cls, value):
        return dict(cls.as_choices())[value]


class MonitorFailure:
    UNKNOWN = "unknown"
    MISSED_CHECKIN = "missed_checkin"
    DURATION = "duration"


class ScheduleType:
    UNKNOWN = 0
    CRONTAB = 1
    INTERVAL = 2

    @classmethod
    def as_choices(cls):
        return ((cls.UNKNOWN, "unknown"), (cls.CRONTAB, "crontab"), (cls.INTERVAL, "interval"))

    @classmethod
    def get_name(cls, value):
        return dict(cls.as_choices())[value]


@region_silo_only_model
class Monitor(Model):
    __include_in_export__ = True

    guid = UUIDField(unique=True, auto_add=True)
    organization_id = BoundedBigIntegerField(db_index=True)
    project_id = BoundedBigIntegerField(db_index=True)
    name = models.CharField(max_length=128)
    status = BoundedPositiveIntegerField(
        default=MonitorStatus.ACTIVE, choices=MonitorStatus.as_choices()
    )
    type = BoundedPositiveIntegerField(
        default=MonitorType.UNKNOWN,
        choices=[(k, str(v)) for k, v in MonitorType.as_choices()],
    )
    config = JSONField(default=dict)
    next_checkin = models.DateTimeField(null=True)
    last_checkin = models.DateTimeField(null=True)
    date_added = models.DateTimeField(default=timezone.now)

    class Meta:
        app_label = "sentry"
        db_table = "sentry_monitor"
        index_together = (("type", "next_checkin"),)

    __repr__ = sane_repr("guid", "project_id", "name")

    def get_schedule_type_display(self):
        return ScheduleType.get_name(self.config.get("schedule_type", ScheduleType.CRONTAB))

    def get_audit_log_data(self):
        return {"name": self.name, "type": self.type, "status": self.status, "config": self.config}

    def get_next_scheduled_checkin(self, last_checkin=None):
        if last_checkin is None:
            last_checkin = self.last_checkin
        tz = pytz.timezone(self.config.get("timezone") or "UTC")
        schedule_type = self.config.get("schedule_type", ScheduleType.CRONTAB)
        base_datetime = last_checkin.astimezone(tz)
        next_checkin = get_next_schedule(base_datetime, schedule_type, self.config["schedule"])
        return next_checkin + timedelta(minutes=int(self.config.get("checkin_margin") or 0))

    def mark_failed(self, last_checkin=None, reason=MonitorFailure.UNKNOWN):
        from sentry.coreapi import insert_data_to_database_legacy
        from sentry.event_manager import EventManager
        from sentry.models import Project
        from sentry.signals import monitor_failed

        if last_checkin is None:
            next_checkin_base = timezone.now()
            last_checkin = self.last_checkin or timezone.now()
        else:
            next_checkin_base = last_checkin

<<<<<<< HEAD
        logger.info(
            "monitor.failed.last-checkin",
            extra={
                "monitor_id": self.id,
                "current_last_checkin": last_checkin,
                "monitor_last_checkin": self.last_checkin,
            },
        )

        new_status = MonitorStatus.ERROR
        if reason == MonitorFailure.MISSED_CHECKIN:
            new_status = MonitorStatus.MISSED_CHECKIN
=======
>>>>>>> fe7a3312
        affected = (
            type(self)
            .objects.filter(
                Q(last_checkin__lte=last_checkin) | Q(last_checkin__isnull=True), id=self.id
            )
            .update(
                next_checkin=self.get_next_scheduled_checkin(next_checkin_base),
                status=new_status,
                last_checkin=last_checkin,
            )
        )
        if not affected:
            return False

        event_manager = EventManager(
            {
                "logentry": {"message": f"Monitor failure: {self.name} ({reason})"},
                "contexts": {"monitor": get_monitor_context(self)},
                "fingerprint": ["monitor", str(self.guid), reason],
            },
            project=Project(id=self.project_id),
        )
        event_manager.normalize()
        data = event_manager.get_data()
        insert_data_to_database_legacy(data)
        monitor_failed.send(monitor=self, sender=type(self))
        return True<|MERGE_RESOLUTION|>--- conflicted
+++ resolved
@@ -180,21 +180,10 @@
         else:
             next_checkin_base = last_checkin
 
-<<<<<<< HEAD
-        logger.info(
-            "monitor.failed.last-checkin",
-            extra={
-                "monitor_id": self.id,
-                "current_last_checkin": last_checkin,
-                "monitor_last_checkin": self.last_checkin,
-            },
-        )
-
         new_status = MonitorStatus.ERROR
         if reason == MonitorFailure.MISSED_CHECKIN:
             new_status = MonitorStatus.MISSED_CHECKIN
-=======
->>>>>>> fe7a3312
+
         affected = (
             type(self)
             .objects.filter(
