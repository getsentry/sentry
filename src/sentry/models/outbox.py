--- conflicted
+++ resolved
@@ -83,12 +83,9 @@
     ORGAUTHTOKEN_UPDATE = 16
     PROVISION_ORGANIZATION = 17
     PROVISION_SUBSCRIPTION = 18
-<<<<<<< HEAD
-    DISABLE_AUTH_PROVIDER = 19
-    RESET_IDP_FLAGS = 20
-=======
     SEND_MODEL_SIGNAL = 19
->>>>>>> 03f51bb0
+    DISABLE_AUTH_PROVIDER = 20
+    RESET_IDP_FLAGS = 21
 
     @classmethod
     def as_choices(cls):
