from __future__ import annotations

import abc
import contextlib
import dataclasses
import datetime
from enum import IntEnum
from typing import Any, Generator, Iterable, List, Mapping, Type, TypeVar

from django.db import connections, models, router, transaction
from django.db.models import Max
from django.dispatch import Signal
from django.http import HttpRequest
from django.utils import timezone

from sentry.db.models import (
    BoundedBigIntegerField,
    BoundedPositiveIntegerField,
    JSONField,
    Model,
    control_silo_only_model,
    region_silo_only_model,
    sane_repr,
)
from sentry.services.hybrid_cloud import REGION_NAME_LENGTH
from sentry.silo import SiloMode
from sentry.utils import metrics

THE_PAST = datetime.datetime(2016, 8, 1, 0, 0, 0, 0, tzinfo=timezone.utc)

_T = TypeVar("_T")


class OutboxScope(IntEnum):
    ORGANIZATION_SCOPE = 0
    USER_SCOPE = 1
    WEBHOOK_SCOPE = 2
    AUDIT_LOG_SCOPE = 3
    USER_IP_SCOPE = 4
    INTEGRATION_SCOPE = 5
    APP_SCOPE = 6
    TEAM_SCOPE = 7

    def __str__(self):
        return self.name

    @classmethod
    def as_choices(cls):
        return [(i.value, i.value) for i in cls]


class OutboxCategory(IntEnum):
    USER_UPDATE = 0
    WEBHOOK_PROXY = 1
    ORGANIZATION_UPDATE = 2
    ORGANIZATION_MEMBER_UPDATE = 3
    VERIFY_ORGANIZATION_MAPPING = 4
    AUDIT_LOG_EVENT = 5
    USER_IP_EVENT = 6
    INTEGRATION_UPDATE = 7
    PROJECT_UPDATE = 8
    API_APPLICATION_UPDATE = 9
    SENTRY_APP_INSTALLATION_UPDATE = 10
    TEAM_UPDATE = 11
    ORGANIZATION_INTEGRATION_UPDATE = 12
    ORGANIZATION_MEMBER_CREATE = 13

    @classmethod
    def as_choices(cls):
        return [(i.value, i.value) for i in cls]


@dataclasses.dataclass
class OutboxWebhookPayload:
    method: str
    path: str
    uri: str
    headers: Mapping[str, Any]
    body: str


class WebhookProviderIdentifier(IntEnum):
    SLACK = 0
    GITHUB = 1


def _ensure_not_null(k: str, v: Any) -> Any:
    if v is None:
        raise ValueError(f"Attribute {k} was None, but it needed to be set!")
    return v


class OutboxFlushError(Exception):
    pass


class OutboxBase(Model):
    sharding_columns: Iterable[str]
    coalesced_columns: Iterable[str]

    @classmethod
    def next_object_identifier(cls):
        using = router.db_for_write(cls)
        with transaction.atomic(using=using):
            with connections[using].cursor() as cursor:
                cursor.execute("SELECT nextval(%s)", [f"{cls._meta.db_table}_id_seq"])
                return cursor.fetchone()[0]

    @classmethod
    def find_scheduled_shards(cls) -> Iterable[Mapping[str, Any]]:
        return (
            cls.objects.values(*cls.sharding_columns)
            .annotate(
                scheduled_for=Max("scheduled_for"),
                id=Max("id"),
            )
            .filter(scheduled_for__lte=timezone.now())
            .order_by("scheduled_for", "id")
        )

    @classmethod
    def prepare_next_from_shard(cls, row: Mapping[str, Any]) -> OutboxBase | None:
        with transaction.atomic(savepoint=False):
            next_outbox: OutboxBase | None
            next_outbox = (
                cls(**row).selected_messages_in_shard().order_by("id").select_for_update().first()
            )
            if not next_outbox:
                return None

            # We rely on 'proof of failure by remaining' to handle retries -- basically, by scheduling this shard, we
            # expect all objects to be drained before the next schedule comes around, or else we will run again.
            # Note that the system does not strongly protect against concurrent processing -- this is expected in the
            # case of drains, for instance.
            now = timezone.now()
            next_outbox.selected_messages_in_shard().update(
                scheduled_for=next_outbox.next_schedule(now), scheduled_from=now
            )

            return next_outbox

    def key_from(self, attrs: Iterable[str]) -> Mapping[str, Any]:
        return {k: _ensure_not_null(k, getattr(self, k)) for k in attrs}

    def selected_messages_in_shard(self) -> models.QuerySet:
        return self.objects.filter(**self.key_from(self.sharding_columns))

    def select_coalesced_messages(self) -> models.QuerySet:
        return self.objects.filter(**self.key_from(self.coalesced_columns))

    class Meta:
        abstract = True

    __include_in_export__ = False

    # Different shard_scope, shard_identifier pairings of messages are always deliverable in parallel
    shard_scope = BoundedPositiveIntegerField(choices=OutboxScope.as_choices(), null=False)
    shard_identifier = BoundedBigIntegerField(null=False)

    # Objects of equal scope, shard_identifier, category, and object_identifier are coalesced in processing.
    category = BoundedPositiveIntegerField(choices=OutboxCategory.as_choices(), null=False)
    object_identifier = BoundedBigIntegerField(null=False)

    # payload is used for webhook payloads.
    payload = JSONField(null=True)

    # The point at which this object was scheduled, used as a diff from scheduled_for to determine the intended delay.
    scheduled_from = models.DateTimeField(null=False, default=timezone.now)
    # The point at which this object is intended to be replicated, used for backoff purposes.  Keep in mind that
    # the largest back off effectively applies to the entire 'shard' key.
    scheduled_for = models.DateTimeField(null=False, default=THE_PAST)

    def last_delay(self) -> datetime.timedelta:
        return max(self.scheduled_for - self.scheduled_from, datetime.timedelta(seconds=1))

    def next_schedule(self, now: datetime.datetime) -> datetime.datetime:
        return now + (self.last_delay() * 2)

    def save(self, **kwds: Any):
        tags = {"category": OutboxCategory(self.category).name}
        metrics.incr("outbox.saved", 1, tags=tags)
        super().save(**kwds)

    @contextlib.contextmanager
    def process_coalesced(self) -> Generator[OutboxBase | None, None, None]:
        # Do not, use a select for update here -- it is tempting, but a major performance issue.
        # we should simply accept the occasional multiple sends than to introduce hard locking.
        # so long as all objects sent are committed, and so long as any concurrent changes to data
        # result in a future processing, we should always converge on non stale values.
        coalesced: OutboxBase | None = self.select_coalesced_messages().last()
        yield coalesced

        # If the context block didn't raise we mark messages as completed by deleting them.
        if coalesced is not None:
            first_coalesced: OutboxBase = self.select_coalesced_messages().first() or coalesced
            deleted_count, _ = (
                self.select_coalesced_messages().filter(id__lte=coalesced.id).delete()
            )
            tags = {"category": OutboxCategory(self.category).name}
            metrics.incr("outbox.processed", deleted_count, tags=tags)
            metrics.timing(
                "outbox.processing_lag",
                datetime.datetime.now().timestamp() - first_coalesced.scheduled_from.timestamp(),
                tags=tags,
            )

    def process(self) -> bool:
        with self.process_coalesced() as coalesced:
            if coalesced is not None:
                with metrics.timer(
                    "outbox.send_signal.duration",
                    tags={"category": OutboxCategory(coalesced.category).name},
                ):
                    coalesced.send_signal()
                return True
        return False

    @abc.abstractmethod
    def send_signal(self):
        pass

    def drain_shard(self, max_updates_to_drain: int | None = None):
        runs = 0
        next_row: OutboxBase | None = self.selected_messages_in_shard().first()
        while next_row is not None and (
            max_updates_to_drain is None or runs < max_updates_to_drain
        ):
            runs += 1
            next_row.process()
            next_row: OutboxBase | None = self.selected_messages_in_shard().first()

        if next_row is not None:
            raise OutboxFlushError(
                f"Could not flush items from shard {self.key_from(self.sharding_columns)!r}"
            )


# Outboxes bound from region silo -> control silo
@region_silo_only_model
class RegionOutbox(OutboxBase):
    def send_signal(self):
        process_region_outbox.send(
            sender=OutboxCategory(self.category),
            payload=self.payload,
            object_identifier=self.object_identifier,
            shard_identifier=self.shard_identifier,
        )

    sharding_columns = ("shard_scope", "shard_identifier")
    coalesced_columns = ("shard_scope", "shard_identifier", "category", "object_identifier")

    class Meta:
        app_label = "sentry"
        db_table = "sentry_regionoutbox"
        index_together = (
            (
                "shard_scope",
                "shard_identifier",
                "category",
                "object_identifier",
            ),
            (
                "shard_scope",
                "shard_identifier",
                "scheduled_for",
            ),
            ("shard_scope", "shard_identifier", "id"),
        )

    @classmethod
    def for_shard(cls: Type[_T], shard_scope: OutboxScope, shard_identifier: int) -> _T:
        """
        Logically, this is just an alias for the constructor of cls, but explicitly named to call out the intended
        semantic of creating and instance to invoke `drain_shard` on.
        """
        return cls(shard_scope=shard_scope, shard_identifier=shard_identifier)

    __repr__ = sane_repr("shard_scope", "shard_identifier", "category", "object_identifier")


# Outboxes bound from control silo -> region silo
@control_silo_only_model
class ControlOutbox(OutboxBase):
    sharding_columns = ("region_name", "shard_scope", "shard_identifier")
    coalesced_columns = (
        "region_name",
        "shard_scope",
        "shard_identifier",
        "category",
        "object_identifier",
    )

    region_name = models.CharField(max_length=REGION_NAME_LENGTH)

    def send_signal(self):
        process_control_outbox.send(
            sender=OutboxCategory(self.category),
            payload=self.payload,
            region_name=self.region_name,
            object_identifier=self.object_identifier,
            shard_identifier=self.shard_identifier,
        )

    class Meta:
        app_label = "sentry"
        db_table = "sentry_controloutbox"
        index_together = (
            (
                "region_name",
                "shard_scope",
                "shard_identifier",
                "category",
                "object_identifier",
            ),
            (
                "region_name",
                "shard_scope",
                "shard_identifier",
                "scheduled_for",
            ),
            ("region_name", "shard_scope", "shard_identifier", "id"),
        )

    __repr__ = sane_repr(
        "region_name", "shard_scope", "shard_identifier", "category", "object_identifier"
    )

    def get_webhook_payload_from_request(self, request: HttpRequest) -> OutboxWebhookPayload:
        return OutboxWebhookPayload(
            method=request.method,
            path=request.path,
            uri=request.get_raw_uri(),
            headers={k: v for k, v in request.headers.items()},
            body=request.body.decode(encoding="utf-8"),
        )

    @classmethod
    def get_webhook_payload_from_outbox(self, payload) -> OutboxWebhookPayload:
        return OutboxWebhookPayload(
            method=payload.get("method"),
            path=payload.get("path"),
            uri=payload.get("uri"),
            headers=payload.get("headers"),
            body=payload.get("body"),
        )

    @classmethod
    def for_webhook_update(
        cls,
        *,
        webhook_identifier: WebhookProviderIdentifier,
        region_names: List[str],
        request: HttpRequest,
    ) -> Iterable[ControlOutbox]:
        for region_name in region_names:
            result = cls()
            result.shard_scope = OutboxScope.WEBHOOK_SCOPE
            result.shard_identifier = webhook_identifier.value
            result.object_identifier = cls.next_object_identifier()
            result.category = OutboxCategory.WEBHOOK_PROXY
            result.region_name = region_name
            payload: OutboxWebhookPayload = result.get_webhook_payload_from_request(request)
<<<<<<< HEAD

=======
>>>>>>> 779a64e8
            result.payload = dataclasses.asdict(payload)
            yield result

    @classmethod
    def for_shard(
        cls: Type[_T], shard_scope: OutboxScope, shard_identifier: int, region_name: str
    ) -> _T:
        """
        Logically, this is just an alias for the constructor of cls, but explicitly named to call out the intended
        semantic of creating and instance to invoke `drain_shard` on.
        """
        return cls(
            shard_scope=shard_scope, shard_identifier=shard_identifier, region_name=region_name
        )


def outbox_silo_modes() -> List[SiloMode]:
    cur = SiloMode.get_current_mode()
    result: List[SiloMode] = []
    if cur != SiloMode.REGION:
        result.append(SiloMode.CONTROL)
    if cur != SiloMode.CONTROL:
        result.append(SiloMode.REGION)
    return result


process_region_outbox = Signal(providing_args=["payload", "object_identifier"])
process_control_outbox = Signal(providing_args=["payload", "region_name", "object_identifier"])<|MERGE_RESOLUTION|>--- conflicted
+++ resolved
@@ -360,10 +360,6 @@
             result.category = OutboxCategory.WEBHOOK_PROXY
             result.region_name = region_name
             payload: OutboxWebhookPayload = result.get_webhook_payload_from_request(request)
-<<<<<<< HEAD
-
-=======
->>>>>>> 779a64e8
             result.payload = dataclasses.asdict(payload)
             yield result
 
