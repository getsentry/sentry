from __future__ import annotations

import abc
import contextlib
import dataclasses
import datetime
from enum import IntEnum
from typing import Any, Generator, Iterable, List, Mapping, Type, TypeVar

from django.db import connections, models, router, transaction
from django.db.models import Max
from django.dispatch import Signal
from django.http import HttpRequest
from django.utils import timezone

from sentry.db.models import (
    BoundedBigIntegerField,
    BoundedPositiveIntegerField,
    JSONField,
    Model,
    control_silo_only_model,
    region_silo_only_model,
    sane_repr,
)
from sentry.services.hybrid_cloud import REGION_NAME_LENGTH
from sentry.silo import SiloMode
from sentry.utils import metrics

THE_PAST = datetime.datetime(2016, 8, 1, 0, 0, 0, 0, tzinfo=timezone.utc)

_T = TypeVar("_T")


class OutboxScope(IntEnum):
    ORGANIZATION_SCOPE = 0
    USER_SCOPE = 1
    WEBHOOK_SCOPE = 2
    AUDIT_LOG_SCOPE = 3
    USER_IP_SCOPE = 4
    INTEGRATION_SCOPE = 5
    APP_SCOPE = 6
    TEAM_SCOPE = 7

    def __str__(self):
        return self.name

    @classmethod
    def as_choices(cls):
        return [(i.value, i.value) for i in cls]


class OutboxCategory(IntEnum):
    USER_UPDATE = 0
    WEBHOOK_PROXY = 1
    ORGANIZATION_UPDATE = 2
    ORGANIZATION_MEMBER_UPDATE = 3
    VERIFY_ORGANIZATION_MAPPING = 4
    AUDIT_LOG_EVENT = 5
    USER_IP_EVENT = 6
    INTEGRATION_UPDATE = 7
    PROJECT_UPDATE = 8
    API_APPLICATION_UPDATE = 9
    SENTRY_APP_INSTALLATION_UPDATE = 10
    TEAM_UPDATE = 11
    ORGANIZATION_INTEGRATION_UPDATE = 12
    ORGANIZATION_MEMBER_CREATE = 13

    @classmethod
    def as_choices(cls):
        return [(i.value, i.value) for i in cls]


@dataclasses.dataclass
class OutboxWebhookPayload:
    method: str
    path: str
    uri: str
    headers: Mapping[str, Any]
    body: str


class WebhookProviderIdentifier(IntEnum):
    SLACK = 0
    GITHUB = 1


def _ensure_not_null(k: str, v: Any) -> Any:
    if v is None:
        raise ValueError(f"Attribute {k} was None, but it needed to be set!")
    return v


class OutboxFlushError(Exception):
    pass


class OutboxBase(Model):
    sharding_columns: Iterable[str]
    coalesced_columns: Iterable[str]

    @classmethod
    def next_object_identifier(cls):
        using = router.db_for_write(cls)
        with transaction.atomic(using=using):
            with connections[using].cursor() as cursor:
                cursor.execute("SELECT nextval(%s)", [f"{cls._meta.db_table}_id_seq"])
                return cursor.fetchone()[0]

    @classmethod
    def find_scheduled_shards(cls) -> Iterable[Mapping[str, Any]]:
        return (
            cls.objects.values(*cls.sharding_columns)
            .annotate(
                scheduled_for=Max("scheduled_for"),
                id=Max("id"),
            )
            .filter(scheduled_for__lte=timezone.now())
            .order_by("scheduled_for", "id")
        )

    @classmethod
    def prepare_next_from_shard(cls, row: Mapping[str, Any]) -> OutboxBase | None:
        with transaction.atomic(savepoint=False):
            next_outbox: OutboxBase | None
            next_outbox = (
                cls(**row).selected_messages_in_shard().order_by("id").select_for_update().first()
            )
            if not next_outbox:
                return None

            # We rely on 'proof of failure by remaining' to handle retries -- basically, by scheduling this shard, we
            # expect all objects to be drained before the next schedule comes around, or else we will run again.
            # Note that the system does not strongly protect against concurrent processing -- this is expected in the
            # case of drains, for instance.
            now = timezone.now()
            next_outbox.selected_messages_in_shard().update(
                scheduled_for=next_outbox.next_schedule(now), scheduled_from=now
            )

            return next_outbox

    def key_from(self, attrs: Iterable[str]) -> Mapping[str, Any]:
        return {k: _ensure_not_null(k, getattr(self, k)) for k in attrs}

    def selected_messages_in_shard(self) -> models.QuerySet:
        return self.objects.filter(**self.key_from(self.sharding_columns))

    def select_coalesced_messages(self) -> models.QuerySet:
        return self.objects.filter(**self.key_from(self.coalesced_columns))

    class Meta:
        abstract = True

    __include_in_export__ = False

    # Different shard_scope, shard_identifier pairings of messages are always deliverable in parallel
    shard_scope = BoundedPositiveIntegerField(choices=OutboxScope.as_choices(), null=False)
    shard_identifier = BoundedBigIntegerField(null=False)

    # Objects of equal scope, shard_identifier, category, and object_identifier are coalesced in processing.
    category = BoundedPositiveIntegerField(choices=OutboxCategory.as_choices(), null=False)
    object_identifier = BoundedBigIntegerField(null=False)

    # payload is used for webhook payloads.
    payload = JSONField(null=True)

    # The point at which this object was scheduled, used as a diff from scheduled_for to determine the intended delay.
    scheduled_from = models.DateTimeField(null=False, default=timezone.now)
    # The point at which this object is intended to be replicated, used for backoff purposes.  Keep in mind that
    # the largest back off effectively applies to the entire 'shard' key.
    scheduled_for = models.DateTimeField(null=False, default=THE_PAST)

    def last_delay(self) -> datetime.timedelta:
        return max(self.scheduled_for - self.scheduled_from, datetime.timedelta(seconds=1))

    def next_schedule(self, now: datetime.datetime) -> datetime.datetime:
        return now + (self.last_delay() * 2)

    def save(self, **kwds: Any):
        tags = {"category": OutboxCategory(self.category).name}
        metrics.incr("outbox.saved", 1, tags=tags)
        super().save(**kwds)

    @contextlib.contextmanager
    def process_coalesced(self) -> Generator[OutboxBase | None, None, None]:
        # Do not, use a select for update here -- it is tempting, but a major performance issue.
        # we should simply accept the occasional multiple sends than to introduce hard locking.
        # so long as all objects sent are committed, and so long as any concurrent changes to data
        # result in a future processing, we should always converge on non stale values.
        coalesced: OutboxBase | None = self.select_coalesced_messages().last()
        yield coalesced

        # If the context block didn't raise we mark messages as completed by deleting them.
        if coalesced is not None:
            first_coalesced: OutboxBase = self.select_coalesced_messages().first() or coalesced
            deleted_count, _ = (
                self.select_coalesced_messages().filter(id__lte=coalesced.id).delete()
            )
            tags = {"category": OutboxCategory(self.category).name}
            metrics.incr("outbox.processed", deleted_count, tags=tags)
            metrics.timing(
                "outbox.processing_lag",
                datetime.datetime.now().timestamp() - first_coalesced.scheduled_from.timestamp(),
                tags=tags,
            )

    def process(self) -> bool:
        with self.process_coalesced() as coalesced:
            if coalesced is not None:
                with metrics.timer(
                    "outbox.send_signal.duration",
                    tags={"category": OutboxCategory(coalesced.category).name},
                ):
                    coalesced.send_signal()
                return True
        return False

    @abc.abstractmethod
    def send_signal(self):
        pass

    def drain_shard(self, max_updates_to_drain: int | None = None):
        runs = 0
        next_row: OutboxBase | None = self.selected_messages_in_shard().first()
        while next_row is not None and (
            max_updates_to_drain is None or runs < max_updates_to_drain
        ):
            runs += 1
            next_row.process()
            next_row: OutboxBase | None = self.selected_messages_in_shard().first()

        if next_row is not None:
            raise OutboxFlushError(
                f"Could not flush items from shard {self.key_from(self.sharding_columns)!r}"
            )


# Outboxes bound from region silo -> control silo
@region_silo_only_model
class RegionOutbox(OutboxBase):
    def send_signal(self):
        process_region_outbox.send(
            sender=OutboxCategory(self.category),
            payload=self.payload,
            object_identifier=self.object_identifier,
            shard_identifier=self.shard_identifier,
        )

    sharding_columns = ("shard_scope", "shard_identifier")
    coalesced_columns = ("shard_scope", "shard_identifier", "category", "object_identifier")

    class Meta:
        app_label = "sentry"
        db_table = "sentry_regionoutbox"
        index_together = (
            (
                "shard_scope",
                "shard_identifier",
                "category",
                "object_identifier",
            ),
            (
                "shard_scope",
                "shard_identifier",
                "scheduled_for",
            ),
            ("shard_scope", "shard_identifier", "id"),
        )

    @classmethod
    def for_shard(cls: Type[_T], shard_scope: OutboxScope, shard_identifier: int) -> _T:
        """
        Logically, this is just an alias for the constructor of cls, but explicitly named to call out the intended
        semantic of creating and instance to invoke `drain_shard` on.
        """
        return cls(shard_scope=shard_scope, shard_identifier=shard_identifier)

    __repr__ = sane_repr("shard_scope", "shard_identifier", "category", "object_identifier")


# Outboxes bound from control silo -> region silo
@control_silo_only_model
class ControlOutbox(OutboxBase):
    sharding_columns = ("region_name", "shard_scope", "shard_identifier")
    coalesced_columns = (
        "region_name",
        "shard_scope",
        "shard_identifier",
        "category",
        "object_identifier",
    )

    region_name = models.CharField(max_length=REGION_NAME_LENGTH)

    def send_signal(self):
        process_control_outbox.send(
            sender=OutboxCategory(self.category),
            payload=self.payload,
            region_name=self.region_name,
            object_identifier=self.object_identifier,
            shard_identifier=self.shard_identifier,
        )

    class Meta:
        app_label = "sentry"
        db_table = "sentry_controloutbox"
        index_together = (
            (
                "region_name",
                "shard_scope",
                "shard_identifier",
                "category",
                "object_identifier",
            ),
            (
                "region_name",
                "shard_scope",
                "shard_identifier",
                "scheduled_for",
            ),
            ("region_name", "shard_scope", "shard_identifier", "id"),
        )

    __repr__ = sane_repr(
        "region_name", "shard_scope", "shard_identifier", "category", "object_identifier"
    )

    def get_webhook_payload_from_request(self, request: HttpRequest) -> OutboxWebhookPayload:
        return OutboxWebhookPayload(
            method=request.method,
            path=request.path,
            uri=request.get_raw_uri(),
            headers={k: v for k, v in request.headers.items()},
            body=request.body.decode(encoding="utf-8"),
        )

    @classmethod
<<<<<<< HEAD
    def get_webhook_payload_from_outbox(self, payload) -> OutboxWebhookPayload:
=======
    def get_webhook_payload_from_outbox(self, payload: Mapping[str, Any]) -> OutboxWebhookPayload:
>>>>>>> 0aceb964
        return OutboxWebhookPayload(
            method=payload.get("method"),
            path=payload.get("path"),
            uri=payload.get("uri"),
            headers=payload.get("headers"),
            body=payload.get("body"),
        )

    @classmethod
    def for_webhook_update(
        cls,
        *,
        webhook_identifier: WebhookProviderIdentifier,
        region_names: List[str],
        request: HttpRequest,
    ) -> Iterable[ControlOutbox]:
        for region_name in region_names:
            result = cls()
            result.shard_scope = OutboxScope.WEBHOOK_SCOPE
            result.shard_identifier = webhook_identifier.value
            result.object_identifier = cls.next_object_identifier()
            result.category = OutboxCategory.WEBHOOK_PROXY
            result.region_name = region_name
            payload: OutboxWebhookPayload = result.get_webhook_payload_from_request(request)
            result.payload = dataclasses.asdict(payload)
            yield result

    @classmethod
    def for_shard(
        cls: Type[_T], shard_scope: OutboxScope, shard_identifier: int, region_name: str
    ) -> _T:
        """
        Logically, this is just an alias for the constructor of cls, but explicitly named to call out the intended
        semantic of creating and instance to invoke `drain_shard` on.
        """
        return cls(
            shard_scope=shard_scope, shard_identifier=shard_identifier, region_name=region_name
        )


def outbox_silo_modes() -> List[SiloMode]:
    cur = SiloMode.get_current_mode()
    result: List[SiloMode] = []
    if cur != SiloMode.REGION:
        result.append(SiloMode.CONTROL)
    if cur != SiloMode.CONTROL:
        result.append(SiloMode.REGION)
    return result


process_region_outbox = Signal(providing_args=["payload", "object_identifier"])
process_control_outbox = Signal(providing_args=["payload", "region_name", "object_identifier"])<|MERGE_RESOLUTION|>--- conflicted
+++ resolved
@@ -335,11 +335,7 @@
         )
 
     @classmethod
-<<<<<<< HEAD
-    def get_webhook_payload_from_outbox(self, payload) -> OutboxWebhookPayload:
-=======
     def get_webhook_payload_from_outbox(self, payload: Mapping[str, Any]) -> OutboxWebhookPayload:
->>>>>>> 0aceb964
         return OutboxWebhookPayload(
             method=payload.get("method"),
             path=payload.get("path"),
