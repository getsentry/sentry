from __future__ import annotations

import abc
import contextlib
import dataclasses
import datetime
import threading
from enum import IntEnum
from typing import (
    Any,
    Collection,
    Dict,
    Generator,
    Iterable,
    List,
    Mapping,
    Optional,
    Set,
    Tuple,
    Type,
    TypeVar,
    cast,
)

import sentry_sdk
from django import db
from django.db import OperationalError, connections, models, router, transaction
from django.db.models import Max, Min
from django.db.transaction import Atomic
from django.dispatch import Signal
from django.http import HttpRequest
from django.utils import timezone
from sentry_sdk.tracing import Span
from typing_extensions import Self

from sentry.backup.scopes import RelocationScope
from sentry.db.models import (
    BaseModel,
    BoundedBigIntegerField,
    BoundedPositiveIntegerField,
    JSONField,
    Model,
    control_silo_only_model,
    region_silo_only_model,
    sane_repr,
)
from sentry.db.models.outboxes import HasControlReplicationHandlers, ReplicatedRegionModel
from sentry.db.postgres.transactions import (
    django_test_transaction_water_mark,
    enforce_constraints,
    in_test_assert_no_transaction,
)
from sentry.services.hybrid_cloud import REGION_NAME_LENGTH
from sentry.silo import SiloMode, unguarded_write
from sentry.utils import metrics

THE_PAST = datetime.datetime(2016, 8, 1, 0, 0, 0, 0, tzinfo=timezone.utc)

_T = TypeVar("_T")
_M = TypeVar("_M", bound=BaseModel)


class OutboxFlushError(Exception):
    def __init__(self, message: str, outbox: OutboxBase) -> None:
        super().__init__(message)
        self.outbox = outbox


class InvalidOutboxError(Exception):
    pass


_outbox_categories_for_scope: Dict[int, Set[OutboxCategory]] = {}
_used_categories: Set[OutboxCategory] = set()


class OutboxCategory(IntEnum):
    USER_UPDATE = 0
    WEBHOOK_PROXY = 1
    ORGANIZATION_UPDATE = 2
    ORGANIZATION_MEMBER_UPDATE = 3
    UNUSED_TWO = 4
    AUDIT_LOG_EVENT = 5
    USER_IP_EVENT = 6
    INTEGRATION_UPDATE = 7
    PROJECT_UPDATE = 8
    API_APPLICATION_UPDATE = 9
    SENTRY_APP_INSTALLATION_UPDATE = 10
    TEAM_UPDATE = 11
    ORGANIZATION_INTEGRATION_UPDATE = 12
    UNUSUED_THREE = 13
    SEND_SIGNAL = 14
    ORGANIZATION_MAPPING_CUSTOMER_ID_UPDATE = 15
    ORGAUTHTOKEN_UPDATE_USED = 16
    PROVISION_ORGANIZATION = 17
    POST_ORGANIZATION_PROVISION = 18
    UNUSED_ONE = 19
    DISABLE_AUTH_PROVIDER = 20
    RESET_IDP_FLAGS = 21
    MARK_INVALID_SSO = 22
    SUBSCRIPTION_UPDATE = 23

    AUTH_PROVIDER_UPDATE = 24
    AUTH_IDENTITY_UPDATE = 25
    ORGANIZATION_MEMBER_TEAM_UPDATE = 26
    ORGANIZATION_SLUG_RESERVATION_UPDATE = 27
    API_KEY_UPDATE = 28
    PARTNER_ACCOUNT_UPDATE = 29
<<<<<<< HEAD
    API_TOKEN_UPDATE = 30
    ORG_AUTH_TOKEN_UPDATE = 31
=======
    SENTRY_APP_UPDATE = 30
    ACTOR_UPDATE = 31
>>>>>>> 09b32f34

    @classmethod
    def as_choices(cls):
        return [(i.value, i.value) for i in cls]

    def connect_region_model_updates(self, model: Type[ReplicatedRegionModel]) -> None:
        def receiver(
            object_identifier: int,
            payload: Optional[Mapping[str, Any]],
            shard_identifier: int,
            *args,
            **kwds,
        ):
            from sentry.receivers.outbox import maybe_process_tombstone

            maybe_instance: ReplicatedRegionModel | None = maybe_process_tombstone(
                cast(Any, model), object_identifier, region_name=None
            )
            if maybe_instance is None:
                model.handle_async_deletion(
                    identifier=object_identifier, shard_identifier=shard_identifier, payload=payload
                )
            else:
                maybe_instance.handle_async_replication(shard_identifier=shard_identifier)

        process_region_outbox.connect(receiver, weak=False, sender=self)

    def connect_control_model_updates(self, model: Type[HasControlReplicationHandlers]) -> None:
        def receiver(
            object_identifier: int,
            payload: Optional[Mapping[str, Any]],
            shard_identifier: int,
            region_name: str,
            *args,
            **kwds,
        ):
            from sentry.receivers.outbox import maybe_process_tombstone

            maybe_instance: HasControlReplicationHandlers | None = maybe_process_tombstone(
                cast(Any, model), object_identifier, region_name=region_name
            )
            if maybe_instance is None:
                model.handle_async_deletion(
                    identifier=object_identifier,
                    region_name=region_name,
                    shard_identifier=shard_identifier,
                    payload=payload,
                )
            else:
                maybe_instance.handle_async_replication(
                    shard_identifier=shard_identifier, region_name=region_name
                )

        process_control_outbox.connect(receiver, weak=False, sender=self)

    def get_scope(self) -> OutboxScope:
        for scope_int, categories in _outbox_categories_for_scope.items():
            if self not in categories:
                continue
            break
        else:
            raise KeyError
        return OutboxScope(scope_int)

    def as_region_outbox(
        self,
        model: Any | None = None,
        payload: Any | None = None,
        shard_identifier: int | None = None,
        object_identifier: int | None = None,
        outbox: Type[RegionOutboxBase] | None = None,
    ) -> RegionOutboxBase:
        scope = self.get_scope()

        shard_identifier, object_identifier = self.infer_identifiers(
            scope, model, object_identifier=object_identifier, shard_identifier=shard_identifier
        )

        Outbox = outbox or RegionOutbox

        return Outbox(
            shard_scope=scope,
            shard_identifier=shard_identifier,
            category=self,
            object_identifier=object_identifier,
            payload=payload,
        )

    def as_control_outboxes(
        self,
        region_names: Collection[str],
        model: Any | None = None,
        payload: Any | None = None,
        shard_identifier: int | None = None,
        object_identifier: int | None = None,
        outbox: Type[ControlOutboxBase] | None = None,
    ) -> List[ControlOutboxBase]:
        scope = self.get_scope()

        shard_identifier, object_identifier = self.infer_identifiers(
            scope, model, object_identifier=object_identifier, shard_identifier=shard_identifier
        )

        Outbox = outbox or ControlOutbox

        return [
            Outbox(
                shard_scope=scope,
                shard_identifier=shard_identifier,
                category=self,
                object_identifier=object_identifier,
                region_name=region_name,
                payload=payload,
            )
            for region_name in region_names
        ]

    def infer_identifiers(
        self,
        scope: OutboxScope,
        model: Optional[BaseModel],
        *,
        object_identifier: int | None,
        shard_identifier: int | None,
    ) -> Tuple[int, int]:
        from sentry.models.apiapplication import ApiApplication
        from sentry.models.organization import Organization
        from sentry.models.user import User

        assert (model is not None) ^ (
            object_identifier is not None
        ), "Either model or object_identifier must be specified"

        if model is not None and hasattr(model, "id"):
            object_identifier = model.id

        if shard_identifier is None and model is not None:
            if scope == OutboxScope.ORGANIZATION_SCOPE:
                if isinstance(model, Organization):
                    shard_identifier = model.id
                elif hasattr(model, "organization_id"):
                    shard_identifier = model.organization_id
                elif hasattr(model, "auth_provider"):
                    shard_identifier = model.auth_provider.organization_id
            if scope == OutboxScope.USER_SCOPE:
                if isinstance(model, User):
                    shard_identifier = model.id
                elif hasattr(model, "user_id"):
                    shard_identifier = model.user_id
            if scope == OutboxScope.APP_SCOPE:
                if isinstance(model, ApiApplication):
                    shard_identifier = model.id
                elif hasattr(model, "api_application_id"):
                    shard_identifier = model.api_application_id

        assert (
            model is not None
        ) or shard_identifier is not None, "Either model or shard_identifier must be specified"

        assert object_identifier is not None
        assert shard_identifier is not None
        return shard_identifier, object_identifier


def scope_categories(enum_value: int, categories: Set[OutboxCategory]) -> int:
    _outbox_categories_for_scope[enum_value] = categories
    inter = _used_categories.intersection(categories)
    assert not inter, f"OutboxCategories {inter} were already registered to a different scope"
    _used_categories.update(categories)
    return enum_value


class OutboxScope(IntEnum):
    ORGANIZATION_SCOPE = scope_categories(
        0,
        {
            OutboxCategory.ORGANIZATION_MEMBER_UPDATE,
            OutboxCategory.MARK_INVALID_SSO,
            OutboxCategory.RESET_IDP_FLAGS,
            OutboxCategory.ORGANIZATION_UPDATE,
            OutboxCategory.PROJECT_UPDATE,
            OutboxCategory.ORGANIZATION_INTEGRATION_UPDATE,
            OutboxCategory.SEND_SIGNAL,
            OutboxCategory.ORGAUTHTOKEN_UPDATE_USED,
            OutboxCategory.POST_ORGANIZATION_PROVISION,
            OutboxCategory.DISABLE_AUTH_PROVIDER,
            OutboxCategory.ORGANIZATION_MAPPING_CUSTOMER_ID_UPDATE,
            OutboxCategory.TEAM_UPDATE,
            OutboxCategory.AUTH_PROVIDER_UPDATE,
            OutboxCategory.ORGANIZATION_MEMBER_TEAM_UPDATE,
            OutboxCategory.API_KEY_UPDATE,
            OutboxCategory.ORGANIZATION_SLUG_RESERVATION_UPDATE,
<<<<<<< HEAD
            OutboxCategory.ORG_AUTH_TOKEN_UPDATE,
=======
            OutboxCategory.PARTNER_ACCOUNT_UPDATE,
            OutboxCategory.ACTOR_UPDATE,
>>>>>>> 09b32f34
        },
    )
    USER_SCOPE = scope_categories(
        1,
        {
            OutboxCategory.USER_UPDATE,
            OutboxCategory.API_TOKEN_UPDATE,
            OutboxCategory.UNUSED_ONE,
            OutboxCategory.UNUSED_TWO,
            OutboxCategory.UNUSUED_THREE,
            OutboxCategory.AUTH_IDENTITY_UPDATE,
        },
    )
    WEBHOOK_SCOPE = scope_categories(2, {OutboxCategory.WEBHOOK_PROXY})
    AUDIT_LOG_SCOPE = scope_categories(3, {OutboxCategory.AUDIT_LOG_EVENT})
    USER_IP_SCOPE = scope_categories(
        4,
        {
            OutboxCategory.USER_IP_EVENT,
        },
    )
    INTEGRATION_SCOPE = scope_categories(
        5,
        {
            OutboxCategory.INTEGRATION_UPDATE,
        },
    )
    APP_SCOPE = scope_categories(
        6,
        {
            OutboxCategory.API_APPLICATION_UPDATE,
            OutboxCategory.SENTRY_APP_INSTALLATION_UPDATE,
            OutboxCategory.SENTRY_APP_UPDATE,
        },
    )
    # Deprecate?
    TEAM_SCOPE = scope_categories(
        7,
        set(),
    )
    PROVISION_SCOPE = scope_categories(
        8,
        {
            OutboxCategory.PROVISION_ORGANIZATION,
        },
    )
    SUBSCRIPTION_SCOPE = scope_categories(9, {OutboxCategory.SUBSCRIPTION_UPDATE})

    def __str__(self):
        return self.name

    @classmethod
    def as_choices(cls):
        return [(i.value, i.value) for i in cls]

    @staticmethod
    def get_tag_name(scope: OutboxScope):
        if scope == OutboxScope.ORGANIZATION_SCOPE:
            return "organization_id"
        if scope == OutboxScope.USER_SCOPE:
            return "user_id"
        if scope == OutboxScope.APP_SCOPE:
            return "app_id"

        return "shard_identifier"


_missing_categories = set(OutboxCategory) - _used_categories
assert (
    not _missing_categories
), f"OutboxCategories {_missing_categories} not registered to an OutboxScope"


@dataclasses.dataclass
class OutboxWebhookPayload:
    method: str
    path: str
    uri: str
    headers: Mapping[str, Any]
    body: str


class WebhookProviderIdentifier(IntEnum):
    SLACK = 0
    GITHUB = 1
    JIRA = 2
    GITLAB = 3
    MSTEAMS = 4
    BITBUCKET = 5
    VSTS = 6
    JIRA_SERVER = 7
    GITHUB_ENTERPRISE = 8
    BITBUCKET_SERVER = 9
    LEGACY_PLUGIN = 10
    GETSENTRY = 11


def _ensure_not_null(k: str, v: Any) -> Any:
    if v is None:
        raise ValueError(f"Attribute {k} was None, but it needed to be set!")
    return v


class OutboxBase(Model):
    sharding_columns: Iterable[str]
    coalesced_columns: Iterable[str]

    @classmethod
    def from_outbox_name(cls, name: str) -> Type[Self]:
        from django.apps import apps

        app_name, model_name = name.split(".")
        outbox_model = apps.get_model(app_name, model_name)
        assert issubclass(outbox_model, cls)
        return outbox_model

    @classmethod
    def next_object_identifier(cls):
        using = router.db_for_write(cls)
        with transaction.atomic(using=using):
            with connections[using].cursor() as cursor:
                cursor.execute("SELECT nextval(%s)", [f"{cls._meta.db_table}_id_seq"])
                return cursor.fetchone()[0]

    @classmethod
    def find_scheduled_shards(cls, low: int = 0, hi: int | None = None) -> List[Mapping[str, Any]]:
        q = cls.objects.values(*cls.sharding_columns).filter(
            scheduled_for__lte=timezone.now(), id__gte=low
        )
        if hi is not None:
            q = q.filter(id__lt=hi)

        return list(
            {k: row[k] for k in cls.sharding_columns}
            for row in q.annotate(
                scheduled_for=Min("scheduled_for"),
                max_id=Max("id"),
            ).order_by("scheduled_for", "max_id")
        )

    @classmethod
    def prepare_next_from_shard(cls, row: Mapping[str, Any]) -> Self | None:
        using = router.db_for_write(cls)
        try:
            with transaction.atomic(using=using, savepoint=False):
                next_outbox: OutboxBase | None
                next_outbox = (
                    cls(**row)
                    .selected_messages_in_shard()
                    .order_by("id")
                    .select_for_update(nowait=True)
                    .first()
                )
                if not next_outbox:
                    return None

                # We rely on 'proof of failure by remaining' to handle retries -- basically, by scheduling this shard, we
                # expect all objects to be drained before the next schedule comes around, or else we will run again.
                # Note that the system does not strongly protect against concurrent processing -- this is expected in the
                # case of drains, for instance.
                now = timezone.now()
                next_outbox.selected_messages_in_shard().update(
                    scheduled_for=next_outbox.next_schedule(now), scheduled_from=now
                )

                return next_outbox

        except OperationalError as e:
            # If concurrent locking is happening on the table, gracefully pass and allow
            # that work to process.
            if "LockNotAvailable" in str(e):
                return None
            else:
                raise

    def key_from(self, attrs: Iterable[str]) -> Mapping[str, Any]:
        return {k: _ensure_not_null(k, getattr(self, k)) for k in attrs}

    def selected_messages_in_shard(
        self, latest_shard_row: OutboxBase | None = None
    ) -> models.QuerySet:
        filters: Mapping[str, Any] = (
            {} if latest_shard_row is None else dict(id__lte=latest_shard_row.id)
        )
        return self.objects.filter(**self.key_from(self.sharding_columns), **filters)

    def select_coalesced_messages(self) -> models.QuerySet:
        return self.objects.filter(**self.key_from(self.coalesced_columns))

    class Meta:
        abstract = True

    __relocation_scope__ = RelocationScope.Excluded

    # Different shard_scope, shard_identifier pairings of messages are always deliverable in parallel
    shard_scope = BoundedPositiveIntegerField(choices=OutboxScope.as_choices(), null=False)
    shard_identifier = BoundedBigIntegerField(null=False)

    # Objects of equal scope, shard_identifier, category, and object_identifier are coalesced in processing.
    category = BoundedPositiveIntegerField(choices=OutboxCategory.as_choices(), null=False)
    object_identifier = BoundedBigIntegerField(null=False)

    # payload is used for webhook payloads.
    payload: models.Field[dict[str, Any], dict[str, Any]] = JSONField(null=True)

    # The point at which this object was scheduled, used as a diff from scheduled_for to determine the intended delay.
    scheduled_from = models.DateTimeField(null=False, default=timezone.now)
    # The point at which this object is intended to be replicated, used for backoff purposes.  Keep in mind that
    # the largest back off effectively applies to the entire 'shard' key.
    scheduled_for = models.DateTimeField(null=False, default=THE_PAST)

    # Initial creation date for the outbox which should not be modified. Used for lag time calculation.
    date_added = models.DateTimeField(null=False, default=timezone.now, editable=False)

    def last_delay(self) -> datetime.timedelta:
        return max(self.scheduled_for - self.scheduled_from, datetime.timedelta(seconds=1))

    def next_schedule(self, now: datetime.datetime) -> datetime.datetime:
        return now + min((self.last_delay() * 2), datetime.timedelta(hours=1))

    def save(self, **kwds: Any) -> None:  # type: ignore[override]
        if OutboxCategory(self.category) not in _outbox_categories_for_scope[int(self.shard_scope)]:
            raise InvalidOutboxError(
                f"Outbox.category {self.category} not configured for scope {self.shard_scope}"
            )

        if _outbox_context.flushing_enabled:
            transaction.on_commit(lambda: self.drain_shard(), using=router.db_for_write(type(self)))

        tags = {"category": OutboxCategory(self.category).name}
        metrics.incr("outbox.saved", 1, tags=tags)
        super().save(**kwds)

    @contextlib.contextmanager
    def process_shard(
        self, latest_shard_row: OutboxBase | None
    ) -> Generator[OutboxBase | None, None, None]:
        flush_all: bool = not bool(latest_shard_row)
        next_shard_row: OutboxBase | None
        using: str = db.router.db_for_write(type(self))
        with transaction.atomic(using=using), django_test_transaction_water_mark(using=using):
            try:
                next_shard_row = (
                    self.selected_messages_in_shard(latest_shard_row=latest_shard_row)
                    .select_for_update(nowait=flush_all)
                    .first()
                )
            except OperationalError as e:
                if "LockNotAvailable" in str(e):
                    # If a non task flush process is running already, allow it to proceed without contention.
                    next_shard_row = None
                else:
                    raise e

            yield next_shard_row

    @contextlib.contextmanager
    def process_coalesced(self) -> Generator[OutboxBase | None, None, None]:
        coalesced: OutboxBase | None = self.select_coalesced_messages().last()
        first_coalesced: OutboxBase | None = self.select_coalesced_messages().first() or coalesced
        tags = {"category": "None"}

        if coalesced is not None:
            tags["category"] = OutboxCategory(self.category).name
            assert first_coalesced, "first_coalesced incorrectly set for non-empty coalesce group"
            metrics.timing(
                "outbox.coalesced_net_queue_time",
                datetime.datetime.now(tz=datetime.timezone.utc).timestamp()
                - first_coalesced.date_added.timestamp(),
                tags=tags,
            )

        yield coalesced

        # If the context block didn't raise we mark messages as completed by deleting them.
        if coalesced is not None:
            assert first_coalesced, "first_coalesced incorrectly set for non-empty coalesce group"
            deleted_count, _ = (
                self.select_coalesced_messages().filter(id__lte=coalesced.id).delete()
            )

            metrics.incr("outbox.processed", deleted_count, tags=tags)
            metrics.timing(
                "outbox.processing_lag",
                datetime.datetime.now(tz=datetime.timezone.utc).timestamp()
                - first_coalesced.scheduled_from.timestamp(),
                tags=tags,
            )
            metrics.timing(
                "outbox.coalesced_net_processing_time",
                datetime.datetime.now(tz=datetime.timezone.utc).timestamp()
                - first_coalesced.date_added.timestamp(),
                tags=tags,
            )

    def _set_span_data_for_coalesced_message(self, span: Span, message: OutboxBase):
        tag_for_outbox = OutboxScope.get_tag_name(message.shard_scope)
        span.set_tag(tag_for_outbox, message.shard_identifier)
        span.set_data("payload", message.payload)
        span.set_data("outbox_id", message.id)
        span.set_tag("outbox_category", OutboxCategory(message.category).name)
        span.set_tag("outbox_scope", OutboxScope(message.shard_scope).name)

    def process(self) -> bool:
        with self.process_coalesced() as coalesced:
            if coalesced is not None:
                with metrics.timer(
                    "outbox.send_signal.duration",
                    tags={"category": OutboxCategory(coalesced.category).name},
                ), sentry_sdk.start_span(op="outbox.process") as span:
                    self._set_span_data_for_coalesced_message(span=span, message=coalesced)
                    try:
                        coalesced.send_signal()
                    except Exception as e:
                        raise OutboxFlushError(
                            f"Could not flush shard category={coalesced.category}", coalesced
                        ) from e

                return True
        return False

    @abc.abstractmethod
    def send_signal(self) -> None:
        pass

    def drain_shard(
        self, flush_all: bool = False, _test_processing_barrier: threading.Barrier | None = None
    ) -> None:
        in_test_assert_no_transaction(
            "drain_shard should only be called outside of any active transaction!"
        )
        # When we are flushing in a local context, we don't care about outboxes created concurrently --
        # at best our logic depends on previously created outboxes.
        latest_shard_row: OutboxBase | None = None
        if not flush_all:
            latest_shard_row = self.selected_messages_in_shard().last()
            # If we're not flushing all possible shards, and we don't see any immediate values,
            # drop.
            if latest_shard_row is None:
                return

        shard_row: OutboxBase | None
        while True:
            with self.process_shard(latest_shard_row) as shard_row:
                if shard_row is None:
                    break

                if _test_processing_barrier:
                    _test_processing_barrier.wait()

                shard_row.process()

                if _test_processing_barrier:
                    _test_processing_barrier.wait()


# Outboxes bound from region silo -> control silo
class RegionOutboxBase(OutboxBase):
    def send_signal(self):
        process_region_outbox.send(
            sender=OutboxCategory(self.category),
            payload=self.payload,
            object_identifier=self.object_identifier,
            shard_identifier=self.shard_identifier,
            shard_scope=self.shard_scope,
        )

    sharding_columns = ("shard_scope", "shard_identifier")
    coalesced_columns = ("shard_scope", "shard_identifier", "category", "object_identifier")

    class Meta:
        abstract = True

    __repr__ = sane_repr("payload", *coalesced_columns)


@region_silo_only_model
class RegionOutbox(RegionOutboxBase):
    class Meta:
        app_label = "sentry"
        db_table = "sentry_regionoutbox"
        index_together = (
            (
                "shard_scope",
                "shard_identifier",
                "category",
                "object_identifier",
            ),
            (
                "shard_scope",
                "shard_identifier",
                "scheduled_for",
            ),
            ("shard_scope", "shard_identifier", "id"),
        )


# Outboxes bound from control silo -> region silo
class ControlOutboxBase(OutboxBase):
    sharding_columns = ("region_name", "shard_scope", "shard_identifier")
    coalesced_columns = (
        "region_name",
        "shard_scope",
        "shard_identifier",
        "category",
        "object_identifier",
    )

    region_name = models.CharField(max_length=REGION_NAME_LENGTH)

    def send_signal(self):
        process_control_outbox.send(
            sender=OutboxCategory(self.category),
            payload=self.payload,
            region_name=self.region_name,
            object_identifier=self.object_identifier,
            shard_identifier=self.shard_identifier,
            shard_scope=self.shard_scope,
        )

    class Meta:
        abstract = True

    __repr__ = sane_repr("payload", *coalesced_columns)

    @classmethod
    def get_webhook_payload_from_request(cls, request: HttpRequest) -> OutboxWebhookPayload:
        assert request.method is not None
        return OutboxWebhookPayload(
            method=request.method,
            path=request.get_full_path(),
            uri=request.build_absolute_uri(),
            headers={k: v for k, v in request.headers.items()},
            body=request.body.decode(encoding="utf-8"),
        )

    @classmethod
    def get_webhook_payload_from_outbox(cls, payload: Mapping[str, Any]) -> OutboxWebhookPayload:
        return OutboxWebhookPayload(
            method=payload["method"],
            path=payload["path"],
            uri=payload["uri"],
            headers=payload["headers"],
            body=payload["body"],
        )

    @classmethod
    def for_webhook_update(
        cls,
        *,
        webhook_identifier: WebhookProviderIdentifier,
        region_names: List[str],
        request: HttpRequest,
    ) -> Iterable[Self]:
        for region_name in region_names:
            result = cls()
            result.shard_scope = OutboxScope.WEBHOOK_SCOPE
            result.shard_identifier = webhook_identifier.value
            result.object_identifier = cls.next_object_identifier()
            result.category = OutboxCategory.WEBHOOK_PROXY
            result.region_name = region_name
            payload = result.get_webhook_payload_from_request(request)
            result.payload = dataclasses.asdict(payload)
            yield result


@control_silo_only_model
class ControlOutbox(ControlOutboxBase):
    class Meta:
        app_label = "sentry"
        db_table = "sentry_controloutbox"
        index_together = (
            (
                "region_name",
                "shard_scope",
                "shard_identifier",
                "category",
                "object_identifier",
            ),
            (
                "region_name",
                "shard_scope",
                "shard_identifier",
                "scheduled_for",
            ),
            ("region_name", "shard_scope", "shard_identifier", "id"),
        )


def outbox_silo_modes() -> List[SiloMode]:
    cur = SiloMode.get_current_mode()
    result: List[SiloMode] = []
    if cur != SiloMode.REGION:
        result.append(SiloMode.CONTROL)
    if cur != SiloMode.CONTROL:
        result.append(SiloMode.REGION)
    return result


class OutboxContext(threading.local):
    flushing_enabled: bool | None = None


_outbox_context = OutboxContext()


@contextlib.contextmanager
def outbox_context(
    inner: Atomic | None = None, flush: bool | None = None
) -> Generator[Atomic | None, None, None]:
    # If we don't specify our flush, use the outer specified override
    if flush is None:
        flush = _outbox_context.flushing_enabled
        # But if there is no outer override, default to True
        if flush is None:
            flush = True

    assert not flush or inner, "Must either set a transaction or flush=False"

    original = _outbox_context.flushing_enabled

    if inner:
        assert inner.using is not None
        with unguarded_write(using=inner.using), enforce_constraints(inner):
            _outbox_context.flushing_enabled = flush
            try:
                yield inner
            finally:
                _outbox_context.flushing_enabled = original
    else:
        _outbox_context.flushing_enabled = flush
        try:
            yield None
        finally:
            _outbox_context.flushing_enabled = original


process_region_outbox = Signal()  # ["payload", "object_identifier"]
process_control_outbox = Signal()  # ["payload", "region_name", "object_identifier"]


# Add this in after we successfully deploy, the job.
# @receiver(post_migrate, weak=False, dispatch_uid="schedule_backfill_outboxes")
# def schedule_backfill_outboxes(app_config, using, **kwargs):
#     from sentry.tasks.backfill_outboxes import (
#         schedule_backfill_outbox_jobs,
#         schedule_backfill_outbox_jobs_control,
#     )
#     from sentry.utils.env import in_test_environment
#
#     if in_test_environment():
#         return
#
#     if SiloMode.get_current_mode() != SiloMode.REGION:
#         schedule_backfill_outbox_jobs_control.delay()
#     if SiloMode.get_current_mode() != SiloMode.CONTROL:
#         schedule_backfill_outbox_jobs.delay()<|MERGE_RESOLUTION|>--- conflicted
+++ resolved
@@ -106,13 +106,10 @@
     ORGANIZATION_SLUG_RESERVATION_UPDATE = 27
     API_KEY_UPDATE = 28
     PARTNER_ACCOUNT_UPDATE = 29
-<<<<<<< HEAD
-    API_TOKEN_UPDATE = 30
-    ORG_AUTH_TOKEN_UPDATE = 31
-=======
     SENTRY_APP_UPDATE = 30
     ACTOR_UPDATE = 31
->>>>>>> 09b32f34
+    API_TOKEN_UPDATE = 32
+    ORG_AUTH_TOKEN_UPDATE = 33
 
     @classmethod
     def as_choices(cls):
@@ -305,12 +302,9 @@
             OutboxCategory.ORGANIZATION_MEMBER_TEAM_UPDATE,
             OutboxCategory.API_KEY_UPDATE,
             OutboxCategory.ORGANIZATION_SLUG_RESERVATION_UPDATE,
-<<<<<<< HEAD
             OutboxCategory.ORG_AUTH_TOKEN_UPDATE,
-=======
             OutboxCategory.PARTNER_ACCOUNT_UPDATE,
             OutboxCategory.ACTOR_UPDATE,
->>>>>>> 09b32f34
         },
     )
     USER_SCOPE = scope_categories(
