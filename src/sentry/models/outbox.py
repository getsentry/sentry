--- conflicted
+++ resolved
@@ -106,14 +106,11 @@
     ORGANIZATION_SLUG_RESERVATION_UPDATE = 27
     API_KEY_UPDATE = 28
     PARTNER_ACCOUNT_UPDATE = 29
-<<<<<<< HEAD
-    ISSUE_COMMENT_UPDATE = 30
-=======
     SENTRY_APP_UPDATE = 30
     ACTOR_UPDATE = 31
     API_TOKEN_UPDATE = 32
     ORG_AUTH_TOKEN_UPDATE = 33
->>>>>>> 6af68ef3
+    ISSUE_COMMENT_UPDATE = 34
 
     @classmethod
     def as_choices(cls):
@@ -306,13 +303,10 @@
             OutboxCategory.ORGANIZATION_MEMBER_TEAM_UPDATE,
             OutboxCategory.API_KEY_UPDATE,
             OutboxCategory.ORGANIZATION_SLUG_RESERVATION_UPDATE,
-<<<<<<< HEAD
-            OutboxCategory.ISSUE_COMMENT_UPDATE,
-=======
             OutboxCategory.ORG_AUTH_TOKEN_UPDATE,
->>>>>>> 6af68ef3
             OutboxCategory.PARTNER_ACCOUNT_UPDATE,
             OutboxCategory.ACTOR_UPDATE,
+            OutboxCategory.ISSUE_COMMENT_UPDATE,
         },
     )
     USER_SCOPE = scope_categories(
