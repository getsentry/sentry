from __future__ import annotations

import abc
import contextlib
import dataclasses
import datetime
import threading
from enum import IntEnum
from typing import Any, ContextManager, Generator, Iterable, List, Mapping, Type, TypeVar

import sentry_sdk
from django import db
from django.db import OperationalError, connections, models, router, transaction
from django.db.models import Max, Min
from django.db.transaction import Atomic
from django.dispatch import Signal
from django.http import HttpRequest
from django.utils import timezone

from sentry.db.models import (
    BoundedBigIntegerField,
    BoundedPositiveIntegerField,
    JSONField,
    Model,
    control_silo_only_model,
    region_silo_only_model,
    sane_repr,
)
from sentry.db.postgres.roles import in_test_psql_role_override
from sentry.db.postgres.transactions import (
    django_test_transaction_water_mark,
    in_test_assert_no_transaction,
)
from sentry.services.hybrid_cloud import REGION_NAME_LENGTH
from sentry.silo import SiloMode
from sentry.utils import metrics

THE_PAST = datetime.datetime(2016, 8, 1, 0, 0, 0, 0, tzinfo=timezone.utc)

_T = TypeVar("_T")


class OutboxFlushError(Exception):
    pass


class OutboxScope(IntEnum):
    ORGANIZATION_SCOPE = 0
    USER_SCOPE = 1
    WEBHOOK_SCOPE = 2
    AUDIT_LOG_SCOPE = 3
    USER_IP_SCOPE = 4
    INTEGRATION_SCOPE = 5
    APP_SCOPE = 6
    TEAM_SCOPE = 7
    PROVISION_SCOPE = 8

    def __str__(self):
        return self.name

    @classmethod
    def as_choices(cls):
        return [(i.value, i.value) for i in cls]


class OutboxCategory(IntEnum):
    USER_UPDATE = 0
    WEBHOOK_PROXY = 1
    ORGANIZATION_UPDATE = 2
    ORGANIZATION_MEMBER_UPDATE = 3
    VERIFY_ORGANIZATION_MAPPING = 4
    AUDIT_LOG_EVENT = 5
    USER_IP_EVENT = 6
    INTEGRATION_UPDATE = 7
    PROJECT_UPDATE = 8
    API_APPLICATION_UPDATE = 9
    SENTRY_APP_INSTALLATION_UPDATE = 10
    TEAM_UPDATE = 11
    ORGANIZATION_INTEGRATION_UPDATE = 12
    ORGANIZATION_MEMBER_CREATE = 13  # Unused
    SEND_SIGNAL = 14
    ORGANIZATION_MAPPING_CUSTOMER_ID_UPDATE = 15
<<<<<<< HEAD
    PROVISION_ORGANIZATION = 16
    PROVISION_SUBSCRIPTION = 17
=======
    ORGAUTHTOKEN_UPDATE = 16
>>>>>>> 8a99a9b7

    @classmethod
    def as_choices(cls):
        return [(i.value, i.value) for i in cls]


@dataclasses.dataclass
class OutboxWebhookPayload:
    method: str
    path: str
    uri: str
    headers: Mapping[str, Any]
    body: str


class WebhookProviderIdentifier(IntEnum):
    SLACK = 0
    GITHUB = 1
    JIRA = 2
    GITLAB = 3
    MSTEAMS = 4
    BITBUCKET = 5
    VSTS = 6


def _ensure_not_null(k: str, v: Any) -> Any:
    if v is None:
        raise ValueError(f"Attribute {k} was None, but it needed to be set!")
    return v


class OutboxBase(Model):
    sharding_columns: Iterable[str]
    coalesced_columns: Iterable[str]

    @classmethod
    def next_object_identifier(cls):
        using = router.db_for_write(cls)
        with transaction.atomic(using=using):
            with connections[using].cursor() as cursor:
                cursor.execute("SELECT nextval(%s)", [f"{cls._meta.db_table}_id_seq"])
                return cursor.fetchone()[0]

    @classmethod
    def find_scheduled_shards(cls) -> Iterable[Mapping[str, Any]]:
        return (
            cls.objects.values(*cls.sharding_columns)
            .annotate(
                scheduled_for=Min("scheduled_for"),
                id=Max("id"),
            )
            .filter(scheduled_for__lte=timezone.now())
            .order_by("scheduled_for", "id")
        )

    @classmethod
    def prepare_next_from_shard(cls, row: Mapping[str, Any]) -> OutboxBase | None:
        using = router.db_for_write(cls)
        with transaction.atomic(using=using, savepoint=False):
            next_outbox: OutboxBase | None
            next_outbox = (
                cls(**row).selected_messages_in_shard().order_by("id").select_for_update().first()
            )
            if not next_outbox:
                return None

            # We rely on 'proof of failure by remaining' to handle retries -- basically, by scheduling this shard, we
            # expect all objects to be drained before the next schedule comes around, or else we will run again.
            # Note that the system does not strongly protect against concurrent processing -- this is expected in the
            # case of drains, for instance.
            now = timezone.now()
            next_outbox.selected_messages_in_shard().update(
                scheduled_for=next_outbox.next_schedule(now), scheduled_from=now
            )

            return next_outbox

    def key_from(self, attrs: Iterable[str]) -> Mapping[str, Any]:
        return {k: _ensure_not_null(k, getattr(self, k)) for k in attrs}

    def selected_messages_in_shard(
        self, latest_shard_row: OutboxBase | None = None
    ) -> models.QuerySet:
        filters: Mapping[str, Any] = (
            {} if latest_shard_row is None else dict(id__lte=latest_shard_row.id)
        )
        return self.objects.filter(**self.key_from(self.sharding_columns), **filters)

    def select_coalesced_messages(self) -> models.QuerySet:
        return self.objects.filter(**self.key_from(self.coalesced_columns))

    class Meta:
        abstract = True

    __include_in_export__ = False

    # Different shard_scope, shard_identifier pairings of messages are always deliverable in parallel
    shard_scope = BoundedPositiveIntegerField(choices=OutboxScope.as_choices(), null=False)
    shard_identifier = BoundedBigIntegerField(null=False)

    # Objects of equal scope, shard_identifier, category, and object_identifier are coalesced in processing.
    category = BoundedPositiveIntegerField(choices=OutboxCategory.as_choices(), null=False)
    object_identifier = BoundedBigIntegerField(null=False)

    # payload is used for webhook payloads.
    payload = JSONField(null=True)

    # The point at which this object was scheduled, used as a diff from scheduled_for to determine the intended delay.
    scheduled_from = models.DateTimeField(null=False, default=timezone.now)
    # The point at which this object is intended to be replicated, used for backoff purposes.  Keep in mind that
    # the largest back off effectively applies to the entire 'shard' key.
    scheduled_for = models.DateTimeField(null=False, default=THE_PAST)

    def last_delay(self) -> datetime.timedelta:
        return min(
            max(self.scheduled_for - self.scheduled_from, datetime.timedelta(seconds=1)),
            datetime.timedelta(hours=1),
        )

    def next_schedule(self, now: datetime.datetime) -> datetime.datetime:
        return now + (self.last_delay() * 2)

    def save(self, **kwds: Any):
        if _outbox_context.flushing_enabled:
            transaction.on_commit(lambda: self.drain_shard(), using=router.db_for_write(type(self)))

        tags = {"category": OutboxCategory(self.category).name}
        metrics.incr("outbox.saved", 1, tags=tags)
        super().save(**kwds)

    @contextlib.contextmanager
    def process_shard(
        self, latest_shard_row: OutboxBase | None
    ) -> Generator[OutboxBase | None, None, None]:
        flush_all: bool = not bool(latest_shard_row)
        next_shard_row: OutboxBase | None
        using: str = db.router.db_for_write(type(self))
        with transaction.atomic(using=using), django_test_transaction_water_mark(using=using):
            try:
                next_shard_row = (
                    self.selected_messages_in_shard(latest_shard_row=latest_shard_row)
                    .select_for_update(nowait=flush_all)
                    .first()
                )
            except OperationalError as e:
                if "LockNotAvailable" in str(e):
                    # If a non task flush process is running already, allow it to proceed without contention.
                    next_shard_row = None
                else:
                    raise e

            yield next_shard_row

    @contextlib.contextmanager
    def process_coalesced(self) -> Generator[OutboxBase | None, None, None]:
        coalesced: OutboxBase | None = self.select_coalesced_messages().last()
        yield coalesced

        # If the context block didn't raise we mark messages as completed by deleting them.
        if coalesced is not None:
            first_coalesced: OutboxBase = self.select_coalesced_messages().first() or coalesced
            deleted_count, _ = (
                self.select_coalesced_messages().filter(id__lte=coalesced.id).delete()
            )

            tags = {"category": OutboxCategory(self.category).name}
            metrics.incr("outbox.processed", deleted_count, tags=tags)
            metrics.timing(
                "outbox.processing_lag",
                datetime.datetime.now().timestamp() - first_coalesced.scheduled_from.timestamp(),
                tags=tags,
            )

    def process(self) -> bool:
        with self.process_coalesced() as coalesced:
            if coalesced is not None:
                with metrics.timer(
                    "outbox.send_signal.duration",
                    tags={"category": OutboxCategory(coalesced.category).name},
                ):
                    try:
                        coalesced.send_signal()
                    except Exception as e:
                        sentry_sdk.capture_exception(e)
                        raise OutboxFlushError(f"Could not flush shard {repr(coalesced)}") from e

                return True
        return False

    @abc.abstractmethod
    def send_signal(self) -> None:
        pass

    def drain_shard(
        self, flush_all: bool = False, _test_processing_barrier: threading.Barrier | None = None
    ) -> None:
        in_test_assert_no_transaction(
            "drain_shard should only be called outside of any active transaction!"
        )
        # When we are flushing in a local context, we don't care about outboxes created concurrently --
        # at best our logic depends on previously created outboxes.
        latest_shard_row: OutboxBase | None = None
        if not flush_all:
            latest_shard_row = self.selected_messages_in_shard().last()
            # If we're not flushing all possible shards, and we don't see any immediately values,
            # drop.
            if latest_shard_row is None:
                return

        shard_row: OutboxBase | None
        while True:
            with self.process_shard(latest_shard_row) as shard_row:
                if shard_row is None:
                    break

                if _test_processing_barrier:
                    _test_processing_barrier.wait()

                shard_row.process()

                if _test_processing_barrier:
                    _test_processing_barrier.wait()


# Outboxes bound from region silo -> control silo
@region_silo_only_model
class RegionOutbox(OutboxBase):
    def send_signal(self):
        process_region_outbox.send(
            sender=OutboxCategory(self.category),
            payload=self.payload,
            object_identifier=self.object_identifier,
            shard_identifier=self.shard_identifier,
            shard_scope=self.shard_scope,
        )

    sharding_columns = ("shard_scope", "shard_identifier")
    coalesced_columns = ("shard_scope", "shard_identifier", "category", "object_identifier")

    class Meta:
        app_label = "sentry"
        db_table = "sentry_regionoutbox"
        index_together = (
            (
                "shard_scope",
                "shard_identifier",
                "category",
                "object_identifier",
            ),
            (
                "shard_scope",
                "shard_identifier",
                "scheduled_for",
            ),
            ("shard_scope", "shard_identifier", "id"),
        )

    @classmethod
    def for_shard(cls: Type[_T], shard_scope: OutboxScope, shard_identifier: int) -> _T:
        """
        Logically, this is just an alias for the constructor of cls, but explicitly named to call out the intended
        semantic of creating and instance to invoke `drain_shard` on.
        """
        return cls(shard_scope=shard_scope, shard_identifier=shard_identifier)

    __repr__ = sane_repr(*coalesced_columns)


# Outboxes bound from control silo -> region silo
@control_silo_only_model
class ControlOutbox(OutboxBase):
    sharding_columns = ("region_name", "shard_scope", "shard_identifier")
    coalesced_columns = (
        "region_name",
        "shard_scope",
        "shard_identifier",
        "category",
        "object_identifier",
    )

    region_name = models.CharField(max_length=REGION_NAME_LENGTH)

    def send_signal(self):
        process_control_outbox.send(
            sender=OutboxCategory(self.category),
            payload=self.payload,
            region_name=self.region_name,
            object_identifier=self.object_identifier,
            shard_identifier=self.shard_identifier,
            shard_scope=self.shard_scope,
        )

    class Meta:
        app_label = "sentry"
        db_table = "sentry_controloutbox"
        index_together = (
            (
                "region_name",
                "shard_scope",
                "shard_identifier",
                "category",
                "object_identifier",
            ),
            (
                "region_name",
                "shard_scope",
                "shard_identifier",
                "scheduled_for",
            ),
            ("region_name", "shard_scope", "shard_identifier", "id"),
        )

    __repr__ = sane_repr(*coalesced_columns)

    def get_webhook_payload_from_request(self, request: HttpRequest) -> OutboxWebhookPayload:
        return OutboxWebhookPayload(
            method=request.method,
            path=request.get_full_path(),
            uri=request.get_raw_uri(),
            headers={k: v for k, v in request.headers.items()},
            body=request.body.decode(encoding="utf-8"),
        )

    @classmethod
    def get_webhook_payload_from_outbox(cls, payload: Mapping[str, Any]) -> OutboxWebhookPayload:
        return OutboxWebhookPayload(
            method=payload.get("method"),
            path=payload.get("path"),
            uri=payload.get("uri"),
            headers=payload.get("headers"),
            body=payload.get("body"),
        )

    @classmethod
    def for_webhook_update(
        cls,
        *,
        webhook_identifier: WebhookProviderIdentifier,
        region_names: List[str],
        request: HttpRequest,
    ) -> Iterable[ControlOutbox]:
        for region_name in region_names:
            result = cls()
            result.shard_scope = OutboxScope.WEBHOOK_SCOPE
            result.shard_identifier = webhook_identifier.value
            result.object_identifier = cls.next_object_identifier()
            result.category = OutboxCategory.WEBHOOK_PROXY
            result.region_name = region_name
            payload: OutboxWebhookPayload = result.get_webhook_payload_from_request(request)
            result.payload = dataclasses.asdict(payload)
            yield result

    @classmethod
    def for_shard(
        cls: Type[_T], shard_scope: OutboxScope, shard_identifier: int, region_name: str
    ) -> _T:
        """
        Logically, this is just an alias for the constructor of cls, but explicitly named to call out the intended
        semantic of creating and instance to invoke `drain_shard` on.
        """
        return cls(
            shard_scope=shard_scope, shard_identifier=shard_identifier, region_name=region_name
        )


def outbox_silo_modes() -> List[SiloMode]:
    cur = SiloMode.get_current_mode()
    result: List[SiloMode] = []
    if cur != SiloMode.REGION:
        result.append(SiloMode.CONTROL)
    if cur != SiloMode.CONTROL:
        result.append(SiloMode.REGION)
    return result


class OutboxContext(threading.local):
    flushing_enabled: bool | None = None


_outbox_context = OutboxContext()


@contextlib.contextmanager
def outbox_context(inner: Atomic | None = None, flush: bool | None = None) -> ContextManager[None]:

    # If we don't specify our flush, use the outer specified override
    if flush is None:
        flush = _outbox_context.flushing_enabled
        # But if there is no outer override, default to True
        if flush is None:
            flush = True

    assert not flush or inner, "Must either set a transaction or flush=False"

    original = _outbox_context.flushing_enabled

    if inner:
        with in_test_psql_role_override("postgres", using=inner.using), inner:
            _outbox_context.flushing_enabled = flush
            try:
                yield
            finally:
                _outbox_context.flushing_enabled = original
    else:
        _outbox_context.flushing_enabled = flush
        try:
            yield
        finally:
            _outbox_context.flushing_enabled = original


process_region_outbox = Signal()  # ["payload", "object_identifier"]
process_control_outbox = Signal()  # ["payload", "region_name", "object_identifier"]<|MERGE_RESOLUTION|>--- conflicted
+++ resolved
@@ -80,12 +80,9 @@
     ORGANIZATION_MEMBER_CREATE = 13  # Unused
     SEND_SIGNAL = 14
     ORGANIZATION_MAPPING_CUSTOMER_ID_UPDATE = 15
-<<<<<<< HEAD
-    PROVISION_ORGANIZATION = 16
-    PROVISION_SUBSCRIPTION = 17
-=======
     ORGAUTHTOKEN_UPDATE = 16
->>>>>>> 8a99a9b7
+    PROVISION_ORGANIZATION = 17
+    PROVISION_SUBSCRIPTION = 18
 
     @classmethod
     def as_choices(cls):
