from __future__ import annotations

import abc
import contextlib
import datetime
from enum import IntEnum
from typing import Any, Generator, Iterable, List, Mapping, Type, TypeVar

from django.db import connections, models, router, transaction
from django.db.models import Max
from django.dispatch import Signal
from django.utils import timezone

from sentry.db.models import (
    BoundedBigIntegerField,
    BoundedPositiveIntegerField,
    JSONField,
    Model,
    control_silo_only_model,
    region_silo_only_model,
    sane_repr,
)
from sentry.services.hybrid_cloud import REGION_NAME_LENGTH
from sentry.silo import SiloMode
from sentry.utils import metrics

THE_PAST = datetime.datetime(2016, 8, 1, 0, 0, 0, 0, tzinfo=timezone.utc)

_T = TypeVar("_T")


class OutboxScope(IntEnum):
    ORGANIZATION_SCOPE = 0
    USER_SCOPE = 1
    WEBHOOK_SCOPE = 2
    AUDIT_LOG_SCOPE = 3
    USER_IP_SCOPE = 4
    INTEGRATION_SCOPE = 5
    APP_SCOPE = 6
    TEAM_SCOPE = 7

    def __str__(self):
        return self.name

    @classmethod
    def as_choices(cls):
        return [(i.value, i.value) for i in cls]


class OutboxCategory(IntEnum):
    USER_UPDATE = 0
    WEBHOOK_PROXY = 1
    ORGANIZATION_UPDATE = 2
    ORGANIZATION_MEMBER_UPDATE = 3
    VERIFY_ORGANIZATION_MAPPING = 4
    AUDIT_LOG_EVENT = 5
    USER_IP_EVENT = 6
    INTEGRATION_UPDATE = 7
    PROJECT_UPDATE = 8
    API_APPLICATION_UPDATE = 9
    SENTRY_APP_INSTALLATION_UPDATE = 10
<<<<<<< HEAD
    ORGANIZATION_INTEGRATION_UPDATE = 11
=======
    TEAM_UPDATE = 11
>>>>>>> df62f237

    @classmethod
    def as_choices(cls):
        return [(i.value, i.value) for i in cls]


class WebhookProviderIdentifier(IntEnum):
    SLACK = 0
    GITHUB = 1


def _ensure_not_null(k: str, v: Any) -> Any:
    if v is None:
        raise ValueError(f"Attribute {k} was None, but it needed to be set!")
    return v


class OutboxFlushError(Exception):
    pass


class OutboxBase(Model):
    sharding_columns: Iterable[str]
    coalesced_columns: Iterable[str]

    @classmethod
    def next_object_identifier(cls):
        using = router.db_for_write(cls)
        with transaction.atomic(using=using):
            with connections[using].cursor() as cursor:
                cursor.execute("SELECT nextval(%s)", [f"{cls._meta.db_table}_id_seq"])
                return cursor.fetchone()[0]

    @classmethod
    def find_scheduled_shards(cls) -> Iterable[Mapping[str, Any]]:
        return (
            cls.objects.values(*cls.sharding_columns)
            .annotate(
                scheduled_for=Max("scheduled_for"),
                id=Max("id"),
            )
            .filter(scheduled_for__lte=timezone.now())
            .order_by("scheduled_for", "id")
        )

    @classmethod
    def prepare_next_from_shard(cls, row: Mapping[str, Any]) -> OutboxBase | None:
        with transaction.atomic(savepoint=False):
            next_outbox: OutboxBase | None
            next_outbox = (
                cls(**row).selected_messages_in_shard().order_by("id").select_for_update().first()
            )
            if not next_outbox:
                return None

            # We rely on 'proof of failure by remaining' to handle retries -- basically, by scheduling this shard, we
            # expect all objects to be drained before the next schedule comes around, or else we will run again.
            # Note that the system does not strongly protect against concurrent processing -- this is expected in the
            # case of drains, for instance.
            now = timezone.now()
            next_outbox.selected_messages_in_shard().update(
                scheduled_for=next_outbox.next_schedule(now), scheduled_from=now
            )

            return next_outbox

    def key_from(self, attrs: Iterable[str]) -> Mapping[str, Any]:
        return {k: _ensure_not_null(k, getattr(self, k)) for k in attrs}

    def selected_messages_in_shard(self) -> models.QuerySet:
        return self.objects.filter(**self.key_from(self.sharding_columns))

    def select_coalesced_messages(self) -> models.QuerySet:
        return self.objects.filter(**self.key_from(self.coalesced_columns))

    class Meta:
        abstract = True

    __include_in_export__ = False

    # Different shard_scope, shard_identifier pairings of messages are always deliverable in parallel
    shard_scope = BoundedPositiveIntegerField(choices=OutboxScope.as_choices(), null=False)
    shard_identifier = BoundedBigIntegerField(null=False)

    # Objects of equal scope, shard_identifier, category, and object_identifier are coalesced in processing.
    category = BoundedPositiveIntegerField(choices=OutboxCategory.as_choices(), null=False)
    object_identifier = BoundedBigIntegerField(null=False)

    # payload is used for webhook payloads.
    payload = JSONField(null=True)

    # The point at which this object was scheduled, used as a diff from scheduled_for to determine the intended delay.
    scheduled_from = models.DateTimeField(null=False, default=timezone.now)
    # The point at which this object is intended to be replicated, used for backoff purposes.  Keep in mind that
    # the largest back off effectively applies to the entire 'shard' key.
    scheduled_for = models.DateTimeField(null=False, default=THE_PAST)

    def last_delay(self) -> datetime.timedelta:
        return max(self.scheduled_for - self.scheduled_from, datetime.timedelta(seconds=1))

    def next_schedule(self, now: datetime.datetime) -> datetime.datetime:
        return now + (self.last_delay() * 2)

    def save(self, **kwds: Any):
        tags = {"category": OutboxCategory(self.category).name}
        metrics.incr("outbox.saved", 1, tags=tags)
        super().save(**kwds)

    @contextlib.contextmanager
    def process_coalesced(self) -> Generator[OutboxBase | None, None, None]:
        # Do not, use a select for update here -- it is tempting, but a major performance issue.
        # we should simply accept the occasional multiple sends than to introduce hard locking.
        # so long as all objects sent are committed, and so long as any concurrent changes to data
        # result in a future processing, we should always converge on non stale values.
        coalesced: OutboxBase | None = self.select_coalesced_messages().last()
        yield coalesced

        # If the context block didn't raise we mark messages as completed by deleting them.
        if coalesced is not None:
            first_coalesced: OutboxBase = self.select_coalesced_messages().first() or coalesced
            deleted_count, _ = (
                self.select_coalesced_messages().filter(id__lte=coalesced.id).delete()
            )
            tags = {"category": OutboxCategory(self.category).name}
            metrics.incr("outbox.processed", deleted_count, tags=tags)
            metrics.timing(
                "outbox.processing_lag",
                datetime.datetime.now().timestamp() - first_coalesced.scheduled_from.timestamp(),
                tags=tags,
            )

    def process(self) -> bool:
        with self.process_coalesced() as coalesced:
            if coalesced is not None:
                with metrics.timer(
                    "outbox.send_signal.duration",
                    tags={"category": OutboxCategory(coalesced.category).name},
                ):
                    coalesced.send_signal()
                return True
        return False

    @abc.abstractmethod
    def send_signal(self):
        pass

    def drain_shard(self, max_updates_to_drain: int | None = None):
        runs = 0
        next_row: OutboxBase | None = self.selected_messages_in_shard().first()
        while next_row is not None and (
            max_updates_to_drain is None or runs < max_updates_to_drain
        ):
            runs += 1
            next_row.process()
            next_row: OutboxBase | None = self.selected_messages_in_shard().first()

        if next_row is not None:
            raise OutboxFlushError(
                f"Could not flush items from shard {self.key_from(self.sharding_columns)!r}"
            )


# Outboxes bound from region silo -> control silo
@region_silo_only_model
class RegionOutbox(OutboxBase):
    def send_signal(self):
        process_region_outbox.send(
            sender=OutboxCategory(self.category),
            payload=self.payload,
            object_identifier=self.object_identifier,
            shard_identifier=self.shard_identifier,
        )

    sharding_columns = ("shard_scope", "shard_identifier")
    coalesced_columns = ("shard_scope", "shard_identifier", "category", "object_identifier")

    class Meta:
        app_label = "sentry"
        db_table = "sentry_regionoutbox"
        index_together = (
            (
                "shard_scope",
                "shard_identifier",
                "category",
                "object_identifier",
            ),
            (
                "shard_scope",
                "shard_identifier",
                "scheduled_for",
            ),
            ("shard_scope", "shard_identifier", "id"),
        )

    @classmethod
    def for_shard(cls: Type[_T], shard_scope: OutboxScope, shard_identifier: int) -> _T:
        """
        Logically, this is just an alias for the constructor of cls, but explicitly named to call out the intended
        semantic of creating and instance to invoke `drain_shard` on.
        """
        return cls(shard_scope=shard_scope, shard_identifier=shard_identifier)

    __repr__ = sane_repr("shard_scope", "shard_identifier", "category", "object_identifier")


# Outboxes bound from control silo -> region silo
@control_silo_only_model
class ControlOutbox(OutboxBase):
    sharding_columns = ("region_name", "shard_scope", "shard_identifier")
    coalesced_columns = (
        "region_name",
        "shard_scope",
        "shard_identifier",
        "category",
        "object_identifier",
    )

    region_name = models.CharField(max_length=REGION_NAME_LENGTH)

    def send_signal(self):
        process_control_outbox.send(
            sender=OutboxCategory(self.category),
            payload=self.payload,
            region_name=self.region_name,
            object_identifier=self.object_identifier,
            shard_identifier=self.shard_identifier,
        )

    class Meta:
        app_label = "sentry"
        db_table = "sentry_controloutbox"
        index_together = (
            (
                "region_name",
                "shard_scope",
                "shard_identifier",
                "category",
                "object_identifier",
            ),
            (
                "region_name",
                "shard_scope",
                "shard_identifier",
                "scheduled_for",
            ),
            ("region_name", "shard_scope", "shard_identifier", "id"),
        )

    __repr__ = sane_repr(
        "region_name", "shard_scope", "shard_identifier", "category", "object_identifier"
    )

    @classmethod
    def for_webhook_update(
        cls,
        *,
        webhook_identifier: WebhookProviderIdentifier,
        region_names: List[str],
        payload=Mapping[str, Any],
    ) -> Iterable[ControlOutbox]:
        for region_name in region_names:
            result = cls()
            result.shard_scope = OutboxScope.WEBHOOK_SCOPE
            result.shard_identifier = webhook_identifier.value
            result.object_identifier = cls.next_object_identifier()
            result.category = OutboxCategory.WEBHOOK_PROXY
            result.region_name = region_name
            result.payload = payload
            yield result

    @classmethod
    def for_shard(
        cls: Type[_T], shard_scope: OutboxScope, shard_identifier: int, region_name: str
    ) -> _T:
        """
        Logically, this is just an alias for the constructor of cls, but explicitly named to call out the intended
        semantic of creating and instance to invoke `drain_shard` on.
        """
        return cls(
            shard_scope=shard_scope, shard_identifier=shard_identifier, region_name=region_name
        )


def outbox_silo_modes() -> List[SiloMode]:
    cur = SiloMode.get_current_mode()
    result: List[SiloMode] = []
    if cur != SiloMode.REGION:
        result.append(SiloMode.CONTROL)
    if cur != SiloMode.CONTROL:
        result.append(SiloMode.REGION)
    return result


process_region_outbox = Signal(providing_args=["payload", "object_identifier"])
process_control_outbox = Signal(providing_args=["payload", "region_name", "object_identifier"])<|MERGE_RESOLUTION|>--- conflicted
+++ resolved
@@ -59,11 +59,8 @@
     PROJECT_UPDATE = 8
     API_APPLICATION_UPDATE = 9
     SENTRY_APP_INSTALLATION_UPDATE = 10
-<<<<<<< HEAD
-    ORGANIZATION_INTEGRATION_UPDATE = 11
-=======
     TEAM_UPDATE = 11
->>>>>>> df62f237
+    ORGANIZATION_INTEGRATION_UPDATE = 12
 
     @classmethod
     def as_choices(cls):
