--- conflicted
+++ resolved
@@ -249,7 +249,6 @@
     def send_signal(self) -> None:
         pass
 
-<<<<<<< HEAD
     def drain_shard(
         self, flush_all: bool = False, _test_processing_barrier: threading.Barrier | None = None
     ) -> None:
@@ -276,22 +275,6 @@
 
             if _test_processing_barrier:
                 _test_processing_barrier.wait()
-=======
-    def drain_shard(self, max_updates_to_drain: int | None = None):
-        runs = 0
-        next_row: OutboxBase | None = self.selected_messages_in_shard().first()
-        while next_row is not None and (
-            max_updates_to_drain is None or runs < max_updates_to_drain
-        ):
-            runs += 1
-            next_row.process()
-            next_row = self.selected_messages_in_shard().first()
-
-        if next_row is not None:
-            raise OutboxFlushError(
-                f"Could not flush items from shard {self.key_from(self.sharding_columns)!r}"
-            )
->>>>>>> 5acc80ec
 
 
 # Outboxes bound from region silo -> control silo
