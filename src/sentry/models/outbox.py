from __future__ import annotations

import abc
import contextlib
import datetime
import sys
from enum import IntEnum
from typing import Any, Generator, Iterable, List, Mapping, Set, Type, TypeVar

from django.db import connections, models, router, transaction
from django.db.models import Max
from django.dispatch import Signal
from django.utils import timezone

from sentry.db.models import (
    BoundedBigIntegerField,
    BoundedPositiveIntegerField,
    JSONField,
    Model,
    control_silo_only_model,
    region_silo_only_model,
    sane_repr,
)
from sentry.silo import SiloMode

THE_PAST = datetime.datetime(2016, 8, 1, 0, 0, 0, 0, tzinfo=timezone.utc)

_T = TypeVar("_T")


class OutboxScope(IntEnum):
    ORGANIZATION_SCOPE = 0
    USER_SCOPE = 1
    WEBHOOK_SCOPE = 2
    AUDIT_LOG_SCOPE = 3
    USER_IP_SCOPE = 4

    def __str__(self):
        return self.name

    @classmethod
    def as_choices(cls):
        return [(i.value, i.value) for i in cls]


class OutboxCategory(IntEnum):
    USER_UPDATE = 0
    WEBHOOK_PROXY = 1
    ORGANIZATION_UPDATE = 2
    ORGANIZATION_MEMBER_UPDATE = 3
<<<<<<< HEAD
    AUDIT_LOG_EVENT = 4
    USER_IP_EVENT = 5
=======
    VERIFY_ORGANIZATION_MAPPING = 4
>>>>>>> 0d05e78d

    @classmethod
    def as_choices(cls):
        return [(i.value, i.value) for i in cls]


class WebhookProviderIdentifier(IntEnum):
    SLACK = 0
    GITHUB = 1


def _ensure_not_null(k: str, v: Any) -> Any:
    if v is None:
        raise ValueError(f"Attribute {k} was None, but it needed to be set!")
    return v


class OutboxFlushError(Exception):
    pass


class OutboxBase(Model):
    sharding_columns: Iterable[str]
    coalesced_columns: Iterable[str]

    @classmethod
    def next_object_identifier(cls):
        using = router.db_for_write(cls)
        with transaction.atomic(using=using):
            with connections[using].cursor() as cursor:
                cursor.execute("SELECT nextval(%s)", [f"{cls._meta.db_table}_id_seq"])
                return cursor.fetchone()[0]

    @classmethod
    def find_scheduled_shards(cls) -> Iterable[Mapping[str, Any]]:
        return (
            cls.objects.values(*cls.sharding_columns)
            .annotate(
                scheduled_for=Max("scheduled_for"),
                id=Max("id"),
            )
            .filter(scheduled_for__lte=timezone.now())
            .order_by("scheduled_for", "id")
        )

    @classmethod
    def prepare_next_from_shard(cls, row: Mapping[str, Any]) -> OutboxBase | None:
        with transaction.atomic(savepoint=False):
            next_outbox: OutboxBase | None
            next_outbox = (
                cls(**row).selected_messages_in_shard().order_by("id").select_for_update().first()
            )
            if not next_outbox:
                return None

            # We rely on 'proof of failure by remaining' to handle retries -- basically, by scheduling this shard, we
            # expect all objects to be drained before the next schedule comes around, or else we will run again.
            # Note that the system does not strongly protect against concurrent processing -- this is expected in the
            # case of drains, for instance.
            now = timezone.now()
            next_outbox.selected_messages_in_shard().update(
                scheduled_for=next_outbox.next_schedule(now), scheduled_from=now
            )

            return next_outbox

    def key_from(self, attrs: Iterable[str]) -> Mapping[str, Any]:
        return {k: _ensure_not_null(k, getattr(self, k)) for k in attrs}

    def selected_messages_in_shard(self) -> models.QuerySet:
        return self.objects.filter(**self.key_from(self.sharding_columns))

    def select_coalesced_messages(self) -> models.QuerySet:
        return self.objects.filter(**self.key_from(self.coalesced_columns))

    class Meta:
        abstract = True

    __include_in_export__ = False

    # Different shard_scope, shard_identifier pairings of messages are always deliverable in parallel
    shard_scope = BoundedPositiveIntegerField(choices=OutboxScope.as_choices(), null=False)
    shard_identifier = BoundedBigIntegerField(null=False)

    # Objects of equal scope, shard_identifier, category, and object_identifier are coalesced in processing.
    category = BoundedPositiveIntegerField(choices=OutboxCategory.as_choices(), null=False)
    object_identifier = BoundedBigIntegerField(null=False)

    # payload is used for webhook payloads.
    payload = JSONField(null=True)

    # The point at which this object was scheduled, used as a diff from scheduled_for to determine the intended delay.
    scheduled_from = models.DateTimeField(null=False, default=timezone.now)
    # The point at which this object is intended to be replicated, used for backoff purposes.  Keep in mind that
    # the largest back off effectively applies to the entire 'shard' key.
    scheduled_for = models.DateTimeField(null=False, default=THE_PAST)

    def last_delay(self) -> datetime.timedelta:
        return max(self.scheduled_for - self.scheduled_from, datetime.timedelta(seconds=1))

    def next_schedule(self, now: datetime.datetime) -> datetime.datetime:
        return now + (self.last_delay() * 2)

    @contextlib.contextmanager
    def process_coalesced(self) -> Generator[OutboxBase | None, None, None]:
        # Do not, use a select for update here -- it is tempting, but a major performance issue.
        # we should simply accept the occasional multiple sends than to introduce hard locking.
        # so long as all objects sent are committed, and so long as any concurrent changes to data
        # result in a future processing, we should always converge on non stale values.
        coalesced: OutboxBase | None = self.select_coalesced_messages().last()
        yield coalesced
        if coalesced is not None:
            self.select_coalesced_messages().filter(id__lte=coalesced.id).delete()

    def process(self) -> bool:
        with self.process_coalesced() as coalesced:
            if coalesced is not None:
                coalesced.send_signal()
                return True
        return False

    @abc.abstractmethod
    def send_signal(self):
        pass

    def drain_shard(self, max_updates_to_drain: int | None = None):
        runs = 0
        next_row: OutboxBase | None = self.selected_messages_in_shard().first()
        while next_row is not None and (
            max_updates_to_drain is None or runs < max_updates_to_drain
        ):
            runs += 1
            next_row.process()
            next_row: OutboxBase | None = self.selected_messages_in_shard().first()

        if next_row is not None:
            raise OutboxFlushError(
                f"Could not flush items from shard {self.key_from(self.sharding_columns)!r}"
            )

    @classmethod
    def for_shard(cls: Type[_T], shard_scope: OutboxScope, shard_identifier: int) -> _T:
        """
        Logically, this is just an alias for the constructor of cls, but explicitly named to call out the intended
        semantic of creating and instance to invoke `drain_shard` on.
        """
        return cls(shard_scope=shard_scope, shard_identifier=shard_identifier)


MONOLITH_REGION_NAME = "--monolith--"


# Outboxes bound from region silo -> control silo
@region_silo_only_model
class RegionOutbox(OutboxBase):
    def send_signal(self):
        process_region_outbox.send(
            sender=OutboxCategory(self.category),
            payload=self.payload,
            object_identifier=self.object_identifier,
        )

    sharding_columns = ("shard_scope", "shard_identifier")
    coalesced_columns = ("shard_scope", "shard_identifier", "category", "object_identifier")

    class Meta:
        app_label = "sentry"
        db_table = "sentry_regionoutbox"
        index_together = (
            (
                "shard_scope",
                "shard_identifier",
                "category",
                "object_identifier",
            ),
            (
                "shard_scope",
                "shard_identifier",
                "scheduled_for",
            ),
            ("shard_scope", "shard_identifier", "id"),
        )

    __repr__ = sane_repr("shard_scope", "shard_identifier", "category", "object_identifier")


# Outboxes bound from region silo -> control silo
@control_silo_only_model
class ControlOutbox(OutboxBase):
    sharding_columns = ("region_name", "shard_scope", "shard_identifier")
    coalesced_columns = (
        "region_name",
        "shard_scope",
        "shard_identifier",
        "category",
        "object_identifier",
    )

    region_name = models.CharField(max_length=48)

    def send_signal(self):
        process_control_outbox.send(
            sender=self.category,
            payload=self.payload,
            region_name=self.region_name,
            object_identifier=self.object_identifier,
        )

    class Meta:
        app_label = "sentry"
        db_table = "sentry_controloutbox"
        index_together = (
            (
                "region_name",
                "shard_scope",
                "shard_identifier",
                "category",
                "object_identifier",
            ),
            (
                "region_name",
                "shard_scope",
                "shard_identifier",
                "scheduled_for",
            ),
            ("region_name", "shard_scope", "shard_identifier", "id"),
        )

    __repr__ = sane_repr(
        "region_name", "shard_scope", "shard_identifier", "category", "object_identifier"
    )

    @classmethod
    def for_webhook_update(
        cls,
        *,
        webhook_identifier: WebhookProviderIdentifier,
        region_names: List[str],
        payload=Mapping[str, Any],
    ) -> Iterable[ControlOutbox]:
        for region_name in region_names:
            result = cls()
            result.shard_scope = OutboxScope.WEBHOOK_SCOPE
            result.shard_identifier = webhook_identifier.value
            result.object_identifier = cls.next_object_identifier()
            result.category = OutboxCategory.WEBHOOK_PROXY
            result.region_name = region_name
            result.payload = payload
            yield result


def _find_orgs_for_user(user_id: int) -> Set[int]:
    # TODO: This must be changed to the org member mapping in the control silo eventually.
    from sentry.models import OrganizationMember

    return {
        m["organization_id"]
        for m in OrganizationMember.objects.filter(user_id=user_id).values("organization_id")
    }


def find_regions_for_user(user_id: int) -> Set[str]:
    from sentry.models import OrganizationMapping

    org_ids: Set[int]
    if "pytest" in sys.modules:
        from sentry.testutils.silo import exempt_from_silo_limits

        with exempt_from_silo_limits():
            org_ids = _find_orgs_for_user(user_id)
    else:
        org_ids = _find_orgs_for_user(user_id)

    if SiloMode.get_current_mode() == SiloMode.MONOLITH:
        return {
            MONOLITH_REGION_NAME,
        }
    else:
        return {
            t["region_name"]
            for t in OrganizationMapping.objects.filter(organization_id__in=org_ids).values(
                "region_name"
            )
        }


def outbox_silo_modes() -> List[SiloMode]:
    cur = SiloMode.get_current_mode()
    result: List[SiloMode] = []
    if cur != SiloMode.REGION:
        result.append(SiloMode.CONTROL)
    if cur != SiloMode.CONTROL:
        result.append(SiloMode.REGION)
    return result


process_region_outbox = Signal(providing_args=["payload", "object_identifier"])
process_control_outbox = Signal(providing_args=["payload", "region_name", "object_identifier"])<|MERGE_RESOLUTION|>--- conflicted
+++ resolved
@@ -48,12 +48,9 @@
     WEBHOOK_PROXY = 1
     ORGANIZATION_UPDATE = 2
     ORGANIZATION_MEMBER_UPDATE = 3
-<<<<<<< HEAD
-    AUDIT_LOG_EVENT = 4
-    USER_IP_EVENT = 5
-=======
     VERIFY_ORGANIZATION_MAPPING = 4
->>>>>>> 0d05e78d
+    AUDIT_LOG_EVENT = 5
+    USER_IP_EVENT = 6
 
     @classmethod
     def as_choices(cls):
