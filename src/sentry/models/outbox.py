from __future__ import annotations

import abc
import contextlib
import dataclasses
import datetime
import threading
from enum import IntEnum
from typing import (
    Any,
    Collection,
    Dict,
    Generator,
    Iterable,
    List,
    Mapping,
    Optional,
    Set,
    Tuple,
    Type,
    TypeVar,
    cast,
)

import sentry_sdk
from django import db
from django.db import OperationalError, connections, models, router, transaction
from django.db.models import Max, Min
from django.db.transaction import Atomic
from django.dispatch import Signal
from django.http import HttpRequest
from django.utils import timezone
from sentry_sdk.tracing import Span
from typing_extensions import Self

from sentry.backup.scopes import RelocationScope
from sentry.db.models import (
    BaseModel,
    BoundedBigIntegerField,
    BoundedPositiveIntegerField,
    JSONField,
    Model,
    control_silo_only_model,
    region_silo_only_model,
    sane_repr,
)
from sentry.db.models.outboxes import HasControlReplicationHandlers, ReplicatedRegionModel
from sentry.db.postgres.transactions import (
    django_test_transaction_water_mark,
    enforce_constraints,
    in_test_assert_no_transaction,
)
from sentry.services.hybrid_cloud import REGION_NAME_LENGTH
from sentry.silo import SiloMode, unguarded_write
from sentry.utils import metrics

THE_PAST = datetime.datetime(2016, 8, 1, 0, 0, 0, 0, tzinfo=timezone.utc)

_T = TypeVar("_T")
_M = TypeVar("_M", bound=BaseModel)


class OutboxFlushError(Exception):
    def __init__(self, message: str, outbox: OutboxBase) -> None:
        super().__init__(message)
        self.outbox = outbox


class InvalidOutboxError(Exception):
    pass


_outbox_categories_for_scope: Dict[int, Set[OutboxCategory]] = {}
_used_categories: Set[OutboxCategory] = set()


class OutboxCategory(IntEnum):
    USER_UPDATE = 0
    WEBHOOK_PROXY = 1
    ORGANIZATION_UPDATE = 2
    ORGANIZATION_MEMBER_UPDATE = 3
    UNUSED_TWO = 4
    AUDIT_LOG_EVENT = 5
    USER_IP_EVENT = 6
    INTEGRATION_UPDATE = 7
    PROJECT_UPDATE = 8
    API_APPLICATION_UPDATE = 9
    SENTRY_APP_INSTALLATION_UPDATE = 10
    TEAM_UPDATE = 11
    ORGANIZATION_INTEGRATION_UPDATE = 12
    UNUSUED_THREE = 13
    SEND_SIGNAL = 14
    ORGANIZATION_MAPPING_CUSTOMER_ID_UPDATE = 15
    ORGAUTHTOKEN_UPDATE = 16
    PROVISION_ORGANIZATION = 17
    POST_ORGANIZATION_PROVISION = 18
    UNUSED_ONE = 19
    DISABLE_AUTH_PROVIDER = 20
    RESET_IDP_FLAGS = 21
    MARK_INVALID_SSO = 22
    SUBSCRIPTION_UPDATE = 23

    AUTH_PROVIDER_UPDATE = 24
    AUTH_IDENTITY_UPDATE = 25
    ORGANIZATION_MEMBER_TEAM_UPDATE = 26
    ORGANIZATION_SLUG_RESERVATION_UPDATE = 27
    API_KEY_UPDATE = 28
    PARTNER_ACCOUNT_UPDATE = 29
    SENTRY_APP_UPDATE = 30
    ACTOR_UPDATE = 31

    @classmethod
    def as_choices(cls):
        return [(i.value, i.value) for i in cls]

    def connect_region_model_updates(self, model: Type[ReplicatedRegionModel]) -> None:
        def receiver(
            object_identifier: int,
            payload: Optional[Mapping[str, Any]],
            shard_identifier: int,
            *args,
            **kwds,
        ):
            from sentry.receivers.outbox import maybe_process_tombstone

            maybe_instance: ReplicatedRegionModel | None = maybe_process_tombstone(
                cast(Any, model), object_identifier, region_name=None
            )
            if maybe_instance is None:
                model.handle_async_deletion(
                    identifier=object_identifier, shard_identifier=shard_identifier, payload=payload
                )
            else:
                maybe_instance.handle_async_replication(shard_identifier=shard_identifier)

        process_region_outbox.connect(receiver, weak=False, sender=self)

    def connect_control_model_updates(self, model: Type[HasControlReplicationHandlers]) -> None:
        def receiver(
            object_identifier: int,
            payload: Optional[Mapping[str, Any]],
            shard_identifier: int,
            region_name: str,
            *args,
            **kwds,
        ):
            from sentry.receivers.outbox import maybe_process_tombstone

            maybe_instance: HasControlReplicationHandlers | None = maybe_process_tombstone(
                cast(Any, model), object_identifier, region_name=region_name
            )
            if maybe_instance is None:
                model.handle_async_deletion(
                    identifier=object_identifier,
                    region_name=region_name,
                    shard_identifier=shard_identifier,
                    payload=payload,
                )
            else:
                maybe_instance.handle_async_replication(
                    shard_identifier=shard_identifier, region_name=region_name
                )

        process_control_outbox.connect(receiver, weak=False, sender=self)

    def get_scope(self) -> OutboxScope:
        for scope_int, categories in _outbox_categories_for_scope.items():
            if self not in categories:
                continue
            break
        else:
            raise KeyError
        return OutboxScope(scope_int)

    def as_region_outbox(
        self,
        model: Any | None = None,
        payload: Any | None = None,
        shard_identifier: int | None = None,
        object_identifier: int | None = None,
        outbox: Type[RegionOutboxBase] | None = None,
    ) -> RegionOutboxBase:
        scope = self.get_scope()

        shard_identifier, object_identifier = self.infer_identifiers(
            scope, model, object_identifier=object_identifier, shard_identifier=shard_identifier
        )

        Outbox = outbox or RegionOutbox

        return Outbox(
            shard_scope=scope,
            shard_identifier=shard_identifier,
            category=self,
            object_identifier=object_identifier,
            payload=payload,
        )

    def as_control_outboxes(
        self,
        region_names: Collection[str],
        model: Any | None = None,
        payload: Any | None = None,
        shard_identifier: int | None = None,
        object_identifier: int | None = None,
        outbox: Type[ControlOutboxBase] | None = None,
    ) -> List[ControlOutboxBase]:
        scope = self.get_scope()

        shard_identifier, object_identifier = self.infer_identifiers(
            scope, model, object_identifier=object_identifier, shard_identifier=shard_identifier
        )

        Outbox = outbox or ControlOutbox

        return [
            Outbox(
                shard_scope=scope,
                shard_identifier=shard_identifier,
                category=self,
                object_identifier=object_identifier,
                region_name=region_name,
                payload=payload,
            )
            for region_name in region_names
        ]

    def infer_identifiers(
        self,
        scope: OutboxScope,
        model: Optional[BaseModel],
        *,
        object_identifier: int | None,
        shard_identifier: int | None,
    ) -> Tuple[int, int]:
        from sentry.models.organization import Organization
        from sentry.models.user import User

        assert (model is not None) ^ (
            object_identifier is not None
        ), "Either model or object_identifier must be specified"

        if model is not None and hasattr(model, "id"):
            object_identifier = model.id

        if shard_identifier is None and model is not None:
            if scope == OutboxScope.ORGANIZATION_SCOPE:
                if isinstance(model, Organization):
                    shard_identifier = model.id
                elif hasattr(model, "organization_id"):
                    shard_identifier = model.organization_id
                elif hasattr(model, "auth_provider_id"):
                    shard_identifier = model.auth_provider_id
            if scope == OutboxScope.USER_SCOPE:
                if isinstance(model, User):
                    shard_identifier = model.id
                elif hasattr(model, "user_id"):
                    shard_identifier = model.user_id

        assert (
            model is not None
        ) or shard_identifier is not None, "Either model or shard_identifier must be specified"

        assert object_identifier is not None
        assert shard_identifier is not None
        return shard_identifier, object_identifier


def scope_categories(enum_value: int, categories: Set[OutboxCategory]) -> int:
    _outbox_categories_for_scope[enum_value] = categories
    inter = _used_categories.intersection(categories)
    assert not inter, f"OutboxCategories {inter} were already registered to a different scope"
    _used_categories.update(categories)
    return enum_value


class OutboxScope(IntEnum):
    ORGANIZATION_SCOPE = scope_categories(
        0,
        {
            OutboxCategory.ORGANIZATION_MEMBER_UPDATE,
            OutboxCategory.MARK_INVALID_SSO,
            OutboxCategory.RESET_IDP_FLAGS,
            OutboxCategory.ORGANIZATION_UPDATE,
            OutboxCategory.PROJECT_UPDATE,
            OutboxCategory.ORGANIZATION_INTEGRATION_UPDATE,
            OutboxCategory.SEND_SIGNAL,
            OutboxCategory.ORGAUTHTOKEN_UPDATE,
            OutboxCategory.POST_ORGANIZATION_PROVISION,
            OutboxCategory.DISABLE_AUTH_PROVIDER,
            OutboxCategory.ORGANIZATION_MAPPING_CUSTOMER_ID_UPDATE,
            OutboxCategory.TEAM_UPDATE,
            OutboxCategory.AUTH_PROVIDER_UPDATE,
            OutboxCategory.ORGANIZATION_MEMBER_TEAM_UPDATE,
            OutboxCategory.API_KEY_UPDATE,
            OutboxCategory.ORGANIZATION_SLUG_RESERVATION_UPDATE,
<<<<<<< HEAD
            OutboxCategory.ACTOR_UPDATE,
=======
            OutboxCategory.PARTNER_ACCOUNT_UPDATE,
>>>>>>> c0d66a12
        },
    )
    USER_SCOPE = scope_categories(
        1,
        {
            OutboxCategory.USER_UPDATE,
            OutboxCategory.UNUSED_ONE,
            OutboxCategory.UNUSED_TWO,
            OutboxCategory.UNUSUED_THREE,
            OutboxCategory.AUTH_IDENTITY_UPDATE,
        },
    )
    WEBHOOK_SCOPE = scope_categories(2, {OutboxCategory.WEBHOOK_PROXY})
    AUDIT_LOG_SCOPE = scope_categories(3, {OutboxCategory.AUDIT_LOG_EVENT})
    USER_IP_SCOPE = scope_categories(
        4,
        {
            OutboxCategory.USER_IP_EVENT,
        },
    )
    INTEGRATION_SCOPE = scope_categories(
        5,
        {
            OutboxCategory.INTEGRATION_UPDATE,
        },
    )
    APP_SCOPE = scope_categories(
        6,
        {
            OutboxCategory.API_APPLICATION_UPDATE,
            OutboxCategory.SENTRY_APP_INSTALLATION_UPDATE,
            OutboxCategory.SENTRY_APP_UPDATE,
        },
    )
    # Deprecate?
    TEAM_SCOPE = scope_categories(
        7,
        set(),
    )
    PROVISION_SCOPE = scope_categories(
        8,
        {
            OutboxCategory.PROVISION_ORGANIZATION,
        },
    )
    SUBSCRIPTION_SCOPE = scope_categories(9, {OutboxCategory.SUBSCRIPTION_UPDATE})

    def __str__(self):
        return self.name

    @classmethod
    def as_choices(cls):
        return [(i.value, i.value) for i in cls]

    @staticmethod
    def get_tag_name(scope: OutboxScope):
        if scope == OutboxScope.ORGANIZATION_SCOPE:
            return "organization_id"
        if scope == OutboxScope.USER_SCOPE:
            return "user_id"
        if scope == OutboxScope.APP_SCOPE:
            return "app_id"

        return "shard_identifier"


_missing_categories = set(OutboxCategory) - _used_categories
assert (
    not _missing_categories
), f"OutboxCategories {_missing_categories} not registered to an OutboxScope"


@dataclasses.dataclass
class OutboxWebhookPayload:
    method: str
    path: str
    uri: str
    headers: Mapping[str, Any]
    body: str


class WebhookProviderIdentifier(IntEnum):
    SLACK = 0
    GITHUB = 1
    JIRA = 2
    GITLAB = 3
    MSTEAMS = 4
    BITBUCKET = 5
    VSTS = 6
    JIRA_SERVER = 7
    GITHUB_ENTERPRISE = 8
    BITBUCKET_SERVER = 9
    LEGACY_PLUGIN = 10
    GETSENTRY = 11


def _ensure_not_null(k: str, v: Any) -> Any:
    if v is None:
        raise ValueError(f"Attribute {k} was None, but it needed to be set!")
    return v


class OutboxBase(Model):
    sharding_columns: Iterable[str]
    coalesced_columns: Iterable[str]

    @classmethod
    def from_outbox_name(cls, name: str) -> Type[Self]:
        from django.apps import apps

        app_name, model_name = name.split(".")
        outbox_model = apps.get_model(app_name, model_name)
        assert issubclass(outbox_model, cls)
        return outbox_model

    @classmethod
    def next_object_identifier(cls):
        using = router.db_for_write(cls)
        with transaction.atomic(using=using):
            with connections[using].cursor() as cursor:
                cursor.execute("SELECT nextval(%s)", [f"{cls._meta.db_table}_id_seq"])
                return cursor.fetchone()[0]

    @classmethod
    def find_scheduled_shards(cls, low: int = 0, hi: int | None = None) -> List[Mapping[str, Any]]:
        q = cls.objects.values(*cls.sharding_columns).filter(
            scheduled_for__lte=timezone.now(), id__gte=low
        )
        if hi is not None:
            q = q.filter(id__lt=hi)

        return list(
            {k: row[k] for k in cls.sharding_columns}
            for row in q.annotate(
                scheduled_for=Min("scheduled_for"),
                max_id=Max("id"),
            ).order_by("scheduled_for", "max_id")
        )

    @classmethod
    def prepare_next_from_shard(cls, row: Mapping[str, Any]) -> Self | None:
        using = router.db_for_write(cls)
        try:
            with transaction.atomic(using=using, savepoint=False):
                next_outbox: OutboxBase | None
                next_outbox = (
                    cls(**row)
                    .selected_messages_in_shard()
                    .order_by("id")
                    .select_for_update(nowait=True)
                    .first()
                )
                if not next_outbox:
                    return None

                # We rely on 'proof of failure by remaining' to handle retries -- basically, by scheduling this shard, we
                # expect all objects to be drained before the next schedule comes around, or else we will run again.
                # Note that the system does not strongly protect against concurrent processing -- this is expected in the
                # case of drains, for instance.
                now = timezone.now()
                next_outbox.selected_messages_in_shard().update(
                    scheduled_for=next_outbox.next_schedule(now), scheduled_from=now
                )

                return next_outbox

        except OperationalError as e:
            # If concurrent locking is happening on the table, gracefully pass and allow
            # that work to process.
            if "LockNotAvailable" in str(e):
                return None
            else:
                raise

    def key_from(self, attrs: Iterable[str]) -> Mapping[str, Any]:
        return {k: _ensure_not_null(k, getattr(self, k)) for k in attrs}

    def selected_messages_in_shard(
        self, latest_shard_row: OutboxBase | None = None
    ) -> models.QuerySet:
        filters: Mapping[str, Any] = (
            {} if latest_shard_row is None else dict(id__lte=latest_shard_row.id)
        )
        return self.objects.filter(**self.key_from(self.sharding_columns), **filters)

    def select_coalesced_messages(self) -> models.QuerySet:
        return self.objects.filter(**self.key_from(self.coalesced_columns))

    class Meta:
        abstract = True

    __relocation_scope__ = RelocationScope.Excluded

    # Different shard_scope, shard_identifier pairings of messages are always deliverable in parallel
    shard_scope = BoundedPositiveIntegerField(choices=OutboxScope.as_choices(), null=False)
    shard_identifier = BoundedBigIntegerField(null=False)

    # Objects of equal scope, shard_identifier, category, and object_identifier are coalesced in processing.
    category = BoundedPositiveIntegerField(choices=OutboxCategory.as_choices(), null=False)
    object_identifier = BoundedBigIntegerField(null=False)

    # payload is used for webhook payloads.
    payload: models.Field[dict[str, Any], dict[str, Any]] = JSONField(null=True)

    # The point at which this object was scheduled, used as a diff from scheduled_for to determine the intended delay.
    scheduled_from = models.DateTimeField(null=False, default=timezone.now)
    # The point at which this object is intended to be replicated, used for backoff purposes.  Keep in mind that
    # the largest back off effectively applies to the entire 'shard' key.
    scheduled_for = models.DateTimeField(null=False, default=THE_PAST)

    # Initial creation date for the outbox which should not be modified. Used for lag time calculation.
    date_added = models.DateTimeField(null=False, default=timezone.now, editable=False)

    def last_delay(self) -> datetime.timedelta:
        return max(self.scheduled_for - self.scheduled_from, datetime.timedelta(seconds=1))

    def next_schedule(self, now: datetime.datetime) -> datetime.datetime:
        return now + min((self.last_delay() * 2), datetime.timedelta(hours=1))

    def save(self, **kwds: Any) -> None:  # type: ignore[override]
        if OutboxCategory(self.category) not in _outbox_categories_for_scope[int(self.shard_scope)]:
            raise InvalidOutboxError(
                f"Outbox.category {self.category} not configured for scope {self.shard_scope}"
            )

        if _outbox_context.flushing_enabled:
            transaction.on_commit(lambda: self.drain_shard(), using=router.db_for_write(type(self)))

        tags = {"category": OutboxCategory(self.category).name}
        metrics.incr("outbox.saved", 1, tags=tags)
        super().save(**kwds)

    @contextlib.contextmanager
    def process_shard(
        self, latest_shard_row: OutboxBase | None
    ) -> Generator[OutboxBase | None, None, None]:
        flush_all: bool = not bool(latest_shard_row)
        next_shard_row: OutboxBase | None
        using: str = db.router.db_for_write(type(self))
        with transaction.atomic(using=using), django_test_transaction_water_mark(using=using):
            try:
                next_shard_row = (
                    self.selected_messages_in_shard(latest_shard_row=latest_shard_row)
                    .select_for_update(nowait=flush_all)
                    .first()
                )
            except OperationalError as e:
                if "LockNotAvailable" in str(e):
                    # If a non task flush process is running already, allow it to proceed without contention.
                    next_shard_row = None
                else:
                    raise e

            yield next_shard_row

    @contextlib.contextmanager
    def process_coalesced(self) -> Generator[OutboxBase | None, None, None]:
        coalesced: OutboxBase | None = self.select_coalesced_messages().last()
        first_coalesced: OutboxBase | None = self.select_coalesced_messages().first() or coalesced
        tags = {"category": "None"}

        if coalesced is not None:
            tags["category"] = OutboxCategory(self.category).name
            assert first_coalesced, "first_coalesced incorrectly set for non-empty coalesce group"
            metrics.timing(
                "outbox.coalesced_net_queue_time",
                datetime.datetime.now(tz=datetime.timezone.utc).timestamp()
                - first_coalesced.date_added.timestamp(),
                tags=tags,
            )

        yield coalesced

        # If the context block didn't raise we mark messages as completed by deleting them.
        if coalesced is not None:
            assert first_coalesced, "first_coalesced incorrectly set for non-empty coalesce group"
            deleted_count, _ = (
                self.select_coalesced_messages().filter(id__lte=coalesced.id).delete()
            )

            metrics.incr("outbox.processed", deleted_count, tags=tags)
            metrics.timing(
                "outbox.processing_lag",
                datetime.datetime.now(tz=datetime.timezone.utc).timestamp()
                - first_coalesced.scheduled_from.timestamp(),
                tags=tags,
            )
            metrics.timing(
                "outbox.coalesced_net_processing_time",
                datetime.datetime.now(tz=datetime.timezone.utc).timestamp()
                - first_coalesced.date_added.timestamp(),
                tags=tags,
            )

    def _set_span_data_for_coalesced_message(self, span: Span, message: OutboxBase):
        tag_for_outbox = OutboxScope.get_tag_name(message.shard_scope)
        span.set_tag(tag_for_outbox, message.shard_identifier)
        span.set_data("payload", message.payload)
        span.set_data("outbox_id", message.id)
        span.set_tag("outbox_category", OutboxCategory(message.category).name)
        span.set_tag("outbox_scope", OutboxScope(message.shard_scope).name)

    def process(self) -> bool:
        with self.process_coalesced() as coalesced:
            if coalesced is not None:
                with metrics.timer(
                    "outbox.send_signal.duration",
                    tags={"category": OutboxCategory(coalesced.category).name},
                ), sentry_sdk.start_span(op="outbox.process") as span:
                    self._set_span_data_for_coalesced_message(span=span, message=coalesced)
                    try:
                        coalesced.send_signal()
                    except Exception as e:
                        raise OutboxFlushError(
                            f"Could not flush shard category={coalesced.category}", coalesced
                        ) from e

                return True
        return False

    @abc.abstractmethod
    def send_signal(self) -> None:
        pass

    def drain_shard(
        self, flush_all: bool = False, _test_processing_barrier: threading.Barrier | None = None
    ) -> None:
        in_test_assert_no_transaction(
            "drain_shard should only be called outside of any active transaction!"
        )
        # When we are flushing in a local context, we don't care about outboxes created concurrently --
        # at best our logic depends on previously created outboxes.
        latest_shard_row: OutboxBase | None = None
        if not flush_all:
            latest_shard_row = self.selected_messages_in_shard().last()
            # If we're not flushing all possible shards, and we don't see any immediate values,
            # drop.
            if latest_shard_row is None:
                return

        shard_row: OutboxBase | None
        while True:
            with self.process_shard(latest_shard_row) as shard_row:
                if shard_row is None:
                    break

                if _test_processing_barrier:
                    _test_processing_barrier.wait()

                shard_row.process()

                if _test_processing_barrier:
                    _test_processing_barrier.wait()


# Outboxes bound from region silo -> control silo
class RegionOutboxBase(OutboxBase):
    def send_signal(self):
        process_region_outbox.send(
            sender=OutboxCategory(self.category),
            payload=self.payload,
            object_identifier=self.object_identifier,
            shard_identifier=self.shard_identifier,
            shard_scope=self.shard_scope,
        )

    sharding_columns = ("shard_scope", "shard_identifier")
    coalesced_columns = ("shard_scope", "shard_identifier", "category", "object_identifier")

    class Meta:
        abstract = True

    __repr__ = sane_repr("payload", *coalesced_columns)


@region_silo_only_model
class RegionOutbox(RegionOutboxBase):
    class Meta:
        app_label = "sentry"
        db_table = "sentry_regionoutbox"
        index_together = (
            (
                "shard_scope",
                "shard_identifier",
                "category",
                "object_identifier",
            ),
            (
                "shard_scope",
                "shard_identifier",
                "scheduled_for",
            ),
            ("shard_scope", "shard_identifier", "id"),
        )


# Outboxes bound from control silo -> region silo
class ControlOutboxBase(OutboxBase):
    sharding_columns = ("region_name", "shard_scope", "shard_identifier")
    coalesced_columns = (
        "region_name",
        "shard_scope",
        "shard_identifier",
        "category",
        "object_identifier",
    )

    region_name = models.CharField(max_length=REGION_NAME_LENGTH)

    def send_signal(self):
        process_control_outbox.send(
            sender=OutboxCategory(self.category),
            payload=self.payload,
            region_name=self.region_name,
            object_identifier=self.object_identifier,
            shard_identifier=self.shard_identifier,
            shard_scope=self.shard_scope,
        )

    class Meta:
        abstract = True

    __repr__ = sane_repr("payload", *coalesced_columns)

    @classmethod
    def get_webhook_payload_from_request(cls, request: HttpRequest) -> OutboxWebhookPayload:
        assert request.method is not None
        return OutboxWebhookPayload(
            method=request.method,
            path=request.get_full_path(),
            uri=request.build_absolute_uri(),
            headers={k: v for k, v in request.headers.items()},
            body=request.body.decode(encoding="utf-8"),
        )

    @classmethod
    def get_webhook_payload_from_outbox(cls, payload: Mapping[str, Any]) -> OutboxWebhookPayload:
        return OutboxWebhookPayload(
            method=payload["method"],
            path=payload["path"],
            uri=payload["uri"],
            headers=payload["headers"],
            body=payload["body"],
        )

    @classmethod
    def for_webhook_update(
        cls,
        *,
        webhook_identifier: WebhookProviderIdentifier,
        region_names: List[str],
        request: HttpRequest,
    ) -> Iterable[Self]:
        for region_name in region_names:
            result = cls()
            result.shard_scope = OutboxScope.WEBHOOK_SCOPE
            result.shard_identifier = webhook_identifier.value
            result.object_identifier = cls.next_object_identifier()
            result.category = OutboxCategory.WEBHOOK_PROXY
            result.region_name = region_name
            payload = result.get_webhook_payload_from_request(request)
            result.payload = dataclasses.asdict(payload)
            yield result


@control_silo_only_model
class ControlOutbox(ControlOutboxBase):
    class Meta:
        app_label = "sentry"
        db_table = "sentry_controloutbox"
        index_together = (
            (
                "region_name",
                "shard_scope",
                "shard_identifier",
                "category",
                "object_identifier",
            ),
            (
                "region_name",
                "shard_scope",
                "shard_identifier",
                "scheduled_for",
            ),
            ("region_name", "shard_scope", "shard_identifier", "id"),
        )


def outbox_silo_modes() -> List[SiloMode]:
    cur = SiloMode.get_current_mode()
    result: List[SiloMode] = []
    if cur != SiloMode.REGION:
        result.append(SiloMode.CONTROL)
    if cur != SiloMode.CONTROL:
        result.append(SiloMode.REGION)
    return result


class OutboxContext(threading.local):
    flushing_enabled: bool | None = None


_outbox_context = OutboxContext()


@contextlib.contextmanager
def outbox_context(
    inner: Atomic | None = None, flush: bool | None = None
) -> Generator[Atomic | None, None, None]:
    # If we don't specify our flush, use the outer specified override
    if flush is None:
        flush = _outbox_context.flushing_enabled
        # But if there is no outer override, default to True
        if flush is None:
            flush = True

    assert not flush or inner, "Must either set a transaction or flush=False"

    original = _outbox_context.flushing_enabled

    if inner:
        assert inner.using is not None
        with unguarded_write(using=inner.using), enforce_constraints(inner):
            _outbox_context.flushing_enabled = flush
            try:
                yield inner
            finally:
                _outbox_context.flushing_enabled = original
    else:
        _outbox_context.flushing_enabled = flush
        try:
            yield None
        finally:
            _outbox_context.flushing_enabled = original


process_region_outbox = Signal()  # ["payload", "object_identifier"]
process_control_outbox = Signal()  # ["payload", "region_name", "object_identifier"]


# Add this in after we successfully deploy, the job.
# @receiver(post_migrate, weak=False, dispatch_uid="schedule_backfill_outboxes")
# def schedule_backfill_outboxes(app_config, using, **kwargs):
#     from sentry.tasks.backfill_outboxes import (
#         schedule_backfill_outbox_jobs,
#         schedule_backfill_outbox_jobs_control,
#     )
#     from sentry.utils.env import in_test_environment
#
#     if in_test_environment():
#         return
#
#     if SiloMode.get_current_mode() != SiloMode.REGION:
#         schedule_backfill_outbox_jobs_control.delay()
#     if SiloMode.get_current_mode() != SiloMode.CONTROL:
#         schedule_backfill_outbox_jobs.delay()<|MERGE_RESOLUTION|>--- conflicted
+++ resolved
@@ -294,11 +294,8 @@
             OutboxCategory.ORGANIZATION_MEMBER_TEAM_UPDATE,
             OutboxCategory.API_KEY_UPDATE,
             OutboxCategory.ORGANIZATION_SLUG_RESERVATION_UPDATE,
-<<<<<<< HEAD
+            OutboxCategory.PARTNER_ACCOUNT_UPDATE,
             OutboxCategory.ACTOR_UPDATE,
-=======
-            OutboxCategory.PARTNER_ACCOUNT_UPDATE,
->>>>>>> c0d66a12
         },
     )
     USER_SCOPE = scope_categories(
