from __future__ import annotations

import abc
import contextlib
import dataclasses
import datetime
import threading
from enum import IntEnum
from typing import (
    Any,
    Collection,
    Dict,
    Generator,
    Iterable,
    List,
    Mapping,
    Optional,
    Set,
    Tuple,
    Type,
    TypeVar,
    cast,
)

import sentry_sdk
from django import db
from django.db import OperationalError, connections, models, router, transaction
from django.db.models import Max, Min
from django.db.transaction import Atomic
from django.dispatch import Signal
from django.http import HttpRequest
from django.utils import timezone
from sentry_sdk.tracing import Span
from typing_extensions import Self

from sentry.backup.scopes import RelocationScope
from sentry.db.models import (
    BaseModel,
    BoundedBigIntegerField,
    BoundedPositiveIntegerField,
    JSONField,
    Model,
    control_silo_only_model,
    region_silo_only_model,
    sane_repr,
)
from sentry.db.models.outboxes import HasControlReplicationHandlers, ReplicatedRegionModel
from sentry.db.postgres.transactions import (
    django_test_transaction_water_mark,
    enforce_constraints,
    in_test_assert_no_transaction,
)
from sentry.services.hybrid_cloud import REGION_NAME_LENGTH
from sentry.silo import SiloMode, unguarded_write
from sentry.utils import metrics

THE_PAST = datetime.datetime(2016, 8, 1, 0, 0, 0, 0, tzinfo=timezone.utc)

_T = TypeVar("_T")
_M = TypeVar("_M", bound=BaseModel)


class OutboxFlushError(Exception):
    def __init__(self, message: str, outbox: OutboxBase) -> None:
        super().__init__(message)
        self.outbox = outbox


class InvalidOutboxError(Exception):
    pass


_outbox_categories_for_scope: Dict[int, Set[OutboxCategory]] = {}
_used_categories: Set[OutboxCategory] = set()


class OutboxCategory(IntEnum):
    USER_UPDATE = 0
    WEBHOOK_PROXY = 1
    ORGANIZATION_UPDATE = 2
    ORGANIZATION_MEMBER_UPDATE = 3
    UNUSED_TWO = 4
    AUDIT_LOG_EVENT = 5
    USER_IP_EVENT = 6
    INTEGRATION_UPDATE = 7
    PROJECT_UPDATE = 8
    API_APPLICATION_UPDATE = 9
    SENTRY_APP_INSTALLATION_UPDATE = 10
    TEAM_UPDATE = 11
    ORGANIZATION_INTEGRATION_UPDATE = 12
    UNUSUED_THREE = 13
    SEND_SIGNAL = 14
    ORGANIZATION_MAPPING_CUSTOMER_ID_UPDATE = 15
    ORGAUTHTOKEN_UPDATE = 16
    PROVISION_ORGANIZATION = 17
    POST_ORGANIZATION_PROVISION = 18
    UNUSED_ONE = 19
    DISABLE_AUTH_PROVIDER = 20
    RESET_IDP_FLAGS = 21
    MARK_INVALID_SSO = 22
    SUBSCRIPTION_UPDATE = 23

    AUTH_PROVIDER_UPDATE = 24
    AUTH_IDENTITY_UPDATE = 25
    ORGANIZATION_MEMBER_TEAM_UPDATE = 26
    ORGANIZATION_SLUG_RESERVATION_UPDATE = 27
    API_KEY_UPDATE = 28

    PARTNER_ACCOUNT_UPDATE = 26

    @classmethod
    def as_choices(cls):
        return [(i.value, i.value) for i in cls]

    def connect_region_model_updates(self, model: Type[ReplicatedRegionModel]) -> None:
        def receiver(
            object_identifier: int,
            payload: Optional[Mapping[str, Any]],
            shard_identifier: int,
            *args,
            **kwds,
        ):
            from sentry.receivers.outbox import maybe_process_tombstone

            maybe_instance: ReplicatedRegionModel | None = maybe_process_tombstone(
                cast(Any, model), object_identifier, region_name=None
            )
            if maybe_instance is None:
                model.handle_async_deletion(
                    identifier=object_identifier, shard_identifier=shard_identifier, payload=payload
                )
            else:
                maybe_instance.handle_async_replication(shard_identifier=shard_identifier)

        process_region_outbox.connect(receiver, weak=False, sender=self)

    def connect_control_model_updates(self, model: Type[HasControlReplicationHandlers]) -> None:
        def receiver(
            object_identifier: int,
            payload: Optional[Mapping[str, Any]],
            shard_identifier: int,
            region_name: str,
            *args,
            **kwds,
        ):
            from sentry.receivers.outbox import maybe_process_tombstone

            maybe_instance: HasControlReplicationHandlers | None = maybe_process_tombstone(
                cast(Any, model), object_identifier, region_name=region_name
            )
            if maybe_instance is None:
                model.handle_async_deletion(
                    identifier=object_identifier,
                    region_name=region_name,
                    shard_identifier=shard_identifier,
                    payload=payload,
                )
            else:
                maybe_instance.handle_async_replication(
                    shard_identifier=shard_identifier, region_name=region_name
                )

        process_control_outbox.connect(receiver, weak=False, sender=self)

    def get_scope(self) -> OutboxScope:
        for scope_int, categories in _outbox_categories_for_scope.items():
            if self not in categories:
                continue
            break
        else:
            raise KeyError
        return OutboxScope(scope_int)

    def as_region_outbox(
        self,
        model: Any | None = None,
        payload: Any | None = None,
        shard_identifier: int | None = None,
        object_identifier: int | None = None,
        outbox: Type[RegionOutboxBase] | None = None,
    ) -> RegionOutboxBase:
        scope = self.get_scope()

        shard_identifier, object_identifier = self.infer_identifiers(
            scope, model, object_identifier=object_identifier, shard_identifier=shard_identifier
        )

        Outbox = outbox or RegionOutbox

        return Outbox(
            shard_scope=scope,
            shard_identifier=shard_identifier,
            category=self,
            object_identifier=object_identifier,
            payload=payload,
        )

    def as_control_outboxes(
        self,
        region_names: Collection[str],
        model: Any | None = None,
        payload: Any | None = None,
        shard_identifier: int | None = None,
        object_identifier: int | None = None,
        outbox: Type[ControlOutboxBase] | None = None,
    ) -> List[ControlOutboxBase]:
        scope = self.get_scope()

        shard_identifier, object_identifier = self.infer_identifiers(
            scope, model, object_identifier=object_identifier, shard_identifier=shard_identifier
        )

        Outbox = outbox or ControlOutbox

        return [
            Outbox(
                shard_scope=scope,
                shard_identifier=shard_identifier,
                category=self,
                object_identifier=object_identifier,
                region_name=region_name,
                payload=payload,
            )
            for region_name in region_names
        ]

    def infer_identifiers(
        self,
        scope: OutboxScope,
        model: Optional[BaseModel],
        *,
        object_identifier: int | None,
        shard_identifier: int | None,
    ) -> Tuple[int, int]:
        from sentry.models.organization import Organization
        from sentry.models.user import User

        assert (model is not None) ^ (
            object_identifier is not None
        ), "Either model or object_identifier must be specified"

        if model is not None and hasattr(model, "id"):
            object_identifier = model.id

        if shard_identifier is None and model is not None:
            if scope == OutboxScope.ORGANIZATION_SCOPE:
                if isinstance(model, Organization):
                    shard_identifier = model.id
                elif hasattr(model, "organization_id"):
                    shard_identifier = model.organization_id
                elif hasattr(model, "auth_provider_id"):
                    shard_identifier = model.auth_provider_id
            if scope == OutboxScope.USER_SCOPE:
                if isinstance(model, User):
                    shard_identifier = model.id
                elif hasattr(model, "user_id"):
                    shard_identifier = model.user_id

        assert (
            model is not None
        ) or shard_identifier is not None, "Either model or shard_identifier must be specified"

        assert object_identifier is not None
        assert shard_identifier is not None
        return shard_identifier, object_identifier


def scope_categories(enum_value: int, categories: Set[OutboxCategory]) -> int:
    _outbox_categories_for_scope[enum_value] = categories
    inter = _used_categories.intersection(categories)
    assert not inter, f"OutboxCategories {inter} were already registered to a different scope"
    _used_categories.update(categories)
    return enum_value


class OutboxScope(IntEnum):
    ORGANIZATION_SCOPE = scope_categories(
        0,
        {
            OutboxCategory.ORGANIZATION_MEMBER_UPDATE,
            OutboxCategory.MARK_INVALID_SSO,
            OutboxCategory.RESET_IDP_FLAGS,
            OutboxCategory.ORGANIZATION_UPDATE,
            OutboxCategory.PROJECT_UPDATE,
            OutboxCategory.ORGANIZATION_INTEGRATION_UPDATE,
            OutboxCategory.SEND_SIGNAL,
            OutboxCategory.ORGAUTHTOKEN_UPDATE,
            OutboxCategory.POST_ORGANIZATION_PROVISION,
            OutboxCategory.DISABLE_AUTH_PROVIDER,
            OutboxCategory.ORGANIZATION_MAPPING_CUSTOMER_ID_UPDATE,
            OutboxCategory.TEAM_UPDATE,
<<<<<<< HEAD
            OutboxCategory.PARTNER_ACCOUNT_UPDATE,
=======
            OutboxCategory.AUTH_PROVIDER_UPDATE,
            OutboxCategory.AUTH_IDENTITY_UPDATE,
            OutboxCategory.ORGANIZATION_MEMBER_TEAM_UPDATE,
            OutboxCategory.API_KEY_UPDATE,
            OutboxCategory.ORGANIZATION_SLUG_RESERVATION_UPDATE,
>>>>>>> 808f610f
        },
    )
    USER_SCOPE = scope_categories(
        1,
        {
            OutboxCategory.USER_UPDATE,
            OutboxCategory.UNUSED_ONE,
            OutboxCategory.UNUSED_TWO,
            OutboxCategory.UNUSUED_THREE,
        },
    )
    WEBHOOK_SCOPE = scope_categories(2, {OutboxCategory.WEBHOOK_PROXY})
    AUDIT_LOG_SCOPE = scope_categories(3, {OutboxCategory.AUDIT_LOG_EVENT})
    USER_IP_SCOPE = scope_categories(
        4,
        {
            OutboxCategory.USER_IP_EVENT,
        },
    )
    INTEGRATION_SCOPE = scope_categories(
        5,
        {
            OutboxCategory.INTEGRATION_UPDATE,
        },
    )
    APP_SCOPE = scope_categories(
        6,
        {
            OutboxCategory.API_APPLICATION_UPDATE,
            OutboxCategory.SENTRY_APP_INSTALLATION_UPDATE,
        },
    )
    # Deprecate?
    TEAM_SCOPE = scope_categories(
        7,
        set(),
    )
    PROVISION_SCOPE = scope_categories(
        8,
        {
            OutboxCategory.PROVISION_ORGANIZATION,
        },
    )
    SUBSCRIPTION_SCOPE = scope_categories(9, {OutboxCategory.SUBSCRIPTION_UPDATE})

    def __str__(self):
        return self.name

    @classmethod
    def as_choices(cls):
        return [(i.value, i.value) for i in cls]

    @staticmethod
    def get_tag_name(scope: OutboxScope):
        if scope == OutboxScope.ORGANIZATION_SCOPE:
            return "organization_id"
        if scope == OutboxScope.USER_SCOPE:
            return "user_id"
        if scope == OutboxScope.APP_SCOPE:
            return "app_id"

        return "shard_identifier"


_missing_categories = set(OutboxCategory) - _used_categories
assert (
    not _missing_categories
), f"OutboxCategories {_missing_categories} not registered to an OutboxScope"


@dataclasses.dataclass
class OutboxWebhookPayload:
    method: str
    path: str
    uri: str
    headers: Mapping[str, Any]
    body: str


class WebhookProviderIdentifier(IntEnum):
    SLACK = 0
    GITHUB = 1
    JIRA = 2
    GITLAB = 3
    MSTEAMS = 4
    BITBUCKET = 5
    VSTS = 6
    JIRA_SERVER = 7
    GITHUB_ENTERPRISE = 8
    BITBUCKET_SERVER = 9
    LEGACY_PLUGIN = 10
    GETSENTRY = 11


def _ensure_not_null(k: str, v: Any) -> Any:
    if v is None:
        raise ValueError(f"Attribute {k} was None, but it needed to be set!")
    return v


class OutboxBase(Model):
    sharding_columns: Iterable[str]
    coalesced_columns: Iterable[str]

    @classmethod
    def from_outbox_name(cls, name: str) -> Type[Self]:
        from django.apps import apps

        app_name, model_name = name.split(".")
        outbox_model = apps.get_model(app_name, model_name)
        assert issubclass(outbox_model, cls)
        return outbox_model

    @classmethod
    def next_object_identifier(cls):
        using = router.db_for_write(cls)
        with transaction.atomic(using=using):
            with connections[using].cursor() as cursor:
                cursor.execute("SELECT nextval(%s)", [f"{cls._meta.db_table}_id_seq"])
                return cursor.fetchone()[0]

    @classmethod
    def find_scheduled_shards(cls, low: int = 0, hi: int | None = None) -> List[Mapping[str, Any]]:
        q = cls.objects.values(*cls.sharding_columns).filter(
            scheduled_for__lte=timezone.now(), id__gte=low
        )
        if hi is not None:
            q = q.filter(id__lt=hi)

        return list(
            {k: row[k] for k in cls.sharding_columns}
            for row in q.annotate(
                scheduled_for=Min("scheduled_for"),
                max_id=Max("id"),
            ).order_by("scheduled_for", "max_id")
        )

    @classmethod
    def prepare_next_from_shard(cls, row: Mapping[str, Any]) -> Self | None:
        using = router.db_for_write(cls)
        try:
            with transaction.atomic(using=using, savepoint=False):
                next_outbox: OutboxBase | None
                next_outbox = (
                    cls(**row)
                    .selected_messages_in_shard()
                    .order_by("id")
                    .select_for_update(nowait=True)
                    .first()
                )
                if not next_outbox:
                    return None

                # We rely on 'proof of failure by remaining' to handle retries -- basically, by scheduling this shard, we
                # expect all objects to be drained before the next schedule comes around, or else we will run again.
                # Note that the system does not strongly protect against concurrent processing -- this is expected in the
                # case of drains, for instance.
                now = timezone.now()
                next_outbox.selected_messages_in_shard().update(
                    scheduled_for=next_outbox.next_schedule(now), scheduled_from=now
                )

                return next_outbox

        except OperationalError as e:
            # If concurrent locking is happening on the table, gracefully pass and allow
            # that work to process.
            if "LockNotAvailable" in str(e):
                return None
            else:
                raise

    def key_from(self, attrs: Iterable[str]) -> Mapping[str, Any]:
        return {k: _ensure_not_null(k, getattr(self, k)) for k in attrs}

    def selected_messages_in_shard(
        self, latest_shard_row: OutboxBase | None = None
    ) -> models.QuerySet:
        filters: Mapping[str, Any] = (
            {} if latest_shard_row is None else dict(id__lte=latest_shard_row.id)
        )
        return self.objects.filter(**self.key_from(self.sharding_columns), **filters)

    def select_coalesced_messages(self) -> models.QuerySet:
        return self.objects.filter(**self.key_from(self.coalesced_columns))

    class Meta:
        abstract = True

    __relocation_scope__ = RelocationScope.Excluded

    # Different shard_scope, shard_identifier pairings of messages are always deliverable in parallel
    shard_scope = BoundedPositiveIntegerField(choices=OutboxScope.as_choices(), null=False)
    shard_identifier = BoundedBigIntegerField(null=False)

    # Objects of equal scope, shard_identifier, category, and object_identifier are coalesced in processing.
    category = BoundedPositiveIntegerField(choices=OutboxCategory.as_choices(), null=False)
    object_identifier = BoundedBigIntegerField(null=False)

    # payload is used for webhook payloads.
    payload: models.Field[dict[str, Any], dict[str, Any]] = JSONField(null=True)

    # The point at which this object was scheduled, used as a diff from scheduled_for to determine the intended delay.
    scheduled_from = models.DateTimeField(null=False, default=timezone.now)
    # The point at which this object is intended to be replicated, used for backoff purposes.  Keep in mind that
    # the largest back off effectively applies to the entire 'shard' key.
    scheduled_for = models.DateTimeField(null=False, default=THE_PAST)

    # Initial creation date for the outbox which should not be modified. Used for lag time calculation.
    date_added = models.DateTimeField(null=False, default=timezone.now, editable=False)

    def last_delay(self) -> datetime.timedelta:
        return max(self.scheduled_for - self.scheduled_from, datetime.timedelta(seconds=1))

    def next_schedule(self, now: datetime.datetime) -> datetime.datetime:
        return now + min((self.last_delay() * 2), datetime.timedelta(hours=1))

    def save(self, **kwds: Any) -> None:  # type: ignore[override]
        if OutboxCategory(self.category) not in _outbox_categories_for_scope[int(self.shard_scope)]:
            raise InvalidOutboxError(
                f"Outbox.category {self.category} not configured for scope {self.shard_scope}"
            )

        if _outbox_context.flushing_enabled:
            transaction.on_commit(lambda: self.drain_shard(), using=router.db_for_write(type(self)))

        tags = {"category": OutboxCategory(self.category).name}
        metrics.incr("outbox.saved", 1, tags=tags)
        super().save(**kwds)

    @contextlib.contextmanager
    def process_shard(
        self, latest_shard_row: OutboxBase | None
    ) -> Generator[OutboxBase | None, None, None]:
        flush_all: bool = not bool(latest_shard_row)
        next_shard_row: OutboxBase | None
        using: str = db.router.db_for_write(type(self))
        with transaction.atomic(using=using), django_test_transaction_water_mark(using=using):
            try:
                next_shard_row = (
                    self.selected_messages_in_shard(latest_shard_row=latest_shard_row)
                    .select_for_update(nowait=flush_all)
                    .first()
                )
            except OperationalError as e:
                if "LockNotAvailable" in str(e):
                    # If a non task flush process is running already, allow it to proceed without contention.
                    next_shard_row = None
                else:
                    raise e

            yield next_shard_row

    @contextlib.contextmanager
    def process_coalesced(self) -> Generator[OutboxBase | None, None, None]:
        coalesced: OutboxBase | None = self.select_coalesced_messages().last()
        first_coalesced: OutboxBase | None = self.select_coalesced_messages().first() or coalesced
        tags = {"category": "None"}

        if coalesced is not None:
            tags["category"] = OutboxCategory(self.category).name
            assert first_coalesced, "first_coalesced incorrectly set for non-empty coalesce group"
            metrics.timing(
                "outbox.coalesced_net_queue_time",
                datetime.datetime.now(tz=datetime.timezone.utc).timestamp()
                - first_coalesced.date_added.timestamp(),
                tags=tags,
            )

        yield coalesced

        # If the context block didn't raise we mark messages as completed by deleting them.
        if coalesced is not None:
            assert first_coalesced, "first_coalesced incorrectly set for non-empty coalesce group"
            deleted_count, _ = (
                self.select_coalesced_messages().filter(id__lte=coalesced.id).delete()
            )

            metrics.incr("outbox.processed", deleted_count, tags=tags)
            metrics.timing(
                "outbox.processing_lag",
                datetime.datetime.now(tz=datetime.timezone.utc).timestamp()
                - first_coalesced.scheduled_from.timestamp(),
                tags=tags,
            )
            metrics.timing(
                "outbox.coalesced_net_processing_time",
                datetime.datetime.now(tz=datetime.timezone.utc).timestamp()
                - first_coalesced.date_added.timestamp(),
                tags=tags,
            )

    def _set_span_data_for_coalesced_message(self, span: Span, message: OutboxBase):
        tag_for_outbox = OutboxScope.get_tag_name(message.shard_scope)
        span.set_tag(tag_for_outbox, message.shard_identifier)
        span.set_data("payload", message.payload)
        span.set_data("outbox_id", message.id)
        span.set_tag("outbox_category", OutboxCategory(message.category).name)
        span.set_tag("outbox_scope", OutboxScope(message.shard_scope).name)

    def process(self) -> bool:
        with self.process_coalesced() as coalesced:
            if coalesced is not None:
                with metrics.timer(
                    "outbox.send_signal.duration",
                    tags={"category": OutboxCategory(coalesced.category).name},
                ), sentry_sdk.start_span(op="outbox.process") as span:
                    self._set_span_data_for_coalesced_message(span=span, message=coalesced)
                    try:
                        coalesced.send_signal()
                    except Exception as e:
                        raise OutboxFlushError(
                            f"Could not flush shard category={coalesced.category}", coalesced
                        ) from e

                return True
        return False

    @abc.abstractmethod
    def send_signal(self) -> None:
        pass

    def drain_shard(
        self, flush_all: bool = False, _test_processing_barrier: threading.Barrier | None = None
    ) -> None:
        in_test_assert_no_transaction(
            "drain_shard should only be called outside of any active transaction!"
        )
        # When we are flushing in a local context, we don't care about outboxes created concurrently --
        # at best our logic depends on previously created outboxes.
        latest_shard_row: OutboxBase | None = None
        if not flush_all:
            latest_shard_row = self.selected_messages_in_shard().last()
            # If we're not flushing all possible shards, and we don't see any immediate values,
            # drop.
            if latest_shard_row is None:
                return

        shard_row: OutboxBase | None
        while True:
            with self.process_shard(latest_shard_row) as shard_row:
                if shard_row is None:
                    break

                if _test_processing_barrier:
                    _test_processing_barrier.wait()

                shard_row.process()

                if _test_processing_barrier:
                    _test_processing_barrier.wait()


# Outboxes bound from region silo -> control silo
class RegionOutboxBase(OutboxBase):
    def send_signal(self):
        process_region_outbox.send(
            sender=OutboxCategory(self.category),
            payload=self.payload,
            object_identifier=self.object_identifier,
            shard_identifier=self.shard_identifier,
            shard_scope=self.shard_scope,
        )

    sharding_columns = ("shard_scope", "shard_identifier")
    coalesced_columns = ("shard_scope", "shard_identifier", "category", "object_identifier")

    class Meta:
        abstract = True

    __repr__ = sane_repr("payload", *coalesced_columns)


@region_silo_only_model
class RegionOutbox(RegionOutboxBase):
    class Meta:
        app_label = "sentry"
        db_table = "sentry_regionoutbox"
        index_together = (
            (
                "shard_scope",
                "shard_identifier",
                "category",
                "object_identifier",
            ),
            (
                "shard_scope",
                "shard_identifier",
                "scheduled_for",
            ),
            ("shard_scope", "shard_identifier", "id"),
        )


# Outboxes bound from control silo -> region silo
class ControlOutboxBase(OutboxBase):
    sharding_columns = ("region_name", "shard_scope", "shard_identifier")
    coalesced_columns = (
        "region_name",
        "shard_scope",
        "shard_identifier",
        "category",
        "object_identifier",
    )

    region_name = models.CharField(max_length=REGION_NAME_LENGTH)

    def send_signal(self):
        process_control_outbox.send(
            sender=OutboxCategory(self.category),
            payload=self.payload,
            region_name=self.region_name,
            object_identifier=self.object_identifier,
            shard_identifier=self.shard_identifier,
            shard_scope=self.shard_scope,
        )

    class Meta:
        abstract = True

    __repr__ = sane_repr("payload", *coalesced_columns)

    @classmethod
    def get_webhook_payload_from_request(cls, request: HttpRequest) -> OutboxWebhookPayload:
        assert request.method is not None
        return OutboxWebhookPayload(
            method=request.method,
            path=request.get_full_path(),
            uri=request.build_absolute_uri(),
            headers={k: v for k, v in request.headers.items()},
            body=request.body.decode(encoding="utf-8"),
        )

    @classmethod
    def get_webhook_payload_from_outbox(cls, payload: Mapping[str, Any]) -> OutboxWebhookPayload:
        return OutboxWebhookPayload(
            method=payload["method"],
            path=payload["path"],
            uri=payload["uri"],
            headers=payload["headers"],
            body=payload["body"],
        )

    @classmethod
    def for_webhook_update(
        cls,
        *,
        webhook_identifier: WebhookProviderIdentifier,
        region_names: List[str],
        request: HttpRequest,
    ) -> Iterable[Self]:
        for region_name in region_names:
            result = cls()
            result.shard_scope = OutboxScope.WEBHOOK_SCOPE
            result.shard_identifier = webhook_identifier.value
            result.object_identifier = cls.next_object_identifier()
            result.category = OutboxCategory.WEBHOOK_PROXY
            result.region_name = region_name
            payload = result.get_webhook_payload_from_request(request)
            result.payload = dataclasses.asdict(payload)
            yield result


@control_silo_only_model
class ControlOutbox(ControlOutboxBase):
    class Meta:
        app_label = "sentry"
        db_table = "sentry_controloutbox"
        index_together = (
            (
                "region_name",
                "shard_scope",
                "shard_identifier",
                "category",
                "object_identifier",
            ),
            (
                "region_name",
                "shard_scope",
                "shard_identifier",
                "scheduled_for",
            ),
            ("region_name", "shard_scope", "shard_identifier", "id"),
        )


def outbox_silo_modes() -> List[SiloMode]:
    cur = SiloMode.get_current_mode()
    result: List[SiloMode] = []
    if cur != SiloMode.REGION:
        result.append(SiloMode.CONTROL)
    if cur != SiloMode.CONTROL:
        result.append(SiloMode.REGION)
    return result


class OutboxContext(threading.local):
    flushing_enabled: bool | None = None


_outbox_context = OutboxContext()


@contextlib.contextmanager
def outbox_context(
    inner: Atomic | None = None, flush: bool | None = None
) -> Generator[Atomic | None, None, None]:
    # If we don't specify our flush, use the outer specified override
    if flush is None:
        flush = _outbox_context.flushing_enabled
        # But if there is no outer override, default to True
        if flush is None:
            flush = True

    assert not flush or inner, "Must either set a transaction or flush=False"

    original = _outbox_context.flushing_enabled

    if inner:
        assert inner.using is not None
        with unguarded_write(using=inner.using), enforce_constraints(inner):
            _outbox_context.flushing_enabled = flush
            try:
                yield inner
            finally:
                _outbox_context.flushing_enabled = original
    else:
        _outbox_context.flushing_enabled = flush
        try:
            yield None
        finally:
            _outbox_context.flushing_enabled = original


process_region_outbox = Signal()  # ["payload", "object_identifier"]
process_control_outbox = Signal()  # ["payload", "region_name", "object_identifier"]


# Add this in after we successfully deploy, the job.
# @receiver(post_migrate, weak=False, dispatch_uid="schedule_backfill_outboxes")
# def schedule_backfill_outboxes(app_config, using, **kwargs):
#     from sentry.tasks.backfill_outboxes import (
#         schedule_backfill_outbox_jobs,
#         schedule_backfill_outbox_jobs_control,
#     )
#     from sentry.utils.env import in_test_environment
#
#     if in_test_environment():
#         return
#
#     if SiloMode.get_current_mode() != SiloMode.REGION:
#         schedule_backfill_outbox_jobs_control.delay()
#     if SiloMode.get_current_mode() != SiloMode.CONTROL:
#         schedule_backfill_outbox_jobs.delay()<|MERGE_RESOLUTION|>--- conflicted
+++ resolved
@@ -289,15 +289,11 @@
             OutboxCategory.DISABLE_AUTH_PROVIDER,
             OutboxCategory.ORGANIZATION_MAPPING_CUSTOMER_ID_UPDATE,
             OutboxCategory.TEAM_UPDATE,
-<<<<<<< HEAD
-            OutboxCategory.PARTNER_ACCOUNT_UPDATE,
-=======
             OutboxCategory.AUTH_PROVIDER_UPDATE,
             OutboxCategory.AUTH_IDENTITY_UPDATE,
             OutboxCategory.ORGANIZATION_MEMBER_TEAM_UPDATE,
             OutboxCategory.API_KEY_UPDATE,
             OutboxCategory.ORGANIZATION_SLUG_RESERVATION_UPDATE,
->>>>>>> 808f610f
         },
     )
     USER_SCOPE = scope_categories(
@@ -339,6 +335,7 @@
         8,
         {
             OutboxCategory.PROVISION_ORGANIZATION,
+            OutboxCategory.PARTNER_ACCOUNT_UPDATE,
         },
     )
     SUBSCRIPTION_SCOPE = scope_categories(9, {OutboxCategory.SUBSCRIPTION_UPDATE})
