--- conflicted
+++ resolved
@@ -1,43 +1,3 @@
 from sentry.notifications.models.notificationsettingoption import NotificationSettingOption
 
-<<<<<<< HEAD
-from sentry.backup.scopes import RelocationScope
-from sentry.db.models import control_silo_model, sane_repr
-from sentry.notifications.models.notificationsettingbase import NotificationSettingBase
-
-
-@control_silo_model
-class NotificationSettingOption(NotificationSettingBase):
-    __relocation_scope__ = RelocationScope.Excluded
-
-    class Meta:
-        app_label = "sentry"
-        db_table = "sentry_notificationsettingoption"
-        unique_together = (
-            (
-                "scope_type",
-                "scope_identifier",
-                "user_id",
-                "team_id",
-                "type",
-            ),
-        )
-        constraints = [
-            models.CheckConstraint(
-                condition=models.Q(team_id__isnull=False, user_id__isnull=True)
-                | models.Q(team_id__isnull=True, user_id__isnull=False),
-                name="notification_setting_option_team_or_user_check",
-            )
-        ]
-
-    __repr__ = sane_repr(
-        "scope_type",
-        "scope_identifier",
-        "type",
-        "user_id",
-        "team_id",
-        "value",
-    )
-=======
-__all__ = ("NotificationSettingOption",)
->>>>>>> 393dfe57
+__all__ = ("NotificationSettingOption",)