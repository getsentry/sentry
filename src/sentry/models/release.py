import itertools
import logging
import re
from dataclasses import dataclass
from time import time
from typing import List, Mapping, Optional, Sequence, Union

import sentry_sdk
from django.db import IntegrityError, models, router
from django.db.models import Case, F, Func, Q, Subquery, Sum, Value, When
from django.utils import timezone
from django.utils.functional import cached_property
from django.utils.translation import ugettext_lazy as _
from sentry_relay import RelayError, parse_release

from sentry.app import locks
from sentry.constants import BAD_RELEASE_CHARS, COMMIT_RANGE_DELIMITER, SEMVER_FAKE_PACKAGE
from sentry.db.models import (
    ArrayField,
    BoundedBigIntegerField,
    BoundedPositiveIntegerField,
    FlexibleForeignKey,
    JSONField,
    Model,
    sane_repr,
)
from sentry.exceptions import InvalidSearchQuery
from sentry.models import (
    Activity,
    CommitFileChange,
    GroupInbox,
    GroupInboxRemoveAction,
    remove_group_from_inbox,
)
from sentry.signals import issue_resolved
from sentry.utils import metrics
from sentry.utils.cache import cache
from sentry.utils.db import atomic_transaction
from sentry.utils.hashlib import hash_values, md5_text
from sentry.utils.numbers import validate_bigint
from sentry.utils.retries import TimedRetryPolicy
from sentry.utils.strings import truncatechars

logger = logging.getLogger(__name__)

_sha1_re = re.compile(r"^[a-f0-9]{40}$")
_dotted_path_prefix_re = re.compile(r"^([a-zA-Z][a-zA-Z0-9-]+)(\.[a-zA-Z][a-zA-Z0-9-]+)+-")
DB_VERSION_LENGTH = 250


ERR_RELEASE_REFERENCED = "This release is referenced by active issues and cannot be removed."
ERR_RELEASE_HEALTH_DATA = "This release has health data and cannot be removed."


class UnsafeReleaseDeletion(Exception):
    pass


class ReleaseCommitError(Exception):
    pass


class ReleaseProject(Model):
    __include_in_export__ = False

    project = FlexibleForeignKey("sentry.Project")
    release = FlexibleForeignKey("sentry.Release")
    new_groups = BoundedPositiveIntegerField(null=True, default=0)

    adopted = models.DateTimeField(null=True, blank=True)
    unadopted = models.DateTimeField(null=True, blank=True)

    class Meta:
        app_label = "sentry"
        db_table = "sentry_release_project"
        index_together = (
            ("project", "adopted"),
            ("project", "unadopted"),
        )
        unique_together = (("project", "release"),)


class ReleaseStatus:
    OPEN = 0
    ARCHIVED = 1

    @classmethod
    def from_string(cls, value):
        if value == "open":
            return cls.OPEN
        elif value == "archived":
            return cls.ARCHIVED
        else:
            raise ValueError(repr(value))

    @classmethod
    def to_string(cls, value):
        # XXX(markus): Since the column is nullable we need to handle `null` here.
        # However `null | undefined` in request payloads means "don't change
        # status of release". This is why `from_string` does not consider
        # `null` valid.
        #
        # We could remove `0` as valid state and only have `null` but I think
        # that would make things worse.
        #
        # Eventually we should backfill releasestatus to 0
        if value is None or value == ReleaseStatus.OPEN:
            return "open"
        elif value == ReleaseStatus.ARCHIVED:
            return "archived"
        else:
            raise ValueError(repr(value))


@dataclass
class SemverFilter:
    operator: str
    version_parts: Sequence[Union[int, str]]
    package: Optional[str] = None


class ReleaseQuerySet(models.QuerySet):
    def annotate_prerelease_column(self):
        """
        Adds a `prerelease_case` column to the queryset which is used to properly sort
        by prerelease. We treat an empty (but not null) prerelease as higher than any
        other value.
        """
        return self.annotate(
            prerelease_case=Case(
                When(prerelease="", then=1), default=0, output_field=models.IntegerField()
            )
        )

    def filter_to_semver(self):
        """
        Filters the queryset to only include semver compatible rows
        """
        return self.filter(major__isnull=False)

    def filter_by_semver_build(
        self,
        organization_id: int,
        operator: str,
        build: str,
        project_ids: Optional[Sequence[int]] = None,
    ) -> models.QuerySet:
        """
        Filters released by build. If the passed `build` is a numeric string, we'll filter on
        `build_number` and make use of the passed operator.
        If it is a non-numeric string, then we'll filter on `build_code` instead. We support a
        wildcard only at the end of this string, so that we can filter efficiently via the index.
        """
        qs = self.filter(organization_id=organization_id)

        if project_ids:
            qs = qs.filter(
                id__in=ReleaseProject.objects.filter(project_id__in=project_ids).values_list(
                    "release_id", flat=True
                )
            )

        if build.isnumeric() and validate_bigint(int(build)):
            qs = qs.filter(**{f"build_number__{operator}": int(build)})
        else:
            if not build or build.endswith("*"):
                qs = qs.filter(build_code__startswith=build[:-1])
            else:
                qs = qs.filter(build_code=build)

        return qs

    def filter_by_semver(
        self,
        organization_id: int,
        semver_filter: SemverFilter,
        project_ids: Optional[Sequence[int]] = None,
    ) -> models.QuerySet:
        """
        Filters releases based on a based `SemverFilter` instance.
        `SemverFilter.version_parts` can contain up to 6 components, which should map
        to the columns defined in `Release.SEMVER_COLS`. If fewer components are
        included, then we will exclude later columns from the filter.
        `SemverFilter.package` is optional, and if included we will filter the `package`
        column using the provided value.
        `SemverFilter.operator` should be a Django field filter.

        Typically we build a `SemverFilter` via `sentry.search.events.filter.parse_semver`
        """
        qs = self.filter(organization_id=organization_id).annotate_prerelease_column()
        if semver_filter.package:
            qs = qs.filter(package=semver_filter.package)
        if project_ids:
            qs = qs.filter(
                id__in=ReleaseProject.objects.filter(project_id__in=project_ids).values_list(
                    "release_id", flat=True
                )
            )

        if semver_filter.version_parts:
            filter_func = Func(
                *(
                    Value(part) if isinstance(part, str) else part
                    for part in semver_filter.version_parts
                ),
                function="ROW",
            )
            cols = self.model.SEMVER_COLS[: len(semver_filter.version_parts)]
            qs = qs.annotate(
                semver=Func(*(F(col) for col in cols), function="ROW", output_field=ArrayField())
            ).filter(**{f"semver__{semver_filter.operator}": filter_func})
        return qs

    def filter_by_stage(
        self,
        organization_id: int,
        operator: str,
        value,
        project_ids: Sequence[int] = None,
        environments: List[str] = None,
    ) -> models.QuerySet:
        from sentry.models import ReleaseProjectEnvironment, ReleaseStages
        from sentry.search.events.filter import to_list

        if not environments or len(environments) != 1:
            raise InvalidSearchQuery("Choose a single environment to filter by release stage.")

        filters = {
            ReleaseStages.ADOPTED: Q(adopted__isnull=False, unadopted__isnull=True),
            ReleaseStages.REPLACED: Q(adopted__isnull=False, unadopted__isnull=False),
            ReleaseStages.LOW_ADOPTION: Q(adopted__isnull=True, unadopted__isnull=True),
        }
        value = to_list(value)
        operator_conversions = {"=": "IN", "!=": "NOT IN"}
        if operator in operator_conversions.keys():
            operator = operator_conversions.get(operator)

        for stage in value:
            if stage not in filters:
                raise InvalidSearchQuery("Unsupported release.stage value.")

        rpes = ReleaseProjectEnvironment.objects.filter(
            release__organization_id=organization_id,
        ).select_related("release")

        if project_ids:
            rpes = rpes.filter(project_id__in=project_ids)

        query = Q()
        if operator == "IN":
            for stage in value:
                query |= filters[stage]
        elif operator == "NOT IN":
            for stage in value:
                query &= ~filters[stage]

        qs = self.filter(id__in=Subquery(rpes.filter(query).values_list("release_id", flat=True)))
        return qs

    def order_by_recent(self):
        return self.order_by("-date_added", "-id")


class ReleaseModelManager(models.Manager):
    def get_queryset(self):
        return ReleaseQuerySet(self.model, using=self._db)

    def annotate_prerelease_column(self):
        return self.get_queryset().annotate_prerelease_column()

    def filter_to_semver(self):
        return self.get_queryset().filter_to_semver()

    def filter_by_semver_build(
        self,
        organization_id: int,
        operator: str,
        build: str,
        project_ids: Optional[Sequence[int]] = None,
    ) -> models.QuerySet:
        return self.get_queryset().filter_by_semver_build(
            organization_id, operator, build, project_ids
        )

    def filter_by_semver(
        self,
        organization_id: int,
        semver_filter: SemverFilter,
        project_ids: Optional[Sequence[int]] = None,
    ) -> models.QuerySet:
        return self.get_queryset().filter_by_semver(organization_id, semver_filter, project_ids)

    def filter_by_stage(
        self,
        organization_id: int,
        operator: str,
        value,
        project_ids: Sequence[int] = None,
        environments: Optional[List[str]] = None,
    ) -> models.QuerySet:
        return self.get_queryset().filter_by_stage(
            organization_id, operator, value, project_ids, environments
        )

    def order_by_recent(self):
        return self.get_queryset().order_by_recent()

    @staticmethod
    def _convert_build_code_to_build_number(build_code):
        """
        Helper function that takes the build_code and checks if that build code can be parsed into
        a 64 bit integer
        Inputs:
            * build_code: str
        Returns:
            * build_number
        """
        build_number = None
        if build_code is not None:
            try:
                build_code_as_int = int(build_code)
                if validate_bigint(build_code_as_int):
                    build_number = build_code_as_int
            except ValueError:
                pass
        return build_number

    @staticmethod
    def _massage_semver_cols_into_release_object_data(kwargs):
        """
        Helper function that takes kwargs as an argument and massages into it the release semver
        columns (if possible)
        Inputs:
            * kwargs: data of the release that is about to be created
        """
        if "version" in kwargs:
            try:
                version_info = parse_release(kwargs["version"])
                package = version_info.get("package")
                version_parsed = version_info.get("version_parsed")

                if version_parsed is not None and all(
                    validate_bigint(version_parsed[field])
                    for field in ("major", "minor", "patch", "revision")
                ):
                    build_code = version_parsed.get("build_code")
                    build_number = ReleaseModelManager._convert_build_code_to_build_number(
                        build_code
                    )

                    kwargs.update(
                        {
                            "major": version_parsed.get("major"),
                            "minor": version_parsed.get("minor"),
                            "patch": version_parsed.get("patch"),
                            "revision": version_parsed.get("revision"),
                            "prerelease": version_parsed.get("pre") or "",
                            "build_code": build_code,
                            "build_number": build_number,
                            "package": package,
                        }
                    )
            except RelayError:
                # This can happen on invalid legacy releases
                pass

    def create(self, *args, **kwargs):
        """
        Override create method to parse semver release if it follows semver format, and updates the
        release object that is about to be created with semver columns i.e. major, minor, patch,
        revision, prerelease, build_code, build_number and package
        """
        self._massage_semver_cols_into_release_object_data(kwargs)
        return super().create(*args, **kwargs)


class Release(Model):
    """
    A release is generally created when a new version is pushed into a
    production state.

    A commit is generally a git commit. See also releasecommit.py
    """

    __include_in_export__ = False

    organization = FlexibleForeignKey("sentry.Organization")
    projects = models.ManyToManyField(
        "sentry.Project", related_name="releases", through=ReleaseProject
    )
    status = BoundedPositiveIntegerField(
        default=ReleaseStatus.OPEN,
        null=True,
        choices=(
            (ReleaseStatus.OPEN, _("Open")),
            (ReleaseStatus.ARCHIVED, _("Archived")),
        ),
    )

    # DEPRECATED
    project_id = BoundedPositiveIntegerField(null=True)
    version = models.CharField(max_length=DB_VERSION_LENGTH)
    # ref might be the branch name being released
    ref = models.CharField(max_length=DB_VERSION_LENGTH, null=True, blank=True)
    url = models.URLField(null=True, blank=True)
    date_added = models.DateTimeField(default=timezone.now)
    # DEPRECATED - not available in UI or editable from API
    date_started = models.DateTimeField(null=True, blank=True)
    date_released = models.DateTimeField(null=True, blank=True)
    # arbitrary data recorded with the release
    data = JSONField(default={})
    # new issues (groups) that arise as a consequence of this release
    new_groups = BoundedPositiveIntegerField(default=0)
    # generally the release manager, or the person initiating the process
    owner = FlexibleForeignKey("sentry.User", null=True, blank=True, on_delete=models.SET_NULL)

    # materialized stats
    commit_count = BoundedPositiveIntegerField(null=True, default=0)
    last_commit_id = BoundedBigIntegerField(null=True)
    authors = ArrayField(null=True)
    total_deploys = BoundedPositiveIntegerField(null=True, default=0)
    last_deploy_id = BoundedPositiveIntegerField(null=True)

    # Denormalized semver columns. These will be filled if `version` matches at least
    # part of our more permissive model of semver:
    # `<package>@<major>.<minor>.<patch>.<revision>-<prerelease>+<build_code>
    package = models.TextField(null=True)
    major = models.BigIntegerField(null=True)
    minor = models.BigIntegerField(null=True)
    patch = models.BigIntegerField(null=True)
    revision = models.BigIntegerField(null=True)
    prerelease = models.TextField(null=True)
    build_code = models.TextField(null=True)
    # If `build_code` can be parsed as a 64 bit int we'll store it here as well for
    # sorting/comparison purposes
    build_number = models.BigIntegerField(null=True)

    # HACK HACK HACK
    # As a transitionary step we permit release rows to exist multiple times
    # where they are "specialized" for a specific project.  The goal is to
    # later split up releases by project again.  This is for instance used
    # by the org release listing.
    _for_project_id = None

    # Custom Model Manager required to override create method
    objects = ReleaseModelManager()

    class Meta:
        app_label = "sentry"
        db_table = "sentry_release"
        unique_together = (("organization", "version"),)
        # TODO(django2.2): Note that we create this index with each column ordered
        # descending. Django 2.2 allows us to specify functional indexes, which should
        # allow us to specify this on the model.
        # We also use a functional index to order `prerelease` according to semver rules,
        # which we can't express here for now.
        index_together = (
            ("organization", "package", "major", "minor", "patch", "revision", "prerelease"),
            ("organization", "major", "minor", "patch", "revision", "prerelease"),
            ("organization", "build_code"),
            ("organization", "build_number"),
            ("organization", "date_added"),
            ("organization", "status"),
        )

    __repr__ = sane_repr("organization_id", "version")

    SEMVER_COLS = ["major", "minor", "patch", "revision", "prerelease_case", "prerelease"]

    def __eq__(self, other):
        """Make sure that specialized releases are only comparable to the same
        other specialized release.  This for instance lets us treat them
        separately for serialization purposes.
        """
        return Model.__eq__(self, other) and self._for_project_id == other._for_project_id

    def __hash__(self):
<<<<<<< HEAD
=======
        # https://code.djangoproject.com/ticket/30333
>>>>>>> 28aa0bfd
        return super().__hash__()

    @staticmethod
    def is_valid_version(value):
        return not (
            not value
            or any(c in value for c in BAD_RELEASE_CHARS)
            or value in (".", "..")
            or value.lower() == "latest"
        )

    @property
    def is_semver_release(self):
        return self.package is not None

    @staticmethod
    def is_semver_version(version):
        """
        Method that checks if a version follows semantic versioning
        """
        if not Release.is_valid_version(version):
            return False

        # Release name has to contain package_name to be parsed correctly by parse_release
        version = version if "@" in version else f"{SEMVER_FAKE_PACKAGE}@{version}"
        try:
            version_info = parse_release(version)
            version_parsed = version_info.get("version_parsed")
            return version_parsed is not None and all(
                validate_bigint(version_parsed[field])
                for field in ("major", "minor", "patch", "revision")
            )
        except RelayError:
            # This can happen on invalid legacy releases
            return False

    @classmethod
    def get_cache_key(cls, organization_id, version):
        return f"release:3:{organization_id}:{md5_text(version).hexdigest()}"

    @classmethod
    def get_lock_key(cls, organization_id, release_id):
        return f"releasecommits:{organization_id}:{release_id}"

    @classmethod
    def get(cls, project, version):
        cache_key = cls.get_cache_key(project.organization_id, version)

        release = cache.get(cache_key)
        if release is None:
            try:
                release = cls.objects.get(
                    organization_id=project.organization_id, projects=project, version=version
                )
            except cls.DoesNotExist:
                release = -1
            cache.set(cache_key, release, 300)

        if release == -1:
            return

        return release

    @classmethod
    def get_or_create(cls, project, version, date_added=None):
        with metrics.timer("models.release.get_or_create") as metric_tags:
            return cls._get_or_create_impl(project, version, date_added, metric_tags)

    @classmethod
    def _get_or_create_impl(cls, project, version, date_added, metric_tags):
        from sentry.models import Project

        if date_added is None:
            date_added = timezone.now()

        cache_key = cls.get_cache_key(project.organization_id, version)

        release = cache.get(cache_key)

        if release in (None, -1):
            # TODO(dcramer): if the cache result is -1 we could attempt a
            # default create here instead of default get
            project_version = (f"{project.slug}-{version}")[:DB_VERSION_LENGTH]
            releases = list(
                cls.objects.filter(
                    organization_id=project.organization_id,
                    version__in=[version, project_version],
                    projects=project,
                )
            )

            if releases:
                try:
                    release = [r for r in releases if r.version == project_version][0]
                except IndexError:
                    release = releases[0]
                metric_tags["created"] = "false"
            else:
                try:
                    with atomic_transaction(using=router.db_for_write(cls)):
                        release = cls.objects.create(
                            organization_id=project.organization_id,
                            version=version,
                            date_added=date_added,
                            total_deploys=0,
                        )

                    metric_tags["created"] = "true"
                except IntegrityError:
                    metric_tags["created"] = "false"
                    release = cls.objects.get(
                        organization_id=project.organization_id, version=version
                    )

                release.add_project(project)
                if not project.flags.has_releases:
                    project.flags.has_releases = True
                    project.update(flags=F("flags").bitor(Project.flags.has_releases))

            # TODO(dcramer): upon creating a new release, check if it should be
            # the new "latest release" for this project
            cache.set(cache_key, release, 3600)
            metric_tags["cache_hit"] = "false"
        else:
            metric_tags["cache_hit"] = "true"

        return release

    @cached_property
    def version_info(self):
        try:
            return parse_release(self.version)
        except RelayError:
            # This can happen on invalid legacy releases
            return None

    @classmethod
    def merge(cls, to_release, from_releases):
        # The following models reference release:
        # ReleaseCommit.release
        # ReleaseEnvironment.release_id
        # ReleaseProject.release
        # GroupRelease.release_id
        # GroupResolution.release
        # Group.first_release
        # ReleaseFile.release

        from sentry.models import (
            Group,
            GroupRelease,
            GroupResolution,
            ReleaseCommit,
            ReleaseEnvironment,
            ReleaseFile,
            ReleaseProject,
            ReleaseProjectEnvironment,
        )

        model_list = (
            ReleaseCommit,
            ReleaseEnvironment,
            ReleaseFile,
            ReleaseProject,
            ReleaseProjectEnvironment,
            GroupRelease,
            GroupResolution,
        )
        for release in from_releases:
            for model in model_list:
                if hasattr(model, "release"):
                    update_kwargs = {"release": to_release}
                else:
                    update_kwargs = {"release_id": to_release.id}
                try:
                    with atomic_transaction(using=router.db_for_write(model)):
                        model.objects.filter(release_id=release.id).update(**update_kwargs)
                except IntegrityError:
                    for item in model.objects.filter(release_id=release.id):
                        try:
                            with atomic_transaction(using=router.db_for_write(model)):
                                model.objects.filter(id=item.id).update(**update_kwargs)
                        except IntegrityError:
                            item.delete()

            Group.objects.filter(first_release=release).update(first_release=to_release)

            release.delete()

    def add_dist(self, name, date_added=None):
        from sentry.models import Distribution

        if date_added is None:
            date_added = timezone.now()
        return Distribution.objects.get_or_create(
            release=self,
            name=name,
            defaults={"date_added": date_added, "organization_id": self.organization_id},
        )[0]

    def get_dist(self, name):
        from sentry.models import Distribution

        try:
            return Distribution.objects.get(name=name, release=self)
        except Distribution.DoesNotExist:
            pass

    def add_project(self, project):
        """
        Add a project to this release.

        Returns True if the project was added and did not already exist.
        """
        from sentry.models import Project

        try:
            with atomic_transaction(using=router.db_for_write(ReleaseProject)):
                ReleaseProject.objects.create(project=project, release=self)
                if not project.flags.has_releases:
                    project.flags.has_releases = True
                    project.update(flags=F("flags").bitor(Project.flags.has_releases))
        except IntegrityError:
            return False
        else:
            return True

    def handle_commit_ranges(self, refs):
        """
        Takes commit refs of the form:
        [
            {
                'previousCommit': None,
                'commit': 'previous_commit..commit',
            }
        ]
        Note: Overwrites 'previousCommit' and 'commit'
        """
        for ref in refs:
            if COMMIT_RANGE_DELIMITER in ref["commit"]:
                ref["previousCommit"], ref["commit"] = ref["commit"].split(COMMIT_RANGE_DELIMITER)

    def set_refs(self, refs, user, fetch=False):
        with sentry_sdk.start_span(op="set_refs"):
            from sentry.api.exceptions import InvalidRepository
            from sentry.models import Commit, ReleaseHeadCommit, Repository
            from sentry.tasks.commits import fetch_commits

            # TODO: this does the wrong thing unless you are on the most
            # recent release.  Add a timestamp compare?
            prev_release = (
                type(self)
                .objects.filter(
                    organization_id=self.organization_id, projects__in=self.projects.all()
                )
                .extra(select={"sort": "COALESCE(date_released, date_added)"})
                .exclude(version=self.version)
                .order_by("-sort")
                .first()
            )

            names = {r["repository"] for r in refs}
            repos = list(
                Repository.objects.filter(organization_id=self.organization_id, name__in=names)
            )
            repos_by_name = {r.name: r for r in repos}
            invalid_repos = names - set(repos_by_name.keys())
            if invalid_repos:
                raise InvalidRepository("Invalid repository names: %s" % ",".join(invalid_repos))

            self.handle_commit_ranges(refs)

            for ref in refs:
                repo = repos_by_name[ref["repository"]]

                commit = Commit.objects.get_or_create(
                    organization_id=self.organization_id, repository_id=repo.id, key=ref["commit"]
                )[0]
                # update head commit for repo/release if exists
                ReleaseHeadCommit.objects.create_or_update(
                    organization_id=self.organization_id,
                    repository_id=repo.id,
                    release=self,
                    values={"commit": commit},
                )
            if fetch:
                fetch_commits.apply_async(
                    kwargs={
                        "release_id": self.id,
                        "user_id": user.id,
                        "refs": refs,
                        "prev_release_id": prev_release and prev_release.id,
                    }
                )

    def set_commits(self, commit_list):
        """
        Bind a list of commits to this release.

        This will clear any existing commit log and replace it with the given
        commits.
        """

        # Sort commit list in reverse order
        commit_list.sort(key=lambda commit: commit.get("timestamp", 0), reverse=True)

        # TODO(dcramer): this function could use some cleanup/refactoring as it's a bit unwieldy
        from sentry.models import (
            Commit,
            CommitAuthor,
            Group,
            GroupLink,
            GroupResolution,
            GroupStatus,
            PullRequest,
            ReleaseCommit,
            ReleaseHeadCommit,
            Repository,
        )
        from sentry.plugins.providers.repository import RepositoryProvider
        from sentry.tasks.integrations import kick_off_status_syncs

        # todo(meredith): implement for IntegrationRepositoryProvider
        commit_list = [
            c
            for c in commit_list
            if not RepositoryProvider.should_ignore_commit(c.get("message", ""))
        ]
        lock_key = type(self).get_lock_key(self.organization_id, self.id)
        lock = locks.get(lock_key, duration=10)
        if lock.locked():
            # Signal failure to the consumer rapidly. This aims to prevent the number
            # of timeouts and prevent web worker exhaustion when customers create
            # the same release rapidly for different projects.
            raise ReleaseCommitError
        with TimedRetryPolicy(10)(lock.acquire):
            start = time()
            with atomic_transaction(
                using=(
                    router.db_for_write(type(self)),
                    router.db_for_write(ReleaseCommit),
                    router.db_for_write(Repository),
                    router.db_for_write(CommitAuthor),
                    router.db_for_write(Commit),
                )
            ):
                # TODO(dcramer): would be good to optimize the logic to avoid these
                # deletes but not overly important
                ReleaseCommit.objects.filter(release=self).delete()

                authors = {}
                repos = {}
                commit_author_by_commit = {}
                head_commit_by_repo = {}
                latest_commit = None
                for idx, data in enumerate(commit_list):
                    repo_name = data.get("repository") or f"organization-{self.organization_id}"
                    if repo_name not in repos:
                        repos[repo_name] = repo = Repository.objects.get_or_create(
                            organization_id=self.organization_id, name=repo_name
                        )[0]
                    else:
                        repo = repos[repo_name]

                    author_email = data.get("author_email")
                    if author_email is None and data.get("author_name"):
                        author_email = (
                            re.sub(r"[^a-zA-Z0-9\-_\.]*", "", data["author_name"]).lower()
                            + "@localhost"
                        )

                    author_email = truncatechars(author_email, 75)

                    if not author_email:
                        author = None
                    elif author_email not in authors:
                        author_data = {"name": data.get("author_name")}
                        author, created = CommitAuthor.objects.get_or_create(
                            organization_id=self.organization_id,
                            email=author_email,
                            defaults=author_data,
                        )
                        if author.name != author_data["name"]:
                            author.update(name=author_data["name"])
                        authors[author_email] = author
                    else:
                        author = authors[author_email]

                    commit_data = {}

                    # Update/set message and author if they are provided.
                    if author is not None:
                        commit_data["author"] = author
                    if "message" in data:
                        commit_data["message"] = data["message"]
                    if "timestamp" in data:
                        commit_data["date_added"] = data["timestamp"]

                    commit, created = Commit.objects.get_or_create(
                        organization_id=self.organization_id,
                        repository_id=repo.id,
                        key=data["id"],
                        defaults=commit_data,
                    )
                    if not created:
                        commit_data = {
                            key: value
                            for key, value in commit_data.items()
                            if getattr(commit, key) != value
                        }
                        if commit_data:
                            commit.update(**commit_data)

                    if author is None:
                        author = commit.author

                    commit_author_by_commit[commit.id] = author

                    # Guard against patch_set being None
                    patch_set = data.get("patch_set") or []
                    for patched_file in patch_set:
                        try:
                            with atomic_transaction(using=router.db_for_write(CommitFileChange)):
                                CommitFileChange.objects.create(
                                    organization_id=self.organization.id,
                                    commit=commit,
                                    filename=patched_file["path"],
                                    type=patched_file["type"],
                                )
                        except IntegrityError:
                            pass

                    try:
                        with atomic_transaction(using=router.db_for_write(ReleaseCommit)):
                            ReleaseCommit.objects.create(
                                organization_id=self.organization_id,
                                release=self,
                                commit=commit,
                                order=idx,
                            )
                    except IntegrityError:
                        pass

                    if latest_commit is None:
                        latest_commit = commit

                    head_commit_by_repo.setdefault(repo.id, commit.id)

                self.update(
                    commit_count=len(commit_list),
                    authors=[
                        str(a_id)
                        for a_id in ReleaseCommit.objects.filter(
                            release=self, commit__author_id__isnull=False
                        )
                        .values_list("commit__author_id", flat=True)
                        .distinct()
                    ],
                    last_commit_id=latest_commit.id if latest_commit else None,
                )
                metrics.timing("release.set_commits.duration", time() - start)

        # fill any missing ReleaseHeadCommit entries
        for repo_id, commit_id in head_commit_by_repo.items():
            try:
                with atomic_transaction(using=router.db_for_write(ReleaseHeadCommit)):
                    ReleaseHeadCommit.objects.create(
                        organization_id=self.organization_id,
                        release_id=self.id,
                        repository_id=repo_id,
                        commit_id=commit_id,
                    )
            except IntegrityError:
                pass

        release_commits = list(
            ReleaseCommit.objects.filter(release=self)
            .select_related("commit")
            .values("commit_id", "commit__key")
        )

        commit_resolutions = list(
            GroupLink.objects.filter(
                linked_type=GroupLink.LinkedType.commit,
                linked_id__in=[rc["commit_id"] for rc in release_commits],
            ).values_list("group_id", "linked_id")
        )

        commit_group_authors = [
            (cr[0], commit_author_by_commit.get(cr[1])) for cr in commit_resolutions  # group_id
        ]

        pr_ids_by_merge_commit = list(
            PullRequest.objects.filter(
                merge_commit_sha__in=[rc["commit__key"] for rc in release_commits],
                organization_id=self.organization_id,
            ).values_list("id", flat=True)
        )

        pull_request_resolutions = list(
            GroupLink.objects.filter(
                relationship=GroupLink.Relationship.resolves,
                linked_type=GroupLink.LinkedType.pull_request,
                linked_id__in=pr_ids_by_merge_commit,
            ).values_list("group_id", "linked_id")
        )

        pr_authors = list(
            PullRequest.objects.filter(
                id__in=[prr[1] for prr in pull_request_resolutions]
            ).select_related("author")
        )

        pr_authors_dict = {pra.id: pra.author for pra in pr_authors}

        pull_request_group_authors = [
            (prr[0], pr_authors_dict.get(prr[1])) for prr in pull_request_resolutions
        ]

        user_by_author = {None: None}

        commits_and_prs = list(itertools.chain(commit_group_authors, pull_request_group_authors))

        group_project_lookup = dict(
            Group.objects.filter(id__in=[group_id for group_id, _ in commits_and_prs]).values_list(
                "id", "project_id"
            )
        )

        for group_id, author in commits_and_prs:
            if author not in user_by_author:
                try:
                    user_by_author[author] = author.find_users()[0]
                except IndexError:
                    user_by_author[author] = None
            actor = user_by_author[author]

            with atomic_transaction(
                using=(
                    router.db_for_write(GroupResolution),
                    router.db_for_write(Group),
                    # inside the remove_group_from_inbox
                    router.db_for_write(GroupInbox),
                    router.db_for_write(Activity),
                )
            ):
                GroupResolution.objects.create_or_update(
                    group_id=group_id,
                    values={
                        "release": self,
                        "type": GroupResolution.Type.in_release,
                        "status": GroupResolution.Status.resolved,
                        "actor_id": actor.id if actor else None,
                    },
                )
                group = Group.objects.get(id=group_id)
                group.update(status=GroupStatus.RESOLVED)
                remove_group_from_inbox(group, action=GroupInboxRemoveAction.RESOLVED, user=actor)
                metrics.incr("group.resolved", instance="in_commit", skip_internal=True)

            issue_resolved.send_robust(
                organization_id=self.organization_id,
                user=actor,
                group=group,
                project=group.project,
                resolution_type="with_commit",
                sender=type(self),
            )

            kick_off_status_syncs.apply_async(
                kwargs={"project_id": group_project_lookup[group_id], "group_id": group_id}
            )

    def safe_delete(self):
        """Deletes a release if possible or raises a `UnsafeReleaseDeletion`
        exception.
        """
        from sentry.models import Group, ReleaseFile
        from sentry.snuba.sessions import check_has_health_data

        # we don't want to remove the first_release metadata on the Group, and
        # while people might want to kill a release (maybe to remove files),
        # removing the release is prevented
        if Group.objects.filter(first_release=self).exists():
            raise UnsafeReleaseDeletion(ERR_RELEASE_REFERENCED)

        # We do not allow releases with health data to be deleted because
        # the upserting from snuba data would create the release again.
        # We would need to be able to delete this data from snuba which we
        # can't do yet.
        project_ids = list(self.projects.values_list("id").all())
        if check_has_health_data([(p[0], self.version) for p in project_ids]):
            raise UnsafeReleaseDeletion(ERR_RELEASE_HEALTH_DATA)

        # TODO(dcramer): this needs to happen in the queue as it could be a long
        # and expensive operation
        file_list = ReleaseFile.objects.filter(release_id=self.id).select_related("file")
        for releasefile in file_list:
            releasefile.file.delete()
            releasefile.delete()
        self.delete()

    def count_artifacts(self):
        """Sum the artifact_counts of all release files.

        An artifact count of NULL is interpreted as 1.
        """
        counts = get_artifact_counts([self.id])
        return counts.get(self.id, 0)


def get_artifact_counts(release_ids: List[int]) -> Mapping[int, int]:
    """Get artifact count grouped by IDs"""
    from sentry.models.releasefile import ReleaseFile

    qs = (
        ReleaseFile.objects.filter(release_id__in=release_ids)
        .annotate(count=Sum(Func(F("artifact_count"), 1, function="COALESCE")))
        .values_list("release_id", "count")
    )
    qs.query.group_by = ["release_id"]
    return dict(qs)


def follows_semver_versioning_scheme(org_id, project_id, release_version=None):
    """
    Checks if we should follow semantic versioning scheme for ordering based on
    1. Latest ten releases of the project_id passed in all follow semver
    2. provided release version argument is a valid semver version

    Inputs:
        * org_id
        * project_id
        * release_version
    Returns:
        Boolean that indicates if we should follow semantic version or not
    """
    # ToDo(ahmed): Move this function else where to be easily accessible for re-use
    cache_key = "follows_semver:1:%s" % hash_values([org_id, project_id])
    follows_semver = cache.get(cache_key)

    if follows_semver is None:

        # Check if the latest ten releases are semver compliant
        releases_list = list(
            Release.objects.filter(organization_id=org_id, projects__id__in=[project_id]).order_by(
                "-date_added"
            )[:10]
        )

        if not releases_list:
            cache.set(cache_key, False, 3600)
            return False

        # ToDo(ahmed): re-visit/replace these conditions once we enable project wide `semver` setting
        # A project is said to be following semver versioning schemes if it satisfies the following
        # conditions:-
        # 1: Atleast one semver compliant in the most recent 3 releases
        # 2: Atleast 3 semver compliant releases in the most recent 10 releases
        if len(releases_list) <= 2:
            # Most recent release is considered to decide if project follows semver
            follows_semver = releases_list[0].is_semver_release
        elif len(releases_list) < 10:
            # We forego condition 2 and it is enough if condition 1 is satisfied to consider this
            # project to have semver compliant releases
            follows_semver = any(release.is_semver_release for release in releases_list[0:3])
        else:
            # Count number of semver releases in the last ten
            semver_matches = sum(map(lambda release: release.is_semver_release, releases_list))

            atleast_three_in_last_ten = semver_matches >= 3
            atleast_one_in_last_three = any(
                release.is_semver_release for release in releases_list[0:3]
            )

            follows_semver = atleast_one_in_last_three and atleast_three_in_last_ten
        cache.set(cache_key, follows_semver, 3600)

    # Check release_version that is passed is semver compliant
    if release_version:
        follows_semver = follows_semver and Release.is_semver_version(release_version)
    return follows_semver<|MERGE_RESOLUTION|>--- conflicted
+++ resolved
@@ -475,10 +475,7 @@
         return Model.__eq__(self, other) and self._for_project_id == other._for_project_id
 
     def __hash__(self):
-<<<<<<< HEAD
-=======
         # https://code.djangoproject.com/ticket/30333
->>>>>>> 28aa0bfd
         return super().__hash__()
 
     @staticmethod
