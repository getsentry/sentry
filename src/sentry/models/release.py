import itertools
import logging
import re
from dataclasses import dataclass
from time import time
from typing import List, Mapping, Optional, Sequence, Union

import sentry_sdk
from django.db import IntegrityError, models, router
from django.db.models import Case, F, Func, Q, Subquery, Sum, Value, When
from django.utils import timezone
from django.utils.functional import cached_property
from django.utils.translation import ugettext_lazy as _
from sentry_relay import RelayError, parse_release

from sentry.app import locks
from sentry.constants import BAD_RELEASE_CHARS, COMMIT_RANGE_DELIMITER, SEMVER_FAKE_PACKAGE
from sentry.db.models import (
    ArrayField,
    BoundedBigIntegerField,
    BoundedPositiveIntegerField,
    FlexibleForeignKey,
    JSONField,
    Model,
    sane_repr,
)
from sentry.exceptions import InvalidSearchQuery
from sentry.models import (
    Activity,
    BaseManager,
    CommitFileChange,
    GroupInbox,
    GroupInboxRemoveAction,
    remove_group_from_inbox,
)
from sentry.signals import issue_resolved
from sentry.utils import metrics
from sentry.utils.cache import cache
from sentry.utils.db import atomic_transaction
from sentry.utils.hashlib import hash_values, md5_text
from sentry.utils.numbers import validate_bigint
from sentry.utils.retries import TimedRetryPolicy
from sentry.utils.strings import truncatechars

logger = logging.getLogger(__name__)

_sha1_re = re.compile(r"^[a-f0-9]{40}$")
_dotted_path_prefix_re = re.compile(r"^([a-zA-Z][a-zA-Z0-9-]+)(\.[a-zA-Z][a-zA-Z0-9-]+)+-")
DB_VERSION_LENGTH = 250


ERR_RELEASE_REFERENCED = "This release is referenced by active issues and cannot be removed."
ERR_RELEASE_HEALTH_DATA = "This release has health data and cannot be removed."


class UnsafeReleaseDeletion(Exception):
    pass


class ReleaseCommitError(Exception):
    pass


class ReleaseProject(Model):
    __include_in_export__ = False

    project = FlexibleForeignKey("sentry.Project")
    release = FlexibleForeignKey("sentry.Release")
    new_groups = BoundedPositiveIntegerField(null=True, default=0)

    adopted = models.DateTimeField(null=True, blank=True)
    unadopted = models.DateTimeField(null=True, blank=True)

    class Meta:
        app_label = "sentry"
        db_table = "sentry_release_project"
        index_together = (
            ("project", "adopted"),
            ("project", "unadopted"),
        )
        unique_together = (("project", "release"),)


class ReleaseStatus:
    OPEN = 0
    ARCHIVED = 1

    @classmethod
    def from_string(cls, value):
        if value == "open":
            return cls.OPEN
        elif value == "archived":
            return cls.ARCHIVED
        else:
            raise ValueError(repr(value))

    @classmethod
    def to_string(cls, value):
        # XXX(markus): Since the column is nullable we need to handle `null` here.
        # However `null | undefined` in request payloads means "don't change
        # status of release". This is why `from_string` does not consider
        # `null` valid.
        #
        # We could remove `0` as valid state and only have `null` but I think
        # that would make things worse.
        #
        # Eventually we should backfill releasestatus to 0
        if value is None or value == ReleaseStatus.OPEN:
            return "open"
        elif value == ReleaseStatus.ARCHIVED:
            return "archived"
        else:
            raise ValueError(repr(value))


@dataclass
class SemverFilter:
    operator: str
    version_parts: Sequence[Union[int, str]]
    package: Optional[str] = None
    negated: bool = False


class ReleaseQuerySet(models.QuerySet):
    def annotate_prerelease_column(self):
        """
        Adds a `prerelease_case` column to the queryset which is used to properly sort
        by prerelease. We treat an empty (but not null) prerelease as higher than any
        other value.
        """
        return self.annotate(
            prerelease_case=Case(
                When(prerelease="", then=1), default=0, output_field=models.IntegerField()
            )
        )

    def filter_to_semver(self):
        """
        Filters the queryset to only include semver compatible rows
        """
        return self.filter(major__isnull=False)

    def filter_by_semver_build(
        self,
        organization_id: int,
        operator: str,
        build: str,
        project_ids: Optional[Sequence[int]] = None,
        negated: bool = False,
    ) -> models.QuerySet:
        """
        Filters released by build. If the passed `build` is a numeric string, we'll filter on
        `build_number` and make use of the passed operator.
        If it is a non-numeric string, then we'll filter on `build_code` instead. We support a
        wildcard only at the end of this string, so that we can filter efficiently via the index.
        """
        qs = self.filter(organization_id=organization_id)
        query_func = "exclude" if negated else "filter"

        if project_ids:
            qs = qs.filter(
                id__in=ReleaseProject.objects.filter(project_id__in=project_ids).values_list(
                    "release_id", flat=True
                )
            )

        if build.isnumeric() and validate_bigint(int(build)):
            qs = getattr(qs, query_func)(**{f"build_number__{operator}": int(build)})
        else:
            if not build or build.endswith("*"):
                qs = getattr(qs, query_func)(build_code__startswith=build[:-1])
            else:
                qs = getattr(qs, query_func)(build_code=build)

        return qs

    def filter_by_semver(
        self,
        organization_id: int,
        semver_filter: SemverFilter,
        project_ids: Optional[Sequence[int]] = None,
    ) -> models.QuerySet:
        """
        Filters releases based on a based `SemverFilter` instance.
        `SemverFilter.version_parts` can contain up to 6 components, which should map
        to the columns defined in `Release.SEMVER_COLS`. If fewer components are
        included, then we will exclude later columns from the filter.
        `SemverFilter.package` is optional, and if included we will filter the `package`
        column using the provided value.
        `SemverFilter.operator` should be a Django field filter.

        Typically we build a `SemverFilter` via `sentry.search.events.filter.parse_semver`
        """
        qs = self.filter(organization_id=organization_id).annotate_prerelease_column()
        query_func = "exclude" if semver_filter.negated else "filter"

        if semver_filter.package:
            qs = getattr(qs, query_func)(package=semver_filter.package)
        if project_ids:
            qs = qs.filter(
                id__in=ReleaseProject.objects.filter(project_id__in=project_ids).values_list(
                    "release_id", flat=True
                )
            )

        if semver_filter.version_parts:
            filter_func = Func(
                *(
                    Value(part) if isinstance(part, str) else part
                    for part in semver_filter.version_parts
                ),
                function="ROW",
            )
            cols = self.model.SEMVER_COLS[: len(semver_filter.version_parts)]
            q = qs.annotate(
                semver=Func(*(F(col) for col in cols), function="ROW", output_field=ArrayField())
            )
            qs = getattr(q, query_func)(**{f"semver__{semver_filter.operator}": filter_func})
        return qs

    def filter_by_stage(
        self,
        organization_id: int,
        operator: str,
        value,
        project_ids: Sequence[int] = None,
        environments: List[str] = None,
        negated: bool = False,
    ) -> models.QuerySet:
        from sentry.models import ReleaseProjectEnvironment, ReleaseStages
        from sentry.search.events.filter import to_list

        if not environments or len(environments) != 1:
            raise InvalidSearchQuery("Choose a single environment to filter by release stage.")

        filters = {
            ReleaseStages.ADOPTED: Q(adopted__isnull=False, unadopted__isnull=True),
            ReleaseStages.REPLACED: Q(adopted__isnull=False, unadopted__isnull=False),
            ReleaseStages.LOW_ADOPTION: Q(adopted__isnull=True, unadopted__isnull=True),
        }
        value = to_list(value)
        operator_conversions = {"=": "IN", "!=": "NOT IN"}
        if operator in operator_conversions.keys():
            operator = operator_conversions.get(operator)

        for stage in value:
            if stage not in filters:
                raise InvalidSearchQuery("Unsupported release.stage value.")

        rpes = ReleaseProjectEnvironment.objects.filter(
            release__organization_id=organization_id,
        ).select_related("release")

        if project_ids:
            rpes = rpes.filter(project_id__in=project_ids)

        query = Q()
        if operator == "IN":
            for stage in value:
                query |= filters[stage]
        elif operator == "NOT IN":
            for stage in value:
                query &= ~filters[stage]

        qs = self.filter(id__in=Subquery(rpes.filter(query).values_list("release_id", flat=True)))
        return qs

    def order_by_recent(self):
        return self.order_by("-date_added", "-id")

<<<<<<< HEAD

class ReleaseModelManager(models.Manager):
    def get_queryset(self):
        return ReleaseQuerySet(self.model, using=self._db)

    def annotate_prerelease_column(self):
        return self.get_queryset().annotate_prerelease_column()

    def filter_to_semver(self):
        return self.get_queryset().filter_to_semver()

    def filter_by_semver_build(
        self,
        organization_id: int,
        operator: str,
        build: str,
        project_ids: Optional[Sequence[int]] = None,
        negated: bool = False,
    ) -> models.QuerySet:
        return self.get_queryset().filter_by_semver_build(
            organization_id, operator, build, project_ids, negated
        )

    def filter_by_semver(
        self,
        organization_id: int,
        semver_filter: SemverFilter,
        project_ids: Optional[Sequence[int]] = None,
    ) -> models.QuerySet:
        return self.get_queryset().filter_by_semver(organization_id, semver_filter, project_ids)

    def filter_by_stage(
        self,
        organization_id: int,
        operator: str,
        value,
        project_ids: Sequence[int] = None,
        environments: Optional[List[str]] = None,
    ) -> models.QuerySet:
        return self.get_queryset().filter_by_stage(
            organization_id, operator, value, project_ids, environments
        )

    def order_by_recent(self):
        return self.get_queryset().order_by_recent()

    @staticmethod
    def _convert_build_code_to_build_number(build_code):
        """
        Helper function that takes the build_code and checks if that build code can be parsed into
        a 64 bit integer
        Inputs:
            * build_code: str
        Returns:
            * build_number
        """
        build_number = None
        if build_code is not None:
            try:
                build_code_as_int = int(build_code)
                if validate_bigint(build_code_as_int):
                    build_number = build_code_as_int
            except ValueError:
                pass
        return build_number

=======
>>>>>>> ff94d453
    @staticmethod
    def _massage_semver_cols_into_release_object_data(kwargs):
        """
        Helper function that takes kwargs as an argument and massages into it the release semver
        columns (if possible)
        Inputs:
            * kwargs: data of the release that is about to be created
        """
        if "version" in kwargs:
            try:
                version_info = parse_release(kwargs["version"])
                package = version_info.get("package")
                version_parsed = version_info.get("version_parsed")

                if version_parsed is not None and all(
                    validate_bigint(version_parsed[field])
                    for field in ("major", "minor", "patch", "revision")
                ):
                    build_code = version_parsed.get("build_code")
                    build_number = ReleaseQuerySet._convert_build_code_to_build_number(build_code)

                    kwargs.update(
                        {
                            "major": version_parsed.get("major"),
                            "minor": version_parsed.get("minor"),
                            "patch": version_parsed.get("patch"),
                            "revision": version_parsed.get("revision"),
                            "prerelease": version_parsed.get("pre") or "",
                            "build_code": build_code,
                            "build_number": build_number,
                            "package": package,
                        }
                    )
            except RelayError:
                # This can happen on invalid legacy releases
                pass

    @staticmethod
    def _convert_build_code_to_build_number(build_code):
        """
        Helper function that takes the build_code and checks if that build code can be parsed into
        a 64 bit integer
        Inputs:
            * build_code: str
        Returns:
            * build_number
        """
        build_number = None
        if build_code is not None:
            try:
                build_code_as_int = int(build_code)
                if validate_bigint(build_code_as_int):
                    build_number = build_code_as_int
            except ValueError:
                pass
        return build_number

    def create(self, *args, **kwargs):
        """
        Override create method to parse semver release if it follows semver format, and updates the
        release object that is about to be created with semver columns i.e. major, minor, patch,
        revision, prerelease, build_code, build_number and package
        """
        self._massage_semver_cols_into_release_object_data(kwargs)
        return super().create(*args, **kwargs)


class ReleaseModelManager(BaseManager):
    def get_queryset(self):
        return ReleaseQuerySet(self.model, using=self._db)

    def annotate_prerelease_column(self):
        return self.get_queryset().annotate_prerelease_column()

    def filter_to_semver(self):
        return self.get_queryset().filter_to_semver()

    def filter_by_semver_build(
        self,
        organization_id: int,
        operator: str,
        build: str,
        project_ids: Optional[Sequence[int]] = None,
    ) -> models.QuerySet:
        return self.get_queryset().filter_by_semver_build(
            organization_id, operator, build, project_ids
        )

    def filter_by_semver(
        self,
        organization_id: int,
        semver_filter: SemverFilter,
        project_ids: Optional[Sequence[int]] = None,
    ) -> models.QuerySet:
        return self.get_queryset().filter_by_semver(organization_id, semver_filter, project_ids)

    def filter_by_stage(
        self,
        organization_id: int,
        operator: str,
        value,
        project_ids: Sequence[int] = None,
        environments: Optional[List[str]] = None,
    ) -> models.QuerySet:
        return self.get_queryset().filter_by_stage(
            organization_id, operator, value, project_ids, environments
        )

    def order_by_recent(self):
        return self.get_queryset().order_by_recent()


class Release(Model):
    """
    A release is generally created when a new version is pushed into a
    production state.

    A commit is generally a git commit. See also releasecommit.py
    """

    __include_in_export__ = False

    organization = FlexibleForeignKey("sentry.Organization")
    projects = models.ManyToManyField(
        "sentry.Project", related_name="releases", through=ReleaseProject
    )
    status = BoundedPositiveIntegerField(
        default=ReleaseStatus.OPEN,
        null=True,
        choices=(
            (ReleaseStatus.OPEN, _("Open")),
            (ReleaseStatus.ARCHIVED, _("Archived")),
        ),
    )

    # DEPRECATED
    project_id = BoundedPositiveIntegerField(null=True)
    version = models.CharField(max_length=DB_VERSION_LENGTH)
    # ref might be the branch name being released
    ref = models.CharField(max_length=DB_VERSION_LENGTH, null=True, blank=True)
    url = models.URLField(null=True, blank=True)
    date_added = models.DateTimeField(default=timezone.now)
    # DEPRECATED - not available in UI or editable from API
    date_started = models.DateTimeField(null=True, blank=True)
    date_released = models.DateTimeField(null=True, blank=True)
    # arbitrary data recorded with the release
    data = JSONField(default={})
    # new issues (groups) that arise as a consequence of this release
    new_groups = BoundedPositiveIntegerField(default=0)
    # generally the release manager, or the person initiating the process
    owner = FlexibleForeignKey("sentry.User", null=True, blank=True, on_delete=models.SET_NULL)

    # materialized stats
    commit_count = BoundedPositiveIntegerField(null=True, default=0)
    last_commit_id = BoundedBigIntegerField(null=True)
    authors = ArrayField(null=True)
    total_deploys = BoundedPositiveIntegerField(null=True, default=0)
    last_deploy_id = BoundedPositiveIntegerField(null=True)

    # Denormalized semver columns. These will be filled if `version` matches at least
    # part of our more permissive model of semver:
    # `<package>@<major>.<minor>.<patch>.<revision>-<prerelease>+<build_code>
    package = models.TextField(null=True)
    major = models.BigIntegerField(null=True)
    minor = models.BigIntegerField(null=True)
    patch = models.BigIntegerField(null=True)
    revision = models.BigIntegerField(null=True)
    prerelease = models.TextField(null=True)
    build_code = models.TextField(null=True)
    # If `build_code` can be parsed as a 64 bit int we'll store it here as well for
    # sorting/comparison purposes
    build_number = models.BigIntegerField(null=True)

    # HACK HACK HACK
    # As a transitional step we permit release rows to exist multiple times
    # where they are "specialized" for a specific project.  The goal is to
    # later split up releases by project again.  This is for instance used
    # by the org release listing.
    _for_project_id = None

    # Custom Model Manager required to override create method
    objects = ReleaseModelManager()

    class Meta:
        app_label = "sentry"
        db_table = "sentry_release"
        unique_together = (("organization", "version"),)
        # TODO(django2.2): Note that we create this index with each column ordered
        # descending. Django 2.2 allows us to specify functional indexes, which should
        # allow us to specify this on the model.
        # We also use a functional index to order `prerelease` according to semver rules,
        # which we can't express here for now.
        index_together = (
            ("organization", "package", "major", "minor", "patch", "revision", "prerelease"),
            ("organization", "major", "minor", "patch", "revision", "prerelease"),
            ("organization", "build_code"),
            ("organization", "build_number"),
            ("organization", "date_added"),
            ("organization", "status"),
        )

    __repr__ = sane_repr("organization_id", "version")

    SEMVER_COLS = ["major", "minor", "patch", "revision", "prerelease_case", "prerelease"]

    def __eq__(self, other):
        """Make sure that specialized releases are only comparable to the same
        other specialized release.  This for instance lets us treat them
        separately for serialization purposes.
        """
        return Model.__eq__(self, other) and self._for_project_id == other._for_project_id

    def __hash__(self):
        # https://code.djangoproject.com/ticket/30333
        return super().__hash__()

    @staticmethod
    def is_valid_version(value):
        return not (
            not value
            or any(c in value for c in BAD_RELEASE_CHARS)
            or value in (".", "..")
            or value.lower() == "latest"
        )

    @property
    def is_semver_release(self):
        return self.package is not None

    @staticmethod
    def is_semver_version(version):
        """
        Method that checks if a version follows semantic versioning
        """
        if not Release.is_valid_version(version):
            return False

        # Release name has to contain package_name to be parsed correctly by parse_release
        version = version if "@" in version else f"{SEMVER_FAKE_PACKAGE}@{version}"
        try:
            version_info = parse_release(version)
            version_parsed = version_info.get("version_parsed")
            return version_parsed is not None and all(
                validate_bigint(version_parsed[field])
                for field in ("major", "minor", "patch", "revision")
            )
        except RelayError:
            # This can happen on invalid legacy releases
            return False

    @classmethod
    def get_cache_key(cls, organization_id, version):
        return f"release:3:{organization_id}:{md5_text(version).hexdigest()}"

    @classmethod
    def get_lock_key(cls, organization_id, release_id):
        return f"releasecommits:{organization_id}:{release_id}"

    @classmethod
    def get(cls, project, version):
        cache_key = cls.get_cache_key(project.organization_id, version)

        release = cache.get(cache_key)
        if release is None:
            try:
                release = cls.objects.get(
                    organization_id=project.organization_id, projects=project, version=version
                )
            except cls.DoesNotExist:
                release = -1
            cache.set(cache_key, release, 300)

        if release == -1:
            return

        return release

    @classmethod
    def get_or_create(cls, project, version, date_added=None):
        with metrics.timer("models.release.get_or_create") as metric_tags:
            return cls._get_or_create_impl(project, version, date_added, metric_tags)

    @classmethod
    def _get_or_create_impl(cls, project, version, date_added, metric_tags):
        from sentry.models import Project

        if date_added is None:
            date_added = timezone.now()

        cache_key = cls.get_cache_key(project.organization_id, version)

        release = cache.get(cache_key)

        if release in (None, -1):
            # TODO(dcramer): if the cache result is -1 we could attempt a
            # default create here instead of default get
            project_version = (f"{project.slug}-{version}")[:DB_VERSION_LENGTH]
            releases = list(
                cls.objects.filter(
                    organization_id=project.organization_id,
                    version__in=[version, project_version],
                    projects=project,
                )
            )

            if releases:
                try:
                    release = [r for r in releases if r.version == project_version][0]
                except IndexError:
                    release = releases[0]
                metric_tags["created"] = "false"
            else:
                try:
                    with atomic_transaction(using=router.db_for_write(cls)):
                        release = cls.objects.create(
                            organization_id=project.organization_id,
                            version=version,
                            date_added=date_added,
                            total_deploys=0,
                        )

                    metric_tags["created"] = "true"
                except IntegrityError:
                    metric_tags["created"] = "false"
                    release = cls.objects.get(
                        organization_id=project.organization_id, version=version
                    )

                release.add_project(project)
                if not project.flags.has_releases:
                    project.flags.has_releases = True
                    project.update(flags=F("flags").bitor(Project.flags.has_releases))

            # TODO(dcramer): upon creating a new release, check if it should be
            # the new "latest release" for this project
            cache.set(cache_key, release, 3600)
            metric_tags["cache_hit"] = "false"
        else:
            metric_tags["cache_hit"] = "true"

        return release

    @cached_property
    def version_info(self):
        try:
            return parse_release(self.version)
        except RelayError:
            # This can happen on invalid legacy releases
            return None

    @classmethod
    def merge(cls, to_release, from_releases):
        # The following models reference release:
        # ReleaseCommit.release
        # ReleaseEnvironment.release_id
        # ReleaseProject.release
        # GroupRelease.release_id
        # GroupResolution.release
        # Group.first_release
        # ReleaseFile.release

        from sentry.models import (
            Group,
            GroupRelease,
            GroupResolution,
            ReleaseCommit,
            ReleaseEnvironment,
            ReleaseFile,
            ReleaseProject,
            ReleaseProjectEnvironment,
        )

        model_list = (
            ReleaseCommit,
            ReleaseEnvironment,
            ReleaseFile,
            ReleaseProject,
            ReleaseProjectEnvironment,
            GroupRelease,
            GroupResolution,
        )
        for release in from_releases:
            for model in model_list:
                if hasattr(model, "release"):
                    update_kwargs = {"release": to_release}
                else:
                    update_kwargs = {"release_id": to_release.id}
                try:
                    with atomic_transaction(using=router.db_for_write(model)):
                        model.objects.filter(release_id=release.id).update(**update_kwargs)
                except IntegrityError:
                    for item in model.objects.filter(release_id=release.id):
                        try:
                            with atomic_transaction(using=router.db_for_write(model)):
                                model.objects.filter(id=item.id).update(**update_kwargs)
                        except IntegrityError:
                            item.delete()

            Group.objects.filter(first_release=release).update(first_release=to_release)

            release.delete()

    def add_dist(self, name, date_added=None):
        from sentry.models import Distribution

        if date_added is None:
            date_added = timezone.now()
        return Distribution.objects.get_or_create(
            release=self,
            name=name,
            defaults={"date_added": date_added, "organization_id": self.organization_id},
        )[0]

    def add_project(self, project):
        """
        Add a project to this release.

        Returns True if the project was added and did not already exist.
        """
        from sentry.models import Project

        try:
            with atomic_transaction(using=router.db_for_write(ReleaseProject)):
                ReleaseProject.objects.create(project=project, release=self)
                if not project.flags.has_releases:
                    project.flags.has_releases = True
                    project.update(flags=F("flags").bitor(Project.flags.has_releases))
        except IntegrityError:
            return False
        else:
            return True

    def handle_commit_ranges(self, refs):
        """
        Takes commit refs of the form:
        [
            {
                'previousCommit': None,
                'commit': 'previous_commit..commit',
            }
        ]
        Note: Overwrites 'previousCommit' and 'commit'
        """
        for ref in refs:
            if COMMIT_RANGE_DELIMITER in ref["commit"]:
                ref["previousCommit"], ref["commit"] = ref["commit"].split(COMMIT_RANGE_DELIMITER)

    def set_refs(self, refs, user, fetch=False):
        with sentry_sdk.start_span(op="set_refs"):
            from sentry.api.exceptions import InvalidRepository
            from sentry.models import Commit, ReleaseHeadCommit, Repository
            from sentry.tasks.commits import fetch_commits

            # TODO: this does the wrong thing unless you are on the most
            # recent release.  Add a timestamp compare?
            prev_release = (
                type(self)
                .objects.filter(
                    organization_id=self.organization_id, projects__in=self.projects.all()
                )
                .extra(select={"sort": "COALESCE(date_released, date_added)"})
                .exclude(version=self.version)
                .order_by("-sort")
                .first()
            )

            names = {r["repository"] for r in refs}
            repos = list(
                Repository.objects.filter(organization_id=self.organization_id, name__in=names)
            )
            repos_by_name = {r.name: r for r in repos}
            invalid_repos = names - set(repos_by_name.keys())
            if invalid_repos:
                raise InvalidRepository(f"Invalid repository names: {','.join(invalid_repos)}")

            self.handle_commit_ranges(refs)

            for ref in refs:
                repo = repos_by_name[ref["repository"]]

                commit = Commit.objects.get_or_create(
                    organization_id=self.organization_id, repository_id=repo.id, key=ref["commit"]
                )[0]
                # update head commit for repo/release if exists
                ReleaseHeadCommit.objects.create_or_update(
                    organization_id=self.organization_id,
                    repository_id=repo.id,
                    release=self,
                    values={"commit": commit},
                )
            if fetch:
                fetch_commits.apply_async(
                    kwargs={
                        "release_id": self.id,
                        "user_id": user.id,
                        "refs": refs,
                        "prev_release_id": prev_release and prev_release.id,
                    }
                )

    def set_commits(self, commit_list):
        """
        Bind a list of commits to this release.

        This will clear any existing commit log and replace it with the given
        commits.
        """

        # Sort commit list in reverse order
        commit_list.sort(key=lambda commit: commit.get("timestamp", 0), reverse=True)

        # TODO(dcramer): this function could use some cleanup/refactoring as it's a bit unwieldy
        from sentry.models import (
            Commit,
            CommitAuthor,
            Group,
            GroupLink,
            GroupResolution,
            GroupStatus,
            PullRequest,
            ReleaseCommit,
            ReleaseHeadCommit,
            Repository,
        )
        from sentry.plugins.providers.repository import RepositoryProvider
        from sentry.tasks.integrations import kick_off_status_syncs

        # todo(meredith): implement for IntegrationRepositoryProvider
        commit_list = [
            c
            for c in commit_list
            if not RepositoryProvider.should_ignore_commit(c.get("message", ""))
        ]
        lock_key = type(self).get_lock_key(self.organization_id, self.id)
        lock = locks.get(lock_key, duration=10)
        if lock.locked():
            # Signal failure to the consumer rapidly. This aims to prevent the number
            # of timeouts and prevent web worker exhaustion when customers create
            # the same release rapidly for different projects.
            raise ReleaseCommitError
        with TimedRetryPolicy(10)(lock.acquire):
            start = time()
            with atomic_transaction(
                using=(
                    router.db_for_write(type(self)),
                    router.db_for_write(ReleaseCommit),
                    router.db_for_write(Repository),
                    router.db_for_write(CommitAuthor),
                    router.db_for_write(Commit),
                )
            ):
                # TODO(dcramer): would be good to optimize the logic to avoid these
                # deletes but not overly important
                ReleaseCommit.objects.filter(release=self).delete()

                authors = {}
                repos = {}
                commit_author_by_commit = {}
                head_commit_by_repo = {}
                latest_commit = None
                for idx, data in enumerate(commit_list):
                    repo_name = data.get("repository") or f"organization-{self.organization_id}"
                    if repo_name not in repos:
                        repos[repo_name] = repo = Repository.objects.get_or_create(
                            organization_id=self.organization_id, name=repo_name
                        )[0]
                    else:
                        repo = repos[repo_name]

                    author_email = data.get("author_email")
                    if author_email is None and data.get("author_name"):
                        author_email = (
                            re.sub(r"[^a-zA-Z0-9\-_\.]*", "", data["author_name"]).lower()
                            + "@localhost"
                        )

                    author_email = truncatechars(author_email, 75)

                    if not author_email:
                        author = None
                    elif author_email not in authors:
                        author_data = {"name": data.get("author_name")}
                        author, created = CommitAuthor.objects.get_or_create(
                            organization_id=self.organization_id,
                            email=author_email,
                            defaults=author_data,
                        )
                        if author.name != author_data["name"]:
                            author.update(name=author_data["name"])
                        authors[author_email] = author
                    else:
                        author = authors[author_email]

                    commit_data = {}

                    # Update/set message and author if they are provided.
                    if author is not None:
                        commit_data["author"] = author
                    if "message" in data:
                        commit_data["message"] = data["message"]
                    if "timestamp" in data:
                        commit_data["date_added"] = data["timestamp"]

                    commit, created = Commit.objects.get_or_create(
                        organization_id=self.organization_id,
                        repository_id=repo.id,
                        key=data["id"],
                        defaults=commit_data,
                    )
                    if not created:
                        commit_data = {
                            key: value
                            for key, value in commit_data.items()
                            if getattr(commit, key) != value
                        }
                        if commit_data:
                            commit.update(**commit_data)

                    if author is None:
                        author = commit.author

                    commit_author_by_commit[commit.id] = author

                    # Guard against patch_set being None
                    patch_set = data.get("patch_set") or []
                    for patched_file in patch_set:
                        try:
                            with atomic_transaction(using=router.db_for_write(CommitFileChange)):
                                CommitFileChange.objects.create(
                                    organization_id=self.organization.id,
                                    commit=commit,
                                    filename=patched_file["path"],
                                    type=patched_file["type"],
                                )
                        except IntegrityError:
                            pass

                    try:
                        with atomic_transaction(using=router.db_for_write(ReleaseCommit)):
                            ReleaseCommit.objects.create(
                                organization_id=self.organization_id,
                                release=self,
                                commit=commit,
                                order=idx,
                            )
                    except IntegrityError:
                        pass

                    if latest_commit is None:
                        latest_commit = commit

                    head_commit_by_repo.setdefault(repo.id, commit.id)

                self.update(
                    commit_count=len(commit_list),
                    authors=[
                        str(a_id)
                        for a_id in ReleaseCommit.objects.filter(
                            release=self, commit__author_id__isnull=False
                        )
                        .values_list("commit__author_id", flat=True)
                        .distinct()
                    ],
                    last_commit_id=latest_commit.id if latest_commit else None,
                )
                metrics.timing("release.set_commits.duration", time() - start)

        # fill any missing ReleaseHeadCommit entries
        for repo_id, commit_id in head_commit_by_repo.items():
            try:
                with atomic_transaction(using=router.db_for_write(ReleaseHeadCommit)):
                    ReleaseHeadCommit.objects.create(
                        organization_id=self.organization_id,
                        release_id=self.id,
                        repository_id=repo_id,
                        commit_id=commit_id,
                    )
            except IntegrityError:
                pass

        release_commits = list(
            ReleaseCommit.objects.filter(release=self)
            .select_related("commit")
            .values("commit_id", "commit__key")
        )

        commit_resolutions = list(
            GroupLink.objects.filter(
                linked_type=GroupLink.LinkedType.commit,
                linked_id__in=[rc["commit_id"] for rc in release_commits],
            ).values_list("group_id", "linked_id")
        )

        commit_group_authors = [
            (cr[0], commit_author_by_commit.get(cr[1])) for cr in commit_resolutions  # group_id
        ]

        pr_ids_by_merge_commit = list(
            PullRequest.objects.filter(
                merge_commit_sha__in=[rc["commit__key"] for rc in release_commits],
                organization_id=self.organization_id,
            ).values_list("id", flat=True)
        )

        pull_request_resolutions = list(
            GroupLink.objects.filter(
                relationship=GroupLink.Relationship.resolves,
                linked_type=GroupLink.LinkedType.pull_request,
                linked_id__in=pr_ids_by_merge_commit,
            ).values_list("group_id", "linked_id")
        )

        pr_authors = list(
            PullRequest.objects.filter(
                id__in=[prr[1] for prr in pull_request_resolutions]
            ).select_related("author")
        )

        pr_authors_dict = {pra.id: pra.author for pra in pr_authors}

        pull_request_group_authors = [
            (prr[0], pr_authors_dict.get(prr[1])) for prr in pull_request_resolutions
        ]

        user_by_author = {None: None}

        commits_and_prs = list(itertools.chain(commit_group_authors, pull_request_group_authors))

        group_project_lookup = dict(
            Group.objects.filter(id__in=[group_id for group_id, _ in commits_and_prs]).values_list(
                "id", "project_id"
            )
        )

        for group_id, author in commits_and_prs:
            if author not in user_by_author:
                try:
                    user_by_author[author] = author.find_users()[0]
                except IndexError:
                    user_by_author[author] = None
            actor = user_by_author[author]

            with atomic_transaction(
                using=(
                    router.db_for_write(GroupResolution),
                    router.db_for_write(Group),
                    # inside the remove_group_from_inbox
                    router.db_for_write(GroupInbox),
                    router.db_for_write(Activity),
                )
            ):
                GroupResolution.objects.create_or_update(
                    group_id=group_id,
                    values={
                        "release": self,
                        "type": GroupResolution.Type.in_release,
                        "status": GroupResolution.Status.resolved,
                        "actor_id": actor.id if actor else None,
                    },
                )
                group = Group.objects.get(id=group_id)
                group.update(status=GroupStatus.RESOLVED)
                remove_group_from_inbox(group, action=GroupInboxRemoveAction.RESOLVED, user=actor)
                metrics.incr("group.resolved", instance="in_commit", skip_internal=True)

            issue_resolved.send_robust(
                organization_id=self.organization_id,
                user=actor,
                group=group,
                project=group.project,
                resolution_type="with_commit",
                sender=type(self),
            )

            kick_off_status_syncs.apply_async(
                kwargs={"project_id": group_project_lookup[group_id], "group_id": group_id}
            )

    def safe_delete(self):
        """Deletes a release if possible or raises a `UnsafeReleaseDeletion`
        exception.
        """
        from sentry.models import Group, ReleaseFile
        from sentry.snuba.sessions import check_has_health_data

        # we don't want to remove the first_release metadata on the Group, and
        # while people might want to kill a release (maybe to remove files),
        # removing the release is prevented
        if Group.objects.filter(first_release=self).exists():
            raise UnsafeReleaseDeletion(ERR_RELEASE_REFERENCED)

        # We do not allow releases with health data to be deleted because
        # the upserting from snuba data would create the release again.
        # We would need to be able to delete this data from snuba which we
        # can't do yet.
        project_ids = list(self.projects.values_list("id").all())
        if check_has_health_data([(p[0], self.version) for p in project_ids]):
            raise UnsafeReleaseDeletion(ERR_RELEASE_HEALTH_DATA)

        # TODO(dcramer): this needs to happen in the queue as it could be a long
        # and expensive operation
        file_list = ReleaseFile.objects.filter(release_id=self.id).select_related("file")
        for releasefile in file_list:
            releasefile.file.delete()
            releasefile.delete()
        self.delete()

    def count_artifacts(self):
        """Sum the artifact_counts of all release files.

        An artifact count of NULL is interpreted as 1.
        """
        counts = get_artifact_counts([self.id])
        return counts.get(self.id, 0)


def get_artifact_counts(release_ids: List[int]) -> Mapping[int, int]:
    """Get artifact count grouped by IDs"""
    from sentry.models.releasefile import ReleaseFile

    qs = (
        ReleaseFile.objects.filter(release_id__in=release_ids)
        .annotate(count=Sum(Func(F("artifact_count"), 1, function="COALESCE")))
        .values_list("release_id", "count")
    )
    qs.query.group_by = ["release_id"]
    return dict(qs)


def follows_semver_versioning_scheme(org_id, project_id, release_version=None):
    """
    Checks if we should follow semantic versioning scheme for ordering based on
    1. Latest ten releases of the project_id passed in all follow semver
    2. provided release version argument is a valid semver version

    Inputs:
        * org_id
        * project_id
        * release_version
    Returns:
        Boolean that indicates if we should follow semantic version or not
    """
    # ToDo(ahmed): Move this function else where to be easily accessible for re-use
    cache_key = "follows_semver:1:%s" % hash_values([org_id, project_id])
    follows_semver = cache.get(cache_key)

    if follows_semver is None:

        # Check if the latest ten releases are semver compliant
        releases_list = list(
            Release.objects.filter(organization_id=org_id, projects__id__in=[project_id]).order_by(
                "-date_added"
            )[:10]
        )

        if not releases_list:
            cache.set(cache_key, False, 3600)
            return False

        # ToDo(ahmed): re-visit/replace these conditions once we enable project wide `semver` setting
        # A project is said to be following semver versioning schemes if it satisfies the following
        # conditions:-
        # 1: At least one semver compliant in the most recent 3 releases
        # 2: At least 3 semver compliant releases in the most recent 10 releases
        if len(releases_list) <= 2:
            # Most recent release is considered to decide if project follows semver
            follows_semver = releases_list[0].is_semver_release
        elif len(releases_list) < 10:
            # We forego condition 2 and it is enough if condition 1 is satisfied to consider this
            # project to have semver compliant releases
            follows_semver = any(release.is_semver_release for release in releases_list[0:3])
        else:
            # Count number of semver releases in the last ten
            semver_matches = sum(map(lambda release: release.is_semver_release, releases_list))

            at_least_three_in_last_ten = semver_matches >= 3
            at_least_one_in_last_three = any(
                release.is_semver_release for release in releases_list[0:3]
            )

            follows_semver = at_least_one_in_last_three and at_least_three_in_last_ten
        cache.set(cache_key, follows_semver, 3600)

    # Check release_version that is passed is semver compliant
    if release_version:
        follows_semver = follows_semver and Release.is_semver_version(release_version)
    return follows_semver<|MERGE_RESOLUTION|>--- conflicted
+++ resolved
@@ -268,75 +268,6 @@
     def order_by_recent(self):
         return self.order_by("-date_added", "-id")
 
-<<<<<<< HEAD
-
-class ReleaseModelManager(models.Manager):
-    def get_queryset(self):
-        return ReleaseQuerySet(self.model, using=self._db)
-
-    def annotate_prerelease_column(self):
-        return self.get_queryset().annotate_prerelease_column()
-
-    def filter_to_semver(self):
-        return self.get_queryset().filter_to_semver()
-
-    def filter_by_semver_build(
-        self,
-        organization_id: int,
-        operator: str,
-        build: str,
-        project_ids: Optional[Sequence[int]] = None,
-        negated: bool = False,
-    ) -> models.QuerySet:
-        return self.get_queryset().filter_by_semver_build(
-            organization_id, operator, build, project_ids, negated
-        )
-
-    def filter_by_semver(
-        self,
-        organization_id: int,
-        semver_filter: SemverFilter,
-        project_ids: Optional[Sequence[int]] = None,
-    ) -> models.QuerySet:
-        return self.get_queryset().filter_by_semver(organization_id, semver_filter, project_ids)
-
-    def filter_by_stage(
-        self,
-        organization_id: int,
-        operator: str,
-        value,
-        project_ids: Sequence[int] = None,
-        environments: Optional[List[str]] = None,
-    ) -> models.QuerySet:
-        return self.get_queryset().filter_by_stage(
-            organization_id, operator, value, project_ids, environments
-        )
-
-    def order_by_recent(self):
-        return self.get_queryset().order_by_recent()
-
-    @staticmethod
-    def _convert_build_code_to_build_number(build_code):
-        """
-        Helper function that takes the build_code and checks if that build code can be parsed into
-        a 64 bit integer
-        Inputs:
-            * build_code: str
-        Returns:
-            * build_number
-        """
-        build_number = None
-        if build_code is not None:
-            try:
-                build_code_as_int = int(build_code)
-                if validate_bigint(build_code_as_int):
-                    build_number = build_code_as_int
-            except ValueError:
-                pass
-        return build_number
-
-=======
->>>>>>> ff94d453
     @staticmethod
     def _massage_semver_cols_into_release_object_data(kwargs):
         """
