--- conflicted
+++ resolved
@@ -3,12 +3,8 @@
 
 import logging
 from collections.abc import Mapping, Sequence
-<<<<<<< HEAD
+from datetime import datetime
 from typing import Any, ClassVar, Literal, TypedDict
-=======
-from datetime import datetime
-from typing import ClassVar, Literal, TypedDict
->>>>>>> 88cca3ae
 
 import orjson
 import sentry_sdk
