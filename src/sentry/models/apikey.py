from uuid import uuid4

from django.db import models
from django.utils import timezone
from django.utils.translation import ugettext_lazy as _

from bitfield import BitField
from sentry.db.models import (
    ArrayField,
    BaseManager,
    BoundedPositiveIntegerField,
    FlexibleForeignKey,
    Model,
<<<<<<< HEAD
    region_silo_only_model,
=======
    control_silo_model,
>>>>>>> f52d9cf5
    sane_repr,
)


# TODO(dcramer): pull in enum library
class ApiKeyStatus:
    ACTIVE = 0
    INACTIVE = 1


<<<<<<< HEAD
@region_silo_only_model
=======
@control_silo_model
>>>>>>> f52d9cf5
class ApiKey(Model):
    __include_in_export__ = True

    organization = FlexibleForeignKey("sentry.Organization", related_name="key_set")
    label = models.CharField(max_length=64, blank=True, default="Default")
    key = models.CharField(max_length=32, unique=True)
    scopes = BitField(
        flags=(
            ("project:read", "project:read"),
            ("project:write", "project:write"),
            ("project:admin", "project:admin"),
            ("project:releases", "project:releases"),
            ("team:read", "team:read"),
            ("team:write", "team:write"),
            ("team:admin", "team:admin"),
            ("event:read", "event:read"),
            ("event:write", "event:write"),
            ("event:admin", "event:admin"),
            ("org:read", "org:read"),
            ("org:write", "org:write"),
            ("org:admin", "org:admin"),
            ("member:read", "member:read"),
            ("member:write", "member:write"),
            ("member:admin", "member:admin"),
        )
    )
    scope_list = ArrayField(of=models.TextField)
    status = BoundedPositiveIntegerField(
        default=0,
        choices=((ApiKeyStatus.ACTIVE, _("Active")), (ApiKeyStatus.INACTIVE, _("Inactive"))),
        db_index=True,
    )
    date_added = models.DateTimeField(default=timezone.now)
    allowed_origins = models.TextField(blank=True, null=True)

    objects = BaseManager(cache_fields=("key",))

    class Meta:
        app_label = "sentry"
        db_table = "sentry_apikey"

    __repr__ = sane_repr("organization_id", "key")

    def __str__(self):
        return str(self.key)

    @classmethod
    def generate_api_key(cls):
        return uuid4().hex

    @property
    def is_active(self):
        return self.status == ApiKeyStatus.ACTIVE

    def save(self, *args, **kwargs):
        if not self.key:
            self.key = ApiKey.generate_api_key()
        super().save(*args, **kwargs)

    def get_allowed_origins(self):
        if not self.allowed_origins:
            return []
        return list(filter(bool, self.allowed_origins.split("\n")))

    def get_audit_log_data(self):
        return {
            "label": self.label,
            "key": self.key,
            "scopes": self.get_scopes(),
            "status": self.status,
        }

    def get_scopes(self):
        if self.scope_list:
            return self.scope_list
        return [k for k, v in self.scopes.items() if v]

    def has_scope(self, scope):
        return scope in self.get_scopes()<|MERGE_RESOLUTION|>--- conflicted
+++ resolved
@@ -11,11 +11,7 @@
     BoundedPositiveIntegerField,
     FlexibleForeignKey,
     Model,
-<<<<<<< HEAD
-    region_silo_only_model,
-=======
-    control_silo_model,
->>>>>>> f52d9cf5
+    control_silo_only_model,
     sane_repr,
 )
 
@@ -26,11 +22,7 @@
     INACTIVE = 1
 
 
-<<<<<<< HEAD
-@region_silo_only_model
-=======
-@control_silo_model
->>>>>>> f52d9cf5
+@control_silo_only_model
 class ApiKey(Model):
     __include_in_export__ = True
 
