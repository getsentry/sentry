--- conflicted
+++ resolved
@@ -28,14 +28,10 @@
     project = FlexibleForeignKey("sentry.Project", db_constraint=False)
 
     # The integer ID of the app inside App Store Connect.
-<<<<<<< HEAD
     app_id = models.IntegerField(null=True)
 
     # The integer ID of the app inside App Store Connect, as a string.
     app_id_str = models.CharField(default="0", max_length=256)
-=======
-    app_id = models.IntegerField()
->>>>>>> 764673ae
 
     # The integer ID of the app inside App Store Connect, as a string.
     app_id_str = models.CharField(default="0", max_length=256)
