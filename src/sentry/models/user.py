from __future__ import absolute_import

import logging
import warnings

from bitfield import BitField
from django.contrib.auth.signals import user_logged_out
from django.contrib.auth.models import AbstractBaseUser, UserManager
from django.core.urlresolvers import reverse
from django.dispatch import receiver
from django.db import IntegrityError, models, transaction
from django.utils import timezone
from django.utils.translation import ugettext_lazy as _

from sentry.db.models import BaseManager, BaseModel, BoundedAutoField, sane_repr
from sentry.models import LostPasswordHash
from sentry.utils.http import absolute_uri

audit_logger = logging.getLogger("sentry.audit.user")


class UserManager(BaseManager, UserManager):
    def get_from_teams(self, organization_id, teams):
        return User.objects.filter(
            sentry_orgmember_set__organization_id=organization_id,
            sentry_orgmember_set__organizationmemberteam__team__in=teams,
            sentry_orgmember_set__organizationmemberteam__is_active=True,
            is_active=True,
        )

    def get_from_projects(self, organization_id, projects):
        """
        Returns users associated with a project based on their teams.
        """
        return User.objects.filter(
            sentry_orgmember_set__organization_id=organization_id,
            sentry_orgmember_set__organizationmemberteam__team__projectteam__project__in=projects,
            sentry_orgmember_set__organizationmemberteam__is_active=True,
            is_active=True,
        )


class User(BaseModel, AbstractBaseUser):
    __core__ = True

    id = BoundedAutoField(primary_key=True)
    username = models.CharField(_("username"), max_length=128, unique=True)
    # this column is called first_name for legacy reasons, but it is the entire
    # display name
    name = models.CharField(_("name"), max_length=200, blank=True, db_column=u"first_name")
    email = models.EmailField(_("email address"), blank=True, max_length=75)
    is_staff = models.BooleanField(
        _("staff status"),
        default=False,
        help_text=_("Designates whether the user can log into this admin " "site."),
    )
    is_active = models.BooleanField(
        _("active"),
        default=True,
        help_text=_(
            "Designates whether this user should be treated as "
            "active. Unselect this instead of deleting accounts."
        ),
    )
    is_superuser = models.BooleanField(
        _("superuser status"),
        default=False,
        help_text=_(
            "Designates that this user has all permissions without " "explicitly assigning them."
        ),
    )
    is_managed = models.BooleanField(
        _("managed"),
        default=False,
        help_text=_(
            "Designates whether this user should be treated as "
            "managed. Select this to disallow the user from "
            "modifying their account (username, password, etc)."
        ),
    )
    is_sentry_app = models.NullBooleanField(
        _("is sentry app"),
        null=True,
        default=None,
        help_text=_(
            "Designates whether this user is the entity used for Permissions"
            "on behalf of a Sentry App. Cannot login or use Sentry like a"
            "normal User would."
        ),
    )
    is_password_expired = models.BooleanField(
        _("password expired"),
        default=False,
        help_text=_(
            "If set to true then the user needs to change the " "password on next sign in."
        ),
    )
    last_password_change = models.DateTimeField(
        _("date of last password change"),
        null=True,
        help_text=_("The date the password was changed last."),
    )

    flags = BitField(
        flags=(
            (u"newsletter_consent_prompt", u"Do we need to ask this user for newsletter consent?"),
        ),
        default=0,
        null=True,
    )

    session_nonce = models.CharField(max_length=12, null=True)

    date_joined = models.DateTimeField(_("date joined"), default=timezone.now)
    last_active = models.DateTimeField(_("last active"), default=timezone.now, null=True)

    objects = UserManager(cache_fields=[u"pk"])

    USERNAME_FIELD = "username"
    REQUIRED_FIELDS = ["email"]

    class Meta:
        app_label = "sentry"
        db_table = "auth_user"
        verbose_name = _("user")
        verbose_name_plural = _("users")

    __repr__ = sane_repr("id")

    def delete(self):
        if self.username == "sentry":
            raise Exception('You cannot delete the "sentry" user as it is required by Sentry.')
        avatar = self.avatar.first()
        if avatar:
            avatar.delete()
        return super(User, self).delete()

    def save(self, *args, **kwargs):
        if not self.username:
            self.username = self.email
        return super(User, self).save(*args, **kwargs)

    def has_perm(self, perm_name):
        warnings.warn("User.has_perm is deprecated", DeprecationWarning)
        return self.is_superuser

    def has_module_perms(self, app_label):
        warnings.warn("User.has_module_perms is deprecated", DeprecationWarning)
        return self.is_superuser

    def get_unverified_emails(self):
        return self.emails.filter(is_verified=False)

    def get_verified_emails(self):
        return self.emails.filter(is_verified=True)

    def has_unverified_emails(self):
        return self.get_unverified_emails().exists()

    def get_label(self):
        return self.email or self.username or self.id

    def get_display_name(self):
        return self.name or self.email or self.username

    def get_full_name(self):
        return self.name

    def get_short_name(self):
        return self.username

    def get_salutation_name(self):
        name = self.name or self.username.split("@", 1)[0].split(".", 1)[0]
        first_name = name.split(" ", 1)[0]
        return first_name.capitalize()

    def get_avatar_type(self):
        avatar = self.avatar.first()
        if avatar:
            return avatar.get_avatar_type_display()
        return "letter_avatar"

    def send_confirm_email_singular(self, email, is_new_user=False):
        from sentry import options
        from sentry.utils.email import MessageBuilder

        if not email.hash_is_valid():
            email.set_hash()
            email.save()

        context = {
            "user": self,
            "url": absolute_uri(
                reverse("sentry-account-confirm-email", args=[self.id, email.validation_hash])
            ),
            "confirm_email": email.email,
            "is_new_user": is_new_user,
        }
        msg = MessageBuilder(
            subject="%sConfirm Email" % (options.get("mail.subject-prefix"),),
            template="sentry/emails/confirm_email.txt",
            html_template="sentry/emails/confirm_email.html",
            type="user.confirm_email",
            context=context,
        )
        msg.send_async([email.email])

    def send_confirm_emails(self, is_new_user=False):
        email_list = self.get_unverified_emails()
        for email in email_list:
            self.send_confirm_email_singular(email, is_new_user)

    def merge_to(from_user, to_user):
        # TODO: we could discover relations automatically and make this useful
        from sentry import roles
        from sentry.models import (
            Activity,
            AuditLogEntry,
            AuthIdentity,
            Authenticator,
            GroupAssignee,
            GroupBookmark,
            GroupSeen,
            GroupShare,
            GroupSubscription,
            Identity,
            OrganizationMember,
            OrganizationMemberTeam,
            UserAvatar,
            UserEmail,
            UserOption,
        )

        audit_logger.info(
            "user.merge", extra={"from_user_id": from_user.id, "to_user_id": to_user.id}
        )

        for obj in OrganizationMember.objects.filter(user=from_user):
            try:
                with transaction.atomic():
                    obj.update(user=to_user)
            # this will error if both users are members of obj.org
            except IntegrityError:
                pass

            # identify the highest priority membership
            # only applies if both users are members of obj.org
            # if roles are different, grants combined user the higher of the two
            to_member = OrganizationMember.objects.get(
                organization=obj.organization_id, user=to_user
            )
            if roles.get(obj.role).priority > roles.get(to_member.role).priority:
                to_member.update(role=obj.role)

            for team in obj.teams.all():
                try:
                    with transaction.atomic():
                        OrganizationMemberTeam.objects.create(
                            organizationmember=to_member, team=team
                        )
                # this will error if both users are on the same team in obj.org,
                # in which case, no need to update anything
                except IntegrityError:
                    pass

        model_list = (
            Authenticator,
            GroupAssignee,
            GroupBookmark,
            GroupSeen,
            GroupShare,
            GroupSubscription,
            Identity,
            UserAvatar,
            UserEmail,
            UserOption,
        )

        for model in model_list:
            for obj in model.objects.filter(user=from_user):
                try:
                    with transaction.atomic():
                        obj.update(user=to_user)
                except IntegrityError:
                    pass

<<<<<<< HEAD
        Activity.objects.filter(
            user=from_user,
        ).update(user=to_user)

        # users can be either the subject or the object of actions which get logged
        AuditLogEntry.objects.filter(
            actor=from_user,
        ).update(actor=to_user)
        AuditLogEntry.objects.filter(
            target_user=from_user,
        ).update(target_user=to_user)
=======
        Activity.objects.filter(user=from_user).update(user=to_user)
        AuditLogEntry.objects.filter(actor=from_user).update(actor=to_user)
        AuditLogEntry.objects.filter(target_user=from_user).update(target_user=to_user)
>>>>>>> 9b5e467c

        # remove any SSO identities that exist on from_user that might conflict
        # with to_user's existing identities (only applies if both users have
        # SSO identities in the same org), then pass the rest on to to_user
        AuthIdentity.objects.filter(
            user=from_user,
            auth_provider__organization__in=AuthIdentity.objects.filter(user=to_user).values(
                "auth_provider__organization"
            ),
        ).delete()
        AuthIdentity.objects.filter(user=from_user).update(user=to_user)

    def set_password(self, raw_password):
        super(User, self).set_password(raw_password)
        self.last_password_change = timezone.now()
        self.is_password_expired = False

    def refresh_session_nonce(self, request=None):
        from django.utils.crypto import get_random_string

        self.session_nonce = get_random_string(12)
        if request is not None:
            request.session["_nonce"] = self.session_nonce

    def get_orgs(self):
        from sentry.models import Organization, OrganizationMember, OrganizationStatus

        return Organization.objects.filter(
            status=OrganizationStatus.VISIBLE,
            id__in=OrganizationMember.objects.filter(user=self).values("organization"),
        )

    def get_orgs_require_2fa(self):
        from sentry.models import Organization, OrganizationStatus

        return Organization.objects.filter(
            flags=models.F("flags").bitor(Organization.flags.require_2fa),
            status=OrganizationStatus.VISIBLE,
            member_set__user=self,
        )

    def clear_lost_passwords(self):
        LostPasswordHash.objects.filter(user=self).delete()


# HACK(dcramer): last_login needs nullable for Django 1.8
User._meta.get_field("last_login").null = True

# When a user logs out, we want to always log them out of all
# sessions and refresh their nonce.
@receiver(user_logged_out, sender=User)
def refresh_user_nonce(sender, request, user, **kwargs):
    if user is None:
        return
    user.refresh_session_nonce()
    user.save(update_fields=["session_nonce"])<|MERGE_RESOLUTION|>--- conflicted
+++ resolved
@@ -284,23 +284,10 @@
                 except IntegrityError:
                     pass
 
-<<<<<<< HEAD
-        Activity.objects.filter(
-            user=from_user,
-        ).update(user=to_user)
-
+        Activity.objects.filter(user=from_user).update(user=to_user)
         # users can be either the subject or the object of actions which get logged
-        AuditLogEntry.objects.filter(
-            actor=from_user,
-        ).update(actor=to_user)
-        AuditLogEntry.objects.filter(
-            target_user=from_user,
-        ).update(target_user=to_user)
-=======
-        Activity.objects.filter(user=from_user).update(user=to_user)
         AuditLogEntry.objects.filter(actor=from_user).update(actor=to_user)
         AuditLogEntry.objects.filter(target_user=from_user).update(target_user=to_user)
->>>>>>> 9b5e467c
 
         # remove any SSO identities that exist on from_user that might conflict
         # with to_user's existing identities (only applies if both users have
