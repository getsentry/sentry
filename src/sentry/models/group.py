--- conflicted
+++ resolved
@@ -21,12 +21,7 @@
 from django.utils import timezone
 from django.utils.translation import ugettext_lazy as _
 
-<<<<<<< HEAD
-from sentry import buffer
-=======
-from sentry import eventtypes
-from sentry.app import buffer
->>>>>>> cefdeb7a
+from sentry import buffer, eventtypes
 from sentry.constants import (
     DEFAULT_LOGGER_NAME, EVENT_ORDERING_KEY, LOG_LEVELS, MAX_CULPRIT_LENGTH
 )
