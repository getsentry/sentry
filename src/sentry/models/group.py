from __future__ import annotations

import logging
import math
import re
import warnings
from collections import defaultdict, namedtuple
from datetime import datetime, timedelta
from enum import Enum
from functools import reduce
from operator import or_
from typing import TYPE_CHECKING, Any, Mapping, Optional, Sequence

from django.core.cache import cache
from django.db import models
from django.db.models import Q, QuerySet
from django.db.models.signals import pre_save
from django.dispatch import receiver
from django.utils import timezone
from django.utils.http import urlencode
from django.utils.translation import gettext_lazy as _
from snuba_sdk import Column, Condition, Op

from sentry import eventstore, eventtypes, tagstore
from sentry.constants import DEFAULT_LOGGER_NAME, LOG_LEVELS, MAX_CULPRIT_LENGTH
from sentry.db.models import (
    BaseManager,
    BoundedBigIntegerField,
    BoundedIntegerField,
    BoundedPositiveIntegerField,
    FlexibleForeignKey,
    GzippedDictField,
    Model,
    region_silo_only_model,
    sane_repr,
)
from sentry.eventstore.models import GroupEvent
from sentry.issues.grouptype import ErrorGroupType, GroupCategory, get_group_type_by_type_id
from sentry.models.grouphistory import record_group_history_from_activity_type
from sentry.snuba.dataset import Dataset
from sentry.types.activity import ActivityType
from sentry.types.group import (
    IGNORED_SUBSTATUS_CHOICES,
    UNRESOLVED_SUBSTATUS_CHOICES,
    GroupSubStatus,
)
from sentry.utils import metrics
from sentry.utils.numbers import base32_decode, base32_encode
from sentry.utils.strings import strip, truncatechars

if TYPE_CHECKING:
    from sentry.models import Environment, Organization, Team
    from sentry.services.hybrid_cloud.integration import RpcIntegration
    from sentry.services.hybrid_cloud.user import RpcUser

logger = logging.getLogger(__name__)

_short_id_re = re.compile(r"^(.*?)(?:[\s_-])([A-Za-z0-9]+)$")

ShortId = namedtuple("ShortId", ["project_slug", "short_id"])


def parse_short_id(short_id_s: str) -> ShortId | None:
    match = _short_id_re.match(short_id_s.strip())
    if match is None:
        return None
    slug, id = match.groups()
    slug = slug.lower()
    try:
        short_id = base32_decode(id)
        # We need to make sure the short id is not overflowing the
        # field's max or the lookup will fail with an assertion error.
        max_id = Group._meta.get_field("short_id").MAX_VALUE
        if short_id > max_id:
            return None
    except ValueError:
        return None
    return ShortId(slug, short_id)


def looks_like_short_id(value):
    return _short_id_re.match((value or "").strip()) is not None


def get_group_with_redirect(id_or_qualified_short_id, queryset=None, organization=None):
    """
    Retrieve a group by ID, checking the redirect table if the requested group
    does not exist. Returns a two-tuple of ``(object, redirected)``.
    """
    if queryset is None:
        if organization:
            queryset = Group.objects.filter(project__organization=organization)
            getter = queryset.get
        else:
            queryset = Group.objects.all()
            # When not passing a queryset, we want to read from cache
            getter = Group.objects.get_from_cache
    else:
        if organization:
            queryset = queryset.filter(project__organization=organization)
        getter = queryset.get

    if not (isinstance(id_or_qualified_short_id, int) or id_or_qualified_short_id.isdigit()):
        short_id = parse_short_id(id_or_qualified_short_id)
        if not short_id or not organization:
            raise Group.DoesNotExist()
        params = {
            "project__slug": short_id.project_slug,
            "short_id": short_id.short_id,
            "project__organization": organization,
        }
    else:
        short_id = None
        params = {"id": id_or_qualified_short_id}

    try:
        return getter(**params), False
    except Group.DoesNotExist as error:
        from sentry.models import GroupRedirect

        if short_id:
            params = {
                "id__in": GroupRedirect.objects.filter(
                    organization_id=organization.id,
                    previous_short_id=short_id.short_id,
                    previous_project_slug=short_id.project_slug,
                ).values_list("group_id", flat=True)[:1]
            }
        else:
            params = {
                "id__in": GroupRedirect.objects.filter(
                    previous_group_id=id_or_qualified_short_id,
                ).values_list("group_id", flat=True)[:1]
            }

        try:
            return queryset.get(**params), True
        except Group.DoesNotExist:
            raise error  # raise original `DoesNotExist`


# TODO(dcramer): pull in enum library
class GroupStatus:
    UNRESOLVED = 0
    RESOLVED = 1
    IGNORED = 2
    PENDING_DELETION = 3
    DELETION_IN_PROGRESS = 4
    PENDING_MERGE = 5

    # The group's events are being re-processed and after that the group will
    # be deleted. In this state no new events shall be added to the group.
    REPROCESSING = 6

    # TODO(dcramer): remove in 9.0
    MUTED = IGNORED


# Statuses that can be queried/searched for
STATUS_QUERY_CHOICES: Mapping[str, int] = {
    "resolved": GroupStatus.RESOLVED,
    "unresolved": GroupStatus.UNRESOLVED,
    "ignored": GroupStatus.IGNORED,
    "archived": GroupStatus.IGNORED,
    # TODO(dcramer): remove in 9.0
    "muted": GroupStatus.IGNORED,
    "reprocessing": GroupStatus.REPROCESSING,
}
QUERY_STATUS_LOOKUP = {
    status: query for query, status in STATUS_QUERY_CHOICES.items() if query != "muted"
}

GROUP_SUBSTATUS_TO_STATUS_MAP = {
    GroupSubStatus.ESCALATING: GroupStatus.UNRESOLVED,
    GroupSubStatus.REGRESSED: GroupStatus.UNRESOLVED,
    GroupSubStatus.ONGOING: GroupStatus.UNRESOLVED,
    GroupSubStatus.NEW: GroupStatus.UNRESOLVED,
    GroupSubStatus.UNTIL_ESCALATING: GroupStatus.IGNORED,
    GroupSubStatus.FOREVER: GroupStatus.IGNORED,
    GroupSubStatus.UNTIL_CONDITION_MET: GroupStatus.IGNORED,
}

# Statuses that can be updated from the regular "update group" API
#
# Differences over STATUS_QUERY_CHOICES:
#
# reprocessing is missing as it is its own endpoint and requires extra input
# resolvedInNextRelease is added as that is an action that can be taken, but at
# the same time it can't be queried for
STATUS_UPDATE_CHOICES = {
    "resolved": GroupStatus.RESOLVED,
    "unresolved": GroupStatus.UNRESOLVED,
    "ignored": GroupStatus.IGNORED,
    "resolvedInNextRelease": GroupStatus.UNRESOLVED,
    # TODO(dcramer): remove in 9.0
    "muted": GroupStatus.IGNORED,
}


class EventOrdering(Enum):
    LATEST = ["-timestamp", "-event_id"]
    OLDEST = ["timestamp", "event_id"]
    MOST_HELPFUL = [
        "-replayId",
        "-profile.id",
        "num_processing_errors",
        "-trace.sampled",
        "-timestamp",
    ]


def get_oldest_or_latest_event_for_environments(
    ordering: EventOrdering, environments: Sequence[str], group: Group
) -> GroupEvent | None:
    conditions = []

    if len(environments) > 0:
        conditions.append(["environment", "IN", environments])

    if group.issue_category == GroupCategory.ERROR:
        dataset = Dataset.Events
    else:
        dataset = Dataset.IssuePlatform

    _filter = eventstore.Filter(
        conditions=conditions, project_ids=[group.project_id], group_ids=[group.id]
    )
    events = eventstore.backend.get_events(
        filter=_filter,
        limit=1,
        orderby=ordering.value,
        referrer="Group.get_latest",
        dataset=dataset,
        tenant_ids={"organization_id": group.project.organization_id},
    )

    if events:
        return events[0].for_group(group)

    return None


<<<<<<< HEAD
def get_replay_count_for_group(group: Group) -> int:
    events = eventstore.backend.get_events(
        filter=eventstore.Filter(
            conditions=[["replay_id", "IS NOT NULL", None]],
            project_ids=[group.project_id],
            group_ids=[group.id],
        ),
        limit=1,
        orderby=EventOrdering.MOST_HELPFUL.value,
        referrer="Group.get_replay_count_for_group",
        dataset=Dataset.Events,
        tenant_ids={"organization_id": group.project.organization_id},
    )
    return len(events)


def get_recommended_event_for_environments(
=======
def get_helpful_event_for_environments(
>>>>>>> 9012c82f
    environments: Sequence[Environment],
    group: Group,
    conditions: Optional[Sequence[Condition]] = None,
) -> GroupEvent | None:
    if group.issue_category == GroupCategory.ERROR:
        dataset = Dataset.Events
    else:
        dataset = Dataset.IssuePlatform

    all_conditions = []
    if len(environments) > 0:
        all_conditions.append(
            Condition(Column("environment"), Op.IN, [e.name for e in environments])
        )
    all_conditions.append(Condition(Column("project_id"), Op.IN, [group.project.id]))
    all_conditions.append(Condition(Column("group_id"), Op.IN, [group.id]))

    if conditions:
        all_conditions.extend(conditions)

    end = group.last_seen + timedelta(minutes=1)
    start = end - timedelta(days=7)

    events = eventstore.backend.get_events_snql(
        organization_id=group.project.organization_id,
        group_id=group.id,
        start=start,
        end=end,
        conditions=all_conditions,
        limit=1,
        orderby=EventOrdering.MOST_HELPFUL.value,
        referrer="Group.get_helpful",
        dataset=dataset,
        tenant_ids={"organization_id": group.project.organization_id},
    )

    if events:
        return events[0].for_group(group)

    return None


class GroupManager(BaseManager):
    use_for_related_fields = True

    def by_qualified_short_id(self, organization_id: int, short_id: str):
        return self.by_qualified_short_id_bulk(organization_id, [short_id])[0]

    def by_qualified_short_id_bulk(
        self, organization_id: int, short_ids_raw: list[str]
    ) -> Sequence[Group]:
        short_ids = []
        for short_id_raw in short_ids_raw:
            parsed_short_id = parse_short_id(short_id_raw)
            if parsed_short_id is None:
                raise Group.DoesNotExist()
            short_ids.append(parsed_short_id)
        if not short_ids:
            raise Group.DoesNotExist()

        project_short_id_lookup = defaultdict(list)
        for short_id in short_ids:
            project_short_id_lookup[short_id.project_slug].append(short_id.short_id)

        short_id_lookup = reduce(
            or_,
            [
                Q(project__slug=slug, short_id__in=short_ids)
                for slug, short_ids in project_short_id_lookup.items()
            ],
        )

        groups = list(
            self.exclude(
                status__in=[
                    GroupStatus.PENDING_DELETION,
                    GroupStatus.DELETION_IN_PROGRESS,
                    GroupStatus.PENDING_MERGE,
                ]
            ).filter(short_id_lookup, project__organization=organization_id)
        )
        group_lookup: set[int] = {group.short_id for group in groups}
        for short_id in short_ids:
            if short_id.short_id not in group_lookup:
                raise Group.DoesNotExist()
        return groups

    def from_kwargs(self, project, **kwargs):
        from sentry.event_manager import EventManager, HashDiscarded

        manager = EventManager(kwargs)
        manager.normalize()
        try:
            return manager.save(project)

        # TODO(jess): this method maybe isn't even used?
        except HashDiscarded as e:
            logger.info("discarded.hash", extra={"project_id": project, "description": str(e)})

    def from_event_id(self, project, event_id):
        """Resolves the 32 character event_id string into a Group for which it is found."""
        group_id = None

        event = eventstore.backend.get_event_by_id(project.id, event_id)

        if event:
            group_id = event.group_id

        if group_id is None:
            # Raise a Group.DoesNotExist here since it makes
            # more logical sense since this is intending to resolve
            # a Group.
            raise Group.DoesNotExist()

        return self.get(id=group_id)

    def filter_by_event_id(self, project_ids, event_id, tenant_ids=None):
        events = eventstore.backend.get_events(
            filter=eventstore.Filter(
                event_ids=[event_id],
                project_ids=project_ids,
                conditions=[["group_id", "IS NOT NULL", None]],
            ),
            limit=max(len(project_ids), 100),
            referrer="Group.filter_by_event_id",
            tenant_ids=tenant_ids,
        )
        return self.filter(id__in={event.group_id for event in events})

    def get_groups_by_external_issue(
        self,
        integration: RpcIntegration,
        organizations: Sequence[Organization],
        external_issue_key: str,
    ) -> QuerySet:
        from sentry.models import ExternalIssue, GroupLink
        from sentry.services.hybrid_cloud.integration import integration_service

        external_issue_subquery = ExternalIssue.objects.get_for_integration(
            integration, external_issue_key
        ).values_list("id", flat=True)

        group_link_subquery = GroupLink.objects.filter(
            linked_id__in=external_issue_subquery
        ).values_list("group_id", flat=True)

        org_ids_with_integration = list(
            i.organization_id
            for i in integration_service.get_organization_integrations(
                organization_ids=[o.id for o in organizations], integration_id=integration.id
            )
        )

        return self.filter(
            id__in=group_link_subquery,
            project__organization_id__in=org_ids_with_integration,
        ).select_related("project")

    def update_group_status(
        self,
        groups: Sequence[Group],
        status: int,
        substatus: int | None,
        activity_type: ActivityType,
        activity_data: Optional[Mapping[str, Any]] = None,
        send_activity_notification: bool = True,
    ) -> None:
        """For each groups, update status to `status` and create an Activity."""
        from sentry.models import Activity

        to_be_updated = self.filter(id__in=[g.id for g in groups]).exclude(
            status=status, substatus=substatus
        )

        for group in to_be_updated:
            group.status = status
            group.substatus = substatus

        self.bulk_update(to_be_updated, ["status", "substatus"])

        for group in to_be_updated:
            group.status = status
            group.substatus = substatus
            Activity.objects.create_group_activity(
                group,
                activity_type,
                data=activity_data,
                send_notification=send_activity_notification,
            )
            record_group_history_from_activity_type(group, activity_type.value)

    def from_share_id(self, share_id: str) -> Group:
        if not share_id or len(share_id) != 32:
            raise Group.DoesNotExist

        from sentry.models import GroupShare

        return self.get(id__in=GroupShare.objects.filter(uuid=share_id).values_list("group_id")[:1])

    def filter_to_team(self, team):
        from sentry.models import GroupAssignee, Project

        project_list = Project.objects.get_for_team_ids(team_ids=[team.id])
        user_ids = list(team.member_set.values_list("user_id", flat=True))
        assigned_groups = GroupAssignee.objects.filter(
            Q(team=team) | Q(user_id__in=user_ids)
        ).values_list("group_id", flat=True)
        return self.filter(
            project__in=project_list,
            id__in=assigned_groups,
        )

    def get_issues_mapping(
        self,
        group_ids: Sequence[int],
        project_ids: Sequence[int],
        organization: Organization,
    ) -> Mapping[int, str | None]:
        """Create a dictionary of group_ids to their qualified_short_ids."""
        return {
            i.id: i.qualified_short_id
            for i in self.filter(
                id__in=group_ids, project_id__in=project_ids, project__organization=organization
            )
        }


@region_silo_only_model
class Group(Model):
    """
    Aggregated message which summarizes a set of Events.
    """

    __include_in_export__ = False

    project = FlexibleForeignKey("sentry.Project")
    logger = models.CharField(
        max_length=64, blank=True, default=str(DEFAULT_LOGGER_NAME), db_index=True
    )
    level = BoundedPositiveIntegerField(
        choices=[(key, str(val)) for key, val in sorted(LOG_LEVELS.items())],
        default=logging.ERROR,
        blank=True,
        db_index=True,
    )
    message = models.TextField()
    culprit = models.CharField(
        max_length=MAX_CULPRIT_LENGTH, blank=True, null=True, db_column="view"
    )
    num_comments = BoundedPositiveIntegerField(default=0, null=True)
    platform = models.CharField(max_length=64, null=True)
    status = BoundedPositiveIntegerField(
        default=GroupStatus.UNRESOLVED,
        choices=(
            (GroupStatus.UNRESOLVED, _("Unresolved")),
            (GroupStatus.RESOLVED, _("Resolved")),
            (GroupStatus.IGNORED, _("Ignored")),
        ),
        db_index=True,
    )
    substatus = BoundedIntegerField(
        null=True,
        choices=(
            (GroupSubStatus.UNTIL_ESCALATING, _("Until escalating")),
            (GroupSubStatus.ONGOING, _("Ongoing")),
            (GroupSubStatus.ESCALATING, _("Escalating")),
            (GroupSubStatus.UNTIL_CONDITION_MET, _("Until condition met")),
            (GroupSubStatus.FOREVER, _("Forever")),
        ),
    )
    times_seen = BoundedPositiveIntegerField(default=1, db_index=True)
    last_seen = models.DateTimeField(default=timezone.now, db_index=True)
    first_seen = models.DateTimeField(default=timezone.now, db_index=True)
    first_release = FlexibleForeignKey("sentry.Release", null=True, on_delete=models.PROTECT)
    resolved_at = models.DateTimeField(null=True, db_index=True)
    # active_at should be the same as first_seen by default
    active_at = models.DateTimeField(null=True, db_index=True)
    time_spent_total = BoundedIntegerField(default=0)
    time_spent_count = BoundedIntegerField(default=0)
    score = BoundedIntegerField(default=0)
    # deprecated, do not use. GroupShare has superseded
    is_public = models.BooleanField(default=False, null=True)
    data: models.Field[dict[str, Any], dict[str, Any]] = GzippedDictField(blank=True, null=True)
    short_id = BoundedBigIntegerField(null=True)
    type = BoundedPositiveIntegerField(default=ErrorGroupType.type_id, db_index=True)

    objects = GroupManager(cache_fields=("id",))

    class Meta:
        app_label = "sentry"
        db_table = "sentry_groupedmessage"
        verbose_name_plural = _("grouped messages")
        verbose_name = _("grouped message")
        permissions = (("can_view", "Can view"),)
        index_together = [
            ("project", "first_release"),
            ("project", "id"),
            ("project", "status", "last_seen", "id"),
            ("project", "status", "type", "last_seen", "id"),
            ("project", "status", "substatus", "last_seen", "id"),
            ("project", "status", "substatus", "type", "last_seen", "id"),
            ("project", "status", "substatus", "id"),
        ]
        unique_together = (
            ("project", "short_id"),
            ("project", "id"),
        )

    __repr__ = sane_repr("project_id")

    def __str__(self):
        return f"({self.times_seen}) {self.title}"

    def save(self, *args, **kwargs):
        if not self.last_seen:
            self.last_seen = timezone.now()
        if not self.first_seen:
            self.first_seen = self.last_seen
        if not self.active_at:
            self.active_at = self.first_seen
        # We limit what we store for the message body
        self.message = strip(self.message)
        if self.message:
            self.message = truncatechars(self.message.splitlines()[0], 255)
        if self.times_seen is None:
            self.times_seen = 1
        self.score = type(self).calculate_score(
            times_seen=self.times_seen, last_seen=self.last_seen
        )
        super().save(*args, **kwargs)

    def get_absolute_url(
        self,
        params: Mapping[str, str] | None = None,
        event_id: int | None = None,
    ) -> str:
        # Built manually in preference to django.urls.reverse,
        # because reverse has a measured performance impact.
        organization = self.organization
        path = f"/organizations/{organization.slug}/issues/{self.id}/"
        if event_id:
            path += f"events/{event_id}/"
        query = None
        if params:
            query = urlencode(params)
        return organization.absolute_url(path, query=query)

    @property
    def qualified_short_id(self):
        if self.short_id is not None:
            return f"{self.project.slug.upper()}-{base32_encode(self.short_id)}"

    def is_over_resolve_age(self):
        resolve_age = self.project.get_option("sentry:resolve_age", None)
        if not resolve_age:
            return False
        return self.last_seen < timezone.now() - timedelta(hours=int(resolve_age))

    def is_ignored(self):
        return self.get_status() == GroupStatus.IGNORED

    def is_unresolved(self):
        return self.get_status() == GroupStatus.UNRESOLVED

    # TODO(dcramer): remove in 9.0 / after plugins no long ref
    is_muted = is_ignored

    def is_resolved(self):
        return self.get_status() == GroupStatus.RESOLVED

    def has_replays(self):
        def make_snuba_params_for_replay_count_query():
            return SnubaParams(
                organization=self.project.organization,
                projects=[self.project],
                user=None,
                start=datetime.now() - timedelta(days=14),
                end=datetime.now(),
                environments=[],
                teams=[],
            )

        def _cache_key(issue_id):
            return f"group:has_replays:{issue_id}"

        from sentry.replays.usecases.replay_counts import get_replay_counts
        from sentry.search.events.types import SnubaParams

        metrics.incr("group.has_replays")

        # XXX(jferg) Note that this check will preclude backend projects from receiving the "View Replays"
        # link in their notification. This will need to be addressed in a future change.
        if not self.project.flags.has_replays:
            metrics.incr("group.has_replays.project_has_replays_false")
            return False

        cached_has_replays = cache.get(_cache_key(self.id))
        if cached_has_replays is not None:
            metrics.incr(
                "group.has_replays.cached",
                tags={
                    "has_replays": cached_has_replays,
                },
            )
            return cached_has_replays

        counts = get_replay_counts(
            make_snuba_params_for_replay_count_query(),
            f"issue.id:[{self.id}]",
            return_ids=False,
        )

        has_replays = counts.get(self.id, 0) > 0  # type: ignore
        # need to refactor counts so that the type of the key returned in the dict is always a str
        # for typing
        metrics.incr(
            "group.has_replays.replay_count_query",
            tags={
                "has_replays": has_replays,
            },
        )
        cache.set(_cache_key(self.id), has_replays, 300)

        return has_replays

    def get_status(self):
        # XXX(dcramer): GroupSerializer reimplements this logic
        from sentry.models import GroupSnooze

        status = self.status

        if status == GroupStatus.IGNORED:
            try:
                snooze = GroupSnooze.objects.get_from_cache(group=self)
            except GroupSnooze.DoesNotExist:
                pass
            else:
                if not snooze.is_valid(group=self):
                    status = GroupStatus.UNRESOLVED

        if status == GroupStatus.UNRESOLVED and self.is_over_resolve_age():
            return GroupStatus.RESOLVED
        return status

    def get_share_id(self):
        from sentry.models import GroupShare

        try:
            return GroupShare.objects.filter(group_id=self.id).values_list("uuid", flat=True)[0]
        except IndexError:
            # Otherwise it has not been shared yet.
            return None

    def get_score(self):
        return type(self).calculate_score(self.times_seen, self.last_seen)

    def get_latest_event(self) -> GroupEvent | None:
        if not hasattr(self, "_latest_event"):
            self._latest_event = self.get_latest_event_for_environments()

        return self._latest_event

    def get_latest_event_for_environments(
        self, environments: Sequence[str] = ()
    ) -> GroupEvent | None:
        return get_oldest_or_latest_event_for_environments(
            EventOrdering.LATEST,
            environments,
            self,
        )

    def get_oldest_event_for_environments(
        self, environments: Sequence[str] = ()
    ) -> GroupEvent | None:
        return get_oldest_or_latest_event_for_environments(
            EventOrdering.OLDEST,
            environments,
            self,
        )

    def get_recommended_event_for_environments(
        self,
        environments: Sequence[Environment] = (),
        conditions: Optional[Sequence[Condition]] = None,
    ) -> GroupEvent | None:
        maybe_event = get_recommended_event_for_environments(
            environments,
            self,
            conditions,
        )
        return (
            maybe_event
            if maybe_event
            else self.get_latest_event_for_environments([env.name for env in environments])
        )

    def get_first_release(self) -> str | None:
        from sentry.models import Release

        if self.first_release_id is None:
            return Release.objects.get_group_release_version(self.project_id, self.id)

        return self.first_release.version

    def get_last_release(self, use_cache: bool = True) -> str | None:
        from sentry.models import Release

        return Release.objects.get_group_release_version(
            project_id=self.project_id,
            group_id=self.id,
            first=False,
            use_cache=use_cache,
        )

    def get_event_type(self):
        """
        Return the type of this issue.

        See ``sentry.eventtypes``.
        """
        return self.data.get("type", "default")

    def get_event_metadata(self) -> Mapping[str, str]:
        """
        Return the metadata of this issue.

        See ``sentry.eventtypes``.
        """
        return self.data["metadata"]

    @property
    def title(self) -> str:
        et = eventtypes.get(self.get_event_type())()
        return et.get_title(self.get_event_metadata())

    def location(self):
        et = eventtypes.get(self.get_event_type())()
        return et.get_location(self.get_event_metadata())

    @property
    def message_short(self):
        warnings.warn("Group.message_short is deprecated, use Group.title", DeprecationWarning)
        return self.title

    @property
    def organization(self):
        return self.project.organization

    @property
    def checksum(self):
        warnings.warn("Group.checksum is no longer used", DeprecationWarning)
        return ""

    def get_email_subject(self):
        return f"{self.qualified_short_id} - {self.title}"

    def count_users_seen(self):
        return tagstore.backend.get_groups_user_counts(
            [self.project_id],
            [self.id],
            environment_ids=None,
            start=self.first_seen,
            tenant_ids={"organization_id": self.project.organization_id},
        )[self.id]

    @classmethod
    def calculate_score(cls, times_seen, last_seen):
        return math.log(float(times_seen or 1)) * 600 + float(last_seen.strftime("%s"))

    def get_assignee(self) -> Team | RpcUser | None:
        from sentry.models import GroupAssignee

        try:
            group_assignee = GroupAssignee.objects.get(group=self)
        except GroupAssignee.DoesNotExist:
            return None

        assigned_actor = group_assignee.assigned_actor()

        try:
            return assigned_actor.resolve()
        except assigned_actor.type.DoesNotExist:
            return None

    @property
    def times_seen_with_pending(self) -> int:
        """
        Returns `times_seen` with any additional pending updates from `buffers` added on. This value
        must be set first.
        """
        return self.times_seen + self.times_seen_pending

    @property
    def times_seen_pending(self) -> int:
        assert hasattr(self, "_times_seen_pending")
        if not hasattr(self, "_times_seen_pending"):
            logger.error("Attempted to fetch pending `times_seen` value without first setting it")

        return getattr(self, "_times_seen_pending", 0)

    @times_seen_pending.setter
    def times_seen_pending(self, times_seen: int):
        self._times_seen_pending = times_seen

    @property
    def issue_type(self):
        return get_group_type_by_type_id(self.type)

    @property
    def issue_category(self):
        return GroupCategory(self.issue_type.category)


@receiver(pre_save, sender=Group, dispatch_uid="pre_save_group_default_substatus", weak=False)
def pre_save_group_default_substatus(instance, sender, *args, **kwargs):
    # TODO(snigdha): Replace the logging with a ValueError once we are confident that this is working as expected.
    if instance:
        # We only support substatuses for UNRESOLVED and IGNORED groups
        if (
            instance.status not in [GroupStatus.UNRESOLVED, GroupStatus.IGNORED]
            and instance.substatus is not None
        ):
            logger.exception(
                "No substatus allowed for group",
                extra={"status": instance.status, "substatus": instance.substatus},
            )

        if (
            instance.status == GroupStatus.IGNORED
            and instance.substatus not in IGNORED_SUBSTATUS_CHOICES
        ):
            logger.exception(
                "Invalid substatus for IGNORED group.", extra={"substatus": instance.substatus}
            )

        if instance.status == GroupStatus.UNRESOLVED:
            if instance.substatus is None:
                instance.substatus = GroupSubStatus.ONGOING

            # UNRESOLVED groups must have a substatus
            if instance.substatus not in UNRESOLVED_SUBSTATUS_CHOICES:
                logger.exception(
                    "Invalid substatus for UNRESOLVED group",
                    extra={"substatus": instance.substatus},
                )<|MERGE_RESOLUTION|>--- conflicted
+++ resolved
@@ -240,7 +240,6 @@
     return None
 
 
-<<<<<<< HEAD
 def get_replay_count_for_group(group: Group) -> int:
     events = eventstore.backend.get_events(
         filter=eventstore.Filter(
@@ -258,9 +257,6 @@
 
 
 def get_recommended_event_for_environments(
-=======
-def get_helpful_event_for_environments(
->>>>>>> 9012c82f
     environments: Sequence[Environment],
     group: Group,
     conditions: Optional[Sequence[Condition]] = None,
