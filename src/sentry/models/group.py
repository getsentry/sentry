--- conflicted
+++ resolved
@@ -153,28 +153,6 @@
     # TODO(dcramer): remove in 9.0
     MUTED = IGNORED
 
-
-<<<<<<< HEAD
-=======
-class GroupSubStatus:
-    # GroupStatus.IGNORED
-    UNTIL_ESCALATING = 1
-
-    # GroupStatus.UNRESOLVED
-    ESCALATING = 2
-    ONGOING = 3
-
-
-UNRESOLVED_SUBSTATUS_CHOICES = {
-    GroupSubStatus.ONGOING,
-    GroupSubStatus.ESCALATING,
-}
-
-IGNORED_SUBSTATUS_CHOICES = {
-    GroupSubStatus.UNTIL_ESCALATING,
-}
-
->>>>>>> 24daa10f
 # Statuses that can be queried/searched for
 STATUS_QUERY_CHOICES: Mapping[str, int] = {
     "resolved": GroupStatus.RESOLVED,
@@ -744,31 +722,19 @@
             instance.status not in [GroupStatus.UNRESOLVED, GroupStatus.IGNORED]
             and instance.substatus is not None
         ):
-<<<<<<< HEAD
-            raise ValueError(
-                f"No substatus allowed for group with status={instance.status}: substatus={instance.substatus}"
-            )
-
-        # IGNORED groups may have no substatus
-=======
             logger.exception(
                 "No substatus allowed for group",
                 extra={"status": instance.status, "substatus": instance.substatus},
             )
 
         # IGNORED groups may have no substatus for now. We will be adding two more substatusesin the future to simplify this.
->>>>>>> 24daa10f
         if instance.status == GroupStatus.IGNORED and instance.substatus not in [
             None,
             *IGNORED_SUBSTATUS_CHOICES,
         ]:
-<<<<<<< HEAD
-            raise ValueError(f"Invalid substatus for IGNORED group: {instance.substatus}")
-=======
             logger.exception(
                 "Invalid substatus for IGNORED group.", extra={"substatus": instance.substatus}
             )
->>>>>>> 24daa10f
 
         if instance.status == GroupStatus.UNRESOLVED:
             if instance.substatus is None:
@@ -776,11 +742,7 @@
 
             # UNRESOLVED groups must have a substatus
             if instance.substatus not in UNRESOLVED_SUBSTATUS_CHOICES:
-<<<<<<< HEAD
-                raise ValueError(f"Invalid substatus for UNRESOLVED group: {instance.substatus}")
-=======
                 logger.exception(
                     "Invalid substatus for UNRESOLVED group",
                     extra={"substatus": instance.substatus},
-                )
->>>>>>> 24daa10f
+                )