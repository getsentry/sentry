from __future__ import annotations

<<<<<<< HEAD
from typing import TYPE_CHECKING, Iterable, List, Mapping, Optional, Sequence, Union
=======
from typing import TYPE_CHECKING, ClassVar, Iterable, Optional, Sequence, Union
>>>>>>> 99268917

from django.conf import settings
from django.db import IntegrityError, models, router, transaction
from django.utils import timezone

from sentry.backup.scopes import RelocationScope
from sentry.db.models import (
    BaseManager,
    BoundedPositiveIntegerField,
    FlexibleForeignKey,
    Model,
    region_silo_only_model,
    sane_repr,
)
from sentry.db.models.fields.hybrid_cloud_foreign_key import HybridCloudForeignKey
from sentry.notifications.helpers import (
    should_use_notifications_v2,
    transform_to_notification_settings_by_recipient,
    where_should_be_participating,
)
from sentry.notifications.types import (
    GroupSubscriptionReason,
    NotificationSettingEnum,
    NotificationSettingsOptionEnum,
    NotificationSettingTypes,
)
from sentry.services.hybrid_cloud.actor import RpcActor
from sentry.services.hybrid_cloud.notifications import notifications_service
from sentry.services.hybrid_cloud.user import RpcUser
from sentry.types.integrations import ExternalProviders

if TYPE_CHECKING:
    from sentry.models.group import Group
    from sentry.models.team import Team
    from sentry.models.user import User
    from sentry.notifications.utils.participants import ParticipantMap


class GroupSubscriptionManager(BaseManager["GroupSubscription"]):
    def subscribe(
        self,
        group: Group,
        subscriber: User | RpcUser | Team,
        reason: int = GroupSubscriptionReason.unknown,
    ) -> bool:
        """
        Subscribe a user or team to an issue, but only if that user or team has not explicitly
        unsubscribed.
        """
        from sentry.models.team import Team
        from sentry.models.user import User

        try:
            with transaction.atomic(router.db_for_write(GroupSubscription)):
                if isinstance(subscriber, (User, RpcUser)):
                    self.create(
                        user_id=subscriber.id,
                        group=group,
                        project=group.project,
                        is_active=True,
                        reason=reason,
                    )
                elif isinstance(subscriber, Team):
                    self.create(
                        team=subscriber,
                        group=group,
                        project=group.project,
                        is_active=True,
                        reason=reason,
                    )
        except IntegrityError:
            pass
        return True

    def subscribe_actor(
        self,
        group: Group,
        actor: Union[Team, User, RpcUser],
        reason: int = GroupSubscriptionReason.unknown,
    ) -> Optional[bool]:
        from sentry import features
        from sentry.models.team import Team
        from sentry.models.user import User

        if isinstance(actor, (RpcUser, User)):
            return self.subscribe(group, actor, reason)
        if isinstance(actor, Team):
            if features.has("organizations:team-workflow-notifications", group.organization):
                return self.subscribe(group, actor, reason)
            else:
                # subscribe the members of the team
                team_users_ids = list(actor.member_set.values_list("user_id", flat=True))
                return self.bulk_subscribe(group=group, user_ids=team_users_ids, reason=reason)

        raise NotImplementedError("Unknown actor type: %r" % type(actor))

    def bulk_subscribe(
        self,
        group: Group,
        user_ids: Iterable[int] | None = None,
        team_ids: Iterable[int] | None = None,
        reason: int = GroupSubscriptionReason.unknown,
    ) -> bool:
        """
        Subscribe a list of user ids and/or teams to an issue, but only if the users/teams are not explicitly
        unsubscribed.
        """
        from sentry import features

        # Unique the IDs.
        user_ids = set(user_ids) if user_ids else set()

        # Unique the teams.
        team_ids = set(team_ids) if team_ids else set()

        # 5 retries for race conditions where
        # concurrent subscription attempts cause integrity errors
        for i in range(4, -1, -1):  # 4 3 2 1 0

            existing_subscriptions = set(
                GroupSubscription.objects.filter(
                    user_id__in=user_ids, group=group, project=group.project
                ).values_list("user_id", flat=True)
            )

            subscriptions = [
                GroupSubscription(
                    user_id=user_id,
                    group=group,
                    project=group.project,
                    is_active=True,
                    reason=reason,
                )
                for user_id in user_ids.difference(existing_subscriptions)
            ]

            if features.has("organizations:team-workflow-notifications", group.organization):
                existing_team_subscriptions = set(
                    GroupSubscription.objects.filter(
                        team_id__in=team_ids, group=group, project=group.project
                    ).values_list("team_id", flat=True)
                )

                subscriptions.extend(
                    [
                        GroupSubscription(
                            team_id=team_id,
                            group=group,
                            project=group.project,
                            is_active=True,
                            reason=reason,
                        )
                        for team_id in team_ids.difference(existing_team_subscriptions)
                    ]
                )

            try:
                with transaction.atomic(router.db_for_write(GroupSubscription)):
                    self.bulk_create(subscriptions)
                    return True
            except IntegrityError as e:
                if i == 0:
                    raise e
        return False

    def get_participants(self, group: Group) -> ParticipantMap:
        """
        Identify all users who are participating with a given issue.
        :param group: Group object
        """
        from sentry import features
        from sentry.notifications.utils.participants import ParticipantMap

        all_possible_actors = RpcActor.many_from_object(group.project.get_members_as_rpc_users())
        active_and_disabled_subscriptions = self.filter(
            group=group, user_id__in=[u.id for u in all_possible_actors]
        )
        subscriptions_by_user_id = {
            subscription.user_id: subscription for subscription in active_and_disabled_subscriptions
        }

        has_team_workflow = features.has(
            "organizations:team-workflow-notifications", group.project.organization
        )

        if should_use_notifications_v2(group.project.organization) and has_team_workflow:
            possible_team_actors = self.get_possible_team_actors(group)
            all_possible_actors += possible_team_actors
            subscriptions_by_team_id = self.get_subscriptions_by_team_id(
                group, possible_team_actors
            )

        if should_use_notifications_v2(group.project.organization):
            if not all_possible_actors:  # no actors, no notifications
                return ParticipantMap()

            providers_by_recipient = notifications_service.get_participants(
                recipients=all_possible_actors,
                project_ids=[group.project_id],
                organization_id=group.organization.id,
                type=NotificationSettingEnum.WORKFLOW,
            )
            result = ParticipantMap()
            for user in all_possible_actors:
                if user.id not in providers_by_recipient:
                    continue

                subscription_option = subscriptions_by_user_id.get(user.id, {})
                if not subscription_option and has_team_workflow:
                    subscription_option = subscriptions_by_team_id.get(user.id, {})

                for provider_str, val in providers_by_recipient[user.id].items():
                    value = NotificationSettingsOptionEnum(val)
                    is_subscribed = (
                        subscription_option
                        and subscription_option.is_active
                        and value
                        in [
                            NotificationSettingsOptionEnum.ALWAYS,
                            NotificationSettingsOptionEnum.SUBSCRIBE_ONLY,
                        ]
                    )
                    is_implicit = (
                        not subscription_option and value == NotificationSettingsOptionEnum.ALWAYS
                    )
                    if is_subscribed or is_implicit:
                        reason = (
                            subscription_option
                            and subscription_option.reason
                            or GroupSubscriptionReason.implicit
                        )
                        provider = ExternalProviders(provider_str)
                        result.add(provider, user, reason)
            return result

        notification_settings = notifications_service.get_settings_for_recipient_by_parent(
            type=NotificationSettingTypes.WORKFLOW,
            recipients=all_possible_actors,
            parent_id=group.project_id,
        )
        notification_settings_by_recipient = transform_to_notification_settings_by_recipient(
            notification_settings, all_possible_actors
        )

        result = ParticipantMap()
        for user in all_possible_actors:
            subscription_option = subscriptions_by_user_id.get(user.id)
            providers = where_should_be_participating(
                user,
                subscription_option,
                notification_settings_by_recipient,
            )
            for provider in providers:
                reason = (
                    subscription_option
                    and subscription_option.reason
                    or GroupSubscriptionReason.implicit
                )
                result.add(provider, user, reason)

        return result

    def get_possible_team_actors(self, group: Group) -> List[RpcActor]:
        from sentry.models.team import Team

        possible_teams_ids = Team.objects.filter(id__in=self.get_participating_team_ids(group))
        return RpcActor.many_from_object(possible_teams_ids)

    def get_subscriptions_by_team_id(
        self, group: Group, possible_team_actors: List[RpcActor]
    ) -> Mapping[int, int]:
        active_and_disabled_team_subscriptions = self.filter(
            group=group, team_id__in=[t.id for t in possible_team_actors]
        )
        return {
            subscription.team_id: subscription
            for subscription in active_and_disabled_team_subscriptions
        }

    @staticmethod
    def get_participating_user_ids(group: Group) -> Sequence[int]:
        """Return the list of user ids participating in this issue."""

        return list(
            GroupSubscription.objects.filter(group=group, is_active=True, team=None).values_list(
                "user_id", flat=True
            )
        )

    @staticmethod
    def get_participating_team_ids(group: Group) -> Sequence[int]:
        """Return the list of team ids participating in this issue."""

        return list(
            GroupSubscription.objects.filter(group=group, is_active=True, user_id=None).values_list(
                "team_id", flat=True
            )
        )


@region_silo_only_model
class GroupSubscription(Model):
    """
    Identifies a subscription relationship between a user and an issue.
    """

    __relocation_scope__ = RelocationScope.Excluded

    project = FlexibleForeignKey("sentry.Project", related_name="subscription_set")
    group = FlexibleForeignKey("sentry.Group", related_name="subscription_set")
    user_id = HybridCloudForeignKey(settings.AUTH_USER_MODEL, null=True, on_delete="CASCADE")
    team = FlexibleForeignKey("sentry.Team", null=True, db_index=True, on_delete=models.CASCADE)
    is_active = models.BooleanField(default=True)
    reason = BoundedPositiveIntegerField(default=GroupSubscriptionReason.unknown)
    date_added = models.DateTimeField(default=timezone.now, null=True)

    objects: ClassVar[GroupSubscriptionManager] = GroupSubscriptionManager()

    class Meta:
        app_label = "sentry"
        db_table = "sentry_groupsubscription"
        unique_together = (("group", "user_id"), ("group", "team"))
        constraints = [
            models.CheckConstraint(
                check=models.Q(team_id__isnull=False, user_id__isnull=True)
                | models.Q(team_id__isnull=True, user_id__isnull=False),
                name="subscription_team_or_user_check",
            )
        ]

    __repr__ = sane_repr("project_id", "group_id", "user_id")<|MERGE_RESOLUTION|>--- conflicted
+++ resolved
@@ -1,10 +1,6 @@
 from __future__ import annotations
 
-<<<<<<< HEAD
-from typing import TYPE_CHECKING, Iterable, List, Mapping, Optional, Sequence, Union
-=======
-from typing import TYPE_CHECKING, ClassVar, Iterable, Optional, Sequence, Union
->>>>>>> 99268917
+from typing import TYPE_CHECKING, ClassVar, Iterable, List, Mapping, Optional, Sequence, Union
 
 from django.conf import settings
 from django.db import IntegrityError, models, router, transaction
