--- conflicted
+++ resolved
@@ -77,20 +77,12 @@
         if isinstance(actor, RpcUser) or isinstance(actor, User):
             return self.subscribe(group, actor, reason)
         if isinstance(actor, Team):
-<<<<<<< HEAD
-            # subscribe the members of the team
-            team_users_ids = list(actor.member_set.values_list("user_id", flat=True))
-            return self.bulk_subscribe(
-                group=group, user_ids=team_users_ids, reason=reason
-            )  # TODO: update this once #55825 is merged in
-=======
             if features.has("organizations:team-workflow-notifications", group.organization, actor):
                 return self.subscribe(group, actor, reason)
             else:
                 # subscribe the members of the team
                 team_users_ids = list(actor.member_set.values_list("user_id", flat=True))
-                return self.bulk_subscribe(group, team_users_ids, reason)
->>>>>>> e69b158e
+                return self.bulk_subscribe(group, user_ids=team_users_ids, reason)
 
         raise NotImplementedError("Unknown actor type: %r" % type(actor))
 
