from collections.abc import Iterable
from typing import Any, ClassVar

from django.db import models, router, transaction
from django.db.models.signals import post_save

from sentry.backup.scopes import RelocationScope
from sentry.db.models import (
    BoundedBigIntegerField,
    FlexibleForeignKey,
    Model,
    region_silo_model,
    sane_repr,
)
from sentry.db.models.manager.base import BaseManager

COMMIT_FILE_CHANGE_TYPES = frozenset(("A", "D", "M"))


__all__ = ("CommitFileChange",)


class CommitFileChangeManager(BaseManager["CommitFileChange"]):
    def get_count_for_commits(self, commits: Iterable[Any]) -> int:
        return int(self.filter(commit__in=commits).values("filename").distinct().count())


@region_silo_model
class CommitFileChange(Model):
    __relocation_scope__ = RelocationScope.Excluded

    organization_id = BoundedBigIntegerField(db_index=True)
    commit = FlexibleForeignKey("sentry.Commit")
    filename = models.TextField()
    type = models.CharField(
        max_length=1, choices=(("A", "Added"), ("D", "Deleted"), ("M", "Modified"))
    )

    objects: ClassVar[CommitFileChangeManager] = CommitFileChangeManager()

    class Meta:
        app_label = "sentry"
        db_table = "sentry_commitfilechange"
        unique_together = (("commit", "filename"),)

    __repr__ = sane_repr("commit_id", "filename")

    @staticmethod
    def is_valid_type(value: str) -> bool:
        return value in COMMIT_FILE_CHANGE_TYPES


def process_resource_change(instance, **kwargs):
    from sentry.integrations.bitbucket.integration import BitbucketIntegration
    from sentry.integrations.bitbucket_server.integration import BitbucketServerIntegration
    from sentry.integrations.github.integration import GitHubIntegration
    from sentry.integrations.gitlab.integration import GitlabIntegration
    from sentry.integrations.vsts.integration import VstsIntegration
    from sentry.tasks.codeowners import code_owners_auto_sync

    def _spawn_task():
        filepaths = (
            set(GitHubIntegration.codeowners_locations)
            | set(GitlabIntegration.codeowners_locations)
            | set(BitbucketIntegration.codeowners_locations)
<<<<<<< HEAD
            | set(BitbucketServerIntegration.codeowners_locations)
=======
            | set(VstsIntegration.codeowners_locations)
>>>>>>> d8dc02fb
        )

        # CODEOWNERS file added or modified, trigger auto-sync
        if instance.filename in filepaths and instance.type in ["A", "M"]:
            code_owners_auto_sync.delay(commit_id=instance.commit_id)

    transaction.on_commit(_spawn_task, router.db_for_write(CommitFileChange))


post_save.connect(
    lambda instance, **kwargs: process_resource_change(instance, **kwargs),
    sender=CommitFileChange,
    weak=False,
)<|MERGE_RESOLUTION|>--- conflicted
+++ resolved
@@ -63,11 +63,8 @@
             set(GitHubIntegration.codeowners_locations)
             | set(GitlabIntegration.codeowners_locations)
             | set(BitbucketIntegration.codeowners_locations)
-<<<<<<< HEAD
             | set(BitbucketServerIntegration.codeowners_locations)
-=======
             | set(VstsIntegration.codeowners_locations)
->>>>>>> d8dc02fb
         )
 
         # CODEOWNERS file added or modified, trigger auto-sync
