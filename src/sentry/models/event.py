--- conflicted
+++ resolved
@@ -4,33 +4,14 @@
 import string
 
 from collections import OrderedDict
-<<<<<<< HEAD
-=======
 from django.conf import settings
-from django.db import models
-from django.utils import timezone
 from django.utils.encoding import force_text
-from django.utils.translation import ugettext_lazy as _
->>>>>>> 722acca6
 from hashlib import md5
 
 from semaphore.processing import StoreNormalizer
 
-<<<<<<< HEAD
-from sentry import eventtypes, nodestore
+from sentry import eventtypes
 from sentry.db.models import NodeData
-=======
-from sentry import eventtypes
-from sentry.db.models import (
-    BoundedBigIntegerField,
-    BoundedIntegerField,
-    Model,
-    NodeData,
-    NodeField,
-    sane_repr,
-)
-from sentry.db.models.manager import BaseManager
->>>>>>> 722acca6
 from sentry.interfaces.base import get_interfaces
 from sentry.utils import json
 from sentry.utils.cache import memoize
@@ -382,14 +363,7 @@
             culprit_u = force_text(culprit, errors="replace")
             message = u"{} {}".format(message, culprit_u)
 
-<<<<<<< HEAD
-        node_id = EventCommon.generate_node_id(self.project_id, self.event_id)
-        node_data = nodestore.get(node_id) or {}
-        ref = self.data.get_ref(self)
-        self.data.bind_data(node_data, ref=ref)
-=======
         return trim(message.strip(), settings.SENTRY_MAX_MESSAGE_LENGTH)
->>>>>>> 722acca6
 
 
 def ref_func(x):
