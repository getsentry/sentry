--- conflicted
+++ resolved
@@ -173,14 +173,6 @@
         return get_path(self.data, 'logentry', 'formatted') \
             or get_path(self.data, 'logentry', 'message') \
             or ''
-<<<<<<< HEAD
-=======
-
-    @property
-    def message_short(self):
-        warnings.warn('Event.message_short is deprecated, use Event.title', DeprecationWarning)
-        return self.title
->>>>>>> 3b3a7bc4
 
     @property
     def organization(self):
