from __future__ import absolute_import

import six
import string
import pytz

from collections import OrderedDict
from dateutil.parser import parse as parse_date
from django.db import models
from django.utils import timezone
from django.utils.translation import ugettext_lazy as _
from hashlib import md5

from semaphore.processing import StoreNormalizer

from sentry import eventtypes, nodestore
from sentry.db.models import (
    BoundedBigIntegerField,
    BoundedIntegerField,
    Model,
    NodeData,
    NodeField,
    sane_repr,
)
from sentry.db.models.manager import BaseManager
from sentry.interfaces.base import get_interfaces
from sentry.utils import json
from sentry.utils.cache import memoize
from sentry.utils.canonical import CanonicalKeyDict, CanonicalKeyView
from sentry.utils.safe import get_path
from sentry.utils.strings import truncatechars


class EventDict(CanonicalKeyDict):
    """
    Creating an instance of this dictionary will send the event through basic
    (Rust-based) type/schema validation called "re-normalization".

    This is used as a wrapper type for `Event.data` such that creating an event
    object (or loading it from the DB) will ensure the data fits the type
    schema.
    """

    def __init__(self, data, skip_renormalization=False, **kwargs):
        is_renormalized = isinstance(data, EventDict) or (
            isinstance(data, NodeData) and isinstance(data.data, EventDict)
        )

        if not skip_renormalization and not is_renormalized:
            normalizer = StoreNormalizer(is_renormalize=True, enable_trimming=False)
            data = normalizer.normalize_event(dict(data))

        CanonicalKeyDict.__init__(self, data, **kwargs)


class EventCommon(object):
    """
    Methods and properties common to both Event and SnubaEvent.
    """

    @classmethod
    def generate_node_id(cls, project_id, event_id):
        """
        Returns a deterministic node_id for this event based on the project_id
        and event_id which together are globally unique. The event body should
        be saved under this key in nodestore so it can be retrieved using the
        same generated id when we only have project_id and event_id.
        """
        return md5("{}:{}".format(project_id, event_id)).hexdigest()

    # TODO (alex) We need a better way to cache these properties.  functools32
    # doesn't quite do the trick as there is a reference bug with unsaved
    # models. But the current _group_cache thing is also clunky because these
    # properties need to be stripped out in __getstate__.
    @property
    def group(self):
        from sentry.models import Group

        if not self.group_id:
            return None
        if not hasattr(self, "_group_cache"):
            self._group_cache = Group.objects.get(id=self.group_id)
        return self._group_cache

    @group.setter
    def group(self, group):
        # guard against None to not fail on AttributeError
        # otherwise Django 1.10 will swallow it in db.models.base init, but
        # consequently fail to remove from kwargs, and you'll get the red herring
        # TypeError: 'group' is an invalid keyword argument for this function.
        if group is not None:
            self.group_id = group.id
            self._group_cache = group

    @property
    def project(self):
        from sentry.models import Project

        if not hasattr(self, "_project_cache"):
            self._project_cache = Project.objects.get(id=self.project_id)
        return self._project_cache

    @project.setter
    def project(self, project):
        if project is None:
            self.project_id = None
        else:
            self.project_id = project.id
        self._project_cache = project

    def get_interfaces(self):
        return CanonicalKeyView(get_interfaces(self.data))

    @memoize
    def interfaces(self):
        return self.get_interfaces()

    def get_interface(self, name):
        return self.interfaces.get(name)

    def get_legacy_message(self):
        # TODO(mitsuhiko): remove this code once it's unused.  It's still
        # being used by plugin code and once the message rename is through
        # plugins should instead swithc to the actual message attribute or
        # this method could return what currently is real_message.
        return (
            get_path(self.data, "logentry", "formatted")
            or get_path(self.data, "logentry", "message")
            or self.message
        )

    def get_event_type(self):
        """
        Return the type of this event.

        See ``sentry.eventtypes``.
        """
        return self.data.get("type", "default")

    def get_event_metadata(self):
        """
        Return the metadata of this event.

        See ``sentry.eventtypes``.
        """
        # For some inexplicable reason we have some cases where the data
        # is completely empty.  In that case we want to hobble along
        # further.
        return self.data.get("metadata") or {}

    def get_grouping_config(self):
        """Returns the event grouping config."""
        from sentry.grouping.api import get_grouping_config_dict_for_event_data

        return get_grouping_config_dict_for_event_data(self.data, self.project)

    def get_hashes(self, force_config=None):
        """
        Returns the calculated hashes for the event.  This uses the stored
        information if available.  Grouping hashes will take into account
        fingerprinting and checksums.
        """
        # If we have hashes stored in the data we use them, otherwise we
        # fall back to generating new ones from the data.  We can only use
        # this if we do not force a different config.
        if force_config is None:
            hashes = self.data.get("hashes")
            if hashes is not None:
                return hashes

        return filter(
            None, [x.get_hash() for x in self.get_grouping_variants(force_config).values()]
        )

    def get_grouping_variants(self, force_config=None, normalize_stacktraces=False):
        """
        This is similar to `get_hashes` but will instead return the
        grouping components for each variant in a dictionary.

        If `normalize_stacktraces` is set to `True` then the event data will be
        modified for `in_app` in addition to event variants being created.  This
        means that after calling that function the event data has been modified
        in place.
        """
        from sentry.grouping.api import get_grouping_variants_for_event, load_grouping_config
        from sentry.stacktraces.processing import normalize_stacktraces_for_grouping

        # Forcing configs has two separate modes.  One is where just the
        # config ID is given in which case it's merged with the stored or
        # default config dictionary
        if force_config is not None:
            if isinstance(force_config, six.string_types):
                stored_config = self.get_grouping_config()
                config = dict(stored_config)
                config["id"] = force_config
            else:
                config = force_config

        # Otherwise we just use the same grouping config as stored.  if
        # this is None the `get_grouping_variants_for_event` will fill in
        # the default.
        else:
            config = self.data.get("grouping_config")

        config = load_grouping_config(config)
        if normalize_stacktraces:
            normalize_stacktraces_for_grouping(self.data, config)

        return get_grouping_variants_for_event(self, config)

    def get_primary_hash(self):
        # TODO: This *might* need to be protected from an IndexError?
        return self.get_hashes()[0]

    @property
    def title(self):
        # also see event_manager.py which inserts this for snuba
        et = eventtypes.get(self.get_event_type())()
        return et.get_title(self.get_event_metadata())

    @property
    def culprit(self):
        # For a while events did not save the culprit
        if self.group_id:
            return self.data.get("culprit") or self.group.culprit
        return self.data.get("culprit")

    @property
    def location(self):
        # also see event_manager.py which inserts this for snuba
        et = eventtypes.get(self.get_event_type())()
        return et.get_location(self.get_event_metadata())

    @property
    def real_message(self):
        # XXX(mitsuhiko): this is a transitional attribute that should be
        # removed.  `message` will be renamed to `search_message` and this
        # will become `message`.
        return (
            get_path(self.data, "logentry", "formatted")
            or get_path(self.data, "logentry", "message")
            or ""
        )

    @property
    def organization(self):
        return self.project.organization

    @property
    def version(self):
        return self.data.get("version", "5")

    @property
    def ip_address(self):
        ip_address = get_path(self.data, "user", "ip_address")
        if ip_address:
            return ip_address

        remote_addr = get_path(self.data, "request", "env", "REMOTE_ADDR")
        if remote_addr:
            return remote_addr

        return None

    @property
    def tags(self):
        try:
            rv = sorted(
                [
                    (t, v)
                    for t, v in get_path(self.data, "tags", filter=True) or ()
                    if t is not None and v is not None
                ]
            )
            return rv
        except ValueError:
            # at one point Sentry allowed invalid tag sets such as (foo, bar)
            # vs ((tag, foo), (tag, bar))
            return []

    def get_tag(self, key):
        for t, v in self.tags:
            if t == key:
                return v
        return None

    @property
    def release(self):
        return self.get_tag("sentry:release")

    @property
    def dist(self):
        return self.get_tag("sentry:dist")

    def get_raw_data(self):
        """Returns the internal raw event data dict."""
        return dict(self.data.items())

    @property
    def size(self):
        return len(json.dumps(dict(self.data)))

    @property
    def transaction(self):
        return self.get_tag("transaction")

    def get_email_subject(self):
        template = self.project.get_option("mail:subject_template")
        if template:
            template = EventSubjectTemplate(template)
        else:
            template = DEFAULT_SUBJECT_TEMPLATE
        return truncatechars(template.safe_substitute(EventSubjectTemplateData(self)), 128).encode(
            "utf-8"
        )

    def get_environment(self):
        from sentry.models import Environment

        if not hasattr(self, "_environment_cache"):
            self._environment_cache = Environment.objects.get(
                organization_id=self.project.organization_id,
                name=Environment.get_name_or_default(self.get_tag("environment")),
            )

        return self._environment_cache

    def get_minimal_user(self):
        """
        A minimal 'User' interface object that gives us enough information
        to render a user badge.
        """
        return self.get_interface("user")

    def as_dict(self):
        """Returns the data in normalized form for external consumers."""
        # We use a OrderedDict to keep elements ordered for a potential JSON serializer
        data = OrderedDict()
        data["event_id"] = self.event_id
        data["project"] = self.project_id
        data["release"] = self.release
        data["dist"] = self.dist
        data["platform"] = self.platform
        data["message"] = self.real_message
        data["datetime"] = self.datetime
        data["tags"] = [(k.split("sentry:", 1)[-1], v) for (k, v) in self.tags]
        for k, v in sorted(six.iteritems(self.data)):
            if k in data:
                continue
            if k == "sdk":
                v = {v_k: v_v for v_k, v_v in six.iteritems(v) if v_k != "client_ip"}
            data[k] = v

        # for a long time culprit was not persisted.  In those cases put
        # the culprit in from the group.
        if data.get("culprit") is None and self.group_id:
            data["culprit"] = self.group.culprit

        # Override title and location with dynamically generated data
        data["title"] = self.title
        data["location"] = self.location

        return data

    def bind_node_data(self):
        node_id = Event.generate_node_id(self.project_id, self.event_id)
        node_data = nodestore.get(node_id) or {}
        ref = self.data.get_ref(self)
        self.data.bind_data(node_data, ref=ref)

    # ============================================
    # DEPRECATED
    # ============================================

<<<<<<< HEAD
    @property
    def level(self):
        # we might want to move to this:
        # return LOG_LEVELS_MAP.get(self.get_level_display()) or self.group.level
        if self.group:
            return self.group.level
        else:
            return None

    def get_level_display(self):
        # we might want to move to this:
        # return self.get_tag('level') or self.group.get_level_display()
        if self.group:
            return self.group.get_level_display()
        else:
            return None
=======
    # TODO: This is currently used in the Twilio and Flowdock plugins
    # Remove this after usage has been removed there.
    def error(self):  # TODO why is this not a property?
        warnings.warn("Event.error is deprecated, use Event.title", DeprecationWarning)
        return self.title

    error.short_description = _("error")
>>>>>>> 1bb79410


class SnubaEvent(EventCommon):
    """
        An event backed by data stored in snuba.

        This is a readonly event and does not support event creation or save.
        The basic event data is fetched from snuba, and the event body is
        fetched from nodestore and bound to the data property in the same way
        as a regular Event.
    """

    # The minimal list of columns we need to get from snuba to bootstrap an
    # event. If the client is planning on loading the entire event body from
    # nodestore anyway, we may as well only fetch the minimum from snuba to
    # avoid duplicated work.
    minimal_columns = ["event_id", "group_id", "project_id", "timestamp"]

    __repr__ = sane_repr("project_id", "group_id")

    def __init__(self, snuba_values):
        """
            When initializing a SnubaEvent, think about the attributes you
            might need to access on it. If you only need a few properties, and
            they are all available in snuba, then you should use
            `SnubaEvent.selected_colums` (or a subset depending on your needs)
            But if you know you are going to need the entire event body anyway
            (which requires a nodestore lookup) you may as well just initialize
            the event with `SnubaEvent.minimal_colums` and let the rest of of
            the attributes come from nodestore.
        """
        assert all(k in snuba_values for k in SnubaEvent.minimal_columns)

        # self.snuba_data is a dict of all the stuff we got from snuba
        self.snuba_data = snuba_values

        # self.data is a (lazy) dict of everything we got from nodestore
        node_id = SnubaEvent.generate_node_id(
            self.snuba_data["project_id"], self.snuba_data["event_id"]
        )
        self.data = NodeData(None, node_id, data=None, wrapper=EventDict)

    def __getattr__(self, name):
        """
        Depending on what snuba data this event was initialized with, we may
        have the data available to return, or we may have to look in the
        `data` dict (which would force a nodestore load). All unresolved
        self.foo type accesses will come through here.
        """
        if name in ("_project_cache", "_group_cache", "_environment_cache"):
            raise AttributeError()

        if name in self.snuba_data:
            return self.snuba_data[name]
        else:
            return self.data[name]

    # ============================================
    # Snuba-only implementations of properties that
    # would otherwise require nodestore data.
    # ============================================
    @property
    def tags(self):
        """
        Override of tags property that uses tags from snuba rather than
        the nodestore event body. This might be useful for implementing
        tag deletions without having to rewrite nodestore blobs.
        """
        if "tags.key" in self.snuba_data and "tags.value" in self.snuba_data:
            keys = getattr(self, "tags.key")
            values = getattr(self, "tags.value")
            if keys and values and len(keys) == len(values):
                return sorted(zip(keys, values))
            else:
                return []
        else:
            return super(SnubaEvent, self).tags

    def get_minimal_user(self):
        from sentry.interfaces.user import User

        return User.to_python(
            {
                "id": self.user_id,
                "email": self.email,
                "username": self.username,
                "ip_address": self.ip_address,
            }
        )

    # If the data for these is available from snuba, we assume
    # it was already normalized on the way in and we can just return
    # it, otherwise we defer to EventCommon implementation.
    def get_event_type(self):
        if "type" in self.snuba_data:
            return self.snuba_data["type"]
        return super(SnubaEvent, self).get_event_type()

    @property
    def ip_address(self):
        if "ip_address" in self.snuba_data:
            return self.snuba_data["ip_address"]
        return super(SnubaEvent, self).ip_address

    @property
    def title(self):
        if "title" in self.snuba_data:
            return self.snuba_data["title"]
        return super(SnubaEvent, self).title

    @property
    def culprit(self):
        if "culprit" in self.snuba_data:
            return self.snuba_data["culprit"]
        return super(SnubaEvent, self).culprit

    @property
    def location(self):
        if "location" in self.snuba_data:
            return self.snuba_data["location"]
        return super(SnubaEvent, self).location

    # ====================================================
    # Snuba implementations of the django fields on Event
    # ====================================================
    @property
    def datetime(self):
        """
        Reconstruct the datetime of this event from the snuba timestamp
        """
        # dateutil seems to use tzlocal() instead of UTC even though the string
        # ends with '+00:00', so just replace the TZ with UTC because we know
        # all timestamps from snuba are UTC.
        return parse_date(self.timestamp).replace(tzinfo=pytz.utc)

    @property
    def message(self):
        if "message" in self.snuba_data:
            return self.snuba_data["message"]
        return self.data.get("message")

    @property
    def platform(self):
        if "platform" in self.snuba_data:
            return self.snuba_data["platform"]
        return self.data.get("platform")

    @property
    def id(self):
        # Because a snuba event will never have a django row id, just return
        # the hex event_id here. We should be moving to a world where we never
        # have to reference the row id anyway.
        return self.event_id

    def save(self):
        raise NotImplementedError


class Event(EventCommon, Model):
    """
    An event backed by data stored in postgres.

    """

    __core__ = False

    group_id = BoundedBigIntegerField(blank=True, null=True)
    event_id = models.CharField(max_length=32, null=True, db_column="message_id")
    project_id = BoundedBigIntegerField(blank=True, null=True)
    message = models.TextField()
    platform = models.CharField(max_length=64, null=True)
    datetime = models.DateTimeField(default=timezone.now, db_index=True)
    time_spent = BoundedIntegerField(null=True)
    data = NodeField(
        blank=True,
        null=True,
        ref_func=lambda x: x.project_id or x.project.id,
        ref_version=2,
        wrapper=EventDict,
        skip_nodestore_save=True,
    )

    objects = BaseManager()

    class Meta:
        app_label = "sentry"
        db_table = "sentry_message"
        verbose_name = _("message")
        verbose_name_plural = _("messages")
        unique_together = (("project_id", "event_id"),)
        index_together = (("group_id", "datetime"),)

    __repr__ = sane_repr("project_id", "group_id")

    def __getstate__(self):
        state = Model.__getstate__(self)

        # do not pickle cached info.  We want to fetch this on demand
        # again.  In particular if we were to pickle interfaces we would
        # pickle a CanonicalKeyView which old sentry workers do not know
        # about
        state.pop("_project_cache", None)
        state.pop("_environment_cache", None)
        state.pop("_group_cache", None)
        state.pop("interfaces", None)

        return state


class EventSubjectTemplate(string.Template):
    idpattern = r"(tag:)?[_a-z][_a-z0-9]*"


class EventSubjectTemplateData(object):
    tag_aliases = {"release": "sentry:release", "dist": "sentry:dist", "user": "sentry:user"}

    def __init__(self, event):
        self.event = event

    def __getitem__(self, name):
        if name.startswith("tag:"):
            name = name[4:]
            value = self.event.get_tag(self.tag_aliases.get(name, name))
            if value is None:
                raise KeyError
            return six.text_type(value)
        elif name == "project":
            return self.event.project.get_full_name()
        elif name == "projectID":
            return self.event.project.slug
        elif name == "shortID" and self.event.group_id:
            return self.event.group.qualified_short_id
        elif name == "orgID":
            return self.event.organization.slug
        elif name == "title":
            return self.event.title
        raise KeyError


DEFAULT_SUBJECT_TEMPLATE = EventSubjectTemplate("$shortID - $title")<|MERGE_RESOLUTION|>--- conflicted
+++ resolved
@@ -372,32 +372,7 @@
     # DEPRECATED
     # ============================================
 
-<<<<<<< HEAD
-    @property
-    def level(self):
-        # we might want to move to this:
-        # return LOG_LEVELS_MAP.get(self.get_level_display()) or self.group.level
-        if self.group:
-            return self.group.level
-        else:
-            return None
-
-    def get_level_display(self):
-        # we might want to move to this:
-        # return self.get_tag('level') or self.group.get_level_display()
-        if self.group:
-            return self.group.get_level_display()
-        else:
-            return None
-=======
-    # TODO: This is currently used in the Twilio and Flowdock plugins
-    # Remove this after usage has been removed there.
-    def error(self):  # TODO why is this not a property?
-        warnings.warn("Event.error is deprecated, use Event.title", DeprecationWarning)
-        return self.title
-
-    error.short_description = _("error")
->>>>>>> 1bb79410
+
 
 
 class SnubaEvent(EventCommon):
