--- conflicted
+++ resolved
@@ -98,20 +98,13 @@
     project = property(_get_project, _set_project)
 
     def get_legacy_message(self):
-<<<<<<< HEAD
-        return get_path(self.data, 'logentry', 'formatted') \
-            or get_path(self.data, 'logentry', 'message') \
-            or self.message
-=======
         # TODO(mitsuhiko): remove this code once it's unused.  It's still
         # being used by plugin code and once the message rename is through
         # plugins should instead swithc to the actual message attribute or
         # this method could return what currently is real_message.
-        msg_interface = self.data.get('logentry', {
-            'message': self.message,
-        })
-        return msg_interface.get('formatted', msg_interface['message'])
->>>>>>> 388992ac
+        return get_path(self.data, 'logentry', 'formatted') \
+            or get_path(self.data, 'logentry', 'message') \
+            or self.message
 
     def get_event_type(self):
         """
