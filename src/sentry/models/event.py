--- conflicted
+++ resolved
@@ -365,64 +365,6 @@
         return trim(message.strip(), settings.SENTRY_MAX_MESSAGE_LENGTH)
 
 
-<<<<<<< HEAD
-def ref_func(x):
-    return x.project_id or x.project.id
-
-
-class Event(Model):
-    """
-    An event backed by data stored in postgres.
-
-    """
-
-    __core__ = False
-
-    group_id = BoundedBigIntegerField(blank=True, null=True)
-    event_id = models.CharField(max_length=32, null=True, db_column="message_id")
-    project_id = BoundedBigIntegerField(blank=True, null=True)
-    message = models.TextField()
-    platform = models.CharField(max_length=64, null=True)
-    datetime = models.DateTimeField(default=timezone.now, db_index=True)
-    time_spent = BoundedIntegerField(null=True)
-    data = NodeField(
-        blank=True,
-        null=True,
-        ref_func=ref_func,
-        ref_version=2,
-        wrapper=EventDict,
-        skip_nodestore_save=True,
-    )
-
-    objects = BaseManager()
-
-    class Meta:
-        app_label = "sentry"
-        db_table = "sentry_message"
-        verbose_name = _("message")
-        verbose_name_plural = _("messages")
-        unique_together = (("project_id", "event_id"),)
-        index_together = (("group_id", "datetime"),)
-
-    __repr__ = sane_repr("project_id", "group_id")
-
-    def __getstate__(self):
-        state = Model.__getstate__(self)
-
-        # do not pickle cached info.  We want to fetch this on demand
-        # again.  In particular if we were to pickle interfaces we would
-        # pickle a CanonicalKeyView which old sentry workers do not know
-        # about
-        state.pop("_project_cache", None)
-        state.pop("_environment_cache", None)
-        state.pop("_group_cache", None)
-        state.pop("interfaces", None)
-
-        return state
-
-
-=======
->>>>>>> 96b40375
 class EventSubjectTemplate(string.Template):
     idpattern = r"(tag:)?[_a-z][_a-z0-9]*"
 
