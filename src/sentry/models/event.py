--- conflicted
+++ resolved
@@ -102,16 +102,9 @@
         # being used by plugin code and once the message rename is through
         # plugins should instead swithc to the actual message attribute or
         # this method could return what currently is real_message.
-<<<<<<< HEAD
-        msg_interface = self.data.get('logentry', {
-            'message': self.search_message,
-        })
-        return msg_interface.get('formatted', msg_interface['message'])
-=======
         return get_path(self.data, 'logentry', 'formatted') \
             or get_path(self.data, 'logentry', 'message') \
-            or self.message
->>>>>>> 9592b070
+            or self.search_message
 
     def get_event_type(self):
         """
@@ -146,8 +139,9 @@
         # XXX(mitsuhiko): this is a transitional attribute that should be
         # removed.  `message` will be renamed to `search_message` and this
         # will become `message`.
-        msg_interface = self.data.get('logentry')
-        return msg_interface and (msg_interface.get('formatted') or msg_interface['message']) or ''
+        return get_path(self.data, 'logentry', 'formatted') \
+            or get_path(self.data, 'logentry', 'message') \
+            or ''
 
     @property
     def message_short(self):
