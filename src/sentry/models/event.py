--- conflicted
+++ resolved
@@ -349,177 +349,6 @@
         self.data.bind_data(node_data, ref=ref)
 
 
-<<<<<<< HEAD
-class SnubaEvent(EventCommon):
-    """
-        An event backed by data stored in snuba.
-
-        This is a readonly event and does not support event creation or save.
-        The basic event data is fetched from snuba, and the event body is
-        fetched from nodestore and bound to the data property in the same way
-        as a regular Event.
-    """
-
-    # The minimal list of columns we need to get from snuba to bootstrap an
-    # event. If the client is planning on loading the entire event body from
-    # nodestore anyway, we may as well only fetch the minimum from snuba to
-    # avoid duplicated work.
-    minimal_columns = ["event_id", "group_id", "project_id", "timestamp"]
-
-    __repr__ = sane_repr("project_id", "group_id")
-
-    def __init__(self, snuba_values):
-        """
-            When initializing a SnubaEvent, think about the attributes you
-            might need to access on it. If you only need a few properties, and
-            they are all available in snuba, then you should use
-            `SnubaEvent.selected_colums` (or a subset depending on your needs)
-            But if you know you are going to need the entire event body anyway
-            (which requires a nodestore lookup) you may as well just initialize
-            the event with `SnubaEvent.minimal_colums` and let the rest of of
-            the attributes come from nodestore.
-        """
-        assert all(k in snuba_values for k in SnubaEvent.minimal_columns)
-
-        # self.snuba_data is a dict of all the stuff we got from snuba
-        self.snuba_data = snuba_values
-
-        # self.data is a (lazy) dict of everything we got from nodestore
-        node_id = SnubaEvent.generate_node_id(
-            self.snuba_data["project_id"], self.snuba_data["event_id"]
-        )
-        self.data = NodeData(node_id, data=None, wrapper=EventDict)
-
-    # ============================================
-    # Snuba-only implementations of properties that
-    # would otherwise require nodestore data.
-    # ============================================
-    @property
-    def tags(self):
-        """
-        Override of tags property that uses tags from snuba rather than
-        the nodestore event body. This might be useful for implementing
-        tag deletions without having to rewrite nodestore blobs.
-        """
-        if "tags.key" in self.snuba_data and "tags.value" in self.snuba_data:
-            keys = self.snuba_data["tags.key"]
-            values = self.snuba_data["tags.value"]
-            if keys and values and len(keys) == len(values):
-                return sorted(zip(keys, values))
-            else:
-                return []
-        else:
-            return super(SnubaEvent, self).tags
-
-    def get_minimal_user(self):
-        from sentry.interfaces.user import User
-
-        if all(key in self.snuba_data for key in ["user_id", "email", "username", "ip_address"]):
-            user_id = self.snuba_data["user_id"]
-            email = self.snuba_data["email"]
-            username = self.snuba_data["username"]
-            ip_address = self.snuba_data["ip_address"]
-
-            return User.to_python(
-                {"id": user_id, "email": email, "username": username, "ip_address": ip_address}
-            )
-
-        return super(SnubaEvent, self).get_minimal_user()
-
-    # If the data for these is available from snuba, we assume
-    # it was already normalized on the way in and we can just return
-    # it, otherwise we defer to EventCommon implementation.
-    def get_event_type(self):
-        if "type" in self.snuba_data:
-            return self.snuba_data["type"]
-        return super(SnubaEvent, self).get_event_type()
-
-    @property
-    def ip_address(self):
-        if "ip_address" in self.snuba_data:
-            return self.snuba_data["ip_address"]
-        return super(SnubaEvent, self).ip_address
-
-    @property
-    def title(self):
-        if "title" in self.snuba_data:
-            return self.snuba_data["title"]
-        return super(SnubaEvent, self).title
-
-    @property
-    def culprit(self):
-        if "culprit" in self.snuba_data:
-            return self.snuba_data["culprit"]
-        return super(SnubaEvent, self).culprit
-
-    @property
-    def location(self):
-        if "location" in self.snuba_data:
-            return self.snuba_data["location"]
-        return super(SnubaEvent, self).location
-
-    # ====================================================
-    # Snuba implementations of the django fields on Event
-    # ====================================================
-    @property
-    def datetime(self):
-        """
-        Reconstruct the datetime of this event from the snuba timestamp
-        """
-        # dateutil seems to use tzlocal() instead of UTC even though the string
-        # ends with '+00:00', so just replace the TZ with UTC because we know
-        # all timestamps from snuba are UTC.
-        return parse_date(self.timestamp).replace(tzinfo=pytz.utc)
-
-    @property
-    def message(self):
-        if "message" in self.snuba_data:
-            return self.snuba_data["message"]
-        return self.real_message
-
-    @property
-    def platform(self):
-        if "platform" in self.snuba_data:
-            return self.snuba_data["platform"]
-        return self.data.get("platform")
-
-    @property
-    def id(self):
-        # Because a snuba event will never have a django row id, just return
-        # the hex event_id here. We should be moving to a world where we never
-        # have to reference the row id anyway.
-        return self.event_id
-
-    @property
-    def timestamp(self):
-        return self.snuba_data["timestamp"]
-
-    @property
-    def event_id(self):
-        return self.snuba_data["event_id"]
-
-    @property
-    def project_id(self):
-        return self.snuba_data["project_id"]
-
-    @project_id.setter
-    def project_id(self, value):
-        self.snuba_data["project_id"] = value
-
-    @property
-    def group_id(self):
-        return self.snuba_data["group_id"]
-
-    @group_id.setter
-    def group_id(self, value):
-        self.snuba_data["group_id"] = value
-
-    def save(self):
-        raise NotImplementedError
-
-
-=======
->>>>>>> 3613ecab
 def ref_func(x):
     return x.project_id or x.project.id
 
