--- conflicted
+++ resolved
@@ -92,31 +92,10 @@
             email__exact=None
         ).exclude(organization_id__in=orgs_with_scim).delete()
 
-<<<<<<< HEAD
-    def get_for_integration(
-        self, integration_or_id: RpcIntegration | int, actor: RpcUser
-    ) -> QuerySet:
-        from sentry.services.hybrid_cloud.integration import integration_service
-
-        integration_id = (
-            integration_or_id
-            if integration_or_id is None or isinstance(integration_or_id, int)
-            else integration_or_id.id
-        )
-        orgs_with_integration = [
-            i.organization_id
-            for i in integration_service.get_organization_integrations(
-                integration_id=integration_id
-            )
-        ]
-        return OrganizationMember.objects.filter(
-            user_id=actor.id, organization_id__in=orgs_with_integration
-=======
     def get_for_integration(self, integration: RpcIntegration | int, actor: RpcUser) -> QuerySet:
         return self.filter(
             user_id=actor.id,
             organization__organizationintegration__integration_id=extract_id_from(integration),
->>>>>>> 3e8de259
         ).select_related("organization")
 
     def get_member_invite_query(self, id: int) -> QuerySet:
