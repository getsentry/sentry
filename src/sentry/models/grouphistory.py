--- conflicted
+++ resolved
@@ -25,11 +25,8 @@
     # Note that we don't record the initial group creation unresolved here to save on creating a row
     # for every group.
 
-<<<<<<< HEAD
-=======
     # Prefer to use ONGOING instead of UNRESOLVED. We will be deprecating UNRESOLVED in the future.
     # Use REGRESSED/ESCALATING to specify other substatuses for UNRESOLVED groups.
->>>>>>> 9ea53602
     UNRESOLVED = 0
     ONGOING = UNRESOLVED
 
