from __future__ import annotations

from typing import ClassVar, Self

from django.core.cache import cache
from django.core.exceptions import ValidationError
from django.db import models
from django.utils import timezone
from django.utils.encoding import force_str

from sentry.auth.services.orgauthtoken import orgauthtoken_service
from sentry.backup.dependencies import PrimaryKeyMap, get_model_name
from sentry.backup.helpers import ImportFlags
from sentry.backup.scopes import ImportScope, RelocationScope
from sentry.conf.server import SENTRY_SCOPES
from sentry.db.models import ArrayField, FlexibleForeignKey, control_silo_model, sane_repr
from sentry.db.models.fields.hybrid_cloud_foreign_key import HybridCloudForeignKey
from sentry.db.models.manager.base import BaseManager
from sentry.db.models.outboxes import ReplicatedControlModel
from sentry.models.organization import Organization
from sentry.models.outbox import OutboxCategory

MAX_NAME_LENGTH = 255


def validate_scope_list(value):
    for choice in value:
        if choice not in SENTRY_SCOPES:
            raise ValidationError(f"{choice} is not a valid scope.")


@control_silo_model
class OrgAuthToken(ReplicatedControlModel):
    __relocation_scope__ = RelocationScope.Organization
    category = OutboxCategory.ORG_AUTH_TOKEN_UPDATE

    organization_id = HybridCloudForeignKey("sentry.Organization", null=False, on_delete="CASCADE")
    # The JWT token in hashed form
    token_hashed = models.TextField(unique=True, null=False)
    # An optional representation of the last characters of the original token, to be shown to the user
    token_last_characters = models.CharField(max_length=4, null=True)
    name = models.CharField(max_length=MAX_NAME_LENGTH, null=False, blank=False)
    scope_list = ArrayField(
        models.TextField(),
        validators=[validate_scope_list],
    )

    created_by = FlexibleForeignKey("sentry.User", null=True, blank=True, on_delete=models.SET_NULL)
    date_added = models.DateTimeField(default=timezone.now, null=False)
    date_last_used = models.DateTimeField(null=True, blank=True)
    project_last_used_id = HybridCloudForeignKey(
        "sentry.Project", null=True, blank=True, on_delete="SET_NULL"
    )
    date_deactivated = models.DateTimeField(null=True, blank=True)

    objects: ClassVar[BaseManager[Self]] = BaseManager(cache_fields=("token_hashed",))

    class Meta:
        app_label = "sentry"
        db_table = "sentry_orgauthtoken"

    __repr__ = sane_repr("organization_id", "token_hashed")

    def __str__(self):
        return force_str(self.token_hashed)

    def get_audit_log_data(self):
        return {"name": self.name, "scopes": self.get_scopes()}

    def get_allowed_origins(self):
        return []

    def get_scopes(self):
        return self.scope_list

    def has_scope(self, scope):
        return scope in self.get_scopes()

    def is_active(self) -> bool:
        return self.date_deactivated is None

    def normalize_before_relocation_import(
        self, pk_map: PrimaryKeyMap, scope: ImportScope, flags: ImportFlags
    ) -> int | None:
        # TODO(getsentry/team-ospo#190): Prevents a circular import; could probably split up the
        # source module in such a way that this is no longer an issue.
        from sentry.api.utils import generate_region_url
        from sentry.utils.security.orgauthtoken_token import (
            SystemUrlPrefixMissingException,
            generate_token,
            hash_token,
        )

        # If there is a token collision, or the token does not exist for some reason, generate a new
        # one.
        matching_token_hashed = self.__class__.objects.filter(
            token_hashed=self.token_hashed
        ).first()
        if (not self.token_hashed) or matching_token_hashed:
            org_slug = pk_map.get_slug(get_model_name(Organization), self.organization_id)
            if org_slug is None:
                return None

            try:
                token_str = generate_token(org_slug, generate_region_url())
            except SystemUrlPrefixMissingException:
                return None
            self.token_hashed = hash_token(token_str)
            self.token_last_characters = token_str[-4:]

        old_pk = super().normalize_before_relocation_import(pk_map, scope, flags)
        if old_pk is None:
            return None

        return old_pk

    def handle_async_replication(self, region_name: str, shard_identifier: int) -> None:
<<<<<<< HEAD
        from sentry.hybridcloud.services.replica import region_replica_service
        from sentry.services.hybrid_cloud.orgauthtoken.serial import serialize_org_auth_token
=======
        from sentry.auth.services.orgauthtoken.serial import serialize_org_auth_token
        from sentry.services.hybrid_cloud.replica import region_replica_service
>>>>>>> ba3a4de0

        region_replica_service.upsert_replicated_org_auth_token(
            token=serialize_org_auth_token(self),
            region_name=region_name,
        )


def is_org_auth_token_auth(auth: object) -> bool:
    """:returns True when an API token is hitting the API."""
    from sentry.auth.services.auth import AuthenticatedToken
    from sentry.hybridcloud.models.orgauthtokenreplica import OrgAuthTokenReplica

    if isinstance(auth, AuthenticatedToken):
        return auth.kind == "org_auth_token"
    return isinstance(auth, OrgAuthToken) or isinstance(auth, OrgAuthTokenReplica)


def get_org_auth_token_id_from_auth(auth: object) -> int | None:
    from sentry.auth.services.auth import AuthenticatedToken

    if isinstance(auth, OrgAuthToken):
        return auth.id
    if isinstance(auth, AuthenticatedToken):
        return auth.entity_id
    return None


def update_org_auth_token_last_used(auth: object, project_ids: list[int]) -> None:
    org_auth_token_id = get_org_auth_token_id_from_auth(auth)
    organization_id = getattr(auth, "organization_id", None)
    if org_auth_token_id is None or organization_id is None:
        return

    # Debounce updates, as we often get bursts of requests when customer
    # run CI or deploys and we don't need second level precision here.
    # We vary on the project ids so that unique requests still make updates
    project_segment = ",".join(str(i) for i in project_ids)
    recent_key = f"orgauthtoken:{org_auth_token_id}:last_update:{project_segment}"
    if cache.get(recent_key):
        return
    orgauthtoken_service.update_orgauthtoken(
        organization_id=organization_id,
        org_auth_token_id=org_auth_token_id,
        date_last_used=timezone.now(),
        project_last_used_id=project_ids[0] if len(project_ids) > 0 else None,
    )
    # Only update each minute.
    cache.set(recent_key, 1, timeout=60)<|MERGE_RESOLUTION|>--- conflicted
+++ resolved
@@ -115,13 +115,8 @@
         return old_pk
 
     def handle_async_replication(self, region_name: str, shard_identifier: int) -> None:
-<<<<<<< HEAD
+        from sentry.auth.services.orgauthtoken.serial import serialize_org_auth_token
         from sentry.hybridcloud.services.replica import region_replica_service
-        from sentry.services.hybrid_cloud.orgauthtoken.serial import serialize_org_auth_token
-=======
-        from sentry.auth.services.orgauthtoken.serial import serialize_org_auth_token
-        from sentry.services.hybrid_cloud.replica import region_replica_service
->>>>>>> ba3a4de0
 
         region_replica_service.upsert_replicated_org_auth_token(
             token=serialize_org_auth_token(self),
