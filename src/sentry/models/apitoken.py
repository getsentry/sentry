--- conflicted
+++ resolved
@@ -248,13 +248,8 @@
         return list(find_all_region_names())
 
     def handle_async_replication(self, region_name: str, shard_identifier: int) -> None:
-<<<<<<< HEAD
+        from sentry.auth.services.auth.serial import serialize_api_token
         from sentry.hybridcloud.services.replica import region_replica_service
-        from sentry.services.hybrid_cloud.auth.serial import serialize_api_token
-=======
-        from sentry.auth.services.auth.serial import serialize_api_token
-        from sentry.services.hybrid_cloud.replica import region_replica_service
->>>>>>> ba3a4de0
 
         region_replica_service.upsert_replicated_api_token(
             api_token=serialize_api_token(self),
