from sentry.db.models import (
<<<<<<< HEAD
    BoundedPositiveIntegerField,
    FlexibleForeignKey,
    Model,
    customer_silo_model,
=======
    BoundedBigIntegerField,
    BoundedPositiveIntegerField,
    FlexibleForeignKey,
    Model,
>>>>>>> f6429473
    sane_repr,
)


@customer_silo_model
class ReleaseHeadCommit(Model):
    __include_in_export__ = False

    organization_id = BoundedBigIntegerField(db_index=True)
    repository_id = BoundedPositiveIntegerField()
    release = FlexibleForeignKey("sentry.Release")
    commit = FlexibleForeignKey("sentry.Commit")

    class Meta:
        app_label = "sentry"
        db_table = "sentry_releaseheadcommit"
        unique_together = (("repository_id", "release"),)

    __repr__ = sane_repr("release_id", "commit_id", "repository_id")<|MERGE_RESOLUTION|>--- conflicted
+++ resolved
@@ -1,15 +1,9 @@
 from sentry.db.models import (
-<<<<<<< HEAD
+    BoundedBigIntegerField,
     BoundedPositiveIntegerField,
     FlexibleForeignKey,
     Model,
     customer_silo_model,
-=======
-    BoundedBigIntegerField,
-    BoundedPositiveIntegerField,
-    FlexibleForeignKey,
-    Model,
->>>>>>> f6429473
     sane_repr,
 )
 
