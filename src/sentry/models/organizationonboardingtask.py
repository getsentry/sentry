--- conflicted
+++ resolved
@@ -77,12 +77,7 @@
             _, created = self.update_or_create(
                 organization_id=organization_id,
                 task=task,
-<<<<<<< HEAD
-                status=status,
-                defaults=kwargs,
-=======
                 defaults=defaults,
->>>>>>> e8d6f92f
             )
 
             # Store marker to prevent running all the time
