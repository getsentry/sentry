from __future__ import annotations

from typing import Any, ClassVar

from django.conf import settings
from django.core.cache import cache
from django.db import IntegrityError, models, router, transaction
from django.utils import timezone

from sentry.backup.scopes import RelocationScope
from sentry.db.models import (
    BoundedPositiveIntegerField,
    FlexibleForeignKey,
    JSONField,
    Model,
    region_silo_model,
    sane_repr,
)
from sentry.db.models.fields.hybrid_cloud_foreign_key import HybridCloudForeignKey
from sentry.db.models.manager.base import BaseManager


# NOTE: There are gaps in the numberation because a
# few tasks were removed as they are no longer used in the quick start sidebar
class OnboardingTask:
    FIRST_PROJECT = 1
    FIRST_EVENT = 2
    INVITE_MEMBER = 3
    SECOND_PLATFORM = 4
    RELEASE_TRACKING = 6
    SOURCEMAPS = 7
    ISSUE_TRACKER = 9
    ALERT_RULE = 10
    FIRST_TRANSACTION = 11
<<<<<<< HEAD
    METRIC_ALERT = 12
=======
    INTEGRATIONS = 13
>>>>>>> 2fedca3a
    SESSION_REPLAY = 14
    REAL_TIME_NOTIFICATIONS = 15
    LINK_SENTRY_TO_SOURCE_CODE = 16


class OnboardingTaskStatus:
    COMPLETE = 1
    PENDING = 2
    SKIPPED = 3


# NOTE: data fields for some event types are as follows:
#
#   FIRST_EVENT:      { 'platform':  'flask', }
#   INVITE_MEMBER:    { 'invited_member': user.id, 'teams': [team.id] }
#   ISSUE_TRACKER:    { 'plugin': 'plugin_name' }
#   ISSUE_ASSIGNMENT: { 'assigned_member': user.id }
#   SECOND_PLATFORM:  { 'platform': 'javascript' }
#
# NOTE: Currently the `PENDING` status is applicable for the following
# onboarding tasks:
#
#   FIRST_EVENT:     User confirms that sdk has been installed
#   INVITE_MEMBER:   Until the member has successfully joined org
#   SECOND_PLATFORM: User confirms that sdk has been installed
#   ISSUE_TRACKER:   Tracker added, issue not yet created


class OrganizationOnboardingTaskManager(BaseManager["OrganizationOnboardingTask"]):
    def record(self, organization_id, task, **kwargs):
        cache_key = f"organizationonboardingtask:{organization_id}:{task}"
        if cache.get(cache_key) is None:
            try:
                with transaction.atomic(router.db_for_write(OrganizationOnboardingTask)):
                    self.create(organization_id=organization_id, task=task, **kwargs)
                    return True
            except IntegrityError:
                pass

            # Store marker to prevent running all the time
            cache.set(cache_key, 1, 3600)

        return False


class AbstractOnboardingTask(Model):
    """
    An abstract onboarding task that can be subclassed. This abstract model exists so that the Sandbox can create a subclass
    which allows for the creation of tasks that are unique to users instead of organizations.
    """

    __relocation_scope__ = RelocationScope.Excluded

    STATUS_CHOICES = (
        (OnboardingTaskStatus.COMPLETE, "complete"),
        (OnboardingTaskStatus.PENDING, "pending"),
        (OnboardingTaskStatus.SKIPPED, "skipped"),
    )

    STATUS_KEY_MAP = dict(STATUS_CHOICES)
    STATUS_LOOKUP_BY_KEY = {v: k for k, v in STATUS_CHOICES}

    organization = FlexibleForeignKey("sentry.Organization")
    user_id = HybridCloudForeignKey(settings.AUTH_USER_MODEL, null=True, on_delete="SET_NULL")
    status = BoundedPositiveIntegerField(choices=[(k, str(v)) for k, v in STATUS_CHOICES])
    completion_seen = models.DateTimeField(null=True)
    date_completed = models.DateTimeField(default=timezone.now)
    project = FlexibleForeignKey("sentry.Project", db_constraint=False, null=True)
    # INVITE_MEMBER { invited_member: user.id }
    data: models.Field[dict[str, Any], dict[str, Any]] = JSONField()

    # abstract
    TASK_LOOKUP_BY_KEY: dict[str, int]
    NEW_SKIPPABLE_TASKS: frozenset[int]

    class Meta:
        abstract = True


@region_silo_model
class OrganizationOnboardingTask(AbstractOnboardingTask):
    """
    Onboarding tasks walk new Sentry orgs through basic features of Sentry.
    """

    TASK_CHOICES = (
        (OnboardingTask.FIRST_PROJECT, "create_project"),
        (OnboardingTask.FIRST_EVENT, "send_first_event"),
        (OnboardingTask.INVITE_MEMBER, "invite_member"),
        (OnboardingTask.SECOND_PLATFORM, "setup_second_platform"),
        (OnboardingTask.RELEASE_TRACKING, "setup_release_tracking"),
        (OnboardingTask.SOURCEMAPS, "setup_sourcemaps"),
        # TODO(Telemety Experience): This task is no longer shown
        # in the new experience and shall remove it from code
        (OnboardingTask.ISSUE_TRACKER, "setup_issue_tracker"),
        (OnboardingTask.ALERT_RULE, "setup_alert_rules"),
        (OnboardingTask.FIRST_TRANSACTION, "setup_transactions"),
<<<<<<< HEAD
        (OnboardingTask.METRIC_ALERT, "setup_metric_alert_rules"),
=======
        (OnboardingTask.INTEGRATIONS, "setup_integrations"),
>>>>>>> 2fedca3a
        (OnboardingTask.SESSION_REPLAY, "setup_session_replay"),
        (OnboardingTask.REAL_TIME_NOTIFICATIONS, "setup_real_time_notifications"),
        (OnboardingTask.LINK_SENTRY_TO_SOURCE_CODE, "link_sentry_to_source_code"),
    )

    # Used in the API to map IDs to string keys. This keeps things
    # a bit more maintainable on the frontend.
    TASK_KEY_MAP = dict(TASK_CHOICES)
    TASK_LOOKUP_BY_KEY = {v: k for k, v in TASK_CHOICES}

    task = BoundedPositiveIntegerField(choices=[(k, str(v)) for k, v in TASK_CHOICES])

    # Tasks which should be completed for the onboarding to be considered
    # complete.
    NEW_REQUIRED_ONBOARDING_TASKS = frozenset(
        [
            OnboardingTask.FIRST_PROJECT,
            OnboardingTask.FIRST_EVENT,
            OnboardingTask.INVITE_MEMBER,
            OnboardingTask.SECOND_PLATFORM,
            OnboardingTask.RELEASE_TRACKING,
            OnboardingTask.ALERT_RULE,
            OnboardingTask.FIRST_TRANSACTION,
            OnboardingTask.SESSION_REPLAY,
            OnboardingTask.REAL_TIME_NOTIFICATIONS,
            OnboardingTask.LINK_SENTRY_TO_SOURCE_CODE,
        ]
    )

    NEW_REQUIRED_ONBOARDING_TASKS_WITH_SOURCE_MAPS = frozenset(
        [
            *NEW_REQUIRED_ONBOARDING_TASKS,
            OnboardingTask.SOURCEMAPS,
        ]
    )

    NEW_SKIPPABLE_TASKS = frozenset(
        [
            OnboardingTask.INVITE_MEMBER,
            OnboardingTask.SECOND_PLATFORM,
            OnboardingTask.RELEASE_TRACKING,
            OnboardingTask.SOURCEMAPS,
            OnboardingTask.ALERT_RULE,
            OnboardingTask.FIRST_TRANSACTION,
            OnboardingTask.SESSION_REPLAY,
            OnboardingTask.REAL_TIME_NOTIFICATIONS,
            OnboardingTask.LINK_SENTRY_TO_SOURCE_CODE,
        ]
    )

    objects: ClassVar[OrganizationOnboardingTaskManager] = OrganizationOnboardingTaskManager()

    class Meta:
        app_label = "sentry"
        db_table = "sentry_organizationonboardingtask"
        unique_together = (("organization", "task"),)

    __repr__ = sane_repr("organization", "task")<|MERGE_RESOLUTION|>--- conflicted
+++ resolved
@@ -32,11 +32,6 @@
     ISSUE_TRACKER = 9
     ALERT_RULE = 10
     FIRST_TRANSACTION = 11
-<<<<<<< HEAD
-    METRIC_ALERT = 12
-=======
-    INTEGRATIONS = 13
->>>>>>> 2fedca3a
     SESSION_REPLAY = 14
     REAL_TIME_NOTIFICATIONS = 15
     LINK_SENTRY_TO_SOURCE_CODE = 16
@@ -134,11 +129,6 @@
         (OnboardingTask.ISSUE_TRACKER, "setup_issue_tracker"),
         (OnboardingTask.ALERT_RULE, "setup_alert_rules"),
         (OnboardingTask.FIRST_TRANSACTION, "setup_transactions"),
-<<<<<<< HEAD
-        (OnboardingTask.METRIC_ALERT, "setup_metric_alert_rules"),
-=======
-        (OnboardingTask.INTEGRATIONS, "setup_integrations"),
->>>>>>> 2fedca3a
         (OnboardingTask.SESSION_REPLAY, "setup_session_replay"),
         (OnboardingTask.REAL_TIME_NOTIFICATIONS, "setup_real_time_notifications"),
         (OnboardingTask.LINK_SENTRY_TO_SOURCE_CODE, "link_sentry_to_source_code"),
