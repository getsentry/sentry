--- conflicted
+++ resolved
@@ -30,11 +30,6 @@
     USER_CONTEXT = 5
     RELEASE_TRACKING = 6
     SOURCEMAPS = 7
-<<<<<<< HEAD
-    USER_REPORTS = 8
-=======
-    ISSUE_TRACKER = 9
->>>>>>> 544733ee
     ALERT_RULE = 10
     FIRST_TRANSACTION = 11
     INTEGRATIONS = 13
@@ -130,13 +125,6 @@
         (OnboardingTask.USER_CONTEXT, "setup_user_context"),
         (OnboardingTask.RELEASE_TRACKING, "setup_release_tracking"),
         (OnboardingTask.SOURCEMAPS, "setup_sourcemaps"),
-<<<<<<< HEAD
-        (OnboardingTask.USER_REPORTS, "setup_user_reports"),
-=======
-        # TODO(Telemety Experience): This task is no longer shown
-        # in the new experience and shall remove it from code
-        (OnboardingTask.ISSUE_TRACKER, "setup_issue_tracker"),
->>>>>>> 544733ee
         (OnboardingTask.ALERT_RULE, "setup_alert_rules"),
         (OnboardingTask.FIRST_TRANSACTION, "setup_transactions"),
         (OnboardingTask.INTEGRATIONS, "setup_integrations"),
