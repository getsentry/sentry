--- conflicted
+++ resolved
@@ -89,15 +89,11 @@
 
     if reason == GroupInboxReason.REGRESSION:
         group.substatus = GroupSubStatus.REGRESSED
-        group.save()
+        group.save(update_fields=["substatus"])
 
     if reason is GroupInboxReason.NEW:
         group.substatus = GroupSubStatus.NEW
-<<<<<<< HEAD
-        group.save()
-=======
         group.save(update_fields=["substatus"])
->>>>>>> 51467d5b
     else:
         # Ignore new issues, too many events
         inbox_in.send_robust(
