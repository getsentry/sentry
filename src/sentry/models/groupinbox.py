--- conflicted
+++ resolved
@@ -33,27 +33,15 @@
 
 
 def add_group_to_inbox(group, reason, reason_details=None):
-<<<<<<< HEAD
-    group_index, created = GroupInbox.objects.get_or_create(
-        group=group, defaults={"reason": reason.value, "reason_details": reason_details}
-    )
-    return group_index
-=======
     group_inbox, created = GroupInbox.objects.get_or_create(
         group=group, defaults={"reason": reason.value, "reason_details": reason_details}
     )
     return group_inbox
->>>>>>> 34b4effc
 
 
 def remove_group_from_inbox(group):
     try:
-<<<<<<< HEAD
-        group_index = GroupInbox.objects.get(group=group)
-        group_index.delete()
-=======
         group_inbox = GroupInbox.objects.get(group=group)
         group_inbox.delete()
->>>>>>> 34b4effc
     except GroupInbox.DoesNotExist:
         pass