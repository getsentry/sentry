--- conflicted
+++ resolved
@@ -23,11 +23,6 @@
     __core__ = False
 
     group = FlexibleForeignKey("sentry.Group", unique=True, db_constraint=False)
-<<<<<<< HEAD
-    project = FlexibleForeignKey("sentry.Project", null=True)
-    organization = FlexibleForeignKey("sentry.Organization", null=True)
-=======
->>>>>>> ed29d927
 
     reason = models.PositiveSmallIntegerField(null=False, default=GroupInboxReason.NEW.value)
     reason_details = JSONField(null=True)
@@ -39,7 +34,6 @@
 
 
 def add_group_to_inbox(group, reason, reason_details=None):
-<<<<<<< HEAD
     group_inbox, created = GroupInbox.objects.get_or_create(
         group=group,
         defaults={
@@ -50,14 +44,6 @@
         },
     )
     return group_inbox
-=======
-    # TODO: Chris F.: This is temporarily removed while we perform some migrations.
-    # group_inbox, created = GroupInbox.objects.get_or_create(
-    # group=group, defaults={"reason": reason.value, "reason_details": reason_details}
-    # )
-    # return group_inbox
-    return None
->>>>>>> ed29d927
 
 
 def remove_group_from_inbox(group):
