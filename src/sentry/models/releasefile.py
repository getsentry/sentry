import errno
import logging
import os
import zipfile
from contextlib import contextmanager
from hashlib import sha1
from io import BytesIO
from tempfile import TemporaryDirectory
from typing import IO, ContextManager, Optional, Tuple
from urllib.parse import urlsplit, urlunsplit

from django.core.files.base import File as FileObj
from django.db import models, transaction

from sentry import options
from sentry.db.models import BoundedPositiveIntegerField, FlexibleForeignKey, Model, sane_repr
from sentry.models import clear_cached_files
from sentry.models.distribution import Distribution
from sentry.models.file import File
from sentry.models.release import Release
from sentry.utils import json, metrics
from sentry.utils.hashlib import sha1_text
from sentry.utils.zip import safe_extract_zip

logger = logging.getLogger(__name__)


ARTIFACT_INDEX_FILENAME = "artifact-index.json"
ARTIFACT_INDEX_TYPE = "release.artifact-index"


class PublicReleaseFileManager(models.Manager):
    """Manager for all release files that are not internal.

    Internal release files include:
    * Uploaded release archives
    * Artifact index mapping URLs to release archives

    This manager has the overhead of always joining the File table in order
    to filter release files.

    """

    def get_queryset(self):
        return super().get_queryset().select_related("file").filter(file__type="release.file")


class ReleaseFile(Model):
    r"""
    A ReleaseFile is an association between a Release and a File.

    The ident of the file should be sha1(name) or
    sha1(name '\x00\x00' dist.name) and must be unique per release.
    """
    __core__ = False

    organization = FlexibleForeignKey("sentry.Organization")
    # DEPRECATED
    project_id = BoundedPositiveIntegerField(null=True)
    release = FlexibleForeignKey("sentry.Release")
    file = FlexibleForeignKey("sentry.File")
    ident = models.CharField(max_length=40)
    name = models.TextField()
    dist = FlexibleForeignKey("sentry.Distribution", null=True)

    #: For release archives, this field contains the number of files within
    #: the archive.
    artifact_count = BoundedPositiveIntegerField(null=True, default=1)

    __repr__ = sane_repr("release", "ident")

    objects = models.Manager()  # The default manager.
    public_objects = PublicReleaseFileManager()

    class Meta:
        unique_together = (("release", "ident"),)
        index_together = (("release", "name"),)
        app_label = "sentry"
        db_table = "sentry_releasefile"

    def save(self, *args, **kwargs):
        if not self.ident and self.name:
            dist = self.dist_id and self.dist.name or None
            self.ident = type(self).get_ident(self.name, dist)
        return super().save(*args, **kwargs)

    def update(self, *args, **kwargs):
        # If our name is changing, we must also change the ident
        if "name" in kwargs and "ident" not in kwargs:
            dist = kwargs.get("dist") or self.dist
            kwargs["ident"] = self.ident = type(self).get_ident(
                kwargs["name"], dist and dist.name or dist
            )
        return super().update(*args, **kwargs)

    @classmethod
    def get_ident(cls, name, dist=None):
        if dist is not None:
            return sha1_text(name + "\x00\x00" + dist).hexdigest()
        return sha1_text(name).hexdigest()

    @classmethod
    def normalize(cls, url):
        """Transforms a full absolute url into 2 or 4 generalized options

        * the original url as input
        * (optional) original url without querystring
        * the full url, but stripped of scheme and netloc
        * (optional) full url without scheme and netloc or querystring
        """
        # Always ignore the fragment
        scheme, netloc, path, query, _ = urlsplit(url)

        uri_without_fragment = (scheme, netloc, path, query, "")
        uri_relative = ("", "", path, query, "")
        uri_without_query = (scheme, netloc, path, "", "")
        uri_relative_without_query = ("", "", path, "", "")

        urls = [urlunsplit(uri_without_fragment)]
        if query:
            urls.append(urlunsplit(uri_without_query))
        urls.append("~" + urlunsplit(uri_relative))
        if query:
            urls.append("~" + urlunsplit(uri_relative_without_query))
        return urls


class ReleaseFileCache:
    @property
    def cache_path(self):
        return options.get("releasefile.cache-path")

    def getfile(self, releasefile):
        cutoff = options.get("releasefile.cache-limit")
        file_size = releasefile.file.size
        if file_size < cutoff:
            metrics.timing("release_file.cache.get.size", file_size, tags={"cutoff": True})
            return releasefile.file.getfile()

        file_id = str(releasefile.file.id)
        organization_id = str(releasefile.organization_id)
        file_path = os.path.join(self.cache_path, organization_id, file_id)

        hit = True
        try:
            os.stat(file_path)
        except OSError as e:
            if e.errno != errno.ENOENT:
                raise
            releasefile.file.save_to(file_path)
            hit = False

        metrics.timing("release_file.cache.get.size", file_size, tags={"hit": hit, "cutoff": False})
        return FileObj(open(file_path, "rb"))

    def clear_old_entries(self):
        clear_cached_files(self.cache_path)


ReleaseFile.cache = ReleaseFileCache()


class ReleaseArchive:
    """Read-only view of uploaded ZIP-archive of release files"""

    def __init__(self, fileobj: IO):
        self._fileobj = fileobj
        self._zip_file = zipfile.ZipFile(self._fileobj)
        self.manifest = self._read_manifest()
        files = self.manifest.get("files", {})

        self._entries_by_url = {entry["url"]: (path, entry) for path, entry in files.items()}

    def __enter__(self):
        return self

    def __exit__(self, exc, value, tb):
        self._zip_file.close()
        self._fileobj.close()

    def info(self, filename: str) -> zipfile.ZipInfo:
        return self._zip_file.getinfo(filename)

    def read(self, filename: str) -> bytes:
        return self._zip_file.read(filename)

    def _read_manifest(self) -> dict:
        manifest_bytes = self.read("manifest.json")
        return json.loads(manifest_bytes.decode("utf-8"))

    def get_file_by_url(self, url: str) -> Tuple[IO, dict]:
        """Return file-like object and headers.

        The caller is responsible for closing the returned stream.

        May raise ``KeyError``
        """
        filename, entry = self._entries_by_url[url]
        return self._zip_file.open(filename), entry.get("headers", {})

    def extract(self) -> TemporaryDirectory:
        """Extract contents to a temporary directory.

        The caller is responsible for cleanup of the temporary files.
        """
        temp_dir = TemporaryDirectory()
        safe_extract_zip(self._fileobj, temp_dir.name, strip_toplevel=False)

        return temp_dir


<<<<<<< HEAD
def merge_release_archives(file1: IO, archive2: ReleaseArchive, target: IO) -> Tuple[bool, int]:
    """Append contents of archive2 to copy of file1
=======
class _ArtifactIndexData:
    """Holds data of artifact index and keeps track of changes"""
>>>>>>> 424ace65

    def __init__(self, data: dict, fresh=False):
        self._data = data
        self.changed = fresh

<<<<<<< HEAD
    :returns: True if zip archive was written to target + number of files in resulting archive
=======
    @property
    def data(self):
        """Meant to be read-only"""
        return self._data

    def get(self, filename: str):
        return self._data.get("files", {}).get(filename, None)

    def update_files(self, files: dict):
        if files:
            self._data.setdefault("files", {}).update(files)
            self.changed = True

    def delete(self, filename: str):
        self._data.get("files", {}).pop(filename, None)
        self.changed = True


class _ArtifactIndexGuard:
    """Ensures atomic write operations to the artifact index"""

    def __init__(self, release: Release, dist: Optional[Distribution]):
        self._release = release
        self._dist = dist
        self._ident = ReleaseFile.get_ident(ARTIFACT_INDEX_FILENAME, dist and dist.name)

    def readable_data(self) -> Optional[dict]:
        """Simple read, no synchronization necessary"""
        try:
            releasefile = self._releasefile_qs()[0]
        except IndexError:
            return None
        else:
            with releasefile.file.getfile() as fp:
                return json.load(fp)

    @contextmanager
    def writable_data(self, create: bool) -> ContextManager[_ArtifactIndexData]:
        """Context manager for editable artifact index"""
        with transaction.atomic():
            created = False
            if create:
                releasefile, created = self._get_or_create_releasefile()
            else:
                # Lock the row for editing:
                # NOTE: Do not select_related('file') here, because we do not
                # want to lock the File table
                qs = self._releasefile_qs().select_for_update()
                try:
                    releasefile = qs[0]
                except IndexError:
                    releasefile = None

            if releasefile is None:
                index_data = None
            else:
                if created:
                    index_data = _ArtifactIndexData({}, fresh=True)
                else:
                    source_file = releasefile.file
                    if source_file.type != ARTIFACT_INDEX_TYPE:
                        raise RuntimeError("Unexpected file type for artifact index")
                    raw_data = json.load(source_file.getfile())
                    index_data = _ArtifactIndexData(raw_data)

            yield index_data  # editable reference to index

            if index_data is not None and index_data.changed:
                if created:
                    target_file = releasefile.file
                else:
                    target_file = File.objects.create(
                        name=ARTIFACT_INDEX_FILENAME, type=ARTIFACT_INDEX_TYPE
                    )

                target_file.putfile(BytesIO(json.dumps(index_data.data).encode()))

                if not created:
                    # Update and clean existing
                    old_file = releasefile.file
                    releasefile.update(file=target_file)
                    old_file.delete()

    def _get_or_create_releasefile(self):
        """Make sure that the release file exists"""

        return ReleaseFile.objects.select_for_update().get_or_create(
            **self._key_fields(),
            defaults={
                "file": lambda: File.objects.create(
                    name=ARTIFACT_INDEX_FILENAME,
                    type=ARTIFACT_INDEX_TYPE,
                )
            },
        )

    def _releasefile_qs(self):
        """QuerySet for selecting artifact index"""
        return ReleaseFile.objects.filter(**self._key_fields())

    def _key_fields(self):
        """Columns needed to identify the artifact index in the db"""
        return dict(
            organization_id=self._release.organization_id,
            release=self._release,
            dist=self._dist,
            name=ARTIFACT_INDEX_FILENAME,
            ident=self._ident,
        )


def read_artifact_index(release: Release, dist: Optional[Distribution]) -> Optional[dict]:
    """Get index data"""
    guard = _ArtifactIndexGuard(release, dist)
    return guard.readable_data()


def _compute_sha1(archive: ReleaseArchive, url: str) -> str:
    data = archive.read(url)
    return sha1(data).hexdigest()


def update_artifact_index(release: Release, dist: Optional[Distribution], archive_file: File):
    """Add information from release archive to artifact index

    :returns: The created ReleaseFile instance
>>>>>>> 424ace65
    """
    releasefile = ReleaseFile.objects.create(
        name=archive_file.name,
        release=release,
        organization_id=release.organization_id,
        dist=dist,
        file=archive_file,
    )

    files_out = {}
    with ReleaseArchive(archive_file.getfile()) as archive:
        manifest = archive.manifest

        files = manifest.get("files", {})
        if not files:
            return

        for filename, info in files.items():
            info = info.copy()
            url = info.pop("url")
            info["filename"] = filename
            info["archive_ident"] = releasefile.ident
            info["date_created"] = archive_file.timestamp
            info["sha1"] = _compute_sha1(archive, filename)
            info["size"] = archive.info(filename).file_size
            files_out[url] = info

<<<<<<< HEAD
        new_files = files2.keys() - files.keys()
        if not new_files:
            # Nothing to merge
            return False, len(files)
=======
    guard = _ArtifactIndexGuard(release, dist)
    with guard.writable_data(create=True) as index_data:
        index_data.update_files(files_out)
>>>>>>> 424ace65

    return releasefile


def delete_from_artifact_index(release: Release, dist: Optional[Distribution], url: str):
    """Delete the file with the given url from the manifest.

<<<<<<< HEAD
        # This creates a duplicate entry for the manifest, which is okay-ish
        # because the Python implementation prefers the latest version when reading
        with warnings.catch_warnings():
            warnings.simplefilter("ignore")
            zip_file.writestr("manifest.json", json.dumps(manifest))

    return True, len(files)
=======
    Does *not* delete the file from the zip archive.
    """
    guard = _ArtifactIndexGuard(release, dist)
    with guard.writable_data(create=False) as index_data:
        if index_data is not None:
            index_data.delete(url)
>>>>>>> 424ace65
<|MERGE_RESOLUTION|>--- conflicted
+++ resolved
@@ -209,21 +209,13 @@
         return temp_dir
 
 
-<<<<<<< HEAD
-def merge_release_archives(file1: IO, archive2: ReleaseArchive, target: IO) -> Tuple[bool, int]:
-    """Append contents of archive2 to copy of file1
-=======
 class _ArtifactIndexData:
     """Holds data of artifact index and keeps track of changes"""
->>>>>>> 424ace65
 
     def __init__(self, data: dict, fresh=False):
         self._data = data
         self.changed = fresh
 
-<<<<<<< HEAD
-    :returns: True if zip archive was written to target + number of files in resulting archive
-=======
     @property
     def data(self):
         """Meant to be read-only"""
@@ -301,6 +293,8 @@
 
                 target_file.putfile(BytesIO(json.dumps(index_data.data).encode()))
 
+                # FIXME: update count here
+
                 if not created:
                     # Update and clean existing
                     old_file = releasefile.file
@@ -350,7 +344,6 @@
     """Add information from release archive to artifact index
 
     :returns: The created ReleaseFile instance
->>>>>>> 424ace65
     """
     releasefile = ReleaseFile.objects.create(
         name=archive_file.name,
@@ -378,16 +371,9 @@
             info["size"] = archive.info(filename).file_size
             files_out[url] = info
 
-<<<<<<< HEAD
-        new_files = files2.keys() - files.keys()
-        if not new_files:
-            # Nothing to merge
-            return False, len(files)
-=======
     guard = _ArtifactIndexGuard(release, dist)
     with guard.writable_data(create=True) as index_data:
         index_data.update_files(files_out)
->>>>>>> 424ace65
 
     return releasefile
 
@@ -395,19 +381,9 @@
 def delete_from_artifact_index(release: Release, dist: Optional[Distribution], url: str):
     """Delete the file with the given url from the manifest.
 
-<<<<<<< HEAD
-        # This creates a duplicate entry for the manifest, which is okay-ish
-        # because the Python implementation prefers the latest version when reading
-        with warnings.catch_warnings():
-            warnings.simplefilter("ignore")
-            zip_file.writestr("manifest.json", json.dumps(manifest))
-
-    return True, len(files)
-=======
     Does *not* delete the file from the zip archive.
     """
     guard = _ArtifactIndexGuard(release, dist)
     with guard.writable_data(create=False) as index_data:
         if index_data is not None:
-            index_data.delete(url)
->>>>>>> 424ace65
+            index_data.delete(url)