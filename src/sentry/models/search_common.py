from enum import IntEnum


class SearchType(IntEnum):
    ISSUE = 0
    EVENT = 1
<<<<<<< HEAD
    RELEASE = 2
=======
    SESSION = 2
>>>>>>> de5f8d68
<|MERGE_RESOLUTION|>--- conflicted
+++ resolved
@@ -4,8 +4,4 @@
 class SearchType(IntEnum):
     ISSUE = 0
     EVENT = 1
-<<<<<<< HEAD
-    RELEASE = 2
-=======
-    SESSION = 2
->>>>>>> de5f8d68
+    SESSION = 2