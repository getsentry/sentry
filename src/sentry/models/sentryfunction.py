--- conflicted
+++ resolved
@@ -24,12 +24,8 @@
     overview = models.TextField(null=True)
     code = models.TextField(null=True)
     events = ArrayField(of=models.TextField, null=True)
-<<<<<<< HEAD
+    env_variables = EncryptedJsonField(default=dict)
     objects = SentryFunctionManager()
-=======
-    env_variables = EncryptedJsonField(default=dict)
-    objects = BaseManager()
->>>>>>> b9e3f653
 
     class Meta:
         app_label = "sentry"
