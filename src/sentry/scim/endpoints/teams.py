import logging
import re

import sentry_sdk
from django.db import IntegrityError, transaction
from django.template.defaultfilters import slugify
from rest_framework.exceptions import ParseError
from rest_framework.response import Response

from sentry.api.endpoints.organization_teams import OrganizationTeamsEndpoint
from sentry.api.endpoints.team_details import TeamDetailsEndpoint, TeamSerializer
from sentry.api.exceptions import ResourceDoesNotExist
from sentry.api.paginator import GenericOffsetPaginator
from sentry.api.serializers import serialize
from sentry.api.serializers.models.team import TeamSCIMSerializer
from sentry.models import (
    AuditLogEntryEvent,
    OrganizationMember,
    OrganizationMemberTeam,
    Team,
    TeamStatus,
)
from sentry.utils.cursors import SCIMCursor

from .constants import (
    SCIM_400_INTEGRITY_ERROR,
    SCIM_400_INVALID_FILTER,
    SCIM_400_TOO_MANY_PATCH_OPS_ERROR,
    SCIM_400_UNSUPPORTED_ATTRIBUTE,
    SCIM_404_GROUP_RES,
    SCIM_404_USER_RES,
    TeamPatchOps,
)
from .utils import (
    OrganizationSCIMTeamPermission,
    SCIMEndpoint,
    SCIMFilterError,
    parse_filter_conditions,
)

delete_logger = logging.getLogger("sentry.deletions.api")


def _team_expand(query):
    return None if "members" in query.get("excludedAttributes", []) else ["members"]


class OrganizationSCIMTeamIndex(SCIMEndpoint, OrganizationTeamsEndpoint):
    permission_classes = (OrganizationSCIMTeamPermission,)

    def team_serializer_for_post(self):
        return TeamSCIMSerializer(expand=["members"])

    def should_add_creator_to_team(self, request):
        return False

    def get(self, request, organization):
        try:
            filter_val = parse_filter_conditions(request.GET.get("filter"))
        except SCIMFilterError:
            raise ParseError(detail=SCIM_400_INVALID_FILTER)

        queryset = Team.objects.filter(
            organization=organization, status=TeamStatus.VISIBLE
        ).order_by("slug")
        if filter_val:
            queryset = queryset.filter(name=filter_val)

        def data_fn(offset, limit):
            return list(queryset[offset : offset + limit])

        def on_results(results):
            results = serialize(results, None, TeamSCIMSerializer(expand=_team_expand(request.GET)))
            return self.list_api_format(request, queryset.count(), results)

        return self.paginate(
            request=request,
            on_results=on_results,
            paginator=GenericOffsetPaginator(data_fn=data_fn),
            default_per_page=int(request.GET.get("count", 100)),
            queryset=queryset,
            cursor_cls=SCIMCursor,
        )

    def post(self, request, organization):
        # shim displayName from SCIM api in order to work with
        # our regular team index POST
        request.data.update({"name": request.data["displayName"]})
        return super().post(request, organization)


class OrganizationSCIMTeamDetails(SCIMEndpoint, TeamDetailsEndpoint):
    permission_classes = (OrganizationSCIMTeamPermission,)

    def convert_args(self, request, organization_slug, team_id, *args, **kwargs):
        args, kwargs = super().convert_args(request, organization_slug)
        try:
            kwargs["team"] = self._get_team(kwargs["organization"], team_id)
        except Team.DoesNotExist:
            raise ResourceDoesNotExist(detail=SCIM_404_GROUP_RES)
        return (args, kwargs)

    def _get_team(self, organization, team_id):
        team = (
            Team.objects.filter(organization=organization, id=team_id)
            .select_related("organization")
            .get()
        )
        if team.status != TeamStatus.VISIBLE:
            raise Team.DoesNotExist
        return team

    def get(self, request, organization, team):
        context = serialize(team, serializer=TeamSCIMSerializer(expand=_team_expand(request.GET)))
        return Response(context)

    def _add_members_operation(self, request, operation, team):
        for member in operation["value"]:
            member = OrganizationMember.objects.get(
                organization=team.organization, id=member["value"]
            )
            if OrganizationMemberTeam.objects.filter(team=team, organizationmember=member).exists():
                # if a member already belongs to a team, do nothing
                continue

            with transaction.atomic():
                omt = OrganizationMemberTeam.objects.create(team=team, organizationmember=member)
                self.create_audit_entry(
                    request=request,
                    organization=team.organization,
                    target_object=omt.id,
                    target_user=member.user,
                    event=AuditLogEntryEvent.MEMBER_JOIN_TEAM,
                    data=omt.get_audit_log_data(),
                )

<<<<<<< HEAD
    def _remove_members_operation(self, request, member_id, team):
        member = OrganizationMember.objects.get(organization=team.organization, id=member_id)
=======
    def _remove_members_operation(self, request, operation, team):
        try:
            # grab the filter out of the brackets of the string that looks
            # like so: members[userName eq "baz@sentry.io"]
            parsed_filter = parse_filter_conditions(
                re.search(r"\[(.*?)\]", operation["path"]).groups()[0]
            )
        except Exception:
            # TODO: log parse error
            raise ParseError(detail=SCIM_400_INVALID_FILTER)
        member = OrganizationMember.objects.get(organization=team.organization, id=parsed_filter)
>>>>>>> 78312a16
        with transaction.atomic():
            try:
                omt = OrganizationMemberTeam.objects.get(team=team, organizationmember=member)
            except OrganizationMemberTeam.DoesNotExist:
                pass

            self.create_audit_entry(
                request=request,
                organization=team.organization,
                target_object=omt.id,
                target_user=member.user,
                event=AuditLogEntryEvent.MEMBER_LEAVE_TEAM,
                data=omt.get_audit_log_data(),
            )
            omt.delete()

    def _rename_team_operation(self, request, new_name, team):
        serializer = TeamSerializer(
            team,
            data={"name": new_name, "slug": slugify(new_name)},
            partial=True,
        )
        if serializer.is_valid():
            team = serializer.save()
            self.create_audit_entry(
                request=request,
                organization=team.organization,
                target_object=team.id,
                event=AuditLogEntryEvent.TEAM_EDIT,
                data=team.get_audit_log_data(),
            )

    def patch(self, request, organization, team):
        """
        A SCIM Group PATCH request takes a series of operations to perform on a team.
        It does them sequentially and if any of them fail no operations should go through.
        The operations are add members, remove members, replace members, and rename team.
        """
        operations = request.data.get("Operations", [])
        if len(operations) > 100:
            return Response(SCIM_400_TOO_MANY_PATCH_OPS_ERROR, status=400)
        try:
            with transaction.atomic():
                for operation in operations:
                    op = operation["op"].lower()
                    if op == TeamPatchOps.ADD and operation["path"] == "members":
                        self._add_members_operation(request, operation, team)
                    elif op == TeamPatchOps.REMOVE and "members" in operation["path"]:
                        self._remove_members_operation(
                            request, self._get_member_id_for_remove_op(operation), team
                        )
                    elif op == TeamPatchOps.REPLACE:
                        path = operation.get("path")

                        if path == "members":
                            # delete all the current team members
                            # and replace with the ones in the operation list
                            with transaction.atomic():
                                queryset = OrganizationMemberTeam.objects.filter(team_id=team.id)
                                queryset.delete()
                                self._add_members_operation(request, operation, team)
                        # azure and okta handle team name change operation differently
                        elif path is None:
                            # for okta
                            self._rename_team_operation(
                                request, operation["value"]["displayName"], team
                            )
                        elif path == "displayName":
                            # for azure
                            self._rename_team_operation(request, operation["value"], team)
                        else:
                            return Response(SCIM_400_UNSUPPORTED_ATTRIBUTE, status=400)

        except OrganizationMember.DoesNotExist:
            raise ResourceDoesNotExist(detail=SCIM_404_USER_RES)
        except IntegrityError as e:
            sentry_sdk.capture_exception(e)
            return Response(SCIM_400_INTEGRITY_ERROR, status=400)

        return self.respond(status=204)

    def delete(self, request, organization, team):
        return super().delete(request, team)

    def put(self, request, organization, team):
        # override parent's put since we don't have puts
        # in SCIM Team routes
        return self.http_method_not_allowed(request)

    def _get_member_id_for_remove_op(self, operation):
        if "value" in operation:
            # azure sends member ids in this format under the key 'value'
            return operation["value"][0]["value"]

        try:
            # grab the filter out of the brackets of the string that looks
            # like so: members[value eq "123124"]
            filter_path = re.search(r"\[(.*?)\]", operation["path"]).groups()[0]
            return parse_filter_conditions(filter_path)[0]
        except ValueError:
            raise ParseError(detail=SCIM_400_INVALID_FILTER)<|MERGE_RESOLUTION|>--- conflicted
+++ resolved
@@ -134,22 +134,8 @@
                     data=omt.get_audit_log_data(),
                 )
 
-<<<<<<< HEAD
     def _remove_members_operation(self, request, member_id, team):
         member = OrganizationMember.objects.get(organization=team.organization, id=member_id)
-=======
-    def _remove_members_operation(self, request, operation, team):
-        try:
-            # grab the filter out of the brackets of the string that looks
-            # like so: members[userName eq "baz@sentry.io"]
-            parsed_filter = parse_filter_conditions(
-                re.search(r"\[(.*?)\]", operation["path"]).groups()[0]
-            )
-        except Exception:
-            # TODO: log parse error
-            raise ParseError(detail=SCIM_400_INVALID_FILTER)
-        member = OrganizationMember.objects.get(organization=team.organization, id=parsed_filter)
->>>>>>> 78312a16
         with transaction.atomic():
             try:
                 omt = OrganizationMemberTeam.objects.get(team=team, organizationmember=member)
@@ -248,6 +234,6 @@
             # grab the filter out of the brackets of the string that looks
             # like so: members[value eq "123124"]
             filter_path = re.search(r"\[(.*?)\]", operation["path"]).groups()[0]
-            return parse_filter_conditions(filter_path)[0]
-        except ValueError:
+            return parse_filter_conditions(filter_path)
+        except SCIMFilterError:
             raise ParseError(detail=SCIM_400_INVALID_FILTER)