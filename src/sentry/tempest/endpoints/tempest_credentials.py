--- conflicted
+++ resolved
@@ -52,11 +52,8 @@
         serializer.is_valid(raise_exception=True)
         try:
             credentials = serializer.save(created_by_id=request.user.id, project=project)
-<<<<<<< HEAD
             # Make initial call to determine the latest item ID
             fetch_latest_item_id.delay(credentials.id)
-=======
->>>>>>> 01dea195
         except IntegrityError:
             return Response(
                 {"detail": "A credential with this client ID already exists."}, status=400
