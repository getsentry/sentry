--- conflicted
+++ resolved
@@ -43,11 +43,7 @@
             paginator_cls=OffsetPaginator,
         )
 
-<<<<<<< HEAD
-    def post(self, request, project):
-=======
     def post(self, request: Request, project: Project) -> Response:
->>>>>>> 024450e2
         if not self.has_feature(request, project):
             raise NotFound
 
