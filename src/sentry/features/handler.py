--- conflicted
+++ resolved
@@ -13,12 +13,8 @@
     from sentry.features.manager import FeatureCheckBatch
     from sentry.models.organization import Organization
     from sentry.models.project import Project
-<<<<<<< HEAD
     from sentry.users.models.user import User
-=======
-    from sentry.models.user import User
     from sentry.users.services.user import RpcUser
->>>>>>> 45304f37
 
 
 class FeatureHandler:
