--- conflicted
+++ resolved
@@ -124,13 +124,10 @@
         "organizations:seer-based-priority": False,
         # Enable Vercel integration - there is a custom handler in getsentry
         "organizations:integrations-vercel": True,
-<<<<<<< HEAD
         # Enable GitHub multi-org for users to connect many Sentry orgs to a single GitHub org.
         "organizations:integrations-scm-multi-org": True,
-=======
         # Enable issue view endpoints and UI
         "organizations:issue-views": False,
->>>>>>> 9a2532ac
     }
 
     permanent_project_features = {
