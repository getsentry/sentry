from .base import (
    FeatureHandlerStrategy,
    OrganizationFeature,
    ProjectFeature,
    ProjectPluginFeature,
    SystemFeature,
)
from .manager import FeatureManager

# XXX: See `features/__init__.py` for documentation on how to use feature flags


def register_temporary_features(manager: FeatureManager):
    """
    These flags are temporary. These flags exist as a way for us to gate newly
    developed features.

    [!!] THESE FLAGS ARE INTENDED TO BE REMOVED!

    [!!] Leaving around feature flags in the codebase introduces complexity
         that will constantly need to be understood! Complexity leads to longer
         times developing features, higher chance of introducing bugs, and
         overall less happiness working in sentry.

         CLEAN UP YOUR FEATURE FLAGS!
    """
    # No formatting so that we can keep them as single lines
    # fmt: off

    # NOTE: Please maintain alphabetical order when adding new feature flags

    # Features that don't use resource scoping #
    ############################################

    # Enables user registration.
    manager.add("auth:register", SystemFeature, FeatureHandlerStrategy.INTERNAL, default=True)
    # Enable creating organizations within sentry (if SENTRY_SINGLE_ORGANIZATION is not enabled).
    manager.add("organizations:create", SystemFeature, FeatureHandlerStrategy.INTERNAL, default=True)
    # Controls whether or not the relocation endpoints can be used.
    manager.add("relocation:enabled", SystemFeature, FeatureHandlerStrategy.INTERNAL)

    # Organization scoped features that are in development or in customer trials. #
    ###############################################################################

    # Enables activated alert rules
    manager.add("organizations:activated-alert-rules", OrganizationFeature, FeatureHandlerStrategy.REMOTE)
    # Enables alert creation on indexed events in UI (use for PoC/testing only)
    manager.add("organizations:alert-allow-indexed", OrganizationFeature, FeatureHandlerStrategy.REMOTE)
    # Use metrics as the dataset for crash free metric alerts
    manager.add("organizations:alert-crash-free-metrics", OrganizationFeature, FeatureHandlerStrategy.REMOTE)
    manager.add("organizations:alert-filters", OrganizationFeature, FeatureHandlerStrategy.INTERNAL)
    # Enables the migration of alerts (checked in a migration script).
    manager.add("organizations:alerts-migration-enabled", OrganizationFeature, FeatureHandlerStrategy.REMOTE)
    # Enable anr frame analysis
    manager.add("organizations:anr-analyze-frames", OrganizationFeature, FeatureHandlerStrategy.REMOTE)
    # Enable anr improvements ui
    manager.add("organizations:anr-improvements", OrganizationFeature, FeatureHandlerStrategy.REMOTE)
    # Enable auth provider configuration through api
    manager.add("organizations:api-auth-provider", OrganizationFeature, FeatureHandlerStrategy.REMOTE)
    manager.add("organizations:api-keys", OrganizationFeature, FeatureHandlerStrategy.INTERNAL, default=False)
    # Rollout of the new API rate limits for organization events
    manager.add("organizations:api-organization_events-rate-limit-reduced-rollout", OrganizationFeature, FeatureHandlerStrategy.INTERNAL)
    # Enables the cron job to auto-enable codecov integrations.
    manager.add("organizations:auto-enable-codecov", OrganizationFeature, FeatureHandlerStrategy.INTERNAL)
    # Enables getting commit sha from git blame for codecov.
    manager.add("organizations:codecov-commit-sha-from-git-blame", OrganizationFeature, FeatureHandlerStrategy.REMOTE)
    # Disables legacy cron ingest endpoints
    manager.add("organizations:crons-disable-ingest-endpoints", OrganizationFeature, FeatureHandlerStrategy.INTERNAL)
    # Disables legacy cron ingest endpoints
    manager.add("organizations:crons-write-user-feedback", OrganizationFeature, FeatureHandlerStrategy.OPTIONS)
    # Enable daily summary
    manager.add("organizations:daily-summary", OrganizationFeature, FeatureHandlerStrategy.INTERNAL)
    # Enable dashboard widget indicators.
    manager.add("organizations:dashboard-widget-indicators", OrganizationFeature, FeatureHandlerStrategy.REMOTE, default=True)
    # Enables import/export functionality for dashboards
    manager.add("organizations:dashboards-import", OrganizationFeature, FeatureHandlerStrategy.REMOTE)
    # Enable metrics enhanced performance in dashboards
    manager.add("organizations:dashboards-mep", OrganizationFeature, FeatureHandlerStrategy.REMOTE)
    # Enable release health widget in dashboards
    manager.add("organizations:dashboards-rh-widget", OrganizationFeature, FeatureHandlerStrategy.REMOTE)
    manager.add("organizations:dashboards-span-metrics", OrganizationFeature, FeatureHandlerStrategy.OPTIONS)
    # Delightful Developer Metrics (DDM):
    # Enables experimental WIP custom metrics related features
    manager.add("organizations:custom-metrics-experimental", OrganizationFeature, FeatureHandlerStrategy.REMOTE)
    # Enables custom metrics extraction rule endpoint
    manager.add("organizations:custom-metrics-extraction-rule", OrganizationFeature, FeatureHandlerStrategy.FLAGPOLE)
    # Hides DDM sidebar item
    manager.add("organizations:ddm-sidebar-item-hidden", OrganizationFeature, FeatureHandlerStrategy.REMOTE)
    # Enable the default alert at project creation to be the high priority alert
    manager.add("organizations:default-high-priority-alerts", OrganizationFeature, FeatureHandlerStrategy.INTERNAL)
    # Enables automatically deriving of code mappings
    manager.add("organizations:derive-code-mappings", OrganizationFeature, FeatureHandlerStrategy.INTERNAL, default=True)
    # Enables synthesis of device.class in ingest
    manager.add("organizations:device-class-synthesis", OrganizationFeature, FeatureHandlerStrategy.INTERNAL)
    # Enable device.class as a selectable column
    manager.add("organizations:device-classification", OrganizationFeature, FeatureHandlerStrategy.REMOTE)
    # Enable the 'discover' interface. (might be unused)
    manager.add("organizations:discover", OrganizationFeature, FeatureHandlerStrategy.INTERNAL)
    # Enable the org recalibration
    manager.add("organizations:ds-org-recalibration", OrganizationFeature, FeatureHandlerStrategy.INTERNAL)
    # Enables data secrecy mode
    manager.add("organizations:enterprise-data-secrecy", OrganizationFeature, FeatureHandlerStrategy.INTERNAL)
    # Enable archive/escalating issue workflow in MS Teams
    manager.add("organizations:escalating-issues-msteams", OrganizationFeature, FeatureHandlerStrategy.REMOTE)
    # Enable archive/escalating issue workflow features in v2
    manager.add("organizations:escalating-issues-v2", OrganizationFeature, FeatureHandlerStrategy.INTERNAL)
    # Enable emiting escalating data to the metrics backend
    manager.add("organizations:escalating-metrics-backend", OrganizationFeature, FeatureHandlerStrategy.INTERNAL)
    # Enable disabling gitlab integrations when broken is detected
    manager.add("organizations:gitlab-disable-on-broken", OrganizationFeature, FeatureHandlerStrategy.REMOTE)
    # Enable experimental new version of stacktrace component where additional
    # data related to grouping is shown on each frame
    manager.add("organizations:grouping-stacktrace-ui", OrganizationFeature, FeatureHandlerStrategy.REMOTE)
    # Enable only calculating a secondary hash when needed
    manager.add("organizations:grouping-suppress-unnecessary-secondary-hash", OrganizationFeature, FeatureHandlerStrategy.INTERNAL)
    # Enable tweaks to group title in relation to hierarchical grouping.
    manager.add("organizations:grouping-title-ui", OrganizationFeature, FeatureHandlerStrategy.REMOTE)
    # Allows an org to have a larger set of project ownership rules per project
    manager.add("organizations:higher-ownership-limit", OrganizationFeature, FeatureHandlerStrategy.INTERNAL)
    # Enable increased issue_owners rate limit for auto-assignment
    manager.add("organizations:increased-issue-owners-rate-limit", OrganizationFeature, FeatureHandlerStrategy.INTERNAL)
    # Starfish: extract metrics from the spans
    manager.add("organizations:indexed-spans-extraction", OrganizationFeature, FeatureHandlerStrategy.INTERNAL)
    # Enable custom alert priorities for Pagerduty and Opsgenie
    manager.add("organizations:integrations-custom-alert-priorities", OrganizationFeature, FeatureHandlerStrategy.REMOTE)
    # Enable integration functionality to work deployment integrations like Vercel
    manager.add("organizations:integrations-deployment", OrganizationFeature, FeatureHandlerStrategy.INTERNAL, default=True)
    manager.add("organizations:integrations-feature-flag-integration", OrganizationFeature, FeatureHandlerStrategy.INTERNAL)
    # Allow tenant type installations through issue alert actions
    manager.add("organizations:integrations-msteams-tenant", OrganizationFeature, FeatureHandlerStrategy.REMOTE)
    # Enable inviting members to organizations.
    manager.add("organizations:invite-members", OrganizationFeature, FeatureHandlerStrategy.INTERNAL, default=True)
    # Enable rate limits for inviting members.
    manager.add("organizations:invite-members-rate-limits", OrganizationFeature, FeatureHandlerStrategy.INTERNAL, default=True)
    # Enables the UI for Autofix in issue details
    manager.add("organizations:issue-details-autofix-ui", OrganizationFeature, FeatureHandlerStrategy.REMOTE)
    # Enables a toggle for entering the new issue details UI
    manager.add("organizations:issue-details-new-experience-toggle", OrganizationFeature, FeatureHandlerStrategy.REMOTE)
    # Enable tag improvements in the issue details page
    manager.add("organizations:issue-details-tag-improvements", OrganizationFeature, FeatureHandlerStrategy.REMOTE)
    # Enable issue priority in the UI
    manager.add("organizations:issue-priority-ui", OrganizationFeature, FeatureHandlerStrategy.REMOTE)
    # Whether to allow issue only search on the issue list
    manager.add("organizations:issue-search-allow-postgres-only-search", OrganizationFeature, FeatureHandlerStrategy.REMOTE)
    # Whether to make a side/parallel query against events -> group_attributes when searching issues
    manager.add("organizations:issue-search-group-attributes-side-query", OrganizationFeature, FeatureHandlerStrategy.REMOTE)
    # Enable custom views features in the issue stream
    manager.add("organizations:issue-stream-custom-views", OrganizationFeature, FeatureHandlerStrategy.OPTIONS)
    # Enable the updated empty state for issues
    manager.add("organizations:issue-stream-empty-state", OrganizationFeature, FeatureHandlerStrategy.REMOTE)
    # Enable issue stream performance improvements
    manager.add("organizations:issue-stream-performance", OrganizationFeature, FeatureHandlerStrategy.REMOTE)
    # Enable the new issue stream search bar UI
    manager.add("organizations:issue-stream-search-query-builder", OrganizationFeature, FeatureHandlerStrategy.REMOTE)
    manager.add("organizations:large-debug-files", OrganizationFeature, FeatureHandlerStrategy.INTERNAL)
    # Enabled latest adopted release filter for issue alerts
    manager.add("organizations:latest-adopted-release-filter", OrganizationFeature, FeatureHandlerStrategy.REMOTE)
    manager.add("organizations:mep-rollout-flag", OrganizationFeature, FeatureHandlerStrategy.REMOTE)
    manager.add("organizations:mep-use-default-tags", OrganizationFeature, FeatureHandlerStrategy.REMOTE)
    # Enable metric alert charts in email/slack
    manager.add("organizations:metric-alert-chartcuterie", OrganizationFeature, FeatureHandlerStrategy.INTERNAL)
    # Enable load shedding for newly created metric alerts
    manager.add("organizations:metric-alert-load-shedding", OrganizationFeature, FeatureHandlerStrategy.OPTIONS)
    # Enable threshold period in metric alert rule builder
    manager.add("organizations:metric-alert-threshold-period", OrganizationFeature, FeatureHandlerStrategy.REMOTE)
    # Enables the search bar for metrics samples list
    manager.add("organizations:metrics-samples-list-search", OrganizationFeature, FeatureHandlerStrategy.REMOTE)
    # Enable Session Stats down to a minute resolution
    manager.add("organizations:minute-resolution-sessions", OrganizationFeature, FeatureHandlerStrategy.INTERNAL, default=True)
    # Display CPU and memory metrics in transactions with profiles
    manager.add("organizations:mobile-cpu-memory-in-transactions", OrganizationFeature, FeatureHandlerStrategy.REMOTE)
    # Enable column that shows ttid ttfd contributing spans
    manager.add("organizations:mobile-ttid-ttfd-contribution", OrganizationFeature, FeatureHandlerStrategy.REMOTE)
    # Adds the ttid & ttfd vitals to the frontend
    manager.add("organizations:mobile-vitals", OrganizationFeature, FeatureHandlerStrategy.REMOTE)
    # Enables higher limit for alert rules
    manager.add("organizations:more-slow-alerts", OrganizationFeature, FeatureHandlerStrategy.INTERNAL)
    manager.add("organizations:new-page-filter", OrganizationFeature, FeatureHandlerStrategy.REMOTE, default=True)
    manager.add("organizations:new-weekly-report", OrganizationFeature, FeatureHandlerStrategy.REMOTE)
    # Display warning banner for every event issue alerts
    manager.add("organizations:noisy-alert-warning", OrganizationFeature, FeatureHandlerStrategy.REMOTE)
    # Notify all project members when fallthrough is disabled, instead of just the auto-assignee
    manager.add("organizations:notification-all-recipients", OrganizationFeature, FeatureHandlerStrategy.REMOTE)
    # Drop obsoleted status changes in occurence consumer
    manager.add("organizations:occurence-consumer-prune-status-changes", OrganizationFeature, FeatureHandlerStrategy.FLAGPOLE)
    # Enable User Feedback v1
    manager.add("organizations:old-user-feedback", OrganizationFeature, FeatureHandlerStrategy.REMOTE)
    # Extract on demand metrics
    manager.add("organizations:on-demand-metrics-extraction", OrganizationFeature, FeatureHandlerStrategy.REMOTE)
    # Extract on demand metrics (experimental features)
    manager.add("organizations:on-demand-metrics-extraction-experimental", OrganizationFeature, FeatureHandlerStrategy.REMOTE)
    # Extract on demand metrics (widget extraction)
    manager.add("organizations:on-demand-metrics-extraction-widgets", OrganizationFeature, FeatureHandlerStrategy.REMOTE)
    # This spec version includes the environment in the query hash
    manager.add("organizations:on-demand-metrics-query-spec-version-two", OrganizationFeature, FeatureHandlerStrategy.REMOTE)
    # Display on demand metrics related UI elements
    manager.add("organizations:on-demand-metrics-ui", OrganizationFeature, FeatureHandlerStrategy.REMOTE)
    # Display on demand metrics related UI elements, for dashboards and widgets. The other flag is for alerts.
    manager.add("organizations:on-demand-metrics-ui-widgets", OrganizationFeature, FeatureHandlerStrategy.REMOTE)
    # Only enabled in sentry.io to enable onboarding flows.
    manager.add("organizations:onboarding", OrganizationFeature, FeatureHandlerStrategy.INTERNAL)
    # Enable the SDK selection feature in the onboarding
    manager.add("organizations:onboarding-sdk-selection", OrganizationFeature, FeatureHandlerStrategy.REMOTE)
    # Enable views for anomaly detection
    manager.add("organizations:performance-anomaly-detection-ui", OrganizationFeature, FeatureHandlerStrategy.REMOTE)
    # Enable mobile performance score calculation for transactions in relay
    manager.add("organizations:performance-calculate-mobile-perf-score-relay", OrganizationFeature, FeatureHandlerStrategy.INTERNAL)
    # Enable performance change explorer panel on trends page
    manager.add("organizations:performance-change-explorer", OrganizationFeature, FeatureHandlerStrategy.REMOTE)
    # Enable interpolation of null data points in charts instead of zerofilling in performance
    manager.add("organizations:performance-chart-interpolation", OrganizationFeature, FeatureHandlerStrategy.REMOTE)
    # Enable consecutive http performance issue type
    manager.add("organizations:performance-consecutive-http-detector", OrganizationFeature, FeatureHandlerStrategy.INTERNAL)
    # Enable database view powered by span metrics
    manager.add("organizations:performance-database-view", OrganizationFeature, FeatureHandlerStrategy.REMOTE)
    # Enable database view percentile graphs
    manager.add("organizations:performance-database-view-percentiles", OrganizationFeature, FeatureHandlerStrategy.REMOTE)
    manager.add("organizations:performance-db-main-thread-detector", OrganizationFeature)
    # Enable Discover Saved Query dataset selector
    manager.add("organizations:performance-discover-dataset-selector", OrganizationFeature, FeatureHandlerStrategy.REMOTE)
    # Enable backend overriding and always making a fresh split decision
    manager.add("organizations:performance-discover-widget-split-override-save", OrganizationFeature, FeatureHandlerStrategy.REMOTE)
    # Enable UI sending a discover split for widget
    manager.add("organizations:performance-discover-widget-split-ui", OrganizationFeature, FeatureHandlerStrategy.REMOTE)
    manager.add("organizations:performance-file-io-main-thread-detector", OrganizationFeature, FeatureHandlerStrategy.INTERNAL)
    # Enables updated all events tab in a performance issue
    manager.add("organizations:performance-issues-all-events-tab", OrganizationFeature, FeatureHandlerStrategy.REMOTE)
    # Enable performance issues dev options, includes changing parts of issues that we're using for development.
    manager.add("organizations:performance-issues-dev", OrganizationFeature, FeatureHandlerStrategy.REMOTE)
    # Temporary flag to test search performance that's running slow in S4S
    manager.add("organizations:performance-issues-search", OrganizationFeature, FeatureHandlerStrategy.INTERNAL, default=True)
    # Enables a longer stats period for the performance landing page
    manager.add("organizations:performance-landing-page-stats-period", OrganizationFeature, FeatureHandlerStrategy.REMOTE)
    # Enable consecutive http performance issue type
    manager.add("organizations:performance-large-http-payload-detector", OrganizationFeature, FeatureHandlerStrategy.INTERNAL)
    # Enable internal view for bannerless MEP view
    manager.add("organizations:performance-mep-bannerless-ui", OrganizationFeature, FeatureHandlerStrategy.REMOTE)
    # Re-enable histograms for Metrics Enhanced Performance Views
    manager.add("organizations:performance-mep-reintroduce-histograms", OrganizationFeature, FeatureHandlerStrategy.REMOTE)
    # Enable metrics-backed transaction summary view
    manager.add("organizations:performance-metrics-backed-transaction-summary", OrganizationFeature, FeatureHandlerStrategy.REMOTE)
    # Enable the UI for displaying mobile performance score
    manager.add("organizations:performance-mobile-perf-score-ui", OrganizationFeature, FeatureHandlerStrategy.REMOTE)
    # Enable new trends
    manager.add("organizations:performance-new-trends", OrganizationFeature, FeatureHandlerStrategy.REMOTE)
    # Enable updated landing page widget designs
    manager.add("organizations:performance-new-widget-designs", OrganizationFeature, FeatureHandlerStrategy.REMOTE)
    # Enable performance on-boarding checklist
    manager.add("organizations:performance-onboarding-checklist", OrganizationFeature, FeatureHandlerStrategy.REMOTE)
    # Enable removing the fallback for metrics compatibility
    manager.add("organizations:performance-remove-metrics-compatibility-fallback", OrganizationFeature, FeatureHandlerStrategy.REMOTE)
    # Enable span search bar in Insights module sample panels
    manager.add("organizations:performance-sample-panel-search", OrganizationFeature, FeatureHandlerStrategy.REMOTE)
    # Enable platform selector for screens flow
    manager.add("organizations:performance-screens-platform-selector", OrganizationFeature, FeatureHandlerStrategy.REMOTE)
    # Enable screens view powered by span metrics
    manager.add("organizations:performance-screens-view", OrganizationFeature, FeatureHandlerStrategy.REMOTE)
    # Enable histogram view in span details
    manager.add("organizations:performance-span-histogram-view", OrganizationFeature, FeatureHandlerStrategy.REMOTE)
    # Enable trace details page with embedded spans
    manager.add("organizations:performance-trace-details", OrganizationFeature, FeatureHandlerStrategy.REMOTE)
    # Enable trace explorer features in performance
    manager.add("organizations:performance-trace-explorer", OrganizationFeature, FeatureHandlerStrategy.REMOTE)
    # Enable linking to trace explorer from metrics
    manager.add("organizations:performance-trace-explorer-with-metrics", OrganizationFeature, FeatureHandlerStrategy.REMOTE)
    # Enable FE/BE for tracing without performance
    manager.add("organizations:performance-tracing-without-performance", OrganizationFeature, FeatureHandlerStrategy.REMOTE, default=True)
    # Enable transaction name only search
    manager.add("organizations:performance-transaction-name-only-search", OrganizationFeature, FeatureHandlerStrategy.REMOTE)
    # Enable transaction name only search on indexed
    manager.add("organizations:performance-transaction-name-only-search-indexed", OrganizationFeature, FeatureHandlerStrategy.REMOTE)
    # Hides some fields and sections in the transaction summary page that are being deprecated
    manager.add("organizations:performance-transaction-summary-cleanup", OrganizationFeature, FeatureHandlerStrategy.REMOTE)
    # Enables the new UI for span summary and the spans tab
    manager.add("organizations:performance-spans-new-ui", OrganizationFeature, FeatureHandlerStrategy.REMOTE)
    # Experimental performance issue for streamed spans - ingestion
    manager.add("organizations:performance-streamed-spans-exp-ingest", OrganizationFeature, FeatureHandlerStrategy.INTERNAL)
    # Experimental performance issue for streamed spans - UI
    manager.add("organizations:performance-streamed-spans-exp-visible", OrganizationFeature, FeatureHandlerStrategy.REMOTE)
    # Enable processing slow issue alerts
    manager.add("organizations:process-slow-alerts", OrganizationFeature, FeatureHandlerStrategy.OPTIONS)
    # Enabled creating issues out of trends
    manager.add("organizations:performance-trends-issues", OrganizationFeature, FeatureHandlerStrategy.REMOTE)
    # Bypass 30 day date range selection when fetching new trends data
    manager.add("organizations:performance-trends-new-data-date-range-default", OrganizationFeature, FeatureHandlerStrategy.REMOTE)
    manager.add("organizations:performance-use-metrics", OrganizationFeature, FeatureHandlerStrategy.REMOTE)
    # Enable showing INP web vital in default views
    manager.add("organizations:performance-vitals-inp", OrganizationFeature, FeatureHandlerStrategy.REMOTE)
    # Enable profiling
    manager.add("organizations:profiling", OrganizationFeature, FeatureHandlerStrategy.INTERNAL)
    # Enabled for those orgs who participated in the profiling Beta program
    manager.add("organizations:profiling-beta", OrganizationFeature, FeatureHandlerStrategy.INTERNAL)
    # Enables production profiling in sentry browser application
    manager.add("organizations:profiling-browser", OrganizationFeature, FeatureHandlerStrategy.INTERNAL)
    # Enables separate differential flamegraph page
    manager.add("organizations:profiling-differential-flamegraph-page", OrganizationFeature, FeatureHandlerStrategy.REMOTE)
    # Enable global suspect functions in profiling
    manager.add("organizations:profiling-global-suspect-functions", OrganizationFeature, FeatureHandlerStrategy.REMOTE)
    # Enable profiling summary redesign view
    manager.add("organizations:profiling-summary-redesign", OrganizationFeature, FeatureHandlerStrategy.REMOTE)
    # Enable the transactions backed profiling views
    manager.add("organizations:profiling-using-transactions", OrganizationFeature, FeatureHandlerStrategy.REMOTE)
    # Enable continuous profiling
    manager.add("organizations:continuous-profiling", OrganizationFeature, FeatureHandlerStrategy.FLAGPOLE)
    # Display profile durations on the stats page
    manager.add("organizations:continuous-profiling-stats", OrganizationFeature, FeatureHandlerStrategy.INTERNAL)
    # Enable asking for feedback after project-create when replay is disabled
    manager.add("organizations:project-create-replay-feedback", OrganizationFeature, FeatureHandlerStrategy.REMOTE)
    # Limit project events endpoint to only query back a certain number of days
    manager.add("organizations:project-event-date-limit", OrganizationFeature, FeatureHandlerStrategy.REMOTE)
    # Enable project selection on the stats page
    manager.add("organizations:project-stats", OrganizationFeature, FeatureHandlerStrategy.REMOTE, default=True)
    # Enable the new Related Events feature
    manager.add("organizations:related-events", OrganizationFeature, FeatureHandlerStrategy.INTERNAL)
    # Enable related issues feature
    manager.add("organizations:related-issues", OrganizationFeature, FeatureHandlerStrategy.REMOTE)
    # Enable related issues in issue details page
    manager.add("organizations:related-issues-issue-details-page", OrganizationFeature, FeatureHandlerStrategy.REMOTE)
    # Metrics cardinality limiter in Relay
    manager.add("organizations:relay-cardinality-limiter", OrganizationFeature, FeatureHandlerStrategy.INTERNAL)
    # Enable the release details performance section
    manager.add("organizations:release-comparison-performance", OrganizationFeature, FeatureHandlerStrategy.REMOTE)
    # Enable new release UI
    manager.add("organizations:releases-v2", OrganizationFeature, FeatureHandlerStrategy.REMOTE)
    manager.add("organizations:releases-v2-banner", OrganizationFeature, FeatureHandlerStrategy.INTERNAL)
    manager.add("organizations:releases-v2-internal", OrganizationFeature, FeatureHandlerStrategy.REMOTE)
    manager.add("organizations:releases-v2-st", OrganizationFeature, FeatureHandlerStrategy.INTERNAL)
    # Enable playing replays from the replay tab
    manager.add("organizations:replay-play-from-replay-tab", OrganizationFeature, FeatureHandlerStrategy.REMOTE)
    # Mobile replay killswitch
    # TODO: Delete me on or before public beta.
    manager.add("organizations:session-replay-video", OrganizationFeature, FeatureHandlerStrategy.INTERNAL, default=True)
    # Enable version 2 of reprocessing (completely distinct from v1)
    manager.add("organizations:reprocessing-v2", OrganizationFeature, FeatureHandlerStrategy.INTERNAL)
    manager.add("organizations:required-email-verification", OrganizationFeature, FeatureHandlerStrategy.REMOTE)
    # Enable resolve in upcoming release
    manager.add("organizations:resolve-in-upcoming-release", OrganizationFeature, FeatureHandlerStrategy.OPTIONS)
    # Enable post create/edit rule confirmation notifications
    manager.add("organizations:rule-create-edit-confirm-notification", OrganizationFeature, FeatureHandlerStrategy.REMOTE)
    manager.add("organizations:sandbox-kill-switch", OrganizationFeature, FeatureHandlerStrategy.REMOTE)
    # Enable team member role provisioning through scim
    manager.add("organizations:scim-team-roles", OrganizationFeature, FeatureHandlerStrategy.REMOTE)
    # Enable detecting SDK crashes during event processing
    manager.add("organizations:sdk-crash-detection", OrganizationFeature, FeatureHandlerStrategy.INTERNAL)
    # Replace the footer Sentry logo with a Sentry pride logo
    manager.add("organizations:sentry-pride-logo-footer", OrganizationFeature, FeatureHandlerStrategy.REMOTE)
    # Enable the Replay Details > Accessibility tab
    manager.add("organizations:session-replay-a11y-tab", OrganizationFeature, FeatureHandlerStrategy.REMOTE)
    # Enable the accessibility issues endpoint
    manager.add("organizations:session-replay-accessibility-issues", OrganizationFeature, FeatureHandlerStrategy.REMOTE)
    # Enable combined envelope Kafka items in Relay
    manager.add("organizations:session-replay-combined-envelope-items", OrganizationFeature, FeatureHandlerStrategy.INTERNAL)
    # Enable canvas recording
    manager.add("organizations:session-replay-enable-canvas", OrganizationFeature, FeatureHandlerStrategy.REMOTE)
    # Enable canvas replaying
    manager.add("organizations:session-replay-enable-canvas-replayer", OrganizationFeature, FeatureHandlerStrategy.REMOTE)
    # Enable Hydration Error Issue Creation In Recording Consumer
    manager.add("organizations:session-replay-hydration-error-issue-creation", OrganizationFeature, FeatureHandlerStrategy.OPTIONS)
    # Enable linking from 'new issue' email notifs to the issue replay list
    manager.add("organizations:session-replay-issue-emails", OrganizationFeature, FeatureHandlerStrategy.INTERNAL)
    # Enable queries to materialized view from replay index endpoint
    manager.add("organizations:session-replay-materialized-view", OrganizationFeature, FeatureHandlerStrategy.FLAGPOLE, default=False)
    # Enable mobile replay player
    manager.add("organizations:session-replay-mobile-player", OrganizationFeature, FeatureHandlerStrategy.REMOTE)
    # Enable mobile replay player network tab
    manager.add("organizations:session-replay-mobile-network-tab", OrganizationFeature, FeatureHandlerStrategy.REMOTE)
    # Enable the new event linking columns to be queried
    manager.add("organizations:session-replay-new-event-counts", OrganizationFeature, FeatureHandlerStrategy.REMOTE)
    # Enable Rage Click Issue Creation In Recording Consumer
    manager.add("organizations:session-replay-rage-click-issue-creation", OrganizationFeature, FeatureHandlerStrategy.INTERNAL)
    # Enable data scrubbing of replay recording payloads in Relay.
    manager.add("organizations:session-replay-recording-scrubbing", OrganizationFeature, FeatureHandlerStrategy.INTERNAL)
    # Enable core Session Replay SDK for recording on sentry.io
    manager.add("organizations:session-replay-sdk", OrganizationFeature, FeatureHandlerStrategy.REMOTE)
    # Enable core Session Replay SDK for recording onError events on sentry.io
    manager.add("organizations:session-replay-sdk-errors-only", OrganizationFeature, FeatureHandlerStrategy.REMOTE)
    # Enable linking from 'new issue' slack notifs to the issue replay list
    manager.add("organizations:session-replay-slack-new-issue", OrganizationFeature, FeatureHandlerStrategy.INTERNAL)
    # Enable core Session Replay link in the sidebar
    manager.add("organizations:session-replay-ui", OrganizationFeature, FeatureHandlerStrategy.INTERNAL, default=True)
    # Enable replay web vital breadcrumbs
    manager.add("organizations:session-replay-web-vitals", OrganizationFeature, FeatureHandlerStrategy.FLAGPOLE, default=False)
    # Lets organizations manage grouping configs
    manager.add("organizations:set-grouping-config", OrganizationFeature, FeatureHandlerStrategy.INTERNAL)
    # Enable the UI for updated terms of service
    manager.add("organizations:settings-legal-tos-ui", OrganizationFeature, FeatureHandlerStrategy.REMOTE)
    # Enable Slack messages using Block Kit
    manager.add("organizations:slack-block-kit", OrganizationFeature, FeatureHandlerStrategy.INTERNAL, default=True)
<<<<<<< HEAD
    # Enable Culprit Blocks in Slack Notifications
    manager.add("organizations:slack-culprit-blocks", OrganizationFeature, FeatureHandlerStrategy.FLAGPOLE)
    # Send Slack notifications to threads for Issue Alerts
    manager.add("organizations:slack-thread-issue-alert", OrganizationFeature, FeatureHandlerStrategy.REMOTE)
=======
    # Enable description field in Slack metric alerts
    manager.add("organizations:slack-metric-alert-description", OrganizationFeature, FeatureHandlerStrategy.REMOTE)
>>>>>>> f7e6dca4
    # Enable improvements to Slack notifications
    manager.add("organizations:slack-improvements", OrganizationFeature, FeatureHandlerStrategy.OPTIONS)
    # Feature flags for migrating to the Slack SDK WebClient
    # Use new Slack SDK Client in _notify_recipient
    manager.add("organizations:slack-sdk-notify-recipient", OrganizationFeature, FeatureHandlerStrategy.OPTIONS)
    # Add regression chart as image to slack message
    manager.add("organizations:slack-endpoint-regression-image", OrganizationFeature, FeatureHandlerStrategy.OPTIONS)
    manager.add("organizations:slack-function-regression-image", OrganizationFeature, FeatureHandlerStrategy.OPTIONS)
    manager.add("organizations:email-performance-regression-image", OrganizationFeature, FeatureHandlerStrategy.OPTIONS)
    manager.add("organizations:stacktrace-processing-caching", OrganizationFeature, FeatureHandlerStrategy.INTERNAL)
    # Show links and upsells to Insights modules
    manager.add("organizations:insights-entry-points", OrganizationFeature, FeatureHandlerStrategy.INTERNAL)
    # Enable access to initial Insights modules (Queries, Requests, Vitals, App Starts, Page Loads, Resources)
    manager.add("organizations:insights-initial-modules", OrganizationFeature, FeatureHandlerStrategy.INTERNAL)
    # Enable access to newer Insights modules (Caches, Queues, LLMs, Mobile UI)
    manager.add("organizations:insights-addon-modules", OrganizationFeature, FeatureHandlerStrategy.INTERNAL)
    # Enable standalone span ingestion
    manager.add("organizations:standalone-span-ingestion", OrganizationFeature, FeatureHandlerStrategy.INTERNAL)
    # Enable the aggregate span waterfall view
    manager.add("organizations:starfish-aggregate-span-waterfall", OrganizationFeature, FeatureHandlerStrategy.REMOTE)
    # Enable bundle analysis ui and endpoint
    manager.add("organizations:starfish-browser-resource-module-bundle-analysis", OrganizationFeature, FeatureHandlerStrategy.REMOTE)
    # Enables the resource module ui
    manager.add("organizations:starfish-browser-resource-module-image-view", OrganizationFeature, FeatureHandlerStrategy.REMOTE)
    # Enables the resource module ui
    manager.add("organizations:starfish-browser-resource-module-ui", OrganizationFeature, FeatureHandlerStrategy.REMOTE)
    # Enable browser starfish webvitals module view
    manager.add("organizations:starfish-browser-webvitals", OrganizationFeature, FeatureHandlerStrategy.REMOTE)
    # Enable browser starfish webvitals module pageoverview v2 view
    manager.add("organizations:starfish-browser-webvitals-pageoverview-v2", OrganizationFeature, FeatureHandlerStrategy.REMOTE)
    # Enable INP in the browser starfish webvitals module
    manager.add("organizations:starfish-browser-webvitals-replace-fid-with-inp", OrganizationFeature, FeatureHandlerStrategy.REMOTE)
    # Uses a computed total count to calculate the score in the browser starfish webvitals module, instead of measurements.score.total
    manager.add("organizations:starfish-browser-webvitals-score-computed-total", OrganizationFeature, FeatureHandlerStrategy.REMOTE)
    # Update Web Vitals UI to display aggregate web vital values as avg instead of p75
    manager.add("organizations:performance-webvitals-avg", OrganizationFeature, FeatureHandlerStrategy.REMOTE)
    # Enable browser starfish webvitals module to use backend provided performance scores
    manager.add("organizations:starfish-browser-webvitals-use-backend-scores", OrganizationFeature, FeatureHandlerStrategy.REMOTE)
    # Enable mobile starfish app start module view
    manager.add("organizations:starfish-mobile-appstart", OrganizationFeature, FeatureHandlerStrategy.REMOTE)
    # Enable mobile starfish ui module view
    manager.add("organizations:starfish-mobile-ui-module", OrganizationFeature, FeatureHandlerStrategy.REMOTE)
    # Enable starfish endpoint that's used for regressing testing purposes
    manager.add("organizations:starfish-test-endpoint", OrganizationFeature, FeatureHandlerStrategy.REMOTE)
    # Enable the new experimental starfish view
    manager.add("organizations:starfish-view", OrganizationFeature, FeatureHandlerStrategy.REMOTE)
    # Enable UI for regression issues RCA using spans data
    manager.add("organizations:statistical-detectors-rca-spans-only", OrganizationFeature, FeatureHandlerStrategy.REMOTE)
    # Enable starfish dropdown on the webservice view for switching chart visualization
    manager.add("organizations:starfish-wsv-chart-dropdown", OrganizationFeature, FeatureHandlerStrategy.REMOTE)
    # Allow organizations to configure all symbol sources.
    manager.add("organizations:symbol-sources", OrganizationFeature, FeatureHandlerStrategy.INTERNAL, default=True)
    # Enable team workflow notifications
    manager.add("organizations:team-workflow-notifications", OrganizationFeature, FeatureHandlerStrategy.REMOTE)
    # Enable feature to load more than 100 rows in performance trace view.
    manager.add("organizations:trace-view-load-more", OrganizationFeature, FeatureHandlerStrategy.REMOTE)
    # Enable feature to load new trace view.
    manager.add("organizations:trace-view-v1", OrganizationFeature, FeatureHandlerStrategy.REMOTE)
    # Enable feature to load new trace view in replay trace tab.
    manager.add("organizations:replay-trace-view-v1", OrganizationFeature, FeatureHandlerStrategy.REMOTE)
    # Enable feature to use span only trace endpoint.
    manager.add("organizations:trace-spans-format", OrganizationFeature, FeatureHandlerStrategy.REMOTE)
    # Extraction metrics for transactions during ingestion.
    manager.add("organizations:transaction-metrics-extraction", OrganizationFeature, FeatureHandlerStrategy.INTERNAL)
    # Mark URL transactions scrubbed by regex patterns as "sanitized".
    # NOTE: This flag does not concern transactions rewritten by clusterer rules.
    # Those are always marked as "sanitized".
    manager.add("organizations:transaction-name-mark-scrubbed-as-sanitized", OrganizationFeature, FeatureHandlerStrategy.INTERNAL, default=True)
    # Normalize URL transaction names during ingestion.
    manager.add("organizations:transaction-name-normalize", OrganizationFeature, FeatureHandlerStrategy.INTERNAL, default=True)
    # Sanitize transaction names in the ingestion pipeline. # Deprecated
    manager.add("organizations:transaction-name-sanitization", OrganizationFeature, FeatureHandlerStrategy.INTERNAL)
    manager.add("organizations:use-metrics-layer", OrganizationFeature, FeatureHandlerStrategy.REMOTE)
    # Enable User Feedback v2 ingest
    manager.add("organizations:user-feedback-ingest", OrganizationFeature, FeatureHandlerStrategy.INTERNAL)
    # Use ReplayClipPreview inside the User Feedback Details panel
    manager.add("organizations:user-feedback-replay-clip", OrganizationFeature, FeatureHandlerStrategy.REMOTE)
    # Enable User Feedback spam auto filtering feature ingest
    manager.add("organizations:user-feedback-spam-filter-ingest", OrganizationFeature, FeatureHandlerStrategy.INTERNAL)
    # Enable User Feedback spam auto filtering feature actions
    manager.add("organizations:user-feedback-spam-filter-actions", OrganizationFeature, FeatureHandlerStrategy.OPTIONS)
    # Enable User Feedback v2 UI
    manager.add("organizations:user-feedback-ui", OrganizationFeature, FeatureHandlerStrategy.REMOTE)
    # User Feedback Error Link Ingestion Changes
    manager.add("organizations:user-feedback-event-link-ingestion-changes", OrganizationFeature, FeatureHandlerStrategy.OPTIONS)
    # Enable view hierarchies options
    manager.add("organizations:view-hierarchies-options-dev", OrganizationFeature, FeatureHandlerStrategy.REMOTE)
    # Enable minimap in the widget viewer modal in dashboards
    manager.add("organizations:widget-viewer-modal-minimap", OrganizationFeature, FeatureHandlerStrategy.REMOTE)
    # Enabled unresolved issue webhook for organization
    manager.add("organizations:webhooks-unresolved", OrganizationFeature, FeatureHandlerStrategy.OPTIONS)
    # NOTE: Don't add features down here! Add them to their specific group and sort
    #       them alphabetically! The order features are registered is not important.

    # Project scoped features #
    ###########################
    # Enable AI Autofix feture on the Issue Details page.
    manager.add("projects:ai-autofix", ProjectFeature, FeatureHandlerStrategy.INTERNAL)
    # Adds additional filters and a new section to issue alert rules.
    manager.add("projects:alert-filters", ProjectFeature, FeatureHandlerStrategy.INTERNAL, default=True)
    manager.add("projects:discard-transaction", ProjectFeature, FeatureHandlerStrategy.INTERNAL)
    # Enable calculating a severity score for events which create a new group
    manager.add("projects:first-event-severity-calculation", ProjectFeature, FeatureHandlerStrategy.INTERNAL)
    # Enable escalation detection for new issues
    manager.add("projects:first-event-severity-new-escalation", ProjectFeature, FeatureHandlerStrategy.INTERNAL)
    # Enable severity alerts for new issues based on severity and escalation
    manager.add("projects:high-priority-alerts", ProjectFeature, FeatureHandlerStrategy.INTERNAL)
    # Enable setting priority for issues
    manager.add("projects:issue-priority", ProjectFeature, FeatureHandlerStrategy.INTERNAL, default=True)
    # Enable functionality for attaching  minidumps to events and displaying
    # then in the group UI.
    manager.add("projects:minidump", ProjectFeature, FeatureHandlerStrategy.INTERNAL, default=True)
    # Enable alternative version of group creation that is supposed to be less racy.
    manager.add("projects:race-free-group-creation", ProjectFeature, FeatureHandlerStrategy.INTERNAL, default=True)
    # Enable similarity embeddings API call
    manager.add("projects:similarity-embeddings", ProjectFeature, FeatureHandlerStrategy.OPTIONS)
    # Enable similarity embeddings backfill
    manager.add("projects:similarity-embeddings-backfill", ProjectFeature, FeatureHandlerStrategy.OPTIONS)
    manager.add("projects:similarity-embeddings-delete-by-hash", ProjectFeature, FeatureHandlerStrategy.OPTIONS)
    # Enable similarity embeddings grouping
    manager.add("projects:similarity-embeddings-grouping", ProjectFeature, FeatureHandlerStrategy.OPTIONS)
    # Enable adding seer grouping metadata to new groups
    manager.add("projects:similarity-embeddings-metadata", ProjectFeature, FeatureHandlerStrategy.OPTIONS)
    manager.add("projects:similarity-indexing", ProjectFeature, FeatureHandlerStrategy.INTERNAL)
    manager.add("projects:similarity-view", ProjectFeature, FeatureHandlerStrategy.INTERNAL)
    # Starfish: extract metrics from the spans
    manager.add("projects:span-metrics-extraction", ProjectFeature, FeatureHandlerStrategy.INTERNAL)
    manager.add("projects:span-metrics-extraction-addons", ProjectFeature, FeatureHandlerStrategy.INTERNAL)
    manager.add("projects:extract-transaction-from-segment-span", ProjectFeature, FeatureHandlerStrategy.INTERNAL)
    manager.add("projects:relay-otel-endpoint", ProjectFeature, FeatureHandlerStrategy.OPTIONS)

    # Project plugin features
    manager.add("projects:plugins", ProjectPluginFeature, FeatureHandlerStrategy.INTERNAL, default=True)

    manager.add("projects:profiling-ingest-unsampled-profiles", ProjectFeature, FeatureHandlerStrategy.REMOTE)
    # fmt: on<|MERGE_RESOLUTION|>--- conflicted
+++ resolved
@@ -386,15 +386,10 @@
     manager.add("organizations:settings-legal-tos-ui", OrganizationFeature, FeatureHandlerStrategy.REMOTE)
     # Enable Slack messages using Block Kit
     manager.add("organizations:slack-block-kit", OrganizationFeature, FeatureHandlerStrategy.INTERNAL, default=True)
-<<<<<<< HEAD
     # Enable Culprit Blocks in Slack Notifications
     manager.add("organizations:slack-culprit-blocks", OrganizationFeature, FeatureHandlerStrategy.FLAGPOLE)
-    # Send Slack notifications to threads for Issue Alerts
-    manager.add("organizations:slack-thread-issue-alert", OrganizationFeature, FeatureHandlerStrategy.REMOTE)
-=======
     # Enable description field in Slack metric alerts
     manager.add("organizations:slack-metric-alert-description", OrganizationFeature, FeatureHandlerStrategy.REMOTE)
->>>>>>> f7e6dca4
     # Enable improvements to Slack notifications
     manager.add("organizations:slack-improvements", OrganizationFeature, FeatureHandlerStrategy.OPTIONS)
     # Feature flags for migrating to the Slack SDK WebClient
