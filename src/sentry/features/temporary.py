from .base import (
    FeatureHandlerStrategy,
    OrganizationFeature,
    ProjectFeature,
    ProjectPluginFeature,
    SystemFeature,
)
from .manager import FeatureManager

# XXX: See `features/__init__.py` for documentation on how to use feature flags


def register_temporary_features(manager: FeatureManager):
    """
    These flags are temporary. These flags exist as a way for us to gate newly
    developed features.

    [!!] THESE FLAGS ARE INTENDED TO BE REMOVED!

    [!!] Leaving around feature flags in the codebase introduces complexity
         that will constantly need to be understood! Complexity leads to longer
         times developing features, higher chance of introducing bugs, and
         overall less happiness working in sentry.

         CLEAN UP YOUR FEATURE FLAGS!
    """
    # No formatting so that we can keep them as single lines
    # fmt: off

    # NOTE: Please maintain alphabetical order when adding new feature flags

    # Features that don't use resource scoping #
    ############################################

    # Enables user registration.
    manager.add("auth:register", SystemFeature, FeatureHandlerStrategy.INTERNAL, default=True)
    # Enable creating organizations within sentry (if SENTRY_SINGLE_ORGANIZATION is not enabled).
    manager.add("organizations:create", SystemFeature, FeatureHandlerStrategy.INTERNAL, default=True)
    # Controls whether or not the relocation endpoints can be used.
    manager.add("relocation:enabled", SystemFeature, FeatureHandlerStrategy.INTERNAL)

    # Organization scoped features that are in development or in customer trials. #
    ###############################################################################

    # Enables activated alert rules
    manager.add("organizations:activated-alert-rules", OrganizationFeature, FeatureHandlerStrategy.FLAGPOLE, api_expose=True)
    # Enable AI Issue Summary feature on the Issue Details page.
    manager.add("organizations:ai-summary", OrganizationFeature, FeatureHandlerStrategy.FLAGPOLE, api_expose=True)
    # Enables alert creation on indexed events in UI (use for PoC/testing only)
    manager.add("organizations:alert-allow-indexed", OrganizationFeature, FeatureHandlerStrategy.FLAGPOLE, api_expose=True)
    # Use metrics as the dataset for crash free metric alerts
    manager.add("organizations:alert-crash-free-metrics", OrganizationFeature, FeatureHandlerStrategy.FLAGPOLE, api_expose=True)
    manager.add("organizations:alert-filters", OrganizationFeature, FeatureHandlerStrategy.INTERNAL, api_expose=False)
    # Enables the migration of alerts (checked in a migration script).
    manager.add("organizations:alerts-migration-enabled", OrganizationFeature, FeatureHandlerStrategy.FLAGPOLE, api_expose=False)
    # Enables EAP alerts
    manager.add("organizations:alerts-eap", OrganizationFeature, FeatureHandlerStrategy.FLAGPOLE, api_expose=True)
    # Enable anomaly detection feature for rollout
    manager.add("organizations:anomaly-detection-rollout", OrganizationFeature, FeatureHandlerStrategy.FLAGPOLE, api_expose=True)
    # Enable anomaly detection charts
    manager.add("organizations:anomaly-detection-alerts-charts", OrganizationFeature, FeatureHandlerStrategy.FLAGPOLE, api_expose=False)
    # Enable anr frame analysis
    manager.add("organizations:anr-analyze-frames", OrganizationFeature, FeatureHandlerStrategy.FLAGPOLE, api_expose=True)
    # Enable auth provider configuration through api
    manager.add("organizations:api-auth-provider", OrganizationFeature, FeatureHandlerStrategy.FLAGPOLE, api_expose=False)
    manager.add("organizations:api-keys", OrganizationFeature, FeatureHandlerStrategy.INTERNAL, default=False, api_expose=True)
    # Rollout of the new API rate limits for organization events
    manager.add("organizations:api-organization_events-rate-limit-reduced-rollout", OrganizationFeature, FeatureHandlerStrategy.INTERNAL, api_expose=False)
    # Enables the cron job to auto-enable codecov integrations.
    manager.add("organizations:auto-enable-codecov", OrganizationFeature, FeatureHandlerStrategy.INTERNAL, api_expose=False)
    # Enables Autofix
    manager.add("organizations:autofix", OrganizationFeature, FeatureHandlerStrategy.FLAGPOLE, api_expose=True)
    # Autofix use new strategy without codebase indexing
    manager.add("organizations:autofix-disable-codebase-indexing", OrganizationFeature, FeatureHandlerStrategy.FLAGPOLE, default=False, api_expose=True)
    # Enables getting commit sha from git blame for codecov.
    manager.add("organizations:codecov-commit-sha-from-git-blame", OrganizationFeature, FeatureHandlerStrategy.FLAGPOLE, api_expose=False)
    # Enable continuous profiling
    manager.add("organizations:continuous-profiling", OrganizationFeature, FeatureHandlerStrategy.FLAGPOLE, api_expose=True)
    # Enabled for beta orgs
    manager.add("organizations:continuous-profiling-beta", OrganizationFeature, FeatureHandlerStrategy.FLAGPOLE, api_expose=True)
    # Enable stopping the ingestion of continuous profile for non-beta orgs
    manager.add("organizations:continuous-profiling-beta-ingest", OrganizationFeature, FeatureHandlerStrategy.FLAGPOLE, api_expose=True)
    # Enable continuous profiling ui
    manager.add("organizations:continuous-profiling-ui", OrganizationFeature, FeatureHandlerStrategy.FLAGPOLE, api_expose=True)
    # Display profile durations on the stats page
    manager.add("organizations:continuous-profiling-stats", OrganizationFeature, FeatureHandlerStrategy.INTERNAL, api_expose=True)
    # Enable the continuous profiling compatible redesign
    manager.add("organizations:continuous-profiling-compat", OrganizationFeature, FeatureHandlerStrategy.FLAGPOLE, api_expose=True)
    # Delightful Developer Metrics (DDM):
    # Enables experimental WIP custom metrics related features
    manager.add("organizations:custom-metrics-experimental", OrganizationFeature, FeatureHandlerStrategy.FLAGPOLE, api_expose=True)
    # Enables Info alert for custom metrics and alerts widgets removal
    manager.add("organizations:custom-metrics-alerts-widgets-removal-info", OrganizationFeature, FeatureHandlerStrategy.FLAGPOLE, api_expose=True)
    # Enable daily summary
    manager.add("organizations:daily-summary", OrganizationFeature, FeatureHandlerStrategy.INTERNAL, api_expose=False)
    # Enable events analytics platform data in dashboards
    manager.add("organizations:dashboards-eap", OrganizationFeature, FeatureHandlerStrategy.FLAGPOLE, api_expose=True)
    # Enables import/export functionality for dashboards
    manager.add("organizations:dashboards-import", OrganizationFeature, FeatureHandlerStrategy.FLAGPOLE, api_expose=True)
    # Enable metrics enhanced performance in dashboards
    manager.add("organizations:dashboards-mep", OrganizationFeature, FeatureHandlerStrategy.FLAGPOLE, api_expose=True)
    # Enable metrics enhanced performance for AM2+ customers as they transition from AM2 to AM3
    manager.add("organizations:dashboards-metrics-transition", OrganizationFeature, FeatureHandlerStrategy.FLAGPOLE, api_expose=True)
    manager.add("organizations:dashboards-span-metrics", OrganizationFeature, FeatureHandlerStrategy.OPTIONS, api_expose=False)
    # Enable table view on dashboards landing page
    manager.add("organizations:dashboards-table-view", OrganizationFeature, FeatureHandlerStrategy.FLAGPOLE, api_expose=True)
    # Enable access protected editing of dashboards
    manager.add("organizations:dashboards-edit-access", OrganizationFeature, FeatureHandlerStrategy.FLAGPOLE, api_expose=True)
    # Enable share links for dashboards for sharing outside the org
    manager.add("organizations:dashboards-share", OrganizationFeature, FeatureHandlerStrategy.FLAGPOLE, api_expose=True)
<<<<<<< HEAD
    # Enable the dashboard widget builder redesign UI
    manager.add("organizations:dashboards-widget-builder-redesign", OrganizationFeature, FeatureHandlerStrategy.FLAGPOLE, api_expose=True)
=======
    # Enable favouriting dashboards
    manager.add("organizations:dashboards-favourite", OrganizationFeature, FeatureHandlerStrategy.FLAGPOLE, api_expose=True)
>>>>>>> 168f818d
    # Enable the dev toolbar PoC code for employees
    # Data Secrecy
    manager.add("organizations:data-secrecy", OrganizationFeature, FeatureHandlerStrategy.FLAGPOLE, api_expose=True)
    # Enable default metric alerts for new projects
    manager.add("organizations:default-metric-alerts-new-projects", OrganizationFeature, FeatureHandlerStrategy.FLAGPOLE, api_expose=True)
    manager.add("organizations:devtoolbar", OrganizationFeature, FeatureHandlerStrategy.FLAGPOLE, default=False, api_expose=True)
    manager.add("organizations:email-performance-regression-image", OrganizationFeature, FeatureHandlerStrategy.OPTIONS, api_expose=False)
    # Enables automatically deriving of code mappings
    manager.add("organizations:derive-code-mappings", OrganizationFeature, FeatureHandlerStrategy.INTERNAL, default=True)
    # Enables synthesis of device.class in ingest
    manager.add("organizations:device-class-synthesis", OrganizationFeature, FeatureHandlerStrategy.INTERNAL, api_expose=False)
    # Enable device.class as a selectable column
    manager.add("organizations:device-classification", OrganizationFeature, FeatureHandlerStrategy.FLAGPOLE, api_expose=True)
    # Enable the 'discover' interface. (might be unused)
    manager.add("organizations:discover", OrganizationFeature, FeatureHandlerStrategy.INTERNAL, api_expose=True)
    # Enable the org recalibration
    manager.add("organizations:ds-org-recalibration", OrganizationFeature, FeatureHandlerStrategy.INTERNAL, api_expose=False)
    # Enable custom dynamic sampling rates
    manager.add("organizations:dynamic-sampling-custom", OrganizationFeature, FeatureHandlerStrategy.FLAGPOLE, api_expose=True)
    # Enables data secrecy mode
    manager.add("organizations:enterprise-data-secrecy", OrganizationFeature, FeatureHandlerStrategy.INTERNAL, api_expose=False)
    # Enable issue platform deletion
    manager.add("organizations:issue-platform-deletion", OrganizationFeature, FeatureHandlerStrategy.FLAGPOLE, api_expose=True)
    # Enable archive/escalating issue workflow features in v2
    manager.add("organizations:escalating-issues-v2", OrganizationFeature, FeatureHandlerStrategy.INTERNAL, api_expose=False)
    # Enable emiting escalating data to the metrics backend
    manager.add("organizations:escalating-metrics-backend", OrganizationFeature, FeatureHandlerStrategy.INTERNAL, api_expose=False)
    # Enable logging for failure rate subscription processor
    manager.add("organizations:failure-rate-metric-alert-logging", OrganizationFeature, FeatureHandlerStrategy.FLAGPOLE, api_expose=False)
    # Enable GenAI features such as Autofix and Issue Summary
    manager.add("organizations:gen-ai-features", OrganizationFeature, FeatureHandlerStrategy.FLAGPOLE, api_expose=True)
    # Enable disabling gitlab integrations when broken is detected
    manager.add("organizations:gitlab-disable-on-broken", OrganizationFeature, FeatureHandlerStrategy.FLAGPOLE, api_expose=False)
    # Allow creating `GroupHashMetadata` records
    manager.add("organizations:grouphash-metadata-creation", OrganizationFeature, FeatureHandlerStrategy.FLAGPOLE, api_expose=False)
    # Enable increased issue_owners rate limit for auto-assignment
    manager.add("organizations:increased-issue-owners-rate-limit", OrganizationFeature, FeatureHandlerStrategy.INTERNAL, api_expose=False)
    # Starfish: extract metrics from the spans
    manager.add("organizations:indexed-spans-extraction", OrganizationFeature, FeatureHandlerStrategy.INTERNAL, api_expose=False)
    # Enable custom alert priorities for Pagerduty and Opsgenie
    manager.add("organizations:integrations-custom-alert-priorities", OrganizationFeature, FeatureHandlerStrategy.FLAGPOLE, api_expose=True)
    # Enable integration functionality to work deployment integrations like Vercel
    manager.add("organizations:integrations-deployment", OrganizationFeature, FeatureHandlerStrategy.INTERNAL, default=True, api_expose=True)
    manager.add("organizations:integrations-feature-flag-integration", OrganizationFeature, FeatureHandlerStrategy.INTERNAL, api_expose=False)
    # Allow tenant type installations through issue alert actions
    manager.add("organizations:integrations-msteams-tenant", OrganizationFeature, FeatureHandlerStrategy.FLAGPOLE, api_expose=False)
    # Enable inviting members to organizations.
    manager.add("organizations:invite-members", OrganizationFeature, FeatureHandlerStrategy.INTERNAL, default=True, api_expose=True)
    # Enable new invite members modal.
    manager.add("organizations:invite-members-new-modal", OrganizationFeature, FeatureHandlerStrategy.FLAGPOLE, api_expose=True)
    # Enable rate limits for inviting members.
    manager.add("organizations:invite-members-rate-limits", OrganizationFeature, FeatureHandlerStrategy.INTERNAL, default=True, api_expose=False)
    # Enable displaying the trace view on issue details
    manager.add("organizations:issue-details-always-show-trace", OrganizationFeature, FeatureHandlerStrategy.FLAGPOLE, api_expose=True)
    # Enables the UI for Autofix in issue details
    manager.add("organizations:issue-details-autofix-ui", OrganizationFeature, FeatureHandlerStrategy.FLAGPOLE, api_expose=True)
    # Enable Issue Platform deletion
    manager.add("organizations:issue-platform-deletion", OrganizationFeature, FeatureHandlerStrategy.FLAGPOLE, api_expose=True)
    # Enable Issue Platform deletion UI
    manager.add("organizations:issue-platform-deletion-ui", OrganizationFeature, FeatureHandlerStrategy.FLAGPOLE, api_expose=True)
    # Enables a toggle for entering the new issue details UI
    manager.add("organizations:issue-details-new-experience-toggle", OrganizationFeature, FeatureHandlerStrategy.FLAGPOLE, api_expose=True)
    # Enables opt-in access to the streamlined issue details UI for all users of an organization
    manager.add("organizations:issue-details-streamline", OrganizationFeature, FeatureHandlerStrategy.FLAGPOLE, api_expose=True)
    # Enables streamlined issue details UI for all users of an organization without opt-out
    manager.add("organizations:issue-details-streamline-enforce", OrganizationFeature, FeatureHandlerStrategy.FLAGPOLE, api_expose=True)
    # Whether to allow issue only search on the issue list
    manager.add("organizations:issue-search-allow-postgres-only-search", OrganizationFeature, FeatureHandlerStrategy.FLAGPOLE, api_expose=False)
    # Whether to make a side/parallel query against events -> group_attributes when searching issues
    manager.add("organizations:issue-search-group-attributes-side-query", OrganizationFeature, FeatureHandlerStrategy.FLAGPOLE, api_expose=False)
    # Enable custom views features in the issue stream
    manager.add("organizations:issue-stream-custom-views", OrganizationFeature, FeatureHandlerStrategy.FLAGPOLE, api_expose=True)
    # Enable the updated empty state for issues
    manager.add("organizations:issue-stream-empty-state", OrganizationFeature, FeatureHandlerStrategy.FLAGPOLE, api_expose=True)
    # Enable additional platforms for issue stream empty state
    manager.add("organizations:issue-stream-empty-state-additional-platforms", OrganizationFeature, FeatureHandlerStrategy.FLAGPOLE, api_expose=True)
    # Enable issue stream performance improvements
    manager.add("organizations:issue-stream-performance", OrganizationFeature, FeatureHandlerStrategy.FLAGPOLE, api_expose=True)
    manager.add("organizations:issue-search-snuba", OrganizationFeature, FeatureHandlerStrategy.FLAGPOLE, api_expose=False)
    # Enable the new issue stream search bar UI
    manager.add("organizations:issue-stream-search-query-builder", OrganizationFeature, FeatureHandlerStrategy.FLAGPOLE, api_expose=True)
    # Enable issue stream table layout changes
    manager.add("organizations:issue-stream-table-layout", OrganizationFeature, FeatureHandlerStrategy.FLAGPOLE, api_expose=True)
    manager.add("organizations:large-debug-files", OrganizationFeature, FeatureHandlerStrategy.INTERNAL, api_expose=False)
    manager.add("organizations:metric-issue-poc", OrganizationFeature, FeatureHandlerStrategy.FLAGPOLE, api_expose=True)
    # Enable members to invite teammates to organizations
    manager.add("organizations:members-invite-teammates", OrganizationFeature, FeatureHandlerStrategy.FLAGPOLE, api_expose=True)
    manager.add("organizations:mep-rollout-flag", OrganizationFeature, FeatureHandlerStrategy.FLAGPOLE, api_expose=True)
    manager.add("organizations:mep-use-default-tags", OrganizationFeature, FeatureHandlerStrategy.FLAGPOLE, api_expose=False)
    # Enable messaging-integration onboarding when creating a new project
    manager.add("organizations:messaging-integration-onboarding-project-creation", OrganizationFeature, FeatureHandlerStrategy.FLAGPOLE, api_expose=True)
    # Enable threshold period in metric alert rule builder
    manager.add("organizations:metric-alert-threshold-period", OrganizationFeature, FeatureHandlerStrategy.FLAGPOLE, api_expose=True)
    # Migrate Orgs to new Azure DevOps Integration
    manager.add("organizations:migrate-azure-devops-integration", OrganizationFeature, FeatureHandlerStrategy.FLAGPOLE, api_expose=True)
    # Enable Session Stats down to a minute resolution
    manager.add("organizations:minute-resolution-sessions", OrganizationFeature, FeatureHandlerStrategy.INTERNAL, default=True, api_expose=True)
    # Display CPU and memory metrics in transactions with profiles
    manager.add("organizations:mobile-cpu-memory-in-transactions", OrganizationFeature, FeatureHandlerStrategy.FLAGPOLE, api_expose=True)
    # Adds the ttid & ttfd vitals to the frontend
    manager.add("organizations:mobile-vitals", OrganizationFeature, FeatureHandlerStrategy.FLAGPOLE, api_expose=True)
    # Enables higher limit for alert rules
    manager.add("organizations:more-fast-alerts", OrganizationFeature, FeatureHandlerStrategy.INTERNAL, api_expose=False)
    manager.add("organizations:more-slow-alerts", OrganizationFeature, FeatureHandlerStrategy.INTERNAL, api_expose=False)
    manager.add("organizations:navigation-sidebar-v2", OrganizationFeature, FeatureHandlerStrategy.FLAGPOLE, api_expose=True)
    manager.add("organizations:new-page-filter", OrganizationFeature, FeatureHandlerStrategy.FLAGPOLE, default=True, api_expose=True)
    # Drop obsoleted status changes in occurence consumer
    manager.add("organizations:occurence-consumer-prune-status-changes", OrganizationFeature, FeatureHandlerStrategy.FLAGPOLE, api_expose=False)
    # Enable User Feedback v1
    manager.add("organizations:old-user-feedback", OrganizationFeature, FeatureHandlerStrategy.FLAGPOLE, api_expose=True)
    # Extract on demand metrics
    manager.add("organizations:on-demand-metrics-extraction", OrganizationFeature, FeatureHandlerStrategy.FLAGPOLE, api_expose=True)
    # Extract on demand metrics (experimental features)
    manager.add("organizations:on-demand-metrics-extraction-experimental", OrganizationFeature, FeatureHandlerStrategy.FLAGPOLE, api_expose=True)
    # Extract on demand metrics (widget extraction)
    manager.add("organizations:on-demand-metrics-extraction-widgets", OrganizationFeature, FeatureHandlerStrategy.FLAGPOLE, api_expose=False)
    # This spec version includes the environment in the query hash
    manager.add("organizations:on-demand-metrics-query-spec-version-two", OrganizationFeature, FeatureHandlerStrategy.FLAGPOLE, api_expose=False)
    # Display metrics components with a new design
    manager.add("organizations:metrics-new-inputs", OrganizationFeature, FeatureHandlerStrategy.FLAGPOLE, api_expose=True)
    # Display new Source map uploads view in settings
    manager.add('organizations:new-source-map-uploads-view', OrganizationFeature, FeatureHandlerStrategy.FLAGPOLE, api_expose=True)
    # Display on demand metrics related UI elements
    manager.add("organizations:on-demand-metrics-ui", OrganizationFeature, FeatureHandlerStrategy.FLAGPOLE, api_expose=True)
    # Display on demand metrics related UI elements, for dashboards and widgets. The other flag is for alerts.
    manager.add("organizations:on-demand-metrics-ui-widgets", OrganizationFeature, FeatureHandlerStrategy.FLAGPOLE, api_expose=True)
    # Only enabled in sentry.io to enable onboarding flows.
    manager.add("organizations:onboarding", OrganizationFeature, FeatureHandlerStrategy.INTERNAL, api_expose=True)
    # Enable large ownership rule file size limit
    manager.add("organizations:ownership-size-limit-large", OrganizationFeature, FeatureHandlerStrategy.FLAGPOLE, api_expose=False)
    # Enable xlarge ownership rule file size limit
    manager.add("organizations:ownership-size-limit-xlarge", OrganizationFeature, FeatureHandlerStrategy.FLAGPOLE, api_expose=False)
    # Enable mobile performance score calculation for transactions in relay
    manager.add("organizations:performance-calculate-mobile-perf-score-relay", OrganizationFeature, FeatureHandlerStrategy.INTERNAL, api_expose=False)
    # Enable performance change explorer panel on trends page
    manager.add("organizations:performance-change-explorer", OrganizationFeature, FeatureHandlerStrategy.FLAGPOLE, api_expose=True)
    # Enable interpolation of null data points in charts instead of zerofilling in performance
    manager.add("organizations:performance-chart-interpolation", OrganizationFeature, FeatureHandlerStrategy.FLAGPOLE, api_expose=True)
    # Enable consecutive http performance issue type
    manager.add("organizations:performance-consecutive-http-detector", OrganizationFeature, FeatureHandlerStrategy.INTERNAL, api_expose=False)
    # Enable database view powered by span metrics
    manager.add("organizations:performance-database-view", OrganizationFeature, FeatureHandlerStrategy.FLAGPOLE, api_expose=False)
    # Enable database view percentile graphs
    manager.add("organizations:performance-database-view-percentiles", OrganizationFeature, FeatureHandlerStrategy.FLAGPOLE, api_expose=False)
    manager.add("organizations:performance-db-main-thread-detector", OrganizationFeature, api_expose=False)
    # Enable Discover Saved Query dataset selector
    manager.add("organizations:performance-discover-dataset-selector", OrganizationFeature, FeatureHandlerStrategy.FLAGPOLE, api_expose=True)
    # Enable backend overriding and always making a fresh split decision
    manager.add("organizations:performance-discover-widget-split-override-save", OrganizationFeature, FeatureHandlerStrategy.FLAGPOLE, api_expose=False)
    # Enable UI sending a discover split for widget
    manager.add("organizations:performance-discover-widget-split-ui", OrganizationFeature, FeatureHandlerStrategy.FLAGPOLE, api_expose=True)
    manager.add("organizations:performance-file-io-main-thread-detector", OrganizationFeature, FeatureHandlerStrategy.INTERNAL, api_expose=False)
    # Enables updated all events tab in a performance issue
    manager.add("organizations:performance-issues-all-events-tab", OrganizationFeature, FeatureHandlerStrategy.FLAGPOLE, api_expose=False)
    # Enable performance issues dev options, includes changing parts of issues that we're using for development.
    manager.add("organizations:performance-issues-dev", OrganizationFeature, FeatureHandlerStrategy.FLAGPOLE, api_expose=True)
    # Temporary flag to test search performance that's running slow in S4S
    manager.add("organizations:performance-issues-search", OrganizationFeature, FeatureHandlerStrategy.INTERNAL, default=True, api_expose=False)
    # Enables a longer stats period for the performance landing page
    manager.add("organizations:performance-landing-page-stats-period", OrganizationFeature, FeatureHandlerStrategy.FLAGPOLE, api_expose=True)
    # Enable consecutive http performance issue type
    manager.add("organizations:performance-large-http-payload-detector", OrganizationFeature, FeatureHandlerStrategy.INTERNAL, api_expose=False)
    # Enable internal view for bannerless MEP view
    manager.add("organizations:performance-mep-bannerless-ui", OrganizationFeature, FeatureHandlerStrategy.FLAGPOLE, api_expose=True)
    # Re-enable histograms for Metrics Enhanced Performance Views
    manager.add("organizations:performance-mep-reintroduce-histograms", OrganizationFeature, FeatureHandlerStrategy.FLAGPOLE, api_expose=True)
    # Enable metrics-backed transaction summary view
    manager.add("organizations:performance-metrics-backed-transaction-summary", OrganizationFeature, FeatureHandlerStrategy.FLAGPOLE, api_expose=False)
    # Enable the UI for displaying mobile performance score
    manager.add("organizations:performance-mobile-perf-score-ui", OrganizationFeature, FeatureHandlerStrategy.FLAGPOLE, api_expose=False)
    # Enable new trends
    manager.add("organizations:performance-new-trends", OrganizationFeature, FeatureHandlerStrategy.FLAGPOLE, api_expose=True)
    # Enable updated landing page widget designs
    manager.add("organizations:performance-new-widget-designs", OrganizationFeature, FeatureHandlerStrategy.FLAGPOLE, api_expose=True)
    # Enable performance on-boarding checklist
    manager.add("organizations:performance-onboarding-checklist", OrganizationFeature, FeatureHandlerStrategy.FLAGPOLE, api_expose=True)
    # Enable MongoDB support for the Queries module
    manager.add("organizations:performance-queries-mongodb-extraction", OrganizationFeature, FeatureHandlerStrategy.FLAGPOLE, api_expose=True)
    # Enable removing the fallback for metrics compatibility
    manager.add("organizations:performance-remove-metrics-compatibility-fallback", OrganizationFeature, FeatureHandlerStrategy.FLAGPOLE, api_expose=True)
    # Enable platform selector for screens flow
    manager.add("organizations:performance-screens-platform-selector", OrganizationFeature, FeatureHandlerStrategy.FLAGPOLE, api_expose=False)
    # Enable screens view powered by span metrics
    manager.add("organizations:performance-screens-view", OrganizationFeature, FeatureHandlerStrategy.FLAGPOLE, api_expose=False)
    # Enable histogram view in span details
    manager.add("organizations:performance-span-histogram-view", OrganizationFeature, FeatureHandlerStrategy.FLAGPOLE, api_expose=True)
    # Enable trace details page with embedded spans
    manager.add("organizations:performance-trace-details", OrganizationFeature, FeatureHandlerStrategy.FLAGPOLE, api_expose=True)
    # Enable trace explorer features
    manager.add("organizations:performance-trace-explorer", OrganizationFeature, FeatureHandlerStrategy.FLAGPOLE, api_expose=True)
    # Enable trace explorer sorting by newest
    manager.add("organizations:performance-trace-explorer-sorting", OrganizationFeature, FeatureHandlerStrategy.FLAGPOLE, api_expose=False)
    # Enable linking to trace explorer from metrics
    manager.add("organizations:performance-trace-explorer-with-metrics", OrganizationFeature, FeatureHandlerStrategy.FLAGPOLE, api_expose=True)
    # Enable FE/BE for tracing without performance
    manager.add("organizations:performance-tracing-without-performance", OrganizationFeature, FeatureHandlerStrategy.FLAGPOLE, default=True, api_expose=True)
    # Enable transaction name only search
    manager.add("organizations:performance-transaction-name-only-search", OrganizationFeature, FeatureHandlerStrategy.FLAGPOLE, api_expose=True)
    # Enable transaction name only search on indexed
    manager.add("organizations:performance-transaction-name-only-search-indexed", OrganizationFeature, FeatureHandlerStrategy.FLAGPOLE, api_expose=False)
    # Hides some fields and sections in the transaction summary page that are being deprecated
    manager.add("organizations:performance-transaction-summary-cleanup", OrganizationFeature, FeatureHandlerStrategy.FLAGPOLE, api_expose=True)
    # Enables the new UI for span summary and the spans tab
    manager.add("organizations:performance-spans-new-ui", OrganizationFeature, FeatureHandlerStrategy.FLAGPOLE, api_expose=True)
    # Experimental performance issue for streamed spans - ingestion
    manager.add("organizations:performance-streamed-spans-exp-ingest", OrganizationFeature, FeatureHandlerStrategy.INTERNAL, api_expose=False)
    # Experimental performance issue for streamed spans - UI
    manager.add("organizations:performance-streamed-spans-exp-visible", OrganizationFeature, FeatureHandlerStrategy.FLAGPOLE, api_expose=False)
    # Enabled creating issues out of trends
    manager.add("organizations:performance-trends-issues", OrganizationFeature, FeatureHandlerStrategy.FLAGPOLE, api_expose=False)
    # Bypass 30 day date range selection when fetching new trends data
    manager.add("organizations:performance-trends-new-data-date-range-default", OrganizationFeature, FeatureHandlerStrategy.FLAGPOLE, api_expose=False)
    manager.add("organizations:performance-use-metrics", OrganizationFeature, FeatureHandlerStrategy.INTERNAL, api_expose=True)
    # Enable showing INP web vital in default views
    manager.add("organizations:performance-vitals-inp", OrganizationFeature, FeatureHandlerStrategy.FLAGPOLE, api_expose=False)
    # Enable profiling
    manager.add("organizations:profiling", OrganizationFeature, FeatureHandlerStrategy.INTERNAL, api_expose=True)
    # Enabled for those orgs who participated in the profiling Beta program
    manager.add("organizations:profiling-beta", OrganizationFeature, FeatureHandlerStrategy.INTERNAL, api_expose=True)
    # Enables production profiling in sentry browser application
    manager.add("organizations:profiling-browser", OrganizationFeature, FeatureHandlerStrategy.INTERNAL, api_expose=False)
    # Enables separate differential flamegraph page
    manager.add("organizations:profiling-differential-flamegraph-page", OrganizationFeature, FeatureHandlerStrategy.FLAGPOLE, api_expose=True)
    # Enable global suspect functions in profiling
    manager.add("organizations:profiling-global-suspect-functions", OrganizationFeature, FeatureHandlerStrategy.FLAGPOLE, api_expose=True)
    # Enable profiling summary redesign view
    manager.add("organizations:profiling-summary-redesign", OrganizationFeature, FeatureHandlerStrategy.FLAGPOLE, api_expose=True)
    # Enable the transactions backed profiling views
    manager.add("organizations:profiling-using-transactions", OrganizationFeature, FeatureHandlerStrategy.FLAGPOLE, api_expose=False)
    # Enable asking for feedback after project-create when replay is disabled
    manager.add("organizations:project-create-replay-feedback", OrganizationFeature, FeatureHandlerStrategy.FLAGPOLE, api_expose=True)
    # Limit project events endpoint to only query back a certain number of days
    manager.add("organizations:project-event-date-limit", OrganizationFeature, FeatureHandlerStrategy.FLAGPOLE, api_expose=False)
    manager.add("organizations:project-templates", OrganizationFeature, FeatureHandlerStrategy.INTERNAL, api_expose=False)
    # Enable the new quick start guide
    manager.add("organizations:quick-start-updates", OrganizationFeature, FeatureHandlerStrategy.FLAGPOLE, api_expose=True)
    # Enable the new Related Events feature
    manager.add("organizations:related-events", OrganizationFeature, FeatureHandlerStrategy.INTERNAL, api_expose=False)
    # Enable related issues feature
    manager.add("organizations:related-issues", OrganizationFeature, FeatureHandlerStrategy.FLAGPOLE, api_expose=True)
    # Metrics cardinality limiter in Relay
    manager.add("organizations:relay-cardinality-limiter", OrganizationFeature, FeatureHandlerStrategy.INTERNAL, api_expose=False)
    # Enable the release details performance section
    manager.add("organizations:release-comparison-performance", OrganizationFeature, FeatureHandlerStrategy.FLAGPOLE, api_expose=True)
    # Fixes the next release resolution for semver releases
    manager.add("organizations:releases-resolve-next-release-semver-fix", OrganizationFeature, FeatureHandlerStrategy.FLAGPOLE, api_expose=True)
    # enable new release set_commits functionality
    manager.add("organizations:set-commits-updated", OrganizationFeature, FeatureHandlerStrategy.FLAGPOLE, api_expose=False)
    # Enable new release UI
    manager.add("organizations:releases-v2", OrganizationFeature, FeatureHandlerStrategy.FLAGPOLE, api_expose=True)
    manager.add("organizations:releases-v2-internal", OrganizationFeature, FeatureHandlerStrategy.FLAGPOLE, api_expose=False)
    manager.add("organizations:releases-v2-st", OrganizationFeature, FeatureHandlerStrategy.INTERNAL, api_expose=False)
    # Enable playing replays from the replay tab
    manager.add("organizations:replay-play-from-replay-tab", OrganizationFeature, FeatureHandlerStrategy.FLAGPOLE, api_expose=True)
    # Enable version 2 of reprocessing (completely distinct from v1)
    manager.add("organizations:reprocessing-v2", OrganizationFeature, FeatureHandlerStrategy.INTERNAL, api_expose=False)
    # Enable Sentry's 2024 Rollback feature
    manager.add("organizations:sentry-rollback-2024", OrganizationFeature, FeatureHandlerStrategy.FLAGPOLE, api_expose=True)
    # Enable Sentry's 2024 Rollback toggle within organization settings
    manager.add("organizations:sentry-rollback-settings", OrganizationFeature, FeatureHandlerStrategy.FLAGPOLE, api_expose=True)
    # Enable resolve in upcoming release
    # TODO(steve): Remove when we remove the feature from the UI
    manager.add("organizations:resolve-in-upcoming-release", OrganizationFeature, FeatureHandlerStrategy.OPTIONS, api_expose=True)
    # Enable post create/edit rule confirmation notifications
    manager.add("organizations:rule-create-edit-confirm-notification", OrganizationFeature, FeatureHandlerStrategy.FLAGPOLE, api_expose=False)
    manager.add("organizations:sandbox-kill-switch", OrganizationFeature, FeatureHandlerStrategy.FLAGPOLE, api_expose=True)
    # Enable team member role provisioning through scim
    manager.add("organizations:scim-team-roles", OrganizationFeature, FeatureHandlerStrategy.FLAGPOLE, api_expose=False)
    # Enable detecting SDK crashes during event processing
    manager.add("organizations:sdk-crash-detection", OrganizationFeature, FeatureHandlerStrategy.INTERNAL, api_expose=False)
    # Enable the new search bar UI in other pages
    manager.add("organizations:search-query-builder-releases", OrganizationFeature, FeatureHandlerStrategy.FLAGPOLE, api_expose=True)
    manager.add("organizations:search-query-builder-traces", OrganizationFeature, FeatureHandlerStrategy.FLAGPOLE, api_expose=True)
    manager.add("organizations:search-query-builder-metrics", OrganizationFeature, FeatureHandlerStrategy.FLAGPOLE, api_expose=True)
    manager.add("organizations:search-query-builder-profiles", OrganizationFeature, FeatureHandlerStrategy.FLAGPOLE, api_expose=True)
    manager.add("organizations:search-query-builder-replays", OrganizationFeature, FeatureHandlerStrategy.FLAGPOLE, api_expose=True)
    manager.add("organizations:search-query-builder-discover", OrganizationFeature, FeatureHandlerStrategy.FLAGPOLE, api_expose=True)
    manager.add("organizations:search-query-builder-user-feedback", OrganizationFeature, FeatureHandlerStrategy.FLAGPOLE, api_expose=True)
    manager.add("organizations:search-query-builder-dashboards", OrganizationFeature, FeatureHandlerStrategy.FLAGPOLE, api_expose=True)
    manager.add("organizations:search-query-builder-project-details", OrganizationFeature, FeatureHandlerStrategy.FLAGPOLE, api_expose=True)
    manager.add("organizations:search-query-builder-alerts", OrganizationFeature, FeatureHandlerStrategy.FLAGPOLE, api_expose=True)
    manager.add("organizations:search-query-builder-performance", OrganizationFeature, FeatureHandlerStrategy.FLAGPOLE, api_expose=True)
    # Enable combined envelope Kafka items in Relay
    manager.add("organizations:session-replay-combined-envelope-items", OrganizationFeature, FeatureHandlerStrategy.INTERNAL, api_expose=False)
    # Enable canvas recording
    manager.add("organizations:session-replay-enable-canvas", OrganizationFeature, FeatureHandlerStrategy.FLAGPOLE, api_expose=True)
    # Enable canvas replaying
    manager.add("organizations:session-replay-enable-canvas-replayer", OrganizationFeature, FeatureHandlerStrategy.FLAGPOLE, api_expose=True)
    # Enable linking from 'new issue' email notifs to the issue replay list
    manager.add("organizations:session-replay-issue-emails", OrganizationFeature, FeatureHandlerStrategy.INTERNAL, api_expose=False)
    # Enable mobile replay player
    manager.add("organizations:session-replay-mobile-player", OrganizationFeature, FeatureHandlerStrategy.FLAGPOLE, api_expose=True)
    # Disable select orgs from ingesting mobile replay events.
    manager.add("organizations:session-replay-video-disabled", OrganizationFeature, FeatureHandlerStrategy.INTERNAL, api_expose=False)
    # Enable replay player timeline gaps
    manager.add("organizations:session-replay-timeline-gap", OrganizationFeature, FeatureHandlerStrategy.FLAGPOLE, default=False, api_expose=True)
    # Enable the new event linking columns to be queried
    manager.add("organizations:session-replay-new-event-counts", OrganizationFeature, FeatureHandlerStrategy.FLAGPOLE, api_expose=False)
    # Enable a reduced timeout when waiting for the DOM, before reporting Rage and Dead clicks
    manager.add("organizations:session-replay-dead-click-reduced-timeout", OrganizationFeature, FeatureHandlerStrategy.FLAGPOLE, default=False, api_expose=False)
    # Enable data scrubbing of replay recording payloads in Relay.
    manager.add("organizations:session-replay-recording-scrubbing", OrganizationFeature, FeatureHandlerStrategy.INTERNAL, api_expose=False)
    # Enable core Session Replay SDK for recording on sentry.io
    manager.add("organizations:session-replay-sdk", OrganizationFeature, FeatureHandlerStrategy.FLAGPOLE, api_expose=True)
    # Enable core Session Replay SDK for recording onError events on sentry.io
    manager.add("organizations:session-replay-sdk-errors-only", OrganizationFeature, FeatureHandlerStrategy.FLAGPOLE, api_expose=True)
    # Enable linking from 'new issue' slack notifs to the issue replay list
    manager.add("organizations:session-replay-slack-new-issue", OrganizationFeature, FeatureHandlerStrategy.INTERNAL, api_expose=False)
    # Enable core Session Replay link in the sidebar
    manager.add("organizations:session-replay-ui", OrganizationFeature, FeatureHandlerStrategy.INTERNAL, default=True, api_expose=True)
    # Enable replay web vital breadcrumbs
    manager.add("organizations:session-replay-web-vitals", OrganizationFeature, FeatureHandlerStrategy.FLAGPOLE, default=False, api_expose=True)
    # Enable Dev Toolbar frontend features (ex project settings page)
    manager.add("organizations:dev-toolbar-ui", OrganizationFeature, FeatureHandlerStrategy.FLAGPOLE, default=False, api_expose=True)
    # Lets organizations manage grouping configs
    manager.add("organizations:set-grouping-config", OrganizationFeature, FeatureHandlerStrategy.INTERNAL, api_expose=True)
    # Enable description field in Slack metric alerts
    manager.add("organizations:slack-metric-alert-description", OrganizationFeature, FeatureHandlerStrategy.FLAGPOLE, api_expose=False)
    # Add regression chart as image to slack message
    manager.add("organizations:slack-endpoint-regression-image", OrganizationFeature, FeatureHandlerStrategy.OPTIONS, api_expose=False)
    manager.add("organizations:slack-function-regression-image", OrganizationFeature, FeatureHandlerStrategy.OPTIONS, api_expose=False)
    # Enable linking to Slack alerts from multiple teams to a single channel
    manager.add("organizations:slack-multiple-team-single-channel-linking", OrganizationFeature, FeatureHandlerStrategy.FLAGPOLE, api_expose=False)
    manager.add("organizations:stacktrace-processing-caching", OrganizationFeature, FeatureHandlerStrategy.INTERNAL, api_expose=False)
    # Enable SAML2 Single-logout
    manager.add("organizations:sso-saml2-slo", OrganizationFeature, FeatureHandlerStrategy.OPTIONS, api_expose=False)
    # Enable access to insights region filter in the UI
    manager.add("organizations:insights-region-filter", OrganizationFeature, FeatureHandlerStrategy.FLAGPOLE, api_expose=True)
    # Show links and upsells to Insights modules
    manager.add("organizations:insights-entry-points", OrganizationFeature, FeatureHandlerStrategy.INTERNAL, api_expose=True)
    # Enable access to initial Insights modules (Queries, Requests, Vitals, App Starts, Page Loads, Resources)
    manager.add("organizations:insights-initial-modules", OrganizationFeature, FeatureHandlerStrategy.INTERNAL, api_expose=True)
    # Enable access to newer Insights modules (Caches, Queues, LLMs, Mobile UI)
    manager.add("organizations:insights-addon-modules", OrganizationFeature, FeatureHandlerStrategy.INTERNAL, api_expose=True)
    # Make insights modules restrict queries to 14 days
    manager.add("organizations:insights-query-date-range-limit", OrganizationFeature, FeatureHandlerStrategy.INTERNAL, api_expose=True)
    # Make Insights modules use EAP instead of metrics
    manager.add("organizations:insights-use-eap", OrganizationFeature, FeatureHandlerStrategy.FLAGPOLE, api_expose=True)
    # Enable access to insights metrics alerts
    manager.add("organizations:insights-alerts", OrganizationFeature, FeatureHandlerStrategy.FLAGPOLE, api_expose=True)
    # Enable domain view in Insights modules
    manager.add("organizations:insights-domain-view", OrganizationFeature, FeatureHandlerStrategy.FLAGPOLE, api_expose=True)
    # Enable Related Issues table in Insights modules
    manager.add("organizations:insights-related-issues-table", OrganizationFeature, FeatureHandlerStrategy.FLAGPOLE, api_expose=True)
    # Enable access to Mobile Screens insights module
    manager.add("organizations:insights-mobile-screens-module", OrganizationFeature, FeatureHandlerStrategy.FLAGPOLE, api_expose=True)
    # Enable standalone span ingestion
    manager.add("organizations:standalone-span-ingestion", OrganizationFeature, FeatureHandlerStrategy.INTERNAL, api_expose=False)
    # Enable the aggregate span waterfall view
    manager.add("organizations:starfish-aggregate-span-waterfall", OrganizationFeature, FeatureHandlerStrategy.FLAGPOLE, api_expose=False)
    # Enable bundle analysis ui and endpoint
    manager.add("organizations:starfish-browser-resource-module-bundle-analysis", OrganizationFeature, FeatureHandlerStrategy.FLAGPOLE, api_expose=True)
    # Enables the resource module ui
    manager.add("organizations:starfish-browser-resource-module-image-view", OrganizationFeature, FeatureHandlerStrategy.FLAGPOLE, api_expose=False)
    # Enables the resource module ui
    manager.add("organizations:starfish-browser-resource-module-ui", OrganizationFeature, FeatureHandlerStrategy.FLAGPOLE, api_expose=False)
    # Enable mobile starfish app start module view
    manager.add("organizations:starfish-mobile-appstart", OrganizationFeature, FeatureHandlerStrategy.FLAGPOLE, api_expose=True)
    # Enable mobile starfish ui module view
    manager.add("organizations:starfish-mobile-ui-module", OrganizationFeature, FeatureHandlerStrategy.FLAGPOLE, api_expose=True)
    # Enable starfish endpoint that's used for regressing testing purposes
    manager.add("organizations:starfish-test-endpoint", OrganizationFeature, FeatureHandlerStrategy.FLAGPOLE, api_expose=False)
    # Enable the new experimental starfish view
    manager.add("organizations:starfish-view", OrganizationFeature, FeatureHandlerStrategy.FLAGPOLE, api_expose=True)
    # Enable UI for regression issues RCA using spans data
    manager.add("organizations:statistical-detectors-rca-spans-only", OrganizationFeature, FeatureHandlerStrategy.FLAGPOLE, api_expose=True)
    # Enable starfish dropdown on the webservice view for switching chart visualization
    manager.add("organizations:starfish-wsv-chart-dropdown", OrganizationFeature, FeatureHandlerStrategy.FLAGPOLE, api_expose=False)
    # Allow organizations to configure all symbol sources.
    manager.add("organizations:symbol-sources", OrganizationFeature, FeatureHandlerStrategy.INTERNAL, default=True, api_expose=True)
    # Enable static ClickHouse sampling for `OrganizationTagsEndpoint`
    manager.add("organizations:tag-key-sample-n", OrganizationFeature, FeatureHandlerStrategy.FLAGPOLE, api_expose=False)
    # Enable team workflow notifications
    manager.add("organizations:team-workflow-notifications", OrganizationFeature, FeatureHandlerStrategy.FLAGPOLE, api_expose=False)
    # Enable feature to load more than 100 rows in performance trace view.
    manager.add("organizations:trace-view-load-more", OrganizationFeature, FeatureHandlerStrategy.FLAGPOLE, api_expose=True)
    # Enable feature to load new trace view.
    manager.add("organizations:trace-view-v1", OrganizationFeature, FeatureHandlerStrategy.FLAGPOLE, api_expose=True)
    # Enable feature to load new trace view ui improvements
    manager.add("organizations:trace-view-new-ui", OrganizationFeature, FeatureHandlerStrategy.FLAGPOLE, api_expose=True)
    # Enable feature to load new trace view in replay trace tab.
    manager.add("organizations:replay-trace-view-v1", OrganizationFeature, FeatureHandlerStrategy.FLAGPOLE, api_expose=True)
    # Enable feature to load quota exceeded banner in new trace view.
    manager.add("organizations:trace-view-quota-exceeded-banner", OrganizationFeature, FeatureHandlerStrategy.FLAGPOLE, api_expose=True)
    # Enable feature to use span only trace endpoint.
    manager.add("organizations:trace-spans-format", OrganizationFeature, FeatureHandlerStrategy.FLAGPOLE, api_expose=False)
    # Extraction metrics for transactions during ingestion.
    manager.add("organizations:transaction-metrics-extraction", OrganizationFeature, FeatureHandlerStrategy.INTERNAL, api_expose=False)
    # Mark URL transactions scrubbed by regex patterns as "sanitized".
    # NOTE: This flag does not concern transactions rewritten by clusterer rules.
    # Those are always marked as "sanitized".
    manager.add("organizations:transaction-name-mark-scrubbed-as-sanitized", OrganizationFeature, FeatureHandlerStrategy.INTERNAL, default=True, api_expose=False)
    # Normalize URL transaction names during ingestion.
    manager.add("organizations:transaction-name-normalize", OrganizationFeature, FeatureHandlerStrategy.INTERNAL, default=True, api_expose=False)
    # Sanitize transaction names in the ingestion pipeline. # Deprecated
    manager.add("organizations:transaction-name-sanitization", OrganizationFeature, FeatureHandlerStrategy.INTERNAL, api_expose=False)
    # Enables automatic hostname detection in uptime
    manager.add("organizations:uptime-automatic-hostname-detection", OrganizationFeature, FeatureHandlerStrategy.FLAGPOLE, api_expose=False)
    # Enables automatic subscription creation in uptime
    manager.add("organizations:uptime-automatic-subscription-creation", OrganizationFeature, FeatureHandlerStrategy.FLAGPOLE, api_expose=False)
    # Enable creating issues via the issue platform
    manager.add("organizations:uptime-create-issues", OrganizationFeature, FeatureHandlerStrategy.FLAGPOLE, api_expose=False)
    # Enables uptime related settings for projects and orgs
    manager.add('organizations:uptime-settings', OrganizationFeature, FeatureHandlerStrategy.FLAGPOLE, api_expose=True)
    manager.add("organizations:use-metrics-layer", OrganizationFeature, FeatureHandlerStrategy.FLAGPOLE, api_expose=False)
    # Use ReplayClipPreview inside the User Feedback Details panel
    manager.add("organizations:user-feedback-replay-clip", OrganizationFeature, FeatureHandlerStrategy.FLAGPOLE, api_expose=True)
    # Enable User Feedback spam auto filtering feature ingest
    manager.add("organizations:user-feedback-spam-filter-ingest", OrganizationFeature, FeatureHandlerStrategy.INTERNAL, api_expose=False)
    # Enable User Feedback spam auto filtering feature actions
    manager.add("organizations:user-feedback-spam-filter-actions", OrganizationFeature, FeatureHandlerStrategy.OPTIONS, api_expose=False)
    # Enable User Feedback v2 UI
    manager.add("organizations:user-feedback-ui", OrganizationFeature, FeatureHandlerStrategy.FLAGPOLE, api_expose=True)
    # User Feedback Error Link Ingestion Changes
    manager.add("organizations:user-feedback-event-link-ingestion-changes", OrganizationFeature, FeatureHandlerStrategy.OPTIONS, api_expose=False)
    # Enable display of a trace data section in feedback details
    manager.add("organizations:user-feedback-trace-section", OrganizationFeature, FeatureHandlerStrategy.FLAGPOLE, api_expose=True)
    # Enable view hierarchies options
    manager.add("organizations:view-hierarchies-options-dev", OrganizationFeature, FeatureHandlerStrategy.FLAGPOLE, api_expose=True)
    # Enable admin features on the new explore page
    manager.add("organizations:visibility-explore-admin", OrganizationFeature, FeatureHandlerStrategy.FLAGPOLE, api_expose=True)
    # Enable the new explore page
    manager.add("organizations:visibility-explore-view", OrganizationFeature, FeatureHandlerStrategy.FLAGPOLE, api_expose=True)
    # Enable the dataset toggle on the new explore page
    manager.add("organizations:visibility-explore-dataset", OrganizationFeature, FeatureHandlerStrategy.FLAGPOLE, api_expose=True)
    # Enable minimap in the widget viewer modal in dashboards
    manager.add("organizations:widget-viewer-modal-minimap", OrganizationFeature, FeatureHandlerStrategy.FLAGPOLE, api_expose=True)
    # Enabled unresolved issue webhook for organization
    manager.add("organizations:webhooks-unresolved", OrganizationFeature, FeatureHandlerStrategy.OPTIONS, api_expose=True)
    # Enable EventUniqueUserFrequencyConditionWithConditions special alert condition
    manager.add("organizations:event-unique-user-frequency-condition-with-conditions", OrganizationFeature, FeatureHandlerStrategy.FLAGPOLE, api_expose=True)
    # Use spans instead of transactions for dynamic sampling calculations. This will become the new default.
    manager.add("organizations:dynamic-sampling-spans", OrganizationFeature, FeatureHandlerStrategy.FLAGPOLE, api_expose=False)
    # Enable tagging span with whether or not we should ingest it in the EAP
    manager.add("organizations:ingest-spans-in-eap", OrganizationFeature, FeatureHandlerStrategy.FLAGPOLE, api_expose=False)

    # NOTE: Don't add features down here! Add them to their specific group and sort
    #       them alphabetically! The order features are registered is not important.

    # Project scoped features #
    ###########################
    # Enable AI Autofix feture on the Issue Details page.
    manager.add("projects:ai-autofix", ProjectFeature, FeatureHandlerStrategy.INTERNAL, api_expose=True)
    # Adds additional filters and a new section to issue alert rules.
    manager.add("projects:alert-filters", ProjectFeature, FeatureHandlerStrategy.INTERNAL, default=True)
    manager.add("projects:discard-transaction", ProjectFeature, FeatureHandlerStrategy.INTERNAL, api_expose=False)
    # Enable calculating a severity score for events which create a new group
    manager.add("projects:first-event-severity-calculation", ProjectFeature, FeatureHandlerStrategy.INTERNAL, api_expose=False)
    # Enable escalation detection for new issues
    manager.add("projects:first-event-severity-new-escalation", ProjectFeature, FeatureHandlerStrategy.INTERNAL, default=True, api_expose=False)
    # Enable functionality for attaching  minidumps to events and displaying
    # them in the group UI.
    manager.add("projects:minidump", ProjectFeature, FeatureHandlerStrategy.INTERNAL, default=True, api_expose=True)
    # Enable alternative version of group creation that is supposed to be less racy.
    manager.add("projects:race-free-group-creation", ProjectFeature, FeatureHandlerStrategy.INTERNAL, default=True, api_expose=False)
    # Enable similarity embeddings API call
    # This feature is only available on the frontend using project details since the handler gets
    # project options and this is slow in the project index endpoint feature flag serialization
    manager.add("projects:similarity-embeddings", ProjectFeature, FeatureHandlerStrategy.INTERNAL, default=False, api_expose=True)
    manager.add("projects:similarity-embeddings-backfill", ProjectFeature, FeatureHandlerStrategy.OPTIONS, api_expose=False)
    manager.add("projects:similarity-embeddings-delete-by-hash", ProjectFeature, FeatureHandlerStrategy.OPTIONS, api_expose=False)
    manager.add("projects:similarity-indexing", ProjectFeature, FeatureHandlerStrategy.INTERNAL, api_expose=False)
    manager.add("projects:similarity-view", ProjectFeature, FeatureHandlerStrategy.INTERNAL, api_expose=True)
    # Starfish: extract metrics from the spans
    manager.add("projects:span-metrics-extraction", ProjectFeature, FeatureHandlerStrategy.INTERNAL, api_expose=True)
    manager.add("projects:span-metrics-extraction-addons", ProjectFeature, FeatureHandlerStrategy.INTERNAL, api_expose=False)
    manager.add("projects:relay-otel-endpoint", ProjectFeature, FeatureHandlerStrategy.OPTIONS, api_expose=False)
    # EAP: extremely experimental flag that makes DDM page use EAP tables
    manager.add("projects:use-eap-spans-for-metrics-explorer", ProjectFeature, FeatureHandlerStrategy.FLAGPOLE, api_expose=False)

    # Ecosystem: Enable verbose alert reporting when triggering test alerts
    manager.add("projects:verbose-test-alert-reporting", ProjectFeature, FeatureHandlerStrategy.FLAGPOLE,
                api_expose=False)
    # Project plugin features
    manager.add("projects:plugins", ProjectPluginFeature, FeatureHandlerStrategy.INTERNAL, default=True, api_expose=True)

    manager.add("projects:profiling-ingest-unsampled-profiles", ProjectFeature, FeatureHandlerStrategy.FLAGPOLE, api_expose=False)
    # fmt: on

    # Feature flags
    manager.add(
        "organizations:feature-flag-audit-log",
        OrganizationFeature,
        FeatureHandlerStrategy.FLAGPOLE,
        api_expose=True,
    )
    manager.add(
        "organizations:feature-flag-ui",
        OrganizationFeature,
        FeatureHandlerStrategy.FLAGPOLE,
        api_expose=True,
    )

    # Partner oauth
    manager.add(
        "organizations:scoped-partner-oauth",
        OrganizationFeature,
        FeatureHandlerStrategy.FLAGPOLE,
        api_expose=False,
    )<|MERGE_RESOLUTION|>--- conflicted
+++ resolved
@@ -108,13 +108,10 @@
     manager.add("organizations:dashboards-edit-access", OrganizationFeature, FeatureHandlerStrategy.FLAGPOLE, api_expose=True)
     # Enable share links for dashboards for sharing outside the org
     manager.add("organizations:dashboards-share", OrganizationFeature, FeatureHandlerStrategy.FLAGPOLE, api_expose=True)
-<<<<<<< HEAD
+    # Enable favouriting dashboards
+    manager.add("organizations:dashboards-favourite", OrganizationFeature, FeatureHandlerStrategy.FLAGPOLE, api_expose=True)
     # Enable the dashboard widget builder redesign UI
     manager.add("organizations:dashboards-widget-builder-redesign", OrganizationFeature, FeatureHandlerStrategy.FLAGPOLE, api_expose=True)
-=======
-    # Enable favouriting dashboards
-    manager.add("organizations:dashboards-favourite", OrganizationFeature, FeatureHandlerStrategy.FLAGPOLE, api_expose=True)
->>>>>>> 168f818d
     # Enable the dev toolbar PoC code for employees
     # Data Secrecy
     manager.add("organizations:data-secrecy", OrganizationFeature, FeatureHandlerStrategy.FLAGPOLE, api_expose=True)
