--- conflicted
+++ resolved
@@ -525,13 +525,10 @@
     manager.add("projects:use-eap-spans-for-metrics-explorer", ProjectFeature, FeatureHandlerStrategy.FLAGPOLE, api_expose=False)
     # Enable tagging span with whether or not we should ingest it in the EAP
     manager.add("projects:ingest-spans-in-eap", ProjectFeature, FeatureHandlerStrategy.FLAGPOLE, api_expose=False)
-<<<<<<< HEAD
-    # Enables automatically triggering issue summary on alerts
+    ]    # Enables automatically triggering issue summary on alerts
     manager.add("projects:trigger-issue-summary-on-alerts", ProjectFeature, FeatureHandlerStrategy.FLAGPOLE, api_expose=True)
-=======
     # Enable num events in an issue debugging
     manager.add("projects:num-events-issue-debugging", ProjectFeature, FeatureHandlerStrategy.FLAGPOLE, api_expose=False)
->>>>>>> 92b70514
 
     # Project plugin features
     manager.add("projects:plugins", ProjectPluginFeature, FeatureHandlerStrategy.INTERNAL, default=True, api_expose=True)
