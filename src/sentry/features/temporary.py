from .base import (
    FeatureHandlerStrategy,
    OrganizationFeature,
    ProjectFeature,
    ProjectPluginFeature,
    SystemFeature,
)
from .manager import FeatureManager

# XXX: See `features/__init__.py` for documentation on how to use feature flags


def register_temporary_features(manager: FeatureManager):
    """
    These flags are temporary. These flags exist as a way for us to gate newly
    developed features.

    [!!] THESE FLAGS ARE INTENDED TO BE REMOVED!

    [!!] Leaving around feature flags in the codebase introduces complexity
         that will constantly need to be understood! Complexity leads to longer
         times developing features, higher chance of introducing bugs, and
         overall less happiness working in sentry.

         CLEAN UP YOUR FEATURE FLAGS!
    """
    # No formatting so that we can keep them as single lines
    # fmt: off

    # NOTE: Please maintain alphabetical order when adding new feature flags

    # Features that don't use resource scoping #
    ############################################

    # Enables user registration.
    manager.add("auth:register", SystemFeature, FeatureHandlerStrategy.INTERNAL, default=True)
    # Enable creating organizations within sentry (if SENTRY_SINGLE_ORGANIZATION is not enabled).
    manager.add("organizations:create", SystemFeature, FeatureHandlerStrategy.INTERNAL, default=True)
    # Controls whether or not the relocation endpoints can be used.
    manager.add("relocation:enabled", SystemFeature, FeatureHandlerStrategy.INTERNAL)

    # Organization scoped features that are in development or in customer trials. #
    ###############################################################################

    # Enables activated alert rules
    manager.add("organizations:activated-alert-rules", OrganizationFeature, FeatureHandlerStrategy.REMOTE)
    # Enables alert creation on indexed events in UI (use for PoC/testing only)
    manager.add("organizations:alert-allow-indexed", OrganizationFeature, FeatureHandlerStrategy.REMOTE)
    # Use metrics as the dataset for crash free metric alerts
    manager.add("organizations:alert-crash-free-metrics", OrganizationFeature, FeatureHandlerStrategy.REMOTE)
    manager.add("organizations:alert-filters", OrganizationFeature, FeatureHandlerStrategy.INTERNAL)
    # Enables the migration of alerts (checked in a migration script).
    manager.add("organizations:alerts-migration-enabled", OrganizationFeature, FeatureHandlerStrategy.REMOTE)
    # Enable anomaly detection alerts
    manager.add("organizations:anomaly-detection-alerts", OrganizationFeature, FeatureHandlerStrategy.FLAGPOLE)
    # Enable anr frame analysis
    manager.add("organizations:anr-analyze-frames", OrganizationFeature, FeatureHandlerStrategy.REMOTE)
    # Enable anr improvements ui
    manager.add("organizations:anr-improvements", OrganizationFeature, FeatureHandlerStrategy.REMOTE)
    # Enable auth provider configuration through api
    manager.add("organizations:api-auth-provider", OrganizationFeature, FeatureHandlerStrategy.REMOTE)
    manager.add("organizations:api-keys", OrganizationFeature, FeatureHandlerStrategy.INTERNAL, default=False)
    # Rollout of the new API rate limits for organization events
    manager.add("organizations:api-organization_events-rate-limit-reduced-rollout", OrganizationFeature, FeatureHandlerStrategy.INTERNAL)
    # Enables the cron job to auto-enable codecov integrations.
    manager.add("organizations:auto-enable-codecov", OrganizationFeature, FeatureHandlerStrategy.INTERNAL)
    # Autofix use new strategy without codebase indexing
    manager.add("organizations:autofix-disable-codebase-indexing", OrganizationFeature, FeatureHandlerStrategy.FLAGPOLE, default=False)
    # Enables getting commit sha from git blame for codecov.
    manager.add("organizations:codecov-commit-sha-from-git-blame", OrganizationFeature, FeatureHandlerStrategy.REMOTE)
    # Disables legacy cron ingest endpoints
    manager.add("organizations:crons-disable-ingest-endpoints", OrganizationFeature, FeatureHandlerStrategy.INTERNAL)
    # Disables legacy cron ingest endpoints
    manager.add("organizations:crons-write-user-feedback", OrganizationFeature, FeatureHandlerStrategy.OPTIONS)
    # Enable daily summary
    manager.add("organizations:daily-summary", OrganizationFeature, FeatureHandlerStrategy.INTERNAL)
    # Enable dashboard widget indicators.
    manager.add("organizations:dashboard-widget-indicators", OrganizationFeature, FeatureHandlerStrategy.REMOTE, default=True)
    # Enables import/export functionality for dashboards
    manager.add("organizations:dashboards-import", OrganizationFeature, FeatureHandlerStrategy.REMOTE)
    # Enable metrics enhanced performance in dashboards
    manager.add("organizations:dashboards-mep", OrganizationFeature, FeatureHandlerStrategy.REMOTE)
    # Enable release health widget in dashboards
    manager.add("organizations:dashboards-rh-widget", OrganizationFeature, FeatureHandlerStrategy.REMOTE)
    manager.add("organizations:dashboards-span-metrics", OrganizationFeature, FeatureHandlerStrategy.OPTIONS)
    # Enable the dev toolbar PoC code for employees
    manager.add("organizations:devtoolbar", OrganizationFeature, FeatureHandlerStrategy.FLAGPOLE, default=False)
    # Delightful Developer Metrics (DDM):
    # Enables experimental WIP custom metrics related features
    manager.add("organizations:custom-metrics-experimental", OrganizationFeature, FeatureHandlerStrategy.REMOTE)
    # Enables generation of custom metrics extraction rules
    manager.add("organizations:custom-metrics-extraction-rule", OrganizationFeature, FeatureHandlerStrategy.FLAGPOLE)
    # Enables UI for creation of custom metrics extraction rules
    manager.add("organizations:custom-metrics-extraction-rule-ui", OrganizationFeature, FeatureHandlerStrategy.FLAGPOLE)
    # Enables metrics extrapolation feature
    manager.add("organizations:metrics-extrapolation", OrganizationFeature, FeatureHandlerStrategy.FLAGPOLE)
    # Enable the default alert at project creation to be the high priority alert
    manager.add("organizations:default-high-priority-alerts", OrganizationFeature, FeatureHandlerStrategy.INTERNAL)
    # Enables automatically deriving of code mappings
    manager.add("organizations:derive-code-mappings", OrganizationFeature, FeatureHandlerStrategy.INTERNAL, default=True)
    # Enables synthesis of device.class in ingest
    manager.add("organizations:device-class-synthesis", OrganizationFeature, FeatureHandlerStrategy.INTERNAL)
    # Enable device.class as a selectable column
    manager.add("organizations:device-classification", OrganizationFeature, FeatureHandlerStrategy.REMOTE)
    # Enable the 'discover' interface. (might be unused)
    manager.add("organizations:discover", OrganizationFeature, FeatureHandlerStrategy.INTERNAL)
    # Enable the org recalibration
    manager.add("organizations:ds-org-recalibration", OrganizationFeature, FeatureHandlerStrategy.INTERNAL)
    # Enables data secrecy mode
    manager.add("organizations:enterprise-data-secrecy", OrganizationFeature, FeatureHandlerStrategy.INTERNAL)
    # Enable archive/escalating issue workflow in MS Teams
    manager.add("organizations:escalating-issues-msteams", OrganizationFeature, FeatureHandlerStrategy.REMOTE)
    # Enable archive/escalating issue workflow features in v2
    manager.add("organizations:escalating-issues-v2", OrganizationFeature, FeatureHandlerStrategy.INTERNAL)
    # Enable emiting escalating data to the metrics backend
    manager.add("organizations:escalating-metrics-backend", OrganizationFeature, FeatureHandlerStrategy.INTERNAL)
    # Enable disabling gitlab integrations when broken is detected
    manager.add("organizations:gitlab-disable-on-broken", OrganizationFeature, FeatureHandlerStrategy.REMOTE)
    # Enable experimental new version of stacktrace component where additional
    # data related to grouping is shown on each frame
    manager.add("organizations:grouping-stacktrace-ui", OrganizationFeature, FeatureHandlerStrategy.REMOTE)
    # Enable only calculating a secondary hash when needed
    manager.add("organizations:grouping-suppress-unnecessary-secondary-hash", OrganizationFeature, FeatureHandlerStrategy.INTERNAL)
    # Enable tweaks to group title in relation to hierarchical grouping.
    manager.add("organizations:grouping-title-ui", OrganizationFeature, FeatureHandlerStrategy.REMOTE)
    # Allows an org to have a larger set of project ownership rules per project
    manager.add("organizations:higher-ownership-limit", OrganizationFeature, FeatureHandlerStrategy.INTERNAL)
    # Enable increased issue_owners rate limit for auto-assignment
    manager.add("organizations:increased-issue-owners-rate-limit", OrganizationFeature, FeatureHandlerStrategy.INTERNAL)
    # Starfish: extract metrics from the spans
    manager.add("organizations:indexed-spans-extraction", OrganizationFeature, FeatureHandlerStrategy.INTERNAL)
    # Enable custom alert priorities for Pagerduty and Opsgenie
    manager.add("organizations:integrations-custom-alert-priorities", OrganizationFeature, FeatureHandlerStrategy.REMOTE)
    # Enable integration functionality to work deployment integrations like Vercel
    manager.add("organizations:integrations-deployment", OrganizationFeature, FeatureHandlerStrategy.INTERNAL, default=True)
    manager.add("organizations:integrations-feature-flag-integration", OrganizationFeature, FeatureHandlerStrategy.INTERNAL)
    # Allow tenant type installations through issue alert actions
    manager.add("organizations:integrations-msteams-tenant", OrganizationFeature, FeatureHandlerStrategy.REMOTE)
    # Enable inviting members to organizations.
    manager.add("organizations:invite-members", OrganizationFeature, FeatureHandlerStrategy.INTERNAL, default=True)
    # Enable rate limits for inviting members.
    manager.add("organizations:invite-members-rate-limits", OrganizationFeature, FeatureHandlerStrategy.INTERNAL, default=True)
    # Enables the UI for Autofix in issue details
    manager.add("organizations:issue-details-autofix-ui", OrganizationFeature, FeatureHandlerStrategy.REMOTE)
    # Enables a toggle for entering the new issue details UI
    manager.add("organizations:issue-details-new-experience-toggle", OrganizationFeature, FeatureHandlerStrategy.REMOTE)
    # Enables access to the streamlined issue details UI
    manager.add("organizations:issue-details-streamline", OrganizationFeature, FeatureHandlerStrategy.FLAGPOLE)
    # Whether to allow issue only search on the issue list
    manager.add("organizations:issue-search-allow-postgres-only-search", OrganizationFeature, FeatureHandlerStrategy.REMOTE)
    # Whether to make a side/parallel query against events -> group_attributes when searching issues
    manager.add("organizations:issue-search-group-attributes-side-query", OrganizationFeature, FeatureHandlerStrategy.REMOTE)
    # Enable custom views features in the issue stream
    manager.add("organizations:issue-stream-custom-views", OrganizationFeature, FeatureHandlerStrategy.OPTIONS)
    # Enable the updated empty state for issues
    manager.add("organizations:issue-stream-empty-state", OrganizationFeature, FeatureHandlerStrategy.REMOTE)
    # Enable additional platforms for issue stream empty state
    manager.add("organizations:issue-stream-empty-state-additional-platforms", OrganizationFeature, FeatureHandlerStrategy.FLAGPOLE)
    # Enable issue stream performance improvements
    manager.add("organizations:issue-stream-performance", OrganizationFeature, FeatureHandlerStrategy.REMOTE)
    # Enable the new issue stream search bar UI
    manager.add("organizations:issue-stream-search-query-builder", OrganizationFeature, FeatureHandlerStrategy.REMOTE)
    manager.add("organizations:large-debug-files", OrganizationFeature, FeatureHandlerStrategy.INTERNAL)
    # Enable v8 support for the Loader Script
    manager.add("organizations:js-sdk-loader-v8", OrganizationFeature, FeatureHandlerStrategy.REMOTE)
    # Enabled latest adopted release filter for issue alerts
    manager.add("organizations:latest-adopted-release-filter", OrganizationFeature, FeatureHandlerStrategy.REMOTE)
    manager.add("organizations:mep-rollout-flag", OrganizationFeature, FeatureHandlerStrategy.REMOTE)
    manager.add("organizations:mep-use-default-tags", OrganizationFeature, FeatureHandlerStrategy.REMOTE)
    # Enable metric alert charts in email/slack
    manager.add("organizations:metric-alert-chartcuterie", OrganizationFeature, FeatureHandlerStrategy.INTERNAL)
    # Enable load shedding for newly created metric alerts
    manager.add("organizations:metric-alert-load-shedding", OrganizationFeature, FeatureHandlerStrategy.OPTIONS)
    # Enable threshold period in metric alert rule builder
    manager.add("organizations:metric-alert-threshold-period", OrganizationFeature, FeatureHandlerStrategy.REMOTE)
    # Enables the search bar for metrics samples list
    manager.add("organizations:metrics-samples-list-search", OrganizationFeature, FeatureHandlerStrategy.REMOTE)
    # Enable Session Stats down to a minute resolution
    manager.add("organizations:minute-resolution-sessions", OrganizationFeature, FeatureHandlerStrategy.INTERNAL, default=True)
    # Display CPU and memory metrics in transactions with profiles
    manager.add("organizations:mobile-cpu-memory-in-transactions", OrganizationFeature, FeatureHandlerStrategy.REMOTE)
    # Adds the ttid & ttfd vitals to the frontend
    manager.add("organizations:mobile-vitals", OrganizationFeature, FeatureHandlerStrategy.REMOTE)
    # Enables higher limit for alert rules
    manager.add("organizations:more-fast-alerts", OrganizationFeature, FeatureHandlerStrategy.INTERNAL)
    manager.add("organizations:more-slow-alerts", OrganizationFeature, FeatureHandlerStrategy.INTERNAL)
    manager.add("organizations:new-page-filter", OrganizationFeature, FeatureHandlerStrategy.REMOTE, default=True)
    manager.add("organizations:new-weekly-report", OrganizationFeature, FeatureHandlerStrategy.REMOTE)
    # Display warning banner for every event issue alerts
    manager.add("organizations:noisy-alert-warning", OrganizationFeature, FeatureHandlerStrategy.REMOTE)
    # Notify all project members when fallthrough is disabled, instead of just the auto-assignee
    manager.add("organizations:notification-all-recipients", OrganizationFeature, FeatureHandlerStrategy.REMOTE)
    # Drop obsoleted status changes in occurence consumer
    manager.add("organizations:occurence-consumer-prune-status-changes", OrganizationFeature, FeatureHandlerStrategy.FLAGPOLE)
    # Enable User Feedback v1
    manager.add("organizations:old-user-feedback", OrganizationFeature, FeatureHandlerStrategy.REMOTE)
    # Extract on demand metrics
    manager.add("organizations:on-demand-metrics-extraction", OrganizationFeature, FeatureHandlerStrategy.REMOTE)
    # Extract on demand metrics (experimental features)
    manager.add("organizations:on-demand-metrics-extraction-experimental", OrganizationFeature, FeatureHandlerStrategy.REMOTE)
    # Extract on demand metrics (widget extraction)
    manager.add("organizations:on-demand-metrics-extraction-widgets", OrganizationFeature, FeatureHandlerStrategy.REMOTE)
    # This spec version includes the environment in the query hash
    manager.add("organizations:on-demand-metrics-query-spec-version-two", OrganizationFeature, FeatureHandlerStrategy.REMOTE)
    # Display on demand metrics related UI elements
    manager.add("organizations:on-demand-metrics-ui", OrganizationFeature, FeatureHandlerStrategy.REMOTE)
    # Display on demand metrics related UI elements, for dashboards and widgets. The other flag is for alerts.
    manager.add("organizations:on-demand-metrics-ui-widgets", OrganizationFeature, FeatureHandlerStrategy.REMOTE)
    # Only enabled in sentry.io to enable onboarding flows.
    manager.add("organizations:onboarding", OrganizationFeature, FeatureHandlerStrategy.INTERNAL)
    # Enable the SDK selection feature in the onboarding
    manager.add("organizations:onboarding-sdk-selection", OrganizationFeature, FeatureHandlerStrategy.REMOTE)
    # Enable views for anomaly detection
    manager.add("organizations:performance-anomaly-detection-ui", OrganizationFeature, FeatureHandlerStrategy.REMOTE)
    # Enable mobile performance score calculation for transactions in relay
    manager.add("organizations:performance-calculate-mobile-perf-score-relay", OrganizationFeature, FeatureHandlerStrategy.INTERNAL)
    # Enable performance change explorer panel on trends page
    manager.add("organizations:performance-change-explorer", OrganizationFeature, FeatureHandlerStrategy.REMOTE)
    # Enable interpolation of null data points in charts instead of zerofilling in performance
    manager.add("organizations:performance-chart-interpolation", OrganizationFeature, FeatureHandlerStrategy.REMOTE)
    # Enable consecutive http performance issue type
    manager.add("organizations:performance-consecutive-http-detector", OrganizationFeature, FeatureHandlerStrategy.INTERNAL)
    # Enable database view powered by span metrics
    manager.add("organizations:performance-database-view", OrganizationFeature, FeatureHandlerStrategy.REMOTE)
    # Enable database view percentile graphs
    manager.add("organizations:performance-database-view-percentiles", OrganizationFeature, FeatureHandlerStrategy.REMOTE)
    manager.add("organizations:performance-db-main-thread-detector", OrganizationFeature)
    # Enable Discover Saved Query dataset selector
    manager.add("organizations:performance-discover-dataset-selector", OrganizationFeature, FeatureHandlerStrategy.REMOTE)
    # Enable backend overriding and always making a fresh split decision
    manager.add("organizations:performance-discover-widget-split-override-save", OrganizationFeature, FeatureHandlerStrategy.REMOTE)
    # Enable UI sending a discover split for widget
    manager.add("organizations:performance-discover-widget-split-ui", OrganizationFeature, FeatureHandlerStrategy.REMOTE)
    manager.add("organizations:performance-file-io-main-thread-detector", OrganizationFeature, FeatureHandlerStrategy.INTERNAL)
    # Enables updated all events tab in a performance issue
    manager.add("organizations:performance-issues-all-events-tab", OrganizationFeature, FeatureHandlerStrategy.REMOTE)
    # Enable performance issues dev options, includes changing parts of issues that we're using for development.
    manager.add("organizations:performance-issues-dev", OrganizationFeature, FeatureHandlerStrategy.REMOTE)
    # Temporary flag to test search performance that's running slow in S4S
    manager.add("organizations:performance-issues-search", OrganizationFeature, FeatureHandlerStrategy.INTERNAL, default=True)
    # Enables a longer stats period for the performance landing page
    manager.add("organizations:performance-landing-page-stats-period", OrganizationFeature, FeatureHandlerStrategy.REMOTE)
    # Enable consecutive http performance issue type
    manager.add("organizations:performance-large-http-payload-detector", OrganizationFeature, FeatureHandlerStrategy.INTERNAL)
    # Enable internal view for bannerless MEP view
    manager.add("organizations:performance-mep-bannerless-ui", OrganizationFeature, FeatureHandlerStrategy.REMOTE)
    # Re-enable histograms for Metrics Enhanced Performance Views
    manager.add("organizations:performance-mep-reintroduce-histograms", OrganizationFeature, FeatureHandlerStrategy.REMOTE)
    # Enable metrics-backed transaction summary view
    manager.add("organizations:performance-metrics-backed-transaction-summary", OrganizationFeature, FeatureHandlerStrategy.REMOTE)
    # Enable the UI for displaying mobile performance score
    manager.add("organizations:performance-mobile-perf-score-ui", OrganizationFeature, FeatureHandlerStrategy.REMOTE)
    # Enable new trends
    manager.add("organizations:performance-new-trends", OrganizationFeature, FeatureHandlerStrategy.REMOTE)
    # Enable updated landing page widget designs
    manager.add("organizations:performance-new-widget-designs", OrganizationFeature, FeatureHandlerStrategy.REMOTE)
    # Enable performance on-boarding checklist
    manager.add("organizations:performance-onboarding-checklist", OrganizationFeature, FeatureHandlerStrategy.REMOTE)
    # Enable removing the fallback for metrics compatibility
    manager.add("organizations:performance-remove-metrics-compatibility-fallback", OrganizationFeature, FeatureHandlerStrategy.REMOTE)
    # Enable span search bar in Insights module sample panels
    manager.add("organizations:performance-sample-panel-search", OrganizationFeature, FeatureHandlerStrategy.REMOTE)
    # Enables new empty state for insight modules
    manager.add("organizations:insights-empty-state-page", OrganizationFeature, FeatureHandlerStrategy.FLAGPOLE)
    # Enable platform selector for screens flow
    manager.add("organizations:performance-screens-platform-selector", OrganizationFeature, FeatureHandlerStrategy.REMOTE)
    # Enable screens view powered by span metrics
    manager.add("organizations:performance-screens-view", OrganizationFeature, FeatureHandlerStrategy.REMOTE)
    # Enable histogram view in span details
    manager.add("organizations:performance-span-histogram-view", OrganizationFeature, FeatureHandlerStrategy.REMOTE)
    # Enable trace details page with embedded spans
    manager.add("organizations:performance-trace-details", OrganizationFeature, FeatureHandlerStrategy.REMOTE)
    # Enable trace explorer features
    manager.add("organizations:performance-trace-explorer", OrganizationFeature, FeatureHandlerStrategy.REMOTE)
    # Enable trace explorer sorting by newest
    manager.add("organizations:performance-trace-explorer-sorting", OrganizationFeature, FeatureHandlerStrategy.FLAGPOLE)
    # Enable linking to trace explorer from metrics
    manager.add("organizations:performance-trace-explorer-with-metrics", OrganizationFeature, FeatureHandlerStrategy.REMOTE)
    # Enable FE/BE for tracing without performance
    manager.add("organizations:performance-tracing-without-performance", OrganizationFeature, FeatureHandlerStrategy.REMOTE, default=True)
    # Enable transaction name only search
    manager.add("organizations:performance-transaction-name-only-search", OrganizationFeature, FeatureHandlerStrategy.REMOTE)
    # Enable transaction name only search on indexed
    manager.add("organizations:performance-transaction-name-only-search-indexed", OrganizationFeature, FeatureHandlerStrategy.REMOTE)
    # Hides some fields and sections in the transaction summary page that are being deprecated
    manager.add("organizations:performance-transaction-summary-cleanup", OrganizationFeature, FeatureHandlerStrategy.REMOTE)
    # Enables the new UI for span summary and the spans tab
    manager.add("organizations:performance-spans-new-ui", OrganizationFeature, FeatureHandlerStrategy.REMOTE)
    # Experimental performance issue for streamed spans - ingestion
    manager.add("organizations:performance-streamed-spans-exp-ingest", OrganizationFeature, FeatureHandlerStrategy.INTERNAL)
    # Experimental performance issue for streamed spans - UI
    manager.add("organizations:performance-streamed-spans-exp-visible", OrganizationFeature, FeatureHandlerStrategy.REMOTE)
    # Enable processing slow issue alerts
    manager.add("organizations:process-slow-alerts", OrganizationFeature, FeatureHandlerStrategy.OPTIONS)
    # Enabled creating issues out of trends
    manager.add("organizations:performance-trends-issues", OrganizationFeature, FeatureHandlerStrategy.REMOTE)
    # Bypass 30 day date range selection when fetching new trends data
    manager.add("organizations:performance-trends-new-data-date-range-default", OrganizationFeature, FeatureHandlerStrategy.REMOTE)
    manager.add("organizations:performance-use-metrics", OrganizationFeature, FeatureHandlerStrategy.INTERNAL)
    # Enable showing INP web vital in default views
    manager.add("organizations:performance-vitals-inp", OrganizationFeature, FeatureHandlerStrategy.REMOTE)
    # Enable profiling
    manager.add("organizations:profiling", OrganizationFeature, FeatureHandlerStrategy.INTERNAL)
    # Enabled for those orgs who participated in the profiling Beta program
    manager.add("organizations:profiling-beta", OrganizationFeature, FeatureHandlerStrategy.INTERNAL)
    # Enables production profiling in sentry browser application
    manager.add("organizations:profiling-browser", OrganizationFeature, FeatureHandlerStrategy.INTERNAL)
    # Enables separate differential flamegraph page
    manager.add("organizations:profiling-differential-flamegraph-page", OrganizationFeature, FeatureHandlerStrategy.REMOTE)
    # Enable global suspect functions in profiling
    manager.add("organizations:profiling-global-suspect-functions", OrganizationFeature, FeatureHandlerStrategy.REMOTE)
    # Enable profiling summary redesign view
    manager.add("organizations:profiling-summary-redesign", OrganizationFeature, FeatureHandlerStrategy.REMOTE)
    # Enable the transactions backed profiling views
    manager.add("organizations:profiling-using-transactions", OrganizationFeature, FeatureHandlerStrategy.REMOTE)
    # Enable continuous profiling
    manager.add("organizations:continuous-profiling", OrganizationFeature, FeatureHandlerStrategy.FLAGPOLE)
    # Enable continuous profiling ui
    manager.add("organizations:continuous-profiling-ui", OrganizationFeature, FeatureHandlerStrategy.FLAGPOLE)
    # Display profile durations on the stats page
    manager.add("organizations:continuous-profiling-stats", OrganizationFeature, FeatureHandlerStrategy.INTERNAL)
    # Enable the continuous profiling compatible redesign
    manager.add("organizations:continuous-profiling-compat", OrganizationFeature, FeatureHandlerStrategy.INTERNAL)
    # Enable asking for feedback after project-create when replay is disabled
    manager.add("organizations:project-create-replay-feedback", OrganizationFeature, FeatureHandlerStrategy.REMOTE)
    # Limit project events endpoint to only query back a certain number of days
    manager.add("organizations:project-event-date-limit", OrganizationFeature, FeatureHandlerStrategy.REMOTE)
    # Enable the new Related Events feature
    manager.add("organizations:related-events", OrganizationFeature, FeatureHandlerStrategy.INTERNAL)
    # Enable related issues feature
    manager.add("organizations:related-issues", OrganizationFeature, FeatureHandlerStrategy.REMOTE)
    # Metrics cardinality limiter in Relay
    manager.add("organizations:relay-cardinality-limiter", OrganizationFeature, FeatureHandlerStrategy.INTERNAL)
    # Enable the release details performance section
    manager.add("organizations:release-comparison-performance", OrganizationFeature, FeatureHandlerStrategy.REMOTE)
    # Enable new release UI
    manager.add("organizations:releases-v2", OrganizationFeature, FeatureHandlerStrategy.REMOTE)
    manager.add("organizations:releases-v2-banner", OrganizationFeature, FeatureHandlerStrategy.INTERNAL)
    manager.add("organizations:releases-v2-internal", OrganizationFeature, FeatureHandlerStrategy.REMOTE)
    manager.add("organizations:releases-v2-st", OrganizationFeature, FeatureHandlerStrategy.INTERNAL)
    # Enable playing replays from the replay tab
    manager.add("organizations:replay-play-from-replay-tab", OrganizationFeature, FeatureHandlerStrategy.REMOTE)
    # Enable version 2 of reprocessing (completely distinct from v1)
    manager.add("organizations:reprocessing-v2", OrganizationFeature, FeatureHandlerStrategy.INTERNAL)
    manager.add("organizations:required-email-verification", OrganizationFeature, FeatureHandlerStrategy.REMOTE)
    # Enable resolve in upcoming release
    manager.add("organizations:resolve-in-upcoming-release", OrganizationFeature, FeatureHandlerStrategy.OPTIONS)
    # Enable post create/edit rule confirmation notifications
    manager.add("organizations:rule-create-edit-confirm-notification", OrganizationFeature, FeatureHandlerStrategy.REMOTE)
    manager.add("organizations:sandbox-kill-switch", OrganizationFeature, FeatureHandlerStrategy.REMOTE)
    # Enable team member role provisioning through scim
    manager.add("organizations:scim-team-roles", OrganizationFeature, FeatureHandlerStrategy.REMOTE)
    # Enable detecting SDK crashes during event processing
    manager.add("organizations:sdk-crash-detection", OrganizationFeature, FeatureHandlerStrategy.INTERNAL)
    # Replace the footer Sentry logo with a Sentry pride logo
    manager.add("organizations:sentry-pride-logo-footer", OrganizationFeature, FeatureHandlerStrategy.REMOTE)
    # Enable the Replay Details > Accessibility tab
    manager.add("organizations:session-replay-a11y-tab", OrganizationFeature, FeatureHandlerStrategy.REMOTE)
    # Enable the accessibility issues endpoint
    manager.add("organizations:session-replay-accessibility-issues", OrganizationFeature, FeatureHandlerStrategy.REMOTE)
    # Enable combined envelope Kafka items in Relay
    manager.add("organizations:session-replay-combined-envelope-items", OrganizationFeature, FeatureHandlerStrategy.INTERNAL)
    # Enable canvas recording
    manager.add("organizations:session-replay-enable-canvas", OrganizationFeature, FeatureHandlerStrategy.REMOTE)
    # Enable canvas replaying
    manager.add("organizations:session-replay-enable-canvas-replayer", OrganizationFeature, FeatureHandlerStrategy.REMOTE)
    # Enable Hydration Error Issue Creation In Recording Consumer
    manager.add("organizations:session-replay-hydration-error-issue-creation", OrganizationFeature, FeatureHandlerStrategy.OPTIONS)
    # Enable linking from 'new issue' email notifs to the issue replay list
    manager.add("organizations:session-replay-issue-emails", OrganizationFeature, FeatureHandlerStrategy.INTERNAL)
    # Enable queries to materialized view from replay index endpoint
    manager.add("organizations:session-replay-materialized-view", OrganizationFeature, FeatureHandlerStrategy.FLAGPOLE, default=False)
    # Enable mobile replay player
    manager.add("organizations:session-replay-mobile-player", OrganizationFeature, FeatureHandlerStrategy.REMOTE)
    # Disable select orgs from ingesting mobile replay events.
    manager.add("organizations:session-replay-video-disabled", OrganizationFeature, FeatureHandlerStrategy.INTERNAL)
    # Enable replay player timeline gaps
    manager.add("organizations:session-replay-timeline-gap", OrganizationFeature, FeatureHandlerStrategy.FLAGPOLE, default=False)
    # Enable the new event linking columns to be queried
    manager.add("organizations:session-replay-new-event-counts", OrganizationFeature, FeatureHandlerStrategy.REMOTE)
    # Enable Rage Click Issue Creation In Recording Consumer
    manager.add("organizations:session-replay-rage-click-issue-creation", OrganizationFeature, FeatureHandlerStrategy.INTERNAL)
    # Enable data scrubbing of replay recording payloads in Relay.
    manager.add("organizations:session-replay-recording-scrubbing", OrganizationFeature, FeatureHandlerStrategy.INTERNAL)
    # Enable core Session Replay SDK for recording on sentry.io
    manager.add("organizations:session-replay-sdk", OrganizationFeature, FeatureHandlerStrategy.REMOTE)
    # Enable core Session Replay SDK for recording onError events on sentry.io
    manager.add("organizations:session-replay-sdk-errors-only", OrganizationFeature, FeatureHandlerStrategy.REMOTE)
    # Enable linking from 'new issue' slack notifs to the issue replay list
    manager.add("organizations:session-replay-slack-new-issue", OrganizationFeature, FeatureHandlerStrategy.INTERNAL)
    # Enable core Session Replay link in the sidebar
    manager.add("organizations:session-replay-ui", OrganizationFeature, FeatureHandlerStrategy.INTERNAL, default=True)
    # Enable replay web vital breadcrumbs
    manager.add("organizations:session-replay-web-vitals", OrganizationFeature, FeatureHandlerStrategy.FLAGPOLE, default=False)
    # Lets organizations manage grouping configs
    manager.add("organizations:set-grouping-config", OrganizationFeature, FeatureHandlerStrategy.INTERNAL)
    # Enable Culprit Blocks in Slack Notifications
    manager.add("organizations:slack-culprit-blocks", OrganizationFeature, FeatureHandlerStrategy.FLAGPOLE)
    # Enable description field in Slack metric alerts
    manager.add("organizations:slack-metric-alert-description", OrganizationFeature, FeatureHandlerStrategy.REMOTE)
    # Enable improvements to Slack notifications
    manager.add("organizations:slack-improvements", OrganizationFeature, FeatureHandlerStrategy.OPTIONS)
    # Feature flags for migrating to the Slack SDK WebClient
<<<<<<< HEAD
    # Use new Slack SDK Client in SlackActionEndpoint
    manager.add("organizations:slack-sdk-webhook-handling", OrganizationFeature, FeatureHandlerStrategy.OPTIONS)
    # Use new Slack SDK Client in SlackActionEndpoint's `view.open`
    manager.add("organizations:slack-sdk-action-view-open", OrganizationFeature, FeatureHandlerStrategy.FLAGPOLE)
=======
    # Use new Slack SDK Client in get_channel_id_with_timeout
    manager.add("organizations:slack-sdk-get-channel-id", OrganizationFeature, FeatureHandlerStrategy.FLAGPOLE)
>>>>>>> 81bbf5da
    # Use new Slack SDK Client for SlackNotifyBasicMixin
    manager.add("organizations:slack-sdk-notify-mixin", OrganizationFeature, FeatureHandlerStrategy.OPTIONS)
    # Add regression chart as image to slack message
    manager.add("organizations:slack-endpoint-regression-image", OrganizationFeature, FeatureHandlerStrategy.OPTIONS)
    manager.add("organizations:slack-function-regression-image", OrganizationFeature, FeatureHandlerStrategy.OPTIONS)
    manager.add("organizations:email-performance-regression-image", OrganizationFeature, FeatureHandlerStrategy.OPTIONS)
    manager.add("organizations:stacktrace-processing-caching", OrganizationFeature, FeatureHandlerStrategy.INTERNAL)
    # Show links and upsells to Insights modules
    manager.add("organizations:insights-entry-points", OrganizationFeature, FeatureHandlerStrategy.INTERNAL)
    # Enable access to initial Insights modules (Queries, Requests, Vitals, App Starts, Page Loads, Resources)
    manager.add("organizations:insights-initial-modules", OrganizationFeature, FeatureHandlerStrategy.INTERNAL)
    # Enable access to newer Insights modules (Caches, Queues, LLMs, Mobile UI)
    manager.add("organizations:insights-addon-modules", OrganizationFeature, FeatureHandlerStrategy.INTERNAL)
    # Use static web vital performance scoring weights
    manager.add("organizations:insights-browser-webvitals-static-weights", OrganizationFeature, FeatureHandlerStrategy.FLAGPOLE)
    # Sets all web vitals to optional when calculating performance scores
    manager.add("organizations:insights-browser-webvitals-optional-components", OrganizationFeature, FeatureHandlerStrategy.FLAGPOLE)
    # Add default browser performance score profile for fallback when no or unknown browser name is provided
    manager.add("organizations:insights-default-performance-score-profiles", OrganizationFeature, FeatureHandlerStrategy.FLAGPOLE)
    # Enable standalone span ingestion
    manager.add("organizations:standalone-span-ingestion", OrganizationFeature, FeatureHandlerStrategy.INTERNAL)
    # Enable the aggregate span waterfall view
    manager.add("organizations:starfish-aggregate-span-waterfall", OrganizationFeature, FeatureHandlerStrategy.REMOTE)
    # Enable bundle analysis ui and endpoint
    manager.add("organizations:starfish-browser-resource-module-bundle-analysis", OrganizationFeature, FeatureHandlerStrategy.REMOTE)
    # Enables the resource module ui
    manager.add("organizations:starfish-browser-resource-module-image-view", OrganizationFeature, FeatureHandlerStrategy.REMOTE)
    # Enables the resource module ui
    manager.add("organizations:starfish-browser-resource-module-ui", OrganizationFeature, FeatureHandlerStrategy.REMOTE)
    # Enable mobile starfish app start module view
    manager.add("organizations:starfish-mobile-appstart", OrganizationFeature, FeatureHandlerStrategy.REMOTE)
    # Enable mobile starfish ui module view
    manager.add("organizations:starfish-mobile-ui-module", OrganizationFeature, FeatureHandlerStrategy.REMOTE)
    # Enable starfish endpoint that's used for regressing testing purposes
    manager.add("organizations:starfish-test-endpoint", OrganizationFeature, FeatureHandlerStrategy.REMOTE)
    # Enable the new experimental starfish view
    manager.add("organizations:starfish-view", OrganizationFeature, FeatureHandlerStrategy.REMOTE)
    # Enable UI for regression issues RCA using spans data
    manager.add("organizations:statistical-detectors-rca-spans-only", OrganizationFeature, FeatureHandlerStrategy.REMOTE)
    # Enable starfish dropdown on the webservice view for switching chart visualization
    manager.add("organizations:starfish-wsv-chart-dropdown", OrganizationFeature, FeatureHandlerStrategy.REMOTE)
    # Allow organizations to configure all symbol sources.
    manager.add("organizations:symbol-sources", OrganizationFeature, FeatureHandlerStrategy.INTERNAL, default=True)
    # Enable team workflow notifications
    manager.add("organizations:team-workflow-notifications", OrganizationFeature, FeatureHandlerStrategy.REMOTE)
    # Enable feature to load more than 100 rows in performance trace view.
    manager.add("organizations:trace-view-load-more", OrganizationFeature, FeatureHandlerStrategy.REMOTE)
    # Enable feature to load new trace view.
    manager.add("organizations:trace-view-v1", OrganizationFeature, FeatureHandlerStrategy.REMOTE)
    # Enable feature to load new trace view in replay trace tab.
    manager.add("organizations:replay-trace-view-v1", OrganizationFeature, FeatureHandlerStrategy.REMOTE)
    # Enable feature to use span only trace endpoint.
    manager.add("organizations:trace-spans-format", OrganizationFeature, FeatureHandlerStrategy.REMOTE)
    # Extraction metrics for transactions during ingestion.
    manager.add("organizations:transaction-metrics-extraction", OrganizationFeature, FeatureHandlerStrategy.INTERNAL)
    # Mark URL transactions scrubbed by regex patterns as "sanitized".
    # NOTE: This flag does not concern transactions rewritten by clusterer rules.
    # Those are always marked as "sanitized".
    manager.add("organizations:transaction-name-mark-scrubbed-as-sanitized", OrganizationFeature, FeatureHandlerStrategy.INTERNAL, default=True)
    # Normalize URL transaction names during ingestion.
    manager.add("organizations:transaction-name-normalize", OrganizationFeature, FeatureHandlerStrategy.INTERNAL, default=True)
    # Sanitize transaction names in the ingestion pipeline. # Deprecated
    manager.add("organizations:transaction-name-sanitization", OrganizationFeature, FeatureHandlerStrategy.INTERNAL)
    # Enables automatic hostname detection in uptime
    manager.add("organizations:uptime-automatic-hostname-detection", OrganizationFeature, FeatureHandlerStrategy.FLAGPOLE)
    # Enables automatic subscription creation in uptime
    manager.add("organizations:uptime-automatic-subscription-creation", OrganizationFeature, FeatureHandlerStrategy.FLAGPOLE)
    # Enables uptime related settings for projects and orgs
    manager.add('organizations:uptime-settings', OrganizationFeature, FeatureHandlerStrategy.FLAGPOLE)
    manager.add("organizations:use-metrics-layer", OrganizationFeature, FeatureHandlerStrategy.REMOTE)
    # Enable User Feedback v2 ingest
    manager.add("organizations:user-feedback-ingest", OrganizationFeature, FeatureHandlerStrategy.INTERNAL)
    # Use ReplayClipPreview inside the User Feedback Details panel
    manager.add("organizations:user-feedback-replay-clip", OrganizationFeature, FeatureHandlerStrategy.REMOTE)
    # Enable User Feedback spam auto filtering feature ingest
    manager.add("organizations:user-feedback-spam-filter-ingest", OrganizationFeature, FeatureHandlerStrategy.INTERNAL)
    # Enable User Feedback spam auto filtering feature actions
    manager.add("organizations:user-feedback-spam-filter-actions", OrganizationFeature, FeatureHandlerStrategy.OPTIONS)
    # Enable User Feedback v2 UI
    manager.add("organizations:user-feedback-ui", OrganizationFeature, FeatureHandlerStrategy.REMOTE)
    # User Feedback Error Link Ingestion Changes
    manager.add("organizations:user-feedback-event-link-ingestion-changes", OrganizationFeature, FeatureHandlerStrategy.OPTIONS)
    # Enable view hierarchies options
    manager.add("organizations:view-hierarchies-options-dev", OrganizationFeature, FeatureHandlerStrategy.REMOTE)
    # Enable minimap in the widget viewer modal in dashboards
    manager.add("organizations:widget-viewer-modal-minimap", OrganizationFeature, FeatureHandlerStrategy.REMOTE)
    # Enabled unresolved issue webhook for organization
    manager.add("organizations:webhooks-unresolved", OrganizationFeature, FeatureHandlerStrategy.OPTIONS)
    manager.add("organizations:project-templates", OrganizationFeature, FeatureHandlerStrategy.INTERNAL)
    # NOTE: Don't add features down here! Add them to their specific group and sort
    #       them alphabetically! The order features are registered is not important.

    # Project scoped features #
    ###########################
    # Enable AI Autofix feture on the Issue Details page.
    manager.add("projects:ai-autofix", ProjectFeature, FeatureHandlerStrategy.INTERNAL)
    # Adds additional filters and a new section to issue alert rules.
    manager.add("projects:alert-filters", ProjectFeature, FeatureHandlerStrategy.INTERNAL, default=True)
    manager.add("projects:discard-transaction", ProjectFeature, FeatureHandlerStrategy.INTERNAL)
    # Enable calculating a severity score for events which create a new group
    manager.add("projects:first-event-severity-calculation", ProjectFeature, FeatureHandlerStrategy.INTERNAL)
    # Enable escalation detection for new issues
    manager.add("projects:first-event-severity-new-escalation", ProjectFeature, FeatureHandlerStrategy.INTERNAL)
    # Enable severity alerts for new issues based on severity and escalation
    manager.add("projects:high-priority-alerts", ProjectFeature, FeatureHandlerStrategy.INTERNAL)
    # Enable functionality for attaching  minidumps to events and displaying
    # then in the group UI.
    manager.add("projects:minidump", ProjectFeature, FeatureHandlerStrategy.INTERNAL, default=True)
    # Enable alternative version of group creation that is supposed to be less racy.
    manager.add("projects:race-free-group-creation", ProjectFeature, FeatureHandlerStrategy.INTERNAL, default=True)
    # Enable similarity embeddings API call
    manager.add("projects:similarity-embeddings", ProjectFeature, FeatureHandlerStrategy.INTERNAL, default=False)
    # Enable similarity embeddings backfill
    manager.add("projects:similarity-embeddings-backfill", ProjectFeature, FeatureHandlerStrategy.OPTIONS)
    manager.add("projects:similarity-embeddings-delete-by-hash", ProjectFeature, FeatureHandlerStrategy.OPTIONS)
    # Enable similarity embeddings grouping
    manager.add("projects:similarity-embeddings-grouping", ProjectFeature, FeatureHandlerStrategy.INTERNAL, default=False)
    # Enable adding seer grouping metadata to new groups
    manager.add("projects:similarity-embeddings-metadata", ProjectFeature, FeatureHandlerStrategy.INTERNAL, default=False)
    manager.add("projects:similarity-indexing", ProjectFeature, FeatureHandlerStrategy.INTERNAL)
    manager.add("projects:similarity-view", ProjectFeature, FeatureHandlerStrategy.INTERNAL)
    # Starfish: extract metrics from the spans
    manager.add("projects:span-metrics-extraction", ProjectFeature, FeatureHandlerStrategy.INTERNAL)
    manager.add("projects:span-metrics-extraction-addons", ProjectFeature, FeatureHandlerStrategy.INTERNAL)
    manager.add("projects:relay-otel-endpoint", ProjectFeature, FeatureHandlerStrategy.OPTIONS)

    # Project plugin features
    manager.add("projects:plugins", ProjectPluginFeature, FeatureHandlerStrategy.INTERNAL, default=True)

    manager.add("projects:profiling-ingest-unsampled-profiles", ProjectFeature, FeatureHandlerStrategy.REMOTE)
    # fmt: on<|MERGE_RESOLUTION|>--- conflicted
+++ resolved
@@ -401,15 +401,8 @@
     # Enable improvements to Slack notifications
     manager.add("organizations:slack-improvements", OrganizationFeature, FeatureHandlerStrategy.OPTIONS)
     # Feature flags for migrating to the Slack SDK WebClient
-<<<<<<< HEAD
-    # Use new Slack SDK Client in SlackActionEndpoint
-    manager.add("organizations:slack-sdk-webhook-handling", OrganizationFeature, FeatureHandlerStrategy.OPTIONS)
-    # Use new Slack SDK Client in SlackActionEndpoint's `view.open`
-    manager.add("organizations:slack-sdk-action-view-open", OrganizationFeature, FeatureHandlerStrategy.FLAGPOLE)
-=======
     # Use new Slack SDK Client in get_channel_id_with_timeout
     manager.add("organizations:slack-sdk-get-channel-id", OrganizationFeature, FeatureHandlerStrategy.FLAGPOLE)
->>>>>>> 81bbf5da
     # Use new Slack SDK Client for SlackNotifyBasicMixin
     manager.add("organizations:slack-sdk-notify-mixin", OrganizationFeature, FeatureHandlerStrategy.OPTIONS)
     # Add regression chart as image to slack message
