from .base import (
    FeatureHandlerStrategy,
    OrganizationFeature,
    ProjectFeature,
    ProjectPluginFeature,
    SystemFeature,
)
from .manager import FeatureManager

# XXX: See `features/__init__.py` for documentation on how to use feature flags


def register_temporary_features(manager: FeatureManager) -> None:
    """
    These flags are temporary. These flags exist as a way for us to gate newly
    developed features.

    [!!] THESE FLAGS ARE INTENDED TO BE REMOVED!

    [!!] Leaving around feature flags in the codebase introduces complexity
         that will constantly need to be understood! Complexity leads to longer
         times developing features, higher chance of introducing bugs, and
         overall less happiness working in sentry.

         CLEAN UP YOUR FEATURE FLAGS!
    """
    # No formatting so that we can keep them as single lines
    # fmt: off

    # NOTE: Please maintain alphabetical order when adding new feature flags

    # Features that don't use resource scoping #
    ############################################

    # FLAGPOLE NOTE:
    # You won't be able to control system feature flags with flagpole, as flagpole only handles
    # organization or project scoped features. You would need to use an option instead.

    # Enables user registration.
    manager.add("auth:register", SystemFeature, FeatureHandlerStrategy.INTERNAL, default=True)
    # Enable creating organizations within sentry (if SENTRY_SINGLE_ORGANIZATION is not enabled).
    manager.add("organizations:create", SystemFeature, FeatureHandlerStrategy.INTERNAL, default=True)
    # Controls whether or not the relocation endpoints can be used.
    manager.add("relocation:enabled", SystemFeature, FeatureHandlerStrategy.INTERNAL)

    # Organization scoped features that are in development or in customer trials. #
    ###############################################################################

    # Enables alert creation on indexed events in UI (use for PoC/testing only)
    manager.add("organizations:alert-allow-indexed", OrganizationFeature, FeatureHandlerStrategy.FLAGPOLE, api_expose=True)
    # Enable anomaly detection feature for EAP spans
    manager.add("organizations:anomaly-detection-eap", OrganizationFeature, FeatureHandlerStrategy.FLAGPOLE, api_expose=True)
    # Enable anr frame analysis
    manager.add("organizations:anr-analyze-frames", OrganizationFeature, FeatureHandlerStrategy.FLAGPOLE, api_expose=True)
    # Rollout of the new API rate limits for organization events
    manager.add("organizations:api-organization_events-rate-limit-reduced-rollout", OrganizationFeature, FeatureHandlerStrategy.INTERNAL, api_expose=False)
    # Enables the endpoint to merge user accounts with the same email address
    manager.add("organizations:auth-v2-merge-users", OrganizationFeature, FeatureHandlerStrategy.FLAGPOLE, api_expose=True)
    # Enables the cron job to auto-enable codecov integrations.
    manager.add("organizations:auto-enable-codecov", OrganizationFeature, FeatureHandlerStrategy.INTERNAL, api_expose=False)
    # Enable greater query details in issues api for seer
    manager.add("organizations:detailed-data-for-seer", OrganizationFeature, FeatureHandlerStrategy.FLAGPOLE, api_expose=False)
    # Enable GenAI features such as Autofix and Issue Summary
    manager.add("organizations:autofix-seer-preferences", OrganizationFeature, FeatureHandlerStrategy.FLAGPOLE, api_expose=True)
    # Enables Chonk UI
    manager.add("organizations:chonk-ui", OrganizationFeature, FeatureHandlerStrategy.FLAGPOLE, api_expose=True)
    # Enables Chonk UI Feedback button
    manager.add("organizations:chonk-ui-feedback", OrganizationFeature, FeatureHandlerStrategy.FLAGPOLE, api_expose=True)
    # Enables Codecov UI
    manager.add("organizations:codecov-ui", OrganizationFeature, FeatureHandlerStrategy.FLAGPOLE, api_expose=True)
    # Enables Prevent Test Analytics
    manager.add("organizations:prevent-test-analytics", OrganizationFeature, FeatureHandlerStrategy.FLAGPOLE, api_expose=True)
    # Enable the improved command menu (Cmd+K)
    manager.add("organizations:command-menu-v2", OrganizationFeature, FeatureHandlerStrategy.FLAGPOLE, api_expose=True)
    # Enable continuous profiling
    manager.add("organizations:continuous-profiling", OrganizationFeature, FeatureHandlerStrategy.FLAGPOLE, api_expose=True)
    # Enabled for beta orgs
    manager.add("organizations:continuous-profiling-beta", OrganizationFeature, FeatureHandlerStrategy.INTERNAL, api_expose=True)
    # Enabled ui for beta orgs
    manager.add("organizations:continuous-profiling-beta-ui", OrganizationFeature, FeatureHandlerStrategy.FLAGPOLE, api_expose=True)
    # Display profile durations on the stats page
    manager.add("organizations:continuous-profiling-stats", OrganizationFeature, FeatureHandlerStrategy.INTERNAL, api_expose=True)
    # Enable profile chunks processing with vroomrs
    manager.add("projects:continuous-profiling-vroomrs-processing", ProjectFeature, FeatureHandlerStrategy.FLAGPOLE, api_expose=False)
    # Enable transaction profiles processing with vroomrs
    manager.add("projects:transaction-profiling-vroomrs-processing", ProjectFeature, FeatureHandlerStrategy.FLAGPOLE, api_expose=False)
    # Enable querying profile candidates with exponentially growing datetime range chunks
    manager.add("organizations:profiling-flamegraph-use-increased-chunks-query-strategy", OrganizationFeature, FeatureHandlerStrategy.FLAGPOLE, api_expose=False)
    # Enable daily summary
    manager.add("organizations:daily-summary", OrganizationFeature, FeatureHandlerStrategy.INTERNAL, api_expose=False)
    # Enables read only dashboards
    manager.add("organizations:dashboards-basic", OrganizationFeature, FeatureHandlerStrategy.FLAGPOLE, api_expose=True, default=True)
    # Enables custom editable dashboards
    manager.add("organizations:dashboards-edit", OrganizationFeature, FeatureHandlerStrategy.FLAGPOLE, api_expose=True, default=True)
    # Enables global filters for dashboards
    manager.add("organizations:dashboards-global-filters", OrganizationFeature, FeatureHandlerStrategy.FLAGPOLE, api_expose=True)
    # Enables import/export functionality for dashboards
    manager.add("organizations:dashboards-import", OrganizationFeature, FeatureHandlerStrategy.FLAGPOLE, api_expose=True)
    # Enable metrics enhanced performance in dashboards
    manager.add("organizations:dashboards-mep", OrganizationFeature, FeatureHandlerStrategy.FLAGPOLE, api_expose=True)
    # Enable metrics enhanced performance for AM2+ customers as they transition from AM2 to AM3
    manager.add("organizations:dashboards-metrics-transition", OrganizationFeature, FeatureHandlerStrategy.FLAGPOLE, api_expose=True)
    # Enable starred dashboards with reordering
    manager.add("organizations:dashboards-starred-reordering", OrganizationFeature, FeatureHandlerStrategy.FLAGPOLE, api_expose=True)
    # Enable the dashboard widget builder redesign UI
    manager.add("organizations:dashboards-widget-builder-redesign", OrganizationFeature, FeatureHandlerStrategy.FLAGPOLE, api_expose=True)
    # Enable drilldown flow for dashboards
    manager.add("organizations:dashboards-drilldown-flow", OrganizationFeature, FeatureHandlerStrategy.FLAGPOLE, api_expose=True)
    # Data Secrecy
    manager.add("organizations:data-secrecy", OrganizationFeature, FeatureHandlerStrategy.FLAGPOLE, api_expose=True)
    # Data Secrecy v2 (with Break the Glass feature)
    manager.add("organizations:data-secrecy-v2", OrganizationFeature, FeatureHandlerStrategy.FLAGPOLE, api_expose=True)
    # Enables synthesis of device.class in ingest
    manager.add("organizations:device-class-synthesis", OrganizationFeature, FeatureHandlerStrategy.INTERNAL, api_expose=False)
    # Enable device.class as a selectable column
    manager.add("organizations:device-classification", OrganizationFeature, FeatureHandlerStrategy.FLAGPOLE, api_expose=True)
    # Enable the 'discover' interface. (might be unused)
    manager.add("organizations:discover", OrganizationFeature, FeatureHandlerStrategy.INTERNAL, api_expose=True)
    # Enable the discover saved queries deprecation warnings
    manager.add("organizations:discover-saved-queries-deprecation", OrganizationFeature, FeatureHandlerStrategy.FLAGPOLE, api_expose=True)
    # Enable migration of transaction widgets and queries to spans
    manager.add("organizations:migrate-transaction-queries-to-spans", OrganizationFeature, FeatureHandlerStrategy.FLAGPOLE, api_expose=False)
    # Enable new cell actions styling and features for tables that use the component
    manager.add("organizations:discover-cell-actions-v2", OrganizationFeature, FeatureHandlerStrategy.FLAGPOLE, api_expose=True)
    # Enable the org recalibration
    manager.add("organizations:ds-org-recalibration", OrganizationFeature, FeatureHandlerStrategy.INTERNAL, api_expose=False)
    # Enable custom dynamic sampling rates
    manager.add("organizations:dynamic-sampling-custom", OrganizationFeature, FeatureHandlerStrategy.FLAGPOLE, api_expose=True)
    # Enable dynamic sampling minimum sample rate
    manager.add("organizations:dynamic-sampling-minimum-sample-rate", OrganizationFeature, FeatureHandlerStrategy.FLAGPOLE, api_expose=True)
    # Enable logging project config for debugging
    manager.add("organizations:log-project-config", OrganizationFeature, FeatureHandlerStrategy.FLAGPOLE, api_expose=False)
    # Enable archive/escalating issue workflow features in v2
    manager.add("organizations:escalating-issues-v2", OrganizationFeature, FeatureHandlerStrategy.INTERNAL, api_expose=False)
    # Enable emiting escalating data to the metrics backend
    manager.add("organizations:escalating-metrics-backend", OrganizationFeature, FeatureHandlerStrategy.INTERNAL, api_expose=False)
    # Enable returning the migrated discover queries in explore saved queries
    manager.add("organizations:expose-migrated-discover-queries", OrganizationFeature, FeatureHandlerStrategy.FLAGPOLE, api_expose=True)
    # Enable experimental MN+1 Detector
    manager.add("organizations:experimental-mn-plus-one-detector-rollout", OrganizationFeature, FeatureHandlerStrategy.FLAGPOLE, api_expose=True)
    # Enable experimental N+1 DB Detector
    manager.add("organizations:experimental-n-plus-one-db-detector-rollout", OrganizationFeature, FeatureHandlerStrategy.FLAGPOLE, api_expose=True)
    # Enable experiemntal N+1 API Calls Detector
    manager.add("organizations:experimental-n-plus-one-api-detector-rollout", OrganizationFeature, FeatureHandlerStrategy.FLAGPOLE, api_expose=True)
    # Enable GenAI features such as Autofix and Issue Summary
    manager.add("organizations:gen-ai-features", OrganizationFeature, FeatureHandlerStrategy.FLAGPOLE, api_expose=True)
    # Enable the 'generate me a query' functionality on the explore > traces page
    manager.add("organizations:gen-ai-explore-traces", OrganizationFeature, FeatureHandlerStrategy.FLAGPOLE, api_expose=True)
    # Enable the GenAI consent UI on the explore > traces page
    manager.add("organizations:gen-ai-explore-traces-consent-ui", OrganizationFeature, FeatureHandlerStrategy.FLAGPOLE, api_expose=True)
    # Enable GenAI consent
    manager.add("organizations:gen-ai-consent", OrganizationFeature, FeatureHandlerStrategy.FLAGPOLE, api_expose=True)
    # Enable increased issue_owners rate limit for auto-assignment
    manager.add("organizations:increased-issue-owners-rate-limit", OrganizationFeature, FeatureHandlerStrategy.INTERNAL, api_expose=False)
    # Starfish: extract metrics from the spans
    manager.add("organizations:indexed-spans-extraction", OrganizationFeature, FeatureHandlerStrategy.INTERNAL, api_expose=False)
    # Enable integration functionality to work deployment integrations like Vercel
    manager.add("organizations:integrations-deployment", OrganizationFeature, FeatureHandlerStrategy.INTERNAL, default=True, api_expose=True)
    manager.add("organizations:integrations-feature-flag-integration", OrganizationFeature, FeatureHandlerStrategy.INTERNAL, api_expose=False)
    manager.add("organizations:integrations-cursor", OrganizationFeature, FeatureHandlerStrategy.FLAGPOLE, api_expose=True)
    # Project Management Integrations Feature Parity Flags
    # GitHub inbound assignee sync
    manager.add("organizations:integrations-github-inbound-assignee-sync", OrganizationFeature, FeatureHandlerStrategy.FLAGPOLE, api_expose=True)
    # Enable inviting billing members to organizations at the member limit.
    manager.add("organizations:invite-billing", OrganizationFeature, FeatureHandlerStrategy.INTERNAL, default=False, api_expose=False)
    # Enable inviting members to organizations.
    manager.add("organizations:invite-members", OrganizationFeature, FeatureHandlerStrategy.INTERNAL, default=True, api_expose=True)
    # Enable rate limits for inviting members.
    manager.add("organizations:invite-members-rate-limits", OrganizationFeature, FeatureHandlerStrategy.INTERNAL, default=True, api_expose=False)
    # Enables lifetime stats on issue details
    manager.add("organizations:issue-details-lifetime-stats", OrganizationFeature, FeatureHandlerStrategy.FLAGPOLE, api_expose=True)
    # Enables streamlined issue details UI for all users of an organization without opt-out
    manager.add("organizations:issue-details-streamline-enforce", OrganizationFeature, FeatureHandlerStrategy.FLAGPOLE, api_expose=True)
    # Enables sorting spans for issue detection
    manager.add("organizations:issue-detection-sort-spans", OrganizationFeature, FeatureHandlerStrategy.FLAGPOLE, api_expose=True)
    # Whether to allow issue only search on the issue list
    manager.add("organizations:issue-search-allow-postgres-only-search", OrganizationFeature, FeatureHandlerStrategy.FLAGPOLE, api_expose=False)
    # Enable the new issue category mapping
    manager.add("organizations:issue-taxonomy", OrganizationFeature, FeatureHandlerStrategy.FLAGPOLE, api_expose=True)
    manager.add("organizations:metric-issue-poc", OrganizationFeature, FeatureHandlerStrategy.FLAGPOLE, api_expose=True)
    manager.add("projects:metric-issue-creation", ProjectFeature, FeatureHandlerStrategy.FLAGPOLE, api_expose=False)
    # Enable Large HTTP Payload Detector Improvements
    manager.add("organizations:large-http-payload-detector-improvements", OrganizationFeature, FeatureHandlerStrategy.FLAGPOLE, api_expose=True)
    manager.add("organizations:mep-rollout-flag", OrganizationFeature, FeatureHandlerStrategy.FLAGPOLE, api_expose=True)
    manager.add("organizations:mep-use-default-tags", OrganizationFeature, FeatureHandlerStrategy.FLAGPOLE, api_expose=False)
    manager.add("organizations:disable-clustering-setting", OrganizationFeature, FeatureHandlerStrategy.FLAGPOLE, api_expose=True, default=False)
    # Migrate Orgs to new Azure DevOps Integration
    manager.add("organizations:migrate-azure-devops-integration", OrganizationFeature, FeatureHandlerStrategy.FLAGPOLE, api_expose=True)
    # Enable Session Stats down to a minute resolution
    manager.add("organizations:minute-resolution-sessions", OrganizationFeature, FeatureHandlerStrategy.INTERNAL, default=True, api_expose=True)
    # Display CPU and memory metrics in transactions with profiles
    manager.add("organizations:mobile-cpu-memory-in-transactions", OrganizationFeature, FeatureHandlerStrategy.FLAGPOLE, api_expose=True)
    # Enables higher limit for alert rules
    manager.add("organizations:more-fast-alerts", OrganizationFeature, FeatureHandlerStrategy.INTERNAL, api_expose=False)
    manager.add("organizations:more-slow-alerts", OrganizationFeature, FeatureHandlerStrategy.INTERNAL, api_expose=False)
    # Enable higher limit for workflows
    manager.add("organizations:more-workflows", OrganizationFeature, FeatureHandlerStrategy.INTERNAL, api_expose=False)
    # Extract on demand metrics
    manager.add("organizations:on-demand-metrics-extraction", OrganizationFeature, FeatureHandlerStrategy.FLAGPOLE, api_expose=True)
    # Extract on demand metrics (experimental features)
    manager.add("organizations:on-demand-metrics-extraction-experimental", OrganizationFeature, FeatureHandlerStrategy.FLAGPOLE, api_expose=True)
    # Extract on demand metrics (widget extraction)
    manager.add("organizations:on-demand-metrics-extraction-widgets", OrganizationFeature, FeatureHandlerStrategy.FLAGPOLE, api_expose=False)
    # This spec version includes the environment in the query hash
    manager.add("organizations:on-demand-metrics-query-spec-version-two", OrganizationFeature, FeatureHandlerStrategy.FLAGPOLE, api_expose=False)
    # Use the new OrganizationMemberInvite endpoints
    manager.add("organizations:new-organization-member-invite", OrganizationFeature, FeatureHandlerStrategy.FLAGPOLE, api_expose=True)
    # Display on demand metrics related UI elements
    manager.add("organizations:on-demand-metrics-ui", OrganizationFeature, FeatureHandlerStrategy.FLAGPOLE, api_expose=True)
    # Display on demand metrics related UI elements, for dashboards and widgets. The other flag is for alerts.
    manager.add("organizations:on-demand-metrics-ui-widgets", OrganizationFeature, FeatureHandlerStrategy.FLAGPOLE, api_expose=True)
    # Only enabled in sentry.io to enable onboarding flows.
    manager.add("organizations:onboarding", OrganizationFeature, FeatureHandlerStrategy.INTERNAL, api_expose=True)
    # Enable large ownership rule file size limit
    manager.add("organizations:ownership-size-limit-large", OrganizationFeature, FeatureHandlerStrategy.FLAGPOLE, api_expose=False)
    # Enable xlarge ownership rule file size limit
    manager.add("organizations:ownership-size-limit-xlarge", OrganizationFeature, FeatureHandlerStrategy.FLAGPOLE, api_expose=False)
    # Enable games tab in the project creation component
    manager.add("organizations:project-creation-games-tab", OrganizationFeature, FeatureHandlerStrategy.FLAGPOLE, default=True, api_expose=True)
    # Enable mobile performance score calculation for transactions in relay
    manager.add("organizations:performance-calculate-mobile-perf-score-relay", OrganizationFeature, FeatureHandlerStrategy.INTERNAL, api_expose=False)
    # Enable Discover Saved Query dataset selector
    manager.add("organizations:performance-discover-dataset-selector", OrganizationFeature, FeatureHandlerStrategy.FLAGPOLE, api_expose=True)
    # Enable deprecate discover widget type
    manager.add("organizations:deprecate-discover-widget-type", OrganizationFeature, FeatureHandlerStrategy.FLAGPOLE, api_expose=True)
    # Enable backend overriding and always making a fresh split decision
    manager.add("organizations:performance-discover-widget-split-override-save", OrganizationFeature, FeatureHandlerStrategy.FLAGPOLE, api_expose=False)
    # Enable UI sending a discover split for widget
    manager.add("organizations:performance-discover-widget-split-ui", OrganizationFeature, FeatureHandlerStrategy.FLAGPOLE, api_expose=True)
    # Enables setting the fetch all custom measurements request time range to match the user selected time range instead of 90 days
    manager.add("organizations:performance-discover-get-custom-measurements-reduced-range", OrganizationFeature, FeatureHandlerStrategy.FLAGPOLE, api_expose=False)
    # Temporary flag to test search performance that's running slow in S4S
    manager.add("organizations:performance-issues-search", OrganizationFeature, FeatureHandlerStrategy.INTERNAL, default=True, api_expose=False)
    # Detect performance issues in the new standalone spans pipeline instead of on transactions
    manager.add("organizations:performance-issues-spans", OrganizationFeature, FeatureHandlerStrategy.INTERNAL, default=False, api_expose=False)
    # Enable internal view for bannerless MEP view
    manager.add("organizations:performance-mep-bannerless-ui", OrganizationFeature, FeatureHandlerStrategy.FLAGPOLE, api_expose=True)
    # Re-enable histograms for Metrics Enhanced Performance Views
    manager.add("organizations:performance-mep-reintroduce-histograms", OrganizationFeature, FeatureHandlerStrategy.FLAGPOLE, api_expose=True)
    # Enable metrics-backed transaction summary view
    manager.add("organizations:performance-metrics-backed-transaction-summary", OrganizationFeature, FeatureHandlerStrategy.FLAGPOLE, api_expose=False)
    # Enable new trends
    manager.add("organizations:performance-new-trends", OrganizationFeature, FeatureHandlerStrategy.FLAGPOLE, api_expose=True)
    # Enable updated landing page widget designs
    manager.add("organizations:performance-new-widget-designs", OrganizationFeature, FeatureHandlerStrategy.FLAGPOLE, api_expose=True)
    # Enable MongoDB support for the Queries module
    manager.add("organizations:performance-queries-mongodb-extraction", OrganizationFeature, FeatureHandlerStrategy.FLAGPOLE, api_expose=True)
    # Enable removing the fallback for metrics compatibility
    manager.add("organizations:performance-remove-metrics-compatibility-fallback", OrganizationFeature, FeatureHandlerStrategy.FLAGPOLE, api_expose=True)
    # Enable trace explorer features
    manager.add("organizations:performance-trace-explorer", OrganizationFeature, FeatureHandlerStrategy.FLAGPOLE, api_expose=True)
    # Enable spot checking of `/events-timeseries/` endpoint in Explore
    manager.add("organizations:explore-events-time-series-spot-check", OrganizationFeature, FeatureHandlerStrategy.FLAGPOLE, api_expose=True)
    # Enable session health overview to dashboard platform migration
    manager.add("organizations:performance-session-health-dashboard-migration", OrganizationFeature, FeatureHandlerStrategy.FLAGPOLE, api_expose=True)
    # Enable sentry convention fields
    manager.add("organizations:performance-sentry-conventions-fields", OrganizationFeature, FeatureHandlerStrategy.FLAGPOLE, api_expose=True)
    # Enable querying spans fields stats from comparative workflows project
    manager.add("organizations:performance-spans-fields-stats", OrganizationFeature, FeatureHandlerStrategy.FLAGPOLE, api_expose=True)
    # Enable transaction name only search
    manager.add("organizations:performance-transaction-name-only-search", OrganizationFeature, FeatureHandlerStrategy.FLAGPOLE, api_expose=True)
    # Enable transaction name only search on indexed
    manager.add("organizations:performance-transaction-name-only-search-indexed", OrganizationFeature, FeatureHandlerStrategy.FLAGPOLE, api_expose=False)
    # Hides some fields and sections in the transaction summary page that are being deprecated
    manager.add("organizations:performance-transaction-summary-cleanup", OrganizationFeature, FeatureHandlerStrategy.FLAGPOLE, api_expose=True)
    # Enable the EAP-powered transactions summary view
    manager.add("organizations:performance-transaction-summary-eap", OrganizationFeature, FeatureHandlerStrategy.FLAGPOLE, api_expose=True)
    # Enable OTel-friendly UI. Updates copy and small UI elements to align closer with OTel definitions and concepts
    manager.add("organizations:performance-otel-friendly-ui", OrganizationFeature, FeatureHandlerStrategy.FLAGPOLE, api_expose=True)
    # Enables the new UI for span summary and the spans tab
    manager.add("organizations:performance-spans-new-ui", OrganizationFeature, FeatureHandlerStrategy.FLAGPOLE, api_expose=True)
    manager.add("organizations:performance-use-metrics", OrganizationFeature, FeatureHandlerStrategy.INTERNAL, api_expose=True)
    # Enable standalone cls and lcp in the web vitals module
    manager.add("organizations:performance-vitals-standalone-cls-lcp", OrganizationFeature, FeatureHandlerStrategy.FLAGPOLE, api_expose=True)
    # Enable Web Vital links to Performance Issues
    manager.add("organizations:performance-web-vitals-issues", OrganizationFeature, FeatureHandlerStrategy.FLAGPOLE, api_expose=True)
    # Enable Seer Suggestions for Web Vitals Module
    manager.add("organizations:performance-web-vitals-seer-suggestions", OrganizationFeature, FeatureHandlerStrategy.FLAGPOLE, api_expose=True)
    # Enable default explore queries in the new side nav
    manager.add("organizations:performance-default-explore-queries", OrganizationFeature, FeatureHandlerStrategy.FLAGPOLE, api_expose=True)
    # Enable suspect attributes feature
    manager.add("organizations:performance-spans-suspect-attributes", OrganizationFeature, FeatureHandlerStrategy.FLAGPOLE, api_expose=True)
    # Transaction alert deprecation
    manager.add("organizations:performance-transaction-deprecation-alerts", OrganizationFeature, FeatureHandlerStrategy.FLAGPOLE, api_expose=True)
    # Enable the warning banner to inform users of pending deprecation of the transactions dataset
    manager.add("organizations:performance-transaction-deprecation-banner", OrganizationFeature, FeatureHandlerStrategy.FLAGPOLE, api_expose=True)
    # Enable preprod artifact assembly endpointAdd commentMore actions
    manager.add("organizations:preprod-artifact-assemble", OrganizationFeature, FeatureHandlerStrategy.FLAGPOLE, api_expose=True)
    # Enable preprod frontend routes
    manager.add("organizations:preprod-frontend-routes", OrganizationFeature, FeatureHandlerStrategy.FLAGPOLE, api_expose=True)
    # Enables PR page
    manager.add("organizations:pr-page", OrganizationFeature, FeatureHandlerStrategy.FLAGPOLE, api_expose=True)
    # Enables the playstation ingestion in relay
    manager.add("organizations:relay-playstation-ingestion", OrganizationFeature, FeatureHandlerStrategy.INTERNAL, api_expose=False)
    # Enables OTLP Trace ingestion in Relay for an entire org.
    manager.add("organizations:relay-otlp-traces-endpoint", OrganizationFeature, FeatureHandlerStrategy.FLAGPOLE, api_expose=True)
    # Enables OTLP Log ingestion in Relay for an entire org.
    manager.add("organizations:relay-otel-logs-endpoint", OrganizationFeature, FeatureHandlerStrategy.FLAGPOLE, api_expose=True)
    # Enables Vercel Log Drain ingestion in Relay for an entire org.
    manager.add("organizations:relay-vercel-log-drain-endpoint", OrganizationFeature, FeatureHandlerStrategy.FLAGPOLE, api_expose=True)
    # Enables Prevent AI in the Sentry UI
    manager.add("organizations:prevent-ai", OrganizationFeature, FeatureHandlerStrategy.FLAGPOLE, api_expose=True)
    # Enables Prevent AI Configuration Page in the Sentry UI
    manager.add("organizations:prevent-ai-configure", OrganizationFeature, FeatureHandlerStrategy.FLAGPOLE, api_expose=True)
    # Enables Prevent team Replay Assertions (Flows) POC
    manager.add("organizations:prevent-flows-poc", OrganizationFeature, FeatureHandlerStrategy.FLAGPOLE, api_expose=True)
    # Enable profiling
    manager.add("organizations:profiling", OrganizationFeature, FeatureHandlerStrategy.INTERNAL, api_expose=True)
    # Enabled for those orgs who participated in the profiling Beta program
    manager.add("organizations:profiling-beta", OrganizationFeature, FeatureHandlerStrategy.INTERNAL, api_expose=True)
    # Enables monitoring for latest profiling sdk used
    manager.add("organizations:profiling-sdks", OrganizationFeature, FeatureHandlerStrategy.FLAGPOLE, api_expose=True)
    # Enables dropping of deprecated profiling sdks used
    manager.add("organizations:profiling-deprecate-sdks", OrganizationFeature, FeatureHandlerStrategy.FLAGPOLE, api_expose=True)
    # Enables dropping of profiles that may come from buggy sdks
    manager.add("organizations:profiling-reject-sdks", OrganizationFeature, FeatureHandlerStrategy.FLAGPOLE, api_expose=True)
    # Enables production profiling in sentry browser application
    manager.add("organizations:profiling-browser", OrganizationFeature, FeatureHandlerStrategy.INTERNAL, api_expose=False)
    # Enables separate differential flamegraph page
    manager.add("organizations:profiling-differential-flamegraph-page", OrganizationFeature, FeatureHandlerStrategy.FLAGPOLE, api_expose=True)
    # Enables ability usage of direct profile chunks all the time
    manager.add("organizations:profiling-flamegraph-always-use-direct-chunks", OrganizationFeature, FeatureHandlerStrategy.FLAGPOLE, api_expose=True)
    # Enable global suspect functions in profiling
    manager.add("organizations:profiling-global-suspect-functions", OrganizationFeature, FeatureHandlerStrategy.FLAGPOLE, api_expose=True)
    # Enable function trends widgets in profiling
    manager.add("organizations:profiling-function-trends", OrganizationFeature, FeatureHandlerStrategy.FLAGPOLE, api_expose=True)
    # Enable profiling summary redesign view
    manager.add("organizations:profiling-summary-redesign", OrganizationFeature, FeatureHandlerStrategy.FLAGPOLE, api_expose=True)
    manager.add("organizations:project-templates", OrganizationFeature, FeatureHandlerStrategy.INTERNAL, api_expose=False)
    # Enable the new Related Events feature
    manager.add("organizations:related-events", OrganizationFeature, FeatureHandlerStrategy.INTERNAL, api_expose=False)
    # Enable the release details performance section
    manager.add("organizations:release-comparison-performance", OrganizationFeature, FeatureHandlerStrategy.FLAGPOLE, api_expose=True)
    # Enable replay AI summaries
    manager.add("organizations:replay-ai-summaries", OrganizationFeature, FeatureHandlerStrategy.FLAGPOLE, api_expose=True)
    # Enable replay summary log parsing via Seer RPC
    manager.add("organizations:replay-ai-summaries-rpc", OrganizationFeature, FeatureHandlerStrategy.FLAGPOLE)
    # Enable version 2 of release serializer
    manager.add("organizations:releases-serializer-v2", OrganizationFeature, FeatureHandlerStrategy.FLAGPOLE, api_expose=True)
    # Enable version 2 of reprocessing (completely distinct from v1)
    manager.add("organizations:reprocessing-v2", OrganizationFeature, FeatureHandlerStrategy.INTERNAL, api_expose=False)
    # Enable issue resolve in current semver release
    manager.add("organizations:resolve-in-semver-release", OrganizationFeature, FeatureHandlerStrategy.FLAGPOLE, api_expose=True)
    # Enable revocation of org auth keys when a user renames an org slug
    manager.add("organizations:revoke-org-auth-on-slug-rename", OrganizationFeature, FeatureHandlerStrategy.FLAGPOLE, api_expose=True)
    # Enable detecting SDK crashes during event processing
    manager.add("organizations:sdk-crash-detection", OrganizationFeature, FeatureHandlerStrategy.INTERNAL, api_expose=False)
    # Enable coding agent integrations for AI-powered code fixes
    manager.add("organizations:seer-coding-agent-integrations", OrganizationFeature, FeatureHandlerStrategy.FLAGPOLE, api_expose=True)
    # Enable Seer Explorer panel for AI-powered data exploration
    manager.add("organizations:seer-explorer", OrganizationFeature, FeatureHandlerStrategy.FLAGPOLE, api_expose=True)
    # Enable search query builder case insensitivity features
    manager.add("organizations:search-query-builder-case-insensitivity", OrganizationFeature, FeatureHandlerStrategy.FLAGPOLE, api_expose=True)
    # Enable new search query builder default to contains operator
    manager.add("organizations:search-query-builder-default-to-contains", OrganizationFeature, FeatureHandlerStrategy.FLAGPOLE, api_expose=True)
    # Enable search query builder input flow changes
    manager.add("organizations:search-query-builder-input-flow-changes", OrganizationFeature, FeatureHandlerStrategy.FLAGPOLE, api_expose=True)
    # Enable search query builder raw search replacement
    manager.add("organizations:search-query-builder-raw-search-replacement", OrganizationFeature, FeatureHandlerStrategy.FLAGPOLE, api_expose=True)
    # Enable search query builder to use conventions package field defs
    manager.add("organizations:search-query-builder-use-conventions-field-defs", OrganizationFeature, FeatureHandlerStrategy.FLAGPOLE, api_expose=True)
    # Enable new search query builder wildcard operators
    manager.add("organizations:search-query-builder-wildcard-operators", OrganizationFeature, FeatureHandlerStrategy.FLAGPOLE, api_expose=True)
    # Enable linking from 'new issue' email notifs to the issue replay list
    manager.add("organizations:session-replay-issue-emails", OrganizationFeature, FeatureHandlerStrategy.INTERNAL, api_expose=False)
    # Disable select orgs from ingesting mobile replay events.
    manager.add("organizations:session-replay-video-disabled", OrganizationFeature, FeatureHandlerStrategy.INTERNAL, api_expose=False)
    # Enable data scrubbing of replay recording payloads in Relay.
    manager.add("organizations:session-replay-recording-scrubbing", OrganizationFeature, FeatureHandlerStrategy.INTERNAL, api_expose=False)
    # Enable linking from 'new issue' slack notifs to the issue replay list
    manager.add("organizations:session-replay-slack-new-issue", OrganizationFeature, FeatureHandlerStrategy.INTERNAL, api_expose=False)
    # Enable core Session Replay link in the sidebar
    manager.add("organizations:session-replay-ui", OrganizationFeature, FeatureHandlerStrategy.INTERNAL, default=True, api_expose=True)
    # Enable refresh button to trigger background refresh
    manager.add("organizations:replay-refresh-background", OrganizationFeature, FeatureHandlerStrategy.FLAGPOLE, api_expose=True)
    # Enable the rendering of @sentry/toolbar inside the sentry app. See `useInitSentryToolbar()`
    manager.add("organizations:init-sentry-toolbar", OrganizationFeature, FeatureHandlerStrategy.FLAGPOLE, default=False, api_expose=True)
    # Enable Sentry Toolbar settings for customers (ex: project settings page)
    manager.add("organizations:sentry-toolbar-ui", OrganizationFeature, FeatureHandlerStrategy.FLAGPOLE, default=False, api_expose=True)
    # Enable suspect feature flags endpoint.
    manager.add("organizations:feature-flag-suspect-flags", OrganizationFeature, FeatureHandlerStrategy.FLAGPOLE, api_expose=True)
    # Enable suspect commit information in workflow notification emails
    manager.add("organizations:suspect-commits-in-emails", OrganizationFeature, FeatureHandlerStrategy.FLAGPOLE, default=False, api_expose=False)
    # Enable suspect feature tags endpoint.
    manager.add("organizations:issues-suspect-tags", OrganizationFeature, FeatureHandlerStrategy.FLAGPOLE, api_expose=True)
    # Enable suspect score display in distributions drawer (internal only)
    manager.add("organizations:suspect-scores-sandbox-ui", OrganizationFeature, FeatureHandlerStrategy.FLAGPOLE, api_expose=True)
    # Lets organizations manage grouping configs
    manager.add("organizations:set-grouping-config", OrganizationFeature, FeatureHandlerStrategy.INTERNAL, api_expose=True)
    # Enable SAML2 Single-logout
    manager.add("organizations:sso-saml2-slo", OrganizationFeature, FeatureHandlerStrategy.FLAGPOLE, api_expose=False)
    # Enable visibility and access to insight modules
    manager.add("organizations:insight-modules", OrganizationFeature, FeatureHandlerStrategy.FLAGPOLE, api_expose=True, default=True)
    # Make insights modules restrict queries to 30 days
    manager.add("organizations:insights-query-date-range-limit", OrganizationFeature, FeatureHandlerStrategy.INTERNAL, api_expose=True)
    # Make Insights overview pages use EAP instead of transactions (because eap is not on AM1)
    manager.add("organizations:insights-modules-use-eap", OrganizationFeature, FeatureHandlerStrategy.FLAGPOLE, api_expose=True)
    # Enable open in explore and create alert actions inside insight charts
    manager.add("organizations:insights-chart-actions", OrganizationFeature, FeatureHandlerStrategy.FLAGPOLE, api_expose=True)
    # Enable access to insights metrics alerts
    manager.add("organizations:insights-alerts", OrganizationFeature, FeatureHandlerStrategy.FLAGPOLE, api_expose=True)
    # Enable access to Mobile Screens insights module
    manager.add("organizations:insights-mobile-screens-module", OrganizationFeature, FeatureHandlerStrategy.FLAGPOLE, api_expose=True)
    # Seer Webhooks to be sent and listened to
    manager.add("organizations:seer-webhooks", OrganizationFeature, FeatureHandlerStrategy.FLAGPOLE, api_expose=True)
    # Enable new SentryApp webhook request endpoint
    manager.add("organizations:sentry-app-webhook-requests", OrganizationFeature, FeatureHandlerStrategy.FLAGPOLE, api_expose=False)
    # Enable standalone span ingestion
    manager.add("organizations:standalone-span-ingestion", OrganizationFeature, FeatureHandlerStrategy.INTERNAL, api_expose=False)
    # Enable mobile starfish app start module view
    manager.add("organizations:starfish-mobile-appstart", OrganizationFeature, FeatureHandlerStrategy.FLAGPOLE, api_expose=True)
    # Enable mobile starfish ui module view
    manager.add("organizations:starfish-mobile-ui-module", OrganizationFeature, FeatureHandlerStrategy.FLAGPOLE, api_expose=True)
    # Enable the new experimental starfish view
    manager.add("organizations:starfish-view", OrganizationFeature, FeatureHandlerStrategy.FLAGPOLE, api_expose=True)
    # Enable UI for regression issues RCA using spans data
    manager.add("organizations:statistical-detectors-rca-spans-only", OrganizationFeature, FeatureHandlerStrategy.FLAGPOLE, api_expose=True)
    # Allow organizations to configure all symbol sources.
    manager.add("organizations:symbol-sources", OrganizationFeature, FeatureHandlerStrategy.INTERNAL, default=True, api_expose=True)
    # Enable tracking of tombstone hits. When enabled, the feature increments the times_seen column and updates the last_seen timestamp
    manager.add("organizations:grouptombstones-hit-counter", OrganizationFeature, FeatureHandlerStrategy.FLAGPOLE, api_expose=True)
    # Enable static ClickHouse sampling for `OrganizationTagsEndpoint`
    manager.add("organizations:tag-key-sample-n", OrganizationFeature, FeatureHandlerStrategy.FLAGPOLE, api_expose=False)
    # Enable feature to load more than 100 rows in performance trace view.
    manager.add("organizations:trace-view-load-more", OrganizationFeature, FeatureHandlerStrategy.FLAGPOLE, api_expose=True)
    # Enable feature to load new trace view.
    manager.add("organizations:trace-view-v1", OrganizationFeature, FeatureHandlerStrategy.FLAGPOLE, api_expose=True)
    # Enable feature to show link to previous/next traces
    manager.add("organizations:trace-view-linked-traces", OrganizationFeature, FeatureHandlerStrategy.FLAGPOLE, api_expose=True)
    # Enable feature to load new tracing onboarding ui
    manager.add("organizations:tracing-onboarding-new-ui", OrganizationFeature, FeatureHandlerStrategy.FLAGPOLE, api_expose=True)
    # Enable feature to expose export csv button in trace explorer
    manager.add("organizations:tracing-export-csv", OrganizationFeature, FeatureHandlerStrategy.FLAGPOLE, api_expose=True)
    # Enable feature to load quota exceeded banner in new trace view.
    manager.add("organizations:trace-view-quota-exceeded-banner", OrganizationFeature, FeatureHandlerStrategy.FLAGPOLE, api_expose=True)
    # Enable feature to use span only trace endpoint.
    manager.add("organizations:trace-spans-format", OrganizationFeature, FeatureHandlerStrategy.FLAGPOLE, api_expose=True)
    # Enable feature to use trace admin ui.
    manager.add("organizations:trace-view-admin-ui", OrganizationFeature, FeatureHandlerStrategy.FLAGPOLE, api_expose=True)
    # Enable feature to use trace tabs layout ui
    manager.add("organizations:trace-tabs-ui", OrganizationFeature, FeatureHandlerStrategy.FLAGPOLE, api_expose=True)
    # Enable feature to load new traces onboarding guide.
    manager.add("organizations:traces-onboarding-guide", OrganizationFeature, FeatureHandlerStrategy.FLAGPOLE, api_expose=True)
    # Enable feature to load traces schema hints.
    manager.add("organizations:traces-schema-hints", OrganizationFeature, FeatureHandlerStrategy.FLAGPOLE, api_expose=True)
    # Extraction metrics for transactions during ingestion.
    manager.add("organizations:transaction-metrics-extraction", OrganizationFeature, FeatureHandlerStrategy.INTERNAL, api_expose=False)
    # Enable feature to load explore link for transaction widgets
    manager.add("organizations:transaction-widget-deprecation-explore-view", OrganizationFeature, FeatureHandlerStrategy.FLAGPOLE, api_expose=True)
    # Mark URL transactions scrubbed by regex patterns as "sanitized".
    # NOTE: This flag does not concern transactions rewritten by clusterer rules.
    # Those are always marked as "sanitized".
    manager.add("organizations:transaction-name-mark-scrubbed-as-sanitized", OrganizationFeature, FeatureHandlerStrategy.INTERNAL, default=True, api_expose=False)
    # Normalize URL transaction names during ingestion.
    manager.add("organizations:transaction-name-normalize", OrganizationFeature, FeatureHandlerStrategy.INTERNAL, default=True, api_expose=False)
    # Enables unlimited auto-triggered autofix runs
    manager.add("organizations:unlimited-auto-triggered-autofix-runs", OrganizationFeature, FeatureHandlerStrategy.FLAGPOLE, api_expose=False)
    # Enables view hierarchy attachment scrubbing
    manager.add("organizations:view-hierarchy-scrubbing", OrganizationFeature, FeatureHandlerStrategy.FLAGPOLE, api_expose=False)
    # Enable querying uptime data from EAP uptime_results instead of uptime_checks
    manager.add("organizations:uptime-eap-uptime-results-query", OrganizationFeature, FeatureHandlerStrategy.FLAGPOLE, api_expose=True)
    manager.add("organizations:use-metrics-layer", OrganizationFeature, FeatureHandlerStrategy.FLAGPOLE, api_expose=False)
    # Enable endpoint and frontend for AI-powered UF summaries
    manager.add("organizations:user-feedback-ai-summaries", OrganizationFeature, FeatureHandlerStrategy.FLAGPOLE, api_expose=True)
    # Enable org-level caching for user feedback summaries and categorization
    manager.add("organizations:user-feedback-ai-summaries-cache", OrganizationFeature, FeatureHandlerStrategy.FLAGPOLE)
    # Enable label generation at ingest time for user feedbacks
    manager.add("organizations:user-feedback-ai-categorization", OrganizationFeature, FeatureHandlerStrategy.FLAGPOLE, api_expose=False)
    # Enable the backend endpoint and frontend for categorizing user feedbacks
    manager.add("organizations:user-feedback-ai-categorization-features", OrganizationFeature, FeatureHandlerStrategy.FLAGPOLE, api_expose=True)
    # Enable AI-powered title generation for user feedback
    manager.add("organizations:user-feedback-ai-titles", OrganizationFeature, FeatureHandlerStrategy.FLAGPOLE, api_expose=True)
    # Enable auto spam classification at User Feedback ingest time
    manager.add("organizations:user-feedback-spam-ingest", OrganizationFeature, FeatureHandlerStrategy.FLAGPOLE, api_expose=True)
    # Enable rerouting of auto spam classification at User Feedback ingest time to Seer
    manager.add("organizations:user-feedback-seer-spam-detection", OrganizationFeature, FeatureHandlerStrategy.FLAGPOLE, api_expose=False)
    # Enable User Feedback v2 UI
    manager.add("organizations:user-feedback-ui", OrganizationFeature, FeatureHandlerStrategy.FLAGPOLE, api_expose=True)
    # Enable view hierarchies options
    manager.add("organizations:view-hierarchies-options-dev", OrganizationFeature, FeatureHandlerStrategy.FLAGPOLE, api_expose=True)
    # Enable aggregates table editor on the new explore page
    manager.add("organizations:visibility-explore-aggregate-editor", OrganizationFeature, FeatureHandlerStrategy.FLAGPOLE, api_expose=True)
    # Enable equations feature on the new explore page
    manager.add("organizations:visibility-explore-equations", OrganizationFeature, FeatureHandlerStrategy.FLAGPOLE, api_expose=True)
    # Enable equations feature in dashboards
    manager.add("organizations:visibility-dashboards-equations", OrganizationFeature, FeatureHandlerStrategy.FLAGPOLE, api_expose=True)
    # Enable the new explore page
    manager.add("organizations:visibility-explore-view", OrganizationFeature, FeatureHandlerStrategy.FLAGPOLE, api_expose=True)
    # Enable high date range options on new explore page
    manager.add("organizations:visibility-explore-range-high", OrganizationFeature, FeatureHandlerStrategy.FLAGPOLE, api_expose=True)
    # Enable medium date range options on new explore page
    manager.add("organizations:visibility-explore-range-medium", OrganizationFeature, FeatureHandlerStrategy.FLAGPOLE, api_expose=True)
    # Update action status when integration is installed/deleted
    manager.add("organizations:update-action-status", OrganizationFeature, FeatureHandlerStrategy.FLAGPOLE, api_expose=True)
    # Enable processing activity updates in workflow engine
    manager.add("organizations:workflow-engine-process-activity", OrganizationFeature, FeatureHandlerStrategy.FLAGPOLE, api_expose=False)
    # Enable dual writing for issue alert issues (see: alerts create issues)
    manager.add("organizations:workflow-engine-issue-alert-dual-write", OrganizationFeature, FeatureHandlerStrategy.FLAGPOLE, api_expose=False)
    # Enable workflow processing for metric issues
    manager.add("organizations:workflow-engine-process-metric-issue-workflows", OrganizationFeature, FeatureHandlerStrategy.FLAGPOLE, api_expose=False)
    # Enable single processing through workflow engine for issue alerts
    manager.add("organizations:workflow-engine-single-process-workflows", OrganizationFeature, FeatureHandlerStrategy.FLAGPOLE, api_expose=True)
    # Enable logging to debug workflow engine process workflows
    manager.add("organizations:workflow-engine-process-workflows-logs", OrganizationFeature, FeatureHandlerStrategy.FLAGPOLE, api_expose=False)
    # Enable firing actions for workflow engine issue alerts
    manager.add("organizations:workflow-engine-trigger-actions", OrganizationFeature, FeatureHandlerStrategy.FLAGPOLE, api_expose=False)
    # Enable logs to debug metric alert dual processing
    manager.add("organizations:workflow-engine-metric-alert-dual-processing-logs", OrganizationFeature, FeatureHandlerStrategy.FLAGPOLE, api_expose=False)
    # Enable dual writing for metric alert issues (see: alerts create issues)
    manager.add("organizations:workflow-engine-metric-alert-dual-write", OrganizationFeature, FeatureHandlerStrategy.FLAGPOLE, api_expose=False)
    # Enable Processing for Metric Alerts in the workflow_engine
    manager.add("organizations:workflow-engine-metric-alert-processing", OrganizationFeature, FeatureHandlerStrategy.FLAGPOLE, api_expose=False)
    # Enable Creation of Metric Alerts that use the `group_by` field in the workflow_engine
    manager.add("organizations:workflow-engine-metric-alert-group-by-creation", OrganizationFeature, FeatureHandlerStrategy.FLAGPOLE, api_expose=False)
    # Enable ingestion through trusted relays only
    manager.add("organizations:ingest-through-trusted-relays-only", OrganizationFeature, FeatureHandlerStrategy.FLAGPOLE, api_expose=True)
    # Enable new workflow_engine UI (see: alerts create issues)
    manager.add("organizations:workflow-engine-ui", OrganizationFeature, FeatureHandlerStrategy.FLAGPOLE, api_expose=True)
    # Create links to the new UI when sending notifications in the workflow_engine
    manager.add("organizations:workflow-engine-ui-links", OrganizationFeature, FeatureHandlerStrategy.FLAGPOLE, api_expose=False)
    # Use workflow engine serializers to return data for old rule / incident endpoints
    manager.add("organizations:workflow-engine-rule-serializers", OrganizationFeature, FeatureHandlerStrategy.FLAGPOLE, api_expose=False)
    # Enable single processing of metric issues
    manager.add("organizations:workflow-engine-single-process-metric-issues", OrganizationFeature, FeatureHandlerStrategy.FLAGPOLE, api_expose=False)
    # Enable metric detector limits by plan type
    manager.add("organizations:workflow-engine-metric-detector-limit", OrganizationFeature, FeatureHandlerStrategy.FLAGPOLE, api_expose=True)
    # Enable EventUniqueUserFrequencyConditionWithConditions special alert condition
    manager.add("organizations:event-unique-user-frequency-condition-with-conditions", OrganizationFeature, FeatureHandlerStrategy.FLAGPOLE, api_expose=True)
    # Use spans instead of transactions for dynamic sampling calculations. This will become the new default.
    manager.add("organizations:dynamic-sampling-spans", OrganizationFeature, FeatureHandlerStrategy.FLAGPOLE, api_expose=False)
    # Enable our logs product (known internally as ourlogs) in UI and backend
    manager.add("organizations:ourlogs-enabled", OrganizationFeature, FeatureHandlerStrategy.FLAGPOLE, api_expose=True)
    # Enable our logs product to be ingested via Relay.
    manager.add("organizations:ourlogs-ingestion", OrganizationFeature, FeatureHandlerStrategy.FLAGPOLE, api_expose=True)
    # Enable our logs stats to be displayed in the UI.
    manager.add("organizations:ourlogs-stats", OrganizationFeature, FeatureHandlerStrategy.FLAGPOLE, api_expose=True)
    # Enable replay logs UI.
    manager.add("organizations:ourlogs-replay-ui", OrganizationFeature, FeatureHandlerStrategy.FLAGPOLE, api_expose=True)
    # Enable UI for logs pinning
    manager.add("organizations:ourlogs-pinning", OrganizationFeature, FeatureHandlerStrategy.FLAGPOLE, api_expose=True)
    # Enable UI for logs export
    manager.add("organizations:ourlogs-export", OrganizationFeature, FeatureHandlerStrategy.FLAGPOLE, api_expose=True)
    # Enable UI for interleaved errors in logs
    manager.add("organizations:ourlogs-interleaved-errors", OrganizationFeature, FeatureHandlerStrategy.FLAGPOLE, api_expose=True)
    # Enable UI for log tags
    manager.add("organizations:ourlogs-tags-ui", OrganizationFeature, FeatureHandlerStrategy.FLAGPOLE, api_expose=True)
    # Enable service hooks outbox
    manager.add("organizations:service-hooks-outbox", OrganizationFeature, FeatureHandlerStrategy.FLAGPOLE, api_expose=False)
    # Enable UI for log high fidelity queries
    manager.add("organizations:ourlogs-high-fidelity", OrganizationFeature, FeatureHandlerStrategy.FLAGPOLE, api_expose=True)
    # Enable alerting on trace metrics
    manager.add("organizations:tracemetrics-alerts", OrganizationFeature, FeatureHandlerStrategy.FLAGPOLE, api_expose=True)
    # Enable trace metrics in dashboards UI
    manager.add("organizations:tracemetrics-dashboards", OrganizationFeature, FeatureHandlerStrategy.FLAGPOLE, api_expose=True)
    # Enable data scrubbing UI for trace metrics
    manager.add("organizations:tracemetrics-datascrubbing-ui", OrganizationFeature, FeatureHandlerStrategy.FLAGPOLE, api_expose=True)
    # Enable trace metrics product (known internally as tracemetrics) in UI and backend
    manager.add("organizations:tracemetrics-enabled", OrganizationFeature, FeatureHandlerStrategy.FLAGPOLE, api_expose=True)
    # Enable UI for trace metrics export
    manager.add("organizations:tracemetrics-export", OrganizationFeature, FeatureHandlerStrategy.FLAGPOLE, api_expose=True)
    # Enable trace metrics product to be ingested via Relay
    manager.add("organizations:tracemetrics-ingestion", OrganizationFeature, FeatureHandlerStrategy.FLAGPOLE, api_expose=True)
    # Enable trace metrics in replays UI
    manager.add("organizations:tracemetrics-replay-ui", OrganizationFeature, FeatureHandlerStrategy.FLAGPOLE, api_expose=True)
    # Enable trace metrics saved queries
    manager.add("organizations:tracemetrics-saved-queries", OrganizationFeature, FeatureHandlerStrategy.FLAGPOLE, api_expose=True)
    # Enable trace metrics stats to be displayed in the UI
    manager.add("organizations:tracemetrics-stats", OrganizationFeature, FeatureHandlerStrategy.FLAGPOLE, api_expose=True)
    # Enable trace metrics in trace view UI
    manager.add("organizations:tracemetrics-traceview-ui", OrganizationFeature, FeatureHandlerStrategy.FLAGPOLE, api_expose=True)

    # Enable using paginated projects endpoint for Jira integration
    manager.add("organizations:jira-paginated-projects", OrganizationFeature, FeatureHandlerStrategy.FLAGPOLE, api_expose=False)
    # Enable single trace summary
    manager.add("organizations:single-trace-summary", OrganizationFeature, FeatureHandlerStrategy.FLAGPOLE, api_expose=True)
    # Enable users to connect many Sentry orgs to a single Github org
    manager.add("organizations:github-multi-org", OrganizationFeature, FeatureHandlerStrategy.FLAGPOLE, api_expose=False)
    # Enable seeing upsell modal when clicking upgrade for multi-org
    manager.add("organizations:github-multi-org-upsell-modal", OrganizationFeature, FeatureHandlerStrategy.FLAGPOLE, api_expose=True)
    # Enables new checkout UI
    manager.add("organizations:checkout-v3", OrganizationFeature, FeatureHandlerStrategy.FLAGPOLE, api_expose=True)
    # Enables Stripe components in UI
    manager.add("organizations:stripe-components", OrganizationFeature, FeatureHandlerStrategy.FLAGPOLE, api_expose=True)
    # Enables new Subscription UI
    manager.add("organizations:subscriptions-v3", OrganizationFeature, FeatureHandlerStrategy.FLAGPOLE, api_expose=True)
    # Enables CMD+K supercharged (omni search)
    manager.add("organizations:cmd-k-supercharged", OrganizationFeature, FeatureHandlerStrategy.FLAGPOLE, api_expose=True)
<<<<<<< HEAD
    # Enables organization access to the new notification platform
    manager.add("organizations:notification-platform", OrganizationFeature, FeatureHandlerStrategy.FLAGPOLE, api_expose=True)
=======
    # Enable Conversation focused views in AI Insights
    manager.add("organizations:gen-ai-conversations", OrganizationFeature, FeatureHandlerStrategy.FLAGPOLE, api_expose=True)
>>>>>>> e602da2e

    # NOTE: Don't add features down here! Add them to their specific group and sort
    #       them alphabetically! The order features are registered is not important.

    # Project scoped features #
    ###########################
    # Enables quick testing of disabling transaction name clustering for a project.
    manager.add("projects:transaction-name-clustering-disabled", ProjectFeature, FeatureHandlerStrategy.FLAGPOLE, api_expose=False, default=False)
    # Adds additional filters and a new section to issue alert rules.
    manager.add("projects:alert-filters", ProjectFeature, FeatureHandlerStrategy.INTERNAL, default=True)
    manager.add("projects:discard-transaction", ProjectFeature, FeatureHandlerStrategy.INTERNAL, api_expose=False)
    # Enable error upsampling
    manager.add("projects:error-upsampling", ProjectFeature, FeatureHandlerStrategy.FLAGPOLE, default=False, api_expose=True)
    # Enable calculating a severity score for events which create a new group
    manager.add("projects:first-event-severity-calculation", ProjectFeature, FeatureHandlerStrategy.INTERNAL, api_expose=False)
    # Enable similarity embeddings API call
    # This feature is only available on the frontend using project details since the handler gets
    # project options and this is slow in the project index endpoint feature flag serialization
    manager.add("projects:similarity-embeddings", ProjectFeature, FeatureHandlerStrategy.INTERNAL, default=False, api_expose=True)
    manager.add("projects:similarity-indexing", ProjectFeature, FeatureHandlerStrategy.INTERNAL, api_expose=False)
    manager.add("projects:similarity-view", ProjectFeature, FeatureHandlerStrategy.INTERNAL, api_expose=True)
    # Starfish: extract metrics from the spans
    manager.add("projects:span-metrics-extraction", ProjectFeature, FeatureHandlerStrategy.INTERNAL, api_expose=True)
    manager.add("projects:span-metrics-extraction-addons", ProjectFeature, FeatureHandlerStrategy.INTERNAL, api_expose=False)
    # Enable num events in an issue debugging
    manager.add("projects:num-events-issue-debugging", ProjectFeature, FeatureHandlerStrategy.FLAGPOLE, api_expose=False)
    # Project plugin features
    manager.add("projects:plugins", ProjectPluginFeature, FeatureHandlerStrategy.INTERNAL, default=True, api_expose=True)
    # Enables experimental span v2 processing in Relay.
    manager.add("projects:span-v2-experimental-processing", ProjectFeature, FeatureHandlerStrategy.FLAGPOLE, api_expose=False)

    manager.add("projects:profiling-ingest-unsampled-profiles", ProjectFeature, FeatureHandlerStrategy.FLAGPOLE, api_expose=False)

    manager.add("projects:project-detail-apple-app-hang-rate", ProjectFeature, FeatureHandlerStrategy.FLAGPOLE, api_expose=False)
    # Enabled LLM Issue Detection
    manager.add("projects:llm-issue-detection", ProjectFeature, FeatureHandlerStrategy.FLAGPOLE, api_expose=False)
    # fmt: on

    # Partner oauth
    manager.add(
        "organizations:scoped-partner-oauth",
        OrganizationFeature,
        FeatureHandlerStrategy.FLAGPOLE,
        api_expose=False,
    )

    # Control access to a new debug files role management
    manager.add(
        "organizations:debug-files-role-management",
        OrganizationFeature,
        FeatureHandlerStrategy.FLAGPOLE,
        api_expose=True,
    )<|MERGE_RESOLUTION|>--- conflicted
+++ resolved
@@ -585,13 +585,10 @@
     manager.add("organizations:subscriptions-v3", OrganizationFeature, FeatureHandlerStrategy.FLAGPOLE, api_expose=True)
     # Enables CMD+K supercharged (omni search)
     manager.add("organizations:cmd-k-supercharged", OrganizationFeature, FeatureHandlerStrategy.FLAGPOLE, api_expose=True)
-<<<<<<< HEAD
+    # Enable Conversation focused views in AI Insights
+    manager.add("organizations:gen-ai-conversations", OrganizationFeature, FeatureHandlerStrategy.FLAGPOLE, api_expose=True)
     # Enables organization access to the new notification platform
     manager.add("organizations:notification-platform", OrganizationFeature, FeatureHandlerStrategy.FLAGPOLE, api_expose=True)
-=======
-    # Enable Conversation focused views in AI Insights
-    manager.add("organizations:gen-ai-conversations", OrganizationFeature, FeatureHandlerStrategy.FLAGPOLE, api_expose=True)
->>>>>>> e602da2e
 
     # NOTE: Don't add features down here! Add them to their specific group and sort
     #       them alphabetically! The order features are registered is not important.
