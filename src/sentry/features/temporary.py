--- conflicted
+++ resolved
@@ -341,13 +341,6 @@
     manager.add("organizations:session-replay-ui", OrganizationFeature, FeatureHandlerStrategy.INTERNAL, default=True, api_expose=True)
     # Enable Dev Toolbar frontend features (ex project settings page)
     manager.add("organizations:dev-toolbar-ui", OrganizationFeature, FeatureHandlerStrategy.FLAGPOLE, default=False, api_expose=True)
-<<<<<<< HEAD
-    # Enable feature flag settings page
-    manager.add("organizations:feature-flag-ui", OrganizationFeature, FeatureHandlerStrategy.FLAGPOLE, api_expose=True)
-=======
-    # Enable feature flag audit log (to show flag series)
-    manager.add("organizations:feature-flag-audit-log", OrganizationFeature, FeatureHandlerStrategy.FLAGPOLE, api_expose=True)
->>>>>>> bfa24d3d
     # Enable feature flag CTA on issue details page
     manager.add("organizations:feature-flag-cta", OrganizationFeature, FeatureHandlerStrategy.FLAGPOLE, api_expose=True)
     # Enable feature flag distribution flyout in issue details
