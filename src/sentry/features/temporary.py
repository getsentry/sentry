from .base import (
    FeatureHandlerStrategy,
    OrganizationFeature,
    ProjectFeature,
    ProjectPluginFeature,
    SystemFeature,
)
from .manager import FeatureManager

# XXX: See `features/__init__.py` for documentation on how to use feature flags


def register_temporary_features(manager: FeatureManager):
    """
    These flags are temporary. These flags exist as a way for us to gate newly
    developed features.

    [!!] THESE FLAGS ARE INTENDED TO BE REMOVED!

    [!!] Leaving around feature flags in the codebase introduces complexity
         that will constantly need to be understood! Complexity leads to longer
         times developing features, higher chance of introducing bugs, and
         overall less happiness working in sentry.

         CLEAN UP YOUR FEATURE FLAGS!
    """
    # No formatting so that we can keep them as single lines
    # fmt: off

    # NOTE: Please maintain alphabetical order when adding new feature flags

    # Features that don't use resource scoping #
    ############################################

    # FLAGPOLE NOTE:
    # You won't be able to control system feature flags with flagpole, as flagpole only handles
    # organization or project scoped features. You would need to use an option instead.

    # Enables user registration.
    manager.add("auth:register", SystemFeature, FeatureHandlerStrategy.INTERNAL, default=True)
    # Enable creating organizations within sentry (if SENTRY_SINGLE_ORGANIZATION is not enabled).
    manager.add("organizations:create", SystemFeature, FeatureHandlerStrategy.INTERNAL, default=True)
    # Controls whether or not the relocation endpoints can be used.
    manager.add("relocation:enabled", SystemFeature, FeatureHandlerStrategy.INTERNAL)

    # Organization scoped features that are in development or in customer trials. #
    ###############################################################################

    # Enables alert creation on indexed events in UI (use for PoC/testing only)
    manager.add("organizations:alert-allow-indexed", OrganizationFeature, FeatureHandlerStrategy.FLAGPOLE, api_expose=True)
    # Use metrics as the dataset for crash free metric alerts
    manager.add("organizations:alert-crash-free-metrics", OrganizationFeature, FeatureHandlerStrategy.FLAGPOLE, api_expose=True)
    # Enables EAP alerts
    manager.add("organizations:alerts-eap", OrganizationFeature, FeatureHandlerStrategy.FLAGPOLE, api_expose=True)
    # Enable anomaly detection feature for rollout
    manager.add("organizations:anomaly-detection-rollout", OrganizationFeature, FeatureHandlerStrategy.FLAGPOLE, api_expose=True)
    # Enable anomaly detection feature for EAP spans
    manager.add("organizations:anomaly-detection-eap", OrganizationFeature, FeatureHandlerStrategy.FLAGPOLE, api_expose=True)
    # Enable anomaly detection charts
    manager.add("organizations:anomaly-detection-alerts-charts", OrganizationFeature, FeatureHandlerStrategy.FLAGPOLE, api_expose=False)
    # Enable anr frame analysis
    manager.add("organizations:anr-analyze-frames", OrganizationFeature, FeatureHandlerStrategy.FLAGPOLE, api_expose=True)
    # Rollout of the new API rate limits for organization events
    manager.add("organizations:api-organization_events-rate-limit-reduced-rollout", OrganizationFeature, FeatureHandlerStrategy.INTERNAL, api_expose=False)
    # Enables the cron job to auto-enable codecov integrations.
    manager.add("organizations:auto-enable-codecov", OrganizationFeature, FeatureHandlerStrategy.INTERNAL, api_expose=False)
    # Enable GenAI features such as Autofix and Issue Summary
    manager.add("organizations:autofix-seer-preferences", OrganizationFeature, FeatureHandlerStrategy.FLAGPOLE, api_expose=True)
    # Enable caching projects in browser to speed up ui bootstrap time
    manager.add("organizations:cache-projects-ui", OrganizationFeature, FeatureHandlerStrategy.FLAGPOLE, api_expose=True)
    # Enables Chonk UI
    manager.add("organizations:chonk-ui", OrganizationFeature, FeatureHandlerStrategy.FLAGPOLE, api_expose=True)
    # Enables Chonk UI Feedback button
    manager.add("organizations:chonk-ui-feedback", OrganizationFeature, FeatureHandlerStrategy.FLAGPOLE, api_expose=True)
    # Enables Codecov UI
    manager.add("organizations:codecov-ui", OrganizationFeature, FeatureHandlerStrategy.FLAGPOLE, api_expose=True)
    # Enable the improved command menu (Cmd+K)
    manager.add("organizations:command-menu-v2", OrganizationFeature, FeatureHandlerStrategy.FLAGPOLE, api_expose=True)
    # Enable continuous profiling
    manager.add("organizations:continuous-profiling", OrganizationFeature, FeatureHandlerStrategy.FLAGPOLE, api_expose=True)
    # Enabled for beta orgs
    manager.add("organizations:continuous-profiling-beta", OrganizationFeature, FeatureHandlerStrategy.INTERNAL, api_expose=True)
    # Enable stopping the ingestion of continuous profile for non-beta orgs
    manager.add("organizations:continuous-profiling-beta-ingest", OrganizationFeature, FeatureHandlerStrategy.FLAGPOLE, api_expose=True)
    # Enabled ui for beta orgs
    manager.add("organizations:continuous-profiling-beta-ui", OrganizationFeature, FeatureHandlerStrategy.FLAGPOLE, api_expose=True)
    # Display profile durations on the stats page
    manager.add("organizations:continuous-profiling-stats", OrganizationFeature, FeatureHandlerStrategy.INTERNAL, api_expose=True)
    # Enable profile chunks processing with vroomrs
    manager.add("organizations:continuous-profiling-vroomrs-processing", ProjectFeature, FeatureHandlerStrategy.FLAGPOLE, api_expose=False)
    # Restrict the crons data-time picker to only 30 days of history
    manager.add("organizations:crons-30-days-ui", OrganizationFeature, FeatureHandlerStrategy.FLAGPOLE, api_expose=False)
    # Enable daily summary
    manager.add("organizations:daily-summary", OrganizationFeature, FeatureHandlerStrategy.INTERNAL, api_expose=False)
    # Enable events analytics platform data in dashboards
    manager.add("organizations:dashboards-eap", OrganizationFeature, FeatureHandlerStrategy.FLAGPOLE, api_expose=True)
    # Enables import/export functionality for dashboards
    manager.add("organizations:dashboards-import", OrganizationFeature, FeatureHandlerStrategy.FLAGPOLE, api_expose=True)
    # Enable metrics enhanced performance in dashboards
    manager.add("organizations:dashboards-mep", OrganizationFeature, FeatureHandlerStrategy.FLAGPOLE, api_expose=True)
    # Enable metrics enhanced performance for AM2+ customers as they transition from AM2 to AM3
    manager.add("organizations:dashboards-metrics-transition", OrganizationFeature, FeatureHandlerStrategy.FLAGPOLE, api_expose=True)
    # Enable table view on dashboards landing page
    manager.add("organizations:dashboards-table-view", OrganizationFeature, FeatureHandlerStrategy.FLAGPOLE, api_expose=True)
    # Enable favouriting dashboards
    manager.add("organizations:dashboards-favourite", OrganizationFeature, FeatureHandlerStrategy.FLAGPOLE, api_expose=True)
    # Enable the dashboard widget builder redesign UI
    manager.add("organizations:dashboards-widget-builder-redesign", OrganizationFeature, FeatureHandlerStrategy.FLAGPOLE, api_expose=True)
    # Enable the dev toolbar PoC code for employees
    # Data Secrecy
    manager.add("organizations:data-secrecy", OrganizationFeature, FeatureHandlerStrategy.FLAGPOLE, api_expose=True)
    manager.add("organizations:devtoolbar", OrganizationFeature, FeatureHandlerStrategy.FLAGPOLE, default=False, api_expose=True)
    manager.add("organizations:email-performance-regression-image", OrganizationFeature, FeatureHandlerStrategy.OPTIONS, api_expose=False)
    # Enables synthesis of device.class in ingest
    manager.add("organizations:device-class-synthesis", OrganizationFeature, FeatureHandlerStrategy.INTERNAL, api_expose=False)
    # Enable device.class as a selectable column
    manager.add("organizations:device-classification", OrganizationFeature, FeatureHandlerStrategy.FLAGPOLE, api_expose=True)
    # Enable the 'discover' interface. (might be unused)
    manager.add("organizations:discover", OrganizationFeature, FeatureHandlerStrategy.INTERNAL, api_expose=True)
    # Enable the org recalibration
    manager.add("organizations:ds-org-recalibration", OrganizationFeature, FeatureHandlerStrategy.INTERNAL, api_expose=False)
    # Enable custom dynamic sampling rates
    manager.add("organizations:dynamic-sampling-custom", OrganizationFeature, FeatureHandlerStrategy.FLAGPOLE, api_expose=True)
    # Enable issue platform deletion
    manager.add("organizations:issue-platform-deletion", OrganizationFeature, FeatureHandlerStrategy.FLAGPOLE, api_expose=True)
    # Enable archive/escalating issue workflow features in v2
    manager.add("organizations:escalating-issues-v2", OrganizationFeature, FeatureHandlerStrategy.INTERNAL, api_expose=False)
    # Enable emiting escalating data to the metrics backend
    manager.add("organizations:escalating-metrics-backend", OrganizationFeature, FeatureHandlerStrategy.INTERNAL, api_expose=False)
    # Enable logging for failure rate subscription processor
    manager.add("organizations:failure-rate-metric-alert-logging", OrganizationFeature, FeatureHandlerStrategy.FLAGPOLE, api_expose=False)
    # Enable GenAI features such as Autofix and Issue Summary
    manager.add("organizations:gen-ai-features", OrganizationFeature, FeatureHandlerStrategy.FLAGPOLE, api_expose=True)
    # Enable disabling gitlab integrations when broken is detected
    manager.add("organizations:gitlab-disable-on-broken", OrganizationFeature, FeatureHandlerStrategy.FLAGPOLE, api_expose=False)
    # Enable increased issue_owners rate limit for auto-assignment
    manager.add("organizations:increased-issue-owners-rate-limit", OrganizationFeature, FeatureHandlerStrategy.INTERNAL, api_expose=False)
    # Starfish: extract metrics from the spans
    manager.add("organizations:indexed-spans-extraction", OrganizationFeature, FeatureHandlerStrategy.INTERNAL, api_expose=False)
    # Enable integration functionality to work deployment integrations like Vercel
    manager.add("organizations:integrations-deployment", OrganizationFeature, FeatureHandlerStrategy.INTERNAL, default=True, api_expose=True)
    manager.add("organizations:integrations-feature-flag-integration", OrganizationFeature, FeatureHandlerStrategy.INTERNAL, api_expose=False)
    # Enable inviting billing members to organizations at the member limit.
    manager.add("organizations:invite-billing", OrganizationFeature, FeatureHandlerStrategy.INTERNAL, default=False, api_expose=False)
    # Enable inviting members to organizations.
    manager.add("organizations:invite-members", OrganizationFeature, FeatureHandlerStrategy.INTERNAL, default=True, api_expose=True)
    # Enable rate limits for inviting members.
    manager.add("organizations:invite-members-rate-limits", OrganizationFeature, FeatureHandlerStrategy.INTERNAL, default=True, api_expose=False)
    # Enable Issue Platform deletion
    manager.add("organizations:issue-platform-deletion", OrganizationFeature, FeatureHandlerStrategy.FLAGPOLE, api_expose=True)
    # Enable Issue Platform deletion UI
    manager.add("organizations:issue-platform-deletion-ui", OrganizationFeature, FeatureHandlerStrategy.FLAGPOLE, api_expose=True)
    # Enables streamlined issue details UI for all users of an organization without opt-out
    manager.add("organizations:issue-details-streamline-enforce", OrganizationFeature, FeatureHandlerStrategy.FLAGPOLE, api_expose=True)
    # Whether to allow issue only search on the issue list
    manager.add("organizations:issue-search-allow-postgres-only-search", OrganizationFeature, FeatureHandlerStrategy.FLAGPOLE, api_expose=False)
    # Whether to make a side/parallel query against events -> group_attributes when searching issues
    manager.add("organizations:issue-search-group-attributes-side-query", OrganizationFeature, FeatureHandlerStrategy.FLAGPOLE, api_expose=False)
    # Enable custom views features in the issue stream
    manager.add("organizations:issue-stream-custom-views", OrganizationFeature, FeatureHandlerStrategy.FLAGPOLE, api_expose=True)
    # Enable left nav issue views
    manager.add("organizations:left-nav-issue-views", OrganizationFeature, FeatureHandlerStrategy.FLAGPOLE, api_expose=True)
    # Enable the updated empty state for issues
    manager.add("organizations:issue-stream-empty-state", OrganizationFeature, FeatureHandlerStrategy.FLAGPOLE, api_expose=True)
    # Enable additional platforms for issue stream empty state
    manager.add("organizations:issue-stream-empty-state-additional-platforms", OrganizationFeature, FeatureHandlerStrategy.FLAGPOLE, api_expose=True)
    # Enable issue stream performance improvements
    manager.add("organizations:issue-search-snuba", OrganizationFeature, FeatureHandlerStrategy.FLAGPOLE, api_expose=False)
    # Enable issue stream table layout changes
    manager.add("organizations:issue-stream-table-layout", OrganizationFeature, FeatureHandlerStrategy.FLAGPOLE, api_expose=True)
    # Enable the new issue category mapping
    manager.add("organizations:issue-taxonomy", OrganizationFeature, FeatureHandlerStrategy.FLAGPOLE, api_expose=True)
    # Enable issue view sharing
    manager.add("organizations:issue-view-sharing", OrganizationFeature, FeatureHandlerStrategy.FLAGPOLE, api_expose=True)
    manager.add("organizations:metric-issue-poc", OrganizationFeature, FeatureHandlerStrategy.FLAGPOLE, api_expose=True)
    manager.add("projects:metric-issue-creation", ProjectFeature, FeatureHandlerStrategy.FLAGPOLE, api_expose=False)
    manager.add("organizations:issue-open-periods", OrganizationFeature, FeatureHandlerStrategy.FLAGPOLE, api_expose=False)
    # Enable access to Laravel specific insights
    manager.add("organizations:laravel-insights", OrganizationFeature, FeatureHandlerStrategy.FLAGPOLE, api_expose=True)
    manager.add("organizations:mep-rollout-flag", OrganizationFeature, FeatureHandlerStrategy.FLAGPOLE, api_expose=True)
    manager.add("organizations:mep-use-default-tags", OrganizationFeature, FeatureHandlerStrategy.FLAGPOLE, api_expose=False)
    # Migrate Orgs to new Azure DevOps Integration
    manager.add("organizations:migrate-azure-devops-integration", OrganizationFeature, FeatureHandlerStrategy.FLAGPOLE, api_expose=True)
    # Enable Session Stats down to a minute resolution
    manager.add("organizations:minute-resolution-sessions", OrganizationFeature, FeatureHandlerStrategy.INTERNAL, default=True, api_expose=True)
    # Display CPU and memory metrics in transactions with profiles
    manager.add("organizations:mobile-cpu-memory-in-transactions", OrganizationFeature, FeatureHandlerStrategy.FLAGPOLE, api_expose=True)
    # Adds the ttid & ttfd vitals to the frontend
    manager.add("organizations:mobile-vitals", OrganizationFeature, FeatureHandlerStrategy.FLAGPOLE, api_expose=True)
    # Enables higher limit for alert rules
    manager.add("organizations:more-fast-alerts", OrganizationFeature, FeatureHandlerStrategy.INTERNAL, api_expose=False)
    manager.add("organizations:more-slow-alerts", OrganizationFeature, FeatureHandlerStrategy.INTERNAL, api_expose=False)
    manager.add("organizations:navigation-sidebar-v2", OrganizationFeature, FeatureHandlerStrategy.FLAGPOLE, api_expose=True)
    manager.add("organizations:navigation-sidebar-v2-banner", OrganizationFeature, FeatureHandlerStrategy.FLAGPOLE, api_expose=True)
    manager.add("organizations:new-page-filter", OrganizationFeature, FeatureHandlerStrategy.FLAGPOLE, default=True, api_expose=True)
    # Enable access to NextJS specific insights
    manager.add("organizations:nextjs-insights", OrganizationFeature, FeatureHandlerStrategy.FLAGPOLE, api_expose=True)
    # Drop obsoleted status changes in occurence consumer
    manager.add("organizations:occurence-consumer-prune-status-changes", OrganizationFeature, FeatureHandlerStrategy.FLAGPOLE, api_expose=False)
    # Enable User Feedback v1
    manager.add("organizations:old-user-feedback", OrganizationFeature, FeatureHandlerStrategy.FLAGPOLE, api_expose=True)
    # Extract on demand metrics
    manager.add("organizations:on-demand-metrics-extraction", OrganizationFeature, FeatureHandlerStrategy.FLAGPOLE, api_expose=True)
    # Extract on demand metrics (experimental features)
    manager.add("organizations:on-demand-metrics-extraction-experimental", OrganizationFeature, FeatureHandlerStrategy.FLAGPOLE, api_expose=True)
    # Extract on demand metrics (widget extraction)
    manager.add("organizations:on-demand-metrics-extraction-widgets", OrganizationFeature, FeatureHandlerStrategy.FLAGPOLE, api_expose=False)
    # This spec version includes the environment in the query hash
    manager.add("organizations:on-demand-metrics-query-spec-version-two", OrganizationFeature, FeatureHandlerStrategy.FLAGPOLE, api_expose=False)
    # Use the new OrganizationMemberInvite endpoints
    manager.add('organizations:new-organization-member-invite', OrganizationFeature, FeatureHandlerStrategy.FLAGPOLE, api_expose=True)
    # Display new Source map uploads view in settings
    manager.add('organizations:new-source-map-uploads-view', OrganizationFeature, FeatureHandlerStrategy.FLAGPOLE, api_expose=True)
    # Display on demand metrics related UI elements
    manager.add("organizations:on-demand-metrics-ui", OrganizationFeature, FeatureHandlerStrategy.FLAGPOLE, api_expose=True)
    # Display on demand metrics related UI elements, for dashboards and widgets. The other flag is for alerts.
    manager.add("organizations:on-demand-metrics-ui-widgets", OrganizationFeature, FeatureHandlerStrategy.FLAGPOLE, api_expose=True)
    # Only enabled in sentry.io to enable onboarding flows.
    manager.add("organizations:onboarding", OrganizationFeature, FeatureHandlerStrategy.INTERNAL, api_expose=True)
    # Enable large ownership rule file size limit
    manager.add("organizations:ownership-size-limit-large", OrganizationFeature, FeatureHandlerStrategy.FLAGPOLE, api_expose=False)
    # Enable xlarge ownership rule file size limit
    manager.add("organizations:ownership-size-limit-xlarge", OrganizationFeature, FeatureHandlerStrategy.FLAGPOLE, api_expose=False)
    # Enable mobile performance score calculation for transactions in relay
    manager.add("organizations:performance-calculate-mobile-perf-score-relay", OrganizationFeature, FeatureHandlerStrategy.INTERNAL, api_expose=False)
    # Enable performance change explorer panel on trends page
    manager.add("organizations:performance-change-explorer", OrganizationFeature, FeatureHandlerStrategy.FLAGPOLE, api_expose=True)
    # Enable interpolation of null data points in charts instead of zerofilling in performance
    manager.add("organizations:performance-chart-interpolation", OrganizationFeature, FeatureHandlerStrategy.FLAGPOLE, api_expose=True)
    # Enable consecutive http performance issue type
    manager.add("organizations:performance-consecutive-http-detector", OrganizationFeature, FeatureHandlerStrategy.INTERNAL, api_expose=False)
    manager.add("organizations:performance-db-main-thread-detector", OrganizationFeature, api_expose=False)
    # Enable Discover Saved Query dataset selector
    manager.add("organizations:performance-discover-dataset-selector", OrganizationFeature, FeatureHandlerStrategy.FLAGPOLE, api_expose=True)
    # Enable deprecate discover widget type
    manager.add("organizations:deprecate-discover-widget-type", OrganizationFeature, FeatureHandlerStrategy.FLAGPOLE, api_expose=True)
    # Enable backend overriding and always making a fresh split decision
    manager.add("organizations:performance-discover-widget-split-override-save", OrganizationFeature, FeatureHandlerStrategy.FLAGPOLE, api_expose=False)
    # Enable UI sending a discover split for widget
    manager.add("organizations:performance-discover-widget-split-ui", OrganizationFeature, FeatureHandlerStrategy.FLAGPOLE, api_expose=True)
    # Enables setting the fetch all custom measurements request time range to match the user selected time range instead of 90 days
    manager.add("organizations:performance-discover-get-custom-measurements-reduced-range", OrganizationFeature, FeatureHandlerStrategy.FLAGPOLE, api_expose=False)
    manager.add("organizations:performance-file-io-main-thread-detector", OrganizationFeature, FeatureHandlerStrategy.INTERNAL, api_expose=False)
    # Enables updated all events tab in a performance issue
    manager.add("organizations:performance-issues-all-events-tab", OrganizationFeature, FeatureHandlerStrategy.FLAGPOLE, api_expose=False)
    # Enable performance issues dev options, includes changing parts of issues that we're using for development.
    manager.add("organizations:performance-issues-dev", OrganizationFeature, FeatureHandlerStrategy.FLAGPOLE, api_expose=True)
    # Temporary flag to test search performance that's running slow in S4S
    manager.add("organizations:performance-issues-search", OrganizationFeature, FeatureHandlerStrategy.INTERNAL, default=True, api_expose=False)
    # Detect performance issues in the new standalone spans pipeline instead of on transactions
    manager.add("organizations:performance-issues-spans", OrganizationFeature, FeatureHandlerStrategy.INTERNAL, default=False, api_expose=False)
    # Enable consecutive http performance issue type
    manager.add("organizations:performance-large-http-payload-detector", OrganizationFeature, FeatureHandlerStrategy.INTERNAL, api_expose=False)
    # Enable internal view for bannerless MEP view
    manager.add("organizations:performance-mep-bannerless-ui", OrganizationFeature, FeatureHandlerStrategy.FLAGPOLE, api_expose=True)
    # Re-enable histograms for Metrics Enhanced Performance Views
    manager.add("organizations:performance-mep-reintroduce-histograms", OrganizationFeature, FeatureHandlerStrategy.FLAGPOLE, api_expose=True)
    # Enable metrics-backed transaction summary view
    manager.add("organizations:performance-metrics-backed-transaction-summary", OrganizationFeature, FeatureHandlerStrategy.FLAGPOLE, api_expose=False)
    # Enable new trends
    manager.add("organizations:performance-new-trends", OrganizationFeature, FeatureHandlerStrategy.FLAGPOLE, api_expose=True)
    # Enable updated landing page widget designs
    manager.add("organizations:performance-new-widget-designs", OrganizationFeature, FeatureHandlerStrategy.FLAGPOLE, api_expose=True)
    # Enable performance on-boarding checklist
    manager.add("organizations:performance-onboarding-checklist", OrganizationFeature, FeatureHandlerStrategy.FLAGPOLE, api_expose=True)
    # Enable MongoDB support for the Queries module
    manager.add("organizations:performance-queries-mongodb-extraction", OrganizationFeature, FeatureHandlerStrategy.FLAGPOLE, api_expose=True)
    # Enable removing the fallback for metrics compatibility
    manager.add("organizations:performance-remove-metrics-compatibility-fallback", OrganizationFeature, FeatureHandlerStrategy.FLAGPOLE, api_expose=True)
    # Enable histogram view in span details
    manager.add("organizations:performance-span-histogram-view", OrganizationFeature, FeatureHandlerStrategy.FLAGPOLE, api_expose=True)
    # Enable trace details page with embedded spans
    manager.add("organizations:performance-trace-details", OrganizationFeature, FeatureHandlerStrategy.FLAGPOLE, api_expose=True)
    # Enable trace explorer features
    manager.add("organizations:performance-trace-explorer", OrganizationFeature, FeatureHandlerStrategy.FLAGPOLE, api_expose=True)
    # Enable saved queries in trace explorer
    manager.add("organizations:performance-saved-queries", OrganizationFeature, FeatureHandlerStrategy.FLAGPOLE, api_expose=True)
    # Enable querying spans fields stats from comparative workflows project
    manager.add("organizations:performance-spans-fields-stats", OrganizationFeature, FeatureHandlerStrategy.FLAGPOLE, api_expose=True)
    # Enable linking to trace explorer from metrics
    manager.add("organizations:performance-trace-explorer-with-metrics", OrganizationFeature, FeatureHandlerStrategy.FLAGPOLE, api_expose=True)
    # Enable FE/BE for tracing without performance
    manager.add("organizations:performance-tracing-without-performance", OrganizationFeature, FeatureHandlerStrategy.FLAGPOLE, default=True, api_expose=True)
    # Enable transaction name only search
    manager.add("organizations:performance-transaction-name-only-search", OrganizationFeature, FeatureHandlerStrategy.FLAGPOLE, api_expose=True)
    # Enable transaction name only search on indexed
    manager.add("organizations:performance-transaction-name-only-search-indexed", OrganizationFeature, FeatureHandlerStrategy.FLAGPOLE, api_expose=False)
    # Hides some fields and sections in the transaction summary page that are being deprecated
    manager.add("organizations:performance-transaction-summary-cleanup", OrganizationFeature, FeatureHandlerStrategy.FLAGPOLE, api_expose=True)
    # Enable the EAP-powered transactions summary view
    manager.add("organizations:performance-transaction-summary-eap", OrganizationFeature, FeatureHandlerStrategy.FLAGPOLE, api_expose=True)
    # Enables the new UI for span summary and the spans tab
    manager.add("organizations:performance-spans-new-ui", OrganizationFeature, FeatureHandlerStrategy.FLAGPOLE, api_expose=True)
    manager.add("organizations:performance-use-metrics", OrganizationFeature, FeatureHandlerStrategy.INTERNAL, api_expose=True)
    # Enable standalone cls and lcp in the web vitals module
    manager.add("organizations:performance-vitals-standalone-cls-lcp", OrganizationFeature, FeatureHandlerStrategy.FLAGPOLE, api_expose=True)
    # Enable profiling
    manager.add("organizations:profiling", OrganizationFeature, FeatureHandlerStrategy.INTERNAL, api_expose=True)
    # Enabled for those orgs who participated in the profiling Beta program
    manager.add("organizations:profiling-beta", OrganizationFeature, FeatureHandlerStrategy.INTERNAL, api_expose=True)
    # Enables monitoring for latest profiling sdk used
    manager.add("organizations:profiling-sdks", OrganizationFeature, FeatureHandlerStrategy.FLAGPOLE, api_expose=True)
    # Enables production profiling in sentry browser application
    manager.add("organizations:profiling-browser", OrganizationFeature, FeatureHandlerStrategy.INTERNAL, api_expose=False)
    # Enables separate differential flamegraph page
    manager.add("organizations:profiling-differential-flamegraph-page", OrganizationFeature, FeatureHandlerStrategy.FLAGPOLE, api_expose=True)
    # Enable global suspect functions in profiling
    manager.add("organizations:profiling-global-suspect-functions", OrganizationFeature, FeatureHandlerStrategy.FLAGPOLE, api_expose=True)
    # Enable profiling summary redesign view
    manager.add("organizations:profiling-summary-redesign", OrganizationFeature, FeatureHandlerStrategy.FLAGPOLE, api_expose=True)
    # Limit project events endpoint to only query back a certain number of days
    manager.add("organizations:project-event-date-limit", OrganizationFeature, FeatureHandlerStrategy.FLAGPOLE, api_expose=False)
    manager.add("organizations:project-templates", OrganizationFeature, FeatureHandlerStrategy.INTERNAL, api_expose=False)
    # Enable the new Related Events feature
    manager.add("organizations:related-events", OrganizationFeature, FeatureHandlerStrategy.INTERNAL, api_expose=False)
    # Enable related issues feature
    manager.add("organizations:related-issues", OrganizationFeature, FeatureHandlerStrategy.FLAGPOLE, api_expose=True)
    # Enable the release details performance section
    manager.add("organizations:release-comparison-performance", OrganizationFeature, FeatureHandlerStrategy.FLAGPOLE, api_expose=True)
    # Enable the new release bubbles UI on charts
    manager.add("organizations:release-bubbles-ui", OrganizationFeature, FeatureHandlerStrategy.FLAGPOLE, api_expose=True)
    # Enable version 2 of reprocessing (completely distinct from v1)
    manager.add("organizations:reprocessing-v2", OrganizationFeature, FeatureHandlerStrategy.INTERNAL, api_expose=False)
    # When enabled, searches will be performed on token completion rather than on enter
    manager.add("organizations:search-on-token-completion", OrganizationFeature, FeatureHandlerStrategy.FLAGPOLE, api_expose=True)
    # Enable Sentry's 2024 Rollback feature
    manager.add("organizations:sentry-rollback-2024", OrganizationFeature, FeatureHandlerStrategy.FLAGPOLE, api_expose=True)
    # Enable Sentry's 2024 Rollback toggle within organization settings
    manager.add("organizations:sentry-rollback-settings", OrganizationFeature, FeatureHandlerStrategy.FLAGPOLE, api_expose=True)
    # Enable resolve in upcoming release
    # TODO(steve): Remove when we remove the feature from the UI
    manager.add("organizations:resolve-in-upcoming-release", OrganizationFeature, FeatureHandlerStrategy.OPTIONS, api_expose=True)
    # Enable detecting SDK crashes during event processing
    manager.add("organizations:sdk-crash-detection", OrganizationFeature, FeatureHandlerStrategy.INTERNAL, api_expose=False)
    # Enable combined envelope Kafka items in Relay
    manager.add("organizations:session-replay-combined-envelope-items", OrganizationFeature, FeatureHandlerStrategy.INTERNAL, api_expose=False)
    # Enable linking from 'new issue' email notifs to the issue replay list
    manager.add("organizations:session-replay-issue-emails", OrganizationFeature, FeatureHandlerStrategy.INTERNAL, api_expose=False)
    # Disable select orgs from ingesting mobile replay events.
    manager.add("organizations:session-replay-video-disabled", OrganizationFeature, FeatureHandlerStrategy.INTERNAL, api_expose=False)
    # Enable data scrubbing of replay recording payloads in Relay.
    manager.add("organizations:session-replay-recording-scrubbing", OrganizationFeature, FeatureHandlerStrategy.INTERNAL, api_expose=False)
    # Enable linking from 'new issue' slack notifs to the issue replay list
    manager.add("organizations:session-replay-slack-new-issue", OrganizationFeature, FeatureHandlerStrategy.INTERNAL, api_expose=False)
    # Enable core Session Replay link in the sidebar
    manager.add("organizations:session-replay-ui", OrganizationFeature, FeatureHandlerStrategy.INTERNAL, default=True, api_expose=True)
    # Enable Dev Toolbar frontend features (ex project settings page)
    manager.add("organizations:dev-toolbar-ui", OrganizationFeature, FeatureHandlerStrategy.FLAGPOLE, default=False, api_expose=True)
    # Enable feature flag CTA on issue details page
    manager.add("organizations:feature-flag-cta", OrganizationFeature, FeatureHandlerStrategy.FLAGPOLE, api_expose=True)
    # Enable feature flag distribution flyout in issue details
    manager.add("organizations:feature-flag-distribution-flyout", OrganizationFeature, FeatureHandlerStrategy.FLAGPOLE, api_expose=True)
    # Enable suspect feature flags endpoint.
    manager.add("organizations:feature-flag-suspect-flags", OrganizationFeature, FeatureHandlerStrategy.FLAGPOLE, api_expose=True)
    # Enable suspect feature tags endpoint.
    manager.add("organizations:issues-suspect-tags", OrganizationFeature, FeatureHandlerStrategy.FLAGPOLE, api_expose=True)
    # Enable suspect score display in distributions drawer (internal only)
    manager.add("organizations:suspect-scores-sandbox-ui", OrganizationFeature, FeatureHandlerStrategy.FLAGPOLE, api_expose=True)
    # Enable new release insights charts
    manager.add("organizations:insights-session-health-tab-ui", OrganizationFeature, FeatureHandlerStrategy.FLAGPOLE, api_expose=True)
    # Lets organizations manage grouping configs
    manager.add("organizations:set-grouping-config", OrganizationFeature, FeatureHandlerStrategy.INTERNAL, api_expose=True)
    # Enable SAML2 Single-logout
    manager.add("organizations:sso-saml2-slo", OrganizationFeature, FeatureHandlerStrategy.OPTIONS, api_expose=False)
    # Show links and upsells to Insights modules
    manager.add("organizations:insights-entry-points", OrganizationFeature, FeatureHandlerStrategy.INTERNAL, api_expose=True)
    # Enable access to initial Insights modules (Queries, Requests, Vitals, App Starts, Page Loads, Resources)
    manager.add("organizations:insights-initial-modules", OrganizationFeature, FeatureHandlerStrategy.INTERNAL, api_expose=True)
    # Enable access to newer Insights modules (Caches, Queues, LLMs, Mobile UI)
    manager.add("organizations:insights-addon-modules", OrganizationFeature, FeatureHandlerStrategy.INTERNAL, api_expose=True)
    # Make insights modules restrict queries to 14 days
    manager.add("organizations:insights-query-date-range-limit", OrganizationFeature, FeatureHandlerStrategy.INTERNAL, api_expose=True)
    # Make LLM monitoring module use eap instead of metrics
    manager.add("organizations:insights-use-eap", OrganizationFeature, FeatureHandlerStrategy.FLAGPOLE, api_expose=True)
    # Make Insights modules (except llm) use EAP instead of metrics
    manager.add("organizations:insights-modules-use-eap", OrganizationFeature, FeatureHandlerStrategy.FLAGPOLE, api_expose=True)
    # Make insights overview module use EAP instead of metrics
    manager.add("organizations:insights-overview-use-eap", OrganizationFeature, FeatureHandlerStrategy.FLAGPOLE, api_expose=True)
    # Enable access to insights metrics alerts
    manager.add("organizations:insights-alerts", OrganizationFeature, FeatureHandlerStrategy.FLAGPOLE, api_expose=True)
    # Enable Related Issues table in Insights modules
    manager.add("organizations:insights-related-issues-table", OrganizationFeature, FeatureHandlerStrategy.FLAGPOLE, api_expose=True)
    # Enable access to Mobile Screens insights module
    manager.add("organizations:insights-mobile-screens-module", OrganizationFeature, FeatureHandlerStrategy.FLAGPOLE, api_expose=True)
    # Enable access to insights uptime view
    manager.add("organizations:insights-uptime", OrganizationFeature, FeatureHandlerStrategy.FLAGPOLE, api_expose=True)
    # Removes performance landing page from sidebar and updates transaction summary breadcrumbs for insights
    manager.add("organizations:insights-performance-landing-removal", OrganizationFeature, FeatureHandlerStrategy.FLAGPOLE, api_expose=True)
    # Enable new SentryApp webhook request endpoint
    manager.add("organizations:sentry-app-webhook-requests", OrganizationFeature, FeatureHandlerStrategy.FLAGPOLE, api_expose=False)
    # Enable standalone span ingestion
    manager.add("organizations:standalone-span-ingestion", OrganizationFeature, FeatureHandlerStrategy.INTERNAL, api_expose=False)
    # Enable mobile starfish app start module view
    manager.add("organizations:starfish-mobile-appstart", OrganizationFeature, FeatureHandlerStrategy.FLAGPOLE, api_expose=True)
    # Enable mobile starfish ui module view
    manager.add("organizations:starfish-mobile-ui-module", OrganizationFeature, FeatureHandlerStrategy.FLAGPOLE, api_expose=True)
    # Enable the new experimental starfish view
    manager.add("organizations:starfish-view", OrganizationFeature, FeatureHandlerStrategy.FLAGPOLE, api_expose=True)
    # Enable UI for regression issues RCA using spans data
    manager.add("organizations:statistical-detectors-rca-spans-only", OrganizationFeature, FeatureHandlerStrategy.FLAGPOLE, api_expose=True)
    # Allow organizations to configure all symbol sources.
    manager.add("organizations:symbol-sources", OrganizationFeature, FeatureHandlerStrategy.INTERNAL, default=True, api_expose=True)
    # Enable static ClickHouse sampling for `OrganizationTagsEndpoint`
    manager.add("organizations:tag-key-sample-n", OrganizationFeature, FeatureHandlerStrategy.FLAGPOLE, api_expose=False)
    # Enable team workflow notifications
    manager.add("organizations:team-workflow-notifications", OrganizationFeature, FeatureHandlerStrategy.FLAGPOLE, api_expose=False)
    # Enable feature to load more than 100 rows in performance trace view.
    manager.add("organizations:trace-view-load-more", OrganizationFeature, FeatureHandlerStrategy.FLAGPOLE, api_expose=True)
    # Enable feature to load new trace view.
    manager.add("organizations:trace-view-v1", OrganizationFeature, FeatureHandlerStrategy.FLAGPOLE, api_expose=True)
    # Enable feature to load new trace view ui improvements
    manager.add("organizations:trace-view-new-ui", OrganizationFeature, FeatureHandlerStrategy.FLAGPOLE, api_expose=True)
    # Enable feature to show link to previous/next traces
    manager.add("organizations:trace-view-linked-traces", OrganizationFeature, FeatureHandlerStrategy.FLAGPOLE, api_expose=True)
    # Enable feature to load new tracing onboarding ui
    manager.add("organizations:tracing-onboarding-new-ui", OrganizationFeature, FeatureHandlerStrategy.FLAGPOLE, api_expose=True)
    # Enable feature to load new trace view in replay trace tab.
    manager.add("organizations:replay-trace-view-v1", OrganizationFeature, FeatureHandlerStrategy.FLAGPOLE, api_expose=True)
    # Enable feature to load quota exceeded banner in new trace view.
    manager.add("organizations:trace-view-quota-exceeded-banner", OrganizationFeature, FeatureHandlerStrategy.FLAGPOLE, api_expose=True)
    # Enable feature to use span only trace endpoint.
    manager.add("organizations:trace-spans-format", OrganizationFeature, FeatureHandlerStrategy.FLAGPOLE, api_expose=True)
    # Enable feature to load new traces onboarding guide.
    manager.add("organizations:traces-onboarding-guide", OrganizationFeature, FeatureHandlerStrategy.FLAGPOLE, api_expose=True)
    # Enable feature to load traces schema hints.
    manager.add("organizations:traces-schema-hints", OrganizationFeature, FeatureHandlerStrategy.FLAGPOLE, api_expose=True)
    # Extraction metrics for transactions during ingestion.
    manager.add("organizations:transaction-metrics-extraction", OrganizationFeature, FeatureHandlerStrategy.INTERNAL, api_expose=False)
    # Mark URL transactions scrubbed by regex patterns as "sanitized".
    # NOTE: This flag does not concern transactions rewritten by clusterer rules.
    # Those are always marked as "sanitized".
    manager.add("organizations:transaction-name-mark-scrubbed-as-sanitized", OrganizationFeature, FeatureHandlerStrategy.INTERNAL, default=True, api_expose=False)
    # Normalize URL transaction names during ingestion.
    manager.add("organizations:transaction-name-normalize", OrganizationFeature, FeatureHandlerStrategy.INTERNAL, default=True, api_expose=False)
    # Enables automatically triggering autofix on issue summary
    manager.add("organizations:trigger-autofix-on-issue-summary", OrganizationFeature, FeatureHandlerStrategy.FLAGPOLE, api_expose=True)
    # Enables automatic hostname detection in uptime
    manager.add("organizations:uptime-automatic-hostname-detection", OrganizationFeature, FeatureHandlerStrategy.FLAGPOLE, api_expose=False)
    # Enables automatic subscription creation in uptime
    manager.add("organizations:uptime-automatic-subscription-creation", OrganizationFeature, FeatureHandlerStrategy.FLAGPOLE, api_expose=False)
    # Enables view hierarchy attachment scrubbing
    manager.add("organizations:view-hierarchy-scrubbing", OrganizationFeature, FeatureHandlerStrategy.FLAGPOLE, api_expose=False)
    # Enable creating issues via the issue platform
    manager.add("organizations:uptime-create-issues", OrganizationFeature, FeatureHandlerStrategy.FLAGPOLE, api_expose=False)
    # Enables uptime related settings for projects and orgs
    manager.add('organizations:uptime-settings', OrganizationFeature, FeatureHandlerStrategy.FLAGPOLE, api_expose=True)
    # Enables detailed logging for uptime results
    manager.add("organizations:uptime-detailed-logging", OrganizationFeature, FeatureHandlerStrategy.FLAGPOLE, api_expose=False)
    manager.add("organizations:use-metrics-layer", OrganizationFeature, FeatureHandlerStrategy.FLAGPOLE, api_expose=False)
    # Enable User Feedback spam auto filtering feature ingest
    manager.add("organizations:user-feedback-spam-filter-ingest", OrganizationFeature, FeatureHandlerStrategy.INTERNAL, api_expose=False)
    # Enable User Feedback spam auto filtering feature actions
    manager.add("organizations:user-feedback-spam-filter-actions", OrganizationFeature, FeatureHandlerStrategy.OPTIONS, api_expose=False)
    # Enable User Feedback v2 UI
    manager.add("organizations:user-feedback-ui", OrganizationFeature, FeatureHandlerStrategy.FLAGPOLE, api_expose=True)
    # User Feedback Error Link Ingestion Changes
    manager.add("organizations:user-feedback-event-link-ingestion-changes", OrganizationFeature, FeatureHandlerStrategy.OPTIONS, api_expose=False)
    # Enable view hierarchies options
    manager.add("organizations:view-hierarchies-options-dev", OrganizationFeature, FeatureHandlerStrategy.FLAGPOLE, api_expose=True)
    # Enable admin features on the new explore page
    manager.add("organizations:visibility-explore-admin", OrganizationFeature, FeatureHandlerStrategy.FLAGPOLE, api_expose=True)
    # Enable equations feature on the new explore page
    manager.add("organizations:visibility-explore-equations", OrganizationFeature, FeatureHandlerStrategy.FLAGPOLE, api_expose=True)
    # Enable the new explore page
    manager.add("organizations:visibility-explore-view", OrganizationFeature, FeatureHandlerStrategy.FLAGPOLE, api_expose=True)
    # Enable the dataset toggle on the new explore page
    manager.add("organizations:visibility-explore-dataset", OrganizationFeature, FeatureHandlerStrategy.FLAGPOLE, api_expose=True)
    # Enable high date range options on new explore page
    manager.add("organizations:visibility-explore-range-high", OrganizationFeature, FeatureHandlerStrategy.FLAGPOLE, api_expose=True)
    # Enable medium date range options on new explore page
    manager.add("organizations:visibility-explore-range-medium", OrganizationFeature, FeatureHandlerStrategy.FLAGPOLE, api_expose=True)
    # Enable progressive loading for EAP charts/tables
    manager.add("organizations:visibility-explore-progressive-loading", OrganizationFeature, FeatureHandlerStrategy.FLAGPOLE, api_expose=True)
    # Enable skipping preflight for EAP charts/tables, to be used in conjunction with visibility-explore-progressive-loading
    manager.add("organizations:visibility-explore-skip-preflight", OrganizationFeature, FeatureHandlerStrategy.FLAGPOLE, api_expose=True)
    # Enable merging all the modes into tabs
    manager.add("organizations:visibility-explore-tabs", OrganizationFeature, FeatureHandlerStrategy.FLAGPOLE, api_expose=True)
    # Enable explore multi query page
    manager.add("organizations:explore-multi-query", OrganizationFeature, FeatureHandlerStrategy.FLAGPOLE, api_expose=True)
    # Enabled unresolved issue webhook for organization
    manager.add("organizations:webhooks-unresolved", OrganizationFeature, FeatureHandlerStrategy.OPTIONS, api_expose=True)
    # Enable dual writing for issue alert issues (see: alerts create issues)
    manager.add("organizations:workflow-engine-issue-alert-dual-write", OrganizationFeature, FeatureHandlerStrategy.FLAGPOLE, api_expose=False)
    # Enable workflow processing for metric issues
    manager.add("organizations:workflow-engine-process-metric-issue-workflows", OrganizationFeature, FeatureHandlerStrategy.FLAGPOLE, api_expose=False)
    # Enable workflow engine for issue alerts
    manager.add("organizations:workflow-engine-process-workflows", OrganizationFeature, FeatureHandlerStrategy.FLAGPOLE, api_expose=False)
    # Enable logging to debug workflow engine process workflows
    manager.add("organizations:workflow-engine-process-workflows-logs", OrganizationFeature, FeatureHandlerStrategy.FLAGPOLE, api_expose=False)
    # Enable firing actions for workflow engine issue alerts
    manager.add("organizations:workflow-engine-trigger-actions", OrganizationFeature, FeatureHandlerStrategy.FLAGPOLE, api_expose=False)
    # Enable logs to debug metric alert dual processing
    manager.add("organizations:workflow-engine-metric-alert-dual-processing-logs", OrganizationFeature, FeatureHandlerStrategy.FLAGPOLE, api_expose=False)
    # Enable sending test notifications from the workflow_engine
    manager.add("organizations:workflow-engine-test-notifications", OrganizationFeature, FeatureHandlerStrategy.FLAGPOLE, api_expose=False)
    # Enable dual writing for metric alert issues (see: alerts create issues)
    manager.add("organizations:workflow-engine-metric-alert-dual-write", OrganizationFeature, FeatureHandlerStrategy.FLAGPOLE, api_expose=False)
    # Enable Processing for Metric Alerts in the workflow_engine
    manager.add("organizations:workflow-engine-metric-alert-processing", OrganizationFeature, FeatureHandlerStrategy.FLAGPOLE, api_expose=False)
    # Enable new workflow_engine UI (see: alerts create issues)
    manager.add("organizations:workflow-engine-ui", OrganizationFeature, FeatureHandlerStrategy.FLAGPOLE, api_expose=True)
    # Create links to the new UI when sending notifications in the workflow_engine
    manager.add("organizations:workflow-engine-ui-links", OrganizationFeature, FeatureHandlerStrategy.FLAGPOLE, api_expose=False)
    # Enable EventUniqueUserFrequencyConditionWithConditions special alert condition
    manager.add("organizations:event-unique-user-frequency-condition-with-conditions", OrganizationFeature, FeatureHandlerStrategy.FLAGPOLE, api_expose=True)
    # Use spans instead of transactions for dynamic sampling calculations. This will become the new default.
    manager.add("organizations:dynamic-sampling-spans", OrganizationFeature, FeatureHandlerStrategy.FLAGPOLE, api_expose=False)
    # Enable tagging span with whether or not we should ingest it in the EAP
    manager.add("organizations:ingest-spans-in-eap", OrganizationFeature, FeatureHandlerStrategy.FLAGPOLE, api_expose=False)
    # Enable our logs product (known internally as ourlogs) in UI and backend
    manager.add("organizations:ourlogs-enabled", OrganizationFeature, FeatureHandlerStrategy.FLAGPOLE, api_expose=True)
    # Enable our logs product to be ingested via Relay.
    manager.add("organizations:ourlogs-ingestion", OrganizationFeature, FeatureHandlerStrategy.FLAGPOLE, api_expose=True)
    # Enable our logs stats to be displayed in the UI.
    manager.add("organizations:ourlogs-stats", OrganizationFeature, FeatureHandlerStrategy.FLAGPOLE, api_expose=True)
    # Enable the graph in the logs UI.
    manager.add("organizations:ourlogs-graph", OrganizationFeature, FeatureHandlerStrategy.FLAGPOLE, api_expose=True)
<<<<<<< HEAD
=======
    # Enable the visualize sidebar in the logs UI.
    manager.add("organizations:ourlogs-visualize-sidebar", OrganizationFeature, FeatureHandlerStrategy.FLAGPOLE, api_expose=True)
    # Enable logs in the dashboards UI.
    manager.add("organizations:ourlogs-dashboards", OrganizationFeature, FeatureHandlerStrategy.FLAGPOLE, api_expose=True)
    # Enable alerting on logs.
    manager.add("organizations:ourlogs-alerts", OrganizationFeature, FeatureHandlerStrategy.FLAGPOLE, api_expose=True)
    # Enable live refresh in the logs UI.
    manager.add("organizations:ourlogs-live-refresh", OrganizationFeature, FeatureHandlerStrategy.FLAGPOLE, api_expose=True)
    # Enable updated form for 3p publishing flow
    manager.add("organizations:streamlined-publishing-flow", OrganizationFeature, FeatureHandlerStrategy.FLAGPOLE, api_expose=True)
>>>>>>> b6c80912
    # Enable per-project selection for Jira integration
    manager.add("organizations:jira-per-project-statuses", OrganizationFeature, FeatureHandlerStrategy.FLAGPOLE, api_expose=False)
    # Enable using paginated projects endpoint for Jira integration
    manager.add("organizations:jira-paginated-projects", OrganizationFeature, FeatureHandlerStrategy.FLAGPOLE, api_expose=False)
    # Enable Relay extracting logs from breadcrumbs for a project.
    manager.add("projects:ourlogs-breadcrumb-extraction", ProjectFeature, FeatureHandlerStrategy.FLAGPOLE, api_expose=False)

    # NOTE: Don't add features down here! Add them to their specific group and sort
    #       them alphabetically! The order features are registered is not important.

    # Project scoped features #
    ###########################
    # Adds additional filters and a new section to issue alert rules.
    manager.add("projects:alert-filters", ProjectFeature, FeatureHandlerStrategy.INTERNAL, default=True)
    manager.add("projects:discard-transaction", ProjectFeature, FeatureHandlerStrategy.INTERNAL, api_expose=False)
    # Enable calculating a severity score for events which create a new group
    manager.add("projects:first-event-severity-calculation", ProjectFeature, FeatureHandlerStrategy.INTERNAL, api_expose=False)
    # Enable similarity embeddings API call
    # This feature is only available on the frontend using project details since the handler gets
    # project options and this is slow in the project index endpoint feature flag serialization
    manager.add("projects:similarity-embeddings", ProjectFeature, FeatureHandlerStrategy.INTERNAL, default=False, api_expose=True)
    manager.add("projects:similarity-indexing", ProjectFeature, FeatureHandlerStrategy.INTERNAL, api_expose=False)
    manager.add("projects:similarity-view", ProjectFeature, FeatureHandlerStrategy.INTERNAL, api_expose=True)
    # Starfish: extract metrics from the spans
    manager.add("projects:span-metrics-extraction", ProjectFeature, FeatureHandlerStrategy.INTERNAL, api_expose=True)
    manager.add("projects:span-metrics-extraction-addons", ProjectFeature, FeatureHandlerStrategy.INTERNAL, api_expose=False)
    manager.add("projects:relay-otel-endpoint", ProjectFeature, FeatureHandlerStrategy.FLAGPOLE, api_expose=False)
    # EAP: extremely experimental flag that makes DDM page use EAP tables
    manager.add("projects:use-eap-spans-for-metrics-explorer", ProjectFeature, FeatureHandlerStrategy.FLAGPOLE, api_expose=False)
    # Enable tagging span with whether or not we should ingest it in the EAP
    manager.add("projects:ingest-spans-in-eap", ProjectFeature, FeatureHandlerStrategy.FLAGPOLE, api_expose=False)
    # Enables automatically triggering issue summary on alerts
    manager.add("projects:trigger-issue-summary-on-alerts", ProjectFeature, FeatureHandlerStrategy.FLAGPOLE, api_expose=False)
    # Enable num events in an issue debugging
    manager.add("projects:num-events-issue-debugging", ProjectFeature, FeatureHandlerStrategy.FLAGPOLE, api_expose=False)

    # Project plugin features
    manager.add("projects:plugins", ProjectPluginFeature, FeatureHandlerStrategy.INTERNAL, default=True, api_expose=True)

    manager.add("projects:profiling-ingest-unsampled-profiles", ProjectFeature, FeatureHandlerStrategy.FLAGPOLE, api_expose=False)

    manager.add("projects:project-detail-apple-app-hang-rate", ProjectFeature, FeatureHandlerStrategy.FLAGPOLE, api_expose=False)
    # fmt: on

    # Partner oauth
    manager.add(
        "organizations:scoped-partner-oauth",
        OrganizationFeature,
        FeatureHandlerStrategy.FLAGPOLE,
        api_expose=False,
    )

    # Controls access to tempest features
    manager.add(
        "organizations:tempest-access",
        OrganizationFeature,
        FeatureHandlerStrategy.FLAGPOLE,
        api_expose=True,
    )<|MERGE_RESOLUTION|>--- conflicted
+++ resolved
@@ -515,8 +515,6 @@
     manager.add("organizations:ourlogs-stats", OrganizationFeature, FeatureHandlerStrategy.FLAGPOLE, api_expose=True)
     # Enable the graph in the logs UI.
     manager.add("organizations:ourlogs-graph", OrganizationFeature, FeatureHandlerStrategy.FLAGPOLE, api_expose=True)
-<<<<<<< HEAD
-=======
     # Enable the visualize sidebar in the logs UI.
     manager.add("organizations:ourlogs-visualize-sidebar", OrganizationFeature, FeatureHandlerStrategy.FLAGPOLE, api_expose=True)
     # Enable logs in the dashboards UI.
@@ -525,9 +523,6 @@
     manager.add("organizations:ourlogs-alerts", OrganizationFeature, FeatureHandlerStrategy.FLAGPOLE, api_expose=True)
     # Enable live refresh in the logs UI.
     manager.add("organizations:ourlogs-live-refresh", OrganizationFeature, FeatureHandlerStrategy.FLAGPOLE, api_expose=True)
-    # Enable updated form for 3p publishing flow
-    manager.add("organizations:streamlined-publishing-flow", OrganizationFeature, FeatureHandlerStrategy.FLAGPOLE, api_expose=True)
->>>>>>> b6c80912
     # Enable per-project selection for Jira integration
     manager.add("organizations:jira-per-project-statuses", OrganizationFeature, FeatureHandlerStrategy.FLAGPOLE, api_expose=False)
     # Enable using paginated projects endpoint for Jira integration
