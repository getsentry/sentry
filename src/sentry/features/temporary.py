--- conflicted
+++ resolved
@@ -382,13 +382,8 @@
     manager.add("organizations:insights-query-date-range-limit", OrganizationFeature, FeatureHandlerStrategy.INTERNAL, api_expose=True)
     # Make Insights overview pages use EAP instead of transactions (because eap is not on AM1)
     manager.add("organizations:insights-modules-use-eap", OrganizationFeature, FeatureHandlerStrategy.FLAGPOLE, api_expose=True)
-<<<<<<< HEAD
     # Enable new frontend overview ui (DAIN-154)
     manager.add("organizations:insights-frontend-overview-new-ui", OrganizationFeature, FeatureHandlerStrategy.FLAGPOLE, api_expose=True)
-    # Make insights overview module use EAP instead of metrics
-    manager.add("organizations:insights-overview-use-eap", OrganizationFeature, FeatureHandlerStrategy.FLAGPOLE, api_expose=True)
-=======
->>>>>>> 528a7afe
     # Enable open in explore and create alert actions inside insight charts
     manager.add("organizations:insights-chart-actions", OrganizationFeature, FeatureHandlerStrategy.FLAGPOLE, api_expose=True)
     # Enable access to insights metrics alerts
