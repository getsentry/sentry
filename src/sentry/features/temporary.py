from .base import (
    FeatureHandlerStrategy,
    OrganizationFeature,
    ProjectFeature,
    ProjectPluginFeature,
    SystemFeature,
)
from .manager import FeatureManager

# XXX: See `features/__init__.py` for documentation on how to use feature flags


def register_temporary_features(manager: FeatureManager):
    """
    These flags are temporary. These flags exist as a way for us to gate newly
    developed features.

    [!!] THESE FLAGS ARE INTENDED TO BE REMOVED!

    [!!] Leaving around feature flags in the codebase introduces complexity
         that will constantly need to be understood! Complexity leads to longer
         times developing features, higher chance of introducing bugs, and
         overall less happiness working in sentry.

         CLEAN UP YOUR FEATURE FLAGS!
    """
    # No formatting so that we can keep them as single lines
    # fmt: off

    # NOTE: Please maintain alphabetical order when adding new feature flags

    # Features that don't use resource scoping #
    ############################################

    # Enables user registration.
    manager.add("auth:register", SystemFeature, FeatureHandlerStrategy.INTERNAL, default=True)
    # Enable creating organizations within sentry (if SENTRY_SINGLE_ORGANIZATION is not enabled).
    manager.add("organizations:create", SystemFeature, FeatureHandlerStrategy.INTERNAL, default=True)
    # Controls whether or not the relocation endpoints can be used.
    manager.add("relocation:enabled", SystemFeature, FeatureHandlerStrategy.INTERNAL)

    # Organization scoped features that are in development or in customer trials. #
    ###############################################################################

    # Enables activated alert rules
    manager.add("organizations:activated-alert-rules", OrganizationFeature, FeatureHandlerStrategy.REMOTE, api_expose=True)
    # Enables alert creation on indexed events in UI (use for PoC/testing only)
    manager.add("organizations:alert-allow-indexed", OrganizationFeature, FeatureHandlerStrategy.REMOTE, api_expose=True)
    # Use metrics as the dataset for crash free metric alerts
    manager.add("organizations:alert-crash-free-metrics", OrganizationFeature, FeatureHandlerStrategy.REMOTE, api_expose=True)
    manager.add("organizations:alert-filters", OrganizationFeature, FeatureHandlerStrategy.INTERNAL, api_expose=False)
    # Enables the migration of alerts (checked in a migration script).
    manager.add("organizations:alerts-migration-enabled", OrganizationFeature, FeatureHandlerStrategy.REMOTE, api_expose=False)
    # Enable anomaly detection alerts
    manager.add("organizations:anomaly-detection-alerts", OrganizationFeature, FeatureHandlerStrategy.FLAGPOLE, api_expose=False)
    # Enable anr frame analysis
    manager.add("organizations:anr-analyze-frames", OrganizationFeature, FeatureHandlerStrategy.REMOTE, api_expose=True)
    # Enable anr improvements ui
    manager.add("organizations:anr-improvements", OrganizationFeature, FeatureHandlerStrategy.REMOTE, api_expose=True)
    # Enable auth provider configuration through api
    manager.add("organizations:api-auth-provider", OrganizationFeature, FeatureHandlerStrategy.REMOTE, api_expose=False)
    manager.add("organizations:api-keys", OrganizationFeature, FeatureHandlerStrategy.INTERNAL, default=False, api_expose=True)
    # Rollout of the new API rate limits for organization events
    manager.add("organizations:api-organization_events-rate-limit-reduced-rollout", OrganizationFeature, FeatureHandlerStrategy.INTERNAL, api_expose=False)
    # Enables the cron job to auto-enable codecov integrations.
    manager.add("organizations:auto-enable-codecov", OrganizationFeature, FeatureHandlerStrategy.INTERNAL, api_expose=False)
    # Autofix use new strategy without codebase indexing
    manager.add("organizations:autofix-disable-codebase-indexing", OrganizationFeature, FeatureHandlerStrategy.FLAGPOLE, default=False, api_expose=True)
    # Enables getting commit sha from git blame for codecov.
    manager.add("organizations:codecov-commit-sha-from-git-blame", OrganizationFeature, FeatureHandlerStrategy.REMOTE, api_expose=False)
    # Disables legacy cron ingest endpoints
    manager.add("organizations:crons-disable-ingest-endpoints", OrganizationFeature, FeatureHandlerStrategy.INTERNAL, api_expose=False)
    # Disables legacy cron ingest endpoints
    manager.add("organizations:crons-write-user-feedback", OrganizationFeature, FeatureHandlerStrategy.OPTIONS, api_expose=False)
    # Enable daily summary
    manager.add("organizations:daily-summary", OrganizationFeature, FeatureHandlerStrategy.INTERNAL, api_expose=False)
    # Enable dashboard widget indicators.
    manager.add("organizations:dashboard-widget-indicators", OrganizationFeature, FeatureHandlerStrategy.REMOTE, default=True, api_expose=True)
    # Enables import/export functionality for dashboards
    manager.add("organizations:dashboards-import", OrganizationFeature, FeatureHandlerStrategy.REMOTE, api_expose=True)
    # Enable metrics enhanced performance in dashboards
    manager.add("organizations:dashboards-mep", OrganizationFeature, FeatureHandlerStrategy.REMOTE, api_expose=True)
    # Enable release health widget in dashboards
    manager.add("organizations:dashboards-rh-widget", OrganizationFeature, FeatureHandlerStrategy.REMOTE, api_expose=True)
    manager.add("organizations:dashboards-span-metrics", OrganizationFeature, FeatureHandlerStrategy.OPTIONS, api_expose=False)
    # Enable data secrecy
    manager.add("organizations:data-secrecy", OrganizationFeature, FeatureHandlerStrategy.FLAGPOLE, api_expose=True)
    # Enable the dev toolbar PoC code for employees
    manager.add("organizations:devtoolbar", OrganizationFeature, FeatureHandlerStrategy.FLAGPOLE, default=False, api_expose=True)
    # Delightful Developer Metrics (DDM):
    # Enables experimental WIP custom metrics related features
    manager.add("organizations:custom-metrics-experimental", OrganizationFeature, FeatureHandlerStrategy.REMOTE, api_expose=True)
    # Enables generation of custom metrics extraction rules
    manager.add("organizations:custom-metrics-extraction-rule", OrganizationFeature, FeatureHandlerStrategy.FLAGPOLE, api_expose=True)
    # Enables UI for creation of custom metrics extraction rules
    manager.add("organizations:custom-metrics-extraction-rule-ui", OrganizationFeature, FeatureHandlerStrategy.FLAGPOLE, api_expose=True)
    # Enables metrics extrapolation feature
    manager.add("organizations:metrics-extrapolation", OrganizationFeature, FeatureHandlerStrategy.FLAGPOLE, api_expose=True)
    # Enable the default alert at project creation to be the high priority alert
    manager.add("organizations:default-high-priority-alerts", OrganizationFeature, FeatureHandlerStrategy.INTERNAL, api_expose=True)
    # Enables automatically deriving of code mappings
    manager.add("organizations:derive-code-mappings", OrganizationFeature, FeatureHandlerStrategy.INTERNAL, default=True)
    # Enables synthesis of device.class in ingest
    manager.add("organizations:device-class-synthesis", OrganizationFeature, FeatureHandlerStrategy.INTERNAL, api_expose=False)
    # Enable device.class as a selectable column
    manager.add("organizations:device-classification", OrganizationFeature, FeatureHandlerStrategy.REMOTE, api_expose=True)
    # Enable the 'discover' interface. (might be unused)
    manager.add("organizations:discover", OrganizationFeature, FeatureHandlerStrategy.INTERNAL, api_expose=True)
    # Enable the org recalibration
    manager.add("organizations:ds-org-recalibration", OrganizationFeature, FeatureHandlerStrategy.INTERNAL, api_expose=False)
    # Enables data secrecy mode
    manager.add("organizations:enterprise-data-secrecy", OrganizationFeature, FeatureHandlerStrategy.INTERNAL, api_expose=False)
    # Enable archive/escalating issue workflow features in v2
    manager.add("organizations:escalating-issues-v2", OrganizationFeature, FeatureHandlerStrategy.INTERNAL, api_expose=False)
    # Enable emiting escalating data to the metrics backend
    manager.add("organizations:escalating-metrics-backend", OrganizationFeature, FeatureHandlerStrategy.INTERNAL, api_expose=False)
    # Enable disabling gitlab integrations when broken is detected
    manager.add("organizations:gitlab-disable-on-broken", OrganizationFeature, FeatureHandlerStrategy.REMOTE, api_expose=False)
    # Enable experimental new version of stacktrace component where additional
    # data related to grouping is shown on each frame
    manager.add("organizations:grouping-stacktrace-ui", OrganizationFeature, FeatureHandlerStrategy.REMOTE, api_expose=True)
    # Enable only calculating a secondary hash when needed
    manager.add("organizations:grouping-suppress-unnecessary-secondary-hash", OrganizationFeature, FeatureHandlerStrategy.INTERNAL, api_expose=False)
    # Enable tweaks to group title in relation to hierarchical grouping.
    manager.add("organizations:grouping-title-ui", OrganizationFeature, FeatureHandlerStrategy.REMOTE, api_expose=True)
    # Allows an org to have a larger set of project ownership rules per project
    manager.add("organizations:higher-ownership-limit", OrganizationFeature, FeatureHandlerStrategy.INTERNAL, api_expose=False)
    # Enable increased issue_owners rate limit for auto-assignment
    manager.add("organizations:increased-issue-owners-rate-limit", OrganizationFeature, FeatureHandlerStrategy.INTERNAL, api_expose=False)
    # Starfish: extract metrics from the spans
    manager.add("organizations:indexed-spans-extraction", OrganizationFeature, FeatureHandlerStrategy.INTERNAL, api_expose=False)
    # Enable custom alert priorities for Pagerduty and Opsgenie
    manager.add("organizations:integrations-custom-alert-priorities", OrganizationFeature, FeatureHandlerStrategy.REMOTE, api_expose=True)
    # Enable integration functionality to work deployment integrations like Vercel
    manager.add("organizations:integrations-deployment", OrganizationFeature, FeatureHandlerStrategy.INTERNAL, default=True, api_expose=True)
    manager.add("organizations:integrations-feature-flag-integration", OrganizationFeature, FeatureHandlerStrategy.INTERNAL, api_expose=False)
    # Allow tenant type installations through issue alert actions
    manager.add("organizations:integrations-msteams-tenant", OrganizationFeature, FeatureHandlerStrategy.REMOTE, api_expose=False)
    # Enable inviting members to organizations.
    manager.add("organizations:invite-members", OrganizationFeature, FeatureHandlerStrategy.INTERNAL, default=True, api_expose=True)
    # Enable rate limits for inviting members.
    manager.add("organizations:invite-members-rate-limits", OrganizationFeature, FeatureHandlerStrategy.INTERNAL, default=True, api_expose=False)
    # Enables the UI for Autofix in issue details
    manager.add("organizations:issue-details-autofix-ui", OrganizationFeature, FeatureHandlerStrategy.REMOTE, api_expose=True)
    # Enables a toggle for entering the new issue details UI
    manager.add("organizations:issue-details-new-experience-toggle", OrganizationFeature, FeatureHandlerStrategy.REMOTE, api_expose=True)
    # Enables access to the streamlined issue details UI
    manager.add("organizations:issue-details-streamline", OrganizationFeature, FeatureHandlerStrategy.FLAGPOLE, api_expose=True)
    # Whether to allow issue only search on the issue list
    manager.add("organizations:issue-search-allow-postgres-only-search", OrganizationFeature, FeatureHandlerStrategy.REMOTE, api_expose=False)
    # Whether to make a side/parallel query against events -> group_attributes when searching issues
    manager.add("organizations:issue-search-group-attributes-side-query", OrganizationFeature, FeatureHandlerStrategy.REMOTE, api_expose=False)
    # Enable custom views features in the issue stream
    manager.add("organizations:issue-stream-custom-views", OrganizationFeature, FeatureHandlerStrategy.FLAGPOLE, api_expose=True)
    # Enable the updated empty state for issues
    manager.add("organizations:issue-stream-empty-state", OrganizationFeature, FeatureHandlerStrategy.REMOTE, api_expose=True)
    # Enable additional platforms for issue stream empty state
    manager.add("organizations:issue-stream-empty-state-additional-platforms", OrganizationFeature, FeatureHandlerStrategy.FLAGPOLE, api_expose=True)
    # Enable issue stream performance improvements
    manager.add("organizations:issue-stream-performance", OrganizationFeature, FeatureHandlerStrategy.REMOTE, api_expose=True)
    manager.add("organizations:issue-search-snuba", OrganizationFeature, FeatureHandlerStrategy.FLAGPOLE, api_expose=False)
    # Enable the new issue stream search bar UI
    manager.add("organizations:issue-stream-search-query-builder", OrganizationFeature, FeatureHandlerStrategy.REMOTE, api_expose=True)
    # Enable the new search bar UI in other pages
    manager.add("organizations:search-query-builder-releases", OrganizationFeature, FeatureHandlerStrategy.FLAGPOLE, api_expose=True)
    manager.add("organizations:search-query-builder-traces", OrganizationFeature, FeatureHandlerStrategy.FLAGPOLE, api_expose=True)
    manager.add("organizations:search-query-builder-metrics", OrganizationFeature, FeatureHandlerStrategy.FLAGPOLE, api_expose=True)
    manager.add("organizations:search-query-builder-profiles", OrganizationFeature, FeatureHandlerStrategy.FLAGPOLE, api_expose=True)
    manager.add("organizations:search-query-builder-replays", OrganizationFeature, FeatureHandlerStrategy.FLAGPOLE, api_expose=True)
    manager.add("organizations:search-query-builder-discover", OrganizationFeature, FeatureHandlerStrategy.FLAGPOLE, api_expose=True)
    manager.add("organizations:search-query-builder-user-feedback", OrganizationFeature, FeatureHandlerStrategy.FLAGPOLE, api_expose=True)
    manager.add("organizations:search-query-builder-dashboards", OrganizationFeature, FeatureHandlerStrategy.FLAGPOLE, api_expose=True)
    manager.add("organizations:search-query-builder-project-details", OrganizationFeature, FeatureHandlerStrategy.FLAGPOLE, api_expose=True)
    manager.add("organizations:search-query-builder-alerts", OrganizationFeature, FeatureHandlerStrategy.FLAGPOLE, api_expose=True)
    manager.add("organizations:search-query-builder-performance", OrganizationFeature, FeatureHandlerStrategy.FLAGPOLE, api_expose=True)
    manager.add("organizations:large-debug-files", OrganizationFeature, FeatureHandlerStrategy.INTERNAL, api_expose=False)
    # Enable v8 support for the Loader Script
    manager.add("organizations:js-sdk-loader-v8", OrganizationFeature, FeatureHandlerStrategy.REMOTE, api_expose=False)
    # Enabled latest adopted release filter for issue alerts
    manager.add("organizations:latest-adopted-release-filter", OrganizationFeature, FeatureHandlerStrategy.REMOTE, api_expose=False)
    manager.add("organizations:mep-rollout-flag", OrganizationFeature, FeatureHandlerStrategy.REMOTE, api_expose=True)
    manager.add("organizations:mep-use-default-tags", OrganizationFeature, FeatureHandlerStrategy.REMOTE, api_expose=False)
    # Enable messaging integration onboarding when setting up alerts
    manager.add("organizations:messaging-integration-onboarding", OrganizationFeature, FeatureHandlerStrategy.FLAGPOLE, api_expose=True)
    # Enable metric alert charts in email/slack
    manager.add("organizations:metric-alert-chartcuterie", OrganizationFeature, FeatureHandlerStrategy.INTERNAL, api_expose=True)
    # Enable load shedding for newly created metric alerts
    manager.add("organizations:metric-alert-load-shedding", OrganizationFeature, FeatureHandlerStrategy.OPTIONS, api_expose=False)
    # Enable threshold period in metric alert rule builder
    manager.add("organizations:metric-alert-threshold-period", OrganizationFeature, FeatureHandlerStrategy.REMOTE, api_expose=True)
    # Enables the search bar for metrics samples list
    manager.add("organizations:metrics-samples-list-search", OrganizationFeature, FeatureHandlerStrategy.REMOTE, api_expose=True)
    # Enable Session Stats down to a minute resolution
    manager.add("organizations:minute-resolution-sessions", OrganizationFeature, FeatureHandlerStrategy.INTERNAL, default=True, api_expose=True)
    # Display CPU and memory metrics in transactions with profiles
    manager.add("organizations:mobile-cpu-memory-in-transactions", OrganizationFeature, FeatureHandlerStrategy.REMOTE, api_expose=True)
    # Adds the ttid & ttfd vitals to the frontend
    manager.add("organizations:mobile-vitals", OrganizationFeature, FeatureHandlerStrategy.REMOTE, api_expose=True)
    # Enables higher limit for alert rules
    manager.add("organizations:more-fast-alerts", OrganizationFeature, FeatureHandlerStrategy.INTERNAL, api_expose=False)
    manager.add("organizations:more-slow-alerts", OrganizationFeature, FeatureHandlerStrategy.INTERNAL, api_expose=False)
    manager.add("organizations:new-page-filter", OrganizationFeature, FeatureHandlerStrategy.REMOTE, default=True, api_expose=True)
    manager.add("organizations:new-weekly-report", OrganizationFeature, FeatureHandlerStrategy.REMOTE, api_expose=False)
    # Display warning banner for every event issue alerts
    manager.add("organizations:noisy-alert-warning", OrganizationFeature, FeatureHandlerStrategy.REMOTE, api_expose=True)
    # Notify all project members when fallthrough is disabled, instead of just the auto-assignee
    manager.add("organizations:notification-all-recipients", OrganizationFeature, FeatureHandlerStrategy.REMOTE, api_expose=False)
    # Drop obsoleted status changes in occurence consumer
    manager.add("organizations:occurence-consumer-prune-status-changes", OrganizationFeature, FeatureHandlerStrategy.FLAGPOLE, api_expose=False)
    # Enable User Feedback v1
    manager.add("organizations:old-user-feedback", OrganizationFeature, FeatureHandlerStrategy.REMOTE, api_expose=True)
    # Extract on demand metrics
    manager.add("organizations:on-demand-metrics-extraction", OrganizationFeature, FeatureHandlerStrategy.REMOTE, api_expose=True)
    # Extract on demand metrics (experimental features)
    manager.add("organizations:on-demand-metrics-extraction-experimental", OrganizationFeature, FeatureHandlerStrategy.REMOTE, api_expose=True)
    # Extract on demand metrics (widget extraction)
    manager.add("organizations:on-demand-metrics-extraction-widgets", OrganizationFeature, FeatureHandlerStrategy.REMOTE, api_expose=False)
    # This spec version includes the environment in the query hash
    manager.add("organizations:on-demand-metrics-query-spec-version-two", OrganizationFeature, FeatureHandlerStrategy.REMOTE, api_expose=False)
    # Display metrics components with a new design
    manager.add("organizations:metrics-new-inputs", OrganizationFeature, FeatureHandlerStrategy.REMOTE, api_expose=True)
    # Display on demand metrics related UI elements
    manager.add("organizations:on-demand-metrics-ui", OrganizationFeature, FeatureHandlerStrategy.REMOTE, api_expose=True)
    # Display on demand metrics related UI elements, for dashboards and widgets. The other flag is for alerts.
    manager.add("organizations:on-demand-metrics-ui-widgets", OrganizationFeature, FeatureHandlerStrategy.REMOTE, api_expose=True)
    # Only enabled in sentry.io to enable onboarding flows.
    manager.add("organizations:onboarding", OrganizationFeature, FeatureHandlerStrategy.INTERNAL, api_expose=True)
    # Enable the SDK selection feature in the onboarding
    manager.add("organizations:onboarding-sdk-selection", OrganizationFeature, FeatureHandlerStrategy.REMOTE, api_expose=True)
    # Enable views for anomaly detection
    manager.add("organizations:performance-anomaly-detection-ui", OrganizationFeature, FeatureHandlerStrategy.REMOTE, api_expose=True)
    # Enable mobile performance score calculation for transactions in relay
    manager.add("organizations:performance-calculate-mobile-perf-score-relay", OrganizationFeature, FeatureHandlerStrategy.INTERNAL, api_expose=False)
    # Enable performance change explorer panel on trends page
    manager.add("organizations:performance-change-explorer", OrganizationFeature, FeatureHandlerStrategy.REMOTE, api_expose=True)
    # Enable interpolation of null data points in charts instead of zerofilling in performance
    manager.add("organizations:performance-chart-interpolation", OrganizationFeature, FeatureHandlerStrategy.REMOTE, api_expose=True)
    # Enable consecutive http performance issue type
    manager.add("organizations:performance-consecutive-http-detector", OrganizationFeature, FeatureHandlerStrategy.INTERNAL, api_expose=False)
    # Enable database view powered by span metrics
    manager.add("organizations:performance-database-view", OrganizationFeature, FeatureHandlerStrategy.REMOTE, api_expose=False)
    # Enable database view percentile graphs
    manager.add("organizations:performance-database-view-percentiles", OrganizationFeature, FeatureHandlerStrategy.REMOTE, api_expose=False)
    manager.add("organizations:performance-db-main-thread-detector", OrganizationFeature, api_expose=False)
    # Enable Discover Saved Query dataset selector
    manager.add("organizations:performance-discover-dataset-selector", OrganizationFeature, FeatureHandlerStrategy.FLAGPOLE, api_expose=True)
    # Enable backend overriding and always making a fresh split decision
    manager.add("organizations:performance-discover-widget-split-override-save", OrganizationFeature, FeatureHandlerStrategy.REMOTE, api_expose=False)
    # Enable UI sending a discover split for widget
    manager.add("organizations:performance-discover-widget-split-ui", OrganizationFeature, FeatureHandlerStrategy.REMOTE, api_expose=True)
    manager.add("organizations:performance-file-io-main-thread-detector", OrganizationFeature, FeatureHandlerStrategy.INTERNAL, api_expose=False)
    # Enables updated all events tab in a performance issue
    manager.add("organizations:performance-issues-all-events-tab", OrganizationFeature, FeatureHandlerStrategy.REMOTE, api_expose=False)
    # Enable performance issues dev options, includes changing parts of issues that we're using for development.
    manager.add("organizations:performance-issues-dev", OrganizationFeature, FeatureHandlerStrategy.REMOTE, api_expose=True)
    # Temporary flag to test search performance that's running slow in S4S
    manager.add("organizations:performance-issues-search", OrganizationFeature, FeatureHandlerStrategy.INTERNAL, default=True, api_expose=False)
    # Enables a longer stats period for the performance landing page
    manager.add("organizations:performance-landing-page-stats-period", OrganizationFeature, FeatureHandlerStrategy.REMOTE, api_expose=True)
    # Enable consecutive http performance issue type
    manager.add("organizations:performance-large-http-payload-detector", OrganizationFeature, FeatureHandlerStrategy.INTERNAL, api_expose=False)
    # Enable internal view for bannerless MEP view
    manager.add("organizations:performance-mep-bannerless-ui", OrganizationFeature, FeatureHandlerStrategy.REMOTE, api_expose=True)
    # Re-enable histograms for Metrics Enhanced Performance Views
    manager.add("organizations:performance-mep-reintroduce-histograms", OrganizationFeature, FeatureHandlerStrategy.REMOTE, api_expose=True)
    # Enable metrics-backed transaction summary view
    manager.add("organizations:performance-metrics-backed-transaction-summary", OrganizationFeature, FeatureHandlerStrategy.REMOTE, api_expose=False)
    # Enable the UI for displaying mobile performance score
    manager.add("organizations:performance-mobile-perf-score-ui", OrganizationFeature, FeatureHandlerStrategy.REMOTE, api_expose=False)
    # Enable new trends
    manager.add("organizations:performance-new-trends", OrganizationFeature, FeatureHandlerStrategy.REMOTE, api_expose=True)
    # Enable updated landing page widget designs
    manager.add("organizations:performance-new-widget-designs", OrganizationFeature, FeatureHandlerStrategy.REMOTE, api_expose=True)
    # Enable performance on-boarding checklist
    manager.add("organizations:performance-onboarding-checklist", OrganizationFeature, FeatureHandlerStrategy.REMOTE, api_expose=True)
    # Enable removing the fallback for metrics compatibility
    manager.add("organizations:performance-remove-metrics-compatibility-fallback", OrganizationFeature, FeatureHandlerStrategy.REMOTE, api_expose=True)
    # Enable span search bar in Insights module sample panels
    manager.add("organizations:performance-sample-panel-search", OrganizationFeature, FeatureHandlerStrategy.REMOTE, api_expose=True)
    # Enable platform selector for screens flow
    manager.add("organizations:performance-screens-platform-selector", OrganizationFeature, FeatureHandlerStrategy.REMOTE, api_expose=False)
    # Enable screens view powered by span metrics
    manager.add("organizations:performance-screens-view", OrganizationFeature, FeatureHandlerStrategy.REMOTE, api_expose=False)
    # Enable histogram view in span details
    manager.add("organizations:performance-span-histogram-view", OrganizationFeature, FeatureHandlerStrategy.REMOTE, api_expose=True)
    # Enable trace details page with embedded spans
    manager.add("organizations:performance-trace-details", OrganizationFeature, FeatureHandlerStrategy.REMOTE, api_expose=True)
    # Enable trace explorer features
    manager.add("organizations:performance-trace-explorer", OrganizationFeature, FeatureHandlerStrategy.REMOTE, api_expose=True)
    # Enable trace explorer sorting by newest
    manager.add("organizations:performance-trace-explorer-sorting", OrganizationFeature, FeatureHandlerStrategy.FLAGPOLE, api_expose=False)
    # Enable linking to trace explorer from metrics
    manager.add("organizations:performance-trace-explorer-with-metrics", OrganizationFeature, FeatureHandlerStrategy.REMOTE, api_expose=True)
    # Enable FE/BE for tracing without performance
    manager.add("organizations:performance-tracing-without-performance", OrganizationFeature, FeatureHandlerStrategy.REMOTE, default=True, api_expose=True)
    # Enable transaction name only search
    manager.add("organizations:performance-transaction-name-only-search", OrganizationFeature, FeatureHandlerStrategy.REMOTE, api_expose=True)
    # Enable transaction name only search on indexed
    manager.add("organizations:performance-transaction-name-only-search-indexed", OrganizationFeature, FeatureHandlerStrategy.REMOTE, api_expose=False)
    # Hides some fields and sections in the transaction summary page that are being deprecated
    manager.add("organizations:performance-transaction-summary-cleanup", OrganizationFeature, FeatureHandlerStrategy.REMOTE, api_expose=True)
    # Enables the new UI for span summary and the spans tab
    manager.add("organizations:performance-spans-new-ui", OrganizationFeature, FeatureHandlerStrategy.REMOTE, api_expose=True)
    # Experimental performance issue for streamed spans - ingestion
    manager.add("organizations:performance-streamed-spans-exp-ingest", OrganizationFeature, FeatureHandlerStrategy.INTERNAL, api_expose=False)
    # Experimental performance issue for streamed spans - UI
    manager.add("organizations:performance-streamed-spans-exp-visible", OrganizationFeature, FeatureHandlerStrategy.REMOTE, api_expose=False)
    # Enable processing slow issue alerts
    manager.add("organizations:process-slow-alerts", OrganizationFeature, FeatureHandlerStrategy.FLAGPOLE, api_expose=False)
    # Enabled creating issues out of trends
    manager.add("organizations:performance-trends-issues", OrganizationFeature, FeatureHandlerStrategy.REMOTE, api_expose=False)
    # Bypass 30 day date range selection when fetching new trends data
    manager.add("organizations:performance-trends-new-data-date-range-default", OrganizationFeature, FeatureHandlerStrategy.REMOTE, api_expose=False)
    manager.add("organizations:performance-use-metrics", OrganizationFeature, FeatureHandlerStrategy.INTERNAL, api_expose=True)
    # Enable showing INP web vital in default views
    manager.add("organizations:performance-vitals-inp", OrganizationFeature, FeatureHandlerStrategy.REMOTE, api_expose=False)
    # Enable profiling
    manager.add("organizations:profiling", OrganizationFeature, FeatureHandlerStrategy.INTERNAL, api_expose=True)
    # Enabled for those orgs who participated in the profiling Beta program
    manager.add("organizations:profiling-beta", OrganizationFeature, FeatureHandlerStrategy.INTERNAL, api_expose=True)
    # Enables production profiling in sentry browser application
    manager.add("organizations:profiling-browser", OrganizationFeature, FeatureHandlerStrategy.INTERNAL, api_expose=False)
    # Enables separate differential flamegraph page
    manager.add("organizations:profiling-differential-flamegraph-page", OrganizationFeature, FeatureHandlerStrategy.REMOTE, api_expose=True)
    # Enable global suspect functions in profiling
    manager.add("organizations:profiling-global-suspect-functions", OrganizationFeature, FeatureHandlerStrategy.REMOTE, api_expose=True)
    # Enable profiling summary redesign view
    manager.add("organizations:profiling-summary-redesign", OrganizationFeature, FeatureHandlerStrategy.REMOTE, api_expose=True)
    # Enable the transactions backed profiling views
    manager.add("organizations:profiling-using-transactions", OrganizationFeature, FeatureHandlerStrategy.REMOTE, api_expose=False)
    # Enable continuous profiling
    manager.add("organizations:continuous-profiling", OrganizationFeature, FeatureHandlerStrategy.FLAGPOLE, api_expose=True)
    # Enable continuous profiling ui
    manager.add("organizations:continuous-profiling-ui", OrganizationFeature, FeatureHandlerStrategy.FLAGPOLE, api_expose=True)
    # Display profile durations on the stats page
    manager.add("organizations:continuous-profiling-stats", OrganizationFeature, FeatureHandlerStrategy.INTERNAL, api_expose=True)
    # Enable the continuous profiling compatible redesign
    manager.add("organizations:continuous-profiling-compat", OrganizationFeature, FeatureHandlerStrategy.FLAGPOLE, api_expose=True)
    # Enable asking for feedback after project-create when replay is disabled
    manager.add("organizations:project-create-replay-feedback", OrganizationFeature, FeatureHandlerStrategy.REMOTE, api_expose=True)
    # Limit project events endpoint to only query back a certain number of days
    manager.add("organizations:project-event-date-limit", OrganizationFeature, FeatureHandlerStrategy.REMOTE, api_expose=False)
    # Enable the new Related Events feature
    manager.add("organizations:related-events", OrganizationFeature, FeatureHandlerStrategy.INTERNAL, api_expose=False)
    # Enable related issues feature
    manager.add("organizations:related-issues", OrganizationFeature, FeatureHandlerStrategy.REMOTE, api_expose=True)
    # Metrics cardinality limiter in Relay
    manager.add("organizations:relay-cardinality-limiter", OrganizationFeature, FeatureHandlerStrategy.INTERNAL, api_expose=False)
    # Enable the release details performance section
    manager.add("organizations:release-comparison-performance", OrganizationFeature, FeatureHandlerStrategy.REMOTE, api_expose=True)
    # Enable new release UI
    manager.add("organizations:releases-v2", OrganizationFeature, FeatureHandlerStrategy.REMOTE, api_expose=True)
    manager.add("organizations:releases-v2-banner", OrganizationFeature, FeatureHandlerStrategy.INTERNAL, api_expose=True)
    manager.add("organizations:releases-v2-internal", OrganizationFeature, FeatureHandlerStrategy.REMOTE, api_expose=False)
    manager.add("organizations:releases-v2-st", OrganizationFeature, FeatureHandlerStrategy.INTERNAL, api_expose=False)
    # Enable playing replays from the replay tab
    manager.add("organizations:replay-play-from-replay-tab", OrganizationFeature, FeatureHandlerStrategy.REMOTE, api_expose=True)
    # Enable version 2 of reprocessing (completely distinct from v1)
    manager.add("organizations:reprocessing-v2", OrganizationFeature, FeatureHandlerStrategy.INTERNAL, api_expose=False)
    manager.add("organizations:required-email-verification", OrganizationFeature, FeatureHandlerStrategy.REMOTE, api_expose=True)
    # Enable resolve in upcoming release
    manager.add("organizations:resolve-in-upcoming-release", OrganizationFeature, FeatureHandlerStrategy.OPTIONS, api_expose=True)
    # Enable post create/edit rule confirmation notifications
    manager.add("organizations:rule-create-edit-confirm-notification", OrganizationFeature, FeatureHandlerStrategy.REMOTE, api_expose=False)
    manager.add("organizations:sandbox-kill-switch", OrganizationFeature, FeatureHandlerStrategy.REMOTE, api_expose=True)
    # Enable team member role provisioning through scim
    manager.add("organizations:scim-team-roles", OrganizationFeature, FeatureHandlerStrategy.REMOTE, api_expose=False)
    # Enable detecting SDK crashes during event processing
    manager.add("organizations:sdk-crash-detection", OrganizationFeature, FeatureHandlerStrategy.INTERNAL, api_expose=False)
    # Enable priority alerts using the Seer calculations. This flag will move to a permanent flag before we release.
    manager.add("organizations:seer-based-priority", OrganizationFeature, FeatureHandlerStrategy.FLAGPOLE, api_expose=True)
    # Enable the Replay Details > Accessibility tab
    manager.add("organizations:session-replay-a11y-tab", OrganizationFeature, FeatureHandlerStrategy.REMOTE, api_expose=False)
    # Enable the accessibility issues endpoint
    manager.add("organizations:session-replay-accessibility-issues", OrganizationFeature, FeatureHandlerStrategy.REMOTE, api_expose=False)
    # Enable combined envelope Kafka items in Relay
    manager.add("organizations:session-replay-combined-envelope-items", OrganizationFeature, FeatureHandlerStrategy.INTERNAL, api_expose=False)
    # Enable canvas recording
    manager.add("organizations:session-replay-enable-canvas", OrganizationFeature, FeatureHandlerStrategy.REMOTE, api_expose=True)
    # Enable canvas replaying
    manager.add("organizations:session-replay-enable-canvas-replayer", OrganizationFeature, FeatureHandlerStrategy.REMOTE, api_expose=True)
    # Enable Hydration Error Issue Creation In Recording Consumer
    manager.add("organizations:session-replay-hydration-error-issue-creation", OrganizationFeature, FeatureHandlerStrategy.OPTIONS, api_expose=True)
    # Enable linking from 'new issue' email notifs to the issue replay list
    manager.add("organizations:session-replay-issue-emails", OrganizationFeature, FeatureHandlerStrategy.INTERNAL, api_expose=False)
    # Enable queries to materialized view from replay index endpoint
    manager.add("organizations:session-replay-materialized-view", OrganizationFeature, FeatureHandlerStrategy.FLAGPOLE, default=False, api_expose=False)
    # Enable mobile replay player
    manager.add("organizations:session-replay-mobile-player", OrganizationFeature, FeatureHandlerStrategy.REMOTE, api_expose=True)
    # Disable select orgs from ingesting mobile replay events.
    manager.add("organizations:session-replay-video-disabled", OrganizationFeature, FeatureHandlerStrategy.INTERNAL, api_expose=False)
    # Enable replay player timeline gaps
    manager.add("organizations:session-replay-timeline-gap", OrganizationFeature, FeatureHandlerStrategy.FLAGPOLE, default=False, api_expose=True)
    # Enable the new event linking columns to be queried
    manager.add("organizations:session-replay-new-event-counts", OrganizationFeature, FeatureHandlerStrategy.REMOTE, api_expose=False)
    # Enable Rage Click Issue Creation In Recording Consumer
    manager.add("organizations:session-replay-rage-click-issue-creation", OrganizationFeature, FeatureHandlerStrategy.INTERNAL, api_expose=False)
    # Enable data scrubbing of replay recording payloads in Relay.
    manager.add("organizations:session-replay-recording-scrubbing", OrganizationFeature, FeatureHandlerStrategy.INTERNAL, api_expose=False)
    # Enable core Session Replay SDK for recording on sentry.io
    manager.add("organizations:session-replay-sdk", OrganizationFeature, FeatureHandlerStrategy.REMOTE, api_expose=True)
    # Enable core Session Replay SDK for recording onError events on sentry.io
    manager.add("organizations:session-replay-sdk-errors-only", OrganizationFeature, FeatureHandlerStrategy.REMOTE, api_expose=True)
    # Enable linking from 'new issue' slack notifs to the issue replay list
    manager.add("organizations:session-replay-slack-new-issue", OrganizationFeature, FeatureHandlerStrategy.INTERNAL, api_expose=False)
    # Enable core Session Replay link in the sidebar
    manager.add("organizations:session-replay-ui", OrganizationFeature, FeatureHandlerStrategy.INTERNAL, default=True, api_expose=True)
    # Enable replay web vital breadcrumbs
    manager.add("organizations:session-replay-web-vitals", OrganizationFeature, FeatureHandlerStrategy.FLAGPOLE, default=False, api_expose=True)
    # Lets organizations manage grouping configs
    manager.add("organizations:set-grouping-config", OrganizationFeature, FeatureHandlerStrategy.INTERNAL, api_expose=True)
    # Enable description field in Slack metric alerts
    manager.add("organizations:slack-metric-alert-description", OrganizationFeature, FeatureHandlerStrategy.REMOTE, api_expose=False)
    # Add regression chart as image to slack message
    manager.add("organizations:slack-endpoint-regression-image", OrganizationFeature, FeatureHandlerStrategy.OPTIONS, api_expose=False)
    manager.add("organizations:slack-function-regression-image", OrganizationFeature, FeatureHandlerStrategy.OPTIONS, api_expose=False)
    manager.add("organizations:email-performance-regression-image", OrganizationFeature, FeatureHandlerStrategy.OPTIONS, api_expose=False)
    manager.add("organizations:stacktrace-processing-caching", OrganizationFeature, FeatureHandlerStrategy.INTERNAL, api_expose=False)
    # Enable SAML2 Single-logout
    manager.add("organizations:sso-saml2-slo", OrganizationFeature, FeatureHandlerStrategy.OPTIONS, api_expose=False)
    # Show links and upsells to Insights modules
    manager.add("organizations:insights-entry-points", OrganizationFeature, FeatureHandlerStrategy.INTERNAL, api_expose=True)
    # Enable access to initial Insights modules (Queries, Requests, Vitals, App Starts, Page Loads, Resources)
    manager.add("organizations:insights-initial-modules", OrganizationFeature, FeatureHandlerStrategy.INTERNAL, api_expose=True)
    # Enable access to newer Insights modules (Caches, Queues, LLMs, Mobile UI)
<<<<<<< HEAD
    manager.add("organizations:insights-addon-modules", OrganizationFeature, FeatureHandlerStrategy.INTERNAL)
=======
    manager.add("organizations:insights-addon-modules", OrganizationFeature, FeatureHandlerStrategy.INTERNAL, api_expose=True)
    # Use static web vital performance scoring weights
    manager.add("organizations:insights-browser-webvitals-static-weights", OrganizationFeature, FeatureHandlerStrategy.FLAGPOLE, api_expose=True)
    # Sets all web vitals to optional when calculating performance scores
    manager.add("organizations:insights-browser-webvitals-optional-components", OrganizationFeature, FeatureHandlerStrategy.FLAGPOLE, api_expose=False)
    # Add default browser performance score profile for fallback when no or unknown browser name is provided
    manager.add("organizations:insights-default-performance-score-profiles", OrganizationFeature, FeatureHandlerStrategy.FLAGPOLE, api_expose=False)
>>>>>>> 709e8b22
    # Enable standalone span ingestion
    manager.add("organizations:standalone-span-ingestion", OrganizationFeature, FeatureHandlerStrategy.INTERNAL, api_expose=False)
    # Enable the aggregate span waterfall view
    manager.add("organizations:starfish-aggregate-span-waterfall", OrganizationFeature, FeatureHandlerStrategy.REMOTE, api_expose=False)
    # Enable bundle analysis ui and endpoint
    manager.add("organizations:starfish-browser-resource-module-bundle-analysis", OrganizationFeature, FeatureHandlerStrategy.REMOTE, api_expose=True)
    # Enables the resource module ui
    manager.add("organizations:starfish-browser-resource-module-image-view", OrganizationFeature, FeatureHandlerStrategy.REMOTE, api_expose=False)
    # Enables the resource module ui
    manager.add("organizations:starfish-browser-resource-module-ui", OrganizationFeature, FeatureHandlerStrategy.REMOTE, api_expose=False)
    # Enable mobile starfish app start module view
    manager.add("organizations:starfish-mobile-appstart", OrganizationFeature, FeatureHandlerStrategy.REMOTE, api_expose=True)
    # Enable mobile starfish ui module view
    manager.add("organizations:starfish-mobile-ui-module", OrganizationFeature, FeatureHandlerStrategy.REMOTE, api_expose=True)
    # Enable starfish endpoint that's used for regressing testing purposes
    manager.add("organizations:starfish-test-endpoint", OrganizationFeature, FeatureHandlerStrategy.REMOTE, api_expose=False)
    # Enable the new experimental starfish view
    manager.add("organizations:starfish-view", OrganizationFeature, FeatureHandlerStrategy.REMOTE, api_expose=True)
    # Enable UI for regression issues RCA using spans data
    manager.add("organizations:statistical-detectors-rca-spans-only", OrganizationFeature, FeatureHandlerStrategy.REMOTE, api_expose=True)
    # Enable starfish dropdown on the webservice view for switching chart visualization
    manager.add("organizations:starfish-wsv-chart-dropdown", OrganizationFeature, FeatureHandlerStrategy.REMOTE, api_expose=False)
    # Allow organizations to configure all symbol sources.
    manager.add("organizations:symbol-sources", OrganizationFeature, FeatureHandlerStrategy.INTERNAL, default=True, api_expose=True)
    # Enable team workflow notifications
    manager.add("organizations:team-workflow-notifications", OrganizationFeature, FeatureHandlerStrategy.REMOTE, api_expose=False)
    # Enable feature to load more than 100 rows in performance trace view.
    manager.add("organizations:trace-view-load-more", OrganizationFeature, FeatureHandlerStrategy.REMOTE, api_expose=True)
    # Enable feature to load new trace view.
    manager.add("organizations:trace-view-v1", OrganizationFeature, FeatureHandlerStrategy.REMOTE, api_expose=True)
    # Enable feature to load new trace view in replay trace tab.
    manager.add("organizations:replay-trace-view-v1", OrganizationFeature, FeatureHandlerStrategy.REMOTE, api_expose=True)
    # Enable feature to use span only trace endpoint.
    manager.add("organizations:trace-spans-format", OrganizationFeature, FeatureHandlerStrategy.REMOTE, api_expose=False)
    # Extraction metrics for transactions during ingestion.
    manager.add("organizations:transaction-metrics-extraction", OrganizationFeature, FeatureHandlerStrategy.INTERNAL, api_expose=False)
    # Mark URL transactions scrubbed by regex patterns as "sanitized".
    # NOTE: This flag does not concern transactions rewritten by clusterer rules.
    # Those are always marked as "sanitized".
    manager.add("organizations:transaction-name-mark-scrubbed-as-sanitized", OrganizationFeature, FeatureHandlerStrategy.INTERNAL, default=True, api_expose=False)
    # Normalize URL transaction names during ingestion.
    manager.add("organizations:transaction-name-normalize", OrganizationFeature, FeatureHandlerStrategy.INTERNAL, default=True, api_expose=False)
    # Sanitize transaction names in the ingestion pipeline. # Deprecated
    manager.add("organizations:transaction-name-sanitization", OrganizationFeature, FeatureHandlerStrategy.INTERNAL, api_expose=False)
    # Enables automatic hostname detection in uptime
    manager.add("organizations:uptime-automatic-hostname-detection", OrganizationFeature, FeatureHandlerStrategy.FLAGPOLE, api_expose=False)
    # Enables automatic subscription creation in uptime
    manager.add("organizations:uptime-automatic-subscription-creation", OrganizationFeature, FeatureHandlerStrategy.FLAGPOLE, api_expose=False)
    # Enabled returning uptime monitors from the rule api
    manager.add("organizations:uptime-rule-api", OrganizationFeature, FeatureHandlerStrategy.FLAGPOLE, api_expose=False)
    # Enable creating issues via the issue platform
    manager.add("organizations:uptime-create-issues", OrganizationFeature, FeatureHandlerStrategy.FLAGPOLE, api_expose=False)
    # Enables uptime related settings for projects and orgs
    manager.add('organizations:uptime-settings', OrganizationFeature, FeatureHandlerStrategy.FLAGPOLE, api_expose=True)
    manager.add("organizations:use-metrics-layer", OrganizationFeature, FeatureHandlerStrategy.REMOTE, api_expose=False)
    # Enable User Feedback v2 ingest
    manager.add("organizations:user-feedback-ingest", OrganizationFeature, FeatureHandlerStrategy.INTERNAL, api_expose=False)
    # Use ReplayClipPreview inside the User Feedback Details panel
    manager.add("organizations:user-feedback-replay-clip", OrganizationFeature, FeatureHandlerStrategy.REMOTE, api_expose=True)
    # Enable User Feedback spam auto filtering feature ingest
    manager.add("organizations:user-feedback-spam-filter-ingest", OrganizationFeature, FeatureHandlerStrategy.INTERNAL, api_expose=False)
    # Enable User Feedback spam auto filtering feature actions
    manager.add("organizations:user-feedback-spam-filter-actions", OrganizationFeature, FeatureHandlerStrategy.OPTIONS, api_expose=False)
    # Enable User Feedback v2 UI
    manager.add("organizations:user-feedback-ui", OrganizationFeature, FeatureHandlerStrategy.REMOTE, api_expose=True)
    # User Feedback Error Link Ingestion Changes
    manager.add("organizations:user-feedback-event-link-ingestion-changes", OrganizationFeature, FeatureHandlerStrategy.OPTIONS, api_expose=False)
    # Enable view hierarchies options
    manager.add("organizations:view-hierarchies-options-dev", OrganizationFeature, FeatureHandlerStrategy.REMOTE, api_expose=True)
    # Enable minimap in the widget viewer modal in dashboards
    manager.add("organizations:widget-viewer-modal-minimap", OrganizationFeature, FeatureHandlerStrategy.REMOTE, api_expose=True)
    # Enabled unresolved issue webhook for organization
    manager.add("organizations:webhooks-unresolved", OrganizationFeature, FeatureHandlerStrategy.OPTIONS, api_expose=True)
    manager.add("organizations:project-templates", OrganizationFeature, FeatureHandlerStrategy.INTERNAL, api_expose=False)
    # NOTE: Don't add features down here! Add them to their specific group and sort
    #       them alphabetically! The order features are registered is not important.

    # Project scoped features #
    ###########################
    # Enable AI Autofix feture on the Issue Details page.
    manager.add("projects:ai-autofix", ProjectFeature, FeatureHandlerStrategy.INTERNAL, api_expose=True)
    # Adds additional filters and a new section to issue alert rules.
    manager.add("projects:alert-filters", ProjectFeature, FeatureHandlerStrategy.INTERNAL, default=True)
    manager.add("projects:discard-transaction", ProjectFeature, FeatureHandlerStrategy.INTERNAL, api_expose=False)
    # Enable calculating a severity score for events which create a new group
    manager.add("projects:first-event-severity-calculation", ProjectFeature, FeatureHandlerStrategy.INTERNAL, api_expose=False)
    # Enable escalation detection for new issues
    manager.add("projects:first-event-severity-new-escalation", ProjectFeature, FeatureHandlerStrategy.INTERNAL, api_expose=False)
    # Enable severity alerts for new issues based on severity and escalation
    manager.add("projects:high-priority-alerts", ProjectFeature, FeatureHandlerStrategy.INTERNAL, api_expose=True)
    # Enable functionality for attaching  minidumps to events and displaying
    # then in the group UI.
    manager.add("projects:minidump", ProjectFeature, FeatureHandlerStrategy.INTERNAL, default=True, api_expose=True)
    # Enable alternative version of group creation that is supposed to be less racy.
    manager.add("projects:race-free-group-creation", ProjectFeature, FeatureHandlerStrategy.INTERNAL, default=True, api_expose=False)
    # Enable similarity embeddings API call
    manager.add("projects:similarity-embeddings", ProjectFeature, FeatureHandlerStrategy.INTERNAL, default=False, api_expose=True)
    # Enable similarity embeddings backfill
    manager.add("projects:similarity-embeddings-backfill", ProjectFeature, FeatureHandlerStrategy.OPTIONS, api_expose=False)
    manager.add("projects:similarity-embeddings-delete-by-hash", ProjectFeature, FeatureHandlerStrategy.OPTIONS, api_expose=False)
    # Enable similarity embeddings grouping
    manager.add("projects:similarity-embeddings-grouping", ProjectFeature, FeatureHandlerStrategy.INTERNAL, default=False, api_expose=False)
    # Enable adding seer grouping metadata to new groups
    manager.add("projects:similarity-embeddings-metadata", ProjectFeature, FeatureHandlerStrategy.INTERNAL, default=False, api_expose=False)
    manager.add("projects:similarity-indexing", ProjectFeature, FeatureHandlerStrategy.INTERNAL, api_expose=False)
    manager.add("projects:similarity-view", ProjectFeature, FeatureHandlerStrategy.INTERNAL, api_expose=True)
    # Starfish: extract metrics from the spans
    manager.add("projects:span-metrics-extraction", ProjectFeature, FeatureHandlerStrategy.INTERNAL, api_expose=True)
    manager.add("projects:span-metrics-extraction-addons", ProjectFeature, FeatureHandlerStrategy.INTERNAL, api_expose=False)
    manager.add("projects:relay-otel-endpoint", ProjectFeature, FeatureHandlerStrategy.OPTIONS, api_expose=False)

    # Project plugin features
    manager.add("projects:plugins", ProjectPluginFeature, FeatureHandlerStrategy.INTERNAL, default=True, api_expose=True)

    manager.add("projects:profiling-ingest-unsampled-profiles", ProjectFeature, FeatureHandlerStrategy.REMOTE, api_expose=False)
    # fmt: on<|MERGE_RESOLUTION|>--- conflicted
+++ resolved
@@ -423,17 +423,7 @@
     # Enable access to initial Insights modules (Queries, Requests, Vitals, App Starts, Page Loads, Resources)
     manager.add("organizations:insights-initial-modules", OrganizationFeature, FeatureHandlerStrategy.INTERNAL, api_expose=True)
     # Enable access to newer Insights modules (Caches, Queues, LLMs, Mobile UI)
-<<<<<<< HEAD
-    manager.add("organizations:insights-addon-modules", OrganizationFeature, FeatureHandlerStrategy.INTERNAL)
-=======
     manager.add("organizations:insights-addon-modules", OrganizationFeature, FeatureHandlerStrategy.INTERNAL, api_expose=True)
-    # Use static web vital performance scoring weights
-    manager.add("organizations:insights-browser-webvitals-static-weights", OrganizationFeature, FeatureHandlerStrategy.FLAGPOLE, api_expose=True)
-    # Sets all web vitals to optional when calculating performance scores
-    manager.add("organizations:insights-browser-webvitals-optional-components", OrganizationFeature, FeatureHandlerStrategy.FLAGPOLE, api_expose=False)
-    # Add default browser performance score profile for fallback when no or unknown browser name is provided
-    manager.add("organizations:insights-default-performance-score-profiles", OrganizationFeature, FeatureHandlerStrategy.FLAGPOLE, api_expose=False)
->>>>>>> 709e8b22
     # Enable standalone span ingestion
     manager.add("organizations:standalone-span-ingestion", OrganizationFeature, FeatureHandlerStrategy.INTERNAL, api_expose=False)
     # Enable the aggregate span waterfall view
