--- conflicted
+++ resolved
@@ -609,13 +609,10 @@
     manager.add("organizations:notification-platform", OrganizationFeature, FeatureHandlerStrategy.FLAGPOLE, api_expose=True)
     manager.add("organizations:on-demand-gen-metrics-deprecation-prefill", OrganizationFeature, FeatureHandlerStrategy.FLAGPOLE, api_expose=False)
     manager.add("organizations:on-demand-gen-metrics-deprecation-query-prefill", OrganizationFeature, FeatureHandlerStrategy.FLAGPOLE, api_expose=False)
-<<<<<<< HEAD
     # Enable manual token refresh for Sentry apps
     manager.add("organizations:sentry-app-manual-token-refresh", OrganizationFeature, FeatureHandlerStrategy.FLAGPOLE, api_expose=False)
-=======
     # Enables Conduit demo endpoint and UI
     manager.add("organizations:conduit-demo", OrganizationFeature, FeatureHandlerStrategy.FLAGPOLE, api_expose=True)
->>>>>>> 3535a11e
 
     # NOTE: Don't add features down here! Add them to their specific group and sort
     #       them alphabetically! The order features are registered is not important.
