--- conflicted
+++ resolved
@@ -159,13 +159,6 @@
     manager.add("organizations:issue-search-group-attributes-side-query", OrganizationFeature, FeatureHandlerStrategy.FLAGPOLE, api_expose=False)
     # Enable custom views features in the issue stream
     manager.add("organizations:issue-stream-custom-views", OrganizationFeature, FeatureHandlerStrategy.FLAGPOLE, api_expose=True)
-<<<<<<< HEAD
-    # Enable left nav issue views
-    manager.add("organizations:left-nav-issue-views", OrganizationFeature, FeatureHandlerStrategy.FLAGPOLE, api_expose=True)
-=======
-    # Enable the updated empty state for issues
-    manager.add("organizations:issue-stream-empty-state", OrganizationFeature, FeatureHandlerStrategy.FLAGPOLE, api_expose=True)
->>>>>>> fa5c766d
     # Enable additional platforms for issue stream empty state
     manager.add("organizations:issue-stream-empty-state-additional-platforms", OrganizationFeature, FeatureHandlerStrategy.FLAGPOLE, api_expose=True)
     # Enable issue stream performance improvements
