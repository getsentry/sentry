from .base import (
    FeatureHandlerStrategy,
    OrganizationFeature,
    ProjectFeature,
    ProjectPluginFeature,
    SystemFeature,
)
from .manager import FeatureManager

# XXX: See `features/__init__.py` for documentation on how to use feature flags


def register_temporary_features(manager: FeatureManager) -> None:
    """
    These flags are temporary. These flags exist as a way for us to gate newly
    developed features.

    [!!] THESE FLAGS ARE INTENDED TO BE REMOVED!

    [!!] Leaving around feature flags in the codebase introduces complexity
         that will constantly need to be understood! Complexity leads to longer
         times developing features, higher chance of introducing bugs, and
         overall less happiness working in sentry.

         CLEAN UP YOUR FEATURE FLAGS!
    """
    # No formatting so that we can keep them as single lines
    # fmt: off

    # NOTE: Please maintain alphabetical order when adding new feature flags

    # Features that don't use resource scoping #
    ############################################

    # FLAGPOLE NOTE:
    # You won't be able to control system feature flags with flagpole, as flagpole only handles
    # organization or project scoped features. You would need to use an option instead.

    # Enables user registration.
    manager.add("auth:register", SystemFeature, FeatureHandlerStrategy.INTERNAL, default=True)
    # Enable creating organizations within sentry (if SENTRY_SINGLE_ORGANIZATION is not enabled).
    manager.add("organizations:create", SystemFeature, FeatureHandlerStrategy.INTERNAL, default=True)
    # Controls whether or not the relocation endpoints can be used.
    manager.add("relocation:enabled", SystemFeature, FeatureHandlerStrategy.INTERNAL)

    # Organization scoped features that are in development or in customer trials. #
    ###############################################################################

    # Enables the AI generations page
    manager.add("organizations:ai-insights-generations-page", OrganizationFeature, FeatureHandlerStrategy.FLAGPOLE, api_expose=True)
    # Enables alert creation on indexed events in UI (use for PoC/testing only)
    manager.add("organizations:alert-allow-indexed", OrganizationFeature, FeatureHandlerStrategy.FLAGPOLE, api_expose=True)
    # Enable anomaly detection feature for EAP spans
    manager.add("organizations:anomaly-detection-eap", OrganizationFeature, FeatureHandlerStrategy.FLAGPOLE, api_expose=True)
    # Enable anr frame analysis
    manager.add("organizations:anr-analyze-frames", OrganizationFeature, FeatureHandlerStrategy.FLAGPOLE, api_expose=True)
    # Gate the changes to the ask seer consent flow
    manager.add("organizations:ask-seer-consent-flow-update", OrganizationFeature, FeatureHandlerStrategy.FLAGPOLE, api_expose=True)
    # Enables the endpoint to merge user accounts with the same email address
    manager.add("organizations:auth-v2-merge-users", OrganizationFeature, FeatureHandlerStrategy.FLAGPOLE, api_expose=True)
    # Enables the cron job to auto-enable codecov integrations.
    manager.add("organizations:auto-enable-codecov", OrganizationFeature, FeatureHandlerStrategy.INTERNAL, api_expose=False)
    # Enable greater query details in issues api for seer
    manager.add("organizations:detailed-data-for-seer", OrganizationFeature, FeatureHandlerStrategy.FLAGPOLE, api_expose=False)
    # Enable GenAI features such as Autofix and Issue Summary
    manager.add("organizations:autofix-seer-preferences", OrganizationFeature, FeatureHandlerStrategy.FLAGPOLE, api_expose=True)
    # Enables Chonk UI
    manager.add("organizations:chonk-ui", OrganizationFeature, FeatureHandlerStrategy.FLAGPOLE, api_expose=True)
    # Enables Chonk UI
    manager.add("organizations:chonk-ui-enforce", OrganizationFeature, FeatureHandlerStrategy.FLAGPOLE, api_expose=True)
    # Enables Route Preloading
    manager.add("organizations:route-intent-preloading", OrganizationFeature, FeatureHandlerStrategy.FLAGPOLE, api_expose=True)
    # Enables Chonk UI Feedback button
    manager.add("organizations:chonk-ui-feedback", OrganizationFeature, FeatureHandlerStrategy.FLAGPOLE, api_expose=True)
    # Enables Codecov UI
    manager.add("organizations:codecov-ui", OrganizationFeature, FeatureHandlerStrategy.FLAGPOLE, api_expose=True)
    # Enables Prevent Test Analytics
    manager.add("organizations:prevent-test-analytics", OrganizationFeature, FeatureHandlerStrategy.FLAGPOLE, api_expose=True)
    # Enable the improved command menu (Cmd+K)
    manager.add("organizations:command-menu-v2", OrganizationFeature, FeatureHandlerStrategy.FLAGPOLE, api_expose=True)
    # Enable continuous profiling
    manager.add("organizations:continuous-profiling", OrganizationFeature, FeatureHandlerStrategy.FLAGPOLE, api_expose=True)
    # Enabled for beta orgs
    manager.add("organizations:continuous-profiling-beta", OrganizationFeature, FeatureHandlerStrategy.INTERNAL, api_expose=True)
    # Enabled ui for beta orgs
    manager.add("organizations:continuous-profiling-beta-ui", OrganizationFeature, FeatureHandlerStrategy.FLAGPOLE, api_expose=True)
    # Display profile durations on the stats page
    manager.add("organizations:continuous-profiling-stats", OrganizationFeature, FeatureHandlerStrategy.INTERNAL, api_expose=True)
    # Enable profile chunks processing with vroomrs
    manager.add("projects:continuous-profiling-vroomrs-processing", ProjectFeature, FeatureHandlerStrategy.FLAGPOLE, api_expose=False)
    # Enable transaction profiles processing with vroomrs
    manager.add("projects:transaction-profiling-vroomrs-processing", ProjectFeature, FeatureHandlerStrategy.FLAGPOLE, api_expose=False)
    # Enable the ingestion of profile functions metrics into EAP
    manager.add("projects:profile-functions-metrics-eap-ingestion", ProjectFeature, FeatureHandlerStrategy.FLAGPOLE, api_expose=False)
    # Enable querying profile candidates with exponentially growing datetime range chunks
    manager.add("organizations:profiling-flamegraph-use-increased-chunks-query-strategy", OrganizationFeature, FeatureHandlerStrategy.FLAGPOLE, api_expose=False)
    # Enable daily summary
    manager.add("organizations:daily-summary", OrganizationFeature, FeatureHandlerStrategy.INTERNAL, api_expose=False)
    # Enables read only dashboards
    manager.add("organizations:dashboards-basic", OrganizationFeature, FeatureHandlerStrategy.FLAGPOLE, api_expose=True, default=True)
    # Enables custom editable dashboards
    manager.add("organizations:dashboards-edit", OrganizationFeature, FeatureHandlerStrategy.FLAGPOLE, api_expose=True, default=True)
    # Enables global filters for dashboards
    manager.add("organizations:dashboards-global-filters", OrganizationFeature, FeatureHandlerStrategy.FLAGPOLE, api_expose=True)
    # Enables import/export functionality for dashboards
    manager.add("organizations:dashboards-import", OrganizationFeature, FeatureHandlerStrategy.FLAGPOLE, api_expose=True)
    # Enable metrics enhanced performance in dashboards
    manager.add("organizations:dashboards-mep", OrganizationFeature, FeatureHandlerStrategy.FLAGPOLE, api_expose=True)
    # Enable metrics enhanced performance for AM2+ customers as they transition from AM2 to AM3
    manager.add("organizations:dashboards-metrics-transition", OrganizationFeature, FeatureHandlerStrategy.FLAGPOLE, api_expose=True)
    # Enable starred dashboards with reordering
    manager.add("organizations:dashboards-starred-reordering", OrganizationFeature, FeatureHandlerStrategy.FLAGPOLE, api_expose=True)
    # Enable the dashboard widget builder redesign UI
    manager.add("organizations:dashboards-widget-builder-redesign", OrganizationFeature, FeatureHandlerStrategy.FLAGPOLE, api_expose=True)
    # Enable drilldown flow for dashboards
    manager.add("organizations:dashboards-drilldown-flow", OrganizationFeature, FeatureHandlerStrategy.FLAGPOLE, api_expose=True)
    # Enable prebuilt dashboards for insights modules
    manager.add("organizations:dashboards-prebuilt-insights-dashboards", OrganizationFeature, FeatureHandlerStrategy.FLAGPOLE, api_expose=True)
    # Enable new timeseries visualization for dashboard widgets
    manager.add("organizations:dashboards-widget-timeseries-visualization", OrganizationFeature, FeatureHandlerStrategy.FLAGPOLE, api_expose=True)
    # Data Secrecy
    manager.add("organizations:data-secrecy", OrganizationFeature, FeatureHandlerStrategy.FLAGPOLE, api_expose=True)
    # Data Secrecy v2 (with Break the Glass feature)
    manager.add("organizations:data-secrecy-v2", OrganizationFeature, FeatureHandlerStrategy.FLAGPOLE, api_expose=True)
<<<<<<< HEAD
    # Enable v2 of data forwarding implementation in post process
    manager.add("organizations:data-forwarding-v2", OrganizationFeature, FeatureHandlerStrategy.FLAGPOLE, api_expose=False)
=======
    # Enables access to the global data forwarding features
    # Note: organizations:data-forwarding is a permanent, plan-based flag that enables access to the actual feature.
    #       This flag will only be used to access the new UI/UX and endpoints before release.
    manager.add("organizations:data-forwarding-revamp-access", OrganizationFeature, FeatureHandlerStrategy.FLAGPOLE, api_expose=True)
>>>>>>> 3ab94467
    # Enables synthesis of device.class in ingest
    manager.add("organizations:device-class-synthesis", OrganizationFeature, FeatureHandlerStrategy.INTERNAL, api_expose=False)
    # Enable device.class as a selectable column
    manager.add("organizations:device-classification", OrganizationFeature, FeatureHandlerStrategy.FLAGPOLE, api_expose=True)
    # Enable the 'discover' interface. (might be unused)
    manager.add("organizations:discover", OrganizationFeature, FeatureHandlerStrategy.INTERNAL, api_expose=True)
    # Enable the discover saved queries deprecation warnings
    manager.add("organizations:discover-saved-queries-deprecation", OrganizationFeature, FeatureHandlerStrategy.FLAGPOLE, api_expose=True)
    # Enable migration of transaction widgets and queries to spans
    manager.add("organizations:migrate-transaction-queries-to-spans", OrganizationFeature, FeatureHandlerStrategy.FLAGPOLE, api_expose=False)
    # Enable new cell actions styling and features for tables that use the component
    manager.add("organizations:discover-cell-actions-v2", OrganizationFeature, FeatureHandlerStrategy.FLAGPOLE, api_expose=True)
    # Enable trace-based health checks rule in dynamic sampling
    manager.add("organizations:ds-health-checks-trace-based", OrganizationFeature, FeatureHandlerStrategy.FLAGPOLE, api_expose=False, default=False)
    # Enable custom dynamic sampling rates
    manager.add("organizations:dynamic-sampling-custom", OrganizationFeature, FeatureHandlerStrategy.FLAGPOLE, api_expose=True)
    # Enable dynamic sampling minimum sample rate
    manager.add("organizations:dynamic-sampling-minimum-sample-rate", OrganizationFeature, FeatureHandlerStrategy.FLAGPOLE, api_expose=True)
    # Enables generation of dynamic sampling rules based on span data for span first
    manager.add(
        "organizations:dynamic-sampling-on-span-first",
        OrganizationFeature,
        FeatureHandlerStrategy.FLAGPOLE,
        api_expose=False,
    )
    # Enable logging project config for debugging
    manager.add("organizations:log-project-config", OrganizationFeature, FeatureHandlerStrategy.FLAGPOLE, api_expose=False)
    # Enable archive/escalating issue workflow features in v2
    manager.add("organizations:escalating-issues-v2", OrganizationFeature, FeatureHandlerStrategy.INTERNAL, api_expose=False)
    # Enable emiting escalating data to the metrics backend
    manager.add("organizations:escalating-metrics-backend", OrganizationFeature, FeatureHandlerStrategy.INTERNAL, api_expose=False)
    # Enable returning the migrated discover queries in explore saved queries
    manager.add("organizations:expose-migrated-discover-queries", OrganizationFeature, FeatureHandlerStrategy.FLAGPOLE, api_expose=True)
    # Enable experimental MN+1 Detector
    manager.add("organizations:experimental-mn-plus-one-detector-rollout", OrganizationFeature, FeatureHandlerStrategy.FLAGPOLE, api_expose=True)
    # Enable experimental N+1 DB Detector
    manager.add("organizations:experimental-n-plus-one-db-detector-rollout", OrganizationFeature, FeatureHandlerStrategy.FLAGPOLE, api_expose=True)
    # Enable experiemntal N+1 API Calls Detector
    manager.add("organizations:experimental-n-plus-one-api-detector-rollout", OrganizationFeature, FeatureHandlerStrategy.FLAGPOLE, api_expose=True)
    # Enable GenAI features such as Autofix and Issue Summary
    manager.add("organizations:gen-ai-features", OrganizationFeature, FeatureHandlerStrategy.FLAGPOLE, api_expose=True)
    # Enable the 'generate me a query' functionality on the explore > traces page
    manager.add("organizations:gen-ai-explore-traces", OrganizationFeature, FeatureHandlerStrategy.FLAGPOLE, api_expose=True)
    # Enable the GenAI consent UI on the explore > traces page
    manager.add("organizations:gen-ai-explore-traces-consent-ui", OrganizationFeature, FeatureHandlerStrategy.FLAGPOLE, api_expose=True)
    # Enable GenAI consent
    manager.add("organizations:gen-ai-consent", OrganizationFeature, FeatureHandlerStrategy.FLAGPOLE, api_expose=True)
    # Enable increased issue_owners rate limit for auto-assignment
    manager.add("organizations:increased-issue-owners-rate-limit", OrganizationFeature, FeatureHandlerStrategy.INTERNAL, api_expose=False)
    # Starfish: extract metrics from the spans
    manager.add("organizations:indexed-spans-extraction", OrganizationFeature, FeatureHandlerStrategy.INTERNAL, api_expose=False)
    # Enable integration functionality to work deployment integrations like Vercel
    manager.add("organizations:integrations-deployment", OrganizationFeature, FeatureHandlerStrategy.INTERNAL, default=True, api_expose=True)
    manager.add("organizations:integrations-feature-flag-integration", OrganizationFeature, FeatureHandlerStrategy.INTERNAL, api_expose=False)
    manager.add("organizations:integrations-cursor", OrganizationFeature, FeatureHandlerStrategy.FLAGPOLE, api_expose=True)
    # Project Management Integrations Feature Parity Flags
    manager.add("organizations:integrations-github-project-management", OrganizationFeature, FeatureHandlerStrategy.FLAGPOLE, api_expose=True)
    # Enable inviting billing members to organizations at the member limit.
    manager.add("organizations:invite-billing", OrganizationFeature, FeatureHandlerStrategy.INTERNAL, default=False, api_expose=False)
    # Enable inviting members to organizations.
    manager.add("organizations:invite-members", OrganizationFeature, FeatureHandlerStrategy.INTERNAL, default=True, api_expose=True)
    # Enable rate limits for inviting members.
    manager.add("organizations:invite-members-rate-limits", OrganizationFeature, FeatureHandlerStrategy.INTERNAL, default=True, api_expose=False)
    # Enables lifetime stats on issue details
    manager.add("organizations:issue-details-lifetime-stats", OrganizationFeature, FeatureHandlerStrategy.FLAGPOLE, api_expose=True)
    # Enables streamlined issue details UI for all users of an organization without opt-out
    manager.add("organizations:issue-details-streamline-enforce", OrganizationFeature, FeatureHandlerStrategy.FLAGPOLE, api_expose=True)
    # Enables sorting spans for issue detection
    manager.add("organizations:issue-detection-sort-spans", OrganizationFeature, FeatureHandlerStrategy.FLAGPOLE, api_expose=True)
    # Whether to allow issue only search on the issue list
    manager.add("organizations:issue-search-allow-postgres-only-search", OrganizationFeature, FeatureHandlerStrategy.FLAGPOLE, api_expose=False)
    # Enabling this will remove the consent flow for free generative AI features such as issue feedback summaries
    manager.add("organizations:gen-ai-consent-flow-removal", OrganizationFeature, FeatureHandlerStrategy.FLAGPOLE, api_expose=True)
    # Include empty tag count in issue tag totals/values
    manager.add("organizations:issue-tags-include-empty-values", OrganizationFeature, FeatureHandlerStrategy.FLAGPOLE, api_expose=False)
    # Enable the new issue category mapping
    manager.add("organizations:issue-taxonomy", OrganizationFeature, FeatureHandlerStrategy.FLAGPOLE, api_expose=True)
    manager.add("organizations:metric-issue-poc", OrganizationFeature, FeatureHandlerStrategy.FLAGPOLE, api_expose=True)
    manager.add("projects:metric-issue-creation", ProjectFeature, FeatureHandlerStrategy.FLAGPOLE, api_expose=False)
    # Enable Large HTTP Payload Detector Improvements
    manager.add("organizations:large-http-payload-detector-improvements", OrganizationFeature, FeatureHandlerStrategy.FLAGPOLE, api_expose=True)
    manager.add("organizations:mep-rollout-flag", OrganizationFeature, FeatureHandlerStrategy.FLAGPOLE, api_expose=True)
    manager.add("organizations:mep-use-default-tags", OrganizationFeature, FeatureHandlerStrategy.FLAGPOLE, api_expose=False)
    manager.add("organizations:disable-clustering-setting", OrganizationFeature, FeatureHandlerStrategy.FLAGPOLE, api_expose=True, default=False)
    # Migrate Orgs to new Azure DevOps Integration
    manager.add("organizations:migrate-azure-devops-integration", OrganizationFeature, FeatureHandlerStrategy.FLAGPOLE, api_expose=True)
    # Enable Session Stats down to a minute resolution
    manager.add("organizations:minute-resolution-sessions", OrganizationFeature, FeatureHandlerStrategy.INTERNAL, default=True, api_expose=True)
    # Display CPU and memory metrics in transactions with profiles
    manager.add("organizations:mobile-cpu-memory-in-transactions", OrganizationFeature, FeatureHandlerStrategy.FLAGPOLE, api_expose=True)
    # Enables higher limit for alert rules
    manager.add("organizations:more-fast-alerts", OrganizationFeature, FeatureHandlerStrategy.INTERNAL, api_expose=False)
    manager.add("organizations:more-slow-alerts", OrganizationFeature, FeatureHandlerStrategy.INTERNAL, api_expose=False)
    # Enable higher limit for workflows
    manager.add("organizations:more-workflows", OrganizationFeature, FeatureHandlerStrategy.INTERNAL, api_expose=False)
    # Generate charts using detector/open period payload
    manager.add("organizations:new-metric-issue-charts", OrganizationFeature, FeatureHandlerStrategy.FLAGPOLE, api_expose=True)
    # Extract on demand metrics
    manager.add("organizations:on-demand-metrics-extraction", OrganizationFeature, FeatureHandlerStrategy.FLAGPOLE, api_expose=True)
    # Extract on demand metrics (experimental features)
    manager.add("organizations:on-demand-metrics-extraction-experimental", OrganizationFeature, FeatureHandlerStrategy.FLAGPOLE, api_expose=True)
    # Extract on demand metrics (widget extraction)
    manager.add("organizations:on-demand-metrics-extraction-widgets", OrganizationFeature, FeatureHandlerStrategy.FLAGPOLE, api_expose=False)
    # This spec version includes the environment in the query hash
    manager.add("organizations:on-demand-metrics-query-spec-version-two", OrganizationFeature, FeatureHandlerStrategy.FLAGPOLE, api_expose=False)
    # Use the new OrganizationMemberInvite endpoints
    manager.add("organizations:new-organization-member-invite", OrganizationFeature, FeatureHandlerStrategy.FLAGPOLE, api_expose=True)
    # Display on demand metrics related UI elements
    manager.add("organizations:on-demand-metrics-ui", OrganizationFeature, FeatureHandlerStrategy.FLAGPOLE, api_expose=True)
    # Display on demand metrics related UI elements, for dashboards and widgets. The other flag is for alerts.
    manager.add("organizations:on-demand-metrics-ui-widgets", OrganizationFeature, FeatureHandlerStrategy.FLAGPOLE, api_expose=True)
    # Only enabled in sentry.io to enable onboarding flows.
    manager.add("organizations:onboarding", OrganizationFeature, FeatureHandlerStrategy.INTERNAL, api_expose=True)
    # Enable large ownership rule file size limit
    manager.add("organizations:ownership-size-limit-large", OrganizationFeature, FeatureHandlerStrategy.FLAGPOLE, api_expose=False)
    # Enable xlarge ownership rule file size limit
    manager.add("organizations:ownership-size-limit-xlarge", OrganizationFeature, FeatureHandlerStrategy.FLAGPOLE, api_expose=False)
    # Enable games tab in the project creation component
    manager.add("organizations:project-creation-games-tab", OrganizationFeature, FeatureHandlerStrategy.FLAGPOLE, default=True, api_expose=True)
    # Enable mobile performance score calculation for transactions in relay
    manager.add("organizations:performance-calculate-mobile-perf-score-relay", OrganizationFeature, FeatureHandlerStrategy.INTERNAL, api_expose=False)
    # Enable Discover Saved Query dataset selector
    manager.add("organizations:performance-discover-dataset-selector", OrganizationFeature, FeatureHandlerStrategy.FLAGPOLE, api_expose=True)
    # Enable deprecate discover widget type
    manager.add("organizations:deprecate-discover-widget-type", OrganizationFeature, FeatureHandlerStrategy.FLAGPOLE, api_expose=True)
    # Enable backend overriding and always making a fresh split decision
    manager.add("organizations:performance-discover-widget-split-override-save", OrganizationFeature, FeatureHandlerStrategy.FLAGPOLE, api_expose=False)
    # Enable UI sending a discover split for widget
    manager.add("organizations:performance-discover-widget-split-ui", OrganizationFeature, FeatureHandlerStrategy.FLAGPOLE, api_expose=True)
    # Enables setting the fetch all custom measurements request time range to match the user selected time range instead of 90 days
    manager.add("organizations:performance-discover-get-custom-measurements-reduced-range", OrganizationFeature, FeatureHandlerStrategy.FLAGPOLE, api_expose=False)
    # Temporary flag to test search performance that's running slow in S4S
    manager.add("organizations:performance-issues-search", OrganizationFeature, FeatureHandlerStrategy.INTERNAL, default=True, api_expose=False)
    # Detect performance issues in the new standalone spans pipeline instead of on transactions
    manager.add("organizations:performance-issues-spans", OrganizationFeature, FeatureHandlerStrategy.INTERNAL, default=False, api_expose=False)
    # Enable internal view for bannerless MEP view
    manager.add("organizations:performance-mep-bannerless-ui", OrganizationFeature, FeatureHandlerStrategy.FLAGPOLE, api_expose=True)
    # Re-enable histograms for Metrics Enhanced Performance Views
    manager.add("organizations:performance-mep-reintroduce-histograms", OrganizationFeature, FeatureHandlerStrategy.FLAGPOLE, api_expose=True)
    # Enable metrics-backed transaction summary view
    manager.add("organizations:performance-metrics-backed-transaction-summary", OrganizationFeature, FeatureHandlerStrategy.FLAGPOLE, api_expose=False)
    # Enable new trends
    manager.add("organizations:performance-new-trends", OrganizationFeature, FeatureHandlerStrategy.FLAGPOLE, api_expose=True)
    # Enable updated landing page widget designs
    manager.add("organizations:performance-new-widget-designs", OrganizationFeature, FeatureHandlerStrategy.FLAGPOLE, api_expose=True)
    # Enable MongoDB support for the Queries module
    manager.add("organizations:performance-queries-mongodb-extraction", OrganizationFeature, FeatureHandlerStrategy.FLAGPOLE, api_expose=True)
    # Enable removing the fallback for metrics compatibility
    manager.add("organizations:performance-remove-metrics-compatibility-fallback", OrganizationFeature, FeatureHandlerStrategy.FLAGPOLE, api_expose=True)
    # Enable trace explorer features
    manager.add("organizations:performance-trace-explorer", OrganizationFeature, FeatureHandlerStrategy.FLAGPOLE, api_expose=True)
    # Enable spot checking of `/events-timeseries/` endpoint in Explore
    manager.add("organizations:explore-events-time-series-spot-check", OrganizationFeature, FeatureHandlerStrategy.FLAGPOLE, api_expose=True)
    # Enable session health overview to dashboard platform migration
    manager.add("organizations:performance-session-health-dashboard-migration", OrganizationFeature, FeatureHandlerStrategy.FLAGPOLE, api_expose=True)
    # Enable session health overview to dashboard platform migration
    manager.add("organizations:insights-queries-dashboard-migration", OrganizationFeature, FeatureHandlerStrategy.FLAGPOLE, api_expose=True)
    # Enable sentry convention fields
    manager.add("organizations:performance-sentry-conventions-fields", OrganizationFeature, FeatureHandlerStrategy.FLAGPOLE, api_expose=True)
    # Enable querying spans fields stats from comparative workflows project
    manager.add("organizations:performance-spans-fields-stats", OrganizationFeature, FeatureHandlerStrategy.FLAGPOLE, api_expose=True)
    # Enable transaction name only search
    manager.add("organizations:performance-transaction-name-only-search", OrganizationFeature, FeatureHandlerStrategy.FLAGPOLE, api_expose=True)
    # Enable transaction name only search on indexed
    manager.add("organizations:performance-transaction-name-only-search-indexed", OrganizationFeature, FeatureHandlerStrategy.FLAGPOLE, api_expose=False)
    # Hides some fields and sections in the transaction summary page that are being deprecated
    manager.add("organizations:performance-transaction-summary-cleanup", OrganizationFeature, FeatureHandlerStrategy.FLAGPOLE, api_expose=True)
    # Enable the EAP-powered transactions summary view
    manager.add("organizations:performance-transaction-summary-eap", OrganizationFeature, FeatureHandlerStrategy.FLAGPOLE, api_expose=True)
    # Enable OTel-friendly UI. Updates copy and small UI elements to align closer with OTel definitions and concepts
    manager.add("organizations:performance-otel-friendly-ui", OrganizationFeature, FeatureHandlerStrategy.FLAGPOLE, api_expose=True)
    # Enables the new UI for span summary and the spans tab
    manager.add("organizations:performance-spans-new-ui", OrganizationFeature, FeatureHandlerStrategy.FLAGPOLE, api_expose=True)
    manager.add("organizations:performance-use-metrics", OrganizationFeature, FeatureHandlerStrategy.INTERNAL, api_expose=True)
    # Enable standalone cls and lcp in the web vitals module
    manager.add("organizations:performance-vitals-standalone-cls-lcp", OrganizationFeature, FeatureHandlerStrategy.FLAGPOLE, api_expose=True)
    # Enable Web Vital links to Performance Issues
    manager.add("organizations:performance-web-vitals-issues", OrganizationFeature, FeatureHandlerStrategy.FLAGPOLE, api_expose=True)
    # Enable Seer Suggestions for Web Vitals Module
    manager.add("organizations:performance-web-vitals-seer-suggestions", OrganizationFeature, FeatureHandlerStrategy.FLAGPOLE, api_expose=True)
    # Enable default explore queries in the new side nav
    manager.add("organizations:performance-default-explore-queries", OrganizationFeature, FeatureHandlerStrategy.FLAGPOLE, api_expose=True)
    # Enable suspect attributes feature
    manager.add("organizations:performance-spans-suspect-attributes", OrganizationFeature, FeatureHandlerStrategy.FLAGPOLE, api_expose=True)
    # Transaction alert deprecation
    manager.add("organizations:performance-transaction-deprecation-alerts", OrganizationFeature, FeatureHandlerStrategy.FLAGPOLE, api_expose=True)
    # Enable the warning banner to inform users of pending deprecation of the transactions dataset
    manager.add("organizations:performance-transaction-deprecation-banner", OrganizationFeature, FeatureHandlerStrategy.FLAGPOLE, api_expose=True)
    # Enable preprod build distribution
    manager.add("organizations:preprod-build-distribution", OrganizationFeature, FeatureHandlerStrategy.FLAGPOLE, api_expose=True)
    # Enable preprod frontend routes
    manager.add("organizations:preprod-frontend-routes", OrganizationFeature, FeatureHandlerStrategy.FLAGPOLE, api_expose=True)
    # Enables PR page
    manager.add("organizations:pr-page", OrganizationFeature, FeatureHandlerStrategy.FLAGPOLE, api_expose=True)
    # Enables the playstation ingestion in relay
    manager.add("organizations:relay-playstation-ingestion", OrganizationFeature, FeatureHandlerStrategy.INTERNAL, api_expose=False)
    # Enables OTLP Trace ingestion in Relay for an entire org.
    manager.add("organizations:relay-otlp-traces-endpoint", OrganizationFeature, FeatureHandlerStrategy.FLAGPOLE, api_expose=True)
    # Enables OTLP Log ingestion in Relay for an entire org.
    manager.add("organizations:relay-otel-logs-endpoint", OrganizationFeature, FeatureHandlerStrategy.FLAGPOLE, api_expose=True)
    # Enables Vercel Log Drain ingestion in Relay for an entire org.
    manager.add("organizations:relay-vercel-log-drain-endpoint", OrganizationFeature, FeatureHandlerStrategy.FLAGPOLE, api_expose=True)
    # Enables Prevent AI in the Sentry UI
    manager.add("organizations:prevent-ai", OrganizationFeature, FeatureHandlerStrategy.FLAGPOLE, api_expose=True)
    # Enables Prevent AI Configuration Page in the Sentry UI
    manager.add("organizations:prevent-ai-configure", OrganizationFeature, FeatureHandlerStrategy.FLAGPOLE, api_expose=True)
    # Enables Prevent team Replay Assertions (Flows) POC
    manager.add("organizations:prevent-flows-poc", OrganizationFeature, FeatureHandlerStrategy.FLAGPOLE, api_expose=True)
    # Enable profiling
    manager.add("organizations:profiling", OrganizationFeature, FeatureHandlerStrategy.INTERNAL, api_expose=True)
    # Enabled for those orgs who participated in the profiling Beta program
    manager.add("organizations:profiling-beta", OrganizationFeature, FeatureHandlerStrategy.INTERNAL, api_expose=True)
    # Enables monitoring for latest profiling sdk used
    manager.add("organizations:profiling-sdks", OrganizationFeature, FeatureHandlerStrategy.FLAGPOLE, api_expose=True)
    # Enables dropping of deprecated profiling sdks used
    manager.add("organizations:profiling-deprecate-sdks", OrganizationFeature, FeatureHandlerStrategy.FLAGPOLE, api_expose=True)
    # Enables dropping of profiles that may come from buggy sdks
    manager.add("organizations:profiling-reject-sdks", OrganizationFeature, FeatureHandlerStrategy.FLAGPOLE, api_expose=True)
    # Enables production profiling in sentry browser application
    manager.add("organizations:profiling-browser", OrganizationFeature, FeatureHandlerStrategy.INTERNAL, api_expose=False)
    # Enables separate differential flamegraph page
    manager.add("organizations:profiling-differential-flamegraph-page", OrganizationFeature, FeatureHandlerStrategy.FLAGPOLE, api_expose=True)
    # Enables ability usage of direct profile chunks all the time
    manager.add("organizations:profiling-flamegraph-always-use-direct-chunks", OrganizationFeature, FeatureHandlerStrategy.FLAGPOLE, api_expose=True)
    # Enable global suspect functions in profiling
    manager.add("organizations:profiling-global-suspect-functions", OrganizationFeature, FeatureHandlerStrategy.FLAGPOLE, api_expose=True)
    # Enable function trends widgets in profiling
    manager.add("organizations:profiling-function-trends", OrganizationFeature, FeatureHandlerStrategy.FLAGPOLE, api_expose=True)
    manager.add("organizations:project-templates", OrganizationFeature, FeatureHandlerStrategy.INTERNAL, api_expose=False)
    # Enable the new Related Events feature
    manager.add("organizations:related-events", OrganizationFeature, FeatureHandlerStrategy.INTERNAL, api_expose=False)
    # Enable the release details performance section
    manager.add("organizations:release-comparison-performance", OrganizationFeature, FeatureHandlerStrategy.FLAGPOLE, api_expose=True)
    # Enable replay AI summaries for mobile replays
    manager.add("organizations:replay-ai-summaries-mobile", OrganizationFeature, FeatureHandlerStrategy.FLAGPOLE, api_expose=True)
    # Enable replay AI summaries for web replays
    manager.add("organizations:replay-ai-summaries", OrganizationFeature, FeatureHandlerStrategy.FLAGPOLE, api_expose=True)
    # Enable version 2 of release serializer
    manager.add("organizations:releases-serializer-v2", OrganizationFeature, FeatureHandlerStrategy.FLAGPOLE, api_expose=True)
    # Enable version 2 of reprocessing (completely distinct from v1)
    manager.add("organizations:reprocessing-v2", OrganizationFeature, FeatureHandlerStrategy.INTERNAL, api_expose=False)
    # Enable issue resolve in current semver release
    manager.add("organizations:resolve-in-semver-release", OrganizationFeature, FeatureHandlerStrategy.FLAGPOLE, api_expose=True)
    # Enable revocation of org auth keys when a user renames an org slug
    manager.add("organizations:revoke-org-auth-on-slug-rename", OrganizationFeature, FeatureHandlerStrategy.FLAGPOLE, api_expose=True)
    # Enable detecting SDK crashes during event processing
    manager.add("organizations:sdk-crash-detection", OrganizationFeature, FeatureHandlerStrategy.INTERNAL, api_expose=False)
    # Enable coding agent integrations for AI-powered code fixes
    manager.add("organizations:seer-coding-agent-integrations", OrganizationFeature, FeatureHandlerStrategy.FLAGPOLE, api_expose=True)
    # Enable Seer Explorer panel for AI-powered data exploration
    manager.add("organizations:seer-explorer", OrganizationFeature, FeatureHandlerStrategy.FLAGPOLE, api_expose=True)
    # Enable search query builder boolean operator select feature
    manager.add("organizations:search-query-builder-add-boolean-operator-select", OrganizationFeature, FeatureHandlerStrategy.FLAGPOLE, api_expose=True)
    # Enable search query builder case insensitivity features
    manager.add("organizations:search-query-builder-case-insensitivity", OrganizationFeature, FeatureHandlerStrategy.FLAGPOLE, api_expose=True)
    # Enable search query builder conditionals in combobox menus
    manager.add("organizations:search-query-builder-conditionals-combobox-menus", OrganizationFeature, FeatureHandlerStrategy.FLAGPOLE, api_expose=True)
    # Enable new search query builder default to contains operator
    manager.add("organizations:search-query-builder-default-to-contains", OrganizationFeature, FeatureHandlerStrategy.FLAGPOLE, api_expose=True)
    # Enable search query builder input flow changes
    manager.add("organizations:search-query-builder-input-flow-changes", OrganizationFeature, FeatureHandlerStrategy.FLAGPOLE, api_expose=True)
    # Enable search query builder raw search replacement
    manager.add("organizations:search-query-builder-raw-search-replacement", OrganizationFeature, FeatureHandlerStrategy.FLAGPOLE, api_expose=True)
    # Enable search query builder to use conventions package field defs
    manager.add("organizations:search-query-builder-use-conventions-field-defs", OrganizationFeature, FeatureHandlerStrategy.FLAGPOLE, api_expose=True)
    # Enable new search query builder wildcard operators
    manager.add("organizations:search-query-builder-wildcard-operators", OrganizationFeature, FeatureHandlerStrategy.FLAGPOLE, api_expose=True)
    # Enable linking from 'new issue' email notifs to the issue replay list
    manager.add("organizations:session-replay-issue-emails", OrganizationFeature, FeatureHandlerStrategy.INTERNAL, api_expose=False)
    # Disable select orgs from ingesting mobile replay events.
    manager.add("organizations:session-replay-video-disabled", OrganizationFeature, FeatureHandlerStrategy.INTERNAL, api_expose=False)
    # Enable data scrubbing of replay recording payloads in Relay.
    manager.add("organizations:session-replay-recording-scrubbing", OrganizationFeature, FeatureHandlerStrategy.INTERNAL, api_expose=False)
    # Enable linking from 'new issue' slack notifs to the issue replay list
    manager.add("organizations:session-replay-slack-new-issue", OrganizationFeature, FeatureHandlerStrategy.INTERNAL, api_expose=False)
    # Enable core Session Replay link in the sidebar
    manager.add("organizations:session-replay-ui", OrganizationFeature, FeatureHandlerStrategy.INTERNAL, default=True, api_expose=True)
    # Enable refresh button to trigger background refresh
    manager.add("organizations:replay-refresh-background", OrganizationFeature, FeatureHandlerStrategy.FLAGPOLE, api_expose=True)
    # Enable playlist view in replay details page
    manager.add("organizations:replay-playlist-view", OrganizationFeature, FeatureHandlerStrategy.FLAGPOLE, api_expose=True)
    # Enable the rendering of @sentry/toolbar inside the sentry app. See `useInitSentryToolbar()`
    manager.add("organizations:init-sentry-toolbar", OrganizationFeature, FeatureHandlerStrategy.FLAGPOLE, default=False, api_expose=True)
    # Enable Sentry Toolbar settings for customers (ex: project settings page)
    manager.add("organizations:sentry-toolbar-ui", OrganizationFeature, FeatureHandlerStrategy.FLAGPOLE, default=False, api_expose=True)
    # Enable suspect feature flags endpoint.
    manager.add("organizations:feature-flag-suspect-flags", OrganizationFeature, FeatureHandlerStrategy.FLAGPOLE, api_expose=True)
    # Enable suspect commit information in workflow notification emails
    manager.add("organizations:suspect-commits-in-emails", OrganizationFeature, FeatureHandlerStrategy.FLAGPOLE, default=False, api_expose=False)
    # Enable suspect feature tags endpoint.
    manager.add("organizations:issues-suspect-tags", OrganizationFeature, FeatureHandlerStrategy.FLAGPOLE, api_expose=True)
    # Enable suspect score display in distributions drawer (internal only)
    manager.add("organizations:suspect-scores-sandbox-ui", OrganizationFeature, FeatureHandlerStrategy.FLAGPOLE, api_expose=True)
    # Lets organizations manage grouping configs
    manager.add("organizations:set-grouping-config", OrganizationFeature, FeatureHandlerStrategy.INTERNAL, api_expose=True)
    # Enable SAML2 Single-logout
    manager.add("organizations:sso-saml2-slo", OrganizationFeature, FeatureHandlerStrategy.FLAGPOLE, api_expose=False)
    # Enable visibility and access to insight modules
    manager.add("organizations:insight-modules", OrganizationFeature, FeatureHandlerStrategy.FLAGPOLE, api_expose=True, default=True)
    # Make insights modules restrict queries to 30 days
    manager.add("organizations:insights-query-date-range-limit", OrganizationFeature, FeatureHandlerStrategy.INTERNAL, api_expose=True)
    # Make Insights overview pages use EAP instead of transactions (because eap is not on AM1)
    manager.add("organizations:insights-modules-use-eap", OrganizationFeature, FeatureHandlerStrategy.FLAGPOLE, api_expose=True)
    # Enable open in explore and create alert actions inside insight charts
    manager.add("organizations:insights-chart-actions", OrganizationFeature, FeatureHandlerStrategy.FLAGPOLE, api_expose=True)
    # Enable access to insights metrics alerts
    manager.add("organizations:insights-alerts", OrganizationFeature, FeatureHandlerStrategy.FLAGPOLE, api_expose=True)
    # Enable access to Mobile Screens insights module
    manager.add("organizations:insights-mobile-screens-module", OrganizationFeature, FeatureHandlerStrategy.FLAGPOLE, api_expose=True)
    # Seer Webhooks to be sent and listened to
    manager.add("organizations:seer-webhooks", OrganizationFeature, FeatureHandlerStrategy.FLAGPOLE, api_expose=True)
    # Enable new SentryApp webhook request endpoint
    manager.add("organizations:sentry-app-webhook-requests", OrganizationFeature, FeatureHandlerStrategy.FLAGPOLE, api_expose=False)
    # Enable standalone span ingestion
    manager.add("organizations:standalone-span-ingestion", OrganizationFeature, FeatureHandlerStrategy.INTERNAL, api_expose=False)
    # Enable mobile starfish app start module view
    manager.add("organizations:starfish-mobile-appstart", OrganizationFeature, FeatureHandlerStrategy.FLAGPOLE, api_expose=True)
    # Enable mobile starfish ui module view
    manager.add("organizations:starfish-mobile-ui-module", OrganizationFeature, FeatureHandlerStrategy.FLAGPOLE, api_expose=True)
    # Enable the new experimental starfish view
    manager.add("organizations:starfish-view", OrganizationFeature, FeatureHandlerStrategy.FLAGPOLE, api_expose=True)
    # Enable UI for regression issues RCA using spans data
    manager.add("organizations:statistical-detectors-rca-spans-only", OrganizationFeature, FeatureHandlerStrategy.FLAGPOLE, api_expose=True)
    # Allow organizations to configure all symbol sources.
    manager.add("organizations:symbol-sources", OrganizationFeature, FeatureHandlerStrategy.INTERNAL, default=True, api_expose=True)
    # Enable tracking of tombstone hits. When enabled, the feature increments the times_seen column and updates the last_seen timestamp
    manager.add("organizations:grouptombstones-hit-counter", OrganizationFeature, FeatureHandlerStrategy.FLAGPOLE, api_expose=True)
    # Enable static ClickHouse sampling for `OrganizationTagsEndpoint`
    manager.add("organizations:tag-key-sample-n", OrganizationFeature, FeatureHandlerStrategy.FLAGPOLE, api_expose=False)
    # Enable feature to load more than 100 rows in performance trace view.
    manager.add("organizations:trace-view-load-more", OrganizationFeature, FeatureHandlerStrategy.FLAGPOLE, api_expose=True)
    # Enable feature to load new trace view.
    manager.add("organizations:trace-view-v1", OrganizationFeature, FeatureHandlerStrategy.FLAGPOLE, api_expose=True)
    # Enable feature to show link to previous/next traces
    manager.add("organizations:trace-view-linked-traces", OrganizationFeature, FeatureHandlerStrategy.FLAGPOLE, api_expose=True)
    # Enable feature to load new tracing onboarding ui
    manager.add("organizations:tracing-onboarding-new-ui", OrganizationFeature, FeatureHandlerStrategy.FLAGPOLE, api_expose=True)
    # Enable feature to expose export csv button in trace explorer
    manager.add("organizations:tracing-export-csv", OrganizationFeature, FeatureHandlerStrategy.FLAGPOLE, api_expose=True)
    # Enable feature to load quota exceeded banner in new trace view.
    manager.add("organizations:trace-view-quota-exceeded-banner", OrganizationFeature, FeatureHandlerStrategy.FLAGPOLE, api_expose=True)
    # Enable feature to use span only trace endpoint.
    manager.add("organizations:trace-spans-format", OrganizationFeature, FeatureHandlerStrategy.FLAGPOLE, api_expose=True)
    # Enable feature to use trace admin ui.
    manager.add("organizations:trace-view-admin-ui", OrganizationFeature, FeatureHandlerStrategy.FLAGPOLE, api_expose=True)
    # Enable feature to use trace tabs layout ui
    manager.add("organizations:trace-tabs-ui", OrganizationFeature, FeatureHandlerStrategy.FLAGPOLE, api_expose=True)
    # Enable feature to load new traces onboarding guide.
    manager.add("organizations:traces-onboarding-guide", OrganizationFeature, FeatureHandlerStrategy.FLAGPOLE, api_expose=True)
    # Enable feature to load traces schema hints.
    manager.add("organizations:traces-schema-hints", OrganizationFeature, FeatureHandlerStrategy.FLAGPOLE, api_expose=True)
    # Extraction metrics for transactions during ingestion.
    manager.add("organizations:transaction-metrics-extraction", OrganizationFeature, FeatureHandlerStrategy.INTERNAL, api_expose=False)
    # Enable feature to load explore link for transaction widgets
    manager.add("organizations:transaction-widget-deprecation-explore-view", OrganizationFeature, FeatureHandlerStrategy.FLAGPOLE, api_expose=True)
    # Mark URL transactions scrubbed by regex patterns as "sanitized".
    # NOTE: This flag does not concern transactions rewritten by clusterer rules.
    # Those are always marked as "sanitized".
    manager.add("organizations:transaction-name-mark-scrubbed-as-sanitized", OrganizationFeature, FeatureHandlerStrategy.INTERNAL, default=True, api_expose=False)
    # Normalize URL transaction names during ingestion.
    manager.add("organizations:transaction-name-normalize", OrganizationFeature, FeatureHandlerStrategy.INTERNAL, default=True, api_expose=False)
    # Enbale Triage signals V0 for AI powered issue classifiaction in sentry
    manager.add("organizations:triage-signals-v0", OrganizationFeature, FeatureHandlerStrategy.FLAGPOLE, api_expose=False)
    # Enables unlimited auto-triggered autofix runs
    manager.add("organizations:unlimited-auto-triggered-autofix-runs", OrganizationFeature, FeatureHandlerStrategy.FLAGPOLE, api_expose=False)
    # Enables view hierarchy attachment scrubbing
    manager.add("organizations:view-hierarchy-scrubbing", OrganizationFeature, FeatureHandlerStrategy.FLAGPOLE, api_expose=False)
    # Enable email notifications when auto-detected uptime monitors graduate from onboarding
    manager.add("organizations:uptime-auto-detected-monitor-emails", OrganizationFeature, FeatureHandlerStrategy.FLAGPOLE, api_expose=False)
    manager.add("organizations:use-metrics-layer", OrganizationFeature, FeatureHandlerStrategy.FLAGPOLE, api_expose=False)
    # Enable endpoint and frontend for AI-powered UF summaries
    manager.add("organizations:user-feedback-ai-summaries", OrganizationFeature, FeatureHandlerStrategy.FLAGPOLE, api_expose=True)
    # Enable org-level caching for user feedback summaries and categorization
    manager.add("organizations:user-feedback-ai-summaries-cache", OrganizationFeature, FeatureHandlerStrategy.FLAGPOLE)
    # Enable label generation at ingest time for user feedbacks
    manager.add("organizations:user-feedback-ai-categorization", OrganizationFeature, FeatureHandlerStrategy.FLAGPOLE, api_expose=False)
    # Enable the backend endpoint and frontend for categorizing user feedbacks
    manager.add("organizations:user-feedback-ai-categorization-features", OrganizationFeature, FeatureHandlerStrategy.FLAGPOLE, api_expose=True)
    # Enable AI-powered title generation for user feedback
    manager.add("organizations:user-feedback-ai-titles", OrganizationFeature, FeatureHandlerStrategy.FLAGPOLE, api_expose=True)
    # Enable auto spam classification at User Feedback ingest time
    manager.add("organizations:user-feedback-spam-ingest", OrganizationFeature, FeatureHandlerStrategy.FLAGPOLE, api_expose=True)
    # Enable User Feedback v2 UI
    manager.add("organizations:user-feedback-ui", OrganizationFeature, FeatureHandlerStrategy.FLAGPOLE, api_expose=True)
    # Enable view hierarchies options
    manager.add("organizations:view-hierarchies-options-dev", OrganizationFeature, FeatureHandlerStrategy.FLAGPOLE, api_expose=True)
    # Enable aggregates table editor on the new explore page
    manager.add("organizations:visibility-explore-aggregate-editor", OrganizationFeature, FeatureHandlerStrategy.FLAGPOLE, api_expose=True)
    # Enable equations feature on the new explore page
    manager.add("organizations:visibility-explore-equations", OrganizationFeature, FeatureHandlerStrategy.FLAGPOLE, api_expose=True)
    # Enable equations feature in dashboards
    manager.add("organizations:visibility-dashboards-equations", OrganizationFeature, FeatureHandlerStrategy.FLAGPOLE, api_expose=True)
    # Enable the new explore page
    manager.add("organizations:visibility-explore-view", OrganizationFeature, FeatureHandlerStrategy.FLAGPOLE, api_expose=True)
    # Enable high date range options on new explore page
    manager.add("organizations:visibility-explore-range-high", OrganizationFeature, FeatureHandlerStrategy.FLAGPOLE, api_expose=True)
    # Enable medium date range options on new explore page
    manager.add("organizations:visibility-explore-range-medium", OrganizationFeature, FeatureHandlerStrategy.FLAGPOLE, api_expose=True)
    # Update action status when integration is installed/deleted
    manager.add("organizations:update-action-status", OrganizationFeature, FeatureHandlerStrategy.FLAGPOLE, api_expose=True)
    # Enable processing activity updates in workflow engine
    manager.add("organizations:workflow-engine-process-activity", OrganizationFeature, FeatureHandlerStrategy.FLAGPOLE, api_expose=False)
    # Enable dual writing for issue alert issues (see: alerts create issues)
    manager.add("organizations:workflow-engine-issue-alert-dual-write", OrganizationFeature, FeatureHandlerStrategy.FLAGPOLE, api_expose=False)
    # Enable workflow processing for metric issues
    manager.add("organizations:workflow-engine-process-metric-issue-workflows", OrganizationFeature, FeatureHandlerStrategy.FLAGPOLE, api_expose=False, default=True)
    # Enable single processing through workflow engine for issue alerts
    manager.add("organizations:workflow-engine-single-process-workflows", OrganizationFeature, FeatureHandlerStrategy.FLAGPOLE, api_expose=True)
    # Enable logging to debug workflow engine process workflows
    manager.add("organizations:workflow-engine-process-workflows-logs", OrganizationFeature, FeatureHandlerStrategy.FLAGPOLE, api_expose=False)
    # Enable firing actions for workflow engine issue alerts
    manager.add("organizations:workflow-engine-trigger-actions", OrganizationFeature, FeatureHandlerStrategy.FLAGPOLE, api_expose=False)
    # Enable logs to debug metric alert dual processing
    manager.add("organizations:workflow-engine-metric-alert-dual-processing-logs", OrganizationFeature, FeatureHandlerStrategy.FLAGPOLE, api_expose=False)
    # Enable Processing for Metric Alerts in the workflow_engine
    manager.add("organizations:workflow-engine-metric-alert-processing", OrganizationFeature, FeatureHandlerStrategy.FLAGPOLE, api_expose=False, default=True)
    # Enable Creation of Metric Alerts that use the `group_by` field in the workflow_engine
    manager.add("organizations:workflow-engine-metric-alert-group-by-creation", OrganizationFeature, FeatureHandlerStrategy.FLAGPOLE, api_expose=False)
    # Enable ingestion through trusted relays only
    manager.add("organizations:ingest-through-trusted-relays-only", OrganizationFeature, FeatureHandlerStrategy.FLAGPOLE, api_expose=True)
    # Enable new workflow_engine UI (see: alerts create issues)
    manager.add("organizations:workflow-engine-ui", OrganizationFeature, FeatureHandlerStrategy.FLAGPOLE, api_expose=True)
    # Create links to the new UI when sending notifications in the workflow_engine
    manager.add("organizations:workflow-engine-ui-links", OrganizationFeature, FeatureHandlerStrategy.FLAGPOLE, api_expose=False)
    # Use workflow engine serializers to return data for old rule / incident endpoints
    manager.add("organizations:workflow-engine-rule-serializers", OrganizationFeature, FeatureHandlerStrategy.FLAGPOLE, api_expose=False)
    # Enable single processing of metric issues
    manager.add("organizations:workflow-engine-single-process-metric-issues", OrganizationFeature, FeatureHandlerStrategy.FLAGPOLE, api_expose=False, default=True)
    # Enable metric detector limits by plan type
    manager.add("organizations:workflow-engine-metric-detector-limit", OrganizationFeature, FeatureHandlerStrategy.FLAGPOLE, api_expose=True)
    # Enable EventUniqueUserFrequencyConditionWithConditions special alert condition
    manager.add("organizations:event-unique-user-frequency-condition-with-conditions", OrganizationFeature, FeatureHandlerStrategy.FLAGPOLE, api_expose=True)
    # Use spans instead of transactions for dynamic sampling calculations. This will become the new default.
    manager.add("organizations:dynamic-sampling-spans", OrganizationFeature, FeatureHandlerStrategy.FLAGPOLE, api_expose=False)
    # Enable our logs product (known internally as ourlogs) in UI and backend
    manager.add("organizations:ourlogs-enabled", OrganizationFeature, FeatureHandlerStrategy.FLAGPOLE, api_expose=True)
    # Enable our logs product to be ingested via Relay.
    manager.add("organizations:ourlogs-ingestion", OrganizationFeature, FeatureHandlerStrategy.FLAGPOLE, api_expose=True)
    # Enable our logs stats to be displayed in the UI.
    manager.add("organizations:ourlogs-stats", OrganizationFeature, FeatureHandlerStrategy.FLAGPOLE, api_expose=True)
    # Enable replay logs UI.
    manager.add("organizations:ourlogs-replay-ui", OrganizationFeature, FeatureHandlerStrategy.FLAGPOLE, api_expose=True)
    # Enable UI for logs pinning
    manager.add("organizations:ourlogs-pinning", OrganizationFeature, FeatureHandlerStrategy.FLAGPOLE, api_expose=True)
    # Enable UI for logs export
    manager.add("organizations:ourlogs-export", OrganizationFeature, FeatureHandlerStrategy.FLAGPOLE, api_expose=True)
    # Enable UI for interleaved errors in logs
    manager.add("organizations:ourlogs-interleaved-errors", OrganizationFeature, FeatureHandlerStrategy.FLAGPOLE, api_expose=True)
    # Enable UI for log tags
    manager.add("organizations:ourlogs-tags-ui", OrganizationFeature, FeatureHandlerStrategy.FLAGPOLE, api_expose=True)
    # Enable service hooks outbox
    manager.add("organizations:service-hooks-outbox", OrganizationFeature, FeatureHandlerStrategy.FLAGPOLE, api_expose=False)
    # Enable UI for log high fidelity queries
    manager.add("organizations:ourlogs-high-fidelity", OrganizationFeature, FeatureHandlerStrategy.FLAGPOLE, api_expose=True)
    # Enable alerting on trace metrics
    manager.add("organizations:tracemetrics-alerts", OrganizationFeature, FeatureHandlerStrategy.FLAGPOLE, api_expose=True)
    # Enable trace metrics in dashboards UI
    manager.add("organizations:tracemetrics-dashboards", OrganizationFeature, FeatureHandlerStrategy.FLAGPOLE, api_expose=True)
    # Enable data scrubbing UI for trace metrics
    manager.add("organizations:tracemetrics-datascrubbing-ui", OrganizationFeature, FeatureHandlerStrategy.FLAGPOLE, api_expose=True)
    # Enable trace metrics product (known internally as tracemetrics) in UI and backend
    manager.add("organizations:tracemetrics-enabled", OrganizationFeature, FeatureHandlerStrategy.FLAGPOLE, api_expose=True)
    # Enable UI for trace metrics export
    manager.add("organizations:tracemetrics-export", OrganizationFeature, FeatureHandlerStrategy.FLAGPOLE, api_expose=True)
    # Enable trace metrics product to be ingested via Relay
    manager.add("organizations:tracemetrics-ingestion", OrganizationFeature, FeatureHandlerStrategy.FLAGPOLE, api_expose=True)
    # Enable trace metrics in replays UI
    manager.add("organizations:tracemetrics-replay-ui", OrganizationFeature, FeatureHandlerStrategy.FLAGPOLE, api_expose=True)
    # Enable trace metrics saved queries
    manager.add("organizations:tracemetrics-saved-queries", OrganizationFeature, FeatureHandlerStrategy.FLAGPOLE, api_expose=True)
    # Enable trace metrics stats to be displayed in the UI
    manager.add("organizations:tracemetrics-stats", OrganizationFeature, FeatureHandlerStrategy.FLAGPOLE, api_expose=True)
    # Enable trace metrics in trace view UI
    manager.add("organizations:tracemetrics-traceview-ui", OrganizationFeature, FeatureHandlerStrategy.FLAGPOLE, api_expose=True)

    # Enable feature flag to send expanded sentry apps webhooks (issue.created for all group categories)
    manager.add("organizations:expanded-sentry-apps-webhooks", OrganizationFeature, FeatureHandlerStrategy.FLAGPOLE, api_expose=False)
    # Enable using paginated projects endpoint for Jira integration
    manager.add("organizations:jira-paginated-projects", OrganizationFeature, FeatureHandlerStrategy.FLAGPOLE, api_expose=False)
    # Enable single trace summary
    manager.add("organizations:single-trace-summary", OrganizationFeature, FeatureHandlerStrategy.FLAGPOLE, api_expose=True)
    # Enable seeing upsell modal when clicking upgrade for multi-org
    manager.add("organizations:github-multi-org-upsell-modal", OrganizationFeature, FeatureHandlerStrategy.FLAGPOLE, api_expose=True)
    # Enables new checkout UI
    manager.add("organizations:checkout-v3", OrganizationFeature, FeatureHandlerStrategy.FLAGPOLE, api_expose=True)
    # Enables Stripe components in UI
    manager.add("organizations:stripe-components", OrganizationFeature, FeatureHandlerStrategy.FLAGPOLE, api_expose=True)
    # Enables new Subscription UI
    manager.add("organizations:subscriptions-v3", OrganizationFeature, FeatureHandlerStrategy.FLAGPOLE, api_expose=True)
    # Enables new grace period behavior
    manager.add("organizations:disable-grace-period", OrganizationFeature, FeatureHandlerStrategy.FLAGPOLE, api_expose=False)
    # Enables CMD+K supercharged (omni search)
    manager.add("organizations:cmd-k-supercharged", OrganizationFeature, FeatureHandlerStrategy.FLAGPOLE, api_expose=True)
    # Enable Conversation focused views in AI Insights
    manager.add("organizations:gen-ai-conversations", OrganizationFeature, FeatureHandlerStrategy.FLAGPOLE, api_expose=True)
    # Enables organization access to the new notification platform
    manager.add("organizations:notification-platform", OrganizationFeature, FeatureHandlerStrategy.FLAGPOLE, api_expose=True)
    manager.add("organizations:on-demand-gen-metrics-deprecation-prefill", OrganizationFeature, FeatureHandlerStrategy.FLAGPOLE, api_expose=False)
    manager.add("organizations:on-demand-gen-metrics-deprecation-query-prefill", OrganizationFeature, FeatureHandlerStrategy.FLAGPOLE, api_expose=False)
    # Enable manual token refresh for Sentry apps
    manager.add("organizations:sentry-app-manual-token-refresh", OrganizationFeature, FeatureHandlerStrategy.FLAGPOLE, api_expose=False)
    # Enables Conduit demo endpoint and UI
    manager.add("organizations:conduit-demo", OrganizationFeature, FeatureHandlerStrategy.FLAGPOLE, api_expose=True)

    # NOTE: Don't add features down here! Add them to their specific group and sort
    #       them alphabetically! The order features are registered is not important.

    # Project scoped features #
    ###########################
    # Enables quick testing of disabling transaction name clustering for a project.
    manager.add("projects:transaction-name-clustering-disabled", ProjectFeature, FeatureHandlerStrategy.FLAGPOLE, api_expose=False, default=False)
    # Adds additional filters and a new section to issue alert rules.
    manager.add("projects:alert-filters", ProjectFeature, FeatureHandlerStrategy.INTERNAL, default=True)
    manager.add("projects:discard-transaction", ProjectFeature, FeatureHandlerStrategy.INTERNAL, api_expose=False)
    # Enable error upsampling
    manager.add("projects:error-upsampling", ProjectFeature, FeatureHandlerStrategy.FLAGPOLE, default=False, api_expose=True)
    # Enable calculating a severity score for events which create a new group
    manager.add("projects:first-event-severity-calculation", ProjectFeature, FeatureHandlerStrategy.INTERNAL, api_expose=False)
    # Enable similarity embeddings API call
    # This feature is only available on the frontend using project details since the handler gets
    # project options and this is slow in the project index endpoint feature flag serialization
    manager.add("projects:similarity-embeddings", ProjectFeature, FeatureHandlerStrategy.INTERNAL, default=False, api_expose=True)
    manager.add("projects:similarity-indexing", ProjectFeature, FeatureHandlerStrategy.INTERNAL, api_expose=False)
    manager.add("projects:similarity-view", ProjectFeature, FeatureHandlerStrategy.INTERNAL, api_expose=True)
    # Enable v2 similarity grouping model (part of v2 grouping rollout)
    manager.add("projects:similarity-grouping-v2-model", ProjectFeature, FeatureHandlerStrategy.FLAGPOLE, api_expose=False)
    # Starfish: extract metrics from the spans
    manager.add("projects:span-metrics-extraction", ProjectFeature, FeatureHandlerStrategy.INTERNAL, api_expose=True)
    manager.add("projects:span-metrics-extraction-addons", ProjectFeature, FeatureHandlerStrategy.INTERNAL, api_expose=False)
    # Enable num events in an issue debugging
    manager.add("projects:num-events-issue-debugging", ProjectFeature, FeatureHandlerStrategy.FLAGPOLE, api_expose=False)
    # Project plugin features
    manager.add("projects:plugins", ProjectPluginFeature, FeatureHandlerStrategy.INTERNAL, default=True, api_expose=True)
    # Enables experimental span v2 processing in Relay.
    manager.add("projects:span-v2-experimental-processing", ProjectFeature, FeatureHandlerStrategy.FLAGPOLE, api_expose=False)

    manager.add("projects:profiling-ingest-unsampled-profiles", ProjectFeature, FeatureHandlerStrategy.FLAGPOLE, api_expose=False)

    manager.add("projects:project-detail-apple-app-hang-rate", ProjectFeature, FeatureHandlerStrategy.FLAGPOLE, api_expose=False)
    # fmt: on

    # Partner oauth
    manager.add(
        "organizations:scoped-partner-oauth",
        OrganizationFeature,
        FeatureHandlerStrategy.FLAGPOLE,
        api_expose=False,
    )

    # Control access to a new debug files role management
    manager.add(
        "organizations:debug-files-role-management",
        OrganizationFeature,
        FeatureHandlerStrategy.FLAGPOLE,
        api_expose=True,
    )<|MERGE_RESOLUTION|>--- conflicted
+++ resolved
@@ -122,15 +122,12 @@
     manager.add("organizations:data-secrecy", OrganizationFeature, FeatureHandlerStrategy.FLAGPOLE, api_expose=True)
     # Data Secrecy v2 (with Break the Glass feature)
     manager.add("organizations:data-secrecy-v2", OrganizationFeature, FeatureHandlerStrategy.FLAGPOLE, api_expose=True)
-<<<<<<< HEAD
-    # Enable v2 of data forwarding implementation in post process
-    manager.add("organizations:data-forwarding-v2", OrganizationFeature, FeatureHandlerStrategy.FLAGPOLE, api_expose=False)
-=======
     # Enables access to the global data forwarding features
     # Note: organizations:data-forwarding is a permanent, plan-based flag that enables access to the actual feature.
     #       This flag will only be used to access the new UI/UX and endpoints before release.
     manager.add("organizations:data-forwarding-revamp-access", OrganizationFeature, FeatureHandlerStrategy.FLAGPOLE, api_expose=True)
->>>>>>> 3ab94467
+    # Enable v2 of data forwarding implementation in post process
+    manager.add("organizations:data-forwarding-v2", OrganizationFeature, FeatureHandlerStrategy.FLAGPOLE, api_expose=False)
     # Enables synthesis of device.class in ingest
     manager.add("organizations:device-class-synthesis", OrganizationFeature, FeatureHandlerStrategy.INTERNAL, api_expose=False)
     # Enable device.class as a selectable column
