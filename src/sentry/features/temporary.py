--- conflicted
+++ resolved
@@ -384,13 +384,8 @@
     manager.add("organizations:session-replay-web-vitals", OrganizationFeature, FeatureHandlerStrategy.FLAGPOLE, default=False)
     # Lets organizations manage grouping configs
     manager.add("organizations:set-grouping-config", OrganizationFeature, FeatureHandlerStrategy.INTERNAL)
-<<<<<<< HEAD
-    # Enable Slack messages using Block Kit
-    manager.add("organizations:slack-block-kit", OrganizationFeature, FeatureHandlerStrategy.INTERNAL, default=True)
     # Enable Culprit Blocks in Slack Notifications
     manager.add("organizations:slack-culprit-blocks", OrganizationFeature, FeatureHandlerStrategy.FLAGPOLE)
-=======
->>>>>>> 1283be2f
     # Enable description field in Slack metric alerts
     manager.add("organizations:slack-metric-alert-description", OrganizationFeature, FeatureHandlerStrategy.REMOTE)
     # Enable improvements to Slack notifications
