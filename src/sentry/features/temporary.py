from .base import (
    FeatureHandlerStrategy,
    OrganizationFeature,
    ProjectFeature,
    ProjectPluginFeature,
    SystemFeature,
)
from .manager import FeatureManager

# XXX: See `features/__init__.py` for documentation on how to use feature flags


def register_temporary_features(manager: FeatureManager):
    """
    These flags are temporary. These flags exist as a way for us to gate newly
    developed features.

    [!!] THESE FLAGS ARE INTENDED TO BE REMOVED!

    [!!] Leaving around feature flags in the codebase introduces complexity
         that will constantly need to be understood! Complexity leads to longer
         times developing features, higher chance of introducing bugs, and
         overall less happiness working in sentry.

         CLEAN UP YOUR FEATURE FLAGS!
    """
    # No formatting so that we can keep them as single lines
    # fmt: off

    # NOTE: Please maintain alphabetical order when adding new feature flags

    # Features that don't use resource scoping #
    ############################################

    # FLAGPOLE NOTE:
    # You won't be able to control system feature flags with flagpole, as flagpole only handles
    # organization or project scoped features. You would need to use an option instead.

    # Enables user registration.
    manager.add("auth:register", SystemFeature, FeatureHandlerStrategy.INTERNAL, default=True)
    # Enable creating organizations within sentry (if SENTRY_SINGLE_ORGANIZATION is not enabled).
    manager.add("organizations:create", SystemFeature, FeatureHandlerStrategy.INTERNAL, default=True)
    # Controls whether or not the relocation endpoints can be used.
    manager.add("relocation:enabled", SystemFeature, FeatureHandlerStrategy.INTERNAL)

    # Organization scoped features that are in development or in customer trials. #
    ###############################################################################

    # Enables alert creation on indexed events in UI (use for PoC/testing only)
    manager.add("organizations:alert-allow-indexed", OrganizationFeature, FeatureHandlerStrategy.FLAGPOLE, api_expose=True)
    # Use metrics as the dataset for crash free metric alerts
    manager.add("organizations:alert-crash-free-metrics", OrganizationFeature, FeatureHandlerStrategy.FLAGPOLE, api_expose=True)
    # Enable anomaly detection feature for rollout
    manager.add("organizations:anomaly-detection-rollout", OrganizationFeature, FeatureHandlerStrategy.FLAGPOLE, api_expose=True)
    # Enable anomaly detection feature for EAP spans
    manager.add("organizations:anomaly-detection-eap", OrganizationFeature, FeatureHandlerStrategy.FLAGPOLE, api_expose=True)
    # Enable anr frame analysis
    manager.add("organizations:anr-analyze-frames", OrganizationFeature, FeatureHandlerStrategy.FLAGPOLE, api_expose=True)
    # Rollout of the new API rate limits for organization events
    manager.add("organizations:api-organization_events-rate-limit-reduced-rollout", OrganizationFeature, FeatureHandlerStrategy.INTERNAL, api_expose=False)
    # Enables the cron job to auto-enable codecov integrations.
    manager.add("organizations:auto-enable-codecov", OrganizationFeature, FeatureHandlerStrategy.INTERNAL, api_expose=False)
    # Enable greater query details in issues api for seer
    manager.add("organizations:detailed-data-for-seer", OrganizationFeature, FeatureHandlerStrategy.FLAGPOLE, api_expose=False)
    # Enable GenAI features such as Autofix and Issue Summary
    manager.add("organizations:autofix-seer-preferences", OrganizationFeature, FeatureHandlerStrategy.FLAGPOLE, api_expose=True)
    # Enables Chonk UI
    manager.add("organizations:chonk-ui", OrganizationFeature, FeatureHandlerStrategy.FLAGPOLE, api_expose=True)
    # Enables Chonk UI Feedback button
    manager.add("organizations:chonk-ui-feedback", OrganizationFeature, FeatureHandlerStrategy.FLAGPOLE, api_expose=True)
    # Enables Codecov UI
    manager.add("organizations:codecov-ui", OrganizationFeature, FeatureHandlerStrategy.FLAGPOLE, api_expose=True)
    # Enable the improved command menu (Cmd+K)
    manager.add("organizations:command-menu-v2", OrganizationFeature, FeatureHandlerStrategy.FLAGPOLE, api_expose=True)
    # Enable C# support for Open PR Comments feature
    manager.add("organizations:csharp-open-pr-comments", OrganizationFeature, FeatureHandlerStrategy.FLAGPOLE, api_expose=False)
    # Enable Go support for Open PR Comments feature
    manager.add("organizations:go-open-pr-comments", OrganizationFeature, FeatureHandlerStrategy.FLAGPOLE, api_expose=False)
    # Enable continuous profiling
    manager.add("organizations:continuous-profiling", OrganizationFeature, FeatureHandlerStrategy.FLAGPOLE, api_expose=True)
    # Enabled for beta orgs
    manager.add("organizations:continuous-profiling-beta", OrganizationFeature, FeatureHandlerStrategy.INTERNAL, api_expose=True)
    # Enabled ui for beta orgs
    manager.add("organizations:continuous-profiling-beta-ui", OrganizationFeature, FeatureHandlerStrategy.FLAGPOLE, api_expose=True)
    # Display profile durations on the stats page
    manager.add("organizations:continuous-profiling-stats", OrganizationFeature, FeatureHandlerStrategy.INTERNAL, api_expose=True)
    # Enable profile chunks processing with vroomrs
    manager.add("projects:continuous-profiling-vroomrs-processing", ProjectFeature, FeatureHandlerStrategy.FLAGPOLE, api_expose=False)
    # Enable transaction profiles processing with vroomrs
    manager.add("projects:transaction-profiling-vroomrs-processing", ProjectFeature, FeatureHandlerStrategy.FLAGPOLE, api_expose=False)
    # Enable daily summary
    manager.add("organizations:daily-summary", OrganizationFeature, FeatureHandlerStrategy.INTERNAL, api_expose=False)
    # Enables import/export functionality for dashboards
    manager.add("organizations:dashboards-import", OrganizationFeature, FeatureHandlerStrategy.FLAGPOLE, api_expose=True)
    # Enable metrics enhanced performance in dashboards
    manager.add("organizations:dashboards-mep", OrganizationFeature, FeatureHandlerStrategy.FLAGPOLE, api_expose=True)
    # Enable metrics enhanced performance for AM2+ customers as they transition from AM2 to AM3
    manager.add("organizations:dashboards-metrics-transition", OrganizationFeature, FeatureHandlerStrategy.FLAGPOLE, api_expose=True)
    # Enable starred dashboards with reordering
    manager.add("organizations:dashboards-starred-reordering", OrganizationFeature, FeatureHandlerStrategy.FLAGPOLE, api_expose=True)
    # Enable the dashboard widget builder redesign UI
    manager.add("organizations:dashboards-widget-builder-redesign", OrganizationFeature, FeatureHandlerStrategy.FLAGPOLE, api_expose=True)
    # Enable dashboard table widget visualization component to replace current widget tables
    manager.add("organizations:dashboards-use-widget-table-visualization", OrganizationFeature, FeatureHandlerStrategy.FLAGPOLE, api_expose=True)
    # Data Secrecy
    manager.add("organizations:data-secrecy", OrganizationFeature, FeatureHandlerStrategy.FLAGPOLE, api_expose=True)
    # Data Secrecy v2 (with Break the Glass feature)
    manager.add("organizations:data-secrecy-v2", OrganizationFeature, FeatureHandlerStrategy.FLAGPOLE, api_expose=True)
    # Enables synthesis of device.class in ingest
    manager.add("organizations:device-class-synthesis", OrganizationFeature, FeatureHandlerStrategy.INTERNAL, api_expose=False)
    # Enable device.class as a selectable column
    manager.add("organizations:device-classification", OrganizationFeature, FeatureHandlerStrategy.FLAGPOLE, api_expose=True)
    # Enable the 'discover' interface. (might be unused)
    manager.add("organizations:discover", OrganizationFeature, FeatureHandlerStrategy.INTERNAL, api_expose=True)
    # Enable the discover saved queries deprecation warnings
    manager.add("organizations:discover-saved-queries-deprecation", OrganizationFeature, FeatureHandlerStrategy.FLAGPOLE, api_expose=True)
    # Enable new cell actions styling and features for tables that use the component
    manager.add("organizations:discover-cell-actions-v2", OrganizationFeature, FeatureHandlerStrategy.FLAGPOLE, api_expose=True)
    # Enable the org recalibration
    manager.add("organizations:ds-org-recalibration", OrganizationFeature, FeatureHandlerStrategy.INTERNAL, api_expose=False)
    # Enable custom dynamic sampling rates
    manager.add("organizations:dynamic-sampling-custom", OrganizationFeature, FeatureHandlerStrategy.FLAGPOLE, api_expose=True)
    # Enable dynamic sampling minimum sample rate
    manager.add("organizations:dynamic-sampling-minimum-sample-rate", OrganizationFeature, FeatureHandlerStrategy.FLAGPOLE, api_expose=True)
    # Enable archive/escalating issue workflow features in v2
    manager.add("organizations:escalating-issues-v2", OrganizationFeature, FeatureHandlerStrategy.INTERNAL, api_expose=False)
    # Enable emiting escalating data to the metrics backend
    manager.add("organizations:escalating-metrics-backend", OrganizationFeature, FeatureHandlerStrategy.INTERNAL, api_expose=False)
    # Enable returning the migrated discover queries in explore saved queries
    manager.add("organizations:expose-migrated-discover-queries", OrganizationFeature, FeatureHandlerStrategy.FLAGPOLE, api_expose=True)
    # Enable GenAI features such as Autofix and Issue Summary
    manager.add("organizations:gen-ai-features", OrganizationFeature, FeatureHandlerStrategy.FLAGPOLE, api_expose=True)
    # Enable the 'generate me a query' functionality on the explore > traces page
    manager.add("organizations:gen-ai-explore-traces", OrganizationFeature, FeatureHandlerStrategy.FLAGPOLE, api_expose=True)
    # Enable GenAI consent
    manager.add("organizations:gen-ai-consent", OrganizationFeature, FeatureHandlerStrategy.FLAGPOLE, api_expose=True)
    # Enable disabling gitlab integrations when broken is detected
    manager.add("organizations:gitlab-disable-on-broken", OrganizationFeature, FeatureHandlerStrategy.FLAGPOLE, api_expose=False)
    # Enable multi project selection
    manager.add("organizations:global-views", OrganizationFeature, FeatureHandlerStrategy.FLAGPOLE, default=False, api_expose=True)
    # Enable increased issue_owners rate limit for auto-assignment
    manager.add("organizations:increased-issue-owners-rate-limit", OrganizationFeature, FeatureHandlerStrategy.INTERNAL, api_expose=False)
    # Starfish: extract metrics from the spans
    manager.add("organizations:indexed-spans-extraction", OrganizationFeature, FeatureHandlerStrategy.INTERNAL, api_expose=False)
    # Enable integration functionality to work deployment integrations like Vercel
    manager.add("organizations:integrations-deployment", OrganizationFeature, FeatureHandlerStrategy.INTERNAL, default=True, api_expose=True)
    manager.add("organizations:integrations-feature-flag-integration", OrganizationFeature, FeatureHandlerStrategy.INTERNAL, api_expose=False)
    # Enable inviting billing members to organizations at the member limit.
    manager.add("organizations:invite-billing", OrganizationFeature, FeatureHandlerStrategy.INTERNAL, default=False, api_expose=False)
    # Enable inviting members to organizations.
    manager.add("organizations:invite-members", OrganizationFeature, FeatureHandlerStrategy.INTERNAL, default=True, api_expose=True)
    # Enable rate limits for inviting members.
    manager.add("organizations:invite-members-rate-limits", OrganizationFeature, FeatureHandlerStrategy.INTERNAL, default=True, api_expose=False)
    # Enables lifetime stats on issue details
    manager.add("organizations:issue-details-lifetime-stats", OrganizationFeature, FeatureHandlerStrategy.FLAGPOLE, api_expose=True)
    # Enables streamlined issue details UI for all users of an organization without opt-out
    manager.add("organizations:issue-details-streamline-enforce", OrganizationFeature, FeatureHandlerStrategy.FLAGPOLE, api_expose=True)
    # Enables sorting spans for issue detection
    manager.add("organizations:issue-detection-sort-spans", OrganizationFeature, FeatureHandlerStrategy.FLAGPOLE, api_expose=True)
    # Whether to allow issue only search on the issue list
    manager.add("organizations:issue-search-allow-postgres-only-search", OrganizationFeature, FeatureHandlerStrategy.FLAGPOLE, api_expose=False)
<<<<<<< HEAD
    # Enable custom views features in the issue stream
    manager.add("organizations:issue-stream-custom-views", OrganizationFeature, FeatureHandlerStrategy.FLAGPOLE, api_expose=True)
=======
    # Whether to make a side/parallel query against events -> group_attributes when searching issues
    manager.add("organizations:issue-search-group-attributes-side-query", OrganizationFeature, FeatureHandlerStrategy.FLAGPOLE, api_expose=False)
    # Enable issue stream performance improvements
    manager.add("organizations:issue-search-snuba", OrganizationFeature, FeatureHandlerStrategy.FLAGPOLE, api_expose=False)
>>>>>>> 5228559a
    # Enable the new issue category mapping
    manager.add("organizations:issue-taxonomy", OrganizationFeature, FeatureHandlerStrategy.FLAGPOLE, api_expose=True)
    manager.add("organizations:metric-issue-poc", OrganizationFeature, FeatureHandlerStrategy.FLAGPOLE, api_expose=True)
    manager.add("projects:metric-issue-creation", ProjectFeature, FeatureHandlerStrategy.FLAGPOLE, api_expose=False)
    manager.add("organizations:issue-open-periods", OrganizationFeature, FeatureHandlerStrategy.FLAGPOLE, api_expose=False)
    manager.add("organizations:mep-rollout-flag", OrganizationFeature, FeatureHandlerStrategy.FLAGPOLE, api_expose=True)
    manager.add("organizations:mep-use-default-tags", OrganizationFeature, FeatureHandlerStrategy.FLAGPOLE, api_expose=False)
    manager.add("organizations:disable-clustering-setting", OrganizationFeature, FeatureHandlerStrategy.FLAGPOLE, api_expose=True, default=False)
    # Migrate Orgs to new Azure DevOps Integration
    manager.add("organizations:migrate-azure-devops-integration", OrganizationFeature, FeatureHandlerStrategy.FLAGPOLE, api_expose=True)
    # Enable Session Stats down to a minute resolution
    manager.add("organizations:minute-resolution-sessions", OrganizationFeature, FeatureHandlerStrategy.INTERNAL, default=True, api_expose=True)
    # Display CPU and memory metrics in transactions with profiles
    manager.add("organizations:mobile-cpu-memory-in-transactions", OrganizationFeature, FeatureHandlerStrategy.FLAGPOLE, api_expose=True)
    # Adds the ttid & ttfd vitals to the frontend
    manager.add("organizations:mobile-vitals", OrganizationFeature, FeatureHandlerStrategy.FLAGPOLE, api_expose=True)
    # Enables higher limit for alert rules
    manager.add("organizations:more-fast-alerts", OrganizationFeature, FeatureHandlerStrategy.INTERNAL, api_expose=False)
    manager.add("organizations:more-slow-alerts", OrganizationFeature, FeatureHandlerStrategy.INTERNAL, api_expose=False)
    # Enable higher limit for workflows
    manager.add("organizations:more-workflows", OrganizationFeature, FeatureHandlerStrategy.INTERNAL, api_expose=False)
    manager.add("organizations:navigation-sidebar-v2", OrganizationFeature, FeatureHandlerStrategy.FLAGPOLE, api_expose=True)
    manager.add("organizations:navigation-sidebar-v2-banner", OrganizationFeature, FeatureHandlerStrategy.FLAGPOLE, api_expose=True)
    manager.add("organizations:new-page-filter", OrganizationFeature, FeatureHandlerStrategy.FLAGPOLE, default=True, api_expose=True)
    # Enable AI Agents specific insights
    manager.add("organizations:agents-insights", OrganizationFeature, FeatureHandlerStrategy.FLAGPOLE, api_expose=True)
    # Enable MCP specific insights
    manager.add("organizations:mcp-insights", OrganizationFeature, FeatureHandlerStrategy.FLAGPOLE, api_expose=True)
    # Extract on demand metrics
    manager.add("organizations:on-demand-metrics-extraction", OrganizationFeature, FeatureHandlerStrategy.FLAGPOLE, api_expose=True)
    # Extract on demand metrics (experimental features)
    manager.add("organizations:on-demand-metrics-extraction-experimental", OrganizationFeature, FeatureHandlerStrategy.FLAGPOLE, api_expose=True)
    # Extract on demand metrics (widget extraction)
    manager.add("organizations:on-demand-metrics-extraction-widgets", OrganizationFeature, FeatureHandlerStrategy.FLAGPOLE, api_expose=False)
    # This spec version includes the environment in the query hash
    manager.add("organizations:on-demand-metrics-query-spec-version-two", OrganizationFeature, FeatureHandlerStrategy.FLAGPOLE, api_expose=False)
    # Use the new OrganizationMemberInvite endpoints
    manager.add("organizations:new-organization-member-invite", OrganizationFeature, FeatureHandlerStrategy.FLAGPOLE, api_expose=True)
    # Display on demand metrics related UI elements
    manager.add("organizations:on-demand-metrics-ui", OrganizationFeature, FeatureHandlerStrategy.FLAGPOLE, api_expose=True)
    # Display on demand metrics related UI elements, for dashboards and widgets. The other flag is for alerts.
    manager.add("organizations:on-demand-metrics-ui-widgets", OrganizationFeature, FeatureHandlerStrategy.FLAGPOLE, api_expose=True)
    # Only enabled in sentry.io to enable onboarding flows.
    manager.add("organizations:onboarding", OrganizationFeature, FeatureHandlerStrategy.INTERNAL, api_expose=True)
    # Enable large ownership rule file size limit
    manager.add("organizations:ownership-size-limit-large", OrganizationFeature, FeatureHandlerStrategy.FLAGPOLE, api_expose=False)
    # Enable xlarge ownership rule file size limit
    manager.add("organizations:ownership-size-limit-xlarge", OrganizationFeature, FeatureHandlerStrategy.FLAGPOLE, api_expose=False)
    # Enable games tab in the project creation component
    manager.add("organizations:project-creation-games-tab", OrganizationFeature, FeatureHandlerStrategy.FLAGPOLE, api_expose=True)
    # Enable mobile performance score calculation for transactions in relay
    manager.add("organizations:performance-calculate-mobile-perf-score-relay", OrganizationFeature, FeatureHandlerStrategy.INTERNAL, api_expose=False)
    # Enable performance change explorer panel on trends page
    manager.add("organizations:performance-change-explorer", OrganizationFeature, FeatureHandlerStrategy.FLAGPOLE, api_expose=True)
    # Enable interpolation of null data points in charts instead of zerofilling in performance
    manager.add("organizations:performance-chart-interpolation", OrganizationFeature, FeatureHandlerStrategy.FLAGPOLE, api_expose=True)
    # Enable Discover Saved Query dataset selector
    manager.add("organizations:performance-discover-dataset-selector", OrganizationFeature, FeatureHandlerStrategy.FLAGPOLE, api_expose=True)
    # Enable deprecate discover widget type
    manager.add("organizations:deprecate-discover-widget-type", OrganizationFeature, FeatureHandlerStrategy.FLAGPOLE, api_expose=True)
    # Enable backend overriding and always making a fresh split decision
    manager.add("organizations:performance-discover-widget-split-override-save", OrganizationFeature, FeatureHandlerStrategy.FLAGPOLE, api_expose=False)
    # Enable UI sending a discover split for widget
    manager.add("organizations:performance-discover-widget-split-ui", OrganizationFeature, FeatureHandlerStrategy.FLAGPOLE, api_expose=True)
    # Enables setting the fetch all custom measurements request time range to match the user selected time range instead of 90 days
    manager.add("organizations:performance-discover-get-custom-measurements-reduced-range", OrganizationFeature, FeatureHandlerStrategy.FLAGPOLE, api_expose=False)
    # Enables updated all events tab in a performance issue
    manager.add("organizations:performance-issues-all-events-tab", OrganizationFeature, FeatureHandlerStrategy.FLAGPOLE, api_expose=False)
    # Temporary flag to test search performance that's running slow in S4S
    manager.add("organizations:performance-issues-search", OrganizationFeature, FeatureHandlerStrategy.INTERNAL, default=True, api_expose=False)
    # Detect performance issues in the new standalone spans pipeline instead of on transactions
    manager.add("organizations:performance-issues-spans", OrganizationFeature, FeatureHandlerStrategy.INTERNAL, default=False, api_expose=False)
    # Enable internal view for bannerless MEP view
    manager.add("organizations:performance-mep-bannerless-ui", OrganizationFeature, FeatureHandlerStrategy.FLAGPOLE, api_expose=True)
    # Re-enable histograms for Metrics Enhanced Performance Views
    manager.add("organizations:performance-mep-reintroduce-histograms", OrganizationFeature, FeatureHandlerStrategy.FLAGPOLE, api_expose=True)
    # Enable metrics-backed transaction summary view
    manager.add("organizations:performance-metrics-backed-transaction-summary", OrganizationFeature, FeatureHandlerStrategy.FLAGPOLE, api_expose=False)
    # Enable new trends
    manager.add("organizations:performance-new-trends", OrganizationFeature, FeatureHandlerStrategy.FLAGPOLE, api_expose=True)
    # Enable updated landing page widget designs
    manager.add("organizations:performance-new-widget-designs", OrganizationFeature, FeatureHandlerStrategy.FLAGPOLE, api_expose=True)
    # Enable performance on-boarding checklist
    manager.add("organizations:performance-onboarding-checklist", OrganizationFeature, FeatureHandlerStrategy.FLAGPOLE, api_expose=True)
    # Enable MongoDB support for the Queries module
    manager.add("organizations:performance-queries-mongodb-extraction", OrganizationFeature, FeatureHandlerStrategy.FLAGPOLE, api_expose=True)
    # Enable removing the fallback for metrics compatibility
    manager.add("organizations:performance-remove-metrics-compatibility-fallback", OrganizationFeature, FeatureHandlerStrategy.FLAGPOLE, api_expose=True)
    # Enable histogram view in span details
    manager.add("organizations:performance-span-histogram-view", OrganizationFeature, FeatureHandlerStrategy.FLAGPOLE, api_expose=True)
    # Enable trace details page with embedded spans
    manager.add("organizations:performance-trace-details", OrganizationFeature, FeatureHandlerStrategy.FLAGPOLE, api_expose=True)
    # Enable trace explorer features
    manager.add("organizations:performance-trace-explorer", OrganizationFeature, FeatureHandlerStrategy.FLAGPOLE, api_expose=True)
    # Enable sentry convention fields
    manager.add("organizations:performance-sentry-conventions-fields", OrganizationFeature, FeatureHandlerStrategy.FLAGPOLE, api_expose=True)
    # Enable querying spans fields stats from comparative workflows project
    manager.add("organizations:performance-spans-fields-stats", OrganizationFeature, FeatureHandlerStrategy.FLAGPOLE, api_expose=True)
    # Enable FE/BE for tracing without performance
    manager.add("organizations:performance-tracing-without-performance", OrganizationFeature, FeatureHandlerStrategy.FLAGPOLE, default=True, api_expose=True)
    # Enable transaction name only search
    manager.add("organizations:performance-transaction-name-only-search", OrganizationFeature, FeatureHandlerStrategy.FLAGPOLE, api_expose=True)
    # Enable transaction name only search on indexed
    manager.add("organizations:performance-transaction-name-only-search-indexed", OrganizationFeature, FeatureHandlerStrategy.FLAGPOLE, api_expose=False)
    # Hides some fields and sections in the transaction summary page that are being deprecated
    manager.add("organizations:performance-transaction-summary-cleanup", OrganizationFeature, FeatureHandlerStrategy.FLAGPOLE, api_expose=True)
    # Enable the EAP-powered transactions summary view
    manager.add("organizations:performance-transaction-summary-eap", OrganizationFeature, FeatureHandlerStrategy.FLAGPOLE, api_expose=True)
    # Enable OTel-friendly UI. Updates copy and small UI elements to align closer with OTel definitions and concepts
    manager.add("organizations:performance-otel-friendly-ui", OrganizationFeature, FeatureHandlerStrategy.FLAGPOLE, api_expose=True)
    # Enables the new UI for span summary and the spans tab
    manager.add("organizations:performance-spans-new-ui", OrganizationFeature, FeatureHandlerStrategy.FLAGPOLE, api_expose=True)
    manager.add("organizations:performance-use-metrics", OrganizationFeature, FeatureHandlerStrategy.INTERNAL, api_expose=True)
    # Enable standalone cls and lcp in the web vitals module
    manager.add("organizations:performance-vitals-standalone-cls-lcp", OrganizationFeature, FeatureHandlerStrategy.FLAGPOLE, api_expose=True)
    # Enable Web Vital links to Performance Issues
    manager.add("organizations:performance-web-vitals-issues", OrganizationFeature, FeatureHandlerStrategy.FLAGPOLE, api_expose=True)
    # Enable default explore queries in the new side nav
    manager.add("organizations:performance-default-explore-queries", OrganizationFeature, FeatureHandlerStrategy.FLAGPOLE, api_expose=True)
    # Enable suspect attributes feature
    manager.add("organizations:performance-spans-suspect-attributes", OrganizationFeature, FeatureHandlerStrategy.FLAGPOLE, api_expose=True)
    # Transaction alert deprecation
    manager.add("organizations:performance-transaction-deprecation-alerts", OrganizationFeature, FeatureHandlerStrategy.FLAGPOLE, api_expose=True)
    # Enable preprod artifact assembly endpointAdd commentMore actions
    manager.add("organizations:preprod-artifact-assemble", OrganizationFeature, FeatureHandlerStrategy.FLAGPOLE, api_expose=True)
    # Enable preprod frontend routes
    manager.add("organizations:preprod-frontend-routes", OrganizationFeature, FeatureHandlerStrategy.FLAGPOLE, api_expose=True)
    # Enables the playstation ingestion in relay
    manager.add("organizations:relay-playstation-ingestion", OrganizationFeature, FeatureHandlerStrategy.FLAGPOLE, api_expose=False)
    # Enables Prevent team Replay Assertions (Flows) POC
    manager.add("organizations:prevent-flows-poc", OrganizationFeature, FeatureHandlerStrategy.FLAGPOLE, api_expose=True)
    # Enable profiling
    manager.add("organizations:profiling", OrganizationFeature, FeatureHandlerStrategy.INTERNAL, api_expose=True)
    # Enabled for those orgs who participated in the profiling Beta program
    manager.add("organizations:profiling-beta", OrganizationFeature, FeatureHandlerStrategy.INTERNAL, api_expose=True)
    # Enables monitoring for latest profiling sdk used
    manager.add("organizations:profiling-sdks", OrganizationFeature, FeatureHandlerStrategy.FLAGPOLE, api_expose=True)
    # Enables dropping of deprecated profiling sdks used
    manager.add("organizations:profiling-deprecate-sdks", OrganizationFeature, FeatureHandlerStrategy.FLAGPOLE, api_expose=True)
    # Enables production profiling in sentry browser application
    manager.add("organizations:profiling-browser", OrganizationFeature, FeatureHandlerStrategy.INTERNAL, api_expose=False)
    # Enables separate differential flamegraph page
    manager.add("organizations:profiling-differential-flamegraph-page", OrganizationFeature, FeatureHandlerStrategy.FLAGPOLE, api_expose=True)
    # Enables ability usage of direct profile chunks all the time
    manager.add("organizations:profiling-flamegraph-always-use-direct-chunks", OrganizationFeature, FeatureHandlerStrategy.FLAGPOLE, api_expose=True)
    # Enable global suspect functions in profiling
    manager.add("organizations:profiling-global-suspect-functions", OrganizationFeature, FeatureHandlerStrategy.FLAGPOLE, api_expose=True)
    # Enable profiling summary redesign view
    manager.add("organizations:profiling-summary-redesign", OrganizationFeature, FeatureHandlerStrategy.FLAGPOLE, api_expose=True)
    # Limit project events endpoint to only query back a certain number of days
    manager.add("organizations:project-event-date-limit", OrganizationFeature, FeatureHandlerStrategy.FLAGPOLE, api_expose=False)
    manager.add("organizations:project-templates", OrganizationFeature, FeatureHandlerStrategy.INTERNAL, api_expose=False)
    # Enable the new Related Events feature
    manager.add("organizations:related-events", OrganizationFeature, FeatureHandlerStrategy.INTERNAL, api_expose=False)
    # Enable the release details performance section
    manager.add("organizations:release-comparison-performance", OrganizationFeature, FeatureHandlerStrategy.FLAGPOLE, api_expose=True)
    # Enable replay AI summaries
    manager.add("organizations:replay-ai-summaries", OrganizationFeature, FeatureHandlerStrategy.FLAGPOLE, api_expose=True)
    # Enable replay list selection
    manager.add("organizations:replay-list-select", OrganizationFeature, FeatureHandlerStrategy.FLAGPOLE, api_expose=True)
    # Enable version 2 of reprocessing (completely distinct from v1)
    manager.add("organizations:reprocessing-v2", OrganizationFeature, FeatureHandlerStrategy.INTERNAL, api_expose=False)
    # Enable resolve in upcoming release
    # TODO(steve): Remove when we remove the feature from the UI
    manager.add("organizations:resolve-in-upcoming-release", OrganizationFeature, FeatureHandlerStrategy.FLAGPOLE, api_expose=True)
    # Enable revocation of org auth keys when a user renames an org slug
    manager.add("organizations:revoke-org-auth-on-slug-rename", OrganizationFeature, FeatureHandlerStrategy.FLAGPOLE, api_expose=True)
    # Enable detecting SDK crashes during event processing
    manager.add("organizations:sdk-crash-detection", OrganizationFeature, FeatureHandlerStrategy.INTERNAL, api_expose=False)
    # Enable Seer Explorer panel for AI-powered data exploration
    manager.add("organizations:seer-explorer", OrganizationFeature, FeatureHandlerStrategy.FLAGPOLE, api_expose=True)
    # Enable search query builder raw search replacement
    manager.add("organizations:search-query-builder-raw-search-replacement", OrganizationFeature, FeatureHandlerStrategy.FLAGPOLE, api_expose=True)
    # Enable new search query builder wildcard operators
    manager.add("organizations:search-query-builder-wildcard-operators", OrganizationFeature, FeatureHandlerStrategy.FLAGPOLE, api_expose=True)
    # Enable linking from 'new issue' email notifs to the issue replay list
    manager.add("organizations:session-replay-issue-emails", OrganizationFeature, FeatureHandlerStrategy.INTERNAL, api_expose=False)
    # Disable select orgs from ingesting mobile replay events.
    manager.add("organizations:session-replay-video-disabled", OrganizationFeature, FeatureHandlerStrategy.INTERNAL, api_expose=False)
    # Enable data scrubbing of replay recording payloads in Relay.
    manager.add("organizations:session-replay-recording-scrubbing", OrganizationFeature, FeatureHandlerStrategy.INTERNAL, api_expose=False)
    # Enable linking from 'new issue' slack notifs to the issue replay list
    manager.add("organizations:session-replay-slack-new-issue", OrganizationFeature, FeatureHandlerStrategy.INTERNAL, api_expose=False)
    # Enable core Session Replay link in the sidebar
    manager.add("organizations:session-replay-ui", OrganizationFeature, FeatureHandlerStrategy.INTERNAL, default=True, api_expose=True)
    # Enable the rendering of @sentry/toolbar inside the sentry app. See `useInitSentryToolbar()`
    manager.add("organizations:init-sentry-toolbar", OrganizationFeature, FeatureHandlerStrategy.FLAGPOLE, default=False, api_expose=True)
    # Enable Sentry Toolbar settings for customers (ex: project settings page)
    manager.add("organizations:sentry-toolbar-ui", OrganizationFeature, FeatureHandlerStrategy.FLAGPOLE, default=False, api_expose=True)
    # Enable feature flag CTA on issue details page
    manager.add("organizations:feature-flag-cta", OrganizationFeature, FeatureHandlerStrategy.FLAGPOLE, api_expose=True)
    # Enable feature flag distribution flyout in issue details
    manager.add("organizations:feature-flag-distribution-flyout", OrganizationFeature, FeatureHandlerStrategy.FLAGPOLE, api_expose=True)
    # Enable suspect feature flags endpoint.
    manager.add("organizations:feature-flag-suspect-flags", OrganizationFeature, FeatureHandlerStrategy.FLAGPOLE, api_expose=True)
    # Enable suspect feature tags endpoint.
    manager.add("organizations:issues-suspect-tags", OrganizationFeature, FeatureHandlerStrategy.FLAGPOLE, api_expose=True)
    # Enable suspect score display in distributions drawer (internal only)
    manager.add("organizations:suspect-scores-sandbox-ui", OrganizationFeature, FeatureHandlerStrategy.FLAGPOLE, api_expose=True)
    # Enable new release insights charts
    manager.add("organizations:insights-session-health-tab-ui", OrganizationFeature, FeatureHandlerStrategy.FLAGPOLE, api_expose=True)
    # Lets organizations manage grouping configs
    manager.add("organizations:set-grouping-config", OrganizationFeature, FeatureHandlerStrategy.INTERNAL, api_expose=True)
    # Enable SAML2 Single-logout
    manager.add("organizations:sso-saml2-slo", OrganizationFeature, FeatureHandlerStrategy.FLAGPOLE, api_expose=False)
    # Show links and upsells to Insights modules
    manager.add("organizations:insights-entry-points", OrganizationFeature, FeatureHandlerStrategy.INTERNAL, api_expose=True)
    # Enable access to initial Insights modules (Queries, Requests, Vitals, App Starts, Page Loads, Resources)
    manager.add("organizations:insights-initial-modules", OrganizationFeature, FeatureHandlerStrategy.INTERNAL, api_expose=True)
    # Enable access to newer Insights modules (Caches, Queues, LLMs, Mobile UI)
    manager.add("organizations:insights-addon-modules", OrganizationFeature, FeatureHandlerStrategy.INTERNAL, api_expose=True)
    # Make insights modules restrict queries to 14 days
    manager.add("organizations:insights-query-date-range-limit", OrganizationFeature, FeatureHandlerStrategy.INTERNAL, api_expose=True)
    # Make LLM monitoring module use eap instead of metrics
    manager.add("organizations:insights-use-eap", OrganizationFeature, FeatureHandlerStrategy.FLAGPOLE, api_expose=True)
    # Make Insights modules (except llm) use EAP instead of metrics
    manager.add("organizations:insights-modules-use-eap", OrganizationFeature, FeatureHandlerStrategy.FLAGPOLE, api_expose=True)
    # Make insights overview module use EAP instead of metrics
    manager.add("organizations:insights-overview-use-eap", OrganizationFeature, FeatureHandlerStrategy.FLAGPOLE, api_expose=True)
    # Enable open in explore and create alert actions inside insight charts
    manager.add("organizations:insights-chart-actions", OrganizationFeature, FeatureHandlerStrategy.FLAGPOLE, api_expose=True)
    # Enable access to insights metrics alerts
    manager.add("organizations:insights-alerts", OrganizationFeature, FeatureHandlerStrategy.FLAGPOLE, api_expose=True)
    # Enable Related Issues table in Insights modules
    manager.add("organizations:insights-related-issues-table", OrganizationFeature, FeatureHandlerStrategy.FLAGPOLE, api_expose=True)
    # Enable access to Mobile Screens insights module
    manager.add("organizations:insights-mobile-screens-module", OrganizationFeature, FeatureHandlerStrategy.FLAGPOLE, api_expose=True)
    # Removes performance landing page from sidebar and updates transaction summary breadcrumbs for insights
    manager.add("organizations:insights-performance-landing-removal", OrganizationFeature, FeatureHandlerStrategy.FLAGPOLE, api_expose=True)
    # Enable new SentryApp webhook request endpoint
    manager.add("organizations:sentry-app-webhook-requests", OrganizationFeature, FeatureHandlerStrategy.FLAGPOLE, api_expose=False)
    # Enable standalone span ingestion
    manager.add("organizations:standalone-span-ingestion", OrganizationFeature, FeatureHandlerStrategy.INTERNAL, api_expose=False)
    # Enable mobile starfish app start module view
    manager.add("organizations:starfish-mobile-appstart", OrganizationFeature, FeatureHandlerStrategy.FLAGPOLE, api_expose=True)
    # Enable mobile starfish ui module view
    manager.add("organizations:starfish-mobile-ui-module", OrganizationFeature, FeatureHandlerStrategy.FLAGPOLE, api_expose=True)
    # Enable the new experimental starfish view
    manager.add("organizations:starfish-view", OrganizationFeature, FeatureHandlerStrategy.FLAGPOLE, api_expose=True)
    # Enable UI for regression issues RCA using spans data
    manager.add("organizations:statistical-detectors-rca-spans-only", OrganizationFeature, FeatureHandlerStrategy.FLAGPOLE, api_expose=True)
    # Allow organizations to configure all symbol sources.
    manager.add("organizations:symbol-sources", OrganizationFeature, FeatureHandlerStrategy.INTERNAL, default=True, api_expose=True)
    # Enable tracking of tombstone hits. When enabled, the feature increments the times_seen column and updates the last_seen timestamp
    manager.add("organizations:grouptombstones-hit-counter", OrganizationFeature, FeatureHandlerStrategy.FLAGPOLE, api_expose=True)
    # Enable static ClickHouse sampling for `OrganizationTagsEndpoint`
    manager.add("organizations:tag-key-sample-n", OrganizationFeature, FeatureHandlerStrategy.FLAGPOLE, api_expose=False)
    # Enable team workflow notifications
    manager.add("organizations:team-workflow-notifications", OrganizationFeature, FeatureHandlerStrategy.FLAGPOLE, api_expose=False)
    # Enable feature to load more than 100 rows in performance trace view.
    manager.add("organizations:trace-view-load-more", OrganizationFeature, FeatureHandlerStrategy.FLAGPOLE, api_expose=True)
    # Enable feature to load new trace view.
    manager.add("organizations:trace-view-v1", OrganizationFeature, FeatureHandlerStrategy.FLAGPOLE, api_expose=True)
    # Enable feature to show link to previous/next traces
    manager.add("organizations:trace-view-linked-traces", OrganizationFeature, FeatureHandlerStrategy.FLAGPOLE, api_expose=True)
    # Enable feature to load new tracing onboarding ui
    manager.add("organizations:tracing-onboarding-new-ui", OrganizationFeature, FeatureHandlerStrategy.FLAGPOLE, api_expose=True)
    # Enable feature to load quota exceeded banner in new trace view.
    manager.add("organizations:trace-view-quota-exceeded-banner", OrganizationFeature, FeatureHandlerStrategy.FLAGPOLE, api_expose=True)
    # Enable feature to use span only trace endpoint.
    manager.add("organizations:trace-spans-format", OrganizationFeature, FeatureHandlerStrategy.FLAGPOLE, api_expose=True)
    # Enable feature to use trace admin ui.
    manager.add("organizations:trace-view-admin-ui", OrganizationFeature, FeatureHandlerStrategy.FLAGPOLE, api_expose=True)
    # Enable displaying span links in the attribute tree
    manager.add("organizations:trace-view-span-links", OrganizationFeature, FeatureHandlerStrategy.FLAGPOLE, api_expose=True)
    # Enable feature to use trace tabs layout ui
    manager.add("organizations:trace-tabs-ui", OrganizationFeature, FeatureHandlerStrategy.FLAGPOLE, api_expose=True)
    # Enable feature to load new traces onboarding guide.
    manager.add("organizations:traces-onboarding-guide", OrganizationFeature, FeatureHandlerStrategy.FLAGPOLE, api_expose=True)
    # Enable feature to load traces schema hints.
    manager.add("organizations:traces-schema-hints", OrganizationFeature, FeatureHandlerStrategy.FLAGPOLE, api_expose=True)
    # Extraction metrics for transactions during ingestion.
    manager.add("organizations:transaction-metrics-extraction", OrganizationFeature, FeatureHandlerStrategy.INTERNAL, api_expose=False)
    # Mark URL transactions scrubbed by regex patterns as "sanitized".
    # NOTE: This flag does not concern transactions rewritten by clusterer rules.
    # Those are always marked as "sanitized".
    manager.add("organizations:transaction-name-mark-scrubbed-as-sanitized", OrganizationFeature, FeatureHandlerStrategy.INTERNAL, default=True, api_expose=False)
    # Normalize URL transaction names during ingestion.
    manager.add("organizations:transaction-name-normalize", OrganizationFeature, FeatureHandlerStrategy.INTERNAL, default=True, api_expose=False)
    # Enables automatically triggering autofix on issue summary
    manager.add("organizations:trigger-autofix-on-issue-summary", OrganizationFeature, FeatureHandlerStrategy.FLAGPOLE, api_expose=True)
    # Enables unlimited auto-triggered autofix runs
    manager.add("organizations:unlimited-auto-triggered-autofix-runs", OrganizationFeature, FeatureHandlerStrategy.FLAGPOLE, api_expose=False)
    # Enables automatic hostname detection in uptime
    manager.add("organizations:uptime-automatic-hostname-detection", OrganizationFeature, FeatureHandlerStrategy.FLAGPOLE, api_expose=False)
    # Enables automatic subscription creation in uptime
    manager.add("organizations:uptime-automatic-subscription-creation", OrganizationFeature, FeatureHandlerStrategy.FLAGPOLE, api_expose=False)
    # Enables view hierarchy attachment scrubbing
    manager.add("organizations:view-hierarchy-scrubbing", OrganizationFeature, FeatureHandlerStrategy.FLAGPOLE, api_expose=False)
    # Enable creating issues via the issue platform
    manager.add("organizations:uptime-create-issues", OrganizationFeature, FeatureHandlerStrategy.FLAGPOLE, api_expose=False)
    # Enables detailed logging for uptime results
    manager.add("organizations:uptime-detailed-logging", OrganizationFeature, FeatureHandlerStrategy.FLAGPOLE, api_expose=False)
    # Enable processing uptime results via the detector handler
    manager.add("organizations:uptime-detector-handler", OrganizationFeature, FeatureHandlerStrategy.FLAGPOLE, api_expose=False)
    manager.add("organizations:uptime-detector-create-issues", OrganizationFeature, FeatureHandlerStrategy.FLAGPOLE, api_expose=False)
    # Enable sending uptime results to EAP (Events Analytics Platform)
    manager.add("organizations:uptime-eap-results", OrganizationFeature, FeatureHandlerStrategy.FLAGPOLE, api_expose=False)
    # Enable querying uptime data from EAP uptime_results instead of uptime_checks
    manager.add("organizations:uptime-eap-uptime-results-query", OrganizationFeature, FeatureHandlerStrategy.FLAGPOLE, api_expose=False)
    manager.add("organizations:use-metrics-layer", OrganizationFeature, FeatureHandlerStrategy.FLAGPOLE, api_expose=False)
    manager.add("organizations:user-feedback-ai-summaries", OrganizationFeature, FeatureHandlerStrategy.FLAGPOLE, api_expose=True)
    # Enable auto spam classification at User Feedback ingest time
    manager.add("organizations:user-feedback-spam-ingest", OrganizationFeature, FeatureHandlerStrategy.FLAGPOLE, api_expose=True)
    # Enable User Feedback v2 UI
    manager.add("organizations:user-feedback-ui", OrganizationFeature, FeatureHandlerStrategy.FLAGPOLE, api_expose=True)
    # Enable view hierarchies options
    manager.add("organizations:view-hierarchies-options-dev", OrganizationFeature, FeatureHandlerStrategy.FLAGPOLE, api_expose=True)
    # Enable aggregates table editor on the new explore page
    manager.add("organizations:visibility-explore-aggregate-editor", OrganizationFeature, FeatureHandlerStrategy.FLAGPOLE, api_expose=True)
    # Enable equations feature on the new explore page
    manager.add("organizations:visibility-explore-equations", OrganizationFeature, FeatureHandlerStrategy.FLAGPOLE, api_expose=True)
    # Enable equations feature in dashboards
    manager.add("organizations:visibility-dashboards-equations", OrganizationFeature, FeatureHandlerStrategy.FLAGPOLE, api_expose=True)
    # Enable the new explore page
    manager.add("organizations:visibility-explore-view", OrganizationFeature, FeatureHandlerStrategy.FLAGPOLE, api_expose=True)
    # Enable high date range options on new explore page
    manager.add("organizations:visibility-explore-range-high", OrganizationFeature, FeatureHandlerStrategy.FLAGPOLE, api_expose=True)
    # Enable medium date range options on new explore page
    manager.add("organizations:visibility-explore-range-medium", OrganizationFeature, FeatureHandlerStrategy.FLAGPOLE, api_expose=True)
    # Enforce stacked navigation feature (with ability to opt out)
    manager.add("organizations:enforce-stacked-navigation", OrganizationFeature, FeatureHandlerStrategy.FLAGPOLE, api_expose=True)
    # Enable processing activity updates in workflow engine
    manager.add("organizations:workflow-engine-process-activity", OrganizationFeature, FeatureHandlerStrategy.FLAGPOLE, api_expose=False)
    # Enable dual writing for issue alert issues (see: alerts create issues)
    manager.add("organizations:workflow-engine-issue-alert-dual-write", OrganizationFeature, FeatureHandlerStrategy.FLAGPOLE, api_expose=False)
    # Enable workflow processing for metric issues
    manager.add("organizations:workflow-engine-process-metric-issue-workflows", OrganizationFeature, FeatureHandlerStrategy.FLAGPOLE, api_expose=False)
    # Enable workflow engine for issue alerts
    manager.add("organizations:workflow-engine-process-workflows", OrganizationFeature, FeatureHandlerStrategy.FLAGPOLE, api_expose=False)
    # Enable single processing through workflow engine for issue alerts
    manager.add("organizations:workflow-engine-single-process-workflows", OrganizationFeature, FeatureHandlerStrategy.FLAGPOLE, api_expose=False)
    # Enable logging to debug workflow engine process workflows
    manager.add("organizations:workflow-engine-process-workflows-logs", OrganizationFeature, FeatureHandlerStrategy.FLAGPOLE, api_expose=False)
    # Enable firing actions for workflow engine issue alerts
    manager.add("organizations:workflow-engine-trigger-actions", OrganizationFeature, FeatureHandlerStrategy.FLAGPOLE, api_expose=False)
    # Enable logs to debug metric alert dual processing
    manager.add("organizations:workflow-engine-metric-alert-dual-processing-logs", OrganizationFeature, FeatureHandlerStrategy.FLAGPOLE, api_expose=False)
    # Enable sending test notifications from the workflow_engine
    manager.add("organizations:workflow-engine-test-notifications", OrganizationFeature, FeatureHandlerStrategy.FLAGPOLE, api_expose=False)
    # Enable dual writing for metric alert issues (see: alerts create issues)
    manager.add("organizations:workflow-engine-metric-alert-dual-write", OrganizationFeature, FeatureHandlerStrategy.FLAGPOLE, api_expose=False)
    # Enable Processing for Metric Alerts in the workflow_engine
    manager.add("organizations:workflow-engine-metric-alert-processing", OrganizationFeature, FeatureHandlerStrategy.FLAGPOLE, api_expose=False)
    # Enable ingestion through trusted relays only
    manager.add("organizations:ingest-through-trusted-relays-only", OrganizationFeature, FeatureHandlerStrategy.FLAGPOLE, api_expose=True)
    # Enable new workflow_engine UI (see: alerts create issues)
    manager.add("organizations:workflow-engine-ui", OrganizationFeature, FeatureHandlerStrategy.FLAGPOLE, api_expose=True)
    # Create links to the new UI when sending notifications in the workflow_engine
    manager.add("organizations:workflow-engine-ui-links", OrganizationFeature, FeatureHandlerStrategy.FLAGPOLE, api_expose=False)
    # Use workflow engine serializers to return data for old rule / incident endpoints
    manager.add("organizations:workflow-engine-rule-serializers", OrganizationFeature, FeatureHandlerStrategy.FLAGPOLE, api_expose=False)
    # Enable EventUniqueUserFrequencyConditionWithConditions special alert condition
    manager.add("organizations:event-unique-user-frequency-condition-with-conditions", OrganizationFeature, FeatureHandlerStrategy.FLAGPOLE, api_expose=True)
    # Use spans instead of transactions for dynamic sampling calculations. This will become the new default.
    manager.add("organizations:dynamic-sampling-spans", OrganizationFeature, FeatureHandlerStrategy.FLAGPOLE, api_expose=False)
    # Enable our logs product (known internally as ourlogs) in UI and backend
    manager.add("organizations:ourlogs-enabled", OrganizationFeature, FeatureHandlerStrategy.FLAGPOLE, api_expose=True)
    # Enable our logs product to be ingested via Relay.
    manager.add("organizations:ourlogs-ingestion", OrganizationFeature, FeatureHandlerStrategy.FLAGPOLE, api_expose=True)
    # Enable calculated byte counts on ingested logs.
    manager.add("organizations:ourlogs-calculated-byte-count", OrganizationFeature, FeatureHandlerStrategy.FLAGPOLE, api_expose=False)
    # Enable extraction of meta attributes for logs.
    manager.add("organizations:ourlogs-meta-attributes", OrganizationFeature, FeatureHandlerStrategy.FLAGPOLE, api_expose=False)
    # Enable our logs stats to be displayed in the UI.
    manager.add("organizations:ourlogs-stats", OrganizationFeature, FeatureHandlerStrategy.FLAGPOLE, api_expose=True)
    # Enable the visualize sidebar in the logs UI.
    manager.add("organizations:ourlogs-visualize-sidebar", OrganizationFeature, FeatureHandlerStrategy.FLAGPOLE, api_expose=True)
    # Enable logs in the dashboards UI.
    manager.add("organizations:ourlogs-dashboards", OrganizationFeature, FeatureHandlerStrategy.FLAGPOLE, api_expose=True)
    # Enable alerting on logs.
    manager.add("organizations:ourlogs-alerts", OrganizationFeature, FeatureHandlerStrategy.FLAGPOLE, api_expose=True)
    # Enable live refresh in the logs UI.
    manager.add("organizations:ourlogs-live-refresh", OrganizationFeature, FeatureHandlerStrategy.FLAGPOLE, api_expose=True)
    # Enable infinite scroll in the logs UI.
    manager.add("organizations:ourlogs-infinite-scroll", OrganizationFeature, FeatureHandlerStrategy.FLAGPOLE, api_expose=True)
    # Enable replay logs UI.
    manager.add("organizations:ourlogs-replay-ui", OrganizationFeature, FeatureHandlerStrategy.FLAGPOLE, api_expose=True)
    # Enable per-project selection for Jira integration
    manager.add("organizations:jira-per-project-statuses", OrganizationFeature, FeatureHandlerStrategy.FLAGPOLE, api_expose=False)
    # Enable using paginated projects endpoint for Jira integration
    manager.add("organizations:jira-paginated-projects", OrganizationFeature, FeatureHandlerStrategy.FLAGPOLE, api_expose=False)
    # Enable single trace summary
    manager.add("organizations:single-trace-summary", OrganizationFeature, FeatureHandlerStrategy.FLAGPOLE, api_expose=True)
    # Enable users to connect many Sentry orgs to a single Github org
    manager.add("organizations:github-multi-org", OrganizationFeature, FeatureHandlerStrategy.FLAGPOLE, api_expose=False)
    # Enable seeing upsell modal when clicking upgrade for multi-org
    manager.add("organizations:github-multi-org-upsell-modal", OrganizationFeature, FeatureHandlerStrategy.FLAGPOLE, api_expose=True)
    # Enables quick testing of disabling transaction name clustering for a project.
    manager.add("projects:transaction-name-clustering-disabled", ProjectFeature, FeatureHandlerStrategy.FLAGPOLE, api_expose=False, default=False)

    # NOTE: Don't add features down here! Add them to their specific group and sort
    #       them alphabetically! The order features are registered is not important.

    # Project scoped features #
    ###########################
    # Adds additional filters and a new section to issue alert rules.
    manager.add("projects:alert-filters", ProjectFeature, FeatureHandlerStrategy.INTERNAL, default=True)
    manager.add("projects:discard-transaction", ProjectFeature, FeatureHandlerStrategy.INTERNAL, api_expose=False)
    # Enable calculating a severity score for events which create a new group
    manager.add("projects:first-event-severity-calculation", ProjectFeature, FeatureHandlerStrategy.INTERNAL, api_expose=False)
    # Enable similarity embeddings API call
    # This feature is only available on the frontend using project details since the handler gets
    # project options and this is slow in the project index endpoint feature flag serialization
    manager.add("projects:similarity-embeddings", ProjectFeature, FeatureHandlerStrategy.INTERNAL, default=False, api_expose=True)
    manager.add("projects:similarity-indexing", ProjectFeature, FeatureHandlerStrategy.INTERNAL, api_expose=False)
    manager.add("projects:similarity-view", ProjectFeature, FeatureHandlerStrategy.INTERNAL, api_expose=True)
    # Starfish: extract metrics from the spans
    manager.add("projects:span-metrics-extraction", ProjectFeature, FeatureHandlerStrategy.INTERNAL, api_expose=True)
    manager.add("projects:span-metrics-extraction-addons", ProjectFeature, FeatureHandlerStrategy.INTERNAL, api_expose=False)
    manager.add("projects:relay-otel-endpoint", ProjectFeature, FeatureHandlerStrategy.FLAGPOLE, api_expose=False)
    # EAP: extremely experimental flag that makes DDM page use EAP tables
    manager.add("projects:use-eap-spans-for-metrics-explorer", ProjectFeature, FeatureHandlerStrategy.FLAGPOLE, api_expose=False)
    # Enable num events in an issue debugging
    manager.add("projects:num-events-issue-debugging", ProjectFeature, FeatureHandlerStrategy.FLAGPOLE, api_expose=False)
    # Project plugin features
    manager.add("projects:plugins", ProjectPluginFeature, FeatureHandlerStrategy.INTERNAL, default=True, api_expose=True)

    manager.add("projects:profiling-ingest-unsampled-profiles", ProjectFeature, FeatureHandlerStrategy.FLAGPOLE, api_expose=False)

    manager.add("projects:project-detail-apple-app-hang-rate", ProjectFeature, FeatureHandlerStrategy.FLAGPOLE, api_expose=False)
    # fmt: on

    # Partner oauth
    manager.add(
        "organizations:scoped-partner-oauth",
        OrganizationFeature,
        FeatureHandlerStrategy.FLAGPOLE,
        api_expose=False,
    )

    # Controls access to tempest features
    manager.add(
        "organizations:tempest-access",
        OrganizationFeature,
        FeatureHandlerStrategy.FLAGPOLE,
        api_expose=True,
    )<|MERGE_RESOLUTION|>--- conflicted
+++ resolved
@@ -159,15 +159,6 @@
     manager.add("organizations:issue-detection-sort-spans", OrganizationFeature, FeatureHandlerStrategy.FLAGPOLE, api_expose=True)
     # Whether to allow issue only search on the issue list
     manager.add("organizations:issue-search-allow-postgres-only-search", OrganizationFeature, FeatureHandlerStrategy.FLAGPOLE, api_expose=False)
-<<<<<<< HEAD
-    # Enable custom views features in the issue stream
-    manager.add("organizations:issue-stream-custom-views", OrganizationFeature, FeatureHandlerStrategy.FLAGPOLE, api_expose=True)
-=======
-    # Whether to make a side/parallel query against events -> group_attributes when searching issues
-    manager.add("organizations:issue-search-group-attributes-side-query", OrganizationFeature, FeatureHandlerStrategy.FLAGPOLE, api_expose=False)
-    # Enable issue stream performance improvements
-    manager.add("organizations:issue-search-snuba", OrganizationFeature, FeatureHandlerStrategy.FLAGPOLE, api_expose=False)
->>>>>>> 5228559a
     # Enable the new issue category mapping
     manager.add("organizations:issue-taxonomy", OrganizationFeature, FeatureHandlerStrategy.FLAGPOLE, api_expose=True)
     manager.add("organizations:metric-issue-poc", OrganizationFeature, FeatureHandlerStrategy.FLAGPOLE, api_expose=True)
