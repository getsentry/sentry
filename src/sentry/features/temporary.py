--- conflicted
+++ resolved
@@ -340,11 +340,6 @@
     manager.add("organizations:project-templates", OrganizationFeature, FeatureHandlerStrategy.INTERNAL, api_expose=False)
     # Enable the new quick start guide
     manager.add("organizations:quick-start-updates", OrganizationFeature, FeatureHandlerStrategy.FLAGPOLE, api_expose=True)
-<<<<<<< HEAD
-=======
-    # Enable new small design changes for the quick start guide GA
-    manager.add("organizations:quick-start-updates-ga", OrganizationFeature, FeatureHandlerStrategy.FLAGPOLE, default=True, api_expose=True)
->>>>>>> 4651f5aa
     # Enable the new Related Events feature
     manager.add("organizations:related-events", OrganizationFeature, FeatureHandlerStrategy.INTERNAL, api_expose=False)
     # Enable related issues feature
