--- conflicted
+++ resolved
@@ -33,20 +33,8 @@
             raise six.next(exceptions)
         except Exception as exc:
             email = six.next(emails)
-<<<<<<< HEAD
-            args = {'extra': {
-                'logger': six.next(loggers),
-                'site': 'web',
-                'date': timestamp,
-                'user': {
-                    'id': email,
-                    'email': email,
-                }
-            }
-            }
-            return client.captureException(exc_info=exc, **args)
-=======
             return client.captureException(
+                exc_info=exc,
                 data={
                     "logger": six.next(loggers),
                     "site": "web",
@@ -54,7 +42,6 @@
                 },
                 date=timestamp,
             )
->>>>>>> f5c47f1f
 
     return [exception]
 
