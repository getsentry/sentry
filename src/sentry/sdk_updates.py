from __future__ import absolute_import

import logging
from distutils.version import LooseVersion
from django.conf import settings
from django.core.cache import cache

from sentry.net.http import Session
from sentry.utils.safe import get_path

logger = logging.getLogger(__name__)

SDK_INDEX_CACHE_KEY = u"sentry:sdk-versions"


class SdkSetupState(object):
    def __init__(self, sdk_name, sdk_version, modules, integrations):
        self.sdk_name = sdk_name
        self.sdk_version = sdk_version
        self.modules = dict(modules or ())
        self.integrations = list(integrations or ())

    def copy(self):
        return type(self)(
            sdk_name=self.sdk_name,
            sdk_version=self.sdk_version,
            modules=self.modules,
            integrations=self.integrations,
        )

    @classmethod
    def from_event_json(cls, event_data):
        sdk_name = get_path(event_data, "sdk", "name")
        if sdk_name:
            sdk_name = sdk_name.lower().rsplit(":", 1)[0]

        if sdk_name == "sentry-python":
            sdk_name = "sentry.python"

        return cls(
            sdk_name=sdk_name,
            sdk_version=get_path(event_data, "sdk", "version"),
            modules=get_path(event_data, "modules"),
            integrations=get_path(event_data, "sdk", "integrations"),
        )


class SdkIndexState(object):
    def __init__(self, sdk_versions=None, deprecated_sdks=None, sdk_supported_modules=None):
        self.sdk_versions = sdk_versions or get_sdk_versions()
        self.deprecated_sdks = deprecated_sdks or settings.DEPRECATED_SDKS
        self.sdk_supported_modules = sdk_supported_modules or SDK_SUPPORTED_MODULES


class Suggestion(object):
    def to_json(self):
        raise NotImplementedError()

    def __eq__(self, other):
        return self.to_json() == other.to_json()


class EnableIntegrationSuggestion(Suggestion):
    def __init__(self, integration_name, integration_url):
        self.integration_name = integration_name
        self.integration_url = integration_url

    def to_json(self):
        return {
            "type": "enableIntegration",
            "integrationName": self.integration_name,
            "integrationUrl": self.integration_url,
        }

    def get_new_state(self, old_state):
        if self.integration_name in old_state.integrations:
            return old_state

        new_state = old_state.copy()
        new_state.integrations.append(self.integration_name)
        return new_state


class UpdateSDKSuggestion(Suggestion):
    def __init__(self, sdk_name, new_sdk_version):
        self.sdk_name = sdk_name
        self.new_sdk_version = new_sdk_version

    def to_json(self):
        return {
            "type": "updateSdk",
            "sdkName": self.sdk_name,
            "newSdkVersion": self.new_sdk_version,
            "sdkUrl": get_sdk_urls().get(self.sdk_name),
        }

    def get_new_state(self, old_state):
        if self.new_sdk_version is None:
            return old_state

        try:
            has_newer_version = LooseVersion(old_state.sdk_version) < LooseVersion(
                self.new_sdk_version
            )
        except Exception:
            has_newer_version = False

        if not has_newer_version:
            return old_state

        new_state = old_state.copy()
        new_state.sdk_version = self.new_sdk_version
        return new_state


class ChangeSDKSuggestion(Suggestion):
    """
    :param module_names: Hide this suggestion if any of the given modules is
        loaded. This list is used to weed out invalid suggestions when using
        multiple SDKs in e.g. .NET.
    """

    def __init__(self, new_sdk_name, module_names=None):
        self.new_sdk_name = new_sdk_name
        self.module_names = module_names

    def to_json(self):
        return {
            "type": "changeSdk",
            "newSdkName": self.new_sdk_name,
            "sdkUrl": get_sdk_urls().get(self.new_sdk_name),
        }

    def get_new_state(self, old_state):
        if old_state.sdk_name == self.new_sdk_name:
            return old_state

        if any(x in old_state.modules for x in self.module_names or ()):
            return old_state

        new_state = old_state.copy()
        new_state.sdk_name = self.new_sdk_name
        return new_state


SDK_SUPPORTED_MODULES = [
    {
        "sdk_name": "sentry.python",
        "sdk_version_added": "0.3.2",
        "module_name": "django",
        "module_version_min": "1.6.0",
        "suggestion": EnableIntegrationSuggestion(
            "django", "https://docs.sentry.io/platforms/python/django/"
        ),
    },
    {
        "sdk_name": "sentry.python",
        "sdk_version_added": "0.3.2",
        "module_name": "flask",
        "module_version_min": "0.11.0",
        "suggestion": EnableIntegrationSuggestion(
            "flask", "https://docs.sentry.io/platforms/python/flask/"
        ),
    },
    {
        "sdk_name": "sentry.python",
        "sdk_version_added": "0.7.9",
        "module_name": "bottle",
        "module_version_min": "0.12.0",
        "suggestion": EnableIntegrationSuggestion(
            "bottle", "https://docs.sentry.io/platforms/python/bottle/"
        ),
    },
    {
        "sdk_name": "sentry.python",
        "sdk_version_added": "0.7.11",
        "module_name": "falcon",
        "module_version_min": "1.4.0",
        "suggestion": EnableIntegrationSuggestion(
            "falcon", "https://docs.sentry.io/platforms/python/falcon/"
        ),
    },
    {
        "sdk_name": "sentry.python",
        "sdk_version_added": "0.3.6",
        "module_name": "sanic",
        "module_version_min": "0.8.0",
        "suggestion": EnableIntegrationSuggestion(
            "sanic", "https://docs.sentry.io/platforms/python/sanic/"
        ),
    },
    {
        "sdk_name": "sentry.python",
        "sdk_version_added": "0.3.2",
        "module_name": "celery",
        "module_version_min": "3.0.0",
        "suggestion": EnableIntegrationSuggestion(
            "celery", "https://docs.sentry.io/platforms/python/celery/"
        ),
    },
    # TODO: Detect AWS Lambda for Python
    {
        "sdk_name": "sentry.python",
        "sdk_version_added": "0.5.0",
        "module_name": "pyramid",
        "module_version_min": "1.3.0",
        "suggestion": EnableIntegrationSuggestion(
            "pyramid", "https://docs.sentry.io/platforms/python/pyramid/"
        ),
    },
    {
        "sdk_name": "sentry.python",
        "sdk_version_added": "0.5.1",
        "module_name": "rq",
        "module_version_min": "0.6",
        "suggestion": EnableIntegrationSuggestion(
            "rq", "https://docs.sentry.io/platforms/python/rq/"
        ),
    },
    {
        "sdk_name": "sentry.python",
        "sdk_version_added": "0.6.1",
        "module_name": "aiohttp",
        "module_version_min": "3.4.0",
        "suggestion": EnableIntegrationSuggestion(
            "aiohttp", "https://docs.sentry.io/platforms/python/aiohttp/"
        ),
    },
    {
        "sdk_name": "sentry.python",
        "sdk_version_added": "0.6.3",
        "module_name": "tornado",
        "module_version_min": "5.0.0",
        "suggestion": EnableIntegrationSuggestion(
            "tornado", "https://docs.sentry.io/platforms/python/tornado/"
        ),
    },
    {
        "sdk_name": "sentry.python",
        "sdk_version_added": "0.10.0",
        "module_name": "redis",
        "module_version_min": "0.0.0",
        "suggestion": EnableIntegrationSuggestion(
            "redis", "https://docs.sentry.io/platforms/python/redis/"
        ),
    },
    {
        "sdk_name": "sentry.dotnet",
        "sdk_version_added": "0.0.0",
        "module_name": "Microsoft.AspNetCore.Hosting",
        "module_version_min": "2.1.0",
        "suggestion": ChangeSDKSuggestion("sentry.dotnet.aspnetcore", ["Sentry.AspNetCore"]),
    },
    {
        "sdk_name": "sentry.dotnet",
        "sdk_version_added": "0.0.0",
        "module_name": "EntityFramework",
        "module_version_min": "6.0.0",
        "suggestion": ChangeSDKSuggestion(
            "sentry.dotnet.entityframework", ["Sentry.EntityFramework"]
        ),
    },
    {
        "sdk_name": "sentry.dotnet",
        "sdk_version_added": "0.0.0",
        "module_name": "log4net",
        "module_version_min": "2.0.8",
        "suggestion": ChangeSDKSuggestion("sentry.dotnet.log4net", ["Sentry.Log4Net"]),
    },
    {
<<<<<<< HEAD
        'sdk_name': 'sentry.dotnet',
        'sdk_version_added': '0.0.0',
        'module_name': 'Microsoft.Extensions.Logging.Configuration',
        'module_version_min': '2.1.0',
        'suggestion': ChangeSDKSuggestion(
            'sentry.dotnet.extensions.logging',
            [
                'Sentry.Extensions.Logging',

                # If AspNetCore is used, do not show this suggestion at all,
                # because the (hopefully visible) suggestion to use the
                # AspNetCore SDK is more specific.
                'Microsoft.AspNetCore.Hosting',
            ]
=======
        "sdk_name": "sentry.dotnet",
        "sdk_version_added": "0.0.0",
        "module_name": "Microsoft.Extensions.Logging.Configuration",
        "module_version_min": "2.1.0",
        # For some reason the SDK does not always report the
        # `Sentry.Extensions.Logging` module (observed in ASP.NET apps that use
        # the logging SDK implicitly).
        "suggestion": ChangeSDKSuggestion(
            "sentry.dotnet.extensions.logging", ["Sentry.Extensions.Logging", "Sentry.AspNetCore"]
>>>>>>> 86bbf45d
        ),
    },
    {
        "sdk_name": "sentry.dotnet",
        "sdk_version_added": "0.0.0",
        "module_name": "Serilog",
        "module_version_min": "2.7.1",
        "suggestion": ChangeSDKSuggestion("sentry.dotnet.serilog", ["Sentry.Serilog"]),
    },
    {
        "sdk_name": "sentry.dotnet",
        "sdk_version_added": "0.0.0",
        "module_name": "NLog",
        "module_version_min": "4.6.0",
        "suggestion": ChangeSDKSuggestion("sentry.dotnet.nlog", ["Sentry.NLog"]),
    },
]


def get_sdk_index():
    value = cache.get(SDK_INDEX_CACHE_KEY)
    if value is not None:
        return value

    base_url = settings.SENTRY_RELEASE_REGISTRY_BASEURL
    if not base_url:
        return {}

    url = "%s/sdks" % (base_url,)

    try:
        with Session() as session:
            response = session.get(url, timeout=1)
            response.raise_for_status()
            json = response.json()
    except Exception:
        logger.exception("Failed to fetch version index from release registry")
        json = {}

    cache.set(SDK_INDEX_CACHE_KEY, json, 3600)
    return json


def get_sdk_versions():
    try:
        rv = settings.SDK_VERSIONS
        rv.update((key, info["version"]) for (key, info) in get_sdk_index().items())
        return rv
    except Exception:
        logger.exception("sentry-release-registry.sdk-versions")
        return {}


def get_sdk_urls():
    try:
        rv = dict(settings.SDK_URLS)
        rv.update((key, info["main_docs_url"]) for (key, info) in get_sdk_index().items())
        return rv
    except Exception:
        logger.exception("sentry-release-registry.sdk-urls")
        return {}


def _get_suggested_updates_step(setup_state, index_state):
    if not setup_state.sdk_name or not setup_state.sdk_version:
        return

    yield UpdateSDKSuggestion(
        setup_state.sdk_name, index_state.sdk_versions.get(setup_state.sdk_name)
    )

    # If an SDK is both outdated and entirely deprecated, we want to inform
    # the user of both. It's unclear if they would want to upgrade the SDK
    # or migrate to the new one.
    newest_name = settings.DEPRECATED_SDKS.get(setup_state.sdk_name, setup_state.sdk_name)
    yield ChangeSDKSuggestion(newest_name)

    for support_info in SDK_SUPPORTED_MODULES:
        if support_info["sdk_name"] != setup_state.sdk_name and not setup_state.sdk_name.startswith(
            support_info["sdk_name"] + "."
        ):
            continue

        if support_info["module_name"] not in setup_state.modules:
            continue

        try:
            if LooseVersion(support_info["sdk_version_added"]) > LooseVersion(
                setup_state.sdk_version
            ):
                continue
        except Exception:
            continue

        try:
            if LooseVersion(support_info["module_version_min"]) > LooseVersion(
                setup_state.modules[support_info["module_name"]]
            ):
                # TODO(markus): Maybe we want to suggest people to upgrade their module?
                #
                # E.g. "please upgrade Django so you can get the Django
                # integration"
                continue
        except Exception:
            continue

        yield support_info["suggestion"]


def get_suggested_updates(setup_state, index_state=None, parent_suggestions=None):
    if index_state is None:
        index_state = SdkIndexState()

    if parent_suggestions is None:
        parent_suggestions = []

    suggestions = list(_get_suggested_updates_step(setup_state, index_state))

    rv = []
    new_setup_states = []

    for suggestion in suggestions:
        if suggestion in parent_suggestions:
            continue

        new_setup_state = suggestion.get_new_state(setup_state)
        if new_setup_state == setup_state:
            continue

        rv.append(suggestion)
        new_setup_states.append(new_setup_state)

    for new_setup_state, suggestion in zip(new_setup_states, rv):
        json = suggestion.to_json()
        json["enables"] = list(
            get_suggested_updates(
                new_setup_state, parent_suggestions=parent_suggestions + rv, index_state=index_state
            )
        )

        yield json<|MERGE_RESOLUTION|>--- conflicted
+++ resolved
@@ -268,32 +268,19 @@
         "suggestion": ChangeSDKSuggestion("sentry.dotnet.log4net", ["Sentry.Log4Net"]),
     },
     {
-<<<<<<< HEAD
-        'sdk_name': 'sentry.dotnet',
-        'sdk_version_added': '0.0.0',
-        'module_name': 'Microsoft.Extensions.Logging.Configuration',
-        'module_version_min': '2.1.0',
-        'suggestion': ChangeSDKSuggestion(
-            'sentry.dotnet.extensions.logging',
+        "sdk_name": "sentry.dotnet",
+        "sdk_version_added": "0.0.0",
+        "module_name": "Microsoft.Extensions.Logging.Configuration",
+        "module_version_min": "2.1.0",
+        "suggestion": ChangeSDKSuggestion(
+            "sentry.dotnet.extensions.logging",
             [
-                'Sentry.Extensions.Logging',
-
+                "Sentry.Extensions.Logging",
                 # If AspNetCore is used, do not show this suggestion at all,
                 # because the (hopefully visible) suggestion to use the
                 # AspNetCore SDK is more specific.
-                'Microsoft.AspNetCore.Hosting',
-            ]
-=======
-        "sdk_name": "sentry.dotnet",
-        "sdk_version_added": "0.0.0",
-        "module_name": "Microsoft.Extensions.Logging.Configuration",
-        "module_version_min": "2.1.0",
-        # For some reason the SDK does not always report the
-        # `Sentry.Extensions.Logging` module (observed in ASP.NET apps that use
-        # the logging SDK implicitly).
-        "suggestion": ChangeSDKSuggestion(
-            "sentry.dotnet.extensions.logging", ["Sentry.Extensions.Logging", "Sentry.AspNetCore"]
->>>>>>> 86bbf45d
+                "Microsoft.AspNetCore.Hosting",
+            ],
         ),
     },
     {
