"""
Utilities related to proxying a request to a region silo
"""
from wsgiref.util import is_hop_by_hop

from django.conf import settings
from django.http import StreamingHttpResponse
from requests import Response as ExternalResponse
from requests import request as external_request
from requests.exceptions import Timeout
from rest_framework.request import Request

from sentry.api.exceptions import RequestTimeout
<<<<<<< HEAD
from sentry.silo.util import PROXY_DIRECT_LOCATION_HEADER
=======
from sentry.silo.util import clean_outbound_headers, clean_proxy_headers
>>>>>>> bd6ac226

# stream 0.5 MB at a time
PROXY_CHUNK_SIZE = 512 * 1024


def _parse_response(response: ExternalResponse, remote_url: str) -> StreamingHttpResponse:
    """
    Convert the Responses class from requests into the drf Response
    """

    def stream_response():  # type: ignore
        yield from response.iter_content(PROXY_CHUNK_SIZE)

    streamed_response = StreamingHttpResponse(
        streaming_content=stream_response(),
        status=response.status_code,
        content_type=response.headers.pop("Content-Type", None),
    )
    # Add Headers to response
    for header, value in response.headers.items():
        if not is_hop_by_hop(header):
            streamed_response[header] = value

    streamed_response[PROXY_DIRECT_LOCATION_HEADER] = remote_url
    return streamed_response


def proxy_request(request: Request, org_slug: str) -> StreamingHttpResponse:
    """Take a django request object and proxy it to a remote location given an org_slug"""
    from sentry.types.region import get_region_for_organization

    target_url = get_region_for_organization(None).to_url(request.path)
    header_dict = clean_proxy_headers(request.headers)
    # TODO: use requests session for connection pooling capabilities
    query_params = getattr(request, request.method, None)
    request_args = {
        "headers": header_dict,
        "params": dict(query_params) if query_params is not None else None,
        "files": getattr(request, "FILES", None),
        "data": getattr(request, "body", None) if not getattr(request, "FILES", None) else None,
        "stream": True,
        "timeout": settings.GATEWAY_PROXY_TIMEOUT,
    }
    try:
        resp: ExternalResponse = external_request(request.method, url=target_url, **request_args)
    except Timeout:
        # remote silo timeout. Use DRF timeout instead
        raise RequestTimeout()

    resp.headers = clean_outbound_headers(resp.headers)
    return _parse_response(resp, target_url)<|MERGE_RESOLUTION|>--- conflicted
+++ resolved
@@ -11,11 +11,11 @@
 from rest_framework.request import Request
 
 from sentry.api.exceptions import RequestTimeout
-<<<<<<< HEAD
-from sentry.silo.util import PROXY_DIRECT_LOCATION_HEADER
-=======
-from sentry.silo.util import clean_outbound_headers, clean_proxy_headers
->>>>>>> bd6ac226
+from sentry.silo.util import (
+    PROXY_DIRECT_LOCATION_HEADER,
+    clean_outbound_headers,
+    clean_proxy_headers,
+)
 
 # stream 0.5 MB at a time
 PROXY_CHUNK_SIZE = 512 * 1024
