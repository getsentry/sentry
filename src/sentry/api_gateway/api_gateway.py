from __future__ import annotations

from typing import Any, Callable

from django.conf import settings
from django.http.response import HttpResponseBase
from rest_framework.request import Request

from sentry.api_gateway.proxy import (
    proxy_region_request,
    proxy_request,
    proxy_sentryappinstallation_request,
)
from sentry.silo import SiloMode
from sentry.silo.base import SiloLimit
from sentry.types.region import get_region_by_name

<<<<<<< HEAD
# Backwards compatibility for URLs that don't
# have enough context to route via organization.
# New usage of these endpoints uses region domains,
# but existing customers have been using these routes
# on the main domain for a long time.
REGION_PINNED_URL_NAMES = (
    # These paths have organization scoped aliases
    "sentry-api-0-builtin-symbol-sources",
    "sentry-api-0-grouping-configs",
    # These paths are used by relay which is implicitly region scoped
    "sentry-api-0-relays-index",
    "sentry-api-0-relay-register-challenge",
    "sentry-api-0-relay-register-response",
    "sentry-api-0-relay-projectconfigs",
    "sentry-api-0-relay-projectids",
    "sentry-api-0-relay-publickeys",
    "sentry-api-0-relays-healthcheck",
    "sentry-api-0-relays-details",
    # Backwards compatibility for US customers.
    # New usage of these is region scoped.
    "sentry-error-page-embed",
    "sentry-release-hook",
    "sentry-api-0-projects",
    "sentry-api-0-accept-project-transfer",
    "sentry-account-email-unsubscribe-incident",
    "sentry-account-email-unsubscribe-issue",
    "sentry-account-email-unsubscribe-project",
)

=======
>>>>>>> d49affb0
SENTRY_APP_REGION_URL_NAMES = (
    "sentry-api-0-sentry-app-installation-external-requests",
    "sentry-api-0-sentry-app-installation-external-issue-actions",
    "sentry-api-0-sentry-app-installation-external-issues",
    "sentry-api-0-sentry-app-installation-external-issue-details",
    "sentry-api-0-sentry-app-requests",
    "sentry-api-0-sentry-app-interaction",
)


def _get_view_silo_mode(view_func: Callable[..., HttpResponseBase]) -> frozenset[SiloMode] | None:
    view_class = getattr(view_func, "view_class", None)
    if not view_class:
        return None
    if not hasattr(view_class, "silo_limit"):
        return None
    endpoint_silo_limit: SiloLimit = view_class.silo_limit
    return endpoint_silo_limit.modes


def proxy_request_if_needed(
    request: Request, view_func: Callable[..., HttpResponseBase], view_kwargs: dict[str, Any]
) -> HttpResponseBase | None:
    """
    Main execution flow for the API Gateway.
    returns None if proxying is not required, or a response if the proxy was successful.
    """
    current_silo_mode = SiloMode.get_current_mode()
    if current_silo_mode != SiloMode.CONTROL:
        return None

    silo_modes = _get_view_silo_mode(view_func)
    if not silo_modes or current_silo_mode in silo_modes:
        return None

    if "organization_slug" in view_kwargs:
        org_slug = view_kwargs["organization_slug"]
        return proxy_request(request, org_slug)

    if (
        "uuid" in view_kwargs
        and request.resolver_match
        and request.resolver_match.url_name in SENTRY_APP_REGION_URL_NAMES
    ):
        install_uuid = view_kwargs["uuid"]
        return proxy_sentryappinstallation_request(request, install_uuid)

    if (
        request.resolver_match
        and request.resolver_match.url_name in settings.REGION_PINNED_URL_NAMES
    ):
        region = get_region_by_name(settings.SENTRY_MONOLITH_REGION)

        return proxy_region_request(request, region)
    return None<|MERGE_RESOLUTION|>--- conflicted
+++ resolved
@@ -15,7 +15,6 @@
 from sentry.silo.base import SiloLimit
 from sentry.types.region import get_region_by_name
 
-<<<<<<< HEAD
 # Backwards compatibility for URLs that don't
 # have enough context to route via organization.
 # New usage of these endpoints uses region domains,
@@ -45,8 +44,6 @@
     "sentry-account-email-unsubscribe-project",
 )
 
-=======
->>>>>>> d49affb0
 SENTRY_APP_REGION_URL_NAMES = (
     "sentry-api-0-sentry-app-installation-external-requests",
     "sentry-api-0-sentry-app-installation-external-issue-actions",
