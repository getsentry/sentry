--- conflicted
+++ resolved
@@ -280,22 +280,13 @@
 
 # Known debug information file mimetypes
 KNOWN_DIF_FORMATS = {
-<<<<<<< HEAD
-    'text/x-breakpad': 'breakpad',
-    'application/x-mach-binary': 'macho',
-    'application/x-elf-binary': 'elf',
-    'application/x-dosexec': 'pe',
-    'application/x-ms-pdb': 'pdb',
-    'text/x-proguard+plain': 'proguard',
-    'application/x-sentry-bundle+zip': 'sourcebundle',
-=======
     "text/x-breakpad": "breakpad",
     "application/x-mach-binary": "macho",
     "application/x-elf-binary": "elf",
     "application/x-dosexec": "pe",
     "application/x-ms-pdb": "pdb",
     "text/x-proguard+plain": "proguard",
->>>>>>> 795cefaf
+    "application/x-sentry-bundle+zip": "sourcebundle",
 }
 
 NATIVE_UNKNOWN_STRING = "<unknown>"
