--- conflicted
+++ resolved
@@ -82,11 +82,7 @@
     'subscribe', 'enterprise', 'about', 'jobs', 'thanks', 'guide',
     'privacy', 'security', 'terms', 'from', 'sponsorship', 'for',
     'at', 'platforms', 'branding', 'vs', 'answers', '_admin',
-<<<<<<< HEAD
-    'support', 'styleguide'
-=======
-    'support', 'contact',
->>>>>>> d30f3012
+    'support', 'styleguide', 'contact',
 ))
 
 LOG_LEVELS = {
