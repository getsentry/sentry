--- conflicted
+++ resolved
@@ -232,34 +232,23 @@
     "sentry.rules.filters.age_comparison.AgeComparisonFilter",
     "sentry.rules.filters.issue_occurrences.IssueOccurrencesFilter",
     "sentry.rules.filters.assigned_to.AssignedToFilter",
-<<<<<<< HEAD
+    "sentry.rules.filters.latest_release.LatestReleaseFilter",
     # The following filters are duplicates of their respective conditions and are conditionally shown if the user has issue alert-filters
     "sentry.rules.filters.event_attribute.EventAttributeFilter",
     "sentry.rules.filters.tagged_event.TaggedEventFilter",
     "sentry.rules.filters.level.LevelFilter",
 )
 
+MIGRATED_CONDITIONS = frozenset(
+    [
+        "sentry.rules.conditions.tagged_event.TaggedEventCondition",
+        "sentry.rules.conditions.event_attribute.EventAttributeCondition",
+        "sentry.rules.conditions.level.LevelCondition",
+    ]
+)
+
 SENTRY_RULES_WITH_MIGRATED_FILTERS = frozenset(
-    [
-        "sentry.mail.actions.NotifyEmailAction",
-        "sentry.rules.actions.notify_event.NotifyEventAction",
-        "sentry.rules.actions.notify_event_service.NotifyEventServiceAction",
-        "sentry.rules.conditions.every_event.EveryEventCondition",
-        "sentry.rules.conditions.first_seen_event.FirstSeenEventCondition",
-        "sentry.rules.conditions.regression_event.RegressionEventCondition",
-        "sentry.rules.conditions.reappeared_event.ReappearedEventCondition",
-        "sentry.rules.conditions.event_frequency.EventFrequencyCondition",
-        "sentry.rules.conditions.event_frequency.EventUniqueUserFrequencyCondition",
-        "sentry.rules.filters.age_comparison.AgeComparisonFilter",
-        "sentry.rules.filters.issue_occurrences.IssueOccurrencesFilter",
-        "sentry.rules.filters.assigned_to.AssignedToFilter",
-        "sentry.rules.filters.event_attribute.EventAttributeFilter",
-        "sentry.rules.filters.tagged_event.TaggedEventFilter",
-        "sentry.rules.filters.level.LevelFilter",
-    ]
-=======
-    "sentry.rules.filters.latest_release.LatestReleaseFilter",
->>>>>>> f2ee0ca0
+    [rule for rule in SENTRY_RULES if rule not in MIGRATED_CONDITIONS]
 )
 
 # methods as defined by http://www.w3.org/Protocols/rfc2616/rfc2616-sec9.html + PATCH
