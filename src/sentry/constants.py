"""
sentry.constants
~~~~~~~~~~~~~~~~

These settings act as the default (base) settings for the Sentry-provided
web-server

:copyright: (c) 2010-2014 by the Sentry Team, see AUTHORS for more details.
:license: BSD, see LICENSE for more details.
"""
from __future__ import absolute_import, print_function

import logging
import os.path
import six

from collections import OrderedDict, namedtuple
from django.conf import settings
from django.utils.translation import ugettext_lazy as _
from operator import attrgetter

from sentry.utils.integrationdocs import load_doc


def get_all_languages():
    results = []
    for path in os.listdir(os.path.join(MODULE_ROOT, 'locale')):
        if path.startswith('.'):
            continue
        if '_' in path:
            pre, post = path.split('_', 1)
            path = u'{}-{}'.format(pre, post.lower())
        results.append(path)
    return results


MODULE_ROOT = os.path.dirname(__import__('sentry').__file__)
DATA_ROOT = os.path.join(MODULE_ROOT, 'data')

VERSION_LENGTH = 200

SORT_OPTIONS = OrderedDict(
    (
        ('priority', _('Priority')),
        ('date', _('Last Seen')),
        ('new', _('First Seen')),
        ('freq', _('Frequency')),
    )
)

SEARCH_SORT_OPTIONS = OrderedDict(
    (('score', _('Score')), ('date', _('Last Seen')), ('new', _('First Seen')), )
)

# XXX: Deprecated: use GroupStatus instead
STATUS_UNRESOLVED = 0
STATUS_RESOLVED = 1
STATUS_IGNORED = 2

STATUS_CHOICES = {
    'resolved': STATUS_RESOLVED,
    'unresolved': STATUS_UNRESOLVED,
    'ignored': STATUS_IGNORED,

    # TODO(dcramer): remove in 9.0
    'muted': STATUS_IGNORED,
}

# Normalize counts to the 15 minute marker. This value MUST be less than 60. A
# value of 0 would store counts for every minute, and is the lowest level of
# accuracy provided.
MINUTE_NORMALIZATION = 15

MAX_TAG_KEY_LENGTH = 32
MAX_TAG_VALUE_LENGTH = 200
MAX_CULPRIT_LENGTH = 200
MAX_EMAIL_FIELD_LENGTH = 75

ENVIRONMENT_NAME_PATTERN = r'^[^\n\r\f\/]*$'
ENVIRONMENT_NAME_MAX_LENGTH = 64

SENTRY_APP_SLUG_MAX_LENGTH = 64

# Team slugs which may not be used. Generally these are top level URL patterns
# which we don't want to worry about conflicts on.
RESERVED_ORGANIZATION_SLUGS = frozenset(
    (
        'admin', 'manage', 'login', 'account', 'register', 'api', 'accept', 'organizations',
        'teams', 'projects', 'help', 'docs', 'logout', '404', '500', '_static', 'out', 'debug',
        'remote', 'get-cli', 'blog', 'welcome', 'features', 'customers', 'integrations', 'signup',
        'pricing', 'subscribe', 'enterprise', 'about', 'jobs', 'thanks', 'guide', 'privacy',
        'security', 'terms', 'from', 'sponsorship', 'for', 'at', 'platforms', 'branding', 'vs',
        'answers', '_admin', 'support', 'contact', 'onboarding', 'ext', 'extension', 'extensions',
        'plugins', 'themonitor', 'settings', 'legal', 'avatar', 'organization-avatar',
        'project-avatar', 'team-avatar', 'careers', '_experiment', 'sentry-apps',
    )
)

RESERVED_PROJECT_SLUGS = frozenset((
    'api-keys', 'audit-log', 'auth', 'members', 'projects',
    'rate-limits', 'repos', 'settings', 'teams', 'billing',
    'payments', 'legal', 'subscription', 'support', 'integrations',
    'developer-settings',
))

LOG_LEVELS = {
    logging.NOTSET: 'sample',
    logging.DEBUG: 'debug',
    logging.INFO: 'info',
    logging.WARNING: 'warning',
    logging.ERROR: 'error',
    logging.FATAL: 'fatal',
}
DEFAULT_LOG_LEVEL = 'error'
DEFAULT_LOGGER_NAME = ''
LOG_LEVELS_MAP = {v: k for k, v in six.iteritems(LOG_LEVELS)}

# Default alerting threshold values
DEFAULT_ALERT_PROJECT_THRESHOLD = (500, 25)  # 500%, 25 events
DEFAULT_ALERT_GROUP_THRESHOLD = (1000, 25)  # 1000%, 25 events

# Default sort option for the group stream
DEFAULT_SORT_OPTION = 'date'

# Setup languages for only available locales
LANGUAGE_MAP = dict(settings.LANGUAGES)
LANGUAGES = [(k, LANGUAGE_MAP[k])
             for k in get_all_languages() if k in LANGUAGE_MAP]

# TODO(dcramer): We eventually want to make this user-editable
TAG_LABELS = {
    'exc_type': 'Exception Type',
    'sentry:user': 'User',
    'sentry:release': 'Release',
    'sentry:dist': 'Distribution',
    'os': 'OS',
    'url': 'URL',
    'server_name': 'Server',
}

PROTECTED_TAG_KEYS = frozenset([
    'environment',
    'release',
    'sentry:release',
])

# TODO(dcramer): once this is more flushed out we want this to be extendable
SENTRY_RULES = (
    'sentry.rules.actions.notify_event.NotifyEventAction',
    'sentry.rules.actions.notify_event_service.NotifyEventServiceAction',
    'sentry.rules.conditions.every_event.EveryEventCondition',
    'sentry.rules.conditions.first_seen_event.FirstSeenEventCondition',
    'sentry.rules.conditions.regression_event.RegressionEventCondition',
    'sentry.rules.conditions.reappeared_event.ReappearedEventCondition',
    'sentry.rules.conditions.tagged_event.TaggedEventCondition',
    'sentry.rules.conditions.event_frequency.EventFrequencyCondition',
    'sentry.rules.conditions.event_frequency.EventUniqueUserFrequencyCondition',
    'sentry.rules.conditions.event_attribute.EventAttributeCondition',
    'sentry.rules.conditions.level.LevelCondition',
)

# methods as defined by http://www.w3.org/Protocols/rfc2616/rfc2616-sec9.html + PATCH
HTTP_METHODS = ('GET', 'POST', 'PUT', 'OPTIONS', 'HEAD',
                'DELETE', 'TRACE', 'CONNECT', 'PATCH')

CLIENT_RESERVED_ATTRS = (
    'project', 'errors', 'event_id', 'message', 'checksum', 'culprit', 'fingerprint', 'level',
    'time_spent', 'logger', 'server_name', 'site', 'received', 'timestamp', 'extra', 'modules',
<<<<<<< HEAD
    'tags', 'platform', 'release', 'dist', 'environment', 'transaction', 'key_id', '_meta',
    'applecrashreport', 'device', 'repos', 'query', 'type', 'hashes', 'title', 'location',
=======
    'tags', 'platform', 'release', 'dist', 'environment', 'transaction', '_meta',
)

# Deprecated or internal attributes that should be dropped silently
CLIENT_IGNORED_ATTRS = (
    # Internal attributes
    'hashes', 'metadata', 'type', 'key_id', 'project', 'received',
    # Deprecated attributes
    'applecrashreport', 'device', 'repos', 'query',
>>>>>>> f72ce52f
)

# XXX: Must be all lowercase
DEFAULT_SCRUBBED_FIELDS = (
    'password', 'secret', 'passwd', 'api_key', 'apikey', 'access_token', 'auth', 'credentials',
    'mysql_pwd', 'stripetoken', 'card[number]',
)

NOT_SCRUBBED_VALUES = set([
    True,
    False,
    'true',
    'false',
    'null',
    'undefined',
])

VALID_PLATFORMS = set(
    [
        'as3',
        'c',
        'cfml',
        'cocoa',
        'csharp',
        'go',
        'java',
        'javascript',
        'node',
        'objc',
        'other',
        'perl',
        'php',
        'python',
        'ruby',
        'elixir',
        'haskell',
        'groovy',
        'native',
    ]
)

OK_PLUGIN_ENABLED = _("The {name} integration has been enabled.")

OK_PLUGIN_DISABLED = _("The {name} integration has been disabled.")

OK_PLUGIN_SAVED = _('Configuration for the {name} integration has been saved.')

WARN_SESSION_EXPIRED = 'Your session has expired.'  # TODO: translate this

# Key to use when ordering a list of events manually
EVENT_ORDERING_KEY = attrgetter('datetime', 'id')

FILTER_MASK = '[Filtered]'

# Maximum length of a symbol
MAX_SYM = 256

# Known debug information file mimetypes
KNOWN_DIF_TYPES = {
    'text/x-breakpad': 'breakpad',
    'application/x-mach-binary': 'macho',
    'application/x-elf-binary': 'elf',
    'text/x-proguard+plain': 'proguard',
}

NATIVE_UNKNOWN_STRING = '<unknown>'

# to go from an integration id (in _platforms.json) to the platform
# data, such as documentation url or humanized name.
# example: java-logback -> {"type": "framework",
#                           "link": "https://docs.getsentry.com/hosted/clients/java/modules/logback/",
#                           "id": "java-logback",
#                           "name": "Logback"}
INTEGRATION_ID_TO_PLATFORM_DATA = {}


def _load_platform_data():
    INTEGRATION_ID_TO_PLATFORM_DATA.clear()
    data = load_doc('_platforms')

    if not data:
        return

    for platform in data['platforms']:
        integrations = platform.pop('integrations')
        if integrations:
            for integration in integrations:
                integration_id = integration.pop('id')
                if integration['type'] != 'language':
                    integration['language'] = platform['id']
                INTEGRATION_ID_TO_PLATFORM_DATA[integration_id] = integration


_load_platform_data()

# special cases where the marketing slug differs from the integration id
# (in _platforms.json). missing values (for example: "java") should assume
# the marketing slug is the same as the integration id:
# javascript, node, python, php, ruby, go, swift, objc, java, perl, elixir
MARKETING_SLUG_TO_INTEGRATION_ID = {
    "kotlin": "java",
    "scala": "java",
    "spring": "java",
    "android": "java-android",
    "react": "javascript-react",
    "angular": "javascript-angular",
    "angular2": "javascript-angular2",
    "ember": "javascript-ember",
    "backbone": "javascript-backbone",
    "vue": "javascript-vue",
    "express": "node-express",
    "koa": "node-koa",
    "django": "python-django",
    "flask": "python-flask",
    "sanic": "python-sanic",
    "tornado": "python-tornado",
    "celery": "python-celery",
    "rq": "python-rq",
    "bottle": "python-bottle",
    "pythonawslambda": "python-awslambda",
    "pyramid": "python-pyramid",
    "pylons": "python-pylons",
    "laravel": "php-laravel",
    "symfony": "php-symfony2",
    "rails": "ruby-rails",
    "sinatra": "ruby-sinatra",
    "dotnet": "csharp",
}


# to go from a marketing page slug like /for/android/ to the integration id
# (in _platforms.json), for looking up documentation urls, etc.
def get_integration_id_for_marketing_slug(slug):
    if slug in MARKETING_SLUG_TO_INTEGRATION_ID:
        return MARKETING_SLUG_TO_INTEGRATION_ID[slug]

    if slug in INTEGRATION_ID_TO_PLATFORM_DATA:
        return slug


# special cases where the integration sent with the SDK differ from
# the integration id (in _platforms.json)
# {PLATFORM: {INTEGRATION_SENT: integration_id, ...}, ...}
PLATFORM_INTEGRATION_TO_INTEGRATION_ID = {
    "java": {
        "java.util.logging": "java-logging",
    },

    # TODO: add more special cases...
}


# to go from event data to the integration id (in _platforms.json),
# for example an event like:
# {"platform": "java",
#  "sdk": {"name": "sentry-java",
#          "integrations": ["java.util.logging"]}} -> java-logging
def get_integration_id_for_event(platform, sdk_name, integrations):
    if integrations:
        for integration in integrations:
            # check special cases
            if platform in PLATFORM_INTEGRATION_TO_INTEGRATION_ID and \
                    integration in PLATFORM_INTEGRATION_TO_INTEGRATION_ID[platform]:
                return PLATFORM_INTEGRATION_TO_INTEGRATION_ID[platform][integration]

            # try <platform>-<integration>, for example "java-log4j"
            integration_id = "%s-%s" % (platform, integration)
            if integration_id in INTEGRATION_ID_TO_PLATFORM_DATA:
                return integration_id

    # try sdk name, for example "sentry-java" -> "java" or "raven-java:log4j" -> "java-log4j"
    sdk_name = sdk_name.lower().replace(
        "sentry-", "").replace("raven-", "").replace(":", "-")
    if sdk_name in INTEGRATION_ID_TO_PLATFORM_DATA:
        return sdk_name

    # try platform name, for example "java"
    if platform in INTEGRATION_ID_TO_PLATFORM_DATA:
        return platform


class ObjectStatus(object):
    VISIBLE = 0
    HIDDEN = 1
    PENDING_DELETION = 2
    DELETION_IN_PROGRESS = 3

    ACTIVE = 0
    DISABLED = 1

    @classmethod
    def as_choices(cls):
        return (
            (cls.ACTIVE, 'active'),
            (cls.DISABLED, 'disabled'),
            (cls.PENDING_DELETION, 'pending_deletion'),
            (cls.DELETION_IN_PROGRESS, 'deletion_in_progress'),
        )


class SentryAppStatus(object):
    UNPUBLISHED = 0
    PUBLISHED = 1

    @classmethod
    def as_choices(cls):
        return (
            (cls.UNPUBLISHED, 'unpublished'),
            (cls.PUBLISHED, 'published'),
        )


StatsPeriod = namedtuple('StatsPeriod', ('segments', 'interval'))

LEGACY_RATE_LIMIT_OPTIONS = frozenset(('sentry:project-rate-limit', 'sentry:account-rate-limit'))<|MERGE_RESOLUTION|>--- conflicted
+++ resolved
@@ -166,10 +166,6 @@
 CLIENT_RESERVED_ATTRS = (
     'project', 'errors', 'event_id', 'message', 'checksum', 'culprit', 'fingerprint', 'level',
     'time_spent', 'logger', 'server_name', 'site', 'received', 'timestamp', 'extra', 'modules',
-<<<<<<< HEAD
-    'tags', 'platform', 'release', 'dist', 'environment', 'transaction', 'key_id', '_meta',
-    'applecrashreport', 'device', 'repos', 'query', 'type', 'hashes', 'title', 'location',
-=======
     'tags', 'platform', 'release', 'dist', 'environment', 'transaction', '_meta',
 )
 
@@ -179,7 +175,6 @@
     'hashes', 'metadata', 'type', 'key_id', 'project', 'received',
     # Deprecated attributes
     'applecrashreport', 'device', 'repos', 'query',
->>>>>>> f72ce52f
 )
 
 # XXX: Must be all lowercase
