"""
sentry.constants
~~~~~~~~~~~~~~~~

These settings act as the default (base) settings for the Sentry-provided
web-server

:copyright: (c) 2010-2014 by the Sentry Team, see AUTHORS for more details.
:license: BSD, see LICENSE for more details.
"""
from __future__ import absolute_import, print_function

import logging
import os.path
import six

from collections import OrderedDict, namedtuple
from django.conf import settings
from django.utils.translation import ugettext_lazy as _
from operator import attrgetter

from sentry.utils.integrationdocs import load_doc


def get_all_languages():
    results = []
    for path in os.listdir(os.path.join(MODULE_ROOT, 'locale')):
        if path.startswith('.'):
            continue
        if '_' in path:
            pre, post = path.split('_', 1)
            path = u'{}-{}'.format(pre, post.lower())
        results.append(path)
    return results


MODULE_ROOT = os.path.dirname(__import__('sentry').__file__)
DATA_ROOT = os.path.join(MODULE_ROOT, 'data')

VERSION_LENGTH = 200

SORT_OPTIONS = OrderedDict(
    (
        ('priority', _('Priority')),
        ('date', _('Last Seen')),
        ('new', _('First Seen')),
        ('freq', _('Frequency')),
    )
)

SEARCH_SORT_OPTIONS = OrderedDict(
    (('score', _('Score')), ('date', _('Last Seen')), ('new', _('First Seen')), )
)

# XXX: Deprecated: use GroupStatus instead
STATUS_UNRESOLVED = 0
STATUS_RESOLVED = 1
STATUS_IGNORED = 2

STATUS_CHOICES = {
    'resolved': STATUS_RESOLVED,
    'unresolved': STATUS_UNRESOLVED,
    'ignored': STATUS_IGNORED,

    # TODO(dcramer): remove in 9.0
    'muted': STATUS_IGNORED,
}

# Normalize counts to the 15 minute marker. This value MUST be less than 60. A
# value of 0 would store counts for every minute, and is the lowest level of
# accuracy provided.
MINUTE_NORMALIZATION = 15

MAX_TAG_KEY_LENGTH = 32
MAX_TAG_VALUE_LENGTH = 200
MAX_CULPRIT_LENGTH = 200
MAX_EMAIL_FIELD_LENGTH = 75

ENVIRONMENT_NAME_PATTERN = r'^[^\n\r\f\/]*$'
ENVIRONMENT_NAME_MAX_LENGTH = 64

SENTRY_APP_SLUG_MAX_LENGTH = 64

# Team slugs which may not be used. Generally these are top level URL patterns
# which we don't want to worry about conflicts on.
RESERVED_ORGANIZATION_SLUGS = frozenset(
    (
        'admin', 'manage', 'login', 'account', 'register', 'api', 'accept', 'organizations',
        'teams', 'projects', 'help', 'docs', 'logout', '404', '500', '_static', 'out', 'debug',
        'remote', 'get-cli', 'blog', 'welcome', 'features', 'customers', 'integrations', 'signup',
        'pricing', 'subscribe', 'enterprise', 'about', 'jobs', 'thanks', 'guide', 'privacy',
        'security', 'terms', 'from', 'sponsorship', 'for', 'at', 'platforms', 'branding', 'vs',
        'answers', '_admin', 'support', 'contact', 'onboarding', 'ext', 'extension', 'extensions',
        'plugins', 'themonitor', 'settings', 'legal', 'avatar', 'organization-avatar',
        'project-avatar', 'team-avatar', 'careers', '_experiment', 'sentry-apps',
    )
)

RESERVED_PROJECT_SLUGS = frozenset((
    'api-keys', 'audit-log', 'auth', 'members', 'projects',
    'rate-limits', 'repos', 'settings', 'teams', 'billing',
    'payments', 'legal', 'subscription', 'support', 'integrations',
    'developer-settings',
))

LOG_LEVELS = {
    logging.NOTSET: 'sample',
    logging.DEBUG: 'debug',
    logging.INFO: 'info',
    logging.WARNING: 'warning',
    logging.ERROR: 'error',
    logging.FATAL: 'fatal',
}
DEFAULT_LOG_LEVEL = 'error'
DEFAULT_LOGGER_NAME = ''
LOG_LEVELS_MAP = {v: k for k, v in six.iteritems(LOG_LEVELS)}

# Default alerting threshold values
DEFAULT_ALERT_PROJECT_THRESHOLD = (500, 25)  # 500%, 25 events
DEFAULT_ALERT_GROUP_THRESHOLD = (1000, 25)  # 1000%, 25 events

# Default sort option for the group stream
DEFAULT_SORT_OPTION = 'date'

# Setup languages for only available locales
LANGUAGE_MAP = dict(settings.LANGUAGES)
LANGUAGES = [(k, LANGUAGE_MAP[k])
             for k in get_all_languages() if k in LANGUAGE_MAP]

# TODO(dcramer): We eventually want to make this user-editable
TAG_LABELS = {
    'exc_type': 'Exception Type',
    'sentry:user': 'User',
    'sentry:release': 'Release',
    'sentry:dist': 'Distribution',
    'os': 'OS',
    'url': 'URL',
    'server_name': 'Server',
}

PROTECTED_TAG_KEYS = frozenset([
    'environment',
    'release',
    'sentry:release',
])

# TODO(dcramer): once this is more flushed out we want this to be extendable
SENTRY_RULES = (
    'sentry.rules.actions.notify_event.NotifyEventAction',
    'sentry.rules.actions.notify_event_service.NotifyEventServiceAction',
    'sentry.rules.conditions.every_event.EveryEventCondition',
    'sentry.rules.conditions.first_seen_event.FirstSeenEventCondition',
    'sentry.rules.conditions.regression_event.RegressionEventCondition',
    'sentry.rules.conditions.reappeared_event.ReappearedEventCondition',
    'sentry.rules.conditions.tagged_event.TaggedEventCondition',
    'sentry.rules.conditions.event_frequency.EventFrequencyCondition',
    'sentry.rules.conditions.event_frequency.EventUniqueUserFrequencyCondition',
    'sentry.rules.conditions.event_attribute.EventAttributeCondition',
    'sentry.rules.conditions.level.LevelCondition',
)

# methods as defined by http://www.w3.org/Protocols/rfc2616/rfc2616-sec9.html + PATCH
HTTP_METHODS = ('GET', 'POST', 'PUT', 'OPTIONS', 'HEAD',
                'DELETE', 'TRACE', 'CONNECT', 'PATCH')

CLIENT_RESERVED_ATTRS = (
    'project', 'errors', 'event_id', 'message', 'checksum', 'culprit', 'fingerprint', 'level',
    'time_spent', 'logger', 'server_name', 'site', 'received', 'timestamp', 'extra', 'modules',
    'tags', 'platform', 'release', 'dist', 'environment', 'transaction', 'key_id', '_meta',
<<<<<<< HEAD
    'device',
=======
    'repos', 'query',
>>>>>>> 55345db7
)

# XXX: Must be all lowercase
DEFAULT_SCRUBBED_FIELDS = (
    'password', 'secret', 'passwd', 'api_key', 'apikey', 'access_token', 'auth', 'credentials',
    'mysql_pwd', 'stripetoken', 'card[number]',
)

NOT_SCRUBBED_VALUES = set([
    True,
    False,
    'true',
    'false',
    'null',
    'undefined',
])

VALID_PLATFORMS = set(
    [
        'as3',
        'c',
        'cfml',
        'cocoa',
        'csharp',
        'go',
        'java',
        'javascript',
        'node',
        'objc',
        'other',
        'perl',
        'php',
        'python',
        'ruby',
        'elixir',
        'haskell',
        'groovy',
        'native',
    ]
)

OK_PLUGIN_ENABLED = _("The {name} integration has been enabled.")

OK_PLUGIN_DISABLED = _("The {name} integration has been disabled.")

OK_PLUGIN_SAVED = _('Configuration for the {name} integration has been saved.')

WARN_SESSION_EXPIRED = 'Your session has expired.'  # TODO: translate this

# Key to use when ordering a list of events manually
EVENT_ORDERING_KEY = attrgetter('datetime', 'id')

FILTER_MASK = '[Filtered]'

# Maximum length of a symbol
MAX_SYM = 256

# Known debug information file mimetypes
KNOWN_DIF_TYPES = {
    'text/x-breakpad': 'breakpad',
    'application/x-mach-binary': 'macho',
    'application/x-elf-binary': 'elf',
    'text/x-proguard+plain': 'proguard',
}

NATIVE_UNKNOWN_STRING = '<unknown>'

# to go from an integration id (in _platforms.json) to the platform
# data, such as documentation url or humanized name.
# example: java-logback -> {"type": "framework",
#                           "link": "https://docs.getsentry.com/hosted/clients/java/modules/logback/",
#                           "id": "java-logback",
#                           "name": "Logback"}
INTEGRATION_ID_TO_PLATFORM_DATA = {}


def _load_platform_data():
    INTEGRATION_ID_TO_PLATFORM_DATA.clear()
    data = load_doc('_platforms')

    if not data:
        return

    for platform in data['platforms']:
        integrations = platform.pop('integrations')
        if integrations:
            for integration in integrations:
                integration_id = integration.pop('id')
                if integration['type'] != 'language':
                    integration['language'] = platform['id']
                INTEGRATION_ID_TO_PLATFORM_DATA[integration_id] = integration


_load_platform_data()

# special cases where the marketing slug differs from the integration id
# (in _platforms.json). missing values (for example: "java") should assume
# the marketing slug is the same as the integration id:
# javascript, node, python, php, ruby, go, swift, objc, java, perl, elixir
MARKETING_SLUG_TO_INTEGRATION_ID = {
    "kotlin": "java",
    "scala": "java",
    "spring": "java",
    "android": "java-android",
    "react": "javascript-react",
    "angular": "javascript-angular",
    "angular2": "javascript-angular2",
    "ember": "javascript-ember",
    "backbone": "javascript-backbone",
    "vue": "javascript-vue",
    "express": "node-express",
    "koa": "node-koa",
    "django": "python-django",
    "flask": "python-flask",
    "sanic": "python-sanic",
    "tornado": "python-tornado",
    "celery": "python-celery",
    "rq": "python-rq",
    "bottle": "python-bottle",
    "pythonawslambda": "python-awslambda",
    "pyramid": "python-pyramid",
    "pylons": "python-pylons",
    "laravel": "php-laravel",
    "symfony": "php-symfony2",
    "rails": "ruby-rails",
    "sinatra": "ruby-sinatra",
    "dotnet": "csharp",
}


# to go from a marketing page slug like /for/android/ to the integration id
# (in _platforms.json), for looking up documentation urls, etc.
def get_integration_id_for_marketing_slug(slug):
    if slug in MARKETING_SLUG_TO_INTEGRATION_ID:
        return MARKETING_SLUG_TO_INTEGRATION_ID[slug]

    if slug in INTEGRATION_ID_TO_PLATFORM_DATA:
        return slug


# special cases where the integration sent with the SDK differ from
# the integration id (in _platforms.json)
# {PLATFORM: {INTEGRATION_SENT: integration_id, ...}, ...}
PLATFORM_INTEGRATION_TO_INTEGRATION_ID = {
    "java": {
        "java.util.logging": "java-logging",
    },

    # TODO: add more special cases...
}


# to go from event data to the integration id (in _platforms.json),
# for example an event like:
# {"platform": "java",
#  "sdk": {"name": "sentry-java",
#          "integrations": ["java.util.logging"]}} -> java-logging
def get_integration_id_for_event(platform, sdk_name, integrations):
    if integrations:
        for integration in integrations:
            # check special cases
            if platform in PLATFORM_INTEGRATION_TO_INTEGRATION_ID and \
                    integration in PLATFORM_INTEGRATION_TO_INTEGRATION_ID[platform]:
                return PLATFORM_INTEGRATION_TO_INTEGRATION_ID[platform][integration]

            # try <platform>-<integration>, for example "java-log4j"
            integration_id = "%s-%s" % (platform, integration)
            if integration_id in INTEGRATION_ID_TO_PLATFORM_DATA:
                return integration_id

    # try sdk name, for example "sentry-java" -> "java" or "raven-java:log4j" -> "java-log4j"
    sdk_name = sdk_name.lower().replace(
        "sentry-", "").replace("raven-", "").replace(":", "-")
    if sdk_name in INTEGRATION_ID_TO_PLATFORM_DATA:
        return sdk_name

    # try platform name, for example "java"
    if platform in INTEGRATION_ID_TO_PLATFORM_DATA:
        return platform


class ObjectStatus(object):
    VISIBLE = 0
    HIDDEN = 1
    PENDING_DELETION = 2
    DELETION_IN_PROGRESS = 3

    ACTIVE = 0
    DISABLED = 1

    @classmethod
    def as_choices(cls):
        return (
            (cls.ACTIVE, 'active'),
            (cls.DISABLED, 'disabled'),
            (cls.PENDING_DELETION, 'pending_deletion'),
            (cls.DELETION_IN_PROGRESS, 'deletion_in_progress'),
        )


class SentryAppStatus(object):
    UNPUBLISHED = 0
    PUBLISHED = 1

    @classmethod
    def as_choices(cls):
        return (
            (cls.UNPUBLISHED, 'unpublished'),
            (cls.PUBLISHED, 'published'),
        )


StatsPeriod = namedtuple('StatsPeriod', ('segments', 'interval'))

LEGACY_RATE_LIMIT_OPTIONS = frozenset(('sentry:project-rate-limit', 'sentry:account-rate-limit'))<|MERGE_RESOLUTION|>--- conflicted
+++ resolved
@@ -167,11 +167,7 @@
     'project', 'errors', 'event_id', 'message', 'checksum', 'culprit', 'fingerprint', 'level',
     'time_spent', 'logger', 'server_name', 'site', 'received', 'timestamp', 'extra', 'modules',
     'tags', 'platform', 'release', 'dist', 'environment', 'transaction', 'key_id', '_meta',
-<<<<<<< HEAD
-    'device',
-=======
-    'repos', 'query',
->>>>>>> 55345db7
+    'device', 'repos', 'query',
 )
 
 # XXX: Must be all lowercase
