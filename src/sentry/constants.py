--- conflicted
+++ resolved
@@ -153,12 +153,9 @@
         "sentry-apps",
         "resources",
         "integration-platform",
-<<<<<<< HEAD
-        "community",
-=======
         "trust",
         "legal",
->>>>>>> 6f4071b3
+        "community",
     )
 )
 
