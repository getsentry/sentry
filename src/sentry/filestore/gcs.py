import mimetypes
import os
import posixpath
from tempfile import SpooledTemporaryFile

from django.conf import settings
from django.core.exceptions import ImproperlyConfigured
from django.core.files.base import File
from django.core.files.storage import Storage
from django.utils import timezone
from django.utils.encoding import force_bytes, force_text, smart_str
from google.auth.exceptions import RefreshError, TransportError
from google.cloud.exceptions import NotFound
from google.cloud.storage.blob import Blob
from google.cloud.storage.bucket import Bucket
from google.cloud.storage.client import Client
from google.resumable_media.common import DataCorruption
from requests.exceptions import RequestException

<<<<<<< HEAD
from sentry.utils import metrics
=======
from sentry.http import OpenSSLError
>>>>>>> 4f004801
from sentry.net.http import TimeoutAdapter
from sentry.utils import metrics

# how many times do we want to try if stuff goes wrong
GCS_RETRIES = 5

# how long are we willing to wait?
GCS_TIMEOUT = 6.0


# _client cache is a 3-tuple of project_id, credentials, Client
# this is so if any information changes under it, it invalidates
# the cache. This scenario is possible since `options` are dynamic
_client = None, None, None


def try_repeated(func):
    """
    Runs a function a few times ignoring errors we see from GCS
    due to what appears to be network issues.  This is a temporary workaround
    until we can find the root cause.
    """
    if hasattr(func, "__name__"):
        func_name = func.__name__
    elif hasattr(func, "func"):
        # Partials
        func_name = getattr(func.func, "__name__", "__unknown__")
    else:
        func_name = "__unknown__"

    metrics_key = "filestore.gcs.retry"
    metrics_tags = {"function": func_name}
    idx = 0
    while True:
        try:
            result = func()
            metrics_tags.update({"success": "1"})
            metrics.timing(metrics_key, idx, tags=metrics_tags)
            return result
        except (DataCorruption, TransportError, RefreshError, RequestException) as e:
            if idx >= GCS_RETRIES:
                metrics_tags.update({"success": "0", "exception_class": e.__class__.__name__})
                metrics.timing(metrics_key, idx, tags=metrics_tags)
                raise
        idx += 1


def get_client(project_id, credentials):
    global _client
    if _client[2] is None or (project_id, credentials) != (_client[0], _client[1]):
        client = Client(project=project_id, credentials=credentials)
        session = client._http
        adapter = TimeoutAdapter(timeout=GCS_TIMEOUT)
        session.mount("http://", adapter)
        session.mount("https://", adapter)
        _client = (project_id, credentials, client)
    return _client[2]


def clean_name(name):
    """
    Cleans the name so that Windows style paths work
    """
    # Normalize Windows style paths
    clean_name = posixpath.normpath(name).replace("\\", "/")

    # os.path.normpath() can strip trailing slashes so we implement
    # a workaround here.
    if name.endswith("/") and not clean_name.endswith("/"):
        # Add a trailing slash as it was stripped.
        clean_name = clean_name + "/"

    # Given an empty string, os.path.normpath() will return ., which we don't want
    if clean_name == ".":
        clean_name = ""

    return clean_name


def safe_join(base, *paths):
    """
    A version of django.utils._os.safe_join for S3 paths.
    Joins one or more path components to the base path component
    intelligently. Returns a normalized version of the final path.
    The final path must be located inside of the base path component
    (otherwise a ValueError is raised).
    Paths outside the base path indicate a possible security
    sensitive operation.
    """
    base_path = force_text(base)
    base_path = base_path.rstrip("/")
    paths = [force_text(p) for p in paths]

    final_path = base_path + "/"
    for path in paths:
        _final_path = posixpath.normpath(posixpath.join(final_path, path))
        # posixpath.normpath() strips the trailing /. Add it back.
        if path.endswith("/") or _final_path + "/" == final_path:
            _final_path += "/"
        final_path = _final_path
    if final_path == base_path:
        final_path += "/"

    # Ensure final_path starts with base_path and that the next character after
    # the base path is /.
    base_path_len = len(base_path)
    if not final_path.startswith(base_path) or final_path[base_path_len] != "/":
        raise ValueError("the joined path is located outside of the base path" " component")

    return final_path.lstrip("/")


class FancyBlob(Blob):
    def __init__(self, download_url, *args, **kwargs):
        self.download_url = download_url
        super().__init__(*args, **kwargs)

    def _get_download_url(self, *args, **kwargs):
        # media_link is for public objects; we completely ignore it.
        download_url = f"{self.download_url}/download/storage/v1{self.path}?alt=media"
        if self.generation is not None:
            download_url += f"&generation={self.generation:d}"
        return download_url


class GoogleCloudFile(File):
    def __init__(self, name, mode, storage):
        self.name = name
        self.mime_type = mimetypes.guess_type(name)[0]
        self._mode = mode
        self._storage = storage
        # NOTE(mattrobenolt): This is the same change in behavior as in
        # the s3 backend. We're opting now to load the file
        # or metadata at this step. This means we won't actually
        # know a file doesn't exist until we try to read it.
        self.blob = FancyBlob(storage.download_url, self.name, storage.bucket)
        self._file = None
        self._is_dirty = False

    @property
    def size(self):
        return self.blob.size

    def _get_file(self):
        def _try_download():
            self.blob.download_to_file(self._file)
            self._file.seek(0)

        if self._file is None:
            with metrics.timer("filestore.read", instance="gcs"):
                self._file = SpooledTemporaryFile(
                    max_size=self._storage.max_memory_size, suffix=".GSStorageFile", dir=None
                )
                if "r" in self._mode:
                    self._is_dirty = False
                    try_repeated(_try_download)
        return self._file

    def _set_file(self, value):
        self._file = value

    file = property(_get_file, _set_file)

    def read(self, num_bytes=None):
        if "r" not in self._mode:
            raise AttributeError("File was not opened in read mode.")

        if num_bytes is None:
            num_bytes = -1

        return super().read(num_bytes)

    def write(self, content):
        if "w" not in self._mode:
            raise AttributeError("File was not opened in write mode.")
        self._is_dirty = True
        return super().write(force_bytes(content))

    def close(self):
        def _try_upload():
            self.file.seek(0)
            self.blob.upload_from_file(self.file, content_type=self.mime_type)

        if self._file is not None:
            if self._is_dirty:
                try_repeated(_try_upload)
            self._file.close()
            self._file = None


class GoogleCloudStorage(Storage):
    project_id = None
    credentials = None
    bucket_name = None
    file_name_charset = "utf-8"
    file_overwrite = True
    download_url = "https://www.googleapis.com"
    # The max amount of memory a returned file can take up before being
    # rolled over into a temporary file on disk. Default is 0: Do not roll over.
    max_memory_size = 0

    def __init__(self, **settings):
        # check if some of the settings we've provided as class attributes
        # need to be overwritten with values passed in here
        for name, value in settings.items():
            if hasattr(self, name):
                setattr(self, name, value)

        self._bucket = None
        self._client = None

    @property
    def client(self):
        if self._client is None:
            self._client = get_client(self.project_id, self.credentials)
        return self._client

    @property
    def bucket(self):
        if self._bucket is None:
            self._bucket = Bucket(self.client, name=self.bucket_name)
        return self._bucket

    def _normalize_name(self, name):
        """
        Normalizes the name so that paths like /path/to/ignored/../something.txt
        and ./file.txt work.  Note that clean_name adds ./ to some paths so
        they need to be fixed here.
        """
        return safe_join("", name)

    def _encode_name(self, name):
        return smart_str(name, encoding=self.file_name_charset)

    def _open(self, name, mode="rb"):
        name = self._normalize_name(clean_name(name))
        return GoogleCloudFile(name, mode, self)

    def _save(self, name, content):
        def _try_upload():
            content.seek(0, os.SEEK_SET)
            file.blob.upload_from_file(content, size=content.size, content_type=file.mime_type)

        with metrics.timer("filestore.save", instance="gcs"):
            cleaned_name = clean_name(name)
            name = self._normalize_name(cleaned_name)

            content.name = cleaned_name
            encoded_name = self._encode_name(name)
            file = GoogleCloudFile(encoded_name, "w", self)
            try_repeated(_try_upload)
        return cleaned_name

    def delete(self, name):
        def _try_delete():
            normalized_name = self._normalize_name(clean_name(name))
            self.bucket.delete_blob(self._encode_name(normalized_name))

        try:
            try_repeated(_try_delete)
        except NotFound:
            pass

    def exists(self, name):
        if not name:  # root element aka the bucket
            try:
                self.bucket
                return True
            except ImproperlyConfigured:
                return False

        name = self._normalize_name(clean_name(name))
        return bool(self.bucket.get_blob(self._encode_name(name)))

    def listdir(self, name):
        name = self._normalize_name(clean_name(name))
        # for the bucket.list and logic below name needs to end in /
        # But for the root path "" we leave it as an empty string
        if name and not name.endswith("/"):
            name += "/"

        files_list = list(self.bucket.list_blobs(prefix=self._encode_name(name)))
        files = []
        dirs = set()

        base_parts = name.split("/")[:-1]
        for item in files_list:
            parts = item.name.split("/")
            parts = parts[len(base_parts) :]
            if len(parts) == 1 and parts[0]:
                # File
                files.append(parts[0])
            elif len(parts) > 1 and parts[0]:
                # Directory
                dirs.add(parts[0])
        return list(dirs), files

    def _get_blob(self, name):
        # Wrap google.cloud.storage's blob to raise if the file doesn't exist
        blob = self.bucket.get_blob(name)

        if blob is None:
            raise NotFound(f"File does not exist: {name}")

        return blob

    def size(self, name):
        name = self._normalize_name(clean_name(name))
        blob = self._get_blob(self._encode_name(name))
        return blob.size

    def modified_time(self, name):
        name = self._normalize_name(clean_name(name))
        blob = self._get_blob(self._encode_name(name))
        return timezone.make_naive(blob.updated)

    def get_modified_time(self, name):
        name = self._normalize_name(clean_name(name))
        blob = self._get_blob(self._encode_name(name))
        updated = blob.updated
        return updated if settings.USE_TZ else timezone.make_naive(updated)

    def url(self, name):
        # Preserve the trailing slash after normalizing the path.
        name = self._normalize_name(clean_name(name))
        blob = self._get_blob(self._encode_name(name))
        return blob.public_url

    def get_available_name(self, name, max_length=None):
        if self.file_overwrite:
            name = clean_name(name)
            return name
        return super().get_available_name(name, max_length)<|MERGE_RESOLUTION|>--- conflicted
+++ resolved
@@ -17,11 +17,6 @@
 from google.resumable_media.common import DataCorruption
 from requests.exceptions import RequestException
 
-<<<<<<< HEAD
-from sentry.utils import metrics
-=======
-from sentry.http import OpenSSLError
->>>>>>> 4f004801
 from sentry.net.http import TimeoutAdapter
 from sentry.utils import metrics
 
