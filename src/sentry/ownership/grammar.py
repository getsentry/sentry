--- conflicted
+++ resolved
@@ -410,9 +410,6 @@
             result += f"{rule}\n"
             continue
 
-<<<<<<< HEAD
-        path, *code_owners = rule.split()
-=======
         path, *code_owners = (x.strip() for x in rule.split())
         # Escape invalid paths https://docs.github.com/en/github/creating-cloning-and-archiving-repositories/creating-a-repository-on-github/about-code-owners#syntax-exceptions
         # Check if path has whitespace
@@ -422,7 +419,6 @@
         if re.search(r"(\[([^]^\s]*)\])|[\s!#]", path):
             continue
 
->>>>>>> 056ecb5a
         sentry_assignees = []
 
         for owner in code_owners:
@@ -439,10 +435,6 @@
                 continue
 
         if sentry_assignees:
-<<<<<<< HEAD
-            formatted_path = path.replace(code_mapping.source_root, code_mapping.stack_root, 1)
-            result += f'path:{formatted_path} {" ".join(sentry_assignees)}\n'
-=======
             # Replace source_root with stack_root for anchored paths
             # /foo/dir -> anchored
             # foo/dir -> anchored
@@ -457,7 +449,6 @@
                 result += f'codeowners:{formatted_path} {" ".join(sentry_assignees)}\n'
             else:
                 result += f'codeowners:{path} {" ".join(sentry_assignees)}\n'
->>>>>>> 056ecb5a
 
     return result
 
