from __future__ import annotations

import abc
import inspect
import logging
from typing import Any, Mapping, Protocol

from django.http import (
    HttpResponse,
    HttpResponseBadRequest,
    HttpResponseNotFound,
    HttpResponseRedirect,
)
from django.middleware.csrf import CsrfViewMiddleware
from django.template.context_processors import csrf
from django.urls import reverse
from django.views.decorators.csrf import csrf_exempt
from django.views.generic import View
from rest_framework.request import Request
from rest_framework.response import Response

from sentry import options
from sentry.api.utils import generate_organization_url, is_member_disabled_from_limit
from sentry.auth import access
from sentry.auth.superuser import is_active_superuser
from sentry.constants import ObjectStatus
from sentry.models import Organization, OrganizationStatus, Project, Team, TeamStatus
from sentry.models.avatars.base import AvatarBase
from sentry.models.user import User
from sentry.services.hybrid_cloud.organization import (
    RpcOrganization,
    RpcOrganizationSummary,
    RpcUserOrganizationContext,
    organization_service,
)
<<<<<<< HEAD
from sentry.services.hybrid_cloud.user.service import user_service
=======
from sentry.silo import SiloLimit
>>>>>>> be3d857d
from sentry.utils import auth
from sentry.utils.audit import create_audit_entry
from sentry.utils.auth import is_valid_redirect, make_login_link_with_redirect
from sentry.utils.http import absolute_uri, is_using_customer_domain
from sentry.web.frontend.generic import FOREVER_CACHE
from sentry.web.helpers import render_to_response
from sudo.views import redirect_to_sudo

logger = logging.getLogger(__name__)
audit_logger = logging.getLogger("sentry.audit.ui")


class _HasRespond(Protocol):
    active_organization: RpcUserOrganizationContext | None

    def respond(
        self, template: str, context: dict[str, Any] | None = None, status: int = 200
    ) -> HttpResponse:
        ...


class OrganizationMixin:
    # This attribute will only be set once determine_active_organization is called.  Subclasses should likely invoke
    # that method, passing along the organization_slug context that might exist (or might not).
    active_organization: RpcUserOrganizationContext | None

    # TODO(dcramer): move the implicit organization logic into its own class
    # as it's only used in a single location and over complicates the rest of
    # the code
    def determine_active_organization(
        self, request: Request, organization_slug: str | None = None
    ) -> None:
        """
        Using the current request and potentially optional organization_slug, 'determines'
        the current session for this mixin object's scope, placing it into the active_organization attribute.

        Generally this method only need be called once at the head of a request, as it can potentially have side
        effects in the user's session.  That said, when login occurs during a request, this method should be called
        be called again to refresh an active organization context.
        """

        if organization_slug is None:
            is_implicit = True
            organization_slug = self._find_implicit_slug(request)
        else:
            is_implicit = False

        active_organization, backup_organization = self._lookup_organizations(
            is_implicit, organization_slug, request
        )

        if active_organization is None and backup_organization:
            if not is_implicit:
                self.active_organization = None
                return
            active_organization = organization_service.get_organization_by_id(
                id=backup_organization.id, user_id=request.user.id
            )

        if active_organization and active_organization.member:
            auth.set_active_org(request, active_organization.organization.slug)

        self.active_organization = active_organization

    def _lookup_organizations(
        self, is_implicit: bool, organization_slug: str | None, request: Request
    ) -> tuple[RpcUserOrganizationContext | None, RpcOrganizationSummary | None]:
        active_organization: RpcUserOrganizationContext | None = self._try_superuser_org_lookup(
            organization_slug, request
        )
        backup_organization: RpcOrganizationSummary | None = None
        if active_organization is None and request.user.id is not None:
            organizations = user_service.get_organizations(
                user_id=request.user.id, only_visible=True
            )

            if organizations:
                backup_organization = organizations[0]
                if organization_slug:
                    active_organization = self._try_finding_org_from_slug(
                        is_implicit, organization_slug, organizations, request
                    )
        return active_organization, backup_organization

    def _try_finding_org_from_slug(
        self,
        is_implicit: bool,
        organization_slug: str,
        organizations: list[RpcOrganizationSummary],
        request: Request,
    ) -> RpcUserOrganizationContext | None:
        try:
            backup_org: RpcOrganizationSummary | None = next(
                o for o in organizations if o.slug == organization_slug
            )
        except StopIteration:
            logger.info("Active organization [%s] not found in scope", organization_slug)
            if is_implicit:
                session = request.session
                if session and "activeorg" in session:
                    del session["activeorg"]
            backup_org = None

        if backup_org is not None:
            return organization_service.get_organization_by_id(
                id=backup_org.id, user_id=request.user.id
            )
        return None

    def _try_superuser_org_lookup(
        self, organization_slug: str | None, request: Request
    ) -> RpcUserOrganizationContext | None:
        active_organization: RpcUserOrganizationContext | None = None
        if organization_slug is not None:
            if is_active_superuser(request):
                active_organization = organization_service.get_organization_by_slug(
                    user_id=request.user.id, slug=organization_slug, only_visible=True
                )
        return active_organization

    def _find_implicit_slug(self, request: Request) -> str | None:
        organization_slug = request.session.get("activeorg")
        if request.subdomain is not None and request.subdomain != organization_slug:
            # Customer domain is being used, set the subdomain as the requesting org slug.
            organization_slug = request.subdomain
        return organization_slug

    def is_not_2fa_compliant(
        self, request: Request, organization: RpcOrganization | Organization
    ) -> bool:
        return (
            organization.flags.require_2fa
            and not request.user.has_2fa()
            and not is_active_superuser(request)
        )

    def is_member_disabled_from_limit(
        self, request: Request, organization: RpcUserOrganizationContext | RpcOrganization
    ) -> bool:
        return is_member_disabled_from_limit(request, organization)

    def get_active_team(
        self, request: Request, organization: RpcOrganization, team_slug: str
    ) -> Team | None:
        """
        Returns the currently selected team for the request or None
        if no match.
        """
        try:
            team = Team.objects.get_from_cache(slug=team_slug, organization=organization)
        except Team.DoesNotExist:
            return None

        if team.status != TeamStatus.ACTIVE:
            return None

        return team

    def get_active_project(
        self, request: Request, organization: RpcOrganization, project_slug: str
    ) -> Project | None:
        try:
            project = Project.objects.get(slug=project_slug, organization=organization)
        except Project.DoesNotExist:
            return None

        if project.status != ObjectStatus.ACTIVE:
            return None

        return project

    def redirect_to_org(self: _HasRespond, request: Request) -> HttpResponse:
        from sentry import features

        using_customer_domain = request and is_using_customer_domain(request)

        # TODO(dcramer): deal with case when the user cannot create orgs
        if self.active_organization:
            current_org_slug = self.active_organization.organization.slug
            url = Organization.get_url(current_org_slug)
            if using_customer_domain:
                url_prefix = generate_organization_url(request.subdomain)
                url = absolute_uri(url, url_prefix=url_prefix)
        elif not features.has("organizations:create"):
            return self.respond("sentry/no-organization-access.html", status=403)
        else:
            url = reverse("sentry-organization-create")
            if using_customer_domain:
                url = absolute_uri(url)

            if using_customer_domain and request.user and request.user.is_authenticated:
                requesting_org_slug = request.subdomain
                org_context = organization_service.get_organization_by_slug(
                    slug=requesting_org_slug, only_visible=False, user_id=request.user.id
                )
                if org_context and org_context.organization:
                    if org_context.organization.status == OrganizationStatus.PENDING_DELETION:
                        url = reverse("sentry-customer-domain-restore-organization")
                    elif org_context.organization.status == OrganizationStatus.DELETION_IN_PROGRESS:
                        url_prefix = options.get("system.url-prefix")
                        url = reverse("sentry-organization-create")
                        return HttpResponseRedirect(absolute_uri(url, url_prefix=url_prefix))
                    else:
                        # If the user is a superuser, redirect them to the org's landing page (e.g. issues page)
                        if request.user.is_superuser:
                            url = Organization.get_url(requesting_org_slug)
                        else:
                            url = reverse("sentry-auth-organization", args=[requesting_org_slug])
                    url_prefix = generate_organization_url(requesting_org_slug)
                    url = absolute_uri(url, url_prefix=url_prefix)

        return HttpResponseRedirect(url)


class BaseView(View, OrganizationMixin):
    auth_required = True
    # TODO(dcramer): change sudo so it can be required only on POST
    sudo_required = False

    csrf_protect = True

    def __init__(
        self,
        auth_required: bool | None = None,
        sudo_required: bool | None = None,
        csrf_protect: bool | None = None,
        *args: Any,
        **kwargs: Any,
    ) -> None:
        if auth_required is not None:
            self.auth_required = auth_required
        if sudo_required is not None:
            self.sudo_required = sudo_required
        if csrf_protect is not None:
            self.csrf_protect = csrf_protect
        super().__init__(*args, **kwargs)

    @csrf_exempt
    def dispatch(self, request: Request, *args: Any, **kwargs: Any) -> Response:
        """
        A note on the CSRF protection process.

        Because the CSRF decorators don't work well with view subclasses, we
        allow them to control whether a CSRF check is done by setting
        self.csrf_protect. This has a couple of implications:

        1. We need to mark this method as @csrf_exempt so that when the CSRF
           middleware checks it as part of the regular middleware sequence, it
           always passes.
        2. If self.csrf_protect is set, we will re-run the CSRF check ourselves
           using CsrfViewMiddleware().process_view()
        3. But first we must remove the csrf_exempt attribute that was set by
           the decorator so that the middleware doesn't shortcut and pass the
           check unconditionally again.

        """

        organization_slug = kwargs.get("organization_slug", None)
        if request and is_using_customer_domain(request):
            organization_slug = request.subdomain
        self.determine_active_organization(request, organization_slug)

        if self.csrf_protect:
            if hasattr(self.dispatch.__func__, "csrf_exempt"):
                delattr(self.dispatch.__func__, "csrf_exempt")
            response = self.test_csrf(request)
            if response:
                return response

        if self.is_auth_required(request, *args, **kwargs):
            return self.handle_auth_required(request, *args, **kwargs)

        if self.is_sudo_required(request, *args, **kwargs):
            return self.handle_sudo_required(request, *args, **kwargs)

        if (
            is_using_customer_domain(request)
            and "organization_slug" in inspect.signature(self.convert_args).parameters
            and "organization_slug" not in kwargs
        ):
            # In customer domain contexts, we will need to pre-populate the organization_slug keyword argument.
            kwargs["organization_slug"] = organization_slug

        args, kwargs = self.convert_args(request, *args, **kwargs)

        request.access = self.get_access(request, *args, **kwargs)

        if not self.has_permission(request, *args, **kwargs):
            return self.handle_permission_required(request, *args, **kwargs)

        if "organization" in kwargs:
            org = kwargs["organization"]
            if self.is_member_disabled_from_limit(request, org):
                return self.handle_disabled_member(org)
            if self.is_not_2fa_compliant(request, org):
                return self.handle_not_2fa_compliant(request, *args, **kwargs)

        self.request = request
        self.default_context = self.get_context_data(request, *args, **kwargs)

        return self.handle(request, *args, **kwargs)

    def test_csrf(self, request: Request) -> HttpResponse:
        middleware = CsrfViewMiddleware()
        return middleware.process_view(request, self.dispatch, [request], {})

    def get_access(self, request: Request, *args: Any, **kwargs: Any) -> access.Access:
        return access.DEFAULT

    def convert_args(
        self, request: Request, *args: Any, **kwargs: Any
    ) -> tuple[tuple[Any, ...], dict[str, Any]]:
        return (args, kwargs)

    def handle(self, request: Request, *args: Any, **kwargs: Any) -> Response:
        return super().dispatch(request, *args, **kwargs)

    def is_auth_required(self, request: Request, *args: Any, **kwargs: Any) -> bool:
        return self.auth_required and not (request.user.is_authenticated and request.user.is_active)

    def handle_auth_required(self, request: Request, *args: Any, **kwargs: Any) -> HttpResponse:
        auth.initiate_login(request, next_url=request.get_full_path())
        if "organization_slug" in kwargs:
            redirect_to = reverse("sentry-auth-organization", args=[kwargs["organization_slug"]])
        else:
            redirect_to = auth.get_login_url()
        return self.redirect(redirect_to, headers={"X-Robots-Tag": "noindex, nofollow"})

    def is_sudo_required(self, request: Request, *args: Any, **kwargs: Any) -> bool:
        return self.sudo_required and not request.is_sudo()

    def handle_sudo_required(self, request: Request, *args: Any, **kwargs: Any) -> HttpResponse:
        return redirect_to_sudo(request.get_full_path())

    def has_permission(self, request: Request, *args: Any, **kwargs: Any) -> bool:
        return True

    def handle_permission_required(
        self, request: Request, *args: Any, **kwargs: Any
    ) -> HttpResponse:
        redirect_uri = self.get_no_permission_url(request, *args, **kwargs)
        return self.redirect(redirect_uri)

    def handle_not_2fa_compliant(self, request: Request, *args: Any, **kwargs: Any) -> HttpResponse:
        redirect_uri = self.get_not_2fa_compliant_url(request, *args, **kwargs)
        return self.redirect(redirect_uri)

    def get_no_permission_url(self, request: Request, *args: Any, **kwargs: Any) -> str:
        return reverse("sentry-login")

    def get_not_2fa_compliant_url(self, request: Request, *args: Any, **kwargs: Any) -> str:
        return reverse("sentry-account-settings-security")

    def get_context_data(self, request: Request, **kwargs: Any) -> dict[str, Any]:
        context = csrf(request)
        return context

    def respond(
        self, template: str, context: dict[str, Any] | None = None, status: int = 200
    ) -> HttpResponse:
        default_context = self.default_context
        if context:
            default_context.update(context)

        return render_to_response(template, default_context, self.request, status=status)

    def redirect(self, url: str, headers: Mapping[str, str] | None = None) -> HttpResponse:
        res = HttpResponseRedirect(url)
        if headers:
            for k, v in headers.items():
                res[k] = v
        return res

    def get_team_list(self, user: User, organization: Organization) -> list[Team]:
        return Team.objects.get_for_user(organization=organization, user=user, with_projects=True)

    def create_audit_entry(
        self, request: Request, transaction_id: int | None = None, **kwargs: Any
    ) -> object:
        return create_audit_entry(request, transaction_id, audit_logger, **kwargs)

    def handle_disabled_member(self, organization: Organization) -> HttpResponse:
        redirect_uri = reverse("sentry-organization-disabled-member", args=[organization.slug])
        return self.redirect(redirect_uri)


class AbstractOrganizationView(BaseView, abc.ABC):
    """
    The 'organization' keyword argument is automatically injected into the resulting dispatch, but currently the
    typing of 'organization' will vary based on the subclass.  It may either be an RpcOrganization or an orm
    Organization based on the subclass.  Be mindful during this transition of the typing.
    """

    required_scope: str | None = None
    valid_sso_required = True

    def get_access(self, request: Request, *args: Any, **kwargs: Any) -> access.Access:
        if self.active_organization is None:
            return access.DEFAULT
        return access.from_request_org_and_scopes(
            request=request, rpc_user_org_context=self.active_organization
        )

    def get_context_data(self, request: Request, organization: RpcOrganization | Organization, **kwargs: Any) -> dict[str, Any]:  # type: ignore[override]
        context = super().get_context_data(request)
        context["organization"] = organization
        return context

    def has_permission(self, request: Request, organization: RpcOrganization | Organization, *args: Any, **kwargs: Any) -> bool:  # type: ignore[override]
        if organization is None:
            return False
        if self.valid_sso_required:
            if request.access.requires_sso and not request.access.sso_is_valid:
                return False
            if self.needs_sso(request, organization):
                return False
        if self.required_scope and not request.access.has_scope(self.required_scope):
            logger.info(
                "User %s does not have %s permission to access organization %s",
                request.user,
                self.required_scope,
                organization,
            )
            return False
        return True

    def is_auth_required(
        self, request: Request, organization_slug: str | None = None, *args: Any, **kwargs: Any
    ) -> bool:
        result = super().is_auth_required(request, *args, **kwargs)
        if result:
            return result

        if organization_slug is None and request.subdomain:
            organization_slug = request.subdomain

        # if the user is attempting to access an organization that *may* be
        # accessible if they simply re-authenticate, we want to allow that
        # this opens up a privacy hole, but the pros outweigh the cons
        if not organization_slug:
            return False

        if not self.active_organization:
            # Require auth if we there is an organization associated with the slug that we just cannot access
            # for some reason.
            return (
                organization_service.get_organization_by_slug(
                    user_id=None, slug=organization_slug, only_visible=True
                )
                is not None
            )

        return False

    def handle_permission_required(self, request: Request, organization: Organization | RpcOrganization | None, *args: Any, **kwargs: Any) -> HttpResponse:  # type: ignore[override]
        if organization and self.needs_sso(request, organization):
            logger.info(
                "access.must-sso",
                extra={"organization_id": organization.id, "user_id": request.user.id},
            )
            auth.initiate_login(request)
            path = reverse("sentry-auth-organization", args=[organization.slug])

            request_path = request.get_full_path()

            after_login_redirect = (
                request_path
                if is_valid_redirect(request_path, allowed_hosts=(request.get_host(),))
                else None
            )
            redirect_uri = make_login_link_with_redirect(path, after_login_redirect)

        else:
            if is_using_customer_domain(request):
                # In the customer domain world, if an organziation is pending deletion, we redirect the user to the
                # organization restoration page.
                org_context = organization_service.get_organization_by_slug(
                    slug=request.subdomain, only_visible=False, user_id=request.user.id
                )
                if org_context and org_context.member:
                    if org_context.organization.status == OrganizationStatus.PENDING_DELETION:
                        url_base = generate_organization_url(org_context.organization.slug)
                        restore_org_path = reverse("sentry-customer-domain-restore-organization")
                        return self.redirect(f"{url_base}{restore_org_path}")
                    elif org_context.organization.status == OrganizationStatus.DELETION_IN_PROGRESS:
                        url_base = options.get("system.url-prefix")
                        create_org_path = reverse("sentry-organization-create")
                        return self.redirect(f"{url_base}{create_org_path}")
            redirect_uri = self.get_no_permission_url(request, *args, **kwargs)
        return self.redirect(redirect_uri)

    def needs_sso(self, request: Request, organization: Organization | RpcOrganization) -> bool:
        if not organization:
            return False
        # XXX(dcramer): this branch should really never hit
        if not request.user.is_authenticated:
            return False
        if not self.valid_sso_required:
            return False
        if not request.access.requires_sso:
            return False
        if not auth.has_completed_sso(request, organization.id):
            return True
        if not request.access.sso_is_valid:
            return True
        return False

    @abc.abstractmethod
    def _get_organization(self) -> Organization | RpcOrganization | None:
        raise NotImplementedError

    def convert_args(
        self, request: Request, organization_slug: str | None = None, *args: Any, **kwargs: Any
    ) -> tuple[tuple[Any, ...], dict[str, Any]]:
        if "organization" not in kwargs:
            kwargs["organization"] = self._get_organization()

        return super().convert_args(request, *args, **kwargs)


class OrganizationView(AbstractOrganizationView):
    """
    A view which has direct ORM access to organization objects.  Only endpoints that exist in the
    region silo should use this class.
    """

    def _get_organization(self) -> Organization | None:
        if not self.active_organization:
            return None
        try:
            return Organization.objects.get(id=self.active_organization.organization.id)
        except Organization.DoesNotExist:
            return None
        except SiloLimit.AvailabilityError as e:
            raise SiloLimit.AvailabilityError(
                f"{type(self).__name__} should extend ControlSiloOrganizationView?"
            ) from e


class ControlSiloOrganizationView(AbstractOrganizationView):
    """A view which accesses organization objects over RPC.

    Only endpoints on the control silo should use this class (but it works anywhere).
    """

    def _get_organization(self) -> RpcOrganization | None:
        return self.active_organization.organization if self.active_organization else None


class ProjectView(OrganizationView):
    """
    Any view acting on behalf of a project should inherit from this base and the
    matching URL pattern must pass 'org_slug' as well as 'project_slug'.

    Three keyword arguments are added to the resulting dispatch:

    - organization
    - project
    """

    def get_context_data(self, request: Request, organization: Organization, project: Project, **kwargs: Any) -> dict[str, Any]:  # type: ignore[override]
        from sentry.api.serializers import serialize

        context = super().get_context_data(request, organization)
        context["project"] = project
        context["processing_issues"] = serialize(project).get("processingIssues", 0)
        return context

    def has_permission(self, request: Request, organization: Organization, project: Project, *args: Any, **kwargs: Any) -> bool:  # type: ignore[override]
        if project is None:
            return False
        rv = super().has_permission(request, organization)
        if not rv:
            return rv

        teams = list(project.teams.all())

        if self.required_scope:
            if not any(request.access.has_team_scope(team, self.required_scope) for team in teams):
                logger.info(
                    "User %s does not have %s permission to access project %s",
                    request.user,
                    self.required_scope,
                    project,
                )
                return False
        elif not any(request.access.has_team_access(team) for team in teams):
            logger.info("User %s does not have access to project %s", request.user, project)
            return False
        return True

    def convert_args(self, request: Request, organization_slug: str, project_slug: str, *args: Any, **kwargs: Any) -> tuple[tuple[Any, ...], dict[str, Any]]:  # type: ignore[override]
        organization: Organization | None = None
        active_project: Project | None = None
        if self.active_organization:
            organization = self._get_organization()

            if organization:
                active_project = self.get_active_project(
                    request=request, organization=organization, project_slug=project_slug
                )

        kwargs["project"] = active_project
        kwargs["organization"] = organization

        return args, kwargs


class AvatarPhotoView(View):
    model: type[AvatarBase]

    def get(self, request: Request, *args: Any, **kwargs: Any) -> Response:
        avatar_id = kwargs["avatar_id"]
        try:
            avatar = self.model.objects.get(ident=avatar_id)
        except self.model.DoesNotExist:
            return HttpResponseNotFound()

        photo = avatar.get_file()
        if not photo:
            return HttpResponseNotFound()

        size = request.GET.get("s")
        photo_file = photo.getfile()
        if size:
            try:
                size = int(size)
            except ValueError:
                return HttpResponseBadRequest()
            else:
                photo_file = avatar.get_cached_photo(size)

        res = HttpResponse(photo_file, content_type="image/png")
        res["Cache-Control"] = FOREVER_CACHE
        return res<|MERGE_RESOLUTION|>--- conflicted
+++ resolved
@@ -33,11 +33,8 @@
     RpcUserOrganizationContext,
     organization_service,
 )
-<<<<<<< HEAD
 from sentry.services.hybrid_cloud.user.service import user_service
-=======
 from sentry.silo import SiloLimit
->>>>>>> be3d857d
 from sentry.utils import auth
 from sentry.utils.audit import create_audit_entry
 from sentry.utils.auth import is_valid_redirect, make_login_link_with_redirect
