from __future__ import annotations

import abc
import itertools
import logging
import time
import traceback
import uuid
from datetime import datetime, timedelta
from random import Random
from typing import Any, MutableMapping

import pytz
from django.shortcuts import redirect
from django.urls import reverse
from django.utils import timezone
from django.utils.decorators import method_decorator
from django.views.decorators.csrf import csrf_exempt
from django.views.generic import View
from rest_framework.request import Request
from rest_framework.response import Response

from sentry import eventstore
from sentry.constants import LOG_LEVELS
from sentry.digests import Record
from sentry.digests.notifications import Notification, build_digest
from sentry.digests.utils import get_digest_metadata
from sentry.event_manager import EventManager, get_event_type
from sentry.http import get_server_hostname
from sentry.mail.notifications import get_builder_args
from sentry.models import (
    Activity,
    Group,
    GroupStatus,
    Organization,
    OrganizationMember,
    Project,
    Rule,
    Team,
    User,
)
from sentry.notifications.notifications.activity import EMAIL_CLASSES_BY_TYPE
from sentry.notifications.notifications.base import BaseNotification
from sentry.notifications.notifications.digest import DigestNotification
from sentry.notifications.types import GroupSubscriptionReason
from sentry.notifications.utils import get_group_settings_link, get_interface_list, get_rules
from sentry.testutils.helpers import override_options
from sentry.utils import json, loremipsum
from sentry.utils.dates import to_datetime, to_timestamp
from sentry.utils.email import MessageBuilder, inline_css
from sentry.utils.http import absolute_uri
from sentry.utils.samples import load_data
from sentry.web.decorators import login_required
from sentry.web.helpers import render_to_response, render_to_string

logger = logging.getLogger(__name__)

# TODO(dcramer): change to use serializer
COMMIT_EXAMPLE = """[
{
    "repository": {
        "status": "active",
        "name": "Example Repo",
        "url": "https://github.com/example/example",
        "dateCreated": "2018-02-28T23:39:22.402Z",
        "provider": {"id": "github", "name": "GitHub"},
        "id": "1"
    },
    "score": "2",
    "subject": "feat: Do something to raven/base.py",
    "message": "feat: Do something to raven/base.py\\naptent vivamus vehicula tempus volutpat hac tortor",
    "id": "1b17483ffc4a10609e7921ee21a8567bfe0ed006",
    "shortId": "1b17483",
    "author": {
        "username": "dcramer@gmail.com",
        "isManaged": false,
        "lastActive": "2018-03-01T18:25:28.149Z",
        "id": "1",
        "isActive": true,
        "has2fa": false,
        "name": "dcramer@gmail.com",
        "avatarUrl": "https://secure.gravatar.com/avatar/51567a4f786cd8a2c41c513b592de9f9?s=32&d=mm",
        "dateJoined": "2018-02-27T22:04:32.847Z",
        "emails": [{"is_verified": false, "id": "1", "email": "dcramer@gmail.com"}],
        "avatar": {"avatarUuid": "", "avatarType": "letter_avatar"},
        "lastLogin": "2018-02-27T22:04:32.847Z",
        "email": "dcramer@gmail.com"
    }
}
]"""


def get_random(request):
    seed = request.GET.get("seed", str(time.time()))
    return Random(seed)


def make_message(random, length=None):
    if length is None:
        length = int(random.weibullvariate(8, 3))
    return " ".join(random.choice(loremipsum.words) for _ in range(length))


def make_culprit(random):
    def make_module_path_components(min, max):
        for _ in range(random.randint(min, max)):
            yield "".join(
                random.sample(loremipsum.words, random.randint(1, int(random.paretovariate(2.2))))
            )

    return "{module} in {function}".format(
        module=".".join(make_module_path_components(1, 4)), function=random.choice(loremipsum.words)
    )


def make_group_metadata(random, group):
    return {
        "type": "error",
        "metadata": {
            "type": "{}Error".format(
                "".join(
                    word.title() for word in random.sample(loremipsum.words, random.randint(1, 3))
                )
            ),
            "value": make_message(random),
        },
    }


def make_group_generator(random, project):
    epoch = to_timestamp(datetime(2016, 6, 1, 0, 0, 0, tzinfo=timezone.utc))
    for id in itertools.count(1):
        first_seen = epoch + random.randint(0, 60 * 60 * 24 * 30)
        last_seen = random.randint(first_seen, first_seen + (60 * 60 * 24 * 30))
        times_seen = 98765

        culprit = make_culprit(random)
        level = random.choice(list(LOG_LEVELS.keys()))
        message = make_message(random)

        group = Group(
            id=id,
            short_id=id,
            project=project,
            culprit=culprit,
            level=level,
            message=message,
            first_seen=to_datetime(first_seen),
            last_seen=to_datetime(last_seen),
            times_seen=times_seen,
            status=random.choice((GroupStatus.UNRESOLVED, GroupStatus.RESOLVED)),
            data={"type": "default", "metadata": {"title": message}},
        )

        if random.random() < 0.8:
            group.data = make_group_metadata(random, group)

        yield group


def make_error_event(request, project, platform):
    group = next(make_group_generator(get_random(request), project))

    data = dict(load_data(platform))
    data["message"] = group.message
    data.pop("logentry", None)
    data["event_id"] = "44f1419e73884cd2b45c79918f4b6dc4"
    data["environment"] = "prod"
    data["tags"] = [
        ("logger", "javascript"),
        ("environment", "prod"),
        ("level", "error"),
        ("device", "Other"),
    ]

    event_manager = EventManager(data)
    event_manager.normalize()
    data = event_manager.get_data()
    event = event_manager.save(project.id)
    # Prevent CI screenshot from constantly changing
    event.data["timestamp"] = 1504656000.0  # datetime(2017, 9, 6, 0, 0)
    group.message = event.search_message
    event_type = get_event_type(event.data)
    group.data = {"type": event_type.key, "metadata": event_type.get_metadata(data)}
    return event


def make_performance_event(project):
    with override_options(
        {
            "performance.issues.all.problem-creation": 1.0,
            "performance.issues.all.problem-detection": 1.0,
            "performance.issues.n_plus_one_db.problem-creation": 1.0,
        }
    ):
        perf_data = dict(
            load_data(
                "transaction-n-plus-one",
                timestamp=datetime(2022, 11, 11, 21, 39, 23, 30723),
            )
        )
        perf_data["event_id"] = "44f1419e73884cd2b45c79918f4b6dc4"
        perf_event_manager = EventManager(perf_data)
        perf_event_manager.normalize()
        perf_data = perf_event_manager.get_data()
        perf_event = perf_event_manager.save(project.id)

    perf_event = perf_event.for_group(perf_event.groups[0])
    return perf_event


def get_shared_context(rule, org, project, group, event):
    return {
        "rule": rule,
        "rules": get_rules([rule], org, project),
        "group": group,
        "event": event,
        "timezone": pytz.timezone("Europe/Vienna"),
        # http://testserver/organizations/example/issues/<issue-id>/?referrer=alert_email
        #       &alert_type=email&alert_timestamp=<ts>&alert_rule_id=1
        "link": get_group_settings_link(group, None, get_rules([rule], org, project), 1337),
        "tags": event.tags,
    }


def add_unsubscribe_link(context):
    if "unsubscribe_link" not in context:
        context[
            "unsubscribe_link"
        ] = 'javascript:alert("This is a preview page, what did you expect to happen?");'


# TODO(dcramer): use https://github.com/disqus/django-mailviews
class MailPreview:
    def __init__(self, html_template, text_template, context=None, subject=None):
        self.html_template = html_template
        self.text_template = text_template
        self.subject = subject
        self.context = context if context is not None else {}
        add_unsubscribe_link(self.context)

    def text_body(self):
        return render_to_string(self.text_template, context=self.context)

    def html_body(self):
        try:
            return inline_css(render_to_string(self.html_template, context=self.context))
        except Exception:
            traceback.print_exc()
            raise

    def render(self, request: Request):
        return render_to_response(
            "sentry/debug/mail/preview.html",
            context={"preview": self, "format": request.GET.get("format")},
        )


@method_decorator(csrf_exempt, name="dispatch")
class MailPreviewView(View, abc.ABC):
    @abc.abstractmethod
    def get_context(self, request):
        pass

    def get_subject(self, request):
        return None

    @property
    @abc.abstractmethod
    def html_template(self):
        pass

    @property
    @abc.abstractmethod
    def text_template(self):
        pass

    def get(self, request):
        return MailPreview(
            text_template=self.text_template,
            html_template=self.html_template,
            context=self.get_context(request),
            subject=self.get_subject(request),
        ).render(request)

    def post(self, request):
        msg = MessageBuilder(
            subject=self.get_subject(request),
            template=self.text_template,
            html_template=self.html_template,
            type="email.debug",
            context=self.get_context(request),
        )
        msg.send_async(to=["dummy@stuff.com"])

        return redirect(request.path)


class MailPreviewAdapter(MailPreview):
    """
    This is an adapter for MailPreview that will take similar arguments to MessageBuilder
    """

    def __init__(self, **kwargs):
        kwargs["text_template"] = kwargs["template"]
        del kwargs["template"]
        if "from_email" in kwargs:
            del kwargs["from_email"]
        del kwargs["type"]
        super().__init__(**kwargs)


class ActivityMailPreview:
    def __init__(self, request, activity):
        self.request = request
        self.email = EMAIL_CLASSES_BY_TYPE.get(activity.type)(activity)

    def get_context(self):
        context = self.email.get_base_context()
        context["reason"] = get_random(self.request).choice(
            list(GroupSubscriptionReason.descriptions.values())
        )
        context.update(self.email.get_context())
        add_unsubscribe_link(context)
        return context

    def text_body(self):
        txt_template = f"{self.email.template_path}.txt"
        return render_to_string(txt_template, context=self.get_context())

    def html_body(self):
        html_template = f"{self.email.template_path}.html"
        try:
            return inline_css(render_to_string(html_template, context=self.get_context()))
        except Exception:
            import traceback

            traceback.print_exc()
            raise


class ActivityMailDebugView(View):
    def get_activity(self, request: Request, event):
        raise NotImplementedError

    def get(self, request: Request) -> Response:
        org = Organization(id=1, slug="organization", name="My Company")
        project = Project(id=1, organization=org, slug="project", name="My Project")

        group = next(make_group_generator(get_random(request), project))

        data = dict(load_data("python"))
        data["message"] = group.message
        data.pop("logentry", None)

        event_manager = EventManager(data)
        event_manager.normalize()
        data = event_manager.get_data()
        event_type = get_event_type(data)

        event = eventstore.create_event(
            event_id="a" * 32, group_id=group.id, project_id=project.id, data=data.data
        )

        group.message = event.search_message
        group.data = {"type": event_type.key, "metadata": event_type.get_metadata(data)}

        activity = Activity(group=group, project=event.project, **self.get_activity(request, event))

        return render_to_response(
            "sentry/debug/mail/preview.html",
            context={
                "preview": ActivityMailPreview(request, activity),
                "format": request.GET.get("format"),
            },
        )


@login_required
def alert(request):
    platform = request.GET.get("platform", "python")
    org = Organization(id=1, slug="example", name="Example")
    project = Project(id=1, slug="example", name="Example", organization=org)

    event = make_error_event(request, project, platform)
    group = event.group

    rule = Rule(id=1, label="An example rule")
<<<<<<< HEAD
    interface_list = get_interface_list(event)
    notification_reason = (
        random.randint(0, 1) > 0
        and f"We notified all members in the {project.get_full_name()} project of this issue"
        or None
    )
=======
>>>>>>> 87748567

    return MailPreview(
        html_template="sentry/emails/error.html",
        text_template="sentry/emails/error.txt",
        context={
<<<<<<< HEAD
            "rule": rule,
            "rules": get_rules([rule], org, project),
            "group": group,
            "event": event,
            "timezone": pytz.timezone("Europe/Vienna"),
            "environment": random.randint(0, 1) > 0 and "prod" or None,
            "notification_reason": notification_reason,
            # http://testserver/organizations/example/issues/<issue-id>/?referrer=alert_email
            #       &alert_type=email&alert_timestamp=<ts>&alert_rule_id=1
            "link": get_group_settings_link(group, None, get_rules([rule], org, project), 1337),
            "interfaces": interface_list,
            "tags": event.tags,
=======
            **get_shared_context(rule, org, project, group, event),
            "interfaces": get_interface_list(event),
>>>>>>> 87748567
            "project_label": project.slug,
            "commits": json.loads(COMMIT_EXAMPLE),
        },
    ).render(request)


@login_required
def release_alert(request):
    platform = request.GET.get("platform", "python")
    org = Organization(id=1, slug="example", name="Example")
    project = Project(id=1, slug="example", name="Example", organization=org, platform="python")

    event = make_error_event(request, project, platform)
    group = event.group

    rule = Rule(id=1, label="An example rule")
    # In non-debug context users_seen we get users_seen from group.count_users_seen()
    users_seen = get_random(request).randint(0, 100 * 1000)

    contexts = event.data["contexts"].items() if "contexts" in event.data else None
    event_user = event.data["event_user"] if "event_user" in event.data else None

    return MailPreview(
        html_template="sentry/emails/release_alert.html",
        text_template="sentry/emails/release_alert.txt",
        context={
            **get_shared_context(rule, org, project, group, event),
            "interfaces": get_interface_list(event),
            "event_user": event_user,
            "contexts": contexts,
            "users_seen": users_seen,
            "project": project,
            "last_release": {
                "version": "13.9.2",
            },
            "last_release_link": f"http://testserver/organizations/{org.slug}/releases/13.9.2/?project={project.id}",
            "environment": "production",
            "regression": False,
        },
    ).render(request)


@login_required
def digest(request):
    random = get_random(request)

    # TODO: Refactor all of these into something more manageable.
    org = Organization(id=1, slug="example", name="Example Organization")
    project = Project(id=1, slug="example", name="Example Project", organization=org)
    project.update_option("sentry:performance_issue_creation_rate", 1.0)
    rules = {
        i: Rule(id=i, project=project, label=f"Rule #{i}") for i in range(1, random.randint(2, 4))
    }
    state = {
        "project": project,
        "groups": {},
        "rules": rules,
        "event_counts": {},
        "user_counts": {},
    }
    records = []
    group_generator = make_group_generator(random, project)

    for _ in range(random.randint(1, 30)):
        group = next(group_generator)
        state["groups"][group.id] = group

        offset = timedelta(seconds=0)
        for _ in range(random.randint(1, 10)):
            offset += timedelta(seconds=random.random() * 120)

            data = dict(load_data("python"))
            data["message"] = group.message
            data.pop("logentry", None)

            event_manager = EventManager(data)
            event_manager.normalize()
            data = event_manager.get_data()

            data["timestamp"] = random.randint(
                to_timestamp(group.first_seen), to_timestamp(group.last_seen)
            )

            event = eventstore.create_event(
                event_id=uuid.uuid4().hex, group_id=group.id, project_id=project.id, data=data.data
            )

            records.append(
                Record(
                    event.event_id,
                    Notification(
                        event,
                        random.sample(
                            list(state["rules"].keys()), random.randint(1, len(state["rules"]))
                        ),
                    ),
                    to_timestamp(event.datetime),
                )
            )

            state["event_counts"][group.id] = random.randint(10, 1e4)
            state["user_counts"][group.id] = random.randint(10, 1e4)

    # add in performance issues
    for i in range(random.randint(1, 3)):
        perf_event = make_performance_event(project)
        # don't clobber error issue ids
        perf_event.group.id = i + 100
        perf_group = perf_event.group

        records.append(
            Record(
                perf_event.event_id,
                Notification(
                    perf_event,
                    random.sample(
                        list(state["rules"].keys()), random.randint(1, len(state["rules"]))
                    ),
                ),
                # this is required for acceptance tests to pass as the EventManager won't accept a timestamp in the past
                to_timestamp(datetime(2016, 6, 22, 16, 16, 0, tzinfo=timezone.utc)),
            )
        )
        state["groups"][perf_group.id] = perf_group
        state["event_counts"][perf_group.id] = random.randint(10, 1e4)
        state["user_counts"][perf_group.id] = random.randint(10, 1e4)

    digest = build_digest(project, records, state)[0]
    start, end, counts = get_digest_metadata(digest)

    rule_details = get_rules(list(rules.values()), org, project)
    context = DigestNotification.build_context(digest, project, org, rule_details, 1337)
    add_unsubscribe_link(context)

    return MailPreview(
        html_template="sentry/emails/digests/body.html",
        text_template="sentry/emails/digests/body.txt",
        context=context,
    ).render(request)


@login_required
def request_access(request):
    org = Organization(id=1, slug="sentry", name="Sentry org")
    team = Team(id=1, slug="example", name="Example", organization=org)

    return MailPreview(
        html_template="sentry/emails/request-team-access.html",
        text_template="sentry/emails/request-team-access.txt",
        context={
            "email": "foo@example.com",
            "name": "George Bush",
            "organization": org,
            "team": team,
            "url": absolute_uri(
                reverse("sentry-organization-teams", kwargs={"organization_slug": org.slug})
            ),
        },
    ).render(request)


@login_required
def request_access_for_another_member(request):
    org = Organization(id=1, slug="sentry", name="Sentry org")
    team = Team(id=1, slug="example", name="Example", organization=org)

    return MailPreview(
        html_template="sentry/emails/request-team-access.html",
        text_template="sentry/emails/request-team-access.txt",
        context={
            "email": "foo@example.com",
            "name": "Username",
            "organization": org,
            "team": team,
            "url": absolute_uri(
                reverse("sentry-organization-teams", kwargs={"organization_slug": org.slug})
            ),
            "requester": request.user.get_display_name(),
        },
    ).render(request)


@login_required
def invitation(request):
    org = Organization(id=1, slug="example", name="Example")
    om = OrganizationMember(id=1, email="foo@example.com", organization=org)

    return MailPreview(
        html_template="sentry/emails/member-invite.html",
        text_template="sentry/emails/member-invite.txt",
        context={
            "email": "foo@example.com",
            "organization": org,
            "url": absolute_uri(
                reverse("sentry-accept-invite", kwargs={"member_id": om.id, "token": om.token})
            ),
        },
    ).render(request)


@login_required
def access_approved(request):
    org = Organization(id=1, slug="example", name="Example")
    team = Team(id=1, slug="example", name="Example", organization=org)

    return MailPreview(
        html_template="sentry/emails/access-approved.html",
        text_template="sentry/emails/access-approved.txt",
        context={
            "email": "foo@example.com",
            "name": "George Bush",
            "organization": org,
            "team": team,
        },
    ).render(request)


@login_required
def confirm_email(request):
    email = request.user.emails.first()
    email.set_hash()
    email.save()
    return MailPreview(
        html_template="sentry/emails/confirm_email.html",
        text_template="sentry/emails/confirm_email.txt",
        context={
            "confirm_email": "foo@example.com",
            "user": request.user,
            "url": absolute_uri(
                reverse(
                    "sentry-account-confirm-email", args=[request.user.id, email.validation_hash]
                )
            ),
            "is_new_user": True,
        },
    ).render(request)


@login_required
def recover_account(request):
    return MailPreview(
        html_template="sentry/emails/recover_account.html",
        text_template="sentry/emails/recover_account.txt",
        context={
            "user": request.user,
            "url": absolute_uri(
                reverse(
                    "sentry-account-confirm-email",
                    args=[request.user.id, "XXXXXXXXXXXXXXXXXXXXXXXXXXXXXXXX"],
                )
            ),
            "domain": get_server_hostname(),
            "ip_address": request.META["REMOTE_ADDR"],
            "datetime": timezone.now(),
        },
    ).render(request)


@login_required
def org_delete_confirm(request):
    from sentry.models import AuditLogEntry

    org = Organization.get_default()
    entry = AuditLogEntry(
        organization=org, actor=request.user, ip_address=request.META["REMOTE_ADDR"]
    )

    return MailPreview(
        html_template="sentry/emails/org_delete_confirm.html",
        text_template="sentry/emails/org_delete_confirm.txt",
        context={
            "organization": org,
            "audit_log_entry": entry,
            "eta": timezone.now() + timedelta(days=1),
            "url": absolute_uri(reverse("sentry-restore-organization", args=[org.slug])),
        },
    ).render(request)


# Used to generate debug email views from a notification
def render_preview_email_for_notification(
    notification: BaseNotification, recipient: User | Team
) -> MutableMapping[str, Any]:
    shared_context = notification.get_context()
    basic_args = get_builder_args(notification, recipient, shared_context)
    # remove unneeded fields
    args = {k: v for k, v in basic_args.items() if k not in ["headers", "reference", "subject"]}
    # convert subject back to a string
    args["subject"] = basic_args["subject"].decode("utf-8")

    preview = MailPreviewAdapter(**args)

    return render_to_response("sentry/debug/mail/preview.html", {"preview": preview})<|MERGE_RESOLUTION|>--- conflicted
+++ resolved
@@ -378,6 +378,7 @@
 
 @login_required
 def alert(request):
+    random = get_random(request)
     platform = request.GET.get("platform", "python")
     org = Organization(id=1, slug="example", name="Example")
     project = Project(id=1, slug="example", name="Example", organization=org)
@@ -386,39 +387,22 @@
     group = event.group
 
     rule = Rule(id=1, label="An example rule")
-<<<<<<< HEAD
-    interface_list = get_interface_list(event)
     notification_reason = (
         random.randint(0, 1) > 0
         and f"We notified all members in the {project.get_full_name()} project of this issue"
         or None
     )
-=======
->>>>>>> 87748567
 
     return MailPreview(
         html_template="sentry/emails/error.html",
         text_template="sentry/emails/error.txt",
         context={
-<<<<<<< HEAD
-            "rule": rule,
-            "rules": get_rules([rule], org, project),
-            "group": group,
-            "event": event,
-            "timezone": pytz.timezone("Europe/Vienna"),
+            **get_shared_context(rule, org, project, group, event),
+            "interfaces": get_interface_list(event),
+            "project_label": project.slug,
+            "commits": json.loads(COMMIT_EXAMPLE),
             "environment": random.randint(0, 1) > 0 and "prod" or None,
             "notification_reason": notification_reason,
-            # http://testserver/organizations/example/issues/<issue-id>/?referrer=alert_email
-            #       &alert_type=email&alert_timestamp=<ts>&alert_rule_id=1
-            "link": get_group_settings_link(group, None, get_rules([rule], org, project), 1337),
-            "interfaces": interface_list,
-            "tags": event.tags,
-=======
-            **get_shared_context(rule, org, project, group, event),
-            "interfaces": get_interface_list(event),
->>>>>>> 87748567
-            "project_label": project.slug,
-            "commits": json.loads(COMMIT_EXAMPLE),
         },
     ).render(request)
 
