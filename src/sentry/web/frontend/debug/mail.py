from __future__ import absolute_import, print_function

import itertools
import logging
import six
import time
import traceback
import uuid

from datetime import datetime, timedelta
from django.core.urlresolvers import reverse
from django.template.defaultfilters import slugify
from django.utils import timezone
from django.utils.safestring import mark_safe
from django.views.generic import View
from loremipsum import Generator
from random import Random

<<<<<<< HEAD
=======
from sentry import eventstore, options
>>>>>>> 983c8c68
from sentry.app import tsdb
from sentry.constants import LOG_LEVELS
from sentry.digests import Record
from sentry.digests.notifications import Notification, build_digest
from sentry.digests.utilities import get_digest_metadata
from sentry.http import get_server_hostname
from sentry.models import (
    Activity,
    Group,
    GroupStatus,
    GroupSubscriptionReason,
    Organization,
    OrganizationMember,
    Project,
    Release,
    Rule,
    Team,
)
from sentry.event_manager import EventManager
from sentry.plugins.sentry_mail.activity import emails
from sentry.utils.dates import to_datetime, to_timestamp
from sentry.utils.email import inline_css
from sentry.utils.http import absolute_uri
from sentry.utils.samples import load_data
from sentry.web.decorators import login_required
from sentry.web.helpers import render_to_response, render_to_string

from six.moves import xrange

logger = logging.getLogger(__name__)

loremipsum = Generator()


def get_random(request):
    seed = request.GET.get("seed", six.text_type(time.time()))
    return Random(seed)


def make_message(random, length=None):
    if length is None:
        length = int(random.weibullvariate(8, 3))
    return " ".join(random.choice(loremipsum.words) for _ in range(length))


def make_culprit(random):
    def make_module_path_components(min, max):
        for _ in range(random.randint(min, max)):
            yield "".join(
                random.sample(loremipsum.words, random.randint(1, int(random.paretovariate(2.2))))
            )

    return u"{module} in {function}".format(
        module=".".join(make_module_path_components(1, 4)), function=random.choice(loremipsum.words)
    )


def make_group_metadata(random, group):
    return {
        "type": "error",
        "metadata": {
            "type": u"{}Error".format(
                "".join(
                    word.title() for word in random.sample(loremipsum.words, random.randint(1, 3))
                )
            ),
            "value": make_message(random),
        },
    }


def make_group_generator(random, project):
    epoch = to_timestamp(datetime(2016, 6, 1, 0, 0, 0, tzinfo=timezone.utc))
    for id in itertools.count(1):
        first_seen = epoch + random.randint(0, 60 * 60 * 24 * 30)
        last_seen = random.randint(first_seen, first_seen + (60 * 60 * 24 * 30))

        culprit = make_culprit(random)
        level = random.choice(LOG_LEVELS.keys())
        message = make_message(random)

        group = Group(
            id=id,
            project=project,
            culprit=culprit,
            level=level,
            message=message,
            first_seen=to_datetime(first_seen),
            last_seen=to_datetime(last_seen),
            status=random.choice((GroupStatus.UNRESOLVED, GroupStatus.RESOLVED)),
            data={"type": "default", "metadata": {"title": message}},
        )

        if random.random() < 0.8:
            group.data = make_group_metadata(random, group)

        yield group


def add_unsubscribe_link(context):
    if "unsubscribe_link" not in context:
        context[
            "unsubscribe_link"
        ] = 'javascript:alert("This is a preview page, what did you expect to happen?");'


# TODO(dcramer): use https://github.com/disqus/django-mailviews
class MailPreview(object):
    def __init__(self, html_template, text_template, context=None, subject=None):
        self.html_template = html_template
        self.text_template = text_template
        self.subject = subject
        self.context = context if context is not None else {}
        add_unsubscribe_link(self.context)

    def text_body(self):
        return render_to_string(self.text_template, context=self.context)

    def html_body(self):
        try:
            return inline_css(render_to_string(self.html_template, context=self.context))
        except Exception:
            traceback.print_exc()
            raise

    def render(self, request):
        return render_to_response(
            "sentry/debug/mail/preview.html",
            context={"preview": self, "format": request.GET.get("format")},
        )


class ActivityMailPreview(object):
    def __init__(self, request, activity):
        self.request = request
        self.email = emails.get(activity.type)(activity)

    def get_context(self):
        context = self.email.get_base_context()
        context["reason"] = get_random(self.request).choice(
            GroupSubscriptionReason.descriptions.values()
        )
        context.update(self.email.get_context())
        add_unsubscribe_link(context)
        return context

    def text_body(self):
        return render_to_string(self.email.get_template(), context=self.get_context())

    def html_body(self):
        try:
            return inline_css(
                render_to_string(self.email.get_html_template(), context=self.get_context())
            )
        except Exception:
            import traceback

            traceback.print_exc()
            raise


class ActivityMailDebugView(View):
    def get(self, request):
        org = Organization(id=1, slug="organization", name="My Company")
        project = Project(id=1, organization=org, slug="project", name="My Project")

        group = next(make_group_generator(get_random(request), project))

        data = dict(load_data("python"))
        data["message"] = group.message
        data.pop("logentry", None)

        event_manager = EventManager(data)
        event_manager.normalize()
        data = event_manager.get_data()
        event_type = event_manager.get_event_type()

        group.message = event_manager.get_search_message()
        group.data = {"type": event_type.key, "metadata": event_type.get_metadata(data)}

        event = eventstore.create_event(
            event_id="a" * 32, group_id=group.id, project_id=project.id, data=data.data
        )

        activity = Activity(group=group, project=event.project, **self.get_activity(request, event))

        return render_to_response(
            "sentry/debug/mail/preview.html",
            context={
                "preview": ActivityMailPreview(request, activity),
                "format": request.GET.get("format"),
            },
        )


@login_required
def alert(request):
    platform = request.GET.get("platform", "python")
    org = Organization(id=1, slug="example", name="Example")
    project = Project(id=1, slug="example", name="Example", organization=org)

    random = get_random(request)
    group = next(make_group_generator(random, project))

    data = dict(load_data(platform))
    data["message"] = group.message
    data["event_id"] = "44f1419e73884cd2b45c79918f4b6dc4"
    data.pop("logentry", None)
    data["environment"] = "prod"
    data["tags"] = [
        ("logger", "javascript"),
        ("environment", "prod"),
        ("level", "error"),
        ("device", "Other"),
    ]

    event_manager = EventManager(data)
    event_manager.normalize()
    data = event_manager.get_data()
    event = event_manager.save(project.id)
    # Prevent Percy screenshot from constantly changing
    event.data["timestamp"] = 1504656000.0  # datetime(2017, 9, 6, 0, 0)
    event_type = event_manager.get_event_type()

    group.message = event_manager.get_search_message()
    group.data = {"type": event_type.key, "metadata": event_type.get_metadata(data)}

    rule = Rule(label="An example rule")

    # XXX: this interface_list code needs to be the same as in
    #      src/sentry/plugins/sentry_mail/models.py
    interface_list = []
    for interface in six.itervalues(event.interfaces):
        body = interface.to_email_html(event)
        if not body:
            continue
        text_body = interface.to_string(event)
        interface_list.append((interface.get_title(), mark_safe(body), text_body))

    return MailPreview(
        html_template="sentry/emails/error.html",
        text_template="sentry/emails/error.txt",
        context={
            "rule": rule,
            "group": group,
            "event": event,
            "link": "http://example.com/link",
            "interfaces": interface_list,
            "tags": event.tags,
            "project_label": project.slug,
            "commits": [
                {
                    # TODO(dcramer): change to use serializer
                    "repository": {
                        "status": "active",
                        "name": "Example Repo",
                        "url": "https://github.com/example/example",
                        "dateCreated": "2018-02-28T23:39:22.402Z",
                        "provider": {"id": "github", "name": "GitHub"},
                        "id": "1",
                    },
                    "score": 2,
                    "subject": "feat: Do something to raven/base.py",
                    "message": "feat: Do something to raven/base.py\naptent vivamus vehicula tempus volutpat hac tortor",
                    "id": "1b17483ffc4a10609e7921ee21a8567bfe0ed006",
                    "shortId": "1b17483",
                    "author": {
                        "username": "dcramer@gmail.com",
                        "isManaged": False,
                        "lastActive": "2018-03-01T18:25:28.149Z",
                        "id": "1",
                        "isActive": True,
                        "has2fa": False,
                        "name": "dcramer@gmail.com",
                        "avatarUrl": "https://secure.gravatar.com/avatar/51567a4f786cd8a2c41c513b592de9f9?s=32&d=mm",
                        "dateJoined": "2018-02-27T22:04:32.847Z",
                        "emails": [{"is_verified": False, "id": "1", "email": "dcramer@gmail.com"}],
                        "avatar": {"avatarUuid": None, "avatarType": "letter_avatar"},
                        "lastLogin": "2018-02-27T22:04:32.847Z",
                        "email": "dcramer@gmail.com",
                    },
                }
            ],
        },
    ).render(request)


@login_required
def digest(request):
    random = get_random(request)

    # TODO: Refactor all of these into something more manageable.
    org = Organization(id=1, slug="example", name="Example Organization")

    project = Project(id=1, slug="example", name="Example Project", organization=org)

    rules = {
        i: Rule(id=i, project=project, label="Rule #%s" % (i,))
        for i in range(1, random.randint(2, 4))
    }

    state = {
        "project": project,
        "groups": {},
        "rules": rules,
        "event_counts": {},
        "user_counts": {},
    }

    records = []

    group_generator = make_group_generator(random, project)

    for i in range(random.randint(1, 30)):
        group = next(group_generator)
        state["groups"][group.id] = group

        offset = timedelta(seconds=0)
        for i in range(random.randint(1, 10)):
            offset += timedelta(seconds=random.random() * 120)

            data = dict(load_data("python"))
            data["message"] = group.message
            data.pop("logentry", None)

            event_manager = EventManager(data)
            event_manager.normalize()
            data = event_manager.get_data()

            data["timestamp"] = random.randint(
                to_timestamp(group.first_seen), to_timestamp(group.last_seen)
            )

            event = eventstore.create_event(
                event_id=uuid.uuid4().hex, group_id=group.id, project_id=project.id, data=data.data
            )

            records.append(
                Record(
                    event.event_id,
                    Notification(
                        event, random.sample(state["rules"], random.randint(1, len(state["rules"])))
                    ),
                    to_timestamp(event.datetime),
                )
            )

            state["event_counts"][group.id] = random.randint(10, 1e4)
            state["user_counts"][group.id] = random.randint(10, 1e4)

    digest = build_digest(project, records, state)
    start, end, counts = get_digest_metadata(digest)

    context = {
        "project": project,
        "counts": counts,
        "digest": digest,
        "start": start,
        "end": end,
        "referrer": "digest_email",
    }
    add_unsubscribe_link(context)

    return MailPreview(
        html_template="sentry/emails/digests/body.html",
        text_template="sentry/emails/digests/body.txt",
        context=context,
    ).render(request)


@login_required
def report(request):
    from sentry.tasks import reports

    random = get_random(request)

    duration = 60 * 60 * 24 * 7
    timestamp = to_timestamp(
        reports.floor_to_utc_day(
            to_datetime(
                random.randint(
                    to_timestamp(datetime(2015, 6, 1, 0, 0, 0, tzinfo=timezone.utc)),
                    to_timestamp(datetime(2016, 7, 1, 0, 0, 0, tzinfo=timezone.utc)),
                )
            )
        )
    )

    start, stop = interval = reports._to_interval(timestamp, duration)

    organization = Organization(id=1, slug="example", name="Example")

    projects = []
    for i in xrange(0, random.randint(1, 8)):
        name = " ".join(random.sample(loremipsum.words, random.randint(1, 4)))
        projects.append(
            Project(
                id=i,
                organization=organization,
                slug=slugify(name),
                name=name,
                date_added=start - timedelta(days=random.randint(0, 120)),
            )
        )

    def make_release_generator():
        id_sequence = itertools.count(1)
        while True:
            dt = to_datetime(random.randint(timestamp - (30 * 24 * 60 * 60), timestamp))
            p = random.choice(projects)
            yield Release(
                id=next(id_sequence),
                project=p,
                organization_id=p.organization_id,
                version="".join([random.choice("0123456789abcdef") for _ in range(40)]),
                date_added=dt,
            )

    def build_issue_summaries():
        summaries = []
        for i in range(3):
            summaries.append(int(random.weibullvariate(10, 1) * random.paretovariate(0.5)))
        return summaries

    def build_usage_summary():
        return (
            int(random.weibullvariate(3, 1) * random.paretovariate(0.2)),
            int(random.weibullvariate(5, 1) * random.paretovariate(0.2)),
        )

    def build_calendar_data(project):
        start, stop = reports.get_calendar_query_range(interval, 3)
        rollup = 60 * 60 * 24
        series = []

        weekend = frozenset((5, 6))
        value = int(random.weibullvariate(5000, 3))
        for timestamp in tsdb.get_optimal_rollup_series(start, stop, rollup)[1]:
            damping = random.uniform(0.2, 0.6) if to_datetime(timestamp).weekday in weekend else 1
            jitter = random.paretovariate(1.2)
            series.append((timestamp, int(value * damping * jitter)))
            value = value * random.uniform(0.25, 2)

        return reports.clean_calendar_data(project, series, start, stop, rollup, stop)

    def build_report(project):
        daily_maximum = random.randint(1000, 10000)

        rollup = 60 * 60 * 24
        series = [
            (
                timestamp + (i * rollup),
                (random.randint(0, daily_maximum), random.randint(0, daily_maximum)),
            )
            for i in xrange(0, 7)
        ]

        aggregates = [
            random.randint(0, daily_maximum * 7) if random.random() < 0.9 else None
            for _ in xrange(0, 4)
        ]

        return reports.Report(
            series,
            aggregates,
            build_issue_summaries(),
            build_usage_summary(),
            build_calendar_data(project),
        )

    if random.random() < 0.85:
        personal = {"resolved": random.randint(0, 100), "users": int(random.paretovariate(0.2))}
    else:
        personal = {"resolved": 0, "users": 0}

    return MailPreview(
        html_template="sentry/emails/reports/body.html",
        text_template="sentry/emails/reports/body.txt",
        context={
            "duration": reports.durations[duration],
            "interval": {"start": reports.date_format(start), "stop": reports.date_format(stop)},
            "report": reports.to_context(
                organization, interval, {project: build_report(project) for project in projects}
            ),
            "organization": organization,
            "personal": personal,
            "user": request.user,
        },
    ).render(request)


@login_required
def request_access(request):
    org = Organization(id=1, slug="example", name="Example")
    team = Team(id=1, slug="example", name="Example", organization=org)

    return MailPreview(
        html_template="sentry/emails/request-team-access.html",
        text_template="sentry/emails/request-team-access.txt",
        context={
            "email": "foo@example.com",
            "name": "George Bush",
            "organization": org,
            "team": team,
            "url": absolute_uri(
                reverse("sentry-organization-members", kwargs={"organization_slug": org.slug})
                + "?ref=access-requests"
            ),
        },
    ).render(request)


@login_required
def invitation(request):
    org = Organization(id=1, slug="example", name="Example")
    om = OrganizationMember(id=1, email="foo@example.com", organization=org)

    return MailPreview(
        html_template="sentry/emails/member-invite.html",
        text_template="sentry/emails/member-invite.txt",
        context={
            "email": "foo@example.com",
            "organization": org,
            "url": absolute_uri(
                reverse("sentry-accept-invite", kwargs={"member_id": om.id, "token": om.token})
            ),
        },
    ).render(request)


@login_required
def access_approved(request):
    org = Organization(id=1, slug="example", name="Example")
    team = Team(id=1, slug="example", name="Example", organization=org)

    return MailPreview(
        html_template="sentry/emails/access-approved.html",
        text_template="sentry/emails/access-approved.txt",
        context={
            "email": "foo@example.com",
            "name": "George Bush",
            "organization": org,
            "team": team,
        },
    ).render(request)


@login_required
def confirm_email(request):
    email = request.user.emails.first()
    email.set_hash()
    email.save()
    return MailPreview(
        html_template="sentry/emails/confirm_email.html",
        text_template="sentry/emails/confirm_email.txt",
        context={
            "confirm_email": "foo@example.com",
            "user": request.user,
            "url": absolute_uri(
                reverse(
                    "sentry-account-confirm-email", args=[request.user.id, email.validation_hash]
                )
            ),
            "is_new_user": True,
        },
    ).render(request)


@login_required
def recover_account(request):
    return MailPreview(
        html_template="sentry/emails/recover_account.html",
        text_template="sentry/emails/recover_account.txt",
        context={
            "user": request.user,
            "url": absolute_uri(
                reverse(
                    "sentry-account-confirm-email",
                    args=[request.user.id, "XXXXXXXXXXXXXXXXXXXXXXXXXXXXXXXX"],
                )
            ),
            "domain": get_server_hostname(),
            "ip_address": request.META["REMOTE_ADDR"],
            "datetime": timezone.now(),
        },
    ).render(request)


@login_required
def org_delete_confirm(request):
    from sentry.models import AuditLogEntry

    org = Organization.get_default()
    entry = AuditLogEntry(
        organization=org, actor=request.user, ip_address=request.META["REMOTE_ADDR"]
    )

    return MailPreview(
        html_template="sentry/emails/org_delete_confirm.html",
        text_template="sentry/emails/org_delete_confirm.txt",
        context={
            "organization": org,
            "audit_log_entry": entry,
            "eta": timezone.now() + timedelta(days=1),
            "url": absolute_uri(reverse("sentry-restore-organization", args=[org.slug])),
        },
    ).render(request)<|MERGE_RESOLUTION|>--- conflicted
+++ resolved
@@ -16,10 +16,7 @@
 from loremipsum import Generator
 from random import Random
 
-<<<<<<< HEAD
-=======
-from sentry import eventstore, options
->>>>>>> 983c8c68
+from sentry import eventstore
 from sentry.app import tsdb
 from sentry.constants import LOG_LEVELS
 from sentry.digests import Record
