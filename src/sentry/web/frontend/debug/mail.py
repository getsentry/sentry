from __future__ import absolute_import, print_function

import itertools
import logging
import six
import time
import traceback
import uuid

from datetime import datetime, timedelta
from django.core.urlresolvers import reverse
from django.template.defaultfilters import slugify
from django.utils import timezone
from django.utils.safestring import mark_safe
from django.views.generic import View
from loremipsum import Generator
from random import Random

from sentry.app import tsdb
from sentry.constants import LOG_LEVELS
from sentry.digests import Record
from sentry.digests.notifications import Notification, build_digest
from sentry.digests.utilities import get_digest_metadata
from sentry.http import get_server_hostname
from sentry.models import (
    Activity, Event, Group, GroupStatus, GroupSubscriptionReason, Organization, OrganizationMember,
    Project, Release, Rule, Team
)
from sentry.event_manager import EventManager
from sentry.plugins.sentry_mail.activity import emails
from sentry.utils.dates import to_datetime, to_timestamp
from sentry.utils.email import inline_css
from sentry.utils.http import absolute_uri
from sentry.utils.samples import load_data
from sentry.web.decorators import login_required
from sentry.web.helpers import render_to_response, render_to_string

from six.moves import xrange

logger = logging.getLogger(__name__)

loremipsum = Generator()


def get_random(request):
    seed = request.GET.get('seed', six.text_type(time.time()))
    return Random(seed)


def make_message(random, length=None):
    if length is None:
        length = int(random.weibullvariate(8, 3))
    return ' '.join(random.choice(loremipsum.words) for _ in range(length))


def make_culprit(random):
    def make_module_path_components(min, max):
        for _ in range(random.randint(min, max)):
            yield ''.join(
                random.sample(loremipsum.words, random.randint(1, int(random.paretovariate(2.2))))
            )

    return u'{module} in {function}'.format(
        module='.'.join(make_module_path_components(1, 4)),
        function=random.choice(
            loremipsum.words,
        )
    )


def make_group_metadata(random, group):
    return {
        'type': 'error',
        'metadata': {
            'type':
            u'{}Error'.format(
                ''.join(
                    word.title() for word in random.sample(loremipsum.words, random.randint(1, 3))
                ),
            ),
            'value':
            make_message(random),
        }
    }


def make_group_generator(random, project):
    epoch = to_timestamp(datetime(2016, 6, 1, 0, 0, 0, tzinfo=timezone.utc))
    for id in itertools.count(1):
        first_seen = epoch + random.randint(0, 60 * 60 * 24 * 30)
        last_seen = random.randint(first_seen, first_seen + (60 * 60 * 24 * 30))

        culprit = make_culprit(random)
        level = random.choice(LOG_LEVELS.keys())
        message = make_message(random)

        group = Group(
            id=id,
            project=project,
            culprit=culprit,
            level=level,
            search_message=message,
            first_seen=to_datetime(first_seen),
            last_seen=to_datetime(last_seen),
            status=random.choice((GroupStatus.UNRESOLVED, GroupStatus.RESOLVED, )),
            data={
                'type': 'default',
                'metadata': {
                    'title': message,
                }
            }
        )

        if random.random() < 0.8:
            group.data = make_group_metadata(random, group)

        yield group


def add_unsubscribe_link(context):
    if 'unsubscribe_link' not in context:
        context['unsubscribe_link'
                ] = 'javascript:alert("This is a preview page, what did you expect to happen?");'


# TODO(dcramer): use https://github.com/disqus/django-mailviews
class MailPreview(object):
    def __init__(self, html_template, text_template, context=None, subject=None):
        self.html_template = html_template
        self.text_template = text_template
        self.subject = subject
        self.context = context if context is not None else {}
        add_unsubscribe_link(self.context)

    def text_body(self):
        return render_to_string(self.text_template, self.context)

    def html_body(self):
        try:
            return inline_css(render_to_string(self.html_template, self.context))
        except Exception:
            traceback.print_exc()
            raise

    def render(self, request):
        return render_to_response(
            'sentry/debug/mail/preview.html', {
                'preview': self,
                'format': request.GET.get('format'),
            }
        )


class ActivityMailPreview(object):
    def __init__(self, request, activity):
        self.request = request
        self.email = emails.get(activity.type)(activity)

    def get_context(self):
        context = self.email.get_base_context()
        context['reason'] = get_random(self.request
                                       ).choice(GroupSubscriptionReason.descriptions.values())
        context.update(self.email.get_context())
        add_unsubscribe_link(context)
        return context

    def text_body(self):
        return render_to_string(self.email.get_template(), self.get_context())

    def html_body(self):
        try:
            return inline_css(render_to_string(self.email.get_html_template(), self.get_context()))
        except Exception:
            import traceback
            traceback.print_exc()
            raise


class ActivityMailDebugView(View):
    def get(self, request):
        org = Organization(
            id=1,
            slug='organization',
            name='My Company',
        )
        project = Project(
            id=1,
            organization=org,
            slug='project',
            name='My Project',
        )

        group = next(
            make_group_generator(
                get_random(request),
                project,
            ),
        )

        data = dict(load_data('python'))
        data['message'] = group.search_message
        data.pop('logentry', None)

        event_manager = EventManager(data)
        event_manager.normalize()
        event_type = event_manager.get_event_type()

        group.mesage = event_manager.get_search_message()
        group.data = {
            'type': event_type.key,
            'metadata': event_type.get_metadata(),
        }

        event = Event(
            id=1,
            project=project,
            search_message=event_manager.get_search_message(),
            group=group,
            datetime=datetime(2016, 6, 13, 3, 8, 24, tzinfo=timezone.utc),
            data=event_manager.get_data()
        )

        activity = Activity(
            group=event.group, project=event.project, **self.get_activity(request, event)
        )

        return render_to_response(
            'sentry/debug/mail/preview.html', {
                'preview': ActivityMailPreview(request, activity),
                'format': request.GET.get('format'),
            }
        )


@login_required
def alert(request):
    platform = request.GET.get('platform', 'python')
    org = Organization(
        id=1,
        slug='example',
        name='Example',
    )
    project = Project(
        id=1,
        slug='example',
        name='Example',
        organization=org,
    )

    random = get_random(request)
    group = next(
        make_group_generator(random, project),
    )

    data = dict(load_data(platform))
<<<<<<< HEAD
    data['message'] = group.search_message
=======
    data['message'] = group.message
    data['event_id'] = '44f1419e73884cd2b45c79918f4b6dc4'
>>>>>>> 8be33e3b
    data.pop('logentry', None)
    data['environment'] = 'prod'
    data['tags'] = [
        ('logger', 'javascript'),
        ('environment', 'prod'),
        ('level', 'error'),
        ('device', 'Other')
    ]

    event_manager = EventManager(data)
    event_manager.normalize()
    event = event_manager.save(project.id)
    event_type = event_manager.get_event_type()

    group.search_message = event_manager.get_search_message()
    group.data = {
        'type': event_type.key,
        'metadata': event_type.get_metadata(),
    }

<<<<<<< HEAD
    event = Event(
        id=1,
        event_id='44f1419e73884cd2b45c79918f4b6dc4',
        project=project,
        group=group,
        search_message=event_manager.get_search_message(),
        data=event_manager.get_data(),
        datetime=to_datetime(
            random.randint(
                to_timestamp(group.first_seen),
                to_timestamp(group.last_seen),
            ),
        ),
    )

=======
>>>>>>> 8be33e3b
    rule = Rule(label="An example rule")

    interface_list = []
    for interface in six.itervalues(event.interfaces):
        body = interface.to_email_html(event)
        if not body:
            continue
        interface_list.append((interface.get_title(), mark_safe(body)))

    return MailPreview(
        html_template='sentry/emails/error.html',
        text_template='sentry/emails/error.txt',
        context={
            'rule': rule,
            'group': group,
            'event': event,
            'link': 'http://example.com/link',
            'interfaces': interface_list,
            'tags': event.get_tags(),
            'project_label': project.slug,
            'commits': [{
                # TODO(dcramer): change to use serializer
                "repository": {"status": "active", "name": "Example Repo", "url": "https://github.com/example/example", "dateCreated": "2018-02-28T23:39:22.402Z", "provider": {"id": "github", "name": "GitHub"}, "id": "1"},
                "score": 2,
                "subject": "feat: Do something to raven/base.py",
                "message": "feat: Do something to raven/base.py\naptent vivamus vehicula tempus volutpat hac tortor",
                "id": "1b17483ffc4a10609e7921ee21a8567bfe0ed006",
                "shortId": "1b17483",
                "author": {"username": "dcramer@gmail.com", "isManaged": False, "lastActive": "2018-03-01T18:25:28.149Z", "id": "1", "isActive": True, "has2fa": False, "name": "dcramer@gmail.com", "avatarUrl": "https://secure.gravatar.com/avatar/51567a4f786cd8a2c41c513b592de9f9?s=32&d=mm", "dateJoined": "2018-02-27T22:04:32.847Z", "emails": [{"is_verified": False, "id": "1", "email": "dcramer@gmail.com"}], "avatar": {"avatarUuid": None, "avatarType": "letter_avatar"}, "lastLogin": "2018-02-27T22:04:32.847Z", "email": "dcramer@gmail.com"}
            }],
        },
    ).render(request)


@login_required
def digest(request):
    random = get_random(request)

    # TODO: Refactor all of these into something more manageable.
    org = Organization(
        id=1,
        slug='example',
        name='Example Organization',
    )

    project = Project(
        id=1,
        slug='example',
        name='Example Project',
        organization=org,
    )

    rules = {
        i: Rule(
            id=i,
            project=project,
            label="Rule #%s" % (i, ),
        ) for i in range(1, random.randint(2, 4))
    }

    state = {
        'project': project,
        'groups': {},
        'rules': rules,
        'event_counts': {},
        'user_counts': {},
    }

    records = []

    event_sequence = itertools.count(1)
    group_generator = make_group_generator(random, project)

    for i in range(random.randint(1, 30)):
        group = next(group_generator)
        state['groups'][group.id] = group

        offset = timedelta(seconds=0)
        for i in range(random.randint(1, 10)):
            offset += timedelta(seconds=random.random() * 120)
            event = Event(
                id=next(event_sequence),
                event_id=uuid.uuid4().hex,
                project=project,
                group=group,
                search_message=group.search_message,
                data=load_data('python'),
                datetime=to_datetime(
                    random.randint(
                        to_timestamp(group.first_seen),
                        to_timestamp(group.last_seen),
                    ),
                )
            )

            records.append(
                Record(
                    event.event_id,
                    Notification(
                        event,
                        random.sample(state['rules'], random.randint(1, len(state['rules']))),
                    ),
                    to_timestamp(event.datetime),
                )
            )

            state['event_counts'][group.id] = random.randint(10, 1e4)
            state['user_counts'][group.id] = random.randint(10, 1e4)

    digest = build_digest(project, records, state)
    start, end, counts = get_digest_metadata(digest)

    context = {
        'project': project,
        'counts': counts,
        'digest': digest,
        'start': start,
        'end': end,
        'referrer': 'digest_email',
    }
    add_unsubscribe_link(context)

    return MailPreview(
        html_template='sentry/emails/digests/body.html',
        text_template='sentry/emails/digests/body.txt',
        context=context,
    ).render(request)


@login_required
def report(request):
    from sentry.tasks import reports

    random = get_random(request)

    duration = 60 * 60 * 24 * 7
    timestamp = to_timestamp(
        reports.floor_to_utc_day(
            to_datetime(
                random.randint(
                    to_timestamp(datetime(2015, 6, 1, 0, 0, 0, tzinfo=timezone.utc)),
                    to_timestamp(datetime(2016, 7, 1, 0, 0, 0, tzinfo=timezone.utc)),
                )
            )
        )
    )

    start, stop = interval = reports._to_interval(timestamp, duration)

    organization = Organization(
        id=1,
        slug='example',
        name='Example',
    )

    projects = []
    for i in xrange(0, random.randint(1, 8)):
        name = ' '.join(random.sample(loremipsum.words, random.randint(1, 4)))
        projects.append(
            Project(
                id=i,
                organization=organization,
                slug=slugify(name),
                name=name,
                date_added=start - timedelta(days=random.randint(0, 120)),
            )
        )

    def make_release_generator():
        id_sequence = itertools.count(1)
        while True:
            dt = to_datetime(
                random.randint(
                    timestamp - (30 * 24 * 60 * 60),
                    timestamp,
                ),
            )
            p = random.choice(projects)
            yield Release(
                id=next(id_sequence),
                project=p,
                organization_id=p.organization_id,
                version=''.join([random.choice('0123456789abcdef') for _ in range(40)]),
                date_added=dt,
            )

    def build_issue_summaries():
        summaries = []
        for i in range(3):
            summaries.append(int(random.weibullvariate(10, 1) * random.paretovariate(0.5)))
        return summaries

    def build_usage_summary():
        return (
            int(random.weibullvariate(3, 1) * random.paretovariate(0.2)),
            int(random.weibullvariate(5, 1) * random.paretovariate(0.2)),
        )

    def build_calendar_data(project):
        start, stop = reports.get_calendar_query_range(interval, 3)
        rollup = 60 * 60 * 24
        series = []

        weekend = frozenset((5, 6))
        value = int(random.weibullvariate(5000, 3))
        for timestamp in tsdb.get_optimal_rollup_series(start, stop, rollup)[1]:
            damping = random.uniform(0.2, 0.6) if to_datetime(timestamp).weekday in weekend else 1
            jitter = random.paretovariate(1.2)
            series.append((timestamp, int(value * damping * jitter)))
            value = value * random.uniform(0.25, 2)

        return reports.clean_calendar_data(project, series, start, stop, rollup, stop)

    def build_report(project):
        daily_maximum = random.randint(1000, 10000)

        rollup = 60 * 60 * 24
        series = [
            (
                timestamp + (i * rollup),
                (random.randint(0, daily_maximum), random.randint(0, daily_maximum))
            ) for i in xrange(0, 7)
        ]

        aggregates = [
            random.randint(0, daily_maximum * 7) if random.random() < 0.9 else None
            for _ in xrange(0, 4)
        ]

        return reports.Report(
            series,
            aggregates,
            build_issue_summaries(),
            build_usage_summary(),
            build_calendar_data(project),
        )

    if random.random() < 0.85:
        personal = {
            'resolved': random.randint(0, 100),
            'users': int(random.paretovariate(0.2)),
        }
    else:
        personal = {
            'resolved': 0,
            'users': 0,
        }

    return MailPreview(
        html_template='sentry/emails/reports/body.html',
        text_template='sentry/emails/reports/body.txt',
        context={
            'duration':
            reports.durations[duration],
            'interval': {
                'start': reports.date_format(start),
                'stop': reports.date_format(stop),
            },
            'report':
            reports.to_context(
                organization, interval, {project: build_report(project) for project in projects}
            ),
            'organization':
            organization,
            'personal':
            personal,
            'user':
            request.user,
        },
    ).render(request)


@login_required
def request_access(request):
    org = Organization(
        id=1,
        slug='example',
        name='Example',
    )
    team = Team(
        id=1,
        slug='example',
        name='Example',
        organization=org,
    )

    return MailPreview(
        html_template='sentry/emails/request-team-access.html',
        text_template='sentry/emails/request-team-access.txt',
        context={
            'email':
            'foo@example.com',
            'name':
            'George Bush',
            'organization':
            org,
            'team':
            team,
            'url':
            absolute_uri(
                reverse('sentry-organization-members', kwargs={
                    'organization_slug': org.slug,
                }) + '?ref=access-requests'
            ),
        },
    ).render(request)


@login_required
def invitation(request):
    org = Organization(
        id=1,
        slug='example',
        name='Example',
    )
    om = OrganizationMember(
        id=1,
        email='foo@example.com',
        organization=org,
    )

    return MailPreview(
        html_template='sentry/emails/member-invite.html',
        text_template='sentry/emails/member-invite.txt',
        context={
            'email':
            'foo@example.com',
            'organization':
            org,
            'url':
            absolute_uri(
                reverse('sentry-accept-invite', kwargs={
                    'member_id': om.id,
                    'token': om.token,
                })
            ),
        },
    ).render(request)


@login_required
def access_approved(request):
    org = Organization(
        id=1,
        slug='example',
        name='Example',
    )
    team = Team(
        id=1,
        slug='example',
        name='Example',
        organization=org,
    )

    return MailPreview(
        html_template='sentry/emails/access-approved.html',
        text_template='sentry/emails/access-approved.txt',
        context={
            'email': 'foo@example.com',
            'name': 'George Bush',
            'organization': org,
            'team': team,
        },
    ).render(request)


@login_required
def confirm_email(request):
    email = request.user.emails.first()
    email.set_hash()
    email.save()
    return MailPreview(
        html_template='sentry/emails/confirm_email.html',
        text_template='sentry/emails/confirm_email.txt',
        context={
            'confirm_email':
            'foo@example.com',
            'user':
            request.user,
            'url':
            absolute_uri(
                reverse(
                    'sentry-account-confirm-email', args=[request.user.id, email.validation_hash]
                )
            ),
            'is_new_user':
            True,
        },
    ).render(request)


@login_required
def recover_account(request):
    return MailPreview(
        html_template='sentry/emails/recover_account.html',
        text_template='sentry/emails/recover_account.txt',
        context={
            'user':
            request.user,
            'url':
            absolute_uri(
                reverse(
                    'sentry-account-confirm-email',
                    args=[request.user.id, 'XXXXXXXXXXXXXXXXXXXXXXXXXXXXXXXX']
                )
            ),
            'domain':
            get_server_hostname(),
            'ip_address':
            request.META['REMOTE_ADDR'],
            'datetime':
            timezone.now(),
        },
    ).render(request)


@login_required
def org_delete_confirm(request):
    from sentry.models import AuditLogEntry

    org = Organization.get_default()
    entry = AuditLogEntry(
        organization=org,
        actor=request.user,
        ip_address=request.META['REMOTE_ADDR'],
    )

    return MailPreview(
        html_template='sentry/emails/org_delete_confirm.html',
        text_template='sentry/emails/org_delete_confirm.txt',
        context={
            'organization': org,
            'audit_log_entry': entry,
            'eta': timezone.now() + timedelta(days=1),
            'url': absolute_uri(reverse(
                'sentry-restore-organization',
                args=[org.slug],
            )),
        },
    ).render(request)<|MERGE_RESOLUTION|>--- conflicted
+++ resolved
@@ -253,12 +253,9 @@
     )
 
     data = dict(load_data(platform))
-<<<<<<< HEAD
+    # XXX: this is not exactly right
     data['message'] = group.search_message
-=======
-    data['message'] = group.message
     data['event_id'] = '44f1419e73884cd2b45c79918f4b6dc4'
->>>>>>> 8be33e3b
     data.pop('logentry', None)
     data['environment'] = 'prod'
     data['tags'] = [
@@ -279,24 +276,6 @@
         'metadata': event_type.get_metadata(),
     }
 
-<<<<<<< HEAD
-    event = Event(
-        id=1,
-        event_id='44f1419e73884cd2b45c79918f4b6dc4',
-        project=project,
-        group=group,
-        search_message=event_manager.get_search_message(),
-        data=event_manager.get_data(),
-        datetime=to_datetime(
-            random.randint(
-                to_timestamp(group.first_seen),
-                to_timestamp(group.last_seen),
-            ),
-        ),
-    )
-
-=======
->>>>>>> 8be33e3b
     rule = Rule(label="An example rule")
 
     interface_list = []
