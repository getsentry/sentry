from __future__ import annotations

from django import forms
from django.contrib import messages
from django.db import transaction
from django.db.models import F
from django.http import HttpResponse, HttpResponseRedirect
from django.urls import reverse
from django.utils.translation import ugettext_lazy as _
from rest_framework.request import Request

from sentry import audit_log, features, roles
from sentry.auth import manager
from sentry.auth.helper import AuthHelper
from sentry.db.postgres.roles import in_test_psql_role_override
from sentry.models import AuthProvider, Organization, OrganizationMember, User
from sentry.plugins.base import Response
from sentry.services.hybrid_cloud.auth import RpcAuthProvider
from sentry.services.hybrid_cloud.organization import RpcOrganization, organization_service
from sentry.tasks.auth import email_missing_links, email_unlink_notifications
from sentry.utils.http import absolute_uri
from sentry.web.frontend.base import ControlSiloOrganizationView

ERR_NO_SSO = _("The SSO feature is not enabled for this organization.")

OK_PROVIDER_DISABLED = _("SSO authentication has been disabled.")

OK_REMINDERS_SENT = _(
    "A reminder email has been sent to members who have not yet linked their accounts."
)


def auth_provider_settings_form(provider, auth_provider, organization, request):
    class AuthProviderSettingsForm(forms.Form):
        require_link = forms.BooleanField(
            label=_("Require SSO"),
            help_text=_(
                "Require members use a valid linked SSO account to access this organization"
            ),
            required=False,
        )

        enable_scim = (
            forms.BooleanField(
                label=_("Enable SCIM"),
                help_text=_("Enable SCIM to manage Memberships and Teams via your Provider"),
                required=False,
            )
            if provider.can_use_scim(organization.id, request.user)
            else None
        )

        default_role = forms.ChoiceField(
            label=_("Default Role"),
            choices=roles.get_choices(),
            help_text=_(
                "The default role new members will receive when logging in for the first time."
            ),
        )

    initial = {
        "require_link": not auth_provider.flags.allow_unlinked,
        "default_role": organization.default_role,
    }
    if provider.can_use_scim(organization.id, request.user):
        initial["enable_scim"] = bool(auth_provider.flags.scim_enabled)

    form = AuthProviderSettingsForm(
        data=request.POST if request.POST.get("op") == "settings" else None, initial=initial
    )

    return form


class OrganizationAuthSettingsView(ControlSiloOrganizationView):
    # We restrict auth settings to org:write as it allows a non-owner to
    # escalate members to own by disabling the default role.
    required_scope = "org:write"

    def _disable_provider(self, request: Request, organization: RpcOrganization, auth_provider):
        self.create_audit_entry(
            request,
            organization=organization,
            target_object=auth_provider.id,
            event=audit_log.get_event_id("SSO_DISABLE"),
            data=auth_provider.get_audit_log_data(),
        )

        # This is safe -- we're not syncing flags to the org member mapping table.
        with in_test_psql_role_override("postgres"):
            OrganizationMember.objects.filter(organization_id=organization.id).update(
                flags=F("flags")
                .bitand(~OrganizationMember.flags["sso:linked"])
                .bitand(~OrganizationMember.flags["sso:invalid"])
            )

<<<<<<< HEAD
        user_ids = OrganizationMember.objects.filter(organization_id=organization.id).values("user")
=======
        user_ids = OrganizationMember.objects.filter(organization=organization).values("user_id")
>>>>>>> 70acc955
        User.objects.filter(id__in=user_ids).update(is_managed=False)

        email_unlink_notifications.delay(organization.id, request.user.id, auth_provider.provider)

        if auth_provider.flags.scim_enabled:
            auth_provider.disable_scim(request.user)
        auth_provider.delete()

    def handle_existing_provider(
        self, request: Request, organization: RpcOrganization, auth_provider
    ):
        provider = auth_provider.get_provider()

        if request.method == "POST":
            op = request.POST.get("op")
            if op == "disable":
                self._disable_provider(request, organization, auth_provider)

                messages.add_message(request, messages.SUCCESS, OK_PROVIDER_DISABLED)

                next_uri = f"/settings/{organization.slug}/auth/"
                return self.redirect(next_uri)
            elif op == "reinvite":
                email_missing_links.delay(organization.id, request.user.id, provider.key)

                messages.add_message(request, messages.SUCCESS, OK_REMINDERS_SENT)

                next_uri = reverse(
                    "sentry-organization-auth-provider-settings", args=[organization.slug]
                )
                return self.redirect(next_uri)

        form = auth_provider_settings_form(provider, auth_provider, organization, request)

        if form.is_valid():
            auth_provider.flags.allow_unlinked = not form.cleaned_data["require_link"]

            form_scim_enabled = form.cleaned_data.get("enable_scim", False)
            if auth_provider.flags.scim_enabled != form_scim_enabled:
                if form_scim_enabled:
                    auth_provider.enable_scim(request.user)
                else:
                    auth_provider.disable_scim(request.user)

            auth_provider.save()

            organization = organization_service.update_default_role(
                organization_id=organization.id, default_role=form.cleaned_data["default_role"]
            )

            if form.initial != form.cleaned_data:
                changed_data = {}
                for key, value in form.cleaned_data.items():
                    if form.initial.get(key) != value:
                        changed_data[key] = f"to {value}"

                self.create_audit_entry(
                    request,
                    organization=organization,
                    target_object=auth_provider.id,
                    event=audit_log.get_event_id("SSO_EDIT"),
                    data=changed_data,
                )

        view = provider.get_configure_view()
        response = view(request, organization, auth_provider)
        if isinstance(response, HttpResponse):
            return response
        elif isinstance(response, Response):
            response = response.render(
                request,
                {
                    "auth_provider": auth_provider,
                    "organization": organization,
                    "provider": provider,
                },
            )

        pending_links_count = OrganizationMember.objects.filter(
            organization_id=organization.id,
            flags=F("flags").bitand(~OrganizationMember.flags["sso:linked"]),
        ).count()

        context = {
            "form": form,
            "pending_links_count": pending_links_count,
            "login_url": organization.absolute_url(Organization.get_url(organization.slug)),
            "settings_url": organization.absolute_url(
                reverse("sentry-organization-settings", args=[organization.slug])
            ),
            "auth_provider": auth_provider,
            "provider_name": provider.name,
            "scim_api_token": auth_provider.get_scim_token(),
            "scim_url": get_scim_url(auth_provider, organization),
            "content": response,
        }

        return self.respond("sentry/organization-auth-provider-settings.html", context)

    @transaction.atomic
    def handle(self, request: Request, organization: RpcOrganization) -> Response:
        try:
            auth_provider = AuthProvider.objects.get(organization_id=organization.id)
        except AuthProvider.DoesNotExist:
            pass
        else:
            # if the org has SSO set up already, allow them to modify the existing provider
            # regardless if the feature flag is set up. This allows orgs who might no longer
            # have the SSO feature to be able to turn it off
            return self.handle_existing_provider(
                request=request, organization=organization, auth_provider=auth_provider
            )

        if request.method == "POST":
            provider_key = request.POST.get("provider")
            if not manager.exists(provider_key):
                raise ValueError(f"Provider not found: {provider_key}")

            helper = AuthHelper(
                request=request,
                organization=organization,
                provider_key=provider_key,
                flow=AuthHelper.FLOW_SETUP_PROVIDER,
            )

            feature = helper.provider.required_feature
            if feature and not features.has(feature, organization, actor=request.user):
                return HttpResponse("Provider is not enabled", status=401)

            if request.POST.get("init"):
                helper.initialize()

            if not helper.is_valid():
                return helper.error("Something unexpected happened during authentication.")

            # render first time setup view
            return helper.current_step()

        # Otherwise user is in bad state since frontend/react should handle this case
        return HttpResponseRedirect(Organization.get_url(organization.slug))


def get_scim_url(
    auth_provider: AuthProvider | RpcAuthProvider, organization: Organization | RpcOrganization
) -> str | None:
    if auth_provider.flags.scim_enabled:
        # the SCIM protocol doesn't use trailing slashes in URLs
        return absolute_uri(f"api/0/organizations/{organization.slug}/scim/v2")

    else:
        return None<|MERGE_RESOLUTION|>--- conflicted
+++ resolved
@@ -94,11 +94,9 @@
                 .bitand(~OrganizationMember.flags["sso:invalid"])
             )
 
-<<<<<<< HEAD
-        user_ids = OrganizationMember.objects.filter(organization_id=organization.id).values("user")
-=======
-        user_ids = OrganizationMember.objects.filter(organization=organization).values("user_id")
->>>>>>> 70acc955
+        user_ids = OrganizationMember.objects.filter(organization_id=organization.id).values(
+            "user_id"
+        )
         User.objects.filter(id__in=user_ids).update(is_managed=False)
 
         email_unlink_notifications.delay(organization.id, request.user.id, auth_provider.provider)
