--- conflicted
+++ resolved
@@ -25,10 +25,6 @@
             return response
 
         redirect = request.META.get("HTTP_REFERER", "")
-<<<<<<< HEAD
-        if not is_safe_url(redirect, allowed_hosts=request.get_host()):
-=======
         if not is_safe_url(redirect, allowed_hosts=(request.get_host(),)):
->>>>>>> bb98cbb3
             redirect = f"/{organization.slug}/{group.project.slug}/"
         return HttpResponseRedirect(redirect)