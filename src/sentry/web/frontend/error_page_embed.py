--- conflicted
+++ resolved
@@ -209,16 +209,7 @@
         )
 
         context = {
-<<<<<<< HEAD
-            'endpoint': settings.SENTRY_OPTIONS['system.url-prefix'],
-            'template': mark_safe('*/' + json.dumps(template) + ';/*'),
-            'strings': json.dumps_htmlsafe({
-                'generic_error': six.text_type(options['errorGeneric']),
-                'form_error': six.text_type(options['errorFormEntry']),
-                'sent_message': six.text_type(options['successMessage']),
-            }),
-=======
-            "endpoint": mark_safe("*/" + json.dumps(request.build_absolute_uri()) + ";/*"),
+            "endpoint": settings.SENTRY_OPTIONS["system.url-prefix"],
             "template": mark_safe("*/" + json.dumps(template) + ";/*"),
             "strings": json.dumps_htmlsafe(
                 {
@@ -227,7 +218,6 @@
                     "sent_message": six.text_type(options["successMessage"]),
                 }
             ),
->>>>>>> fb5fa25d
         }
 
         return render_to_response(
