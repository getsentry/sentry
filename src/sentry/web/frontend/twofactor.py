--- conflicted
+++ resolved
@@ -135,7 +135,7 @@
                 status=429,
             )
         # check if webauthn-login feature flag is enabled for frontend
-        webauthn_signin_ff = self._is_webauthn_signin_ff_enabled(user, request.user)
+        webauthn_signin_ff = self._check_can_webauthn_signin(user, request.user)
 
         if request.method == "GET":
             if interface.type == U2fInterface.type:
@@ -162,12 +162,6 @@
                 return self.perform_signin(request, user, used_interface)
             self.fail_signin(request, user, form)
 
-<<<<<<< HEAD
-=======
-        # check if webauthn-login feature flag is enabled for frontend
-        webauthn_signin_ff = self._check_can_webauthn_signin(user, request.user)
-
->>>>>>> acf76170
         #  If a challenge and response exists, validate
         if challenge:
             response = request.POST.get("response")
