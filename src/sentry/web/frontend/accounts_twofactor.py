--- conflicted
+++ resolved
@@ -112,18 +112,11 @@
             form = ConfirmPasswordForm(request.user, request.POST)
             if 'password' in form.fields:
                 if form.is_valid():
-<<<<<<< HEAD
                     if request.user.check_password(form.cleaned_data['password']):
                         self.delete_authenticator(request, interface)
                         return HttpResponseRedirect(reverse('sentry-account-settings-2fa'))
                     else:
                         form.errors['__all__'] = ['Invalid password.']
-=======
-                    self.delete_authenticator(interface)
-                    return HttpResponseRedirect(reverse('sentry-account-settings-2fa'))
-                else:
-                    form.errors['__all__'] = ['Invalid password.']
->>>>>>> d0ef7aa6
             else:
                 self.delete_authenticator(request, interface)
                 return HttpResponseRedirect(reverse('sentry-account-settings-2fa'))
