--- conflicted
+++ resolved
@@ -193,7 +193,6 @@
 
                 if not user.is_active:
                     return self.redirect(reverse("sentry-reactivate-account"))
-<<<<<<< HEAD
                 if organization:
                     if (
                         self._is_org_member(user, organization)
@@ -208,28 +207,13 @@
                             om = OrganizationMember.objects.get(
                                 organization=organization, email=user.email
                             )
+                            # XXX(jferge): if user is removed / invited but has an acct,
+                            # pop _next so they aren't in infinite redirect on Single Org Mode
                         except OrganizationMember.DoesNotExist:
-                            pass
+                            request.session.pop("_next", None)
                         else:
-                            # XXX(jferge): if user is in 2fa removed state,
-                            # dont redirect to org login page instead redirect to general login where
-                            # they will be prompted to check their email
                             if om.user is None:
-                                return self.redirect(auth.get_login_url())
-=======
-                if organization and settings.SENTRY_SINGLE_ORGANIZATION:
-                    try:
-                        om = OrganizationMember.objects.get(
-                            organization=organization, email=user.email
-                        )
-                        # XXX(jferge): if user is removed / invited but has an acct,
-                        # pop _next so they aren't in infinite redirect on Single Org Mode
-                    except OrganizationMember.DoesNotExist:
-                        request.session.pop("_next", None)
-                    else:
-                        if om.user is None:
-                            request.session.pop("_next", None)
->>>>>>> c4c52f79
+                                request.session.pop("_next", None)
 
                 return self.redirect(auth.get_login_redirect(request))
             else:
