from __future__ import absolute_import

import logging
from functools import partial, update_wrapper

from django.contrib import messages
from django.contrib.auth import login as login_user, authenticate
from django.template.context_processors import csrf
from django.core.urlresolvers import reverse
from django.db import transaction
from django.http import HttpResponseRedirect, Http404, HttpResponse
from django.views.decorators.http import require_http_methods
from django.views.decorators.cache import never_cache
from django.views.decorators.csrf import csrf_protect
from django.utils.translation import ugettext as _

from sentry.models import UserEmail, LostPasswordHash, Project, UserOption, Authenticator
from sentry.security import capture_security_activity
from sentry.signals import email_verified
from sentry.web.decorators import login_required, signed_auth_required, set_referrer_policy
from sentry.web.forms.accounts import RecoverPasswordForm, ChangePasswordRecoverForm
from sentry.web.helpers import render_to_response
from sentry.utils import auth

logger = logging.getLogger("sentry.accounts")


@login_required
def login_redirect(request):
    login_url = auth.get_login_redirect(request)
    return HttpResponseRedirect(login_url)


def expired(request, user):
    password_hash = LostPasswordHash.for_user(user)
    password_hash.send_email(request)

    context = {"email": password_hash.user.email}
    return render_to_response("sentry/account/recover/expired.html", context, request)


def recover(request):
    from sentry.app import ratelimiter

    extra = {
        "ip_address": request.META["REMOTE_ADDR"],
        "user_agent": request.META.get("HTTP_USER_AGENT"),
    }

    if request.method == "POST" and ratelimiter.is_limited(
        u"accounts:recover:{}".format(extra["ip_address"]),
        limit=5,
        window=60,  # 5 per minute should be enough for anyone
    ):
        logger.warning("recover.rate-limited", extra=extra)

        return HttpResponse(
            "You have made too many password recovery attempts. Please try again later.",
            content_type="text/plain",
            status=429,
        )

    prefill = {"user": request.GET.get("email")}

    form = RecoverPasswordForm(request.POST or None, initial=prefill)
    extra["user_recovered"] = form.data.get("user")

    if form.is_valid():
        email = form.cleaned_data["user"]
        if email:
            password_hash = LostPasswordHash.for_user(email)
            password_hash.send_email(request)

            extra["passwordhash_id"] = password_hash.id
            extra["user_id"] = password_hash.user_id

            logger.info("recover.sent", extra=extra)

        tpl = "sentry/account/recover/sent.html"
        context = {"email": email}

        return render_to_response(tpl, context, request)

    if form._errors:
        logger.warning("recover.error", extra=extra)

    tpl = "sentry/account/recover/index.html"
    context = {"form": form}

    return render_to_response(tpl, context, request)


<<<<<<< HEAD
def get_template(name, mode):
    return u"sentry/account/{}/{}.html".format(mode, name)


@set_referrer_policy("strict-origin-when-cross-origin")
=======
>>>>>>> 5b3ea21b
def recover_confirm(request, user_id, hash, mode="recover"):
    try:
        password_hash = LostPasswordHash.objects.get(user=user_id, hash=hash)
        if not password_hash.is_valid():
            password_hash.delete()
            raise LostPasswordHash.DoesNotExist
        user = password_hash.user

    except LostPasswordHash.DoesNotExist:
        return render_to_response(u"sentry/account/{}/{}.html".format(mode, "failure"), {}, request)

    if request.method == "POST":
        form = ChangePasswordRecoverForm(request.POST)
        if form.is_valid():
            with transaction.atomic():
                user.set_password(form.cleaned_data["password"])
                user.refresh_session_nonce(request)
                user.save()

                # Ugly way of doing this, but Django requires the backend be set
                user = authenticate(username=user.username, password=form.cleaned_data["password"])

                # Only log the user in if there is no two-factor on the
                # account.
                if not Authenticator.objects.user_has_2fa(user):
                    login_user(request, user)

                password_hash.delete()

                capture_security_activity(
                    account=user,
                    type="password-changed",
                    actor=request.user,
                    ip_address=request.META["REMOTE_ADDR"],
                    send_email=True,
                )

            return login_redirect(request)
    else:
        form = ChangePasswordRecoverForm()

    return render_to_response(
        u"sentry/account/{}/{}.html".format(mode, "confirm"), {"form": form}, request
    )


# Set password variation of password recovery
set_password_confirm = partial(recover_confirm, mode="set_password")
set_password_confirm = update_wrapper(set_password_confirm, recover)


@login_required
@require_http_methods(["POST"])
def start_confirm_email(request):
    from sentry.app import ratelimiter

    if ratelimiter.is_limited(
        u"auth:confirm-email:{}".format(request.user.id),
        limit=10,
        window=60,  # 10 per minute should be enough for anyone
    ):
        return HttpResponse(
            "You have made too many email confirmation requests. Please try again later.",
            content_type="text/plain",
            status=429,
        )

    if "primary-email" in request.POST:
        email = request.POST.get("email")
        try:
            email_to_send = UserEmail.objects.get(user=request.user, email=email)
        except UserEmail.DoesNotExist:
            msg = _("There was an error confirming your email.")
            level = messages.ERROR
        else:
            request.user.send_confirm_email_singular(email_to_send)
            msg = _("A verification email has been sent to %s.") % (email)
            level = messages.SUCCESS
        messages.add_message(request, level, msg)
        return HttpResponseRedirect(reverse("sentry-account-settings"))
    elif request.user.has_unverified_emails():
        request.user.send_confirm_emails()
        unverified_emails = [e.email for e in request.user.get_unverified_emails()]
        msg = _("A verification email has been sent to %s.") % (", ").join(unverified_emails)
        for email in unverified_emails:
            logger.info(
                "user.email.start_confirm",
                extra={
                    "user_id": request.user.id,
                    "ip_address": request.META["REMOTE_ADDR"],
                    "email": email,
                },
            )
    else:
        msg = _("Your email (%s) has already been verified.") % request.user.email
    messages.add_message(request, messages.SUCCESS, msg)
    return HttpResponseRedirect(reverse("sentry-account-settings-emails"))


@set_referrer_policy("strict-origin-when-cross-origin")
def confirm_email(request, user_id, hash):
    msg = _("Thanks for confirming your email")
    level = messages.SUCCESS
    try:
        email = UserEmail.objects.get(user=user_id, validation_hash=hash)
        if not email.hash_is_valid():
            raise UserEmail.DoesNotExist
    except UserEmail.DoesNotExist:
        if request.user.is_anonymous() or request.user.has_unverified_emails():
            msg = _(
                "There was an error confirming your email. Please try again or "
                "visit your Account Settings to resend the verification email."
            )
            level = messages.ERROR
    else:
        email.is_verified = True
        email.validation_hash = ""
        email.save()
        email_verified.send(email=email.email, sender=email)
        logger.info(
            "user.email.confirm",
            extra={
                "user_id": user_id,
                "ip_address": request.META["REMOTE_ADDR"],
                "email": email.email,
            },
        )
    messages.add_message(request, level, msg)
    return HttpResponseRedirect(reverse("sentry-account-settings-emails"))


@csrf_protect
@never_cache
@signed_auth_required
@transaction.atomic
def email_unsubscribe_project(request, project_id):
    # For now we only support getting here from the signed link.
    if not request.user_from_signed_request:
        raise Http404()
    try:
        project = Project.objects.get(pk=project_id)
    except Project.DoesNotExist:
        raise Http404()

    if request.method == "POST":
        if "cancel" not in request.POST:
            UserOption.objects.set_value(
                user=request.user, key="mail:alert", value=0, project=project
            )
        return HttpResponseRedirect(auth.get_login_url())

    context = csrf(request)
    context["project"] = project
    return render_to_response("sentry/account/email_unsubscribe_project.html", context, request)<|MERGE_RESOLUTION|>--- conflicted
+++ resolved
@@ -25,6 +25,10 @@
 logger = logging.getLogger("sentry.accounts")
 
 
+def get_template(name, mode):
+    return u"sentry/account/{}/{}.html".format(mode, name)
+
+
 @login_required
 def login_redirect(request):
     login_url = auth.get_login_redirect(request)
@@ -36,7 +40,7 @@
     password_hash.send_email(request)
 
     context = {"email": password_hash.user.email}
-    return render_to_response("sentry/account/recover/expired.html", context, request)
+    return render_to_response(get_template("recover", "expired"), context, request)
 
 
 def recover(request):
@@ -76,28 +80,19 @@
 
             logger.info("recover.sent", extra=extra)
 
-        tpl = "sentry/account/recover/sent.html"
         context = {"email": email}
 
-        return render_to_response(tpl, context, request)
+        return render_to_response(get_template("recover", "sent"), context, request)
 
     if form._errors:
         logger.warning("recover.error", extra=extra)
 
-    tpl = "sentry/account/recover/index.html"
     context = {"form": form}
 
-    return render_to_response(tpl, context, request)
-
-
-<<<<<<< HEAD
-def get_template(name, mode):
-    return u"sentry/account/{}/{}.html".format(mode, name)
+    return render_to_response(get_template("recover", "index"), context, request)
 
 
 @set_referrer_policy("strict-origin-when-cross-origin")
-=======
->>>>>>> 5b3ea21b
 def recover_confirm(request, user_id, hash, mode="recover"):
     try:
         password_hash = LostPasswordHash.objects.get(user=user_id, hash=hash)
@@ -107,7 +102,7 @@
         user = password_hash.user
 
     except LostPasswordHash.DoesNotExist:
-        return render_to_response(u"sentry/account/{}/{}.html".format(mode, "failure"), {}, request)
+        return render_to_response(get_template(mode, "failure"), {}, request)
 
     if request.method == "POST":
         form = ChangePasswordRecoverForm(request.POST)
@@ -140,7 +135,7 @@
         form = ChangePasswordRecoverForm()
 
     return render_to_response(
-        u"sentry/account/{}/{}.html".format(mode, "confirm"), {"form": form}, request
+        get_template(mode, "confirm"), {"form": form}, request
     )
 
 
