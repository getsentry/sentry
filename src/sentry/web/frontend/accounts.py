"""
sentry.web.frontend.accounts
~~~~~~~~~~~~~~~~~~~~~~~~~~~~

:copyright: (c) 2012 by the Sentry Team, see AUTHORS for more details.
:license: BSD, see LICENSE for more details.
"""
from __future__ import absolute_import

import logging

import six

from django.conf import settings
from django.contrib import messages
from django.contrib.auth import login as login_user, authenticate
from django.core.context_processors import csrf
from django.core.urlresolvers import reverse
from django.db import IntegrityError, transaction
from django.http import HttpResponseRedirect, Http404, HttpResponse
from django.views.decorators.http import require_http_methods
from django.views.decorators.cache import never_cache
from django.views.decorators.csrf import csrf_protect
from django.utils import timezone
from django.utils.translation import ugettext as _
from social_auth.backends import get_backend
from social_auth.models import UserSocialAuth
from sudo.decorators import sudo_required

from sentry.models import (
    User, UserEmail, LostPasswordHash, Project, UserOption, Authenticator
)
from sentry.security import capture_security_activity
from sentry.signals import email_verified
from sentry.web.decorators import login_required, signed_auth_required
from sentry.web.forms.accounts import (
    AccountSettingsForm, AppearanceSettingsForm,
    RecoverPasswordForm, ChangePasswordRecoverForm,
    EmailForm
)
from sentry.web.helpers import render_to_response
from sentry.utils import auth

logger = logging.getLogger('sentry.accounts')


def send_password_recovery_mail(user):
    password_hash, created = LostPasswordHash.objects.get_or_create(
        user=user
    )
    if not password_hash.is_valid():
        password_hash.date_added = timezone.now()
        password_hash.set_hash()
        password_hash.save()
    password_hash.send_recover_mail()
    return password_hash


@login_required
def login_redirect(request):
    login_url = auth.get_login_redirect(request)
    return HttpResponseRedirect(login_url)


def expired(request, user):
    password_hash = send_password_recovery_mail(user)
    return render_to_response('sentry/account/recover/expired.html', {
        'email': password_hash.user.email,
    }, request)


def recover(request):
    from sentry.app import ratelimiter

    if request.method == 'POST' and ratelimiter.is_limited(
        'accounts:recover:{}'.format(request.META['REMOTE_ADDR']),
        limit=5, window=60,  # 5 per minute should be enough for anyone
    ):
        return HttpResponse(
            'You have made too many password recovery attempts. Please try again later.',
            content_type='text/plain',
            status=429,
        )

    form = RecoverPasswordForm(request.POST or None)
    if form.is_valid():
        password_hash = send_password_recovery_mail(form.cleaned_data['user'])

        return render_to_response('sentry/account/recover/sent.html', {
            'email': password_hash.user.email,
        }, request)

    context = {
        'form': form,
    }
    return render_to_response('sentry/account/recover/index.html', context, request)


def recover_confirm(request, user_id, hash):
    try:
        password_hash = LostPasswordHash.objects.get(user=user_id, hash=hash)
        if not password_hash.is_valid():
            password_hash.delete()
            raise LostPasswordHash.DoesNotExist
        user = password_hash.user

    except LostPasswordHash.DoesNotExist:
        context = {}
        tpl = 'sentry/account/recover/failure.html'

    else:
        tpl = 'sentry/account/recover/confirm.html'

        if request.method == 'POST':
            form = ChangePasswordRecoverForm(request.POST)
            if form.is_valid():
                with transaction.atomic():
                    user.set_password(form.cleaned_data['password'])
                    user.refresh_session_nonce(request)
                    user.save()

                    # Ugly way of doing this, but Django requires the backend be set
                    user = authenticate(
                        username=user.username,
                        password=form.cleaned_data['password'],
                    )

                    login_user(request, user)

                    password_hash.delete()

                    capture_security_activity(
                        account=user,
                        type='password-changed',
                        actor=request.user,
                        ip_address=request.META['REMOTE_ADDR'],
                        send_email=True,
                    )

                return login_redirect(request)
        else:
            form = ChangePasswordRecoverForm()

        context = {
            'form': form,
        }

    return render_to_response(tpl, context, request)


@login_required
@require_http_methods(["POST"])
def start_confirm_email(request):
    from sentry.app import ratelimiter

    if ratelimiter.is_limited(
        'auth:confirm-email:{}'.format(request.user.id),
        limit=10, window=60,  # 10 per minute should be enough for anyone
    ):
        return HttpResponse(
            'You have made too many email confirmation requests. Please try again later.',
            content_type='text/plain',
            status=429,
        )

    if 'primary-email' in request.POST:
        email = request.POST.get('email')
        try:
            email_to_send = UserEmail.objects.get(user=request.user, email=email)
        except UserEmail.DoesNotExist:
            msg = _('There was an error confirming your email.')
            level = messages.ERROR
        else:
            request.user.send_confirm_email_singular(email_to_send)
            msg = _('A verification email has been sent to %s.') % (email)
            level = messages.SUCCESS
        messages.add_message(request, level, msg)
        return HttpResponseRedirect(reverse('sentry-account-settings'))
    elif request.user.has_unverified_emails():
        request.user.send_confirm_emails()
        unverified_emails = [e.email for e in request.user.get_unverified_emails()]
        msg = _('A verification email has been sent to %s.') % (', ').join(unverified_emails)
        for email in unverified_emails:
            logger.info('user.email.start_confirm', extra={
                'user_id': request.user.id,
                'ip_address': request.META['REMOTE_ADDR'],
                'email': email,
            })
    else:
        msg = _('Your email (%s) has already been verified.') % request.user.email
    messages.add_message(request, messages.SUCCESS, msg)
    return HttpResponseRedirect(reverse('sentry-account-settings-emails'))


def confirm_email(request, user_id, hash):
    msg = _('Thanks for confirming your email')
    level = messages.SUCCESS
    try:
        email = UserEmail.objects.get(user=user_id, validation_hash=hash)
        if not email.hash_is_valid():
            raise UserEmail.DoesNotExist
    except UserEmail.DoesNotExist:
        if request.user.is_anonymous() or request.user.has_unverified_emails():
            msg = _('There was an error confirming your email. Please try again or '
                    'visit your Account Settings to resend the verification email.')
            level = messages.ERROR
    else:
        email.is_verified = True
        email.validation_hash = ''
        email.save()
        email_verified.send(email=email.email, sender=email)
        logger.info('user.email.confirm', extra={
            'user_id': user_id,
            'ip_address': request.META['REMOTE_ADDR'],
            'email': email.email,
        })
    messages.add_message(request, level, msg)
    return HttpResponseRedirect(reverse('sentry-account-settings-emails'))


@csrf_protect
@never_cache
@login_required
@transaction.atomic
def account_settings(request):
    user = request.user

    form = AccountSettingsForm(
        user, request, request.POST or None,
        initial={
            'email': UserEmail.get_primary_email(user).email,
            'username': user.username,
            'name': user.name,
        },
    )

    if form.is_valid():
        old_email = user.email

        form.save()

        # update notification settings for those set to primary email with new primary email
        alert_email = UserOption.objects.get_value(user=user, project=None, key='alert_email')

        if alert_email == old_email:
            UserOption.objects.set_value(user=user, project=None, key='alert_email', value=user.email)
        options = UserOption.objects.filter(user=user, key='mail:email')
        for option in options:
            if option.value != old_email:
                continue
            option.value = user.email
            option.save()

        # TODO(dcramer): we should maintain validation here when we support
        # multiple email addresses
        if request.user.email != old_email:
            try:
                with transaction.atomic():
                    user_email = UserEmail.objects.create(
                        user=user,
                        email=user.email,
                    )
            except IntegrityError:
                pass
            else:
                user_email.set_hash()
                user_email.save()
                user.send_confirm_email_singular(user_email)
                msg = _('A confirmation email has been sent to %s.') % user_email.email
                messages.add_message(
                    request,
                    messages.SUCCESS,
                    msg)

        messages.add_message(
            request, messages.SUCCESS, _('Your settings were saved.'))
        return HttpResponseRedirect(request.path)

    context = csrf(request)
    context.update({
        'form': form,
        'page': 'settings',
        'has_2fa': Authenticator.objects.user_has_2fa(request.user),
        'AUTH_PROVIDERS': auth.get_auth_providers(),
        'email': UserEmail.get_primary_email(user),
    })
    return render_to_response('sentry/account/settings.html', context, request)


@csrf_protect
@never_cache
@login_required
@sudo_required
@transaction.atomic
def twofactor_settings(request):
    interfaces = Authenticator.objects.all_interfaces_for_user(
        request.user, return_missing=True)

    if request.method == 'POST' and 'back' in request.POST:
        return HttpResponseRedirect(reverse('sentry-account-settings'))

    context = csrf(request)
    context.update({
        'page': 'security',
        'has_2fa': any(x.is_enrolled and not x.is_backup_interface for x in interfaces),
        'interfaces': interfaces,
    })
    return render_to_response('sentry/account/twofactor.html', context, request)


@csrf_protect
@never_cache
@login_required
@transaction.atomic
def avatar_settings(request):
    context = csrf(request)
    context.update({
        'page': 'avatar',
        'AUTH_PROVIDERS': auth.get_auth_providers(),
    })
    return render_to_response('sentry/account/avatar.html', context, request)


@csrf_protect
@never_cache
@login_required
@transaction.atomic
def appearance_settings(request):
    from django.conf import settings

    options = UserOption.objects.get_all_values(user=request.user, project=None)

    form = AppearanceSettingsForm(request.user, request.POST or None, initial={
        'language': options.get('language') or request.LANGUAGE_CODE,
        'stacktrace_order': int(options.get('stacktrace_order', -1) or -1),
        'timezone': options.get('timezone') or settings.SENTRY_DEFAULT_TIME_ZONE,
        'clock_24_hours': options.get('clock_24_hours') or False,
    })
    if form.is_valid():
        form.save()
        messages.add_message(request, messages.SUCCESS, 'Your settings were saved.')
        return HttpResponseRedirect(request.path)

    context = csrf(request)
    context.update({
        'form': form,
        'page': 'appearance',
        'AUTH_PROVIDERS': auth.get_auth_providers(),
    })
    return render_to_response('sentry/account/appearance.html', context, request)


@csrf_protect
@never_cache
@signed_auth_required
@transaction.atomic
def email_unsubscribe_project(request, project_id):
    # For now we only support getting here from the signed link.
    if not request.user_from_signed_request:
        raise Http404()
    try:
        project = Project.objects.get(pk=project_id)
    except Project.DoesNotExist:
        raise Http404()

    if request.method == 'POST':
        if 'cancel' not in request.POST:
            UserOption.objects.set_value(
                request.user, project, 'mail:alert', 0)
        return HttpResponseRedirect(auth.get_login_url())

    context = csrf(request)
    context['project'] = project
    return render_to_response('sentry/account/email_unsubscribe_project.html',
                              context, request)


@csrf_protect
@never_cache
@login_required
def list_identities(request):
    identity_list = list(UserSocialAuth.objects.filter(user=request.user))

    AUTH_PROVIDERS = auth.get_auth_providers()

    context = csrf(request)
    context.update({
        'identity_list': identity_list,
        'page': 'identities',
        'AUTH_PROVIDERS': AUTH_PROVIDERS,
    })
    return render_to_response('sentry/account/identities.html', context, request)


@csrf_protect
@never_cache
@login_required
def disconnect_identity(request, identity_id):
    if request.method != 'POST':
        raise NotImplementedError

    try:
        auth = UserSocialAuth.objects.get(id=identity_id)
    except UserSocialAuth.DoesNotExist:
        return HttpResponseRedirect(reverse('sentry-account-settings-identities'))

    backend = get_backend(auth.provider, request, '/')
    if backend is None:
        raise Exception('Backend was not found for request: {}'.format(auth.provider))

    # stop this from bubbling up errors to social-auth's middleware
    # XXX(dcramer): IM SO MAD ABOUT THIS
    try:
        backend.disconnect(request.user, identity_id)
    except Exception as exc:
        import sys
        exc_tb = sys.exc_info()[2]
        six.reraise(Exception, exc, exc_tb)
        del exc_tb

    # XXX(dcramer): we experienced an issue where the identity still existed,
    # and given that this is a cheap query, lets error hard in that case
    assert not UserSocialAuth.objects.filter(
        user=request.user,
        id=identity_id,
    ).exists()

    backend_name = backend.AUTH_BACKEND.name

    messages.add_message(
        request, messages.SUCCESS,
        'Your {} identity has been disconnected.'.format(
            settings.AUTH_PROVIDER_LABELS.get(backend_name, backend_name),
        )
    )
    logger.info('user.identity.disconnect', extra={
        'user_id': request.user.id,
        'ip_address': request.META['REMOTE_ADDR'],
        'usersocialauth_id': identity_id,
    })
    return HttpResponseRedirect(reverse('sentry-account-settings-identities'))


@csrf_protect
@never_cache
@login_required
def show_emails(request):
    user = request.user
    emails = user.emails.all()
    email_form = EmailForm(user, request.POST or None)
    primary_email = UserEmail.get_primary_email(user)
    alt_emails = emails.exclude(email=primary_email.email)

    if 'remove' in request.POST:
        email = request.POST.get('email')
        del_email = UserEmail.objects.filter(user=user, email=email)
        del_email.delete()
        logger.info('user.email.remove', extra={
            'user_id': user.id,
            'ip_address': request.META['REMOTE_ADDR'],
            'email': email,
        })

        return HttpResponseRedirect(request.path)

    if 'primary' in request.POST:
        new_primary = request.POST.get('new_primary_email').lower()

        if User.objects.filter(username__iexact=new_primary).exclude(id=user.id).exists()\
                or User.objects.filter(email__iexact=new_primary).exclude(id=user.id).exists():
            messages.add_message(request,
                messages.ERROR,
                _("That email is already in use for another user")
            )

        elif new_primary != user.email:

            # update notification settings for those set to primary email with new primary email
            alert_email = UserOption.objects.get_value(user=user, project=None, key='alert_email')

            if alert_email == user.email:
                UserOption.objects.set_value(user=user, project=None, key='alert_email', value=new_primary)
            options = UserOption.objects.filter(user=user, key='mail:email')
            for option in options:
                if option.value != user.email:
                    continue
                option.value = new_primary
                option.save()
<<<<<<< HEAD

            new_username = user.email == user.username

            user.email = new_primary

            msg = _('Your settings were saved')
            messages.add_message(
                request,
                messages.SUCCESS,
                msg)

            if new_username and not User.objects.filter(username__iexact=new_primary).exists():
                user.username = user.email
            user.save()
        return HttpResponseRedirect(request.path)

    if email_form.is_valid():

        alternative_email = email_form.cleaned_data['alt_email'].lower()
=======
            UserEmail.objects.filter(user=user, email=old_email).delete()
            try:
                with transaction.atomic():
                    user_email = UserEmail.objects.create(
                        user=user,
                        email=user.email,
                    )
            except IntegrityError:
                pass
            else:
                user_email.set_hash()
                user_email.save()
                user.send_confirm_email_singular(user_email)
                logger.info('user.email.add', extra={
                    'user_id': user.id,
                    'ip_address': request.META['REMOTE_ADDR'],
                    'email': user_email.email,
                })
                msg = _('A confirmation email has been sent to %s.') % user_email.email
                messages.add_message(
                    request,
                    messages.SUCCESS,
                    msg)
        alternative_email = email_form.cleaned_data['alt_email']
>>>>>>> 45165944
        # check if this alternative email already exists for user
        if alternative_email and not UserEmail.objects.filter(user=user, email__iexact=alternative_email):
            # create alternative email for user
            try:
                with transaction.atomic():
                    new_email = UserEmail.objects.create(
                        user=user,
                        email=alternative_email
                    )
            except IntegrityError:
                pass
            else:
                new_email.set_hash()
                new_email.save()
<<<<<<< HEAD

                user.send_confirm_email_singular(new_email)
                msg = _('A confirmation email has been sent to %s.') % new_email.email
                messages.add_message(
                    request,
                    messages.SUCCESS,
                    msg)
=======
            # send confirmation emails to any non verified emails
            user.send_confirm_email_singular(new_email)
            logger.info('user.email.add', extra={
                'user_id': user.id,
                'ip_address': request.META['REMOTE_ADDR'],
                'email': new_email.email,
            })
            msg = _('A confirmation email has been sent to %s.') % new_email.email
            messages.add_message(
                request,
                messages.SUCCESS,
                msg)
>>>>>>> 45165944

        messages.add_message(
            request, messages.SUCCESS, _('Your settings were saved.'))
        return HttpResponseRedirect(request.path)

    context = csrf(request)
    context.update({
        'email_form': email_form,
        'primary_email': primary_email,
        'alt_emails': alt_emails,
        'page': 'emails',
        'AUTH_PROVIDERS': auth.get_auth_providers(),
    })
    return render_to_response('sentry/account/emails.html', context, request)<|MERGE_RESOLUTION|>--- conflicted
+++ resolved
@@ -486,7 +486,6 @@
                     continue
                 option.value = new_primary
                 option.save()
-<<<<<<< HEAD
 
             new_username = user.email == user.username
 
@@ -506,32 +505,7 @@
     if email_form.is_valid():
 
         alternative_email = email_form.cleaned_data['alt_email'].lower()
-=======
-            UserEmail.objects.filter(user=user, email=old_email).delete()
-            try:
-                with transaction.atomic():
-                    user_email = UserEmail.objects.create(
-                        user=user,
-                        email=user.email,
-                    )
-            except IntegrityError:
-                pass
-            else:
-                user_email.set_hash()
-                user_email.save()
-                user.send_confirm_email_singular(user_email)
-                logger.info('user.email.add', extra={
-                    'user_id': user.id,
-                    'ip_address': request.META['REMOTE_ADDR'],
-                    'email': user_email.email,
-                })
-                msg = _('A confirmation email has been sent to %s.') % user_email.email
-                messages.add_message(
-                    request,
-                    messages.SUCCESS,
-                    msg)
-        alternative_email = email_form.cleaned_data['alt_email']
->>>>>>> 45165944
+
         # check if this alternative email already exists for user
         if alternative_email and not UserEmail.objects.filter(user=user, email__iexact=alternative_email):
             # create alternative email for user
@@ -546,28 +520,17 @@
             else:
                 new_email.set_hash()
                 new_email.save()
-<<<<<<< HEAD
-
                 user.send_confirm_email_singular(new_email)
+                logger.info('user.email.add', extra={
+                    'user_id': user.id,
+                    'ip_address': request.META['REMOTE_ADDR'],
+                    'email': new_email.email,
+                })
                 msg = _('A confirmation email has been sent to %s.') % new_email.email
                 messages.add_message(
                     request,
                     messages.SUCCESS,
                     msg)
-=======
-            # send confirmation emails to any non verified emails
-            user.send_confirm_email_singular(new_email)
-            logger.info('user.email.add', extra={
-                'user_id': user.id,
-                'ip_address': request.META['REMOTE_ADDR'],
-                'email': new_email.email,
-            })
-            msg = _('A confirmation email has been sent to %s.') % new_email.email
-            messages.add_message(
-                request,
-                messages.SUCCESS,
-                msg)
->>>>>>> 45165944
 
         messages.add_message(
             request, messages.SUCCESS, _('Your settings were saved.'))
