--- conflicted
+++ resolved
@@ -33,11 +33,6 @@
         else:
             tmpl = 'sentry/js-sdk-loader.js.tmpl'
 
-<<<<<<< HEAD
-=======
-        config = Config(key.project)
-
->>>>>>> ad3015e4
         context = {
             'config': config.get_project_key_config(key),
             'jsSdkUrl': sdk_url,
