import logging

from django.conf import settings
from django.core.signing import SignatureExpired
from django.http import HttpRequest, HttpResponseRedirect
from django.http.response import HttpResponseBase
from django.urls import reverse
from django.utils.http import urlencode

from sentry import features, integrations
from sentry.integrations.pipeline import IntegrationPipeline
from sentry.services.hybrid_cloud.organization import organization_service
from sentry.services.hybrid_cloud.user.service import user_service
from sentry.utils import json
from sentry.web.frontend.base import BaseView

logger = logging.getLogger(__name__)


class ExternalIntegrationPipeline(IntegrationPipeline):
    def _dialog_success(self, _org_integration):
        org_slug = self.organization.slug
        provider = self.provider.integration_key
        integration_id = self.integration.id
        # add in param string if we have a next page
        param_string = ""
        if "next" in self.request.GET:
            param_string = "?%s" % urlencode({"next": self.request.GET["next"]})

        redirect_uri = self.organization.absolute_url(
            f"/settings/{org_slug}/integrations/{provider}/{integration_id}/",
            query=param_string,
        )
        return HttpResponseRedirect(redirect_uri)


class IntegrationExtensionConfigurationView(BaseView):
    auth_required = False

<<<<<<< HEAD
    def get(self, request: HttpRequest, *args, **kwargs) -> HttpResponse:
        state = json.loads(request.GET["state"])
=======
    def get(self, request: HttpRequest, *args, **kwargs) -> HttpResponseBase:
>>>>>>> 6acf1398
        if not request.user.is_authenticated:
            configure_uri = "/extensions/{}/configure/?{}".format(
                self.provider,
                urlencode(request.GET.dict()),
            )

            redirect_uri = "{}?{}".format(
                reverse("sentry-login"), urlencode({"next": configure_uri})
            )

            return self.redirect(redirect_uri)

        # check if we have one org
        organization = None
        organizations = user_service.get_organizations(user_id=request.user.id)
        if len(organizations) == 1:
            organization = organizations[0]
        # if we have an org slug in the query param, use that org
        elif "orgSlug" in request.GET:
            organization_context = organization_service.get_organization_by_slug(
                slug=request.GET["orgSlug"], only_visible=False
            )
            organization = organization_context.organization if organization_context else None
        elif "orgSlug" in state:
            organization_context = organization_service.get_organization_by_slug(
                slug=state["orgSlug"], only_visible=False
            )
            organization = organization_context.organization if organization_context else None

        org_id = organization.id if organization else None
        log_params = {"organization_id": org_id, "provider": self.provider}
        if organization:
            logger.info(
                "integration-extension-config.view",
                extra=log_params,
            )
            # if org does not have the feature flag to show the integration, redirect
            if not self.is_enabled_for_org(organization, request.user):
                return self.redirect("/")

            # only continue in the pipeline if there is at least one feature we can get
            if self.has_one_required_feature(organization, request.user):
                # check that the user has the org:integrations permission
                org_member = organization_service.check_membership_by_id(
                    organization_id=organization.id, user_id=request.user.id
                )
                if org_member and "org:integrations" in org_member.scopes:
                    try:
                        pipeline = self.init_pipeline(request, organization, request.GET.dict())
                        return pipeline.current_step()
                    except SignatureExpired:
                        return self.respond(
                            "sentry/pipeline-error.html",
                            {"error": "Installation link expired"},
                        )
                else:
                    logger.info(
                        "integration-extension-config.no-permission",
                        extra=log_params,
                    )
            else:
                logger.info(
                    "integration-extension-config.no-features",
                    extra=log_params,
                )

        logger.info("integration-extension-config.redirect", extra=log_params)
        # if anything before fails, we give up and send them to the link page where we can display errors
        return self.redirect(f"/extensions/{self.provider}/link/?{urlencode(request.GET.dict())}")

    def init_pipeline(self, request: HttpRequest, organization, params):
        pipeline = ExternalIntegrationPipeline(
            request=request, organization=organization, provider_key=self.external_provider_key
        )

        pipeline.initialize()
        pipeline.bind_state(self.provider, self.map_params_to_state(params))
        pipeline.bind_state("user_id", request.user.id)
        return pipeline

    def map_params_to_state(self, params):
        return params

    def is_enabled_for_org(self, _org, _user):
        return True

    def has_one_required_feature(self, org, user):
        provider = integrations.get(self.provider)
        integration_features = [f"organizations:integrations-{f.value}" for f in provider.features]
        for flag_name in integration_features:
            log_params = {
                "flag_name": flag_name,
                "organization_id": org.id,
                "provider": self.provider,
            }
            # we have some integration features that are not actually
            # registered. Those features are unrestricted.
            if flag_name not in settings.SENTRY_FEATURES:
                logger.info(
                    "integration-extension-config.missing-feature",
                    extra=log_params,
                )
                return True
            result = features.has(flag_name, org, actor=user)
            logger.info(
                "integration-extension-config.feature-result",
                extra={"result": result, **log_params},
            )
            if result:
                return True
        # no features enabled for this provider
        return False<|MERGE_RESOLUTION|>--- conflicted
+++ resolved
@@ -37,12 +37,8 @@
 class IntegrationExtensionConfigurationView(BaseView):
     auth_required = False
 
-<<<<<<< HEAD
-    def get(self, request: HttpRequest, *args, **kwargs) -> HttpResponse:
+    def get(self, request: HttpRequest, *args, **kwargs) -> HttpResponseBase:
         state = json.loads(request.GET["state"])
-=======
-    def get(self, request: HttpRequest, *args, **kwargs) -> HttpResponseBase:
->>>>>>> 6acf1398
         if not request.user.is_authenticated:
             configure_uri = "/extensions/{}/configure/?{}".format(
                 self.provider,
