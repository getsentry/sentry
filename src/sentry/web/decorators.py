from __future__ import absolute_import

from functools import wraps
from django.core.urlresolvers import reverse
from django.http import HttpResponseRedirect
from django.contrib import messages
from django.utils.translation import ugettext_lazy as _

from sentry.utils import auth
from sentry_sdk import Hub

ERR_BAD_SIGNATURE = _("The link you followed is invalid or expired.")


def login_required(func):
    @wraps(func)
    def wrapped(request, *args, **kwargs):
        if not request.user.is_authenticated():
            auth.initiate_login(request, next_url=request.get_full_path())
            if "organization_slug" in kwargs:
                redirect_uri = reverse(
                    "sentry-auth-organization", args=[kwargs["organization_slug"]]
                )
            else:
                redirect_uri = auth.get_login_url()
            return HttpResponseRedirect(redirect_uri)
        return func(request, *args, **kwargs)

    return wrapped


def signed_auth_required(func):
    @wraps(func)
    def wrapped(request, *args, **kwargs):
        if not request.user_from_signed_request:
            messages.add_message(request, messages.ERROR, ERR_BAD_SIGNATURE)
            return HttpResponseRedirect(auth.get_login_url())
        return func(request, *args, **kwargs)

    return wrapped


<<<<<<< HEAD
def set_referrer_policy(policy):
    def real_decorator(func):
        @wraps(func)
        def wrapped(request, *args, **kwargs):
            response = func(request, *args, **kwargs)
            response["Referrer-Policy"] = policy
            return response

        return wrapped

    return real_decorator
=======
def transaction_start(endpoint):
    def decorator(func):
        @wraps(func)
        def wrapped(request, *args, **kwargs):
            with Hub.current.start_transaction(op="http.server", name=endpoint, sampled=True):
                return func(request, *args, **kwargs)

        return wrapped

    return decorator
>>>>>>> 5b3ea21b
<|MERGE_RESOLUTION|>--- conflicted
+++ resolved
@@ -40,7 +40,6 @@
     return wrapped
 
 
-<<<<<<< HEAD
 def set_referrer_policy(policy):
     def real_decorator(func):
         @wraps(func)
@@ -52,7 +51,8 @@
         return wrapped
 
     return real_decorator
-=======
+
+
 def transaction_start(endpoint):
     def decorator(func):
         @wraps(func)
@@ -62,5 +62,4 @@
 
         return wrapped
 
-    return decorator
->>>>>>> 5b3ea21b
+    return decorator