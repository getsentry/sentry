import re

from django.conf import settings
from django.conf.urls import include, url
from django.http import HttpResponse
from django.views.generic import RedirectView

from sentry.auth.providers.saml2.provider import SAML2AcceptACSView, SAML2MetadataView, SAML2SLSView
from sentry.charts.endpoints import serve_chartcuterie_config
from sentry.web import api
from sentry.web.frontend import accounts, generic
from sentry.web.frontend.account_identity import AccountIdentityAssociateView
from sentry.web.frontend.auth_close import AuthCloseView
from sentry.web.frontend.auth_login import AuthLoginView
from sentry.web.frontend.auth_logout import AuthLogoutView
from sentry.web.frontend.auth_organization_login import AuthOrganizationLoginView
from sentry.web.frontend.auth_provider_login import AuthProviderLoginView
from sentry.web.frontend.disabled_member_view import DisabledMemberView
from sentry.web.frontend.doc_integration_avatar import DocIntegrationAvatarPhotoView
from sentry.web.frontend.error_page_embed import ErrorPageEmbedView
from sentry.web.frontend.group_event_json import GroupEventJsonView
from sentry.web.frontend.group_plugin_action import GroupPluginActionView
from sentry.web.frontend.group_tag_export import GroupTagExportView
from sentry.web.frontend.home import HomeView
from sentry.web.frontend.idp_email_verification import AccountConfirmationView
from sentry.web.frontend.js_sdk_loader import JavaScriptSdkLoader
from sentry.web.frontend.mailgun_inbound_webhook import MailgunInboundWebhookView
from sentry.web.frontend.newest_performance_issue import NewestPerformanceIssueView
from sentry.web.frontend.oauth_authorize import OAuthAuthorizeView
from sentry.web.frontend.oauth_token import OAuthTokenView
from sentry.web.frontend.organization_auth_settings import OrganizationAuthSettingsView
from sentry.web.frontend.organization_avatar import OrganizationAvatarPhotoView
from sentry.web.frontend.organization_integration_setup import OrganizationIntegrationSetupView
from sentry.web.frontend.out import OutView
from sentry.web.frontend.pipeline_advancer import PipelineAdvancerView
from sentry.web.frontend.project_avatar import ProjectAvatarPhotoView
from sentry.web.frontend.project_event import ProjectEventRedirect
from sentry.web.frontend.react_page import GenericReactPageView, ReactPageView
from sentry.web.frontend.reactivate_account import ReactivateAccountView
from sentry.web.frontend.release_webhook import ReleaseWebhookView
from sentry.web.frontend.restore_organization import RestoreOrganizationView
from sentry.web.frontend.sentryapp_avatar import SentryAppAvatarPhotoView
from sentry.web.frontend.setup_wizard import SetupWizardView
from sentry.web.frontend.shared_group_details import SharedGroupDetailsView
from sentry.web.frontend.sudo import SudoView
from sentry.web.frontend.team_avatar import TeamAvatarPhotoView
from sentry.web.frontend.twofactor import TwoFactorAuthView, u2f_appid
from sentry.web.frontend.unsubscribe_incident_notifications import (
    UnsubscribeIncidentNotificationsView,
)
from sentry.web.frontend.unsubscribe_issue_notifications import UnsubscribeIssueNotificationsView
from sentry.web.frontend.user_avatar import UserAvatarPhotoView

__all__ = ("urlpatterns",)


# Only create one instance of the ReactPageView since it's duplicated everywhere
generic_react_page_view = GenericReactPageView.as_view()
react_page_view = ReactPageView.as_view()

urlpatterns = []

if getattr(settings, "DEBUG_VIEWS", settings.DEBUG):
    from sentry.web.debug_urls import urlpatterns as debug_urls

    urlpatterns += debug_urls

if getattr(settings, "SERVE_UPLOADED_FILES", settings.DEBUG):
    from django.views.static import serve

    # Serve FileSystemStorage files in development. In production this
    # would typically be handled by some static server.
    urlpatterns += [
        url(
            rf"^{re.escape(settings.MEDIA_URL)}(?P<path>.*)$",
            serve,
            {"document_root": settings.MEDIA_ROOT},
            name="sentry-serve-media",
        )
    ]

if settings.DEBUG:
    # Special favicon in debug mode
    urlpatterns += [
        url(
            r"^_static/[^/]+/[^/]+/images/favicon\.(ico|png)$",
            generic.dev_favicon,
            name="sentry-dev-favicon",
        ),
    ]

urlpatterns += [
    url(
        r"^api/(?P<project_id>[\w_-]+)/crossdomain\.xml$",
        api.crossdomain_xml,
        name="sentry-api-crossdomain-xml",
    ),
    # Frontend client config
    url(r"^api/client-config/?$", api.ClientConfigView.as_view(), name="sentry-api-client-config"),
    # We do not want to have webpack assets served under a versioned URL, as these assets have
    # a filecontent-based hash in its filenames so that it can be cached long term
    url(
        r"^_static/dist/(?P<module>[^/]+)/(?P<path>.*)$",
        generic.frontend_app_static_media,
        name="sentry-frontend-app-media",
    ),
    # The static version is either a 10 digit timestamp, a sha1, or md5 hash
    url(
        r"^_static/(?:(?P<version>\d{10}|[a-f0-9]{32,40})/)?(?P<module>[^/]+)/(?P<path>.*)$",
        generic.static_media,
        name="sentry-media",
    ),
    # Javascript SDK Loader
    url(
        r"^js-sdk-loader/(?P<public_key>[^/\.]+)(?:(?P<minified>\.min))?\.js$",
        JavaScriptSdkLoader.as_view(),
        name="sentry-js-sdk-loader",
    ),
    # Versioned API
    url(r"^api/0/", include("sentry.api.urls")),
    # Legacy unversioned endpoints
    url(
        r"^api/hooks/mailgun/inbound/",
        MailgunInboundWebhookView.as_view(),
        name="sentry-mailgun-inbound-hook",
    ),
    url(
        r"^api/hooks/release/(?P<plugin_id>[^/]+)/(?P<project_id>[^/]+)/(?P<signature>[^/]+)/",
        ReleaseWebhookView.as_view(),
        name="sentry-release-hook",
    ),
    url(r"^api/embed/error-page/$", ErrorPageEmbedView.as_view(), name="sentry-error-page-embed"),
    # OAuth
    url(
        r"^oauth/",
        include(
            [
                url(r"^authorize/$", OAuthAuthorizeView.as_view()),
                url(r"^token/$", OAuthTokenView.as_view()),
            ]
        ),
    ),
    # SAML
    url(
        r"^saml/",
        include(
            [
                url(
                    r"^acs/(?P<organization_slug>[^/]+)/$",
                    SAML2AcceptACSView.as_view(),
                    name="sentry-auth-organization-saml-acs",
                ),
                url(
                    r"^sls/(?P<organization_slug>[^/]+)/$",
                    SAML2SLSView.as_view(),
                    name="sentry-auth-organization-saml-sls",
                ),
                url(
                    r"^metadata/(?P<organization_slug>[^/]+)/$",
                    SAML2MetadataView.as_view(),
                    name="sentry-auth-organization-saml-metadata",
                ),
            ]
        ),
    ),
    # Auth
    url(
        r"^auth/",
        include(
            [
                url(r"^login/$", AuthLoginView.as_view(), name="sentry-login"),
                url(
                    r"^login/(?P<organization_slug>[^/]+)/$",
                    AuthOrganizationLoginView.as_view(),
                    name="sentry-auth-organization",
                ),
                url(
                    r"^link/(?P<organization_slug>[^/]+)/$",
                    AuthOrganizationLoginView.as_view(),
                    name="sentry-auth-link-identity",
                ),
                url(r"^2fa/$", TwoFactorAuthView.as_view(), name="sentry-2fa-dialog"),
                url(r"^2fa/u2fappid\.json$", u2f_appid, name="sentry-u2f-app-id"),
                url(r"^sso/$", AuthProviderLoginView.as_view(), name="sentry-auth-sso"),
                url(r"^logout/$", AuthLogoutView.as_view(), name="sentry-logout"),
                url(
                    r"^reactivate/$",
                    ReactivateAccountView.as_view(),
                    name="sentry-reactivate-account",
                ),
                url(r"^register/$", AuthLoginView.as_view(), name="sentry-register"),
                url(r"^close/$", AuthCloseView.as_view(), name="sentry-auth-close"),
            ]
        ),
    ),
    url(r"^login-redirect/$", accounts.login_redirect, name="sentry-login-redirect"),
    # Account
    url(
        r"^account/",
        include(
            [
                url(r"^sudo/$", SudoView.as_view(), name="sentry-sudo"),
                url(
                    r"^confirm-email/$",
                    accounts.start_confirm_email,
                    name="sentry-account-confirm-email-send",
                ),
                url(
                    r"^authorizations/$",
                    RedirectView.as_view(
                        pattern_name="sentry-account-settings-authorizations", permanent=False
                    ),
                ),
                url(
                    r"^confirm-email/(?P<user_id>[\d]+)/(?P<hash>[0-9a-zA-Z]+)/$",
                    accounts.confirm_email,
                    name="sentry-account-confirm-email",
                ),
                url(
                    r"^user-confirm/(?P<key>[^\/]+)/$",
                    AccountConfirmationView.as_view(),
                    name="sentry-idp-email-verification",
                ),
                url(r"^recover/$", accounts.recover, name="sentry-account-recover"),
                url(
                    r"^recover/confirm/(?P<user_id>[\d]+)/(?P<hash>[0-9a-zA-Z]+)/$",
                    accounts.recover_confirm,
                    name="sentry-account-recover-confirm",
                ),
                url(
                    r"^password/confirm/(?P<user_id>[\d]+)/(?P<hash>[0-9a-zA-Z]+)/$",
                    accounts.set_password_confirm,
                    name="sentry-account-set-password-confirm",
                ),
                url(
                    r"^settings/$",
                    RedirectView.as_view(pattern_name="sentry-account-settings", permanent=False),
                ),
                url(
                    r"^settings/2fa/",
                    RedirectView.as_view(
                        pattern_name="sentry-account-settings-security", permanent=False
                    ),
                ),
                url(
                    r"^settings/avatar/$",
                    RedirectView.as_view(
                        pattern_name="sentry-account-settings-avatar", permanent=False
                    ),
                ),
                url(
                    r"^settings/appearance/$",
                    RedirectView.as_view(
                        pattern_name="sentry-account-settings-appearance", permanent=False
                    ),
                ),
                url(
                    r"^settings/identities/$",
                    RedirectView.as_view(
                        pattern_name="sentry-account-settings-identities", permanent=False
                    ),
                ),
                url(
                    r"^settings/subscriptions/$",
                    RedirectView.as_view(
                        pattern_name="sentry-account-settings-subscriptions", permanent=False
                    ),
                ),
                url(
                    r"^settings/identities/associate/(?P<organization_slug>[^\/]+)/(?P<provider_key>[^\/]+)/(?P<external_id>[^\/]+)/$",
                    AccountIdentityAssociateView.as_view(),
                    name="sentry-account-associate-identity",
                ),
                url(
                    r"^settings/security/",
                    RedirectView.as_view(
                        pattern_name="sentry-account-settings-security", permanent=False
                    ),
                ),
                url(
                    r"^settings/emails/$",
                    RedirectView.as_view(
                        pattern_name="sentry-account-settings-emails", permanent=False
                    ),
                ),
                # Project Wizard
                url(
                    r"^settings/wizard/(?P<wizard_hash>[^\/]+)/$",
                    SetupWizardView.as_view(),
                    name="sentry-project-wizard-fetch",
                ),
                # compatibility
                url(
                    r"^settings/notifications/unsubscribe/(?P<project_id>\d+)/$",
                    accounts.email_unsubscribe_project,
                ),
                url(
                    r"^settings/notifications/",
                    RedirectView.as_view(
                        pattern_name="sentry-account-settings-notifications", permanent=False
                    ),
                ),
                url(
                    r"^notifications/unsubscribe/(?P<project_id>\d+)/$",
                    accounts.email_unsubscribe_project,
                    name="sentry-account-email-unsubscribe-project",
                ),
                url(
                    r"^notifications/unsubscribe/issue/(?P<issue_id>\d+)/$",
                    UnsubscribeIssueNotificationsView.as_view(),
                    name="sentry-account-email-unsubscribe-issue",
                ),
                url(
                    r"^notifications/unsubscribe/incident/(?P<incident_id>\d+)/$",
                    UnsubscribeIncidentNotificationsView.as_view(),
                    name="sentry-account-email-unsubscribe-incident",
                ),
                url(
                    r"^remove/$",
                    RedirectView.as_view(pattern_name="sentry-remove-account", permanent=False),
                ),
                url(r"^settings/social/", include("social_auth.urls")),
                url(r"^", generic_react_page_view),
            ]
        ),
    ),
    # Onboarding
    url(r"^onboarding/", generic_react_page_view),
    # Admin
    url(r"^manage/", react_page_view, name="sentry-admin-overview"),
    # Legacy Redirects
    url(
        r"^docs/?$",
        RedirectView.as_view(url="https://docs.sentry.io/", permanent=False),
        name="sentry-docs-redirect",
    ),
    url(
        r"^docs/api/?$",
        RedirectView.as_view(url="https://docs.sentry.io/api/", permanent=False),
        name="sentry-api-docs-redirect",
    ),
    url(r"^api/$", RedirectView.as_view(pattern_name="sentry-api", permanent=False)),
    url(
        r"^api/applications/$",
        RedirectView.as_view(pattern_name="sentry-api-applications", permanent=False),
    ),
    url(
        r"^api/new-token/$",
        RedirectView.as_view(pattern_name="sentry-api-new-auth-token", permanent=False),
    ),
    url(r"^api/[^0]+/", RedirectView.as_view(pattern_name="sentry-api", permanent=False)),
    url(r"^out/$", OutView.as_view()),
    url(r"^accept-transfer/$", react_page_view, name="sentry-accept-project-transfer"),
    url(
        r"^accept/(?P<member_id>\d+)/(?P<token>\w+)/$",
        GenericReactPageView.as_view(auth_required=False),
        name="sentry-accept-invite",
    ),
    # User settings use generic_react_page_view, while any view acting on
    # behalf of an organization should use react_page_view
    url(
        r"^settings/",
        include(
            [
                url(r"^account/$", generic_react_page_view, name="sentry-account-settings"),
                url(
                    r"^account/$",
                    generic_react_page_view,
                    name="sentry-account-settings-appearance",
                ),
                url(
                    r"^account/authorizations/$",
                    generic_react_page_view,
                    name="sentry-account-settings-authorizations",
                ),
                url(
                    r"^account/security/",
                    generic_react_page_view,
                    name="sentry-account-settings-security",
                ),
                url(
                    r"^account/avatar/$",
                    generic_react_page_view,
                    name="sentry-account-settings-avatar",
                ),
                url(
                    r"^account/identities/$",
                    generic_react_page_view,
                    name="sentry-account-settings-identities",
                ),
                url(
                    r"^account/subscriptions/$",
                    generic_react_page_view,
                    name="sentry-account-settings-subscriptions",
                ),
                url(
                    r"^account/notifications/",
                    generic_react_page_view,
                    name="sentry-account-settings-notifications",
                ),
                url(
                    r"^account/emails/$",
                    generic_react_page_view,
                    name="sentry-account-settings-emails",
                ),
                url(
                    r"^account/api/applications/$",
                    generic_react_page_view,
                    name="sentry-api-applications",
                ),
                url(
                    r"^account/api/auth-tokens/new-token/$",
                    generic_react_page_view,
                    name="sentry-api-new-auth-token",
                ),
                url(r"^account/api/", generic_react_page_view, name="sentry-api"),
                url(
                    r"^account/close-account/$",
                    generic_react_page_view,
                    name="sentry-remove-account",
                ),
                url(r"^account/", generic_react_page_view),
                url(
                    r"^organization/",
                    react_page_view,
                    name="sentry-customer-domain-organization-settings",
                ),
                url(
                    r"^projects/",
                    react_page_view,
                    name="sentry-customer-domain-projects-settings",
                ),
                url(
                    r"^teams/",
                    react_page_view,
                    name="sentry-customer-domain-teams-settings",
                ),
                url(
                    r"^members/",
                    react_page_view,
                    name="sentry-customer-domain-members-settings",
                ),
                url(
                    r"^security-and-privacy/",
                    react_page_view,
                    name="sentry-customer-domain-security-and-privacy-settings",
                ),
                url(
                    r"^auth/",
                    react_page_view,
                    name="sentry-customer-domain-auth-settings",
                ),
                url(
                    r"^audit-log/",
                    react_page_view,
                    name="sentry-customer-domain-audit-log-settings",
                ),
                url(
                    r"^relay/",
                    react_page_view,
                    name="sentry-customer-domain-relay-settings",
                ),
                url(
                    r"^repos/",
                    react_page_view,
                    name="sentry-customer-domain-repos-settings",
                ),
                url(
                    r"^integrations/",
                    react_page_view,
                    name="sentry-customer-domain-integrations-settings",
                ),
                url(
                    r"^developer-settings/",
                    react_page_view,
                    name="sentry-customer-domain-developer-settings-settings",
                ),
                url(
                    r"^billing/",
                    react_page_view,
                    name="sentry-customer-domain-billing-settings",
                ),
                url(
                    r"^subscription/",
                    react_page_view,
                    name="sentry-customer-domain-subscription-settings",
                ),
                url(
                    r"^legal/",
                    react_page_view,
                    name="sentry-customer-domain-legal-settings",
                ),
                url(
                    r"^(?P<organization_slug>[\w_-]+)/$",
                    react_page_view,
                    name="sentry-organization-settings",
                ),
                url(
                    r"^(?P<organization_slug>[\w_-]+)/teams/$",
                    react_page_view,
                    name="sentry-organization-teams",
                ),
                url(
                    r"^(?P<organization_slug>[\w_-]+)/members/$",
                    react_page_view,
                    name="sentry-organization-members",
                ),
                url(
                    r"^(?P<organization_slug>[\w_-]+)/members/(?P<member_id>\d+)/$",
                    react_page_view,
                    name="sentry-organization-member-settings",
                ),
                url(
                    r"^(?P<organization_slug>[\w_-]+)/auth/$",
                    react_page_view,
                    name="sentry-organization-auth-settings",
                ),
                url(
                    r"^(?P<organization_slug>[\w_-]+)/(?P<sub_page>[\w_-]+)/$",
                    react_page_view,
                    name="sentry-organization-sub-page-settings",
                ),
                url(r"^", react_page_view),
            ]
        ),
    ),
    url(
        r"^extensions/external-install/(?P<provider_id>\w+)/(?P<installation_id>\w+)/$",
        react_page_view,
        name="integration-installation",
    ),
    # Issues
    url(r"^issues/", react_page_view, name="issues"),
    # Performance
    url(r"^performance/", react_page_view, name="performance"),
    # Profiling
    url(r"^profiling/", react_page_view, name="profiling"),
    # Projects
    url(r"^projects/", react_page_view, name="projects"),
    # Dashboards
    url(r"^dashboard/", react_page_view, name="dashboard"),
    url(r"^dashboards/", react_page_view, name="dashboards"),
    # Discover
    url(r"^discover/", react_page_view, name="discover"),
    # Request to join an organization
    url(r"^join-request/", react_page_view, name="join-request"),
<<<<<<< HEAD
    # Stats
    url(r"^stats/", react_page_view, name="stats"),
=======
    # Replays
    url(r"^replays/", react_page_view, name="replays"),
>>>>>>> cbc12060
    # Monitors
    url(r"^monitors/", react_page_view, name="monitors"),
    # Releases
    url(r"^releases/", react_page_view, name="releases"),
    # User Feedback
    url(r"^user-feedback/", react_page_view, name="user-feedback"),
    # Data Export
    url(r"^data-export/", react_page_view, name="data-export"),
    # Disabled Member
    url(
        r"^disabled-member/",
        DisabledMemberView.as_view(),
        name="sentry-customer-domain-organization-disabled-member",
    ),
    # Organizations
    url(r"^(?P<organization_slug>[\w_-]+)/$", react_page_view, name="sentry-organization-home"),
    url(
        r"^organizations/",
        include(
            [
                url(r"^new/$", generic_react_page_view),
                url(
                    r"^(?P<organization_slug>[\w_-]+)/$",
                    react_page_view,
                    name="sentry-organization-index",
                ),
                url(
                    r"^(?P<organization_slug>[\w_-]+)/issues/$",
                    react_page_view,
                    name="sentry-organization-issue-list",
                ),
                url(
                    # See src.sentry.models.group.Group.get_absolute_url if this changes
                    r"^(?P<organization_slug>[\w_-]+)/issues/(?P<group_id>\d+)/$",
                    react_page_view,
                    name="sentry-organization-issue",
                ),
                url(
                    r"^(?P<organization_slug>[\w_-]+)/issues/(?P<issue_id>\d+)/$",
                    react_page_view,
                    name="sentry-organization-issue-detail",
                ),
                url(
                    r"^(?P<organization_slug>[\w_-]+)/issues/(?P<group_id>\d+)/events/(?P<event_id_or_latest>[\w-]+)/$",
                    react_page_view,
                    name="sentry-organization-event-detail",
                ),
                url(
                    r"^(?P<organization_slug>[\w_-]+)/data-export/(?P<data_export_id>\d+)/$",
                    react_page_view,
                    name="sentry-data-export-details",
                ),
                url(
                    r"^(?P<organization_slug>[\w_-]+)/issues/(?P<group_id>\d+)/events/(?P<event_id_or_latest>[\w-]+)/json/$",
                    GroupEventJsonView.as_view(),
                    name="sentry-group-event-json",
                ),
                url(
                    r"^(?P<organization_slug>[\w_-]+)/projects/(?P<project_slug>[\w_-]+)/events/(?P<client_event_id>[\w_-]+)/$",
                    ProjectEventRedirect.as_view(),
                    name="sentry-project-event-redirect",
                ),
                url(
                    r"^(?P<organization_slug>[\w_-]+)/api-keys/$",
                    react_page_view,
                    name="sentry-organization-api-keys",
                ),
                url(
                    r"^(?P<organization_slug>[\w_-]+)/api-keys/(?P<key_id>[\w_-]+)/$",
                    react_page_view,
                    name="sentry-organization-api-key-settings",
                ),
                url(
                    r"^(?P<organization_slug>[\w_-]+)/auth/configure/$",
                    OrganizationAuthSettingsView.as_view(),
                    name="sentry-organization-auth-provider-settings",
                ),
                url(
                    r"^(?P<organization_slug>[\w_-]+)/integrations/(?P<provider_id>[\w_-]+)/setup/$",
                    OrganizationIntegrationSetupView.as_view(),
                    name="sentry-organization-integrations-setup",
                ),
                url(
                    r"^(?P<organization_slug>[\w_-]+)/members/$",
                    RedirectView.as_view(
                        pattern_name="sentry-organization-members", permanent=False
                    ),
                    name="sentry-organization-members-old",
                ),
                url(
                    r"^(?P<organization_slug>[\w_-]+)/members/(?P<member_id>\d+)/$",
                    RedirectView.as_view(
                        pattern_name="sentry-organization-member-settings", permanent=False
                    ),
                    name="sentry-organization-member-settings-old",
                ),
                url(
                    r"^(?P<organization_slug>[\w_-]+)/stats/$",
                    react_page_view,
                    name="sentry-organization-stats",
                ),
                url(
                    r"^(?P<organization_slug>[\w_-]+)/restore/$",
                    RestoreOrganizationView.as_view(),
                    name="sentry-restore-organization",
                ),
                url(
                    r"^(?P<organization_slug>[^/]+)/disabled-member/$",
                    DisabledMemberView.as_view(),
                    name="sentry-organization-disabled-member",
                ),
                url(
                    r"^(?P<organization_slug>[^/]+)/newest-performance-issue/$",
                    NewestPerformanceIssueView.as_view(),
                    name="sentry-organization-newest-performance-issue",
                ),
                # need to force these to React and ensure organization_slug is captured
                url(
                    r"^(?P<organization_slug>[\w_-]+)/(?P<sub_page>[\w_-]+)/",
                    react_page_view,
                    name="sentry-organization-sub-page",
                ),
            ]
        ),
    ),
    # Settings - Projects
    url(
        r"^(?P<organization_slug>[\w_-]+)/(?P<project_slug>[\w_-]+)/settings/$",
        RedirectView.as_view(pattern_name="sentry-manage-project", permanent=False),
    ),
    url(
        r"^settings/(?P<organization_slug>[\w_-]+)/projects/(?P<project_slug>[\w_-]+)/$",
        react_page_view,
        name="sentry-manage-project",
    ),
    url(
        r"^avatar/(?P<avatar_id>[^\/]+)/$",
        UserAvatarPhotoView.as_view(),
        name="sentry-user-avatar-url",
    ),
    url(
        r"^organization-avatar/(?P<avatar_id>[^\/]+)/$",
        OrganizationAvatarPhotoView.as_view(),
        name="sentry-organization-avatar-url",
    ),
    url(
        r"^project-avatar/(?P<avatar_id>[^\/]+)/$",
        ProjectAvatarPhotoView.as_view(),
        name="sentry-project-avatar-url",
    ),
    url(
        r"^team-avatar/(?P<avatar_id>[^\/]+)/$",
        TeamAvatarPhotoView.as_view(),
        name="sentry-team-avatar-url",
    ),
    url(
        r"^sentry-app-avatar/(?P<avatar_id>[^\/]+)/$",
        SentryAppAvatarPhotoView.as_view(),
        name="sentry-app-avatar-url",
    ),
    url(
        r"^doc-integration-avatar/(?P<avatar_id>[^\/]+)/$",
        DocIntegrationAvatarPhotoView.as_view(),
        name="sentry-doc-integration-avatar-url",
    ),
    # Serve chartcuterie configuration module
    url(
        r"^_chartcuterie-config.js$",
        serve_chartcuterie_config,
        name="sentry-chartcuterie-config",
    ),
    # Generic
    url(r"^$", HomeView.as_view(), name="sentry"),
    url(r"^robots\.txt$", api.robots_txt, name="sentry-api-robots-txt"),
    # Force a 404 of favicon.ico.
    # This url is commonly requested by browsers, and without
    # blocking this, it was treated as a 200 OK for a react page view.
    # A side effect of this is it may cause a bad redirect when logging in
    # since this gets stored in session as the last viewed page.
    # See: https://github.com/getsentry/sentry/issues/2195
    url(r"favicon\.ico$", lambda r: HttpResponse(status=404)),
    # crossdomain.xml
    url(r"^crossdomain\.xml$", lambda r: HttpResponse(status=404)),
    # plugins
    # XXX(dcramer): preferably we'd be able to use 'integrations' as the URL
    # prefix here, but unfortunately sentry.io has that mapped to marketing
    # assets for the time being
    url(
        r"^extensions/",
        include(
            [
                url(
                    r"^(?P<provider_id>[\w_-]+)/setup/$",
                    PipelineAdvancerView.as_view(),
                    name="sentry-extension-setup",
                ),
                url(r"^cloudflare/", include("sentry.integrations.cloudflare.urls")),
                url(r"^jira/", include("sentry.integrations.jira.urls")),
                url(r"^jira-server/", include("sentry.integrations.jira_server.urls")),
                url(r"^slack/", include("sentry.integrations.slack.urls")),
                url(r"^github/", include("sentry.integrations.github.urls")),
                url(r"^github-enterprise/", include("sentry.integrations.github_enterprise.urls")),
                url(r"^gitlab/", include("sentry.integrations.gitlab.urls")),
                url(r"^vsts/", include("sentry.integrations.vsts.urls")),
                url(r"^bitbucket/", include("sentry.integrations.bitbucket.urls")),
                url(r"^bitbucket-server/", include("sentry.integrations.bitbucket_server.urls")),
                url(r"^vercel/", include("sentry.integrations.vercel.urls")),
                url(r"^msteams/", include("sentry.integrations.msteams.urls")),
            ]
        ),
    ),
    url(r"^plugins/", include("sentry.plugins.base.urls")),
    # Generic API
    url(
        r"^share/(?:group|issue)/(?P<share_id>[\w_-]+)/$",
        SharedGroupDetailsView.as_view(auth_required=False),
        name="sentry-group-shared",
    ),
    url(
        r"^join-request/(?P<organization_slug>[\w_-]+)/$",
        GenericReactPageView.as_view(auth_required=False),
        name="sentry-join-request",
    ),
    # Keep named URL for for things using reverse
    url(
        r"^(?P<organization_slug>[\w_-]+)/issues/(?P<short_id>[\w_-]+)/$",
        react_page_view,
        name="sentry-short-id",
    ),
    url(
        r"^(?P<organization_slug>[\w_-]+)/(?P<project_id>[\w_-]+)/issues/(?P<group_id>\d+)/$",
        react_page_view,
        name="sentry-group",
    ),
    url(
        r"^(?P<organization_slug>[\w_-]+)/(?P<project_slug>[\w_-]+)/issues/(?P<group_id>\d+)/events/(?P<event_id>[\w-]+)/$",
        react_page_view,
        name="sentry-group-event",
    ),
    url(
        r"^(?P<organization_slug>[\w_-]+)/(?P<project_id>[\w_-]+)/$",
        react_page_view,
        name="sentry-stream",
    ),
    url(
        r"^organizations/(?P<organization_slug>[\w_-]+)/alerts/(?P<incident_id>\d+)/$",
        react_page_view,
        name="sentry-metric-alert",
    ),
    url(
        r"^organizations/(?P<organization_slug>[\w_-]+)/alerts/rules/details/(?P<alert_rule_id>\d+)/$",
        react_page_view,
        name="sentry-metric-alert-details",
    ),
    url(
        r"^settings/(?P<organization_slug>[\w_-]+)/projects/(?P<project_slug>[\w_-]+)/alerts/metric-rules/(?P<alert_rule_id>\d+)/$",
        react_page_view,
        name="sentry-alert-rule",
    ),
    url(
        r"^(?P<organization_slug>[\w_-]+)/(?P<project_slug>[\w_-]+)/issues/(?P<group_id>\d+)/tags/(?P<key>[^\/]+)/export/$",
        GroupTagExportView.as_view(),
        name="sentry-group-tag-export",
    ),
    url(
        r"^(?P<organization_slug>[\w_-]+)/(?P<project_slug>[\w_-]+)/issues/(?P<group_id>\d+)/actions/(?P<slug>[\w_-]+)/",
        GroupPluginActionView.as_view(),
        name="sentry-group-plugin-action",
    ),
    url(
        r"^(?P<organization_slug>[\w_-]+)/(?P<project_slug>[\w_-]+)/events/(?P<client_event_id>[\w_-]+)/$",
        ProjectEventRedirect.as_view(),
        name="sentry-project-event-redirect",
    ),
    # Legacy
    # This triggers a false positive for the urls.W002 Django warning
    url(r"^.*/$", react_page_view),
]<|MERGE_RESOLUTION|>--- conflicted
+++ resolved
@@ -544,13 +544,10 @@
     url(r"^discover/", react_page_view, name="discover"),
     # Request to join an organization
     url(r"^join-request/", react_page_view, name="join-request"),
-<<<<<<< HEAD
     # Stats
     url(r"^stats/", react_page_view, name="stats"),
-=======
     # Replays
     url(r"^replays/", react_page_view, name="replays"),
->>>>>>> cbc12060
     # Monitors
     url(r"^monitors/", react_page_view, name="monitors"),
     # Releases
