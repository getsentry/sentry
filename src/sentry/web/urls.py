"""
sentry.web.urls
~~~~~~~~~~~~~~~

:copyright: (c) 2010-2014 by the Sentry Team, see AUTHORS for more details.
:license: BSD, see LICENSE for more details.
"""
from __future__ import absolute_import

from django.conf import settings
from django.conf.urls import include, patterns, url
from django.http import HttpResponse
from django.views.generic import RedirectView

from sentry.web import api
from sentry.web.frontend import accounts, admin, generic, accounts_twofactor
from sentry.web.frontend.accept_organization_invite import \
    AcceptOrganizationInviteView
from sentry.web.frontend.account_security import AccountSecurityView
from sentry.web.frontend.account_notification import AccountNotificationView
from sentry.web.frontend.auth_login import AuthLoginView
from sentry.web.frontend.twofactor import TwoFactorAuthView, u2f_appid
from sentry.web.frontend.auth_logout import AuthLogoutView
from sentry.web.frontend.auth_organization_login import \
    AuthOrganizationLoginView
from sentry.web.frontend.auth_provider_login import AuthProviderLoginView
from sentry.web.frontend.auth_close import AuthCloseView
from sentry.web.frontend.create_organization_member import \
    CreateOrganizationMemberView
from sentry.web.frontend.create_project import CreateProjectView
from sentry.web.frontend.error_page_embed import ErrorPageEmbedView
from sentry.web.frontend.group_event_json import GroupEventJsonView
from sentry.web.frontend.group_plugin_action import GroupPluginActionView
from sentry.web.frontend.group_tag_export import GroupTagExportView
from sentry.web.frontend.home import HomeView
from sentry.web.frontend.mailgun_inbound_webhook import \
    MailgunInboundWebhookView
from sentry.web.frontend.oauth_authorize import OAuthAuthorizeView
from sentry.web.frontend.oauth_token import OAuthTokenView
from sentry.web.frontend.organization_api_key_settings import \
    OrganizationApiKeySettingsView
from sentry.web.frontend.organization_api_keys import OrganizationApiKeysView
from sentry.web.frontend.organization_auth_settings import \
    OrganizationAuthSettingsView
from sentry.web.frontend.organization_member_settings import \
    OrganizationMemberSettingsView
from sentry.web.frontend.out import OutView
from sentry.web.frontend.organization_members import OrganizationMembersView
from sentry.web.frontend.project_issue_tracking import ProjectIssueTrackingView
from sentry.web.frontend.project_plugin_configure import \
    ProjectPluginConfigureView
from sentry.web.frontend.project_plugin_disable import ProjectPluginDisableView
from sentry.web.frontend.project_plugin_enable import ProjectPluginEnableView
from sentry.web.frontend.project_plugin_reset import ProjectPluginResetView
from sentry.web.frontend.project_plugins import ProjectPluginsView
from sentry.web.frontend.project_rule_edit import ProjectRuleEditView
from sentry.web.frontend.project_settings import ProjectSettingsView
from sentry.web.frontend.project_tags import ProjectTagsView
from sentry.web.frontend.react_page import GenericReactPageView, ReactPageView
from sentry.web.frontend.reactivate_account import ReactivateAccountView
from sentry.web.frontend.release_webhook import ReleaseWebhookView
from sentry.web.frontend.remove_account import RemoveAccountView
from sentry.web.frontend.remove_organization import RemoveOrganizationView
from sentry.web.frontend.restore_organization import RestoreOrganizationView
from sentry.web.frontend.remove_project import RemoveProjectView
from sentry.web.frontend.remove_team import RemoveTeamView
from sentry.web.frontend.sudo import SudoView
from sentry.web.frontend.unsubscribe_issue_notifications import \
    UnsubscribeIssueNotificationsView
from sentry.web.frontend.user_avatar import UserAvatarPhotoView

__all__ = ('urlpatterns', )


def init_all_applications():
    """
    Forces import of all applications to ensure code is registered.
    """
    from django.db.models import get_apps, get_models

    for app in get_apps():
        try:
            get_models(app)
        except Exception:
            continue


init_all_applications()

# Only create one instance of the ReactPageView since it's duplicated errywhere
generic_react_page_view = GenericReactPageView.as_view()
react_page_view = ReactPageView.as_view()

urlpatterns = patterns('')

if getattr(settings, 'DEBUG_VIEWS', settings.DEBUG):
    from sentry.web.debug_urls import urlpatterns as debug_urls
    urlpatterns += debug_urls

urlpatterns += patterns(
    '',
    # Store endpoints first since they are the most active
    url(r'^api/store/$', api.StoreView.as_view(), name='sentry-api-store'),
    url(r'^api/(?P<project_id>[\w_-]+)/store/$', api.StoreView.as_view(), name='sentry-api-store'),
    url(
        r'^api/(?P<project_id>\d+)/csp-report/$',
        api.CspReportView.as_view(),
        name='sentry-api-csp-report'
    ),
    url(
        r'^api/(?P<project_id>[\w_-]+)/crossdomain\.xml$',
        api.crossdomain_xml,
        name='sentry-api-crossdomain-xml'
    ),

    # The static version is either a 10 digit timestamp, a sha1, or md5 hash
    url(
        r'^_static/(?:(?P<version>\d{10}|[a-f0-9]{32,40})/)?(?P<module>[^/]+)/(?P<path>.*)$',
        generic.static_media,
        name='sentry-media'
    ),

    # API
    url(r'^api/0/', include('sentry.api.urls')),
    url(
        r'^api/hooks/mailgun/inbound/',
        MailgunInboundWebhookView.as_view(),
        name='sentry-mailgun-inbound-hook'
    ),
    url(
        r'^api/hooks/release/(?P<plugin_id>[^/]+)/(?P<project_id>[^/]+)/(?P<signature>[^/]+)/',
        ReleaseWebhookView.as_view(),
        name='sentry-release-hook'
    ),
    url(r'^api/embed/error-page/$', ErrorPageEmbedView.as_view(), name='sentry-error-page-embed'),

    # OAuth
    url(r'^oauth/authorize/$', OAuthAuthorizeView.as_view()),
    url(r'^oauth/token/$', OAuthTokenView.as_view()),

    # Auth
    url(
        r'^auth/link/(?P<organization_slug>[^/]+)/$',
        AuthOrganizationLoginView.as_view(),
        name='sentry-auth-link-identity'
    ),
    url(r'^auth/login/$', AuthLoginView.as_view(), name='sentry-login'),
    url(
        r'^auth/login/(?P<organization_slug>[^/]+)/$',
        AuthOrganizationLoginView.as_view(),
        name='sentry-auth-organization'
    ),
    url(r'^auth/2fa/$', TwoFactorAuthView.as_view(), name='sentry-2fa-dialog'),
    url(r'^auth/2fa/u2fappid\.json$', u2f_appid, name='sentry-u2f-app-id'),
    url(r'^auth/sso/$', AuthProviderLoginView.as_view(), name='sentry-auth-sso'),
    url(r'^auth/logout/$', AuthLogoutView.as_view(), name='sentry-logout'),
    url(r'^auth/reactivate/$', ReactivateAccountView.as_view(), name='sentry-reactivate-account'),
    url(r'^auth/register/$', AuthLoginView.as_view(), name='sentry-register'),
    url(r'^auth/close/$', AuthCloseView.as_view(), name='sentry-auth-close'),

    # Account
    url(r'^login-redirect/$', accounts.login_redirect, name='sentry-login-redirect'),
    url(r'^account/sudo/$', SudoView.as_view(), name='sentry-sudo'),
    url(
        r'^account/confirm-email/$',
        accounts.start_confirm_email,
        name='sentry-account-confirm-email-send'
    ),
    url(
        r'^account/confirm-email/(?P<user_id>[\d]+)/(?P<hash>[0-9a-zA-Z]+)/$',
        accounts.confirm_email,
        name='sentry-account-confirm-email'
    ),
    url(r'^account/recover/$', accounts.recover, name='sentry-account-recover'),
    url(
        r'^account/recover/confirm/(?P<user_id>[\d]+)/(?P<hash>[0-9a-zA-Z]+)/$',
        accounts.recover_confirm,
        name='sentry-account-recover-confirm'
    ),
    url(r'^account/settings/$', accounts.account_settings, name='sentry-account-settings'),
    url(
        r'^account/settings/2fa/$', accounts.twofactor_settings, name='sentry-account-settings-2fa'
    ),
    url(
        r'^account/settings/2fa/recovery/$',
        accounts_twofactor.RecoveryCodeSettingsView.as_view(),
        name='sentry-account-settings-2fa-recovery'
    ),
    url(
        r'^account/settings/2fa/totp/$',
        accounts_twofactor.TotpSettingsView.as_view(),
        name='sentry-account-settings-2fa-totp'
    ),
    url(
        r'^account/settings/2fa/sms/$',
        accounts_twofactor.SmsSettingsView.as_view(),
        name='sentry-account-settings-2fa-sms'
    ),
    url(
        r'^account/settings/2fa/u2f/$',
        accounts_twofactor.U2fSettingsView.as_view(),
        name='sentry-account-settings-2fa-u2f'
    ),
    url(
        r'^account/settings/avatar/$',
        accounts.avatar_settings,
        name='sentry-account-settings-avatar'
    ),
    url(
        r'^account/settings/appearance/$',
        accounts.appearance_settings,
        name='sentry-account-settings-appearance'
    ),
    url(
        r'^account/settings/identities/$',
        accounts.list_identities,
        name='sentry-account-settings-identities'
    ),
    url(
        r'^account/settings/subscriptions/$',
        accounts.manage_subscriptions,
        name='sentry-account-settings-subscriptions'
    ),
    url(
        r'^account/settings/identities/(?P<identity_id>[^\/]+)/disconnect/$',
        accounts.disconnect_identity,
        name='sentry-account-disconnect-identity'
    ),
    url(
        r'^account/settings/notifications/$',
        AccountNotificationView.as_view(),
        name='sentry-account-settings-notifications'
    ),
    url(
        r'^account/settings/security/$',
        AccountSecurityView.as_view(),
        name='sentry-account-security'
    ),
    url(r'^account/settings/emails/$', accounts.show_emails, name='sentry-account-settings-emails'),

    # compatibility
    url(
        r'^account/settings/notifications/unsubscribe/(?P<project_id>\d+)/$',
        accounts.email_unsubscribe_project
    ),
    url(
        r'^account/notifications/unsubscribe/(?P<project_id>\d+)/$',
        accounts.email_unsubscribe_project,
        name='sentry-account-email-unsubscribe-project'
    ),
    url(
        r'^account/notifications/unsubscribe/issue/(?P<issue_id>\d+)/$',
        UnsubscribeIssueNotificationsView.as_view(),
        name='sentry-account-email-unsubscribe-issue'
    ),
    url(r'^account/remove/$', RemoveAccountView.as_view(), name='sentry-remove-account'),
    url(r'^account/settings/social/', include('social_auth.urls')),
    url(r'^account/', generic_react_page_view),
    url(r'^onboarding/', generic_react_page_view),

    # Admin
    url(r'^manage/status/environment/$', admin.status_env, name='sentry-admin-status'),
    url(r'^manage/status/packages/$', admin.status_packages, name='sentry-admin-packages-status'),
    url(r'^manage/status/mail/$', admin.status_mail, name='sentry-admin-mail-status'),
    url(r'^manage/status/warnings/$', admin.status_warnings, name='sentry-admin-warnings-status'),

    # Admin - Users
    url(r'^manage/users/new/$', admin.create_new_user, name='sentry-admin-new-user'),
    url(r'^manage/users/(?P<user_id>\d+)/$', admin.edit_user, name='sentry-admin-edit-user'),
    url(
        r'^manage/users/(?P<user_id>\d+)/remove/$',
        admin.remove_user,
        name='sentry-admin-remove-user'
    ),

    # Admin - Plugins
<<<<<<< HEAD
    url(r'^manage/plugins/(?P<slug>[\w_-]+)/$', admin.configure_plugin,
        name='sentry-admin-configure-plugin'),

    url(r'^manage/', react_page_view,
        name='sentry-admin-overview'),
=======
    url(
        r'^manage/plugins/(?P<slug>[\w_-]+)/$',
        admin.configure_plugin,
        name='sentry-admin-configure-plugin'
    ),
    url(r'^manage/', react_page_view, name='sentry-admin-overview'),
>>>>>>> 094aaf23

    # Legacy Redirects
    url(
        r'^docs/?$',
        RedirectView.as_view(url='https://docs.sentry.io/hosted/', permanent=False),
        name='sentry-docs-redirect'
    ),
    url(
        r'^docs/api/?$',
        RedirectView.as_view(url='https://docs.sentry.io/hosted/api/', permanent=False),
        name='sentry-api-docs-redirect'
    ),
    url(r'^api/$', generic_react_page_view, name='sentry-api'),
    url(r'^api/[^0]+/', generic_react_page_view),
    url(r'^out/$', OutView.as_view()),

    # Organizations
    url(r'^(?P<organization_slug>[\w_-]+)/$', react_page_view, name='sentry-organization-home'),
    url(r'^organizations/new/$', generic_react_page_view),
    url(
        r'^organizations/(?P<organization_slug>[\w_-]+)/api-keys/$',
        OrganizationApiKeysView.as_view(),
        name='sentry-organization-api-keys'
    ),
    url(
        r'^organizations/(?P<organization_slug>[\w_-]+)/api-keys/(?P<key_id>[\w_-]+)/$',
        OrganizationApiKeySettingsView.as_view(),
        name='sentry-organization-api-key-settings'
    ),
    url(
        r'^organizations/(?P<organization_slug>[\w_-]+)/auth/$',
        OrganizationAuthSettingsView.as_view(),
        name='sentry-organization-auth-settings'
    ),
    url(
        r'^organizations/(?P<organization_slug>[\w_-]+)/members/$',
        OrganizationMembersView.as_view(),
        name='sentry-organization-members'
    ),
    url(
        r'^organizations/(?P<organization_slug>[\w_-]+)/members/new/$',
        CreateOrganizationMemberView.as_view(),
        name='sentry-create-organization-member'
    ),
    url(
        r'^organizations/(?P<organization_slug>[\w_-]+)/members/(?P<member_id>\d+)/$',
        OrganizationMemberSettingsView.as_view(),
        name='sentry-organization-member-settings'
    ),
    url(
        r'^organizations/(?P<organization_slug>[\w_-]+)/stats/$',
        react_page_view,
        name='sentry-organization-stats'
    ),
    url(
        r'^organizations/(?P<organization_slug>[\w_-]+)/teams/(?P<team_slug>[\w_-]+)/remove/$',
        RemoveTeamView.as_view(),
        name='sentry-remove-team'
    ),
    url(r'^organizations/(?P<organization_slug>[\w_-]+)/teams/new/$', react_page_view),
    url(
        r'^organizations/(?P<organization_slug>[\w_-]+)/projects/new/$',
        CreateProjectView.as_view(),
        name='sentry-create-project'
    ),
    url(
        r'^organizations/(?P<organization_slug>[\w_-]+)/remove/$',
        RemoveOrganizationView.as_view(),
        name='sentry-remove-organization'
    ),
    url(
        r'^organizations/(?P<organization_slug>[\w_-]+)/restore/$',
        RestoreOrganizationView.as_view(),
        name='sentry-restore-organization'
    ),
    url(
        r'^accept/(?P<member_id>\d+)/(?P<token>\w+)/$',
        AcceptOrganizationInviteView.as_view(),
        name='sentry-accept-invite'
    ),

    # need to catch settings and force it to react
    url(r'^organizations/(?P<organization_slug>[\w_-]+)/settings/', react_page_view),

    # Settings - Projects
    url(
        r'^(?P<organization_slug>[\w_-]+)/(?P<project_slug>[\w_-]+)/settings/$',
        ProjectSettingsView.as_view(),
        name='sentry-manage-project'
    ),
    url(
        r'^(?P<organization_slug>[\w_-]+)/(?P<project_slug>[\w_-]+)/settings/issue-tracking/$',
        ProjectIssueTrackingView.as_view(),
        name='sentry-project-issue-tracking'
    ),
    url(
        r'^(?P<organization_slug>[\w_-]+)/(?P<project_slug>[\w_-]+)/settings/plugins/$',
        ProjectPluginsView.as_view(),
        name='sentry-manage-project-plugins'
    ),
    url(
        r'^(?P<organization_slug>[\w_-]+)/(?P<project_slug>[\w_-]+)/settings/plugins/(?P<slug>[\w_-]+)/$',
        ProjectPluginConfigureView.as_view(),
        name='sentry-configure-project-plugin'
    ),
    url(
        r'^(?P<organization_slug>[\w_-]+)/(?P<project_slug>[\w_-]+)/settings/plugins/(?P<slug>[\w_-]+)/reset/$',
        ProjectPluginResetView.as_view(),
        name='sentry-reset-project-plugin'
    ),
    url(
        r'^(?P<organization_slug>[\w_-]+)/(?P<project_slug>[\w_-]+)/settings/plugins/(?P<slug>[\w_-]+)/disable/$',
        ProjectPluginDisableView.as_view(),
        name='sentry-disable-project-plugin'
    ),
    url(
        r'^(?P<organization_slug>[\w_-]+)/(?P<project_slug>[\w_-]+)/settings/plugins/(?P<slug>[\w_-]+)/enable/$',
        ProjectPluginEnableView.as_view(),
        name='sentry-enable-project-plugin'
    ),
    url(
        r'^(?P<organization_slug>[\w_-]+)/(?P<project_slug>[\w_-]+)/settings/remove/$',
        RemoveProjectView.as_view(),
        name='sentry-remove-project'
    ),
    url(
        r'^(?P<organization_slug>[\w_-]+)/(?P<project_slug>[\w_-]+)/settings/tags/$',
        ProjectTagsView.as_view(),
        name='sentry-manage-project-tags'
    ),
    url(
        r'^(?P<organization_slug>[\w_-]+)/(?P<project_slug>[\w_-]+)/settings/alerts/rules/new/$',
        ProjectRuleEditView.as_view(),
        name='sentry-new-project-rule'
    ),
    url(
        r'^(?P<organization_slug>[\w_-]+)/(?P<project_slug>[\w_-]+)/settings/alerts/rules/(?P<rule_id>\d+)/$',
        ProjectRuleEditView.as_view(),
        name='sentry-edit-project-rule'
    ),
    url(
        r'^avatar/(?P<avatar_id>[^\/]+)/$',
        UserAvatarPhotoView.as_view(),
        name='sentry-user-avatar-url'
    ),

    # Generic
    url(r'^$', HomeView.as_view(), name='sentry'),
    url(r'^robots\.txt$', api.robots_txt, name='sentry-api-robots-txt'),

    # Force a 404 of favicon.ico.
    # This url is commonly requested by browsers, and without
    # blocking this, it was treated as a 200 OK for a react page view.
    # A side effect of this is it may cause a bad redirect when logging in
    # since this gets stored in session as the last viewed page.
    # See: https://github.com/getsentry/sentry/issues/2195
    url(r'favicon\.ico$', lambda r: HttpResponse(status=404)),

    # crossdomain.xml
    url(r'^crossdomain\.xml$', api.crossdomain_xml_index, name='sentry-api-crossdomain-xml-index'),

    # plugins
    url(r'^plugins/', include('sentry.plugins.base.urls')),

    # Generic API
    url(
        r'^share/(?:group|issue)/(?P<share_id>[\w_-]+)/$',
        GenericReactPageView.as_view(auth_required=False),
        name='sentry-group-shared'
    ),

    # Keep named URL for for things using reverse
    url(
        r'^(?P<organization_slug>[\w_-]+)/issues/(?P<short_id>[\w_-]+)/$',
        react_page_view,
        name='sentry-short-id'
    ),
    url(
        r'^(?P<organization_slug>[\w_-]+)/(?P<project_id>[\w_-]+)/issues/(?P<group_id>\d+)/$',
        react_page_view,
        name='sentry-group'
    ),
    url(
        r'^(?P<organization_slug>[\w_-]+)/(?P<project_id>[\w_-]+)/$',
        react_page_view,
        name='sentry-stream'
    ),
    url(
        r'^(?P<organization_slug>[\w_-]+)/(?P<project_slug>[\w_-]+)/(?:group|issues)/(?P<group_id>\d+)/events/(?P<event_id_or_latest>(\d+|latest))/json/$',
        GroupEventJsonView.as_view(),
        name='sentry-group-event-json'
    ),
    url(
        r'^(?P<organization_slug>[\w_-]+)/(?P<project_slug>[\w_-]+)/issues/(?P<group_id>\d+)/tags/(?P<key>[^\/]+)/export/$',
        GroupTagExportView.as_view(),
        name='sentry-group-tag-export'
    ),
    url(
        r'^(?P<organization_slug>[\w_-]+)/(?P<project_slug>[\w_-]+)/issues/(?P<group_id>\d+)/actions/(?P<slug>[\w_-]+)/',
        GroupPluginActionView.as_view(),
        name='sentry-group-plugin-action'
    ),

    # Legacy
    url(r'/$', react_page_view),
)<|MERGE_RESOLUTION|>--- conflicted
+++ resolved
@@ -274,20 +274,12 @@
     ),
 
     # Admin - Plugins
-<<<<<<< HEAD
-    url(r'^manage/plugins/(?P<slug>[\w_-]+)/$', admin.configure_plugin,
-        name='sentry-admin-configure-plugin'),
-
-    url(r'^manage/', react_page_view,
-        name='sentry-admin-overview'),
-=======
     url(
         r'^manage/plugins/(?P<slug>[\w_-]+)/$',
         admin.configure_plugin,
         name='sentry-admin-configure-plugin'
     ),
     url(r'^manage/', react_page_view, name='sentry-admin-overview'),
->>>>>>> 094aaf23
 
     # Legacy Redirects
     url(
