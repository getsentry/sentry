--- conflicted
+++ resolved
@@ -540,10 +540,8 @@
     url(r"^discover/", react_page_view, name="discover"),
     # Request to join an organization
     url(r"^join-request/", react_page_view, name="join-request"),
-<<<<<<< HEAD
     # Monitors
     url(r"^monitors/", react_page_view, name="monitors"),
-=======
     # Releases
     url(r"^releases/", react_page_view, name="releases"),
     # User Feedback
@@ -554,7 +552,6 @@
         DisabledMemberView.as_view(),
         name="sentry-customer-domain-organization-disabled-member",
     ),
->>>>>>> 91fda4d5
     # Organizations
     url(r"^(?P<organization_slug>[\w_-]+)/$", react_page_view, name="sentry-organization-home"),
     url(
