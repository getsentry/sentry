--- conflicted
+++ resolved
@@ -542,13 +542,10 @@
     url(r"^discover/", react_page_view, name="discover"),
     # Request to join an organization
     url(r"^join-request/", react_page_view, name="join-request"),
-<<<<<<< HEAD
     # Stats
     url(r"^stats/", react_page_view, name="stats"),
-=======
     # Releases
     url(r"^releases/", react_page_view, name="releases"),
->>>>>>> dac27336
     # User Feedback
     url(r"^user-feedback/", react_page_view, name="user-feedback"),
     # Data Export
