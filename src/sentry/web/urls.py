import re

from django.conf import settings
from django.conf.urls import include, url
from django.http import HttpResponse
from django.views.generic import RedirectView

from sentry.auth.providers.saml2.provider import SAML2AcceptACSView, SAML2MetadataView, SAML2SLSView
from sentry.charts.endpoints import serve_chartcuterie_config
from sentry.web import api
from sentry.web.frontend import accounts, generic
from sentry.web.frontend.account_identity import AccountIdentityAssociateView
from sentry.web.frontend.auth_close import AuthCloseView
from sentry.web.frontend.auth_login import AuthLoginView
from sentry.web.frontend.auth_logout import AuthLogoutView
from sentry.web.frontend.auth_organization_login import AuthOrganizationLoginView
from sentry.web.frontend.auth_provider_login import AuthProviderLoginView
from sentry.web.frontend.disabled_member_view import DisabledMemberView
from sentry.web.frontend.doc_integration_avatar import DocIntegrationAvatarPhotoView
from sentry.web.frontend.error_page_embed import ErrorPageEmbedView
from sentry.web.frontend.group_event_json import GroupEventJsonView
from sentry.web.frontend.group_plugin_action import GroupPluginActionView
from sentry.web.frontend.group_tag_export import GroupTagExportView
from sentry.web.frontend.home import HomeView
from sentry.web.frontend.idp_email_verification import AccountConfirmationView
from sentry.web.frontend.js_sdk_loader import JavaScriptSdkLoader
from sentry.web.frontend.mailgun_inbound_webhook import MailgunInboundWebhookView
from sentry.web.frontend.newest_performance_issue import NewestPerformanceIssueView
from sentry.web.frontend.oauth_authorize import OAuthAuthorizeView
from sentry.web.frontend.oauth_token import OAuthTokenView
from sentry.web.frontend.organization_auth_settings import OrganizationAuthSettingsView
from sentry.web.frontend.organization_avatar import OrganizationAvatarPhotoView
from sentry.web.frontend.organization_integration_setup import OrganizationIntegrationSetupView
from sentry.web.frontend.out import OutView
from sentry.web.frontend.pipeline_advancer import PipelineAdvancerView
from sentry.web.frontend.project_avatar import ProjectAvatarPhotoView
from sentry.web.frontend.project_event import ProjectEventRedirect
from sentry.web.frontend.react_page import GenericReactPageView, ReactPageView
from sentry.web.frontend.reactivate_account import ReactivateAccountView
from sentry.web.frontend.release_webhook import ReleaseWebhookView
from sentry.web.frontend.restore_organization import RestoreOrganizationView
from sentry.web.frontend.sentryapp_avatar import SentryAppAvatarPhotoView
from sentry.web.frontend.setup_wizard import SetupWizardView
from sentry.web.frontend.shared_group_details import SharedGroupDetailsView
from sentry.web.frontend.sudo import SudoView
from sentry.web.frontend.team_avatar import TeamAvatarPhotoView
from sentry.web.frontend.twofactor import TwoFactorAuthView, u2f_appid
from sentry.web.frontend.unsubscribe_incident_notifications import (
    UnsubscribeIncidentNotificationsView,
)
from sentry.web.frontend.unsubscribe_issue_notifications import UnsubscribeIssueNotificationsView
from sentry.web.frontend.user_avatar import UserAvatarPhotoView

__all__ = ("urlpatterns",)


# Only create one instance of the ReactPageView since it's duplicated everywhere
generic_react_page_view = GenericReactPageView.as_view()
react_page_view = ReactPageView.as_view()

urlpatterns = []

if getattr(settings, "DEBUG_VIEWS", settings.DEBUG):
    from sentry.web.debug_urls import urlpatterns as debug_urls

    urlpatterns += debug_urls

if getattr(settings, "SERVE_UPLOADED_FILES", settings.DEBUG):
    from django.views.static import serve

    # Serve FileSystemStorage files in development. In production this
    # would typically be handled by some static server.
    urlpatterns += [
        url(
            rf"^{re.escape(settings.MEDIA_URL)}(?P<path>.*)$",
            serve,
            {"document_root": settings.MEDIA_ROOT},
            name="sentry-serve-media",
        )
    ]

if settings.DEBUG:
    # Special favicon in debug mode
    urlpatterns += [
        url(
            r"^_static/[^/]+/[^/]+/images/favicon\.(ico|png)$",
            generic.dev_favicon,
            name="sentry-dev-favicon",
        ),
    ]

urlpatterns += [
    url(
        r"^api/(?P<project_id>[\w_-]+)/crossdomain\.xml$",
        api.crossdomain_xml,
        name="sentry-api-crossdomain-xml",
    ),
    # Frontend client config
    url(r"^api/client-config/?$", api.ClientConfigView.as_view(), name="sentry-api-client-config"),
    # We do not want to have webpack assets served under a versioned URL, as these assets have
    # a filecontent-based hash in its filenames so that it can be cached long term
    url(
        r"^_static/dist/(?P<module>[^/]+)/(?P<path>.*)$",
        generic.frontend_app_static_media,
        name="sentry-frontend-app-media",
    ),
    # The static version is either a 10 digit timestamp, a sha1, or md5 hash
    url(
        r"^_static/(?:(?P<version>\d{10}|[a-f0-9]{32,40})/)?(?P<module>[^/]+)/(?P<path>.*)$",
        generic.static_media,
        name="sentry-media",
    ),
    # Javascript SDK Loader
    url(
        r"^js-sdk-loader/(?P<public_key>[^/\.]+)(?:(?P<minified>\.min))?\.js$",
        JavaScriptSdkLoader.as_view(),
        name="sentry-js-sdk-loader",
    ),
    # Versioned API
    url(r"^api/0/", include("sentry.api.urls")),
    # Legacy unversioned endpoints
    url(
        r"^api/hooks/mailgun/inbound/",
        MailgunInboundWebhookView.as_view(),
        name="sentry-mailgun-inbound-hook",
    ),
    url(
        r"^api/hooks/release/(?P<plugin_id>[^/]+)/(?P<project_id>[^/]+)/(?P<signature>[^/]+)/",
        ReleaseWebhookView.as_view(),
        name="sentry-release-hook",
    ),
    url(r"^api/embed/error-page/$", ErrorPageEmbedView.as_view(), name="sentry-error-page-embed"),
    # OAuth
    url(
        r"^oauth/",
        include(
            [
                url(r"^authorize/$", OAuthAuthorizeView.as_view()),
                url(r"^token/$", OAuthTokenView.as_view()),
            ]
        ),
    ),
    # SAML
    url(
        r"^saml/",
        include(
            [
                url(
                    r"^acs/(?P<organization_slug>[^/]+)/$",
                    SAML2AcceptACSView.as_view(),
                    name="sentry-auth-organization-saml-acs",
                ),
                url(
                    r"^sls/(?P<organization_slug>[^/]+)/$",
                    SAML2SLSView.as_view(),
                    name="sentry-auth-organization-saml-sls",
                ),
                url(
                    r"^metadata/(?P<organization_slug>[^/]+)/$",
                    SAML2MetadataView.as_view(),
                    name="sentry-auth-organization-saml-metadata",
                ),
            ]
        ),
    ),
    # Auth
    url(
        r"^auth/",
        include(
            [
                url(r"^login/$", AuthLoginView.as_view(), name="sentry-login"),
                url(
                    r"^login/(?P<organization_slug>[^/]+)/$",
                    AuthOrganizationLoginView.as_view(),
                    name="sentry-auth-organization",
                ),
                url(
                    r"^link/(?P<organization_slug>[^/]+)/$",
                    AuthOrganizationLoginView.as_view(),
                    name="sentry-auth-link-identity",
                ),
                url(r"^2fa/$", TwoFactorAuthView.as_view(), name="sentry-2fa-dialog"),
                url(r"^2fa/u2fappid\.json$", u2f_appid, name="sentry-u2f-app-id"),
                url(r"^sso/$", AuthProviderLoginView.as_view(), name="sentry-auth-sso"),
                url(r"^logout/$", AuthLogoutView.as_view(), name="sentry-logout"),
                url(
                    r"^reactivate/$",
                    ReactivateAccountView.as_view(),
                    name="sentry-reactivate-account",
                ),
                url(r"^register/$", AuthLoginView.as_view(), name="sentry-register"),
                url(r"^close/$", AuthCloseView.as_view(), name="sentry-auth-close"),
            ]
        ),
    ),
    url(r"^login-redirect/$", accounts.login_redirect, name="sentry-login-redirect"),
    # Account
    url(
        r"^account/",
        include(
            [
                url(r"^sudo/$", SudoView.as_view(), name="sentry-sudo"),
                url(
                    r"^confirm-email/$",
                    accounts.start_confirm_email,
                    name="sentry-account-confirm-email-send",
                ),
                url(
                    r"^authorizations/$",
                    RedirectView.as_view(
                        pattern_name="sentry-account-settings-authorizations", permanent=False
                    ),
                ),
                url(
                    r"^confirm-email/(?P<user_id>[\d]+)/(?P<hash>[0-9a-zA-Z]+)/$",
                    accounts.confirm_email,
                    name="sentry-account-confirm-email",
                ),
                url(
                    r"^user-confirm/(?P<key>[^\/]+)/$",
                    AccountConfirmationView.as_view(),
                    name="sentry-idp-email-verification",
                ),
                url(r"^recover/$", accounts.recover, name="sentry-account-recover"),
                url(
                    r"^recover/confirm/(?P<user_id>[\d]+)/(?P<hash>[0-9a-zA-Z]+)/$",
                    accounts.recover_confirm,
                    name="sentry-account-recover-confirm",
                ),
                url(
                    r"^password/confirm/(?P<user_id>[\d]+)/(?P<hash>[0-9a-zA-Z]+)/$",
                    accounts.set_password_confirm,
                    name="sentry-account-set-password-confirm",
                ),
                url(
                    r"^settings/$",
                    RedirectView.as_view(pattern_name="sentry-account-settings", permanent=False),
                ),
                url(
                    r"^settings/2fa/",
                    RedirectView.as_view(
                        pattern_name="sentry-account-settings-security", permanent=False
                    ),
                ),
                url(
                    r"^settings/avatar/$",
                    RedirectView.as_view(
                        pattern_name="sentry-account-settings-avatar", permanent=False
                    ),
                ),
                url(
                    r"^settings/appearance/$",
                    RedirectView.as_view(
                        pattern_name="sentry-account-settings-appearance", permanent=False
                    ),
                ),
                url(
                    r"^settings/identities/$",
                    RedirectView.as_view(
                        pattern_name="sentry-account-settings-identities", permanent=False
                    ),
                ),
                url(
                    r"^settings/subscriptions/$",
                    RedirectView.as_view(
                        pattern_name="sentry-account-settings-subscriptions", permanent=False
                    ),
                ),
                url(
                    r"^settings/identities/associate/(?P<organization_slug>[^\/]+)/(?P<provider_key>[^\/]+)/(?P<external_id>[^\/]+)/$",
                    AccountIdentityAssociateView.as_view(),
                    name="sentry-account-associate-identity",
                ),
                url(
                    r"^settings/security/",
                    RedirectView.as_view(
                        pattern_name="sentry-account-settings-security", permanent=False
                    ),
                ),
                url(
                    r"^settings/emails/$",
                    RedirectView.as_view(
                        pattern_name="sentry-account-settings-emails", permanent=False
                    ),
                ),
                # Project Wizard
                url(
                    r"^settings/wizard/(?P<wizard_hash>[^\/]+)/$",
                    SetupWizardView.as_view(),
                    name="sentry-project-wizard-fetch",
                ),
                # compatibility
                url(
                    r"^settings/notifications/unsubscribe/(?P<project_id>\d+)/$",
                    accounts.email_unsubscribe_project,
                ),
                url(
                    r"^settings/notifications/",
                    RedirectView.as_view(
                        pattern_name="sentry-account-settings-notifications", permanent=False
                    ),
                ),
                url(
                    r"^notifications/unsubscribe/(?P<project_id>\d+)/$",
                    accounts.email_unsubscribe_project,
                    name="sentry-account-email-unsubscribe-project",
                ),
                url(
                    r"^notifications/unsubscribe/issue/(?P<issue_id>\d+)/$",
                    UnsubscribeIssueNotificationsView.as_view(),
                    name="sentry-account-email-unsubscribe-issue",
                ),
                url(
                    r"^notifications/unsubscribe/incident/(?P<incident_id>\d+)/$",
                    UnsubscribeIncidentNotificationsView.as_view(),
                    name="sentry-account-email-unsubscribe-incident",
                ),
                url(
                    r"^remove/$",
                    RedirectView.as_view(pattern_name="sentry-remove-account", permanent=False),
                ),
                url(r"^settings/social/", include("social_auth.urls")),
                url(r"^", generic_react_page_view),
            ]
        ),
    ),
    # Onboarding
    url(r"^onboarding/", generic_react_page_view),
    # Admin
    url(r"^manage/", react_page_view, name="sentry-admin-overview"),
    # Legacy Redirects
    url(
        r"^docs/?$",
        RedirectView.as_view(url="https://docs.sentry.io/", permanent=False),
        name="sentry-docs-redirect",
    ),
    url(
        r"^docs/api/?$",
        RedirectView.as_view(url="https://docs.sentry.io/api/", permanent=False),
        name="sentry-api-docs-redirect",
    ),
    url(r"^api/$", RedirectView.as_view(pattern_name="sentry-api", permanent=False)),
    url(
        r"^api/applications/$",
        RedirectView.as_view(pattern_name="sentry-api-applications", permanent=False),
    ),
    url(
        r"^api/new-token/$",
        RedirectView.as_view(pattern_name="sentry-api-new-auth-token", permanent=False),
    ),
    url(r"^api/[^0]+/", RedirectView.as_view(pattern_name="sentry-api", permanent=False)),
    url(r"^out/$", OutView.as_view()),
    url(r"^accept-transfer/$", react_page_view, name="sentry-accept-project-transfer"),
    url(
        r"^accept/(?P<member_id>\d+)/(?P<token>\w+)/$",
        GenericReactPageView.as_view(auth_required=False),
        name="sentry-accept-invite",
    ),
    # User settings use generic_react_page_view, while any view acting on
    # behalf of an organization should use react_page_view
    url(
        r"^settings/",
        include(
            [
                url(r"^account/$", generic_react_page_view, name="sentry-account-settings"),
                url(
                    r"^account/$",
                    generic_react_page_view,
                    name="sentry-account-settings-appearance",
                ),
                url(
                    r"^account/authorizations/$",
                    generic_react_page_view,
                    name="sentry-account-settings-authorizations",
                ),
                url(
                    r"^account/security/",
                    generic_react_page_view,
                    name="sentry-account-settings-security",
                ),
                url(
                    r"^account/avatar/$",
                    generic_react_page_view,
                    name="sentry-account-settings-avatar",
                ),
                url(
                    r"^account/identities/$",
                    generic_react_page_view,
                    name="sentry-account-settings-identities",
                ),
                url(
                    r"^account/subscriptions/$",
                    generic_react_page_view,
                    name="sentry-account-settings-subscriptions",
                ),
                url(
                    r"^account/notifications/",
                    generic_react_page_view,
                    name="sentry-account-settings-notifications",
                ),
                url(
                    r"^account/emails/$",
                    generic_react_page_view,
                    name="sentry-account-settings-emails",
                ),
                url(
                    r"^account/api/applications/$",
                    generic_react_page_view,
                    name="sentry-api-applications",
                ),
                url(
                    r"^account/api/auth-tokens/new-token/$",
                    generic_react_page_view,
                    name="sentry-api-new-auth-token",
                ),
                url(r"^account/api/", generic_react_page_view, name="sentry-api"),
                url(
                    r"^account/close-account/$",
                    generic_react_page_view,
                    name="sentry-remove-account",
                ),
                url(r"^account/", generic_react_page_view),
                url(
                    r"^organization/",
                    react_page_view,
                    name="sentry-customer-domain-organization-settings",
                ),
                url(
                    r"^projects/",
                    react_page_view,
                    name="sentry-customer-domain-projects-settings",
                ),
                url(
                    r"^teams/",
                    react_page_view,
                    name="sentry-customer-domain-teams-settings",
                ),
                url(
                    r"^members/",
                    react_page_view,
                    name="sentry-customer-domain-members-settings",
                ),
                url(
                    r"^security-and-privacy/",
                    react_page_view,
                    name="sentry-customer-domain-security-and-privacy-settings",
                ),
                url(
                    r"^auth/",
                    react_page_view,
                    name="sentry-customer-domain-auth-settings",
                ),
                url(
                    r"^audit-log/",
                    react_page_view,
                    name="sentry-customer-domain-audit-log-settings",
                ),
                url(
                    r"^relay/",
                    react_page_view,
                    name="sentry-customer-domain-relay-settings",
                ),
                url(
                    r"^repos/",
                    react_page_view,
                    name="sentry-customer-domain-repos-settings",
                ),
                url(
                    r"^integrations/",
                    react_page_view,
                    name="sentry-customer-domain-integrations-settings",
                ),
                url(
                    r"^developer-settings/",
                    react_page_view,
                    name="sentry-customer-domain-developer-settings-settings",
                ),
                url(
                    r"^billing/",
                    react_page_view,
                    name="sentry-customer-domain-billing-settings",
                ),
                url(
                    r"^subscription/",
                    react_page_view,
                    name="sentry-customer-domain-subscription-settings",
                ),
                url(
                    r"^legal/",
                    react_page_view,
                    name="sentry-customer-domain-legal-settings",
                ),
                url(
                    r"^(?P<organization_slug>[\w_-]+)/$",
                    react_page_view,
                    name="sentry-organization-settings",
                ),
                url(
                    r"^(?P<organization_slug>[\w_-]+)/teams/$",
                    react_page_view,
                    name="sentry-organization-teams",
                ),
                url(
                    r"^(?P<organization_slug>[\w_-]+)/members/$",
                    react_page_view,
                    name="sentry-organization-members",
                ),
                url(
                    r"^(?P<organization_slug>[\w_-]+)/members/(?P<member_id>\d+)/$",
                    react_page_view,
                    name="sentry-organization-member-settings",
                ),
                url(
                    r"^(?P<organization_slug>[\w_-]+)/auth/$",
                    react_page_view,
                    name="sentry-organization-auth-settings",
                ),
                url(
                    r"^(?P<organization_slug>[\w_-]+)/(?P<sub_page>[\w_-]+)/$",
                    react_page_view,
                    name="sentry-organization-sub-page-settings",
                ),
                url(r"^", react_page_view),
            ]
        ),
    ),
    url(
        r"^extensions/external-install/(?P<provider_id>\w+)/(?P<installation_id>\w+)/$",
        react_page_view,
        name="integration-installation",
    ),
    # Issues
    url(r"^issues/", react_page_view, name="issues"),
<<<<<<< HEAD
    # Performance
    url(r"^performance/", react_page_view, name="performance"),
=======
    # Profiling
    url(r"^profiling/", react_page_view, name="profiling"),
>>>>>>> dac27336
    # Projects
    url(r"^projects/", react_page_view, name="projects"),
    # Dashboards
    url(r"^dashboard/", react_page_view, name="dashboard"),
    url(r"^dashboards/", react_page_view, name="dashboards"),
    # Discover
    url(r"^discover/", react_page_view, name="discover"),
    # Request to join an organization
    url(r"^join-request/", react_page_view, name="join-request"),
    # Releases
    url(r"^releases/", react_page_view, name="releases"),
    # User Feedback
    url(r"^user-feedback/", react_page_view, name="user-feedback"),
    # Data Export
    url(r"^data-export/", react_page_view, name="data-export"),
    # Disabled Member
    url(
        r"^disabled-member/",
        DisabledMemberView.as_view(),
        name="sentry-customer-domain-organization-disabled-member",
    ),
    # Organizations
    url(r"^(?P<organization_slug>[\w_-]+)/$", react_page_view, name="sentry-organization-home"),
    url(
        r"^organizations/",
        include(
            [
                url(r"^new/$", generic_react_page_view),
                url(
                    r"^(?P<organization_slug>[\w_-]+)/$",
                    react_page_view,
                    name="sentry-organization-index",
                ),
                url(
                    r"^(?P<organization_slug>[\w_-]+)/issues/$",
                    react_page_view,
                    name="sentry-organization-issue-list",
                ),
                url(
                    # See src.sentry.models.group.Group.get_absolute_url if this changes
                    r"^(?P<organization_slug>[\w_-]+)/issues/(?P<group_id>\d+)/$",
                    react_page_view,
                    name="sentry-organization-issue",
                ),
                url(
                    r"^(?P<organization_slug>[\w_-]+)/issues/(?P<issue_id>\d+)/$",
                    react_page_view,
                    name="sentry-organization-issue-detail",
                ),
                url(
                    r"^(?P<organization_slug>[\w_-]+)/issues/(?P<group_id>\d+)/events/(?P<event_id_or_latest>[\w-]+)/$",
                    react_page_view,
                    name="sentry-organization-event-detail",
                ),
                url(
                    r"^(?P<organization_slug>[\w_-]+)/data-export/(?P<data_export_id>\d+)/$",
                    react_page_view,
                    name="sentry-data-export-details",
                ),
                url(
                    r"^(?P<organization_slug>[\w_-]+)/issues/(?P<group_id>\d+)/events/(?P<event_id_or_latest>[\w-]+)/json/$",
                    GroupEventJsonView.as_view(),
                    name="sentry-group-event-json",
                ),
                url(
                    r"^(?P<organization_slug>[\w_-]+)/projects/(?P<project_slug>[\w_-]+)/events/(?P<client_event_id>[\w_-]+)/$",
                    ProjectEventRedirect.as_view(),
                    name="sentry-project-event-redirect",
                ),
                url(
                    r"^(?P<organization_slug>[\w_-]+)/api-keys/$",
                    react_page_view,
                    name="sentry-organization-api-keys",
                ),
                url(
                    r"^(?P<organization_slug>[\w_-]+)/api-keys/(?P<key_id>[\w_-]+)/$",
                    react_page_view,
                    name="sentry-organization-api-key-settings",
                ),
                url(
                    r"^(?P<organization_slug>[\w_-]+)/auth/configure/$",
                    OrganizationAuthSettingsView.as_view(),
                    name="sentry-organization-auth-provider-settings",
                ),
                url(
                    r"^(?P<organization_slug>[\w_-]+)/integrations/(?P<provider_id>[\w_-]+)/setup/$",
                    OrganizationIntegrationSetupView.as_view(),
                    name="sentry-organization-integrations-setup",
                ),
                url(
                    r"^(?P<organization_slug>[\w_-]+)/members/$",
                    RedirectView.as_view(
                        pattern_name="sentry-organization-members", permanent=False
                    ),
                    name="sentry-organization-members-old",
                ),
                url(
                    r"^(?P<organization_slug>[\w_-]+)/members/(?P<member_id>\d+)/$",
                    RedirectView.as_view(
                        pattern_name="sentry-organization-member-settings", permanent=False
                    ),
                    name="sentry-organization-member-settings-old",
                ),
                url(
                    r"^(?P<organization_slug>[\w_-]+)/stats/$",
                    react_page_view,
                    name="sentry-organization-stats",
                ),
                url(
                    r"^(?P<organization_slug>[\w_-]+)/restore/$",
                    RestoreOrganizationView.as_view(),
                    name="sentry-restore-organization",
                ),
                url(
                    r"^(?P<organization_slug>[^/]+)/disabled-member/$",
                    DisabledMemberView.as_view(),
                    name="sentry-organization-disabled-member",
                ),
                url(
                    r"^(?P<organization_slug>[^/]+)/newest-performance-issue/$",
                    NewestPerformanceIssueView.as_view(),
                    name="sentry-organization-newest-performance-issue",
                ),
                # need to force these to React and ensure organization_slug is captured
                url(
                    r"^(?P<organization_slug>[\w_-]+)/(?P<sub_page>[\w_-]+)/",
                    react_page_view,
                    name="sentry-organization-sub-page",
                ),
            ]
        ),
    ),
    # Settings - Projects
    url(
        r"^(?P<organization_slug>[\w_-]+)/(?P<project_slug>[\w_-]+)/settings/$",
        RedirectView.as_view(pattern_name="sentry-manage-project", permanent=False),
    ),
    url(
        r"^settings/(?P<organization_slug>[\w_-]+)/projects/(?P<project_slug>[\w_-]+)/$",
        react_page_view,
        name="sentry-manage-project",
    ),
    url(
        r"^avatar/(?P<avatar_id>[^\/]+)/$",
        UserAvatarPhotoView.as_view(),
        name="sentry-user-avatar-url",
    ),
    url(
        r"^organization-avatar/(?P<avatar_id>[^\/]+)/$",
        OrganizationAvatarPhotoView.as_view(),
        name="sentry-organization-avatar-url",
    ),
    url(
        r"^project-avatar/(?P<avatar_id>[^\/]+)/$",
        ProjectAvatarPhotoView.as_view(),
        name="sentry-project-avatar-url",
    ),
    url(
        r"^team-avatar/(?P<avatar_id>[^\/]+)/$",
        TeamAvatarPhotoView.as_view(),
        name="sentry-team-avatar-url",
    ),
    url(
        r"^sentry-app-avatar/(?P<avatar_id>[^\/]+)/$",
        SentryAppAvatarPhotoView.as_view(),
        name="sentry-app-avatar-url",
    ),
    url(
        r"^doc-integration-avatar/(?P<avatar_id>[^\/]+)/$",
        DocIntegrationAvatarPhotoView.as_view(),
        name="sentry-doc-integration-avatar-url",
    ),
    # Serve chartcuterie configuration module
    url(
        r"^_chartcuterie-config.js$",
        serve_chartcuterie_config,
        name="sentry-chartcuterie-config",
    ),
    # Generic
    url(r"^$", HomeView.as_view(), name="sentry"),
    url(r"^robots\.txt$", api.robots_txt, name="sentry-api-robots-txt"),
    # Force a 404 of favicon.ico.
    # This url is commonly requested by browsers, and without
    # blocking this, it was treated as a 200 OK for a react page view.
    # A side effect of this is it may cause a bad redirect when logging in
    # since this gets stored in session as the last viewed page.
    # See: https://github.com/getsentry/sentry/issues/2195
    url(r"favicon\.ico$", lambda r: HttpResponse(status=404)),
    # crossdomain.xml
    url(r"^crossdomain\.xml$", lambda r: HttpResponse(status=404)),
    # plugins
    # XXX(dcramer): preferably we'd be able to use 'integrations' as the URL
    # prefix here, but unfortunately sentry.io has that mapped to marketing
    # assets for the time being
    url(
        r"^extensions/",
        include(
            [
                url(
                    r"^(?P<provider_id>[\w_-]+)/setup/$",
                    PipelineAdvancerView.as_view(),
                    name="sentry-extension-setup",
                ),
                url(r"^cloudflare/", include("sentry.integrations.cloudflare.urls")),
                url(r"^jira/", include("sentry.integrations.jira.urls")),
                url(r"^jira-server/", include("sentry.integrations.jira_server.urls")),
                url(r"^slack/", include("sentry.integrations.slack.urls")),
                url(r"^github/", include("sentry.integrations.github.urls")),
                url(r"^github-enterprise/", include("sentry.integrations.github_enterprise.urls")),
                url(r"^gitlab/", include("sentry.integrations.gitlab.urls")),
                url(r"^vsts/", include("sentry.integrations.vsts.urls")),
                url(r"^bitbucket/", include("sentry.integrations.bitbucket.urls")),
                url(r"^bitbucket-server/", include("sentry.integrations.bitbucket_server.urls")),
                url(r"^vercel/", include("sentry.integrations.vercel.urls")),
                url(r"^msteams/", include("sentry.integrations.msteams.urls")),
            ]
        ),
    ),
    url(r"^plugins/", include("sentry.plugins.base.urls")),
    # Generic API
    url(
        r"^share/(?:group|issue)/(?P<share_id>[\w_-]+)/$",
        SharedGroupDetailsView.as_view(auth_required=False),
        name="sentry-group-shared",
    ),
    url(
        r"^join-request/(?P<organization_slug>[\w_-]+)/$",
        GenericReactPageView.as_view(auth_required=False),
        name="sentry-join-request",
    ),
    # Keep named URL for for things using reverse
    url(
        r"^(?P<organization_slug>[\w_-]+)/issues/(?P<short_id>[\w_-]+)/$",
        react_page_view,
        name="sentry-short-id",
    ),
    url(
        r"^(?P<organization_slug>[\w_-]+)/(?P<project_id>[\w_-]+)/issues/(?P<group_id>\d+)/$",
        react_page_view,
        name="sentry-group",
    ),
    url(
        r"^(?P<organization_slug>[\w_-]+)/(?P<project_slug>[\w_-]+)/issues/(?P<group_id>\d+)/events/(?P<event_id>[\w-]+)/$",
        react_page_view,
        name="sentry-group-event",
    ),
    url(
        r"^(?P<organization_slug>[\w_-]+)/(?P<project_id>[\w_-]+)/$",
        react_page_view,
        name="sentry-stream",
    ),
    url(
        r"^organizations/(?P<organization_slug>[\w_-]+)/alerts/(?P<incident_id>\d+)/$",
        react_page_view,
        name="sentry-metric-alert",
    ),
    url(
        r"^organizations/(?P<organization_slug>[\w_-]+)/alerts/rules/details/(?P<alert_rule_id>\d+)/$",
        react_page_view,
        name="sentry-metric-alert-details",
    ),
    url(
        r"^settings/(?P<organization_slug>[\w_-]+)/projects/(?P<project_slug>[\w_-]+)/alerts/metric-rules/(?P<alert_rule_id>\d+)/$",
        react_page_view,
        name="sentry-alert-rule",
    ),
    url(
        r"^(?P<organization_slug>[\w_-]+)/(?P<project_slug>[\w_-]+)/issues/(?P<group_id>\d+)/tags/(?P<key>[^\/]+)/export/$",
        GroupTagExportView.as_view(),
        name="sentry-group-tag-export",
    ),
    url(
        r"^(?P<organization_slug>[\w_-]+)/(?P<project_slug>[\w_-]+)/issues/(?P<group_id>\d+)/actions/(?P<slug>[\w_-]+)/",
        GroupPluginActionView.as_view(),
        name="sentry-group-plugin-action",
    ),
    url(
        r"^(?P<organization_slug>[\w_-]+)/(?P<project_slug>[\w_-]+)/events/(?P<client_event_id>[\w_-]+)/$",
        ProjectEventRedirect.as_view(),
        name="sentry-project-event-redirect",
    ),
    # Legacy
    # This triggers a false positive for the urls.W002 Django warning
    url(r"^.*/$", react_page_view),
]<|MERGE_RESOLUTION|>--- conflicted
+++ resolved
@@ -531,13 +531,10 @@
     ),
     # Issues
     url(r"^issues/", react_page_view, name="issues"),
-<<<<<<< HEAD
     # Performance
     url(r"^performance/", react_page_view, name="performance"),
-=======
     # Profiling
     url(r"^profiling/", react_page_view, name="profiling"),
->>>>>>> dac27336
     # Projects
     url(r"^projects/", react_page_view, name="projects"),
     # Dashboards
