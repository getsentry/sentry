import re

from django.conf import settings
from django.conf.urls import include, url
from django.http import HttpResponse
from django.views.generic import RedirectView

from sentry.auth.providers.saml2.provider import SAML2AcceptACSView, SAML2MetadataView, SAML2SLSView
from sentry.charts.endpoints import serve_chartcuterie_config
from sentry.web import api
from sentry.web.frontend import accounts, generic
from sentry.web.frontend.account_identity import AccountIdentityAssociateView
from sentry.web.frontend.auth_close import AuthCloseView
from sentry.web.frontend.auth_login import AuthLoginView
from sentry.web.frontend.auth_logout import AuthLogoutView
from sentry.web.frontend.auth_organization_login import AuthOrganizationLoginView
from sentry.web.frontend.auth_provider_login import AuthProviderLoginView
from sentry.web.frontend.disabled_member_view import DisabledMemberView
from sentry.web.frontend.doc_integration_avatar import DocIntegrationAvatarPhotoView
from sentry.web.frontend.error_page_embed import ErrorPageEmbedView
from sentry.web.frontend.group_event_json import GroupEventJsonView
from sentry.web.frontend.group_plugin_action import GroupPluginActionView
from sentry.web.frontend.group_tag_export import GroupTagExportView
from sentry.web.frontend.home import HomeView
from sentry.web.frontend.idp_email_verification import AccountConfirmationView
from sentry.web.frontend.js_sdk_loader import JavaScriptSdkLoader
from sentry.web.frontend.mailgun_inbound_webhook import MailgunInboundWebhookView
from sentry.web.frontend.newest_performance_issue import NewestPerformanceIssueView
from sentry.web.frontend.oauth_authorize import OAuthAuthorizeView
from sentry.web.frontend.oauth_token import OAuthTokenView
from sentry.web.frontend.organization_auth_settings import OrganizationAuthSettingsView
from sentry.web.frontend.organization_avatar import OrganizationAvatarPhotoView
from sentry.web.frontend.organization_integration_setup import OrganizationIntegrationSetupView
from sentry.web.frontend.out import OutView
from sentry.web.frontend.pipeline_advancer import PipelineAdvancerView
from sentry.web.frontend.project_avatar import ProjectAvatarPhotoView
from sentry.web.frontend.project_event import ProjectEventRedirect
from sentry.web.frontend.react_page import GenericReactPageView, ReactPageView
from sentry.web.frontend.reactivate_account import ReactivateAccountView
from sentry.web.frontend.release_webhook import ReleaseWebhookView
from sentry.web.frontend.restore_organization import RestoreOrganizationView
from sentry.web.frontend.sentryapp_avatar import SentryAppAvatarPhotoView
from sentry.web.frontend.setup_wizard import SetupWizardView
from sentry.web.frontend.shared_group_details import SharedGroupDetailsView
from sentry.web.frontend.sudo import SudoView
from sentry.web.frontend.team_avatar import TeamAvatarPhotoView
from sentry.web.frontend.twofactor import TwoFactorAuthView, u2f_appid
from sentry.web.frontend.unsubscribe_incident_notifications import (
    UnsubscribeIncidentNotificationsView,
)
from sentry.web.frontend.unsubscribe_issue_notifications import UnsubscribeIssueNotificationsView
from sentry.web.frontend.user_avatar import UserAvatarPhotoView

__all__ = ("urlpatterns",)


# Only create one instance of the ReactPageView since it's duplicated everywhere
generic_react_page_view = GenericReactPageView.as_view()
react_page_view = ReactPageView.as_view()

urlpatterns = []

if getattr(settings, "DEBUG_VIEWS", settings.DEBUG):
    from sentry.web.debug_urls import urlpatterns as debug_urls

    urlpatterns += debug_urls

if getattr(settings, "SERVE_UPLOADED_FILES", settings.DEBUG):
    from django.views.static import serve

    # Serve FileSystemStorage files in development. In production this
    # would typically be handled by some static server.
    urlpatterns += [
        url(
            rf"^{re.escape(settings.MEDIA_URL)}(?P<path>.*)$",
            serve,
            {"document_root": settings.MEDIA_ROOT},
            name="sentry-serve-media",
        )
    ]

if settings.DEBUG:
    # Special favicon in debug mode
    urlpatterns += [
        url(
            r"^_static/[^/]+/[^/]+/images/favicon\.(ico|png)$",
            generic.dev_favicon,
            name="sentry-dev-favicon",
        ),
    ]

urlpatterns += [
    url(
        r"^api/(?P<project_id>[\w_-]+)/crossdomain\.xml$",
        api.crossdomain_xml,
        name="sentry-api-crossdomain-xml",
    ),
    # Frontend client config
    url(r"^api/client-config/?$", api.ClientConfigView.as_view(), name="sentry-api-client-config"),
    # We do not want to have webpack assets served under a versioned URL, as these assets have
    # a filecontent-based hash in its filenames so that it can be cached long term
    url(
        r"^_static/dist/(?P<module>[^/]+)/(?P<path>.*)$",
        generic.frontend_app_static_media,
        name="sentry-frontend-app-media",
    ),
    # The static version is either a 10 digit timestamp, a sha1, or md5 hash
    url(
        r"^_static/(?:(?P<version>\d{10}|[a-f0-9]{32,40})/)?(?P<module>[^/]+)/(?P<path>.*)$",
        generic.static_media,
        name="sentry-media",
    ),
    # Javascript SDK Loader
    url(
        r"^js-sdk-loader/(?P<public_key>[^/\.]+)(?:(?P<minified>\.min))?\.js$",
        JavaScriptSdkLoader.as_view(),
        name="sentry-js-sdk-loader",
    ),
    # Versioned API
    url(r"^api/0/", include("sentry.api.urls")),
    # Legacy unversioned endpoints
    url(
        r"^api/hooks/mailgun/inbound/",
        MailgunInboundWebhookView.as_view(),
        name="sentry-mailgun-inbound-hook",
    ),
    url(
        r"^api/hooks/release/(?P<plugin_id>[^/]+)/(?P<project_id>[^/]+)/(?P<signature>[^/]+)/",
        ReleaseWebhookView.as_view(),
        name="sentry-release-hook",
    ),
    url(r"^api/embed/error-page/$", ErrorPageEmbedView.as_view(), name="sentry-error-page-embed"),
    # OAuth
    url(
        r"^oauth/",
        include(
            [
                url(r"^authorize/$", OAuthAuthorizeView.as_view()),
                url(r"^token/$", OAuthTokenView.as_view()),
            ]
        ),
    ),
    # SAML
    url(
        r"^saml/",
        include(
            [
                url(
                    r"^acs/(?P<organization_slug>[^/]+)/$",
                    SAML2AcceptACSView.as_view(),
                    name="sentry-auth-organization-saml-acs",
                ),
                url(
                    r"^sls/(?P<organization_slug>[^/]+)/$",
                    SAML2SLSView.as_view(),
                    name="sentry-auth-organization-saml-sls",
                ),
                url(
                    r"^metadata/(?P<organization_slug>[^/]+)/$",
                    SAML2MetadataView.as_view(),
                    name="sentry-auth-organization-saml-metadata",
                ),
            ]
        ),
    ),
    # Auth
    url(
        r"^auth/",
        include(
            [
                url(r"^login/$", AuthLoginView.as_view(), name="sentry-login"),
                url(
                    r"^login/(?P<organization_slug>[^/]+)/$",
                    AuthOrganizationLoginView.as_view(),
                    name="sentry-auth-organization",
                ),
                url(
                    r"^link/(?P<organization_slug>[^/]+)/$",
                    AuthOrganizationLoginView.as_view(),
                    name="sentry-auth-link-identity",
                ),
                url(r"^2fa/$", TwoFactorAuthView.as_view(), name="sentry-2fa-dialog"),
                url(r"^2fa/u2fappid\.json$", u2f_appid, name="sentry-u2f-app-id"),
                url(r"^sso/$", AuthProviderLoginView.as_view(), name="sentry-auth-sso"),
                url(r"^logout/$", AuthLogoutView.as_view(), name="sentry-logout"),
                url(
                    r"^reactivate/$",
                    ReactivateAccountView.as_view(),
                    name="sentry-reactivate-account",
                ),
                url(r"^register/$", AuthLoginView.as_view(), name="sentry-register"),
                url(r"^close/$", AuthCloseView.as_view(), name="sentry-auth-close"),
            ]
        ),
    ),
    url(r"^login-redirect/$", accounts.login_redirect, name="sentry-login-redirect"),
    # Account
    url(
        r"^account/",
        include(
            [
                url(r"^sudo/$", SudoView.as_view(), name="sentry-sudo"),
                url(
                    r"^confirm-email/$",
                    accounts.start_confirm_email,
                    name="sentry-account-confirm-email-send",
                ),
                url(
                    r"^authorizations/$",
                    RedirectView.as_view(
                        pattern_name="sentry-account-settings-authorizations", permanent=False
                    ),
                ),
                url(
                    r"^confirm-email/(?P<user_id>[\d]+)/(?P<hash>[0-9a-zA-Z]+)/$",
                    accounts.confirm_email,
                    name="sentry-account-confirm-email",
                ),
                url(
                    r"^user-confirm/(?P<key>[^\/]+)/$",
                    AccountConfirmationView.as_view(),
                    name="sentry-idp-email-verification",
                ),
                url(r"^recover/$", accounts.recover, name="sentry-account-recover"),
                url(
                    r"^recover/confirm/(?P<user_id>[\d]+)/(?P<hash>[0-9a-zA-Z]+)/$",
                    accounts.recover_confirm,
                    name="sentry-account-recover-confirm",
                ),
                url(
                    r"^password/confirm/(?P<user_id>[\d]+)/(?P<hash>[0-9a-zA-Z]+)/$",
                    accounts.set_password_confirm,
                    name="sentry-account-set-password-confirm",
                ),
                url(
                    r"^settings/$",
                    RedirectView.as_view(pattern_name="sentry-account-settings", permanent=False),
                ),
                url(
                    r"^settings/2fa/",
                    RedirectView.as_view(
                        pattern_name="sentry-account-settings-security", permanent=False
                    ),
                ),
                url(
                    r"^settings/avatar/$",
                    RedirectView.as_view(
                        pattern_name="sentry-account-settings-avatar", permanent=False
                    ),
                ),
                url(
                    r"^settings/appearance/$",
                    RedirectView.as_view(
                        pattern_name="sentry-account-settings-appearance", permanent=False
                    ),
                ),
                url(
                    r"^settings/identities/$",
                    RedirectView.as_view(
                        pattern_name="sentry-account-settings-identities", permanent=False
                    ),
                ),
                url(
                    r"^settings/subscriptions/$",
                    RedirectView.as_view(
                        pattern_name="sentry-account-settings-subscriptions", permanent=False
                    ),
                ),
                url(
                    r"^settings/identities/associate/(?P<organization_slug>[^\/]+)/(?P<provider_key>[^\/]+)/(?P<external_id>[^\/]+)/$",
                    AccountIdentityAssociateView.as_view(),
                    name="sentry-account-associate-identity",
                ),
                url(
                    r"^settings/security/",
                    RedirectView.as_view(
                        pattern_name="sentry-account-settings-security", permanent=False
                    ),
                ),
                url(
                    r"^settings/emails/$",
                    RedirectView.as_view(
                        pattern_name="sentry-account-settings-emails", permanent=False
                    ),
                ),
                # Project Wizard
                url(
                    r"^settings/wizard/(?P<wizard_hash>[^\/]+)/$",
                    SetupWizardView.as_view(),
                    name="sentry-project-wizard-fetch",
                ),
                # compatibility
                url(
                    r"^settings/notifications/unsubscribe/(?P<project_id>\d+)/$",
                    accounts.email_unsubscribe_project,
                ),
                url(
                    r"^settings/notifications/",
                    RedirectView.as_view(
                        pattern_name="sentry-account-settings-notifications", permanent=False
                    ),
                ),
                url(
                    r"^notifications/unsubscribe/(?P<project_id>\d+)/$",
                    accounts.email_unsubscribe_project,
                    name="sentry-account-email-unsubscribe-project",
                ),
                url(
                    r"^notifications/unsubscribe/issue/(?P<issue_id>\d+)/$",
                    UnsubscribeIssueNotificationsView.as_view(),
                    name="sentry-account-email-unsubscribe-issue",
                ),
                url(
                    r"^notifications/unsubscribe/incident/(?P<incident_id>\d+)/$",
                    UnsubscribeIncidentNotificationsView.as_view(),
                    name="sentry-account-email-unsubscribe-incident",
                ),
                url(
                    r"^remove/$",
                    RedirectView.as_view(pattern_name="sentry-remove-account", permanent=False),
                ),
                url(r"^settings/social/", include("social_auth.urls")),
                url(r"^", generic_react_page_view),
            ]
        ),
    ),
    # Onboarding
    url(r"^onboarding/", generic_react_page_view),
    # Admin
    url(r"^manage/", react_page_view, name="sentry-admin-overview"),
    # Legacy Redirects
    url(
        r"^docs/?$",
        RedirectView.as_view(url="https://docs.sentry.io/", permanent=False),
        name="sentry-docs-redirect",
    ),
    url(
        r"^docs/api/?$",
        RedirectView.as_view(url="https://docs.sentry.io/api/", permanent=False),
        name="sentry-api-docs-redirect",
    ),
    url(r"^api/$", RedirectView.as_view(pattern_name="sentry-api", permanent=False)),
    url(
        r"^api/applications/$",
        RedirectView.as_view(pattern_name="sentry-api-applications", permanent=False),
    ),
    url(
        r"^api/new-token/$",
        RedirectView.as_view(pattern_name="sentry-api-new-auth-token", permanent=False),
    ),
    url(r"^api/[^0]+/", RedirectView.as_view(pattern_name="sentry-api", permanent=False)),
    url(r"^out/$", OutView.as_view()),
    url(r"^accept-transfer/$", react_page_view, name="sentry-accept-project-transfer"),
    url(
        r"^accept/(?P<member_id>\d+)/(?P<token>\w+)/$",
        GenericReactPageView.as_view(auth_required=False),
        name="sentry-accept-invite",
    ),
    # User settings use generic_react_page_view, while any view acting on
    # behalf of an organization should use react_page_view
    url(
        r"^settings/",
        include(
            [
                url(r"^account/$", generic_react_page_view, name="sentry-account-settings"),
                url(
                    r"^account/$",
                    generic_react_page_view,
                    name="sentry-account-settings-appearance",
                ),
                url(
                    r"^account/authorizations/$",
                    generic_react_page_view,
                    name="sentry-account-settings-authorizations",
                ),
                url(
                    r"^account/security/",
                    generic_react_page_view,
                    name="sentry-account-settings-security",
                ),
                url(
                    r"^account/avatar/$",
                    generic_react_page_view,
                    name="sentry-account-settings-avatar",
                ),
                url(
                    r"^account/identities/$",
                    generic_react_page_view,
                    name="sentry-account-settings-identities",
                ),
                url(
                    r"^account/subscriptions/$",
                    generic_react_page_view,
                    name="sentry-account-settings-subscriptions",
                ),
                url(
                    r"^account/notifications/",
                    generic_react_page_view,
                    name="sentry-account-settings-notifications",
                ),
                url(
                    r"^account/emails/$",
                    generic_react_page_view,
                    name="sentry-account-settings-emails",
                ),
                url(
                    r"^account/api/applications/$",
                    generic_react_page_view,
                    name="sentry-api-applications",
                ),
                url(
                    r"^account/api/auth-tokens/new-token/$",
                    generic_react_page_view,
                    name="sentry-api-new-auth-token",
                ),
                url(r"^account/api/", generic_react_page_view, name="sentry-api"),
                url(
                    r"^account/close-account/$",
                    generic_react_page_view,
                    name="sentry-remove-account",
                ),
                url(r"^account/", generic_react_page_view),
                url(
                    r"^organization/",
                    react_page_view,
                    name="sentry-customer-domain-organization-settings",
                ),
                url(
                    r"^projects/",
                    react_page_view,
                    name="sentry-customer-domain-projects-settings",
                ),
                url(
                    r"^teams/",
                    react_page_view,
                    name="sentry-customer-domain-teams-settings",
                ),
                url(
                    r"^members/",
                    react_page_view,
                    name="sentry-customer-domain-members-settings",
                ),
                url(
                    r"^security-and-privacy/",
                    react_page_view,
                    name="sentry-customer-domain-security-and-privacy-settings",
                ),
                url(
                    r"^auth/",
                    react_page_view,
                    name="sentry-customer-domain-auth-settings",
                ),
                url(
                    r"^audit-log/",
                    react_page_view,
                    name="sentry-customer-domain-audit-log-settings",
                ),
                url(
                    r"^relay/",
                    react_page_view,
                    name="sentry-customer-domain-relay-settings",
                ),
                url(
                    r"^repos/",
                    react_page_view,
                    name="sentry-customer-domain-repos-settings",
                ),
                url(
                    r"^integrations/",
                    react_page_view,
                    name="sentry-customer-domain-integrations-settings",
                ),
                url(
                    r"^developer-settings/",
                    react_page_view,
                    name="sentry-customer-domain-developer-settings-settings",
                ),
                url(
                    r"^billing/",
                    react_page_view,
                    name="sentry-customer-domain-billing-settings",
                ),
                url(
                    r"^subscription/",
                    react_page_view,
                    name="sentry-customer-domain-subscription-settings",
                ),
                url(
                    r"^legal/",
                    react_page_view,
                    name="sentry-customer-domain-legal-settings",
                ),
                url(
                    r"^(?P<organization_slug>[\w_-]+)/$",
                    react_page_view,
                    name="sentry-organization-settings",
                ),
                url(
                    r"^(?P<organization_slug>[\w_-]+)/teams/$",
                    react_page_view,
                    name="sentry-organization-teams",
                ),
                url(
                    r"^(?P<organization_slug>[\w_-]+)/members/$",
                    react_page_view,
                    name="sentry-organization-members",
                ),
                url(
                    r"^(?P<organization_slug>[\w_-]+)/members/(?P<member_id>\d+)/$",
                    react_page_view,
                    name="sentry-organization-member-settings",
                ),
                url(
                    r"^(?P<organization_slug>[\w_-]+)/auth/$",
                    react_page_view,
                    name="sentry-organization-auth-settings",
                ),
                url(
                    r"^(?P<organization_slug>[\w_-]+)/(?P<sub_page>[\w_-]+)/$",
                    react_page_view,
                    name="sentry-organization-sub-page-settings",
                ),
                url(r"^", react_page_view),
            ]
        ),
    ),
    url(
        r"^extensions/external-install/(?P<provider_id>\w+)/(?P<installation_id>\w+)/$",
        react_page_view,
        name="integration-installation",
    ),
    # Issues
    url(r"^issues/", react_page_view, name="issues"),
    # Performance
    url(r"^performance/", react_page_view, name="performance"),
    # Profiling
    url(r"^profiling/", react_page_view, name="profiling"),
    # Projects
    url(r"^projects/", react_page_view, name="projects"),
    # Dashboards
    url(r"^dashboard/", react_page_view, name="dashboard"),
    url(r"^dashboards/", react_page_view, name="dashboards"),
    # Discover
    url(r"^discover/", react_page_view, name="discover"),
    # Request to join an organization
    url(r"^join-request/", react_page_view, name="join-request"),
<<<<<<< HEAD
    # Activity
    url(r"^activity/", react_page_view, name="activity"),
=======
    # Stats
    url(r"^stats/", react_page_view, name="stats"),
    # Replays
    url(r"^replays/", react_page_view, name="replays"),
>>>>>>> dc239797
    # Monitors
    url(r"^monitors/", react_page_view, name="monitors"),
    # Releases
    url(r"^releases/", react_page_view, name="releases"),
    # User Feedback
    url(r"^user-feedback/", react_page_view, name="user-feedback"),
    # Data Export
    url(r"^data-export/", react_page_view, name="data-export"),
    # Disabled Member
    url(
        r"^disabled-member/",
        DisabledMemberView.as_view(),
        name="sentry-customer-domain-organization-disabled-member",
    ),
    # Organizations
    url(r"^(?P<organization_slug>[\w_-]+)/$", react_page_view, name="sentry-organization-home"),
    url(
        r"^organizations/",
        include(
            [
                url(r"^new/$", generic_react_page_view),
                url(
                    r"^(?P<organization_slug>[\w_-]+)/$",
                    react_page_view,
                    name="sentry-organization-index",
                ),
                url(
                    r"^(?P<organization_slug>[\w_-]+)/issues/$",
                    react_page_view,
                    name="sentry-organization-issue-list",
                ),
                url(
                    # See src.sentry.models.group.Group.get_absolute_url if this changes
                    r"^(?P<organization_slug>[\w_-]+)/issues/(?P<group_id>\d+)/$",
                    react_page_view,
                    name="sentry-organization-issue",
                ),
                url(
                    r"^(?P<organization_slug>[\w_-]+)/issues/(?P<issue_id>\d+)/$",
                    react_page_view,
                    name="sentry-organization-issue-detail",
                ),
                url(
                    r"^(?P<organization_slug>[\w_-]+)/issues/(?P<group_id>\d+)/events/(?P<event_id_or_latest>[\w-]+)/$",
                    react_page_view,
                    name="sentry-organization-event-detail",
                ),
                url(
                    r"^(?P<organization_slug>[\w_-]+)/data-export/(?P<data_export_id>\d+)/$",
                    react_page_view,
                    name="sentry-data-export-details",
                ),
                url(
                    r"^(?P<organization_slug>[\w_-]+)/issues/(?P<group_id>\d+)/events/(?P<event_id_or_latest>[\w-]+)/json/$",
                    GroupEventJsonView.as_view(),
                    name="sentry-group-event-json",
                ),
                url(
                    r"^(?P<organization_slug>[\w_-]+)/projects/(?P<project_slug>[\w_-]+)/events/(?P<client_event_id>[\w_-]+)/$",
                    ProjectEventRedirect.as_view(),
                    name="sentry-project-event-redirect",
                ),
                url(
                    r"^(?P<organization_slug>[\w_-]+)/api-keys/$",
                    react_page_view,
                    name="sentry-organization-api-keys",
                ),
                url(
                    r"^(?P<organization_slug>[\w_-]+)/api-keys/(?P<key_id>[\w_-]+)/$",
                    react_page_view,
                    name="sentry-organization-api-key-settings",
                ),
                url(
                    r"^(?P<organization_slug>[\w_-]+)/auth/configure/$",
                    OrganizationAuthSettingsView.as_view(),
                    name="sentry-organization-auth-provider-settings",
                ),
                url(
                    r"^(?P<organization_slug>[\w_-]+)/integrations/(?P<provider_id>[\w_-]+)/setup/$",
                    OrganizationIntegrationSetupView.as_view(),
                    name="sentry-organization-integrations-setup",
                ),
                url(
                    r"^(?P<organization_slug>[\w_-]+)/members/$",
                    RedirectView.as_view(
                        pattern_name="sentry-organization-members", permanent=False
                    ),
                    name="sentry-organization-members-old",
                ),
                url(
                    r"^(?P<organization_slug>[\w_-]+)/members/(?P<member_id>\d+)/$",
                    RedirectView.as_view(
                        pattern_name="sentry-organization-member-settings", permanent=False
                    ),
                    name="sentry-organization-member-settings-old",
                ),
                url(
                    r"^(?P<organization_slug>[\w_-]+)/stats/$",
                    react_page_view,
                    name="sentry-organization-stats",
                ),
                url(
                    r"^(?P<organization_slug>[\w_-]+)/restore/$",
                    RestoreOrganizationView.as_view(),
                    name="sentry-restore-organization",
                ),
                url(
                    r"^(?P<organization_slug>[^/]+)/disabled-member/$",
                    DisabledMemberView.as_view(),
                    name="sentry-organization-disabled-member",
                ),
                url(
                    r"^(?P<organization_slug>[^/]+)/newest-performance-issue/$",
                    NewestPerformanceIssueView.as_view(),
                    name="sentry-organization-newest-performance-issue",
                ),
                # need to force these to React and ensure organization_slug is captured
                url(
                    r"^(?P<organization_slug>[\w_-]+)/(?P<sub_page>[\w_-]+)/",
                    react_page_view,
                    name="sentry-organization-sub-page",
                ),
            ]
        ),
    ),
    # Settings - Projects
    url(
        r"^(?P<organization_slug>[\w_-]+)/(?P<project_slug>[\w_-]+)/settings/$",
        RedirectView.as_view(pattern_name="sentry-manage-project", permanent=False),
    ),
    url(
        r"^settings/(?P<organization_slug>[\w_-]+)/projects/(?P<project_slug>[\w_-]+)/$",
        react_page_view,
        name="sentry-manage-project",
    ),
    url(
        r"^avatar/(?P<avatar_id>[^\/]+)/$",
        UserAvatarPhotoView.as_view(),
        name="sentry-user-avatar-url",
    ),
    url(
        r"^organization-avatar/(?P<avatar_id>[^\/]+)/$",
        OrganizationAvatarPhotoView.as_view(),
        name="sentry-organization-avatar-url",
    ),
    url(
        r"^project-avatar/(?P<avatar_id>[^\/]+)/$",
        ProjectAvatarPhotoView.as_view(),
        name="sentry-project-avatar-url",
    ),
    url(
        r"^team-avatar/(?P<avatar_id>[^\/]+)/$",
        TeamAvatarPhotoView.as_view(),
        name="sentry-team-avatar-url",
    ),
    url(
        r"^sentry-app-avatar/(?P<avatar_id>[^\/]+)/$",
        SentryAppAvatarPhotoView.as_view(),
        name="sentry-app-avatar-url",
    ),
    url(
        r"^doc-integration-avatar/(?P<avatar_id>[^\/]+)/$",
        DocIntegrationAvatarPhotoView.as_view(),
        name="sentry-doc-integration-avatar-url",
    ),
    # Serve chartcuterie configuration module
    url(
        r"^_chartcuterie-config.js$",
        serve_chartcuterie_config,
        name="sentry-chartcuterie-config",
    ),
    # Generic
    url(r"^$", HomeView.as_view(), name="sentry"),
    url(r"^robots\.txt$", api.robots_txt, name="sentry-api-robots-txt"),
    # Force a 404 of favicon.ico.
    # This url is commonly requested by browsers, and without
    # blocking this, it was treated as a 200 OK for a react page view.
    # A side effect of this is it may cause a bad redirect when logging in
    # since this gets stored in session as the last viewed page.
    # See: https://github.com/getsentry/sentry/issues/2195
    url(r"favicon\.ico$", lambda r: HttpResponse(status=404)),
    # crossdomain.xml
    url(r"^crossdomain\.xml$", lambda r: HttpResponse(status=404)),
    # plugins
    # XXX(dcramer): preferably we'd be able to use 'integrations' as the URL
    # prefix here, but unfortunately sentry.io has that mapped to marketing
    # assets for the time being
    url(
        r"^extensions/",
        include(
            [
                url(
                    r"^(?P<provider_id>[\w_-]+)/setup/$",
                    PipelineAdvancerView.as_view(),
                    name="sentry-extension-setup",
                ),
                url(r"^cloudflare/", include("sentry.integrations.cloudflare.urls")),
                url(r"^jira/", include("sentry.integrations.jira.urls")),
                url(r"^jira-server/", include("sentry.integrations.jira_server.urls")),
                url(r"^slack/", include("sentry.integrations.slack.urls")),
                url(r"^github/", include("sentry.integrations.github.urls")),
                url(r"^github-enterprise/", include("sentry.integrations.github_enterprise.urls")),
                url(r"^gitlab/", include("sentry.integrations.gitlab.urls")),
                url(r"^vsts/", include("sentry.integrations.vsts.urls")),
                url(r"^bitbucket/", include("sentry.integrations.bitbucket.urls")),
                url(r"^bitbucket-server/", include("sentry.integrations.bitbucket_server.urls")),
                url(r"^vercel/", include("sentry.integrations.vercel.urls")),
                url(r"^msteams/", include("sentry.integrations.msteams.urls")),
            ]
        ),
    ),
    url(r"^plugins/", include("sentry.plugins.base.urls")),
    # Generic API
    url(
        r"^share/(?:group|issue)/(?P<share_id>[\w_-]+)/$",
        SharedGroupDetailsView.as_view(auth_required=False),
        name="sentry-group-shared",
    ),
    url(
        r"^join-request/(?P<organization_slug>[\w_-]+)/$",
        GenericReactPageView.as_view(auth_required=False),
        name="sentry-join-request",
    ),
    # Keep named URL for for things using reverse
    url(
        r"^(?P<organization_slug>[\w_-]+)/issues/(?P<short_id>[\w_-]+)/$",
        react_page_view,
        name="sentry-short-id",
    ),
    url(
        r"^(?P<organization_slug>[\w_-]+)/(?P<project_id>[\w_-]+)/issues/(?P<group_id>\d+)/$",
        react_page_view,
        name="sentry-group",
    ),
    url(
        r"^(?P<organization_slug>[\w_-]+)/(?P<project_slug>[\w_-]+)/issues/(?P<group_id>\d+)/events/(?P<event_id>[\w-]+)/$",
        react_page_view,
        name="sentry-group-event",
    ),
    url(
        r"^(?P<organization_slug>[\w_-]+)/(?P<project_id>[\w_-]+)/$",
        react_page_view,
        name="sentry-stream",
    ),
    url(
        r"^organizations/(?P<organization_slug>[\w_-]+)/alerts/(?P<incident_id>\d+)/$",
        react_page_view,
        name="sentry-metric-alert",
    ),
    url(
        r"^organizations/(?P<organization_slug>[\w_-]+)/alerts/rules/details/(?P<alert_rule_id>\d+)/$",
        react_page_view,
        name="sentry-metric-alert-details",
    ),
    url(
        r"^settings/(?P<organization_slug>[\w_-]+)/projects/(?P<project_slug>[\w_-]+)/alerts/metric-rules/(?P<alert_rule_id>\d+)/$",
        react_page_view,
        name="sentry-alert-rule",
    ),
    url(
        r"^(?P<organization_slug>[\w_-]+)/(?P<project_slug>[\w_-]+)/issues/(?P<group_id>\d+)/tags/(?P<key>[^\/]+)/export/$",
        GroupTagExportView.as_view(),
        name="sentry-group-tag-export",
    ),
    url(
        r"^(?P<organization_slug>[\w_-]+)/(?P<project_slug>[\w_-]+)/issues/(?P<group_id>\d+)/actions/(?P<slug>[\w_-]+)/",
        GroupPluginActionView.as_view(),
        name="sentry-group-plugin-action",
    ),
    url(
        r"^(?P<organization_slug>[\w_-]+)/(?P<project_slug>[\w_-]+)/events/(?P<client_event_id>[\w_-]+)/$",
        ProjectEventRedirect.as_view(),
        name="sentry-project-event-redirect",
    ),
    # Legacy
    # This triggers a false positive for the urls.W002 Django warning
    url(r"^.*/$", react_page_view),
]<|MERGE_RESOLUTION|>--- conflicted
+++ resolved
@@ -544,15 +544,12 @@
     url(r"^discover/", react_page_view, name="discover"),
     # Request to join an organization
     url(r"^join-request/", react_page_view, name="join-request"),
-<<<<<<< HEAD
     # Activity
     url(r"^activity/", react_page_view, name="activity"),
-=======
     # Stats
     url(r"^stats/", react_page_view, name="stats"),
     # Replays
     url(r"^replays/", react_page_view, name="replays"),
->>>>>>> dc239797
     # Monitors
     url(r"^monitors/", react_page_view, name="monitors"),
     # Releases
