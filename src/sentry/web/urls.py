--- conflicted
+++ resolved
@@ -540,13 +540,10 @@
     url(r"^discover/", react_page_view, name="discover"),
     # Request to join an organization
     url(r"^join-request/", react_page_view, name="join-request"),
-<<<<<<< HEAD
     # Activity
     url(r"^activity/", react_page_view, name="activity"),
-=======
     # Releases
     url(r"^releases/", react_page_view, name="releases"),
->>>>>>> 9a5b903f
     # User Feedback
     url(r"^user-feedback/", react_page_view, name="user-feedback"),
     # Disabled Member
