from __future__ import absolute_import, print_function

import base64
import math

import io
import jsonschema
import logging
import random
import six
import traceback
import uuid

from time import time

from django.conf import settings
from django.contrib.auth.models import AnonymousUser
from django.core.cache import cache
from django.core.urlresolvers import reverse
from django.core.files import uploadhandler
from django.http import HttpResponse, HttpResponseRedirect, HttpResponseNotAllowed
from django.http.multipartparser import MultiPartParser
from django.utils.encoding import force_bytes
from django.views.decorators.cache import never_cache, cache_control
from django.views.decorators.csrf import csrf_exempt
from django.views.generic.base import View as BaseView
from functools import wraps
from querystring_parser import parser
from symbolic import ProcessMinidumpError, Unreal4Error

from sentry import features, options, quotas
from sentry.attachments import CachedAttachment
from sentry.constants import ObjectStatus
from sentry.coreapi import (
    Auth, APIError, APIForbidden, APIRateLimited, ClientApiHelper, ClientAuthHelper,
    SecurityAuthHelper, MinidumpAuthHelper, safely_load_json_string, logger as api_logger,
)
from sentry.event_manager import EventManager
from sentry.interfaces import schemas
from sentry.interfaces.base import get_interface
from sentry.lang.native.unreal import (
    process_unreal_crash, merge_apple_crash_report,
    unreal_attachment_type, merge_unreal_context_event, merge_unreal_logs_event,
)

from sentry.lang.native.minidump import (
    merge_attached_event, merge_attached_breadcrumbs, write_minidump_placeholder,
    MINIDUMP_ATTACHMENT_TYPE,
)
from sentry.models import Project, File, EventAttachment, Event
from sentry.signals import (
    event_accepted, event_dropped, event_filtered, event_received,
)
from sentry.quotas.base import RateLimit
from sentry.utils import json, metrics
from sentry.utils.data_filters import FilterStatKeys
from sentry.utils.data_scrubber import SensitiveDataFilter
from sentry.utils.http import (
    is_valid_origin,
    get_origins,
    is_same_domain,
    origin_from_request,
)
from sentry.utils.outcomes import Outcome, track_outcome
from sentry.utils.pubsub import QueuedPublisherService, KafkaPublisher
from sentry.utils.safe import safe_execute
from sentry.utils.sdk import configure_scope
from sentry.web.helpers import render_to_response
from sentry.web.client_config import get_client_config
from sentry.relay.config import get_project_config

logger = logging.getLogger('sentry')
minidumps_logger = logging.getLogger('sentry.minidumps')

# Transparent 1x1 gif
# See http://probablyprogramming.com/2009/03/15/the-tiniest-gif-ever
PIXEL = base64.b64decode('R0lGODlhAQABAAD/ACwAAAAAAQABAAACADs=')

PROTOCOL_VERSIONS = frozenset(('2.0', '3', '4', '5', '6', '7'))

kafka_publisher = QueuedPublisherService(
    KafkaPublisher(
        getattr(
            settings,
            'KAFKA_RAW_EVENTS_PUBLISHER_CONNECTION',
            None),
        asynchronous=False)
) if getattr(settings, 'KAFKA_RAW_EVENTS_PUBLISHER_ENABLED', False) else None


def allow_cors_options(func):
    """
    Decorator that adds automatic handling of OPTIONS requests for CORS

    If the request is OPTIONS (i.e. pre flight CORS) construct a OK (200) response
    in which we explicitly enable the caller and add the custom headers that we support
    For other requests just add the appropriate CORS headers

    :param func: the original request handler
    :return: a request handler that shortcuts OPTIONS requests and just returns an OK (CORS allowed)
    """

    @wraps(func)
    def allow_cors_options_wrapper(self, request, *args, **kwargs):

        if request.method == 'OPTIONS':
            response = HttpResponse(status=200)
            response['Access-Control-Max-Age'] = '3600'  # don't ask for options again for 1 hour
        else:
            response = func(self, request, *args, **kwargs)

        allow = ', '.join(self._allowed_methods())
        response['Allow'] = allow
        response['Access-Control-Allow-Methods'] = allow
        response['Access-Control-Allow-Headers'] = 'X-Sentry-Auth, X-Requested-With, Origin, Accept, ' \
                                                   'Content-Type, Authentication'
        response['Access-Control-Expose-Headers'] = 'X-Sentry-Error, Retry-After'

        if request.META.get('HTTP_ORIGIN') == 'null':
            origin = 'null'  # if ORIGIN header is explicitly specified as 'null' leave it alone
        else:
            origin = origin_from_request(request)

        if origin is None or origin == 'null':
            response['Access-Control-Allow-Origin'] = '*'
        else:
            response['Access-Control-Allow-Origin'] = origin

        return response

    return allow_cors_options_wrapper


def disable_transaction_events():
    """
    Do not send a transaction event for the current transaction.

    This is used in StoreView to prevent infinite recursion.
    """
    with configure_scope() as scope:
        if scope.span:
            scope.span.sampled = False


def api(func):
    @wraps(func)
    def wrapped(request, *args, **kwargs):
        data = func(request, *args, **kwargs)
        if request.is_ajax():
            response = HttpResponse(data)
            response['Content-Type'] = 'application/json'
        else:
            ref = request.META.get('HTTP_REFERER')
            if ref is None or not is_same_domain(ref, request.build_absolute_uri()):
                ref = reverse('sentry')
            return HttpResponseRedirect(ref)
        return response

    return wrapped


def _get_project_id_from_request(project_id, request, auth_helper_cls, helper):
    """
    Tries to return the project id (as a string) from the request params or from the auth info

    :param project_id: the project id from the url (or None if not specified)
    :param request: the HTTP request
    :param auth_helper_cls: Authentication helper class (from APIView)
    :param helper: client API helper
    :return: the project id (as string) if found raises if not found

    :raises APIUnauthorized if bad Authorization header detected or the key is not usable (e.g. disabled)
    """
    if project_id is not None:
        # we have an explicit project id, just return it
        return six.text_type(project_id)
    else:  # look in the authentication information for the project id
        auth = auth_helper_cls.auth_from_request(request)
        return helper.project_id_from_auth(auth)


def process_event(event_manager, project, key, remote_addr, helper, attachments, project_config):
    event_received.send_robust(ip=remote_addr, project=project, sender=process_event)

    start_time = time()

    data = event_manager.get_data()
    should_filter, filter_reason = event_manager.should_filter()
    del event_manager

    event_id = data['event_id']

    if should_filter:
        track_outcome(
            project_config.organization_id,
            project_config.project_id,
            key.id,
            Outcome.FILTERED,
            filter_reason,
            event_id=event_id
        )
        metrics.incr(
            'events.blacklisted', tags={'reason': filter_reason}, skip_internal=False
        )
        event_filtered.send_robust(
            ip=remote_addr,
            project=project,
            sender=process_event,
        )
        raise APIForbidden('Event dropped due to filter: %s' % (filter_reason,))

    # TODO: improve this API (e.g. make RateLimit act on __ne__)
    rate_limit = safe_execute(
        quotas.is_rate_limited, project=project, key=key, _with_transaction=False
    )
    if isinstance(rate_limit, bool):
        rate_limit = RateLimit(is_limited=rate_limit, retry_after=None)

    # XXX(dcramer): when the rate limiter fails we drop events to ensure
    # it cannot cascade
    if rate_limit is None or rate_limit.is_limited:
        if rate_limit is None:
            api_logger.debug('Dropped event due to error with rate limiter')

        reason = rate_limit.reason_code if rate_limit else None
        track_outcome(
            project_config.organization_id,
            project_config.project_id,
            key.id,
            Outcome.RATE_LIMITED,
            reason,
            event_id=event_id
        )
        metrics.incr(
            'events.dropped',
            tags={
                'reason': reason or 'unknown',
            },
            skip_internal=False,
        )
        event_dropped.send_robust(
            ip=remote_addr,
            project=project,
            reason_code=reason,
            sender=process_event,
        )
        if rate_limit is not None:
            raise APIRateLimited(rate_limit.retry_after)

    # TODO(dcramer): ideally we'd only validate this if the event_id was
    # supplied by the user
    cache_key = 'ev:%s:%s' % (project_config.project_id, event_id,)

    if cache.get(cache_key) is not None:
        track_outcome(
            project_config.organization_id,
            project_config.project_id,
            key.id,
            Outcome.INVALID,
            'duplicate',
            event_id=event_id
        )
        raise APIForbidden(
            'An event with the same ID already exists (%s)' % (event_id,))

    config = project_config.config
    scrub_ip_address = config.get('scrub_ip_addresses')

    scrub_data = config.get('scrub_data')

    if scrub_data:
        # We filter data immediately before it ever gets into the queue
        sensitive_fields = config.get('sensitive_fields')

        exclude_fields = config.get('exclude_fields')

        scrub_defaults = config.get('scrub_defaults')

        SensitiveDataFilter(
            fields=sensitive_fields,
            include_defaults=scrub_defaults,
            exclude_fields=exclude_fields,
        ).apply(data)

    if scrub_ip_address:
        # We filter data immediately before it ever gets into the queue
        helper.ensure_does_not_have_ip(data)

    # mutates data (strips a lot of context if not queued)
    helper.insert_data_to_database(data, start_time=start_time, attachments=attachments)

    cache.set(cache_key, '', 60 * 5)

    api_logger.debug('New event received (%s)', event_id)

    event_accepted.send_robust(
        ip=remote_addr,
        data=data,
        project=project,
        sender=process_event,
    )

    return event_id


class APIView(BaseView):
    auth_helper_cls = ClientAuthHelper

    def _get_project_from_id(self, project_id):
        if not project_id:
            return
        if not project_id.isdigit():
            track_outcome(0, 0, None, Outcome.INVALID, "project_id")
            raise APIError('Invalid project_id: %r' % project_id)
        try:
            project = Project.objects.get_from_cache(id=project_id)
        except Project.DoesNotExist:
            track_outcome(0, 0, None, Outcome.INVALID, "project_id")
            raise APIError('Invalid project_id: %r' % project_id)
        else:
            if project.status != ObjectStatus.VISIBLE:
                track_outcome(0, 0, None, Outcome.INVALID, "project_id")
                raise APIError('Invalid project_id: %r' % project_id)
            return project

    def _parse_header(self, request, project_config):
        auth = self.auth_helper_cls.auth_from_request(request)

        if auth.version not in PROTOCOL_VERSIONS:
            track_outcome(
                project_config.organization_id,
                project_config.project_id,
                None,
                Outcome.INVALID,
                "auth_version")
            raise APIError(
                'Client using unsupported server protocol version (%r)' %
                six.text_type(auth.version or '')
            )

        if not auth.client:
            track_outcome(
<<<<<<< HEAD
                project_config.organization_id,
                project_config.project_id,
=======
                relay_config.organization_id,
                relay_config.project_id,
>>>>>>> e92e361e
                None,
                Outcome.INVALID,
                "auth_client")
            raise APIError("Client did not send 'client' identifier")

        return auth

    def _publish_to_kafka(self, request, project_config):
        """
        Sends raw event data to Kafka for later offline processing.
        """
        try:
            # This may fail when we e.g. send a multipart form. We ignore those errors for now.
            data = request.body

            max_event_size = options.get('kafka-publisher.raw-event-sample-rate')
            if not data or max_event_size is None or len(data) > max_event_size:
                return

            # Sampling
            raw_event_sample_rate = options.get('kafka-publisher.max-event-size')
            if raw_event_sample_rate is None or random.random() >= raw_event_sample_rate:
                return

            # We want to send only serializable items from request.META
            meta = {}
            for key, value in request.META.items():
                try:
                    json.dumps([key, value])
                    meta[key] = value
                except (TypeError, ValueError):
                    pass

            meta['SENTRY_API_VIEW_NAME'] = self.__class__.__name__

            kafka_publisher.publish(
                channel=getattr(settings, 'KAFKA_RAW_EVENTS_PUBLISHER_TOPIC', 'raw-store-events'),
                value=json.dumps([meta, base64.b64encode(data)])
            )
        except Exception as e:
            logger.debug("Cannot publish event to Kafka: {}".format(e.message))

    @csrf_exempt
    @never_cache
    @allow_cors_options
    def dispatch(self, request, project_id=None, *args, **kwargs):
        helper = None
        try:
            helper = ClientApiHelper(
                agent=request.META.get('HTTP_USER_AGENT'),
                project_id=project_id,
                ip_address=request.META['REMOTE_ADDR'],
            )

            # if the project id is not directly specified get it from the authentication information
            project_id = _get_project_id_from_request(
                project_id, request, self.auth_helper_cls, helper)

            project_config = get_project_config(project_id)

            helper.context.bind_project(project_config.project)

            if kafka_publisher is not None:
                self._publish_to_kafka(request, project_config)

            origin = self.auth_helper_cls.origin_from_request(request)

            response = self._dispatch(request, helper, project_config,
                                      origin=origin, *args, **kwargs)
        except APIError as e:
            context = {
                'error': force_bytes(e.msg, errors='replace'),
            }
            if e.name:
                context['error_name'] = e.name

            response = HttpResponse(
                json.dumps(context), content_type='application/json', status=e.http_status
            )
            # Set X-Sentry-Error as in many cases it is easier to inspect the headers
            response['X-Sentry-Error'] = context['error']

            if isinstance(e, APIRateLimited) and e.retry_after is not None:
                response['Retry-After'] = six.text_type(int(math.ceil(e.retry_after)))

        except Exception as e:
            # TODO(dcramer): test failures are not outputting the log message
            # here
            if settings.DEBUG:
                content = traceback.format_exc()
            else:
                content = ''
            logger.exception(e)
            response = HttpResponse(
                content, content_type='text/plain', status=500)

        # TODO(dcramer): it'd be nice if we had an incr_multi method so
        # tsdb could optimize this
        metrics.incr('client-api.all-versions.requests', skip_internal=False)
        metrics.incr('client-api.all-versions.responses.%s' %
                     (response.status_code,), skip_internal=False)
        metrics.incr(
            'client-api.all-versions.responses.%sxx' % (six.text_type(response.status_code)[0],),
            skip_internal=False,
        )

        if helper is not None and helper.context is not None and helper.context.version:
            metrics.incr(
                'client-api.v%s.requests' % (helper.context.version,),
                skip_internal=False,
            )
            metrics.incr(
                'client-api.v%s.responses.%s' % (helper.context.version, response.status_code),
                skip_internal=False,
            )
            metrics.incr(
                'client-api.v%s.responses.%sxx' % (helper.context.version,
                                                   six.text_type(response.status_code)[0]),
                skip_internal=False,
            )

        return response

    def _dispatch(self, request, helper, project_config, origin=None, *args, **kwargs):
        request.user = AnonymousUser()

        project = project_config.project
        config = project_config.config
        allowed = config.get('allowed_domains')

        if origin is not None:
            if not is_valid_origin(origin, allowed=allowed):
                track_outcome(
                    project_config.organization_id,
                    project_config.project_id,
                    None,
                    Outcome.INVALID,
                    FilterStatKeys.CORS)
                raise APIForbidden('Invalid origin: %s' % (origin,))

        auth = self._parse_header(request, project_config)

        key = helper.project_key_from_auth(auth)

        # Legacy API was /api/store/ and the project ID was only available elsewhere
        if six.text_type(key.project_id) != six.text_type(project_config.project_id):
            raise APIError('Two different projects were specified')

        helper.context.bind_auth(auth)

        response = super(APIView, self).dispatch(
            request=request, project=project, auth=auth, helper=helper, key=key,
            project_config=project_config, **kwargs
        )
        return response

    # XXX: backported from Django 1.5
    def _allowed_methods(self):
        return [m.upper() for m in self.http_method_names if hasattr(self, m)]

    def options(self, request, *args, **kwargs):
        """
        Serves requests for OPTIONS

        NOTE: This function is not called since it is shortcut by the @allow_cors_options descriptor.
            It is nevertheless used to construct the allowed http methods and it should not be removed.
        """
        raise NotImplementedError("Options request should have been handled by @allow_cors_options.\n"
                                  "If dispatch was overridden either decorate it with @allow_cors_options or provide "
                                  "a valid implementation for options.")


class StoreView(APIView):
    """
    The primary endpoint for storing new events.

    This will validate the client's authentication and data, and if
    successful pass on the payload to the internal database handler.

    Authentication works in three flavors:

    1. Explicit signed requests

       These are implemented using the documented signed request protocol, and
       require an authentication header which is signed using with the project
       member's secret key.

    2. CORS Secured Requests

       Generally used for communications with client-side platforms (such as
       JavaScript in the browser), they require a standard header, excluding
       the signature and timestamp requirements, and must be listed in the
       origins for the given project (or the global origins).

    3. Implicit trusted requests

       Used by the Sentry core, they are only available from same-domain requests
       and do not require any authentication information. They only require that
       the user be authenticated, and a project_id be sent in the GET variables.

    """
    type_name = 'store'

    def post(self, request, **kwargs):
        try:
            data = request.body
        except Exception as e:
            logger.exception(e)
            # We were unable to read the body.
            # This would happen if a request were submitted
            # as a multipart form for example, where reading
            # body yields an Exception. There's also not a more
            # sane exception to catch here. This will ultimately
            # bubble up as an APIError.
            data = None

        event_id = self.process(request, data=data, **kwargs)
        return HttpResponse(
            json.dumps({
                'id': event_id,
            }), content_type='application/json'
        )

    def get(self, request, **kwargs):
        data = request.GET.get('sentry_data', '')
        event_id = self.process(request, data=data, **kwargs)

        # Return a simple 1x1 gif for browser so they don't throw a warning
        response = HttpResponse(PIXEL, 'image/gif')
        response['X-Sentry-ID'] = event_id
        return response

    def pre_normalize(self, data, helper):
        """Mutate the given EventManager. Hook for subtypes of StoreView (CSP)"""
        pass

<<<<<<< HEAD
    def process(self, request, project, key, auth, helper, data,
                project_config, attachments=None, **kwargs):
=======
    def process(self, request, project, key, auth, helper,
                data, relay_config, attachments=None, **kwargs):
        disable_transaction_events()
>>>>>>> e92e361e
        metrics.incr('events.total', skip_internal=False)

        project_id = project_config.project_id
        organization_id = project_config.organization_id

        if not data:
            track_outcome(organization_id, project_id, key.id, Outcome.INVALID, "no_data")
            raise APIError('No JSON data was found')

        remote_addr = request.META['REMOTE_ADDR']

        event_manager = EventManager(
            data,
            project=project,
            key=key,
            auth=auth,
            client_ip=remote_addr,
            user_agent=helper.context.agent,
            version=auth.version,
            content_encoding=request.META.get('HTTP_CONTENT_ENCODING', ''),
            project_config=project_config,
        )
        del data

        self.pre_normalize(event_manager, helper)
        event_manager.normalize()

        data = event_manager.get_data()
        dict_data = dict(data)
        data_size = len(json.dumps(dict_data))

        if data_size > 10000000:
            metrics.timing('events.size.rejected', data_size)
            track_outcome(
                organization_id,
                project_id,
                key.id,
                Outcome.INVALID,
                'too_large',
                event_id=dict_data.get('event_id')
            )
            raise APIForbidden("Event size exceeded 10MB after normalization.")

        metrics.timing(
            'events.size.data.post_storeendpoint',
            data_size,
            tags={'project_id': project_id}
        )

        return process_event(event_manager, project,
                             key, remote_addr, helper, attachments, project_config)


class EventAttachmentStoreView(StoreView):

    def post(self, request, project, event_id, project_config, **kwargs):
        if not features.has('organizations:event-attachments',
                            project.organization, actor=request.user):
            raise APIForbidden("Event attachments are not enabled for this organization.")

        project_id = project_config.project_id

        if len(request.FILES) == 0:
            return HttpResponse(status=400)

        for name, uploaded_file in six.iteritems(request.FILES):
            file = File.objects.create(
                name=uploaded_file.name,
                type='event.attachment',
                headers={'Content-Type': uploaded_file.content_type},
            )
            file.putfile(uploaded_file)

            # To avoid a race with EventManager which tries to set the group_id on attachments received before
            # the event, first insert the attachment, then lookup for the event for its group.
            event_attachment = EventAttachment.objects.create(
                project_id=project_id,
                event_id=event_id,
                name=uploaded_file.name,
                file=file,
            )

            try:
                event = Event.objects.get(
                    project_id=project_id,
                    event_id=event_id,
                )
            except Event.DoesNotExist:
                pass
            else:
                # If event was created but the group not defined, EventManager will take care of setting the
                # group to all dangling attachments
                if event.group_id is not None:
                    EventAttachment.objects.filter(
                        id=event_attachment.id,
                    ).update(
                        group_id=event.group_id,
                    )

        return HttpResponse(status=201)


class MinidumpView(StoreView):
    auth_helper_cls = MinidumpAuthHelper
    dump_types = ('application/octet-stream', 'application/x-dmp')
    content_types = ('multipart/form-data',) + dump_types

    def _dispatch(self, request, helper, project_config, origin=None, config_flags=None, *args,
                  **kwargs):

        # TODO(ja): Refactor shared code with CspReportView. Especially, look at
        # the sentry_key override and test it.

        # A minidump submission as implemented by Breakpad and Crashpad or any
        # other library following the Mozilla Soccorro protocol is a POST request
        # without Origin or Referer headers. Therefore, we cannot validate the
        # origin of the request, but we *can* validate the "prod" key in future.
        if request.method != 'POST':
            track_outcome(0, 0, None, Outcome.INVALID, "disallowed_method")
            return HttpResponseNotAllowed(['POST'])

        content_type = request.META.get('CONTENT_TYPE')
        # In case of multipart/form-data, the Content-Type header also includes
        # a boundary. Therefore, we cannot check for an exact match.
        if content_type is None or not content_type.startswith(self.content_types):
            track_outcome(0, 0, None, Outcome.INVALID, "content_type")
            raise APIError('Invalid Content-Type')

        request.user = AnonymousUser()

        project_id = project_config.project_id
        project = project_config.project

        # This is yanking the auth from the querystring since it's not
        # in the POST body. This means we expect a `sentry_key` and
        # `sentry_version` to be set in querystring
        auth = self.auth_helper_cls.auth_from_request(request)

        key = helper.project_key_from_auth(auth)
        if key.project_id != project_id:
            track_outcome(
                project_config.organization_id,
                project_id,
                None,
                Outcome.INVALID,
                "multi_project_id")
            raise APIError('Two different projects were specified')

        helper.context.bind_auth(auth)

        return super(APIView, self).dispatch(
            request=request, project=project, auth=auth, helper=helper, key=key, project_config=project_config, **kwargs
        )

    def post(self, request, project, project_config, **kwargs):
        # Minidump request payloads do not have the same structure as usual
        # events from other SDKs. The minidump can either be transmitted as
        # request body, or as `upload_file_minidump` in a multipart formdata
        # request. Optionally, an event payload can be sent in the `sentry` form
        # field, either as JSON or as nested form data.

        request_files = request.FILES or {}
        content_type = request.META.get('CONTENT_TYPE')

        if content_type in self.dump_types:
            minidump = io.BytesIO(request.body)
            minidump_name = "Minidump"
            data = {}
        else:
            minidump = request_files.get('upload_file_minidump')
            minidump_name = minidump and minidump.name or None

            if any(key.startswith('sentry[') for key in request.POST):
                # First, try to parse the nested form syntax `sentry[key][key]`
                # This is required for the Breakpad client library, which only
                # supports string values of up to 64 characters.
                extra = parser.parse(request.POST.urlencode())
                data = extra.pop('sentry', {})
            else:
                # Custom clients can submit longer payloads and should JSON
                # encode event data into the optional `sentry` field.
                extra = request.POST
                json_data = extra.pop('sentry', None)
                data = json.loads(json_data[0]) if json_data else {}

            # Merge additional form fields from the request with `extra` data
            # from the event payload and set defaults for processing. This is
            # sent by clients like Breakpad or Crashpad.
            extra.update(data.get('extra', {}))
            data['extra'] = extra

        if not minidump:
            track_outcome(
                project_config.organization_id,
                project_config.project_id,
                None,
                Outcome.INVALID,
                "missing_minidump_upload")
            raise APIError('Missing minidump upload')

        # Breakpad on linux sometimes stores the entire HTTP request body as
        # dump file instead of just the minidump. The Electron SDK then for
        # example uploads a multipart formdata body inside the minidump file.
        # It needs to be re-parsed, to extract the actual minidump before
        # continuing.
        minidump.seek(0)
        if minidump.read(2) == b'--':
            # The remaining bytes of the first line are the form boundary. We
            # have already read two bytes, the remainder is the form boundary
            # (excluding the initial '--').
            boundary = minidump.readline().rstrip()
            minidump.seek(0)

            # Next, we have to fake a HTTP request by specifying the form
            # boundary and the content length, or otherwise Django will not try
            # to parse our form body. Also, we need to supply new upload
            # handlers since they cannot be reused from the current request.
            meta = {
                'CONTENT_TYPE': b'multipart/form-data; boundary=%s' % boundary,
                'CONTENT_LENGTH': minidump.size,
            }
            handlers = [
                uploadhandler.load_handler(handler, request)
                for handler in settings.FILE_UPLOAD_HANDLERS
            ]

            _, inner_files = MultiPartParser(meta, minidump, handlers).parse()
            try:
                minidump = inner_files['upload_file_minidump']
                minidump_name = minidump.name
            except KeyError:
                track_outcome(
                    project_config.organization_id,
                    project_config.project_id,
                    None,
                    Outcome.INVALID,
                    "missing_minidump_upload")
                raise APIError('Missing minidump upload')

        minidump.seek(0)
        if minidump.read(4) != 'MDMP':
            track_outcome(
                project_config.organization_id,
                project_config.project_id,
                None,
                Outcome.INVALID,
                "invalid_minidump")
            raise APIError('Uploaded file was not a minidump')

        # Always store the minidump in attachments so we can access it during
        # processing, regardless of the event-attachments feature. This is
        # required to process the minidump with debug information.
        attachments = []

        # The minidump attachment is special. It has its own attachment type to
        # distinguish it from regular attachments for processing. Also, it might
        # not be part of `request_files` if it has been uploaded as raw request
        # body instead of a multipart formdata request.
        minidump.seek(0)
        attachments.append(CachedAttachment(
            name=minidump_name,
            content_type='application/octet-stream',
            data=minidump.read(),
            type=MINIDUMP_ATTACHMENT_TYPE,
        ))

        # Append all other files as generic attachments.
        # RaduW 4 Jun 2019 always sent attachments for minidump (does not use
        # event-attachments feature)
        for name, file in six.iteritems(request_files):
            if name == 'upload_file_minidump':
                continue

            # Known attachment: msgpack event
            if name == "__sentry-event":
                merge_attached_event(file, data)
                continue
            if name in ("__sentry-breadcrumb1", "__sentry-breadcrumb2"):
                merge_attached_breadcrumbs(file, data)
                continue

            # Add any other file as attachment
            attachments.append(CachedAttachment.from_upload(file))

        # Assign our own UUID so we can track this minidump. We cannot trust
        # the uploaded filename, and if reading the minidump fails there is
        # no way we can ever retrieve the original UUID from the minidump.
        event_id = data.get('event_id') or uuid.uuid4().hex
        data['event_id'] = event_id

        # Write a minimal event payload that is required to kick off native
        # event processing. It is also used as fallback if processing of the
        # minidump fails.
        # NB: This occurs after merging attachments to overwrite potentially
        # contradicting payloads transmitted in __sentry_event.
        write_minidump_placeholder(data)

        event_id = self.process(
            request,
            attachments=attachments,
            data=data,
            project=project,
            project_config=project_config,
            **kwargs)

        # Return the formatted UUID of the generated event. This is
        # expected by the Electron http uploader on Linux and doesn't
        # break the default Breakpad client library.
        return HttpResponse(
            six.text_type(uuid.UUID(event_id)),
            content_type='text/plain'
        )


# Endpoint used by the Unreal Engine 4 (UE4) Crash Reporter.
class UnrealView(StoreView):
    content_types = ('application/octet-stream',)

    def _dispatch(self, request, helper, project_config, sentry_key, origin=None,
                  config_flags=None, *args, **kwargs):
        if request.method != 'POST':
            track_outcome(0, 0, None, Outcome.INVALID, "disallowed_method")
            return HttpResponseNotAllowed(['POST'])

        content_type = request.META.get('CONTENT_TYPE')
        if content_type is None or not content_type.startswith(self.content_types):
            track_outcome(0, 0, None, Outcome.INVALID, "content_type")
            raise APIError('Invalid Content-Type')

        request.user = AnonymousUser()

        project = project_config.project
        project_id = project_config.project_id

        auth = Auth(public_key=sentry_key, is_public=False)
        auth.client = 'sentry.unreal_engine'

        key = helper.project_key_from_auth(auth)
        if key.project_id != project_id:
            track_outcome(
                project_config.organization_id,
                project_id,
                None,
                Outcome.INVALID,
                "multi_project_id")
            raise APIError('Two different projects were specified')

        helper.context.bind_auth(auth)
        return super(APIView, self).dispatch(
            request=request, project=project, auth=auth, helper=helper, key=key, project_config=project_config, **kwargs
        )

    def post(self, request, project, project_config, **kwargs):
        attachments_enabled = features.has('organizations:event-attachments',
                                           project.organization, actor=request.user)

        is_apple_crash_report = False

        attachments = []
        event = {'event_id': uuid.uuid4().hex}
        try:
            unreal = process_unreal_crash(request.body, request.GET.get(
                'UserID'), request.GET.get('AppEnvironment'), event)

            apple_crash_report = unreal.get_apple_crash_report()
            if apple_crash_report:
                merge_apple_crash_report(apple_crash_report, event)
                is_apple_crash_report = True
        except (ProcessMinidumpError, Unreal4Error) as e:
            minidumps_logger.exception(e)
            track_outcome(
                project_config.organization_id,
                project_config.project_id,
                None,
                Outcome.INVALID,
                "process_minidump_unreal")
            raise APIError(e.message.split('\n', 1)[0])

        try:
            unreal_context = unreal.get_context()
            if unreal_context is not None:
                merge_unreal_context_event(unreal_context, event, project)
        except Unreal4Error as e:
            # we'll continue without the context data
            minidumps_logger.exception(e)

        try:
            unreal_logs = unreal.get_logs()
            if unreal_logs is not None:
                merge_unreal_logs_event(unreal_logs, event)
        except Unreal4Error as e:
            # we'll continue without the breadcrumbs
            minidumps_logger.exception(e)

        is_minidump = False

        for file in unreal.files():
            # Known attachment: msgpack event
            if file.name == "__sentry-event":
                merge_attached_event(file.open_stream(), event)
                continue
            if file.name in ("__sentry-breadcrumb1", "__sentry-breadcrumb2"):
                merge_attached_breadcrumbs(file.open_stream(), event)
                continue

            if file.type == "minidump" and not is_apple_crash_report:
                is_minidump = True

            # Always store the minidump in attachments so we can access it during
            # processing, regardless of the event-attachments feature. This will
            # allow us to stack walk again with CFI once symbols are loaded.
            if file.type == "minidump" or attachments_enabled:
                attachments.append(CachedAttachment(
                    name=file.name,
                    data=file.open_stream().read(),
                    type=unreal_attachment_type(file),
                ))

        if is_minidump:
            write_minidump_placeholder(event)

        event_id = self.process(
            request,
            attachments=attachments,
            data=event,
            project=project,
            project_config=project_config,
            **kwargs)

        # The return here is only useful for consistency
        # because the UE4 crash reporter doesn't care about it.
        return HttpResponse(
            six.text_type(uuid.UUID(event_id)),
            content_type='text/plain'
        )


class StoreSchemaView(BaseView):
    def get(self, request, **kwargs):
        return HttpResponse(json.dumps(schemas.EVENT_SCHEMA), content_type='application/json')


class ClientConfigView(BaseView):
    def get(self, request):
        return HttpResponse(json.dumps(get_client_config(request)),
                            content_type='application/json')


class SecurityReportView(StoreView):
    auth_helper_cls = SecurityAuthHelper
    content_types = (
        'application/csp-report',
        'application/json',
        'application/expect-ct-report',
        'application/expect-ct-report+json',
        'application/expect-staple-report',
    )

    def _dispatch(self, request, helper, project_config, origin=None,
                  config_flags=None, *args, **kwargs):
        # A CSP report is sent as a POST request with no Origin or Referer
        # header. What we're left with is a 'document-uri' key which is
        # inside of the JSON body of the request. This 'document-uri' value
        # should be treated as an origin check since it refers to the page
        # that triggered the report. The Content-Type is supposed to be
        # `application/csp-report`, but FireFox sends it as `application/json`.
        if request.method != 'POST':
            track_outcome(0, 0, None, Outcome.INVALID, "disallowed_method")
            return HttpResponseNotAllowed(['POST'])

        if request.META.get('CONTENT_TYPE') not in self.content_types:
            track_outcome(0, 0, None, Outcome.INVALID, "content_type")
            raise APIError('Invalid Content-Type')

        request.user = AnonymousUser()

        project = project_config.project
        project_id = project_config.project_id

        # This is yanking the auth from the querystring since it's not
        # in the POST body. This means we expect a `sentry_key` and
        # `sentry_version` to be set in querystring
        auth = self.auth_helper_cls.auth_from_request(request)

        key = helper.project_key_from_auth(auth)
        if key.project_id != project_id:
            track_outcome(
                project.organization_id,
                project.id,
                None,
                Outcome.INVALID,
                "multi_project_id")
            raise APIError('Two different projects were specified')

        helper.context.bind_auth(auth)

        return super(APIView, self).dispatch(
            request=request, project=project, auth=auth, helper=helper, key=key, project_config=project_config, **kwargs
        )

    def post(self, request, project, helper, key, project_config, **kwargs):
        json_body = safely_load_json_string(request.body)
        report_type = self.security_report_type(json_body)
        if report_type is None:
            track_outcome(
                project_config.organization_id,
                project_config.project_id,
                key.id,
                Outcome.INVALID,
                "security_report_type")
            raise APIError('Unrecognized security report type')
        interface = get_interface(report_type)

        try:
            instance = interface.from_raw(json_body)
        except jsonschema.ValidationError as e:
            track_outcome(
                project_config.organization_id,
                project_config.project_id,
                key.id,
                Outcome.INVALID,
                "security_report")
            raise APIError('Invalid security report: %s' % str(e).splitlines()[0])

        # Do origin check based on the `document-uri` key as explained in `_dispatch`.
        origin = instance.get_origin()
        if not is_valid_origin(origin, project):
            track_outcome(
                project_config.organization_id,
                project_config.project_id,
                key.id,
                Outcome.INVALID,
                FilterStatKeys.CORS)
            raise APIForbidden('Invalid origin')

        data = {
            'interface': interface.path,
            'report': instance,
            'release': request.GET.get('sentry_release'),
            'environment': request.GET.get('sentry_environment'),
        }

        self.process(request,
                     project=project,
                     helper=helper,
                     data=data,
                     key=key,
                     project_config=project_config,
                     **kwargs)

        return HttpResponse(content_type='application/javascript', status=201)

    def security_report_type(self, body):
        report_type_for_key = {
            'csp-report': 'csp',
            'expect-ct-report': 'expectct',
            'expect-staple-report': 'expectstaple',
            'known-pins': 'hpkp',
        }
        if isinstance(body, dict):
            for k in report_type_for_key:
                if k in body:
                    return report_type_for_key[k]
        return None

    def pre_normalize(self, data, helper):
        data.process_csp_report()


@cache_control(max_age=3600, public=True)
def robots_txt(request):
    return HttpResponse("User-agent: *\nDisallow: /\n", content_type='text/plain')


@cache_control(max_age=60)
def crossdomain_xml(request, project_id):
    if not project_id.isdigit():
        return HttpResponse(status=404)

    try:
        project = Project.objects.get_from_cache(id=project_id)
    except Project.DoesNotExist:
        return HttpResponse(status=404)

    origin_list = get_origins(project)
    response = render_to_response(
        'sentry/crossdomain.xml', {'origin_list': origin_list})
    response['Content-Type'] = 'application/xml'

    return response<|MERGE_RESOLUTION|>--- conflicted
+++ resolved
@@ -340,13 +340,8 @@
 
         if not auth.client:
             track_outcome(
-<<<<<<< HEAD
                 project_config.organization_id,
                 project_config.project_id,
-=======
-                relay_config.organization_id,
-                relay_config.project_id,
->>>>>>> e92e361e
                 None,
                 Outcome.INVALID,
                 "auth_client")
@@ -583,14 +578,9 @@
         """Mutate the given EventManager. Hook for subtypes of StoreView (CSP)"""
         pass
 
-<<<<<<< HEAD
     def process(self, request, project, key, auth, helper, data,
                 project_config, attachments=None, **kwargs):
-=======
-    def process(self, request, project, key, auth, helper,
-                data, relay_config, attachments=None, **kwargs):
         disable_transaction_events()
->>>>>>> e92e361e
         metrics.incr('events.total', skip_internal=False)
 
         project_id = project_config.project_id
