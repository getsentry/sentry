from __future__ import absolute_import, print_function

import base64
import math

import jsonschema
import logging
import os
import random
import six
import traceback
import uuid

from time import time

from django.conf import settings
from django.contrib.auth.models import AnonymousUser
from django.core.cache import cache
from django.core.urlresolvers import reverse
from django.core.files import uploadhandler
from django.http import HttpResponse, HttpResponseRedirect, HttpResponseNotAllowed
from django.http.multipartparser import MultiPartParser
from django.utils.encoding import force_bytes
from django.views.decorators.cache import never_cache, cache_control
from django.views.decorators.csrf import csrf_exempt
from django.views.generic.base import View as BaseView
from functools import wraps
from querystring_parser import parser
from raven.contrib.django.models import client as Raven
from symbolic import ProcessMinidumpError

from sentry import features, quotas, tsdb, options
from sentry.attachments import CachedAttachment
from sentry.coreapi import (
    APIError,
    APIForbidden,
    APIRateLimited,
    ClientApiHelper,
    SecurityApiHelper,
    MinidumpApiHelper,
    safely_load_json_string,
)
from sentry.event_manager import EventManager
from sentry.interfaces import schemas
from sentry.interfaces.base import get_interface
from sentry.lang.native.utils import merge_minidump_event
from sentry.models import Project, OrganizationOption, Organization
from sentry.signals import event_accepted, event_dropped, event_filtered, event_received
from sentry.quotas.base import RateLimit
from sentry.utils import json, metrics
from sentry.utils.data_filters import FILTER_STAT_KEYS_TO_VALUES
from sentry.utils.data_scrubber import SensitiveDataFilter
from sentry.utils.dates import to_datetime
from sentry.utils.http import is_valid_origin, get_origins, is_same_domain
from sentry.utils.pubsub import QueuedPublisherService, KafkaPublisher
from sentry.utils.safe import safe_execute
from sentry.web.helpers import render_to_response

logger = logging.getLogger("sentry")

# Transparent 1x1 gif
# See http://probablyprogramming.com/2009/03/15/the-tiniest-gif-ever
PIXEL = base64.b64decode("R0lGODlhAQABAAD/ACwAAAAAAQABAAACADs=")

PROTOCOL_VERSIONS = frozenset(("2.0", "3", "4", "5", "6", "7"))

kafka_publisher = (
    QueuedPublisherService(
        KafkaPublisher(
            getattr(settings, "KAFKA_RAW_EVENTS_PUBLISHER_CONNECTION", None),
            asynchronous=False,
        )
    )
    if getattr(settings, "KAFKA_RAW_EVENTS_PUBLISHER_ENABLED", False)
    else None
)


def api(func):
    @wraps(func)
    def wrapped(request, *args, **kwargs):
        data = func(request, *args, **kwargs)
        if request.is_ajax():
            response = HttpResponse(data)
            response["Content-Type"] = "application/json"
        else:
            ref = request.META.get("HTTP_REFERER")
            if ref is None or not is_same_domain(ref, request.build_absolute_uri()):
                ref = reverse("sentry")
            return HttpResponseRedirect(ref)
        return response

    return wrapped


class APIView(BaseView):
    helper_cls = ClientApiHelper

    def _get_project_from_id(self, project_id):
        if not project_id:
            return
        if not project_id.isdigit():
            raise APIError("Invalid project_id: %r" % project_id)
        try:
            return Project.objects.get_from_cache(id=project_id)
        except Project.DoesNotExist:
            raise APIError("Invalid project_id: %r" % project_id)

    def _parse_header(self, request, helper, project):
        auth = helper.auth_from_request(request)

        if auth.version not in PROTOCOL_VERSIONS:
            raise APIError(
                "Client using unsupported server protocol version (%r)"
                % six.text_type(auth.version or "")
            )

        if not auth.client:
            raise APIError("Client did not send 'client' identifier")

        return auth

    def _publish_to_kafka(self, request):
        """
        Sends raw event data to Kafka for later offline processing.
        """
        try:
<<<<<<< HEAD
            if len(request.body) > options.get("kafka-publisher.max-event-size"):
=======
            # This may fail when we e.g. send a multipart form. We ignore those errors for now.
            data = request.body

            if not data or len(data) > options.get('kafka-publisher.max-event-size'):
>>>>>>> 80555605
                return

            # Sampling
            if random.random() >= options.get("kafka-publisher.raw-event-sample-rate"):
                return

            # We want to send only serializable items from request.META
            meta = {}
            for key, value in request.META.items():
                try:
                    json.dumps([key, value])
                    meta[key] = value
                except (TypeError, ValueError):
                    pass

            meta["SENTRY_API_VIEW_NAME"] = self.__class__.__name__

            kafka_publisher.publish(
<<<<<<< HEAD
                channel=getattr(
                    settings, "KAFKA_RAW_EVENTS_PUBLISHER_TOPIC", "raw_store_events"
                ),
                value=json.dumps([meta, request.body]),
=======
                channel=getattr(settings, 'KAFKA_RAW_EVENTS_PUBLISHER_TOPIC', 'raw-store-events'),
                value=json.dumps([meta, base64.b64encode(data)])
>>>>>>> 80555605
            )
        except Exception as e:
            logger.debug("Cannot publish event to Kafka: {}".format(e.message))

    @csrf_exempt
    @never_cache
    def dispatch(self, request, project_id=None, *args, **kwargs):
        helper = self.helper_cls(
            agent=request.META.get("HTTP_USER_AGENT"),
            project_id=project_id,
            ip_address=request.META["REMOTE_ADDR"],
        )
        origin = None

        if kafka_publisher is not None:
            self._publish_to_kafka(request)

        try:
            origin = helper.origin_from_request(request)

            response = self._dispatch(
                request, helper, project_id=project_id, origin=origin, *args, **kwargs
            )
        except APIError as e:
            context = {"error": force_bytes(e.msg, errors="replace")}
            if e.name:
                context["error_name"] = e.name

            response = HttpResponse(
                json.dumps(context),
                content_type="application/json",
                status=e.http_status,
            )
            # Set X-Sentry-Error as in many cases it is easier to inspect the headers
            response["X-Sentry-Error"] = context["error"]

            if isinstance(e, APIRateLimited) and e.retry_after is not None:
                response["Retry-After"] = six.text_type(int(math.ceil(e.retry_after)))

        except Exception as e:
            # TODO(dcramer): test failures are not outputting the log message
            # here
            if settings.DEBUG:
                content = traceback.format_exc()
            else:
                content = ""
            logger.exception(e)
            response = HttpResponse(content, content_type="text/plain", status=500)

        # TODO(dcramer): it'd be nice if we had an incr_multi method so
        # tsdb could optimize this
        metrics.incr("client-api.all-versions.requests")
        metrics.incr("client-api.all-versions.responses.%s" % (response.status_code,))
        metrics.incr(
            "client-api.all-versions.responses.%sxx"
            % (six.text_type(response.status_code)[0],)
        )

        if helper.context.version:
            metrics.incr("client-api.v%s.requests" % (helper.context.version,))
            metrics.incr(
                "client-api.v%s.responses.%s"
                % (helper.context.version, response.status_code)
            )
            metrics.incr(
                "client-api.v%s.responses.%sxx"
                % (helper.context.version, six.text_type(response.status_code)[0])
            )

        if response.status_code != 200 and origin:
            # We allow all origins on errors
            response["Access-Control-Allow-Origin"] = "*"

        if origin:
            response["Access-Control-Allow-Headers"] = (
                "X-Sentry-Auth, X-Requested-With, Origin, Accept, "
                "Content-Type, Authentication"
            )
            response["Access-Control-Allow-Methods"] = ", ".join(
                self._allowed_methods()
            )
            response["Access-Control-Expose-Headers"] = "X-Sentry-Error, Retry-After"

        return response

    def _dispatch(self, request, helper, project_id=None, origin=None, *args, **kwargs):
        request.user = AnonymousUser()

        project = self._get_project_from_id(project_id)
        if project:
            helper.context.bind_project(project)
            Raven.tags_context(helper.context.get_tags_context())

        if origin is not None:
            # This check is specific for clients who need CORS support
            if not project:
                raise APIError("Client must be upgraded for CORS support")
            if not is_valid_origin(origin, project):
                tsdb.incr(tsdb.models.project_total_received_cors, project.id)
                raise APIForbidden("Invalid origin: %s" % (origin,))

        # XXX: It seems that the OPTIONS call does not always include custom headers
        if request.method == "OPTIONS":
            response = self.options(request, project)
        else:
            auth = self._parse_header(request, helper, project)

            key = helper.project_key_from_auth(auth)

            # Legacy API was /api/store/ and the project ID was only available elsewhere
            if not project:
                project = Project.objects.get_from_cache(id=key.project_id)
                helper.context.bind_project(project)
            elif key.project_id != project.id:
                raise APIError("Two different projects were specified")

            helper.context.bind_auth(auth)
            Raven.tags_context(helper.context.get_tags_context())

            # Explicitly bind Organization so we don't implicitly query it later
            # this just allows us to comfortably assure that `project.organization` is safe.
            # This also allows us to pull the object from cache, instead of being
            # implicitly fetched from database.
            project.organization = Organization.objects.get_from_cache(
                id=project.organization_id
            )

            response = super(APIView, self).dispatch(
                request=request,
                project=project,
                auth=auth,
                helper=helper,
                key=key,
                **kwargs
            )

        if origin:
            if origin == "null":
                # If an Origin is `null`, but we got this far, that means
                # we've gotten past our CORS check for some reason. But the
                # problem is that we can't return "null" as a valid response
                # to `Access-Control-Allow-Origin` and we don't have another
                # value to work with, so just allow '*' since they've gotten
                # this far.
                response["Access-Control-Allow-Origin"] = "*"
            else:
                response["Access-Control-Allow-Origin"] = origin

        return response

    # XXX: backported from Django 1.5
    def _allowed_methods(self):
        return [m.upper() for m in self.http_method_names if hasattr(self, m)]

    def options(self, request, *args, **kwargs):
        response = HttpResponse()
        response["Allow"] = ", ".join(self._allowed_methods())
        response["Content-Length"] = "0"
        return response


class StoreView(APIView):
    """
    The primary endpoint for storing new events.

    This will validate the client's authentication and data, and if
    successful pass on the payload to the internal database handler.

    Authentication works in three flavors:

    1. Explicit signed requests

       These are implemented using the documented signed request protocol, and
       require an authentication header which is signed using with the project
       member's secret key.

    2. CORS Secured Requests

       Generally used for communications with client-side platforms (such as
       JavaScript in the browser), they require a standard header, excluding
       the signature and timestamp requirements, and must be listed in the
       origins for the given project (or the global origins).

    3. Implicit trusted requests

       Used by the Sentry core, they are only available from same-domain requests
       and do not require any authentication information. They only require that
       the user be authenticated, and a project_id be sent in the GET variables.

    """

    def post(self, request, **kwargs):
        try:
            data = request.body
        except Exception as e:
            logger.exception(e)
            # We were unable to read the body.
            # This would happen if a request were submitted
            # as a multipart form for example, where reading
            # body yields an Exception. There's also not a more
            # sane exception to catch here. This will ultimately
            # bubble up as an APIError.
            data = None

        response_or_event_id = self.process(request, data=data, **kwargs)
        if isinstance(response_or_event_id, HttpResponse):
            return response_or_event_id
        return HttpResponse(
            json.dumps({"id": response_or_event_id}), content_type="application/json"
        )

    def get(self, request, **kwargs):
        data = request.GET.get("sentry_data", "")
        response_or_event_id = self.process(request, data=data, **kwargs)

        # Return a simple 1x1 gif for browser so they don't throw a warning
        response = HttpResponse(PIXEL, "image/gif")
        if not isinstance(response_or_event_id, HttpResponse):
            response["X-Sentry-ID"] = response_or_event_id
        return response

    def pre_normalize(self, data, helper):
        """Mutate the given EventManager. Hook for subtypes of StoreView (CSP)"""
        pass

    def process(
        self, request, project, key, auth, helper, data, attachments=None, **kwargs
    ):
        metrics.incr("events.total")

        if not data:
            raise APIError("No JSON data was found")

        remote_addr = request.META["REMOTE_ADDR"]

        event_mgr = EventManager(
            data,
            project=project,
            key=key,
            auth=auth,
            client_ip=remote_addr,
            user_agent=helper.context.agent,
            content_encoding=request.META.get("HTTP_CONTENT_ENCODING", ""),
        )
        del data

        self.pre_normalize(event_mgr, helper)
        event_mgr.normalize()

        event_received.send_robust(ip=remote_addr, project=project, sender=type(self))

        start_time = time()
        tsdb_start_time = to_datetime(start_time)
        should_filter, filter_reason = event_mgr.should_filter()
        if should_filter:
            increment_list = [
                (tsdb.models.project_total_received, project.id),
                (tsdb.models.project_total_blacklisted, project.id),
                (tsdb.models.organization_total_received, project.organization_id),
                (tsdb.models.organization_total_blacklisted, project.organization_id),
                (tsdb.models.key_total_received, key.id),
                (tsdb.models.key_total_blacklisted, key.id),
            ]
            try:
                increment_list.append(
                    (FILTER_STAT_KEYS_TO_VALUES[filter_reason], project.id)
                )
            # should error when filter_reason does not match a key in FILTER_STAT_KEYS_TO_VALUES
            except KeyError:
                pass

            tsdb.incr_multi(increment_list, timestamp=tsdb_start_time)

            metrics.incr("events.blacklisted", tags={"reason": filter_reason})
            event_filtered.send_robust(
                ip=remote_addr, project=project, sender=type(self)
            )
            raise APIForbidden("Event dropped due to filter: %s" % (filter_reason,))

        # TODO: improve this API (e.g. make RateLimit act on __ne__)
        rate_limit = safe_execute(
            quotas.is_rate_limited, project=project, key=key, _with_transaction=False
        )
        if isinstance(rate_limit, bool):
            rate_limit = RateLimit(is_limited=rate_limit, retry_after=None)

        # XXX(dcramer): when the rate limiter fails we drop events to ensure
        # it cannot cascade
        if rate_limit is None or rate_limit.is_limited:
            if rate_limit is None:
                helper.log.debug("Dropped event due to error with rate limiter")
            tsdb.incr_multi(
                [
                    (tsdb.models.project_total_received, project.id),
                    (tsdb.models.project_total_rejected, project.id),
                    (tsdb.models.organization_total_received, project.organization_id),
                    (tsdb.models.organization_total_rejected, project.organization_id),
                    (tsdb.models.key_total_received, key.id),
                    (tsdb.models.key_total_rejected, key.id),
                ],
                timestamp=tsdb_start_time,
            )
            metrics.incr(
                "events.dropped",
                tags={"reason": rate_limit.reason_code if rate_limit else "unknown"},
            )
            event_dropped.send_robust(
                ip=remote_addr,
                project=project,
                sender=type(self),
                reason_code=rate_limit.reason_code if rate_limit else None,
            )
            if rate_limit is not None:
                raise APIRateLimited(rate_limit.retry_after)
        else:
            tsdb.incr_multi(
                [
                    (tsdb.models.project_total_received, project.id),
                    (tsdb.models.organization_total_received, project.organization_id),
                    (tsdb.models.key_total_received, key.id),
                ],
                timestamp=tsdb_start_time,
            )

        org_options = OrganizationOption.objects.get_all_values(project.organization_id)

        data = event_mgr.get_data()
        del event_mgr

        event_id = data["event_id"]

        # TODO(dcramer): ideally we'd only validate this if the event_id was
        # supplied by the user
        cache_key = "ev:%s:%s" % (project.id, event_id)

        if cache.get(cache_key) is not None:
            raise APIForbidden(
                "An event with the same ID already exists (%s)" % (event_id,)
            )

        scrub_ip_address = org_options.get(
            "sentry:require_scrub_ip_address", False
        ) or project.get_option("sentry:scrub_ip_address", False)
        scrub_data = org_options.get(
            "sentry:require_scrub_data", False
        ) or project.get_option("sentry:scrub_data", True)

        if scrub_data:
            # We filter data immediately before it ever gets into the queue
            sensitive_fields_key = "sentry:sensitive_fields"
            sensitive_fields = org_options.get(
                sensitive_fields_key, []
            ) + project.get_option(sensitive_fields_key, [])

            exclude_fields_key = "sentry:safe_fields"
            exclude_fields = org_options.get(
                exclude_fields_key, []
            ) + project.get_option(exclude_fields_key, [])

            scrub_defaults = org_options.get(
                "sentry:require_scrub_defaults", False
            ) or project.get_option("sentry:scrub_defaults", True)

            SensitiveDataFilter(
                fields=sensitive_fields,
                include_defaults=scrub_defaults,
                exclude_fields=exclude_fields,
            ).apply(data)

        if scrub_ip_address:
            # We filter data immediately before it ever gets into the queue
            helper.ensure_does_not_have_ip(data)

        # mutates data (strips a lot of context if not queued)
        helper.insert_data_to_database(
            data, start_time=start_time, attachments=attachments
        )

        cache.set(cache_key, "", 60 * 5)

        helper.log.debug("New event received (%s)", event_id)

        event_accepted.send_robust(
            ip=remote_addr, data=data, project=project, sender=type(self)
        )

        return event_id


class MinidumpView(StoreView):
    helper_cls = MinidumpApiHelper
    content_types = ("multipart/form-data",)

    def _dispatch(self, request, helper, project_id=None, origin=None, *args, **kwargs):
        # TODO(ja): Refactor shared code with CspReportView. Especially, look at
        # the sentry_key override and test it.

        # A minidump submission as implemented by Breakpad and Crashpad or any
        # other library following the Mozilla Soccorro protocol is a POST request
        # without Origin or Referer headers. Therefore, we cannot validate the
        # origin of the request, but we *can* validate the "prod" key in future.
        if request.method != "POST":
            return HttpResponseNotAllowed(["POST"])

        content_type = request.META.get("CONTENT_TYPE")
        # In case of multipart/form-data, the Content-Type header also includes
        # a boundary. Therefore, we cannot check for an exact match.
        if content_type is None or not content_type.startswith(self.content_types):
            raise APIError("Invalid Content-Type")

        request.user = AnonymousUser()

        project = self._get_project_from_id(project_id)
        helper.context.bind_project(project)
        Raven.tags_context(helper.context.get_tags_context())

        # This is yanking the auth from the querystring since it's not
        # in the POST body. This means we expect a `sentry_key` and
        # `sentry_version` to be set in querystring
        auth = helper.auth_from_request(request)

        key = helper.project_key_from_auth(auth)
        if key.project_id != project.id:
            raise APIError("Two different projects were specified")

        helper.context.bind_auth(auth)
        Raven.tags_context(helper.context.get_tags_context())

        return super(APIView, self).dispatch(
            request=request,
            project=project,
            auth=auth,
            helper=helper,
            key=key,
            **kwargs
        )

    def post(self, request, project, **kwargs):
        # Minidump request payloads do not have the same structure as
        # usual events from other SDKs. Most notably, the event needs
        # to be transfered in the `sentry` form field. All other form
        # fields are assumed "extra" information. The only exception
        # to this is `upload_file_minidump`, which contains the minidump.

        if any(key.startswith("sentry[") for key in request.POST):
            # First, try to parse the nested form syntax `sentry[key][key]`
            # This is required for the Breakpad client library, which only
            # supports string values of up to 64 characters.
            extra = parser.parse(request.POST.urlencode())
            data = extra.pop("sentry", {})
        else:
            # Custom clients can submit longer payloads and should JSON
            # encode event data into the optional `sentry` field.
            extra = request.POST
            json_data = extra.pop("sentry", None)
            data = json.loads(json_data[0]) if json_data else {}

        # Merge additional form fields from the request with `extra`
        # data from the event payload and set defaults for processing.
        extra.update(data.get("extra", {}))
        data["extra"] = extra

        # Assign our own UUID so we can track this minidump. We cannot trust the
        # uploaded filename, and if reading the minidump fails there is no way
        # we can ever retrieve the original UUID from the minidump.
        event_id = data.get("event_id") or uuid.uuid4().hex
        data["event_id"] = event_id

        # At this point, we only extract the bare minimum information
        # needed to continue processing. This requires to process the
        # minidump without symbols and CFI to obtain an initial stack
        # trace (most likely via stack scanning). If all validations
        # pass, the event will be inserted into the database.
        try:
            minidump = request.FILES["upload_file_minidump"]
        except KeyError:
            raise APIError("Missing minidump upload")

        # Breakpad on linux sometimes stores the entire HTTP request body as
        # dump file instead of just the minidump. The Electron SDK then for
        # example uploads a multipart formdata body inside the minidump file.
        # It needs to be re-parsed, to extract the actual minidump before
        # continuing.
        minidump.seek(0)
        if minidump.read(2) == b"--":
            # The remaining bytes of the first line are the form boundary. We
            # have already read two bytes, the remainder is the form boundary
            # (excluding the initial '--').
            boundary = minidump.readline().rstrip()
            minidump.seek(0)

            # Next, we have to fake a HTTP request by specifying the form
            # boundary and the content length, or otherwise Django will not try
            # to parse our form body. Also, we need to supply new upload
            # handlers since they cannot be reused from the current request.
            meta = {
                "CONTENT_TYPE": b"multipart/form-data; boundary=%s" % boundary,
                "CONTENT_LENGTH": minidump.size,
            }
            handlers = [
                uploadhandler.load_handler(handler, request)
                for handler in settings.FILE_UPLOAD_HANDLERS
            ]

            _, files = MultiPartParser(meta, minidump, handlers).parse()
            try:
                minidump = files["upload_file_minidump"]
            except KeyError:
                raise APIError("Missing minidump upload")

        if minidump.size == 0:
            raise APIError("Empty minidump upload received")

        if settings.SENTRY_MINIDUMP_CACHE:
            if not os.path.exists(settings.SENTRY_MINIDUMP_PATH):
                os.mkdir(settings.SENTRY_MINIDUMP_PATH, 0o744)

            with open(
                "%s/%s.dmp" % (settings.SENTRY_MINIDUMP_PATH, event_id), "wb"
            ) as out:
                for chunk in minidump.chunks():
                    out.write(chunk)

        # Always store the minidump in attachments so we can access it during
        # processing, regardless of the event-attachments feature. This will
        # allow us to stack walk again with CFI once symbols are loaded.
        attachments = []
        minidump.seek(0)
        attachments.append(
            CachedAttachment.from_upload(minidump, type="event.minidump")
        )

        # Append all other files as generic attachments. We can skip this if the
        # feature is disabled since they won't be saved.
        if features.has(
            "organizations:event-attachments", project.organization, actor=request.user
        ):
            for name, file in six.iteritems(request.FILES):
                if name != "upload_file_minidump":
                    attachments.append(CachedAttachment.from_upload(file))

        try:
            merge_minidump_event(data, minidump)
        except ProcessMinidumpError as e:
            logger.exception(e)
            raise APIError(e.message.split("\n", 1)[0])

        response_or_event_id = self.process(
            request, attachments=attachments, data=data, project=project, **kwargs
        )

        if isinstance(response_or_event_id, HttpResponse):
            return response_or_event_id

        # Return the formatted UUID of the generated event. This is
        # expected by the Electron http uploader on Linux and doesn't
        # break the default Breakpad client library.
        return HttpResponse(
            six.text_type(uuid.UUID(response_or_event_id)), content_type="text/plain"
        )


class StoreSchemaView(BaseView):
    def get(self, request, **kwargs):
        return HttpResponse(
            json.dumps(schemas.EVENT_SCHEMA), content_type="application/json"
        )


class SecurityReportView(StoreView):
    helper_cls = SecurityApiHelper
    content_types = (
        "application/csp-report",
        "application/json",
        "application/expect-ct-report",
        "application/expect-ct-report+json",
        "application/expect-staple-report",
    )

    def _dispatch(self, request, helper, project_id=None, origin=None, *args, **kwargs):
        # A CSP report is sent as a POST request with no Origin or Referer
        # header. What we're left with is a 'document-uri' key which is
        # inside of the JSON body of the request. This 'document-uri' value
        # should be treated as an origin check since it refers to the page
        # that triggered the report. The Content-Type is supposed to be
        # `application/csp-report`, but FireFox sends it as `application/json`.
        if request.method != "POST":
            return HttpResponseNotAllowed(["POST"])

        if request.META.get("CONTENT_TYPE") not in self.content_types:
            raise APIError("Invalid Content-Type")

        request.user = AnonymousUser()

        project = self._get_project_from_id(project_id)
        helper.context.bind_project(project)
        Raven.tags_context(helper.context.get_tags_context())

        # This is yanking the auth from the querystring since it's not
        # in the POST body. This means we expect a `sentry_key` and
        # `sentry_version` to be set in querystring
        auth = helper.auth_from_request(request)

        key = helper.project_key_from_auth(auth)
        if key.project_id != project.id:
            raise APIError("Two different projects were specified")

        helper.context.bind_auth(auth)
        Raven.tags_context(helper.context.get_tags_context())

        return super(APIView, self).dispatch(
            request=request,
            project=project,
            auth=auth,
            helper=helper,
            key=key,
            **kwargs
        )

    def post(self, request, project, helper, **kwargs):
        json_body = safely_load_json_string(request.body)
        report_type = self.security_report_type(json_body)
        if report_type is None:
            raise APIError("Unrecognized security report type")
        interface = get_interface(report_type)

        try:
            instance = interface.from_raw(json_body)
        except jsonschema.ValidationError as e:
            raise APIError("Invalid security report: %s" % str(e).splitlines()[0])

        # Do origin check based on the `document-uri` key as explained in `_dispatch`.
        origin = instance.get_origin()
        if not is_valid_origin(origin, project):
            if project:
                tsdb.incr(tsdb.models.project_total_received_cors, project.id)
            raise APIForbidden("Invalid origin")

        data = {
            "interface": interface.path,
            "report": instance,
            "release": request.GET.get("sentry_release"),
            "environment": request.GET.get("sentry_environment"),
        }

        response_or_event_id = self.process(
            request, project=project, helper=helper, data=data, **kwargs
        )
        if isinstance(response_or_event_id, HttpResponse):
            return response_or_event_id
        return HttpResponse(content_type="application/javascript", status=201)

    def security_report_type(self, body):
        report_type_for_key = {
            "csp-report": "sentry.interfaces.Csp",
            "expect-ct-report": "expectct",
            "expect-staple-report": "expectstaple",
            "known-pins": "hpkp",
        }
        if isinstance(body, dict):
            for k in report_type_for_key:
                if k in body:
                    return report_type_for_key[k]
        return None

    def pre_normalize(self, data, helper):
        data.process_csp_report()


@cache_control(max_age=3600, public=True)
def robots_txt(request):
    return HttpResponse("User-agent: *\nDisallow: /\n", content_type="text/plain")


@cache_control(max_age=3600, public=True)
def crossdomain_xml_index(request):
    response = render_to_response("sentry/crossdomain_index.xml")
    response["Content-Type"] = "application/xml"
    return response


@cache_control(max_age=60)
def crossdomain_xml(request, project_id):
    if not project_id.isdigit():
        return HttpResponse(status=404)

    try:
        project = Project.objects.get_from_cache(id=project_id)
    except Project.DoesNotExist:
        return HttpResponse(status=404)

    origin_list = get_origins(project)
    response = render_to_response(
        "sentry/crossdomain.xml", {"origin_list": origin_list}
    )
    response["Content-Type"] = "application/xml"

    return response<|MERGE_RESOLUTION|>--- conflicted
+++ resolved
@@ -125,14 +125,10 @@
         Sends raw event data to Kafka for later offline processing.
         """
         try:
-<<<<<<< HEAD
-            if len(request.body) > options.get("kafka-publisher.max-event-size"):
-=======
             # This may fail when we e.g. send a multipart form. We ignore those errors for now.
             data = request.body
 
             if not data or len(data) > options.get('kafka-publisher.max-event-size'):
->>>>>>> 80555605
                 return
 
             # Sampling
@@ -151,15 +147,8 @@
             meta["SENTRY_API_VIEW_NAME"] = self.__class__.__name__
 
             kafka_publisher.publish(
-<<<<<<< HEAD
-                channel=getattr(
-                    settings, "KAFKA_RAW_EVENTS_PUBLISHER_TOPIC", "raw_store_events"
-                ),
-                value=json.dumps([meta, request.body]),
-=======
                 channel=getattr(settings, 'KAFKA_RAW_EVENTS_PUBLISHER_TOPIC', 'raw-store-events'),
                 value=json.dumps([meta, base64.b64encode(data)])
->>>>>>> 80555605
             )
         except Exception as e:
             logger.debug("Cannot publish event to Kafka: {}".format(e.message))
