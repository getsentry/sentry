--- conflicted
+++ resolved
@@ -17,13 +17,7 @@
 from functools import wraps
 from raven.contrib.django.models import client as Raven
 
-<<<<<<< HEAD
 from sentry import quotas, tsdb
-from sentry.api.base import LINK_HEADER
-from sentry.constants import MEMBER_USER, EVENTS_PER_PAGE
-=======
-from sentry import app
->>>>>>> cefdeb7a
 from sentry.coreapi import (
     APIError, APIForbidden, APIRateLimited, ClientApiHelper, CspApiHelper,
     LazyData
@@ -341,11 +335,11 @@
         )
 
         if helper.should_filter(project, data, ip_address=remote_addr):
-            app.tsdb.incr_multi([
-                (app.tsdb.models.project_total_received, project.id),
-                (app.tsdb.models.project_total_blacklisted, project.id),
-                (app.tsdb.models.organization_total_received, project.organization_id),
-                (app.tsdb.models.organization_total_blacklisted, project.organization_id),
+            tsdb.incr_multi([
+                (tsdb.models.project_total_received, project.id),
+                (tsdb.models.project_total_blacklisted, project.id),
+                (tsdb.models.organization_total_received, project.organization_id),
+                (tsdb.models.organization_total_blacklisted, project.organization_id),
             ])
             metrics.incr('events.blacklisted')
             event_filtered.send_robust(
@@ -361,25 +355,16 @@
         if isinstance(rate_limit, bool):
             rate_limit = RateLimit(is_limited=rate_limit, retry_after=None)
 
-<<<<<<< HEAD
-        if rate_limit is not None and rate_limit.is_limited:
+        # XXX(dcramer): when the rate limiter fails we drop events to ensure
+        # it cannot cascade
+        if rate_limit is None or rate_limit.is_limited:
+            if rate_limit is None:
+                helper.log.debug('Dropped event due to error with rate limiter')
             tsdb.incr_multi([
                 (tsdb.models.project_total_received, project.id),
                 (tsdb.models.project_total_rejected, project.id),
                 (tsdb.models.organization_total_received, project.organization_id),
                 (tsdb.models.organization_total_rejected, project.organization_id),
-=======
-        # XXX(dcramer): when the rate limiter fails we drop events to ensure
-        # it cannot cascade
-        if rate_limit is None or rate_limit.is_limited:
-            if rate_limit is None:
-                helper.log.debug('Dropped event due to error with rate limiter')
-            app.tsdb.incr_multi([
-                (app.tsdb.models.project_total_received, project.id),
-                (app.tsdb.models.project_total_rejected, project.id),
-                (app.tsdb.models.organization_total_received, project.organization_id),
-                (app.tsdb.models.organization_total_rejected, project.organization_id),
->>>>>>> cefdeb7a
             ])
             metrics.incr('events.dropped')
             event_dropped.send_robust(
