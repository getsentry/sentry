"""
sentry.tsdb.base
~~~~~~~~~~~~~~~~

:copyright: (c) 2010-2014 by the Sentry Team, see AUTHORS for more details.
:license: BSD, see LICENSE for more details.
"""
from __future__ import absolute_import

from collections import OrderedDict
from datetime import timedelta

import six
from django.conf import settings
from django.utils import timezone
from enum import Enum

from sentry.utils.dates import to_timestamp

ONE_MINUTE = 60
ONE_HOUR = ONE_MINUTE * 60
ONE_DAY = ONE_HOUR * 24


class TSDBModel(Enum):
    internal = 0

    # number of events seen specific to grouping
    project = 1
    project_tag_key = 2
    project_tag_value = 3
    group = 4
    group_tag_key = 5
    group_tag_value = 6
    release = 7

    # the number of events sent to the server
    project_total_received = 100
    # the number of events rejected due to rate limiting
    project_total_rejected = 101
    # the number of operations
    project_operations = 102
    # the number of operations with an error state
    project_operation_errors = 103
    # the number of events blocked due to being blacklisted
    project_total_blacklisted = 104

    # the number of events sent to the server
    organization_total_received = 200
    # the number of events rejected due to rate limiting
    organization_total_rejected = 201
    # the number of events blocked due to being blacklisted
    organization_total_blacklisted = 202

    # distinct count of users that have been affected by an event in a group
    users_affected_by_group = 300
    # distinct count of users that have been affected by an event in a project
    users_affected_by_project = 301

    # frequent_organization_received_by_system = 400
    # frequent_organization_rejected_by_system = 401
    # frequent_organization_blacklisted_by_system = 402
    # frequent_values_by_issue_tag = 405

    # number of events seen for a project, by organization
    frequent_projects_by_organization = 403
    # number of issues seen for a project, by project
    frequent_issues_by_project = 404
    # number of events seen for a release, by issue
    # frequent_releases_by_group = 406  # DEPRECATED
    # number of events seen for a release, by issue
    frequent_releases_by_group = 407
    # number of events seen for an environment, by issue
    frequent_environments_by_group = 408


class BaseTSDB(object):
    __all__ = ('models', 'incr', 'incr_multi', 'get_range', 'get_sums',
               'get_rollups')

    models = TSDBModel

    def __init__(self, rollups=None, legacy_rollups=None):
        if rollups is None:
            rollups = settings.SENTRY_TSDB_ROLLUPS

        self.rollups = OrderedDict(rollups)

        # The ``SENTRY_TSDB_LEGACY_ROLLUPS`` setting should be used to store
        # previous rollup configuration values after they are modified in
        # ``SENTRY_TSDB_ROLLUPS``. The values can be removed after the new
        # rollup period is full of new data.
        if legacy_rollups is None:
            legacy_rollups = getattr(settings, 'SENTRY_TSDB_LEGACY_ROLLUPS', {})

        self.__legacy_rollups = legacy_rollups

    def validate(self):
        """
        Validates the settings for this backend (i.e. such as proper connection
        info).

        Raise ``InvalidConfiguration`` if there is a configuration error.
        """

    def normalize_to_epoch(self, timestamp, seconds):
        """
        Given a ``timestamp`` (datetime object) normalize to an epoch timestamp.

        i.e. if the rollup is minutes, the resulting timestamp would have
        the seconds and microseconds rounded down.
        """
        epoch = int(to_timestamp(timestamp))
        return epoch - (epoch % seconds)

    def normalize_ts_to_epoch(self, epoch, seconds):
        """
        Given a ``epoch`` normalize to an epoch rollup.
        """
        return epoch - (epoch % seconds)

    def normalize_to_rollup(self, timestamp, seconds):
        """
        Given a ``timestamp`` (datetime object) normalize to an epoch rollup.
        """
        epoch = int(to_timestamp(timestamp))
        return int(epoch / seconds)

    def normalize_ts_to_rollup(self, epoch, seconds):
        """
        Given a ``epoch`` normalize to an epoch rollup.
        """
        return int(epoch / seconds)

    def get_optimal_rollup(self, start_timestamp, end_timestamp):
        """
        Identify the lowest granularity rollup available within the given time
        range.
        """
        num_seconds = int(to_timestamp(end_timestamp)) - int(to_timestamp(start_timestamp))

        # This loop attempts to find the smallest possible rollup that will
        # contain both the start and end timestamps. ``self.rollups`` is
        # ordered from the highest resolution (smallest interval) to lowest
        # resolution (largest interval.)
        # XXX: There is a bug here, since this function assumes that the end
        # timestamp is always equal to or greater than the current time. If the
        # time range is shifted far enough into the past (e.g. a 30 second
        # window, retrieved several days after it's occurrence), this can
        # return a rollup that has already been evicted due to TTL, even if a
        # lower resolution representation of the range exists.
        for rollup, samples in six.iteritems(self.rollups):
            if rollup * samples >= num_seconds:
                return rollup

        # If nothing actually matches the requested range, just return the
        # lowest resolution interval.
        return list(self.rollups)[-1]

    def get_optimal_rollup_series(self, start, end=None, rollup=None):
        if end is None:
            end = timezone.now()

        if rollup is None:
            rollup = self.get_optimal_rollup(start, end)

        # This attempts to create a range with a duration as close as possible
        # to the requested interval using the requested (or inferred) rollup
        # resolution. This result always includes the ``end`` timestamp, but
        # may not include the ``start`` timestamp.
        series = []
        timestamp = end
        while timestamp >= start:
            series.append(self.normalize_to_epoch(timestamp, rollup))
            timestamp = timestamp - timedelta(seconds=rollup)

        return rollup, sorted(series)

    def calculate_expiry(self, rollup, samples, timestamp):
        """
        Calculate the expiration time for a rollup.

        :param rollup: rollup interval (in seconds)
        :param samples: number of samples to maintain
        :param timestamp: datetime used to calculate the rollup epoch
        """
        epoch = self.normalize_to_epoch(timestamp, rollup)
        return epoch + (rollup * samples)

    def get_earliest_timestamp(self, rollup, timestamp=None):
        """
        Calculate the earliest available timestamp for a rollup.
        """
        if timestamp is None:
            timestamp = timezone.now()

        samples = self.__legacy_rollups.get(rollup)
        if samples is None:
            samples = self.rollups[rollup]

        lifespan = timedelta(seconds=rollup * (samples - 1))
        return self.normalize_to_epoch(
            timestamp - lifespan,
            rollup,
        )

    def incr(self, model, key, timestamp=None, count=1):
        """
        Increment project ID=1:

        >>> incr(TimeSeriesModel.project, 1)
        """
        raise NotImplementedError

    def incr_multi(self, items, timestamp=None, count=1):
        """
        Increment project ID=1 and group ID=5:

        >>> incr_multi([(TimeSeriesModel.project, 1), (TimeSeriesModel.group, 5)])
        """
        for model, key in items:
            self.incr(model, key, timestamp, count)

    def get_range(self, model, keys, start, end, rollup=None):
        """
        To get a range of data for group ID=[1, 2, 3]:

        Returns a mapping of key => [(timestamp, count), ...].

        >>> now = timezone.now()
        >>> get_range([TSDBModel.group], [1, 2, 3],
        >>>           start=now - timedelta(days=1),
        >>>           end=now)
        """
        raise NotImplementedError

    def get_sums(self, model, keys, start, end, rollup=None):
        range_set = self.get_range(model, keys, start, end, rollup)
        sum_set = dict(
            (key, sum(p for _, p in points))
            for (key, points) in six.iteritems(range_set)
        )
        return sum_set

<<<<<<< HEAD
    def get_rollups(self):
        return self.rollups
=======
    def rollup(self, values, rollup):
        """
        Given a set of values (as returned from ``get_range``), roll them up
        using the ``rollup`` time (in seconds).
        """
        normalize_ts_to_epoch = self.normalize_ts_to_epoch
        result = {}
        for key, points in six.iteritems(values):
            result[key] = []
            last_new_ts = None
            for (ts, count) in points:
                new_ts = normalize_ts_to_epoch(ts, rollup)
                if new_ts == last_new_ts:
                    result[key][-1][1] += count
                else:
                    result[key].append([new_ts, count])
                    last_new_ts = new_ts
        return result

    def record(self, model, key, values, timestamp=None):
        """
        Record occurences of items in a single distinct counter.
        """
        raise NotImplementedError

    def record_multi(self, items, timestamp=None):
        """
        Record occurences of items in multiple distinct counters.
        """
        for model, key, values in items:
            self.record(model, key, values, timestamp)

    def get_distinct_counts_series(self, model, keys, start, end=None, rollup=None):
        """
        Fetch counts of distinct items for each rollup interval within the range.
        """
        raise NotImplementedError

    def get_distinct_counts_totals(self, model, keys, start, end=None, rollup=None):
        """
        Count distinct items during a time range.
        """
        raise NotImplementedError

    def get_distinct_counts_union(self, model, keys, start, end=None, rollup=None):
        """
        Count the total number of distinct items across multiple counters
        during a time range.
        """
        raise NotImplementedError

    def record_frequency_multi(self, requests, timestamp=None):
        """
        Record items in a frequency table.

        Metrics to increment should be passed as sequence pairs, using this
        structure: ``(model, {key: {item: score, ...}, ...})``
        """
        raise NotImplementedError

    def get_most_frequent(self, model, keys, start, end=None, rollup=None, limit=None):
        """
        Retrieve the most frequently seen items in a frequency table.

        Results are returned as a mapping, where the key is the key requested
        and the value is a list of ``(member, score)`` tuples, ordered by the
        highest (most frequent) to lowest (least frequent) score. The maximum
        number of items returned is ``index capacity * rollup intervals`` if no
        ``limit`` is provided.
        """
        raise NotImplementedError

    def get_most_frequent_series(self, model, keys, start, end=None, rollup=None, limit=None):
        """
        Retrieve the most frequently seen items in a frequency table for each
        interval in a series. (This is in contrast with ``get_most_frequent``,
        which returns the most frequent items seen over the entire requested
        range.)

        Results are returned as a mapping, where the key is the key requested
        and the value is a list of ``(timestamp, {item: score, ...})`` pairs
        over the series. The maximum number of items returned for each interval
        is the index capacity if no ``limit`` is provided.
        """
        raise NotImplementedError

    def get_frequency_series(self, model, items, start, end=None, rollup=None):
        """
        Retrieve the frequency of known items in a table over time.

        The items requested should be passed as a mapping, where the key is the
        metric key, and the value is a sequence of members to retrieve scores
        for.

        Results are returned as a mapping, where the key is the key requested
        and the value is a list of ``(timestamp, {item: score, ...})`` pairs
        over the series.
        """
        raise NotImplementedError

    def get_frequency_totals(self, model, items, start, end=None, rollup=None):
        """
        Retrieve the total frequency of known items in a table over time.

        The items requested should be passed as a mapping, where the key is the
        metric key, and the value is a sequence of members to retrieve scores
        for.

        Results are returned as a mapping, where the key is the key requested
        and the value is a mapping of ``{item: score, ...}`` containing the
        total score of items over the interval.
        """
        raise NotImplementedError
>>>>>>> cefdeb7a
<|MERGE_RESOLUTION|>--- conflicted
+++ resolved
@@ -7,10 +7,10 @@
 """
 from __future__ import absolute_import
 
+import six
+
 from collections import OrderedDict
 from datetime import timedelta
-
-import six
 from django.conf import settings
 from django.utils import timezone
 from enum import Enum
@@ -75,8 +75,10 @@
 
 
 class BaseTSDB(object):
-    __all__ = ('models', 'incr', 'incr_multi', 'get_range', 'get_sums',
-               'get_rollups')
+    __all__ = (
+        'models', 'incr', 'incr_multi', 'get_range', 'get_rollups', 'get_sums',
+        'rollup', 'validate',
+    )
 
     models = TSDBModel
 
@@ -102,6 +104,9 @@
 
         Raise ``InvalidConfiguration`` if there is a configuration error.
         """
+
+    def get_rollups(self):
+        return self.rollups
 
     def normalize_to_epoch(self, timestamp, seconds):
         """
@@ -242,10 +247,6 @@
         )
         return sum_set
 
-<<<<<<< HEAD
-    def get_rollups(self):
-        return self.rollups
-=======
     def rollup(self, values, rollup):
         """
         Given a set of values (as returned from ``get_range``), roll them up
@@ -358,5 +359,4 @@
         and the value is a mapping of ``{item: score, ...}`` containing the
         total score of items over the interval.
         """
-        raise NotImplementedError
->>>>>>> cefdeb7a
+        raise NotImplementedError