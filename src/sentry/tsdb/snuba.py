--- conflicted
+++ resolved
@@ -442,11 +442,6 @@
                         Condition(Column(time_column), Op.LT, end),
                     ]
 
-            referrer = f"tsdb-modelid:{model.value}"
-<<<<<<< HEAD
-            tenant_ids = tenant_ids or dict()
-=======
->>>>>>> 0183b075
             snql_request = Request(
                 dataset=model_dataset.value,
                 app_id="tsdb.get_data",
@@ -461,7 +456,9 @@
                 ),
                 tenant_ids=tenant_ids or dict(),
             )
-            query_result = raw_snql_query(snql_request, referrer=referrer, use_cache=use_cache)
+            query_result = raw_snql_query(
+                snql_request, f"tsdb-modelid:{model.value}", use_cache=use_cache
+            )
             if manual_group_on_time:
                 translated_results = {"data": query_result["data"]}
             else:
@@ -591,7 +588,6 @@
             orderby.append(model_group)
 
         if keys:
-            tenant_ids = tenant_ids or dict()
             query_func_without_selected_columns = functools.partial(
                 snuba.query,
                 dataset=model_dataset,
@@ -607,11 +603,7 @@
                 referrer=f"tsdb-modelid:{model.value}",
                 is_grouprelease=(model == TSDBModel.frequent_releases_by_group),
                 use_cache=use_cache,
-<<<<<<< HEAD
-                tenant_ids=tenant_ids,
-=======
                 tenant_ids=tenant_ids or dict(),
->>>>>>> 0183b075
             )
             if model_query_settings.selected_columns:
                 result = query_func_without_selected_columns(
