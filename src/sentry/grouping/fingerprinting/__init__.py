--- conflicted
+++ resolved
@@ -160,16 +160,9 @@
         return self._sdk
 
     def get_family(self):
-<<<<<<< HEAD
-        if self._family is None:
-            self._family = [
-                {"family": get_behavior_family_for_platform(self.event.get("platform"))}
-            ]
-=======
         self._family = self._family or [
             {"family": get_behavior_family_for_platform(self.event.get("platform"))}
         ]
->>>>>>> 0969373d
         return self._family
 
     def get_values(self, match_group):
