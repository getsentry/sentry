from __future__ import absolute_import

import inspect

from sentry.grouping.component import GroupingComponent
from sentry.grouping.enhancer import Enhancements


STRATEGIES = {}


def strategy(id, variants, interfaces, name=None, score=None):
    """Registers a strategy"""
    if name is None:
        if len(interfaces) != 1:
            raise RuntimeError('%r requires a name' % id)
        name = interfaces[0]

    def decorator(f):
        STRATEGIES[id] = rv = Strategy(
            id=id,
            name=name,
            interfaces=interfaces,
            variants=variants,
            score=score,
            func=f,
        )
        return rv
    return decorator


def lookup_strategy(strategy_id):
    """Looks up a strategy by id."""
    try:
        return STRATEGIES[strategy_id]
    except KeyError:
        raise LookupError('Unknown strategy %r' % strategy_id)


class Strategy(object):
    """Baseclass for all strategies."""

    def __init__(self, id, name, interfaces, variants, score, func):
        self.id = id
        self.name = name
        self.interfaces = interfaces
        self.mandatory_variants = []
        self.optional_variants = []
        self.variants = []
        for variant in variants:
            if variant[:1] == '!':
                self.mandatory_variants.append(variant[1:])
            else:
                self.optional_variants.append(variant)
            self.variants.append(variant)
        self.score = score
        self.func = func
        self.variant_processor_func = None

    def __repr__(self):
        return '<%s id=%r variants=%r>' % (
            self.__class__.__name__,
            self.id,
            self.variants,
        )

    def _invoke(self, func, *args, **kwargs):
        # We forcefully override strategy here.  This lets a strategy
        # function always access its metadata and directly forward it to
        # subcomponents without having to filter out strategy.
        kwargs['strategy'] = self
        return func(*args, **kwargs)

    def __call__(self, *args, **kwargs):
        return self._invoke(self.func, *args, **kwargs)

    def variant_processor(self, func):
        """Registers a variant reducer function that can be used to postprocess
        all variants created from this strategy.
        """
        self.variant_processor_func = func
        return func

    def get_grouping_component(self, event, variant, config):
        """Given a specific variant this calculates the grouping component.
        """
        args = []
        for iface_path in self.interfaces:
            iface = event.interfaces.get(iface_path)
            if iface is None:
                return None
            args.append(iface)
        return self(event=event, variant=variant, config=config, *args)

    def get_grouping_component_variants(self, event, config):
        """This returns a dictionary of all components by variant that this
        strategy can produce.
        """
        rv = {}
        # trivial case: we do not have mandatory variants and can handle
        # them all the same.
        if not self.mandatory_variants:
            for variant in self.variants:
                component = self.get_grouping_component(event, variant, config)
                if component is not None:
                    rv[variant] = component

        else:
            mandatory_component_hashes = {}
            prevent_contribution = None

            for variant in self.mandatory_variants:
                component = self.get_grouping_component(event, variant, config)
                if component is None:
                    continue
                if component.contributes:
                    mandatory_component_hashes[component.get_hash()] = variant
                rv[variant] = component

            prevent_contribution = not mandatory_component_hashes

            for variant in self.optional_variants:
                # We also only want to create another variant if it
                # produces different results than the mandatory components
                component = self.get_grouping_component(event, variant, config)
                if component is None:
                    continue

                # In case this variant contributes we need to check two things
                # here: if we did not have a system match we need to prevent
                # it from contributing.  Additionally if it matches the system
                # component we also do not want the variant to contribute but
                # with a different message.
                if component.contributes:
                    if prevent_contribution:
                        component.update(
                            contributes=False,
                            hint='ignored because %s variant is not used' % (
                                mandatory_component_hashes.values()[0]
                                if len(mandatory_component_hashes) == 1 else
                                'other mandatory'
                            )
                        )
                    else:
                        hash = component.get_hash()
                        duplicate_of = mandatory_component_hashes.get(hash)
                        if duplicate_of is not None:
                            component.update(
                                contributes=False,
                                hint='ignored because hash matches %s variant' % duplicate_of
                            )
                rv[variant] = component

        if self.variant_processor_func is not None:
            rv = self._invoke(self.variant_processor_func, rv,
                              event=event, config=config)
        return rv


class StrategyConfiguration(object):
    id = None
    config_class = None
    strategies = {}
    delegates = {}
    changelog = None

<<<<<<< HEAD
    def __init__(self, enhancements=None):
        if enhancements is None:
            enhancements = Enhancements([])
        else:
            enhancements = Enhancements.loads(enhancements)
        self.enhancements = enhancements
=======
    def __init__(self, options=None, **extra):
        if options is None:
            options = {}
        self.options = options
>>>>>>> 5ea70f34

    def __repr__(self):
        return '<%s %r>' % (
            self.__class__.__name__,
            self.id,
        )

    def iter_strategies(self):
        """Iterates over all strategies by highest score to lowest."""
        return iter(sorted(self.strategies.values(), key=lambda x: -x.score))

    def get_grouping_component(self, interface, *args, **kwargs):
        """Invokes a delegate grouping strategy.  If no such delegate is
        configured a fallback grouping component is returned.
        """
        path = interface.path
        strategy = self.delegates.get(path)
        if strategy is not None:
            kwargs['config'] = self
            return strategy(interface, *args, **kwargs)
        return GroupingComponent(
            id=path,
            hint='grouping algorithm does not consider this value',
        )

    @classmethod
    def as_dict(self):
        return {
            'id': self.id,
            'strategies': sorted(self.strategies),
            'changelog': self.changelog,
            'delegates': sorted(x.id for x in self.delegates.values()),
        }


def create_strategy_configuration(id, strategies=None, delegates=None, changelog=None):
    class NewStrategyConfiguration(StrategyConfiguration):
        pass
    NewStrategyConfiguration.id = id
    NewStrategyConfiguration.config_class = id.split(':', 1)[0]
    NewStrategyConfiguration.strategies = {}
    NewStrategyConfiguration.delegates = {}

    for strategy_id in strategies or {}:
        strategy = lookup_strategy(strategy_id)
        if strategy.score is None:
            raise RuntimeError('Unscored strategy %s added to %s' %
                               (strategy_id, id))
        NewStrategyConfiguration.strategies[strategy_id] = strategy

    for strategy_id in delegates or ():
        strategy = lookup_strategy(strategy_id)
        for interface in strategy.interfaces:
            if interface in NewStrategyConfiguration.delegates:
                raise RuntimeError('duplicate interface match for '
                                   'delegate %r (conflict on %r)' %
                                   (id, interface))
            NewStrategyConfiguration.delegates[interface] = strategy

    NewStrategyConfiguration.changelog = inspect.cleandoc(changelog or '')
    NewStrategyConfiguration.__name__ = 'StrategyConfiguration(%s)' % id
    return NewStrategyConfiguration<|MERGE_RESOLUTION|>--- conflicted
+++ resolved
@@ -164,19 +164,12 @@
     delegates = {}
     changelog = None
 
-<<<<<<< HEAD
-    def __init__(self, enhancements=None):
+    def __init__(self, enhancements=None, **extra):
         if enhancements is None:
             enhancements = Enhancements([])
         else:
             enhancements = Enhancements.loads(enhancements)
         self.enhancements = enhancements
-=======
-    def __init__(self, options=None, **extra):
-        if options is None:
-            options = {}
-        self.options = options
->>>>>>> 5ea70f34
 
     def __repr__(self):
         return '<%s %r>' % (
