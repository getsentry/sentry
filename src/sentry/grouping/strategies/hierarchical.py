--- conflicted
+++ resolved
@@ -78,8 +78,7 @@
     tree_label = []
 
     for frame in components:
-<<<<<<< HEAD
-        if frame.tree_label:
+        if frame.contributes and frame.tree_label:
             lbl = dict(frame.tree_label)
             if frame.is_sentinel_frame:
                 lbl["is_sentinel"] = True
@@ -87,10 +86,6 @@
                 lbl["is_prefix"] = True
 
             tree_label.append(lbl)
-=======
-        if frame.contributes and frame.tree_label:
-            tree_label.append(frame.tree_label)
->>>>>>> 78859f9e
 
     # We assume all components are always sorted in the way frames appear in
     # the event (threadbase -> crashing frame). Then we want to show the
