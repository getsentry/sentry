--- conflicted
+++ resolved
@@ -156,17 +156,10 @@
         cache_key = f"stacktrace_hash.{stacktrace_fingerprint}"
         use_cache = bool(stacktrace_fingerprint)
         if use_cache:
-<<<<<<< HEAD
-            frames_changed = _update_frames_from_cached_values(frames, cache_key, platform)
-            print(f"BAR - {frames_changed}")  # noqa: S002
-            # XXX: Before merging, remove this if statement so we can test the logic live
-            # We use a boolean for faster checking if frames and merged_frames are still the same
-=======
             # We are running with dry_run, thus, not changing frames
             frames_changed = _update_frames_from_cached_values(
                 frames, cache_key, platform, dry_run=True
             )
->>>>>>> 22e9077c
             if frames_changed:
                 logger.info("The frames have been loaded from the cache. Skipping some work.")
                 return
@@ -525,31 +518,17 @@
     if changed_frames_values:
         try:
             for frame, changed_frame_values in zip(frames, changed_frames_values):
-<<<<<<< HEAD
-                print("FOO")  # noqa: S002
-                if not dry_run:
-                    print("BAZ!")  # noqa: S002
-                    if changed_frame_values["in_app"] is not None:
-                        frame["in_app"] = changed_frame_values["in_app"]
-                        frames_changed = True
-                    if changed_frame_values["in_app"] is not changed_frame_values["category"]:
-=======
                 if not dry_run:
                     if changed_frame_values["in_app"] is not None:
                         frame["in_app"] = changed_frame_values["in_app"]
                         frames_changed = True
                     if changed_frame_values["in_app"] is not None:
->>>>>>> 22e9077c
                         set_path(frame, "data", "category", value=changed_frame_values["category"])
                         frames_changed = True
 
             if frames_changed:
                 logger.info("We have merged the cached stacktrace to the incoming one.")
-<<<<<<< HEAD
-        except Exception:
-=======
         except Exception as error:
->>>>>>> 22e9077c
             logger.exception(
                 "We have failed to update the stacktrace from the cache. Not aborting execution.",
                 extra={"platform": platform},
