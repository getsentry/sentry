import datetime
import logging
import uuid
from typing import Dict, Mapping, Optional

import msgpack
from arroyo.backends.kafka.consumer import KafkaPayload
from arroyo.processing.strategies.abstract import ProcessingStrategy, ProcessingStrategyFactory
from arroyo.processing.strategies.commit import CommitOffsets
from arroyo.processing.strategies.run_task import RunTask
from arroyo.types import Commit, Message, Partition
from django.conf import settings
from django.db import transaction

from sentry import ratelimits
from sentry.constants import ObjectStatus
from sentry.db.models import BoundedPositiveIntegerField
from sentry.models import Project
from sentry.monitors.models import (
    CheckInStatus,
    Monitor,
    MonitorCheckIn,
    MonitorEnvironment,
    MonitorEnvironmentLimitsExceeded,
    MonitorLimitsExceeded,
    MonitorType,
)
from sentry.monitors.utils import signal_first_checkin, signal_first_monitor_created
from sentry.monitors.validators import ConfigValidator
from sentry.utils import json, metrics
from sentry.utils.dates import to_datetime
from sentry.utils.locking import UnableToAcquireLock
from sentry.utils.locking.manager import LockManager
from sentry.utils.services import build_instance_from_options

locks = LockManager(build_instance_from_options(settings.SENTRY_POST_PROCESS_LOCKS_BACKEND_OPTIONS))

logger = logging.getLogger(__name__)

CHECKIN_QUOTA_LIMIT = 5
CHECKIN_QUOTA_WINDOW = 60


def _ensure_monitor_with_config(
    project: Project,
    monitor_slug: str,
    config: Optional[Dict],
):
    try:
        monitor = Monitor.objects.get(
            slug=monitor_slug,
            project_id=project.id,
            organization_id=project.organization_id,
        )
    except Monitor.DoesNotExist:
        monitor = None

    if not config:
        return monitor

    validator = ConfigValidator(data=config)

    if not validator.is_valid():
        logger.debug("monitor_config for %s is not valid", monitor_slug)
        return monitor

    validated_config = validator.validated_data
    created = False

    # Create monitor
    if not monitor:
        monitor, created = Monitor.objects.update_or_create(
            organization_id=project.organization_id,
            slug=monitor_slug,
            defaults={
                "project_id": project.id,
                "name": monitor_slug,
                "status": ObjectStatus.ACTIVE,
                "type": MonitorType.CRON_JOB,
                "config": validated_config,
            },
        )
        signal_first_monitor_created(project, None, True)

    # Update existing monitor
    if monitor and not created and monitor.config != validated_config:
        monitor.update_config(config, validated_config)

    return monitor


# TODO(rjo100): Move check-in logic through the validator
def valid_duration(duration: Optional[int]) -> bool:
    if duration and (duration < 0 or duration > BoundedPositiveIntegerField.MAX_VALUE):
        return False

    return True


def _process_message(wrapper: Dict) -> None:
    # TODO: validate payload schema
    params = json.loads(wrapper["payload"])
    start_time = to_datetime(float(wrapper["start_time"]))
    project_id = int(wrapper["project_id"])
    source_sdk = wrapper["sdk"]

    environment = params.get("environment")
    project = Project.objects.get_from_cache(id=project_id)

    ratelimit_key = f"{params['monitor_slug']}:{environment}"

    metric_kwargs = {
        "source": "consumer",
        "source_sdk": source_sdk,
    }

    if ratelimits.is_limited(
        f"monitor-checkins:{ratelimit_key}",
        limit=CHECKIN_QUOTA_LIMIT,
        window=CHECKIN_QUOTA_WINDOW,
    ):
        metrics.incr(
            "monitors.checkin.dropped.ratelimited",
            tags={**metric_kwargs},
        )
        logger.debug("monitor check in rate limited: %s", params["monitor_slug"])
        return

    def update_existing_check_in(
        existing_check_in: MonitorCheckIn, updated_status: CheckInStatus, updated_duration: float
    ):
        if (
            existing_check_in.project_id != project_id
            or existing_check_in.monitor_id != monitor.id
            or existing_check_in.monitor_environment_id != monitor_environment.id
        ):
            metrics.incr(
                "monitors.checkin.result",
                tags={"source": "consumer", "status": "guid_mismatch"},
            )
            logger.debug(
                "check-in guid %s already associated with %s not payload %s",
                existing_check_in,
                existing_check_in.monitor_id,
                monitor.id,
            )
            return

        if existing_check_in.status in CheckInStatus.FINISHED_VALUES:
            metrics.incr(
                "monitors.checkin.result",
                tags={**metric_kwargs, "status": "checkin_finished"},
            )
            logger.debug(
                "check-in was finished: attempted update from %s to %s",
                existing_check_in.status,
                updated_status,
            )
            return

        if updated_duration is None:
            updated_duration = int(
                (start_time - existing_check_in.date_added).total_seconds() * 1000
            )

        if not valid_duration(updated_duration):
            metrics.incr(
                "monitors.checkin.result",
                tags={**metric_kwargs, "status": "failed_duration_check"},
            )
            logger.debug("check-in duration is invalid: %s", project.organization_id)
            return

        existing_check_in.update(status=updated_status, duration=updated_duration)

        return

    try:
        with transaction.atomic():
            monitor_config = params.get("monitor_config")
            try:
                monitor = _ensure_monitor_with_config(
                    project, params["monitor_slug"], monitor_config
                )

                if not monitor:
                    metrics.incr(
                        "monitors.checkin.result",
                        tags={**metric_kwargs, "status": "failed_validation"},
                    )
                    logger.info("monitor.validation.failed", extra={**params})
                    return
            except MonitorLimitsExceeded:
                metrics.incr(
                    "monitors.checkin.result",
                    tags={**metric_kwargs, "status": "failed_monitor_limits"},
                )
                logger.debug("monitor exceeds limits for organization: %s", project.organization_id)
                return

            try:
                monitor_environment = MonitorEnvironment.objects.ensure_environment(
                    project, monitor, environment
                )
            except MonitorEnvironmentLimitsExceeded:
                metrics.incr(
                    "monitors.checkin.result",
                    tags={**metric_kwargs, "status": "failed_monitor_environment_limits"},
                )
                logger.debug(
                    "monitor environment exceeds limits for monitor: %s", params["monitor_slug"]
                )
                return

            status = getattr(CheckInStatus, params["status"].upper())
            duration = (
                # Duration is specified in seconds from the client, it is
                # stored in the checkin model as milliseconds
                int(params["duration"] * 1000)
                if params.get("duration") is not None
                else None
            )

            # Invalid UUIDs will raise ValueError
            check_in_id = uuid.UUID(params["check_in_id"])

            # When the UUID is empty we will default to looking for the most
            # recent check-in which is not in a terminal state.
            use_latest_checkin = check_in_id.int == 0

            try:
                if use_latest_checkin:
                    check_in = (
                        MonitorCheckIn.objects.select_for_update()
                        .exclude(status__in=CheckInStatus.FINISHED_VALUES)
                        .order_by("-date_added")[:1]
                        .get()
                    )
                else:
                    check_in = MonitorCheckIn.objects.select_for_update().get(
                        guid=check_in_id,
                    )

<<<<<<< HEAD
                update_existing_check_in(check_in, status, duration)
=======
                if (
                    check_in.project_id != project_id
                    or check_in.monitor_id != monitor.id
                    or check_in.monitor_environment_id != monitor_environment.id
                ):
                    metrics.incr(
                        "monitors.checkin.result",
                        tags={**metric_kwargs, "status": "guid_mismatch"},
                    )
                    logger.debug(
                        "check-in guid %s already associated with %s not payload %s",
                        check_in_id,
                        check_in.monitor_id,
                        monitor.id,
                    )
                    return

                if check_in.status in CheckInStatus.FINISHED_VALUES:
                    metrics.incr(
                        "monitors.checkin.result",
                        tags={**metric_kwargs, "status": "checkin_finished"},
                    )
                    logger.debug(
                        "check-in was finished: attempted update from %s to %s",
                        check_in.status,
                        status,
                    )
                    return

                if duration is None:
                    duration = int((start_time - check_in.date_added).total_seconds() * 1000)

                if not valid_duration(duration):
                    metrics.incr(
                        "monitors.checkin.result",
                        tags={**metric_kwargs, "status": "failed_duration_check"},
                    )
                    logger.debug("check-in duration is invalid: %s", project.organization_id)
                    return

                check_in.update(status=status, duration=duration)
>>>>>>> 7a38595c

            except MonitorCheckIn.DoesNotExist:
                # Infer the original start time of the check-in from the duration.
                # Note that the clock of this worker may be off from what Relay is reporting.
                date_added = start_time
                if duration is not None:
                    date_added -= datetime.timedelta(milliseconds=duration)

                if not valid_duration(duration):
                    metrics.incr(
                        "monitors.checkin.result",
                        tags={**metric_kwargs, "status": "failed_duration_check"},
                    )
                    logger.debug("check-in duration is invalid: %s", project.organization_id)
                    return

                expected_time = None
                if monitor_environment.last_checkin:
                    expected_time = monitor.get_next_scheduled_checkin_without_margin(
                        monitor_environment.last_checkin
                    )

                # If the UUID is unset (zero value) generate a new UUID
                if check_in_id.int == 0:
                    guid = uuid.uuid4()
                else:
                    guid = check_in_id

                lock = locks.get(f"checkin-creation:{guid}", duration=2, name="checkin_creation")
                try:
                    with lock.acquire():
                        check_in, created = MonitorCheckIn.objects.get_or_create(
                            defaults={
                                "duration": duration,
                                "status": status,
                                "date_added": date_added,
                                "date_updated": start_time,
                                "expected_time": expected_time,
                                "monitor_config": monitor.get_validated_config(),
                            },
                            project_id=project_id,
                            monitor=monitor,
                            monitor_environment=monitor_environment,
                            guid=guid,
                        )
                        if not created:
                            update_existing_check_in(check_in, status, duration)
                        else:
                            signal_first_checkin(project, monitor)

                except UnableToAcquireLock:
                    metrics.incr(
                        "monitors.checkin.result",
                        tags={**metric_kwargs, "status": "failed_checkin_creation_lock"},
                    )
                    logger.debug("failed to acquire lock to create check-in: %s", guid)
                    return

            if check_in.status == CheckInStatus.ERROR and monitor.status != ObjectStatus.DISABLED:
                monitor_environment.mark_failed(start_time)
            else:
                monitor_environment.mark_ok(check_in, start_time)

            metrics.incr(
                "monitors.checkin.result",
                tags={**metric_kwargs, "status": "complete"},
            )
    except Exception:
        # Skip this message and continue processing in the consumer.
        metrics.incr(
            "monitors.checkin.result",
            tags={**metric_kwargs, "status": "error"},
        )
        logger.exception("Failed to process check-in", exc_info=True)


class StoreMonitorCheckInStrategyFactory(ProcessingStrategyFactory[KafkaPayload]):
    def create_with_partitions(
        self,
        commit: Commit,
        partitions: Mapping[Partition, int],
    ) -> ProcessingStrategy[KafkaPayload]:
        def process_message(message: Message[KafkaPayload]) -> None:
            try:
                wrapper = msgpack.unpackb(message.payload.value)
                _process_message(wrapper)
            except Exception:
                logger.exception("Failed to process message payload")

        return RunTask(
            function=process_message,
            next_step=CommitOffsets(commit),
        )<|MERGE_RESOLUTION|>--- conflicted
+++ resolved
@@ -241,51 +241,7 @@
                         guid=check_in_id,
                     )
 
-<<<<<<< HEAD
                 update_existing_check_in(check_in, status, duration)
-=======
-                if (
-                    check_in.project_id != project_id
-                    or check_in.monitor_id != monitor.id
-                    or check_in.monitor_environment_id != monitor_environment.id
-                ):
-                    metrics.incr(
-                        "monitors.checkin.result",
-                        tags={**metric_kwargs, "status": "guid_mismatch"},
-                    )
-                    logger.debug(
-                        "check-in guid %s already associated with %s not payload %s",
-                        check_in_id,
-                        check_in.monitor_id,
-                        monitor.id,
-                    )
-                    return
-
-                if check_in.status in CheckInStatus.FINISHED_VALUES:
-                    metrics.incr(
-                        "monitors.checkin.result",
-                        tags={**metric_kwargs, "status": "checkin_finished"},
-                    )
-                    logger.debug(
-                        "check-in was finished: attempted update from %s to %s",
-                        check_in.status,
-                        status,
-                    )
-                    return
-
-                if duration is None:
-                    duration = int((start_time - check_in.date_added).total_seconds() * 1000)
-
-                if not valid_duration(duration):
-                    metrics.incr(
-                        "monitors.checkin.result",
-                        tags={**metric_kwargs, "status": "failed_duration_check"},
-                    )
-                    logger.debug("check-in duration is invalid: %s", project.organization_id)
-                    return
-
-                check_in.update(status=status, duration=duration)
->>>>>>> 7a38595c
 
             except MonitorCheckIn.DoesNotExist:
                 # Infer the original start time of the check-in from the duration.
