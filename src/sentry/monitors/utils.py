<<<<<<< HEAD
from django.db import transaction
=======
from typing import Optional

>>>>>>> ce590b9c
from django.utils import timezone
from rest_framework.request import Request

from sentry.api.serializers.rest_framework.rule import RuleSerializer
from sentry.db.models import BoundedPositiveIntegerField
from sentry.mediators import project_rules
from sentry.models import Rule, RuleActivity, RuleActivityType, RuleSource, User
from sentry.models.project import Project
from sentry.signals import first_cron_checkin_received, first_cron_monitor_created

from .models import Monitor


def signal_first_checkin(project: Project, monitor: Monitor):
    if not project.flags.has_cron_checkins:
        # Backfill users that already have cron monitors
        signal_first_monitor_created(project, None, False)
        transaction.on_commit(
            lambda: first_cron_checkin_received.send_robust(
                project=project, monitor_id=str(monitor.guid), sender=Project
            )
        )


def signal_first_monitor_created(project: Project, user, from_upsert: bool):
    if not project.flags.has_cron_monitors:
        first_cron_monitor_created.send_robust(
            project=project, user=user, from_upsert=from_upsert, sender=Project
        )


# Used to check valid implicit durations for closing check-ins without a duration specified
# as payload is already validated. Max value is > 24 days.
def valid_duration(duration: Optional[int]) -> bool:
    if duration and (duration < 0 or duration > BoundedPositiveIntegerField.MAX_VALUE):
        return False

    return True


def create_alert_rule(
    request: Request, project: Project, monitor: Monitor, validated_alert_rule: dict
):
    """
    Create an alert rule from a request with the given data
    :param request: Request object
    :param project: Project object
    :param monitor: Monitor object being created
    :param alert_rule: Dictionary of configurations for an associated Rule
    :return: dict
    """
    alert_rule_data = create_alert_rule_data(project, request.user, monitor, validated_alert_rule)
    serializer = RuleSerializer(
        context={"project": project, "organization": project.organization},
        data=alert_rule_data,
    )

    if not serializer.is_valid():
        return None

    data = serializer.validated_data
    # combine filters and conditions into one conditions criteria for the rule object
    conditions = data.get("conditions", [])
    if "filters" in data:
        conditions.extend(data["filters"])

    kwargs = {
        "name": data["name"],
        "environment": data.get("environment"),
        "project": project,
        "action_match": data["actionMatch"],
        "filter_match": data.get("filterMatch"),
        "conditions": conditions,
        "actions": data.get("actions", []),
        "frequency": data.get("frequency"),
        "user_id": request.user.id,
    }

    rule = project_rules.Creator.run(request=request, **kwargs)
    rule.update(source=RuleSource.CRON_MONITOR)
    RuleActivity.objects.create(
        rule=rule, user_id=request.user.id, type=RuleActivityType.CREATED.value
    )
    return rule.id


def create_alert_rule_data(project: Project, user: User, monitor: Monitor, alert_rule: dict):
    """
    Gets a dict formatted alert rule to create alongside the monitor
    :param project: Project object
    :param user: User object that made the request
    :param monitor: Monitor object being created
    :param alert_rule: Dictionary of configurations for an associated Rule
    :return: dict
    """
    alert_rule_data = {
        "actionMatch": "any",
        "actions": [],
        "conditions": [
            {
                "id": "sentry.rules.conditions.first_seen_event.FirstSeenEventCondition",
                "name": "A new issue is created",
            },
            {
                "id": "sentry.rules.conditions.regression_event.RegressionEventCondition",
                "name": "The issue changes state from resolved to unresolved",
            },
        ],
        "createdBy": {
            "email": user.email,
            "id": user.id,
            "name": user.email,
        },
        "dateCreated": timezone.now().strftime("%Y-%m-%dT%H:%M:%S.%fZ"),
        "environment": alert_rule.get("environment", None),
        "filterMatch": "all",
        "filters": [
            {
                "id": "sentry.rules.filters.tagged_event.TaggedEventFilter",
                "key": "monitor.slug",
                "match": "eq",
                "name": f"The event's tags match monitor.slug contains {monitor.slug}",
                "value": monitor.slug,
            }
        ],
        "frequency": 1440,
        "name": f"Monitor Alert: {monitor.name}"[:64],
        "owner": None,
        "projects": [project.slug],
        "snooze": False,
    }

    for target in alert_rule.get("targets", []):
        target_identifier = target["target_identifier"]
        target_type = target["target_type"]

        action = {
            "id": "sentry.mail.actions.NotifyEmailAction",
            "name": f"Send a notification to {target_type}",
            "targetIdentifier": target_identifier,
            "targetType": target_type,
        }
        alert_rule_data["actions"].append(action)

    return alert_rule_data


def update_alert_rule(request: Request, project: Project, alert_rule: Rule, alert_rule_data: dict):
    actions = []
    for target in alert_rule_data.get("targets", []):
        target_identifier = target["target_identifier"]
        target_type = target["target_type"]

        action = {
            "id": "sentry.mail.actions.NotifyEmailAction",
            "name": f"Send a notification to {target_type}",
            "targetIdentifier": target_identifier,
            "targetType": target_type,
        }
        actions.append(action)

    serializer = RuleSerializer(
        context={"project": project, "organization": project.organization},
        data={
            "actions": actions,
            "environment": alert_rule_data.get("environment", None),
        },
        partial=True,
    )

    if serializer.is_valid():
        data = serializer.validated_data

        kwargs = {
            "project": project,
            "actions": data.get("actions", []),
            "environment": data.get("environment", None),
        }

        updated_rule = project_rules.Updater.run(rule=alert_rule, request=request, **kwargs)

        RuleActivity.objects.create(
            rule=updated_rule, user_id=request.user.id, type=RuleActivityType.UPDATED.value
        )

    return alert_rule.id<|MERGE_RESOLUTION|>--- conflicted
+++ resolved
@@ -1,9 +1,6 @@
-<<<<<<< HEAD
-from django.db import transaction
-=======
 from typing import Optional
 
->>>>>>> ce590b9c
+from django.db import transaction
 from django.utils import timezone
 from rest_framework.request import Request
 
