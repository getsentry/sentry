from __future__ import annotations

from datetime import timedelta

from django.db import router, transaction
from django.utils.crypto import get_random_string
from drf_spectacular.utils import extend_schema
from rest_framework.request import Request
from rest_framework.response import Response

from sentry import audit_log
from sentry.api.api_owners import ApiOwner
from sentry.api.api_publish_status import ApiPublishStatus
from sentry.api.base import region_silo_endpoint
from sentry.api.exceptions import ParameterValidationError
from sentry.api.helpers.environments import get_environments
from sentry.api.serializers import serialize
from sentry.apidocs.constants import (
    RESPONSE_ACCEPTED,
    RESPONSE_BAD_REQUEST,
    RESPONSE_FORBIDDEN,
    RESPONSE_NOT_FOUND,
    RESPONSE_UNAUTHORIZED,
)
from sentry.apidocs.parameters import GlobalParams, MonitorParams
from sentry.models.rule import Rule, RuleActivity, RuleActivityType
from sentry.models.scheduledeletion import RegionScheduledDeletion
<<<<<<< HEAD
from sentry.monitors.models import (
    CheckInStatus,
    Monitor,
    MonitorCheckIn,
    MonitorEnvironment,
    MonitorStatus,
)
=======
from sentry.monitors.models import Monitor, MonitorEnvironment, MonitorObjectStatus, MonitorStatus
>>>>>>> 6cadcb3b
from sentry.monitors.serializers import MonitorSerializer
from sentry.monitors.utils import create_alert_rule, update_alert_rule
from sentry.monitors.validators import MonitorValidator

from ..constants import MAX_TIMEOUT, TIMEOUT
from .base import MonitorEndpoint


@region_silo_endpoint
@extend_schema(tags=["Crons"])
class OrganizationMonitorDetailsEndpoint(MonitorEndpoint):
    publish_status = {
        "DELETE": ApiPublishStatus.PUBLIC,
        "GET": ApiPublishStatus.PUBLIC,
        "PUT": ApiPublishStatus.PUBLIC,
    }
    owner = ApiOwner.CRONS

    @extend_schema(
        operation_id="Retrieve a Monitor",
        parameters=[
            GlobalParams.ORG_SLUG,
            MonitorParams.MONITOR_SLUG,
            GlobalParams.ENVIRONMENT,
        ],
        responses={
            200: MonitorSerializer,
            401: RESPONSE_UNAUTHORIZED,
            403: RESPONSE_FORBIDDEN,
            404: RESPONSE_NOT_FOUND,
        },
    )
    def get(self, request: Request, organization, project, monitor) -> Response:
        """
        Retrieves details for a monitor.
        """

        environments = get_environments(request, organization)
        expand = request.GET.getlist("expand", [])

        return self.respond(
            serialize(
                monitor, request.user, MonitorSerializer(environments=environments, expand=expand)
            )
        )

    @extend_schema(
        operation_id="Update a Monitor",
        parameters=[
            GlobalParams.ORG_SLUG,
            MonitorParams.MONITOR_SLUG,
        ],
        request=MonitorValidator,
        responses={
            200: MonitorSerializer,
            400: RESPONSE_BAD_REQUEST,
            401: RESPONSE_UNAUTHORIZED,
            403: RESPONSE_FORBIDDEN,
            404: RESPONSE_NOT_FOUND,
        },
    )
    def put(self, request: Request, organization, project, monitor) -> Response:
        """
        Update a monitor.
        """
        # set existing values as validator will overwrite
        existing_config = monitor.config
        existing_margin = existing_config.get("checkin_margin")
        existing_max_runtime = existing_config.get("max_runtime")

        validator = MonitorValidator(
            data=request.data,
            partial=True,
            instance={
                "name": monitor.name,
                "slug": monitor.slug,
                "status": monitor.status,
                "type": monitor.type,
                "config": monitor.config,
                "project": project,
            },
            context={"organization": organization, "access": request.access},
        )
        if not validator.is_valid():
            return self.respond(validator.errors, status=400)

        result = validator.save()

        params = {}
        if "name" in result:
            params["name"] = result["name"]
        if "slug" in result:
            params["slug"] = result["slug"]
        if "status" in result:
            params["status"] = result["status"]
        if "config" in result:
            params["config"] = result["config"]

            # update timeouts + expected next check-in, as appropriate
            checkin_margin = result["config"].get("checkin_margin")
            if checkin_margin != existing_margin:
                for monitor_environment in MonitorEnvironment.objects.filter(monitor_id=monitor.id):
                    monitor_environment.next_checkin_latest = (
                        monitor_environment.next_checkin
                        + timedelta(minutes=int(checkin_margin or 1))
                    )
                    monitor_environment.save(update_fields=["next_checkin_latest"])

            max_runtime = result["config"].get("max_runtime")
            if max_runtime != existing_max_runtime:
                for in_progress_checkin in MonitorCheckIn.objects.filter(
                    monitor_id=monitor.id, status=CheckInStatus.IN_PROGRESS
                ):
                    in_progress_checkin.timeout_at = in_progress_checkin.date_added.replace(
                        second=0, microsecond=0
                    ) + timedelta(minutes=min((max_runtime or TIMEOUT), MAX_TIMEOUT))
                    in_progress_checkin.save(update_fields=["timeout_at"])

        if "project" in result and result["project"].id != monitor.project_id:
            raise ParameterValidationError("existing monitors may not be moved between projects")
        if "alert_rule" in result:
            # Check to see if rule exists
            alert_rule = monitor.get_alert_rule()
            # If rule exists, update as necessary
            if alert_rule:
                alert_rule_id = update_alert_rule(
                    request, project, alert_rule, result["alert_rule"]
                )
            # If rule does not exist, create
            else:
                alert_rule_id = create_alert_rule(request, project, monitor, result["alert_rule"])

            if alert_rule_id:
                # If config is not sent, use existing config to update alert_rule_id
                if "config" not in params:
                    params["config"] = monitor.config

                params["config"]["alert_rule_id"] = alert_rule_id

        if params:
            monitor.update(**params)
            self.create_audit_entry(
                request=request,
                organization=organization,
                target_object=monitor.id,
                event=audit_log.get_event_id("MONITOR_EDIT"),
                data=monitor.get_audit_log_data(),
            )

        return self.respond(serialize(monitor, request.user))

    @extend_schema(
        operation_id="Delete a Monitor or Monitor Environments",
        parameters=[
            GlobalParams.ORG_SLUG,
            MonitorParams.MONITOR_SLUG,
            GlobalParams.ENVIRONMENT,
        ],
        request=MonitorValidator,
        responses={
            202: RESPONSE_ACCEPTED,
            401: RESPONSE_UNAUTHORIZED,
            403: RESPONSE_FORBIDDEN,
            404: RESPONSE_NOT_FOUND,
        },
    )
    def delete(self, request: Request, organization, project, monitor) -> Response:
        """
        Delete a monitor or monitor environments.
        """
        environment_names = request.query_params.getlist("environment")
        with transaction.atomic(router.db_for_write(MonitorEnvironment)):
            if environment_names:
                monitor_objects = (
                    MonitorEnvironment.objects.filter(
                        environment__name__in=environment_names, monitor__id=monitor.id
                    )
                    .exclude(
                        monitor__status__in=[
                            MonitorObjectStatus.PENDING_DELETION,
                            MonitorObjectStatus.DELETION_IN_PROGRESS,
                        ]
                    )
                    .exclude(
                        status__in=[
                            MonitorStatus.PENDING_DELETION,
                            MonitorStatus.DELETION_IN_PROGRESS,
                        ]
                    )
                )
                event = audit_log.get_event_id("MONITOR_ENVIRONMENT_REMOVE")
            else:
                monitor_objects = Monitor.objects.filter(id=monitor.id).exclude(
                    status__in=[
                        MonitorObjectStatus.PENDING_DELETION,
                        MonitorObjectStatus.DELETION_IN_PROGRESS,
                    ]
                )
                event = audit_log.get_event_id("MONITOR_REMOVE")

                # Mark rule for deletion if present and monitor is being deleted
                monitor = monitor_objects.first()
                alert_rule_id = monitor.config.get("alert_rule_id") if monitor else None
                if alert_rule_id:
                    rule = (
                        Rule.objects.filter(
                            project_id=monitor.project_id,
                            id=alert_rule_id,
                        )
                        .exclude(
                            status__in=[
                                MonitorObjectStatus.PENDING_DELETION,
                                MonitorObjectStatus.DELETION_IN_PROGRESS,
                            ]
                        )
                        .first()
                    )
                    if rule:
                        rule.update(status=MonitorObjectStatus.PENDING_DELETION)
                        RuleActivity.objects.create(
                            rule=rule, user_id=request.user.id, type=RuleActivityType.DELETED.value
                        )
                        scheduled_rule = RegionScheduledDeletion.schedule(
                            rule, days=0, actor=request.user
                        )
                        self.create_audit_entry(
                            request=request,
                            organization=project.organization,
                            target_object=rule.id,
                            event=audit_log.get_event_id("RULE_REMOVE"),
                            data=rule.get_audit_log_data(),
                            transaction_id=scheduled_rule,
                        )

            # create copy of queryset as update will remove objects
            monitor_objects_list = list(monitor_objects)
            if not monitor_objects or not monitor_objects.update(
                status=MonitorObjectStatus.PENDING_DELETION
            ):
                return self.respond(status=404)

            for monitor_object in monitor_objects_list:
                # randomize slug on monitor deletion to prevent re-creation side effects
                if isinstance(monitor_object, Monitor):
                    monitor_object.update(slug=get_random_string(length=24))

                schedule = RegionScheduledDeletion.schedule(
                    monitor_object, days=0, actor=request.user
                )
                self.create_audit_entry(
                    request=request,
                    organization=project.organization,
                    target_object=monitor_object.id,
                    event=event,
                    data=monitor_object.get_audit_log_data(),
                    transaction_id=schedule.guid,
                )

        return self.respond(status=202)<|MERGE_RESOLUTION|>--- conflicted
+++ resolved
@@ -25,17 +25,14 @@
 from sentry.apidocs.parameters import GlobalParams, MonitorParams
 from sentry.models.rule import Rule, RuleActivity, RuleActivityType
 from sentry.models.scheduledeletion import RegionScheduledDeletion
-<<<<<<< HEAD
 from sentry.monitors.models import (
     CheckInStatus,
     Monitor,
     MonitorCheckIn,
     MonitorEnvironment,
+    MonitorObjectStatus,
     MonitorStatus,
 )
-=======
-from sentry.monitors.models import Monitor, MonitorEnvironment, MonitorObjectStatus, MonitorStatus
->>>>>>> 6cadcb3b
 from sentry.monitors.serializers import MonitorSerializer
 from sentry.monitors.utils import create_alert_rule, update_alert_rule
 from sentry.monitors.validators import MonitorValidator
