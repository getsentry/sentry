--- conflicted
+++ resolved
@@ -37,13 +37,8 @@
         operation_id="Update a Monitor Environment for a Project",
         parameters=[
             GlobalParams.ORG_SLUG,
-<<<<<<< HEAD
             GlobalParams.PROJECT_ID_OR_SLUG,
-            MonitorParams.MONITOR_SLUG,
-=======
-            GlobalParams.PROJECT_SLUG,
             MonitorParams.MONITOR_ID_OR_SLUG,
->>>>>>> b8a12eff
             MonitorParams.ENVIRONMENT,
         ],
         responses={
@@ -64,13 +59,8 @@
         operation_id="Delete a Monitor Environment for a Project",
         parameters=[
             GlobalParams.ORG_SLUG,
-<<<<<<< HEAD
             GlobalParams.PROJECT_ID_OR_SLUG,
-            MonitorParams.MONITOR_SLUG,
-=======
-            GlobalParams.PROJECT_SLUG,
             MonitorParams.MONITOR_ID_OR_SLUG,
->>>>>>> b8a12eff
             MonitorParams.ENVIRONMENT,
         ],
         responses={
