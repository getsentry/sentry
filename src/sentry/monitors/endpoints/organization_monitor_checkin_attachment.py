--- conflicted
+++ resolved
@@ -14,13 +14,7 @@
 @region_silo_endpoint
 class OrganizationMonitorCheckInAttachmentEndpoint(MonitorCheckInEndpoint):
     # TODO(davidenwang): Add documentation after uploading feature is complete
-<<<<<<< HEAD
 
-=======
-    private = True
-
-    # TODO: Remove DSN authentication for get
->>>>>>> 902dfb34
     authentication_classes = MonitorCheckInEndpoint.authentication_classes + (DSNAuthentication,)
     permission_classes = (MonitorCheckInAttachmentPermission,)
 
