import re
from typing import Any, Literal

import jsonschema
import sentry_sdk
from cronsim import CronSimError
from django.core.exceptions import ValidationError
from django.db.models import F
from django.db.models.functions import TruncMinute
from django.utils import timezone
from drf_spectacular.types import OpenApiTypes
from drf_spectacular.utils import extend_schema_field, extend_schema_serializer
from rest_framework import serializers

from sentry import audit_log, quotas
from sentry.api.fields.actor import ActorField
from sentry.api.fields.empty_integer import EmptyIntegerField
from sentry.api.fields.sentry_slug import SentrySerializerSlugField
from sentry.api.serializers.rest_framework import CamelSnakeSerializer
from sentry.api.serializers.rest_framework.project import ProjectField
from sentry.constants import DataCategory, ObjectStatus
from sentry.db.models import BoundedPositiveIntegerField
from sentry.db.models.fields.slug import DEFAULT_SLUG_MAX_LENGTH
from sentry.db.postgres.transactions import in_test_hide_transaction_boundary
from sentry.models.project import Project
from sentry.monitors.constants import MAX_MARGIN, MAX_THRESHOLD, MAX_TIMEOUT
from sentry.monitors.logic.monitor_environment import update_monitor_environment
from sentry.monitors.models import (
    MONITOR_CONFIG,
    CheckInStatus,
    CronMonitorDataSourceHandler,
    Monitor,
    MonitorCheckIn,
    MonitorEnvironment,
    MonitorLimitsExceeded,
    ScheduleType,
    check_organization_monitor_limit,
    get_cron_monitor,
)
from sentry.monitors.schedule import get_next_schedule, get_prev_schedule
from sentry.monitors.types import CrontabSchedule, slugify_monitor_slug
from sentry.monitors.utils import (
    create_issue_alert_rule,
    get_checkin_margin,
    get_max_runtime,
    signal_monitor_created,
    update_issue_alert_rule,
)
from sentry.utils.audit import create_audit_entry
from sentry.utils.dates import AVAILABLE_TIMEZONES
from sentry.utils.outcomes import Outcome
from sentry.workflow_engine.endpoints.validators.base import (
    BaseDataSourceValidator,
    BaseDetectorTypeValidator,
)
from sentry.workflow_engine.models import Detector

MONITOR_STATUSES = {
    "active": ObjectStatus.ACTIVE,
    "disabled": ObjectStatus.DISABLED,
}
MONITOR_STATUSES_REVERSE = {val: key for key, val in MONITOR_STATUSES.items()}

SCHEDULE_TYPES = {
    "crontab": ScheduleType.CRONTAB,
    "interval": ScheduleType.INTERVAL,
}
SCHEDULE_TYPES_REVERSE = {val: key for key, val in SCHEDULE_TYPES.items()}

IntervalNames = Literal["year", "month", "week", "day", "hour", "minute"]

INTERVAL_NAMES = ("year", "month", "week", "day", "hour", "minute")

CRONTAB_WHITESPACE = re.compile(r"\s+")

# XXX(dcramer): @reboot is not supported (as it cannot be)
NONSTANDARD_CRONTAB_SCHEDULES = {
    "@yearly": "0 0 1 1 *",
    "@annually": "0 0 1 1 *",
    "@monthly": "0 0 1 * *",
    "@weekly": "0 0 * * 0",
    "@daily": "0 0 * * *",
    "@hourly": "0 * * * *",
}


@extend_schema_field(OpenApiTypes.ANY)
class ObjectField(serializers.Field):
    def to_internal_value(self, data):
        return data


class MonitorAlertRuleTargetValidator(serializers.Serializer):
    target_identifier = serializers.IntegerField(help_text="ID of target object")
    target_type = serializers.CharField(help_text="One of [Member, Team]")


class MonitorAlertRuleValidator(serializers.Serializer):
    environment = serializers.CharField(
        max_length=64, required=False, allow_null=True, help_text="Name of the environment"
    )
    targets = MonitorAlertRuleTargetValidator(
        many=True,
        help_text="Array of dictionaries with information of the user or team to be notified",
    )


class MissedMarginField(EmptyIntegerField):
    def to_internal_value(self, value):
        value = super().to_internal_value(value)

        # XXX(epurkhiser): As part of GH-56526 we changed the minimum value
        # allowed for the checkin_margin to 1 from 0. Some monitors may still
        # be upserting monitors with a 0 for the checkin_margin.
        #
        # In order to not break those checkins we will still allow a value of
        # 0, but we will transform it to 1.
        if value == 0:
            # Capture this as a sentry error so we can understand if we can
            # remove this code once very few people send upserts like this.
            sentry_sdk.capture_message("Cron Monitor recieved upsert with checkin_margin = 0")
            return 1
        return value


class ConfigValidator(serializers.Serializer):
    schedule_type = serializers.ChoiceField(
        choices=list(zip(SCHEDULE_TYPES.keys(), SCHEDULE_TYPES.keys())),
        help_text='Currently supports "crontab" or "interval"',
        # The schedule_type IS required when the `type` is not part of the
        # `schedule` object field (see self.validate). We cannot mark it as
        # required here however since this field may be left out when using the
        # alternative schedule format.
        required=False,
    )

    schedule = ObjectField(
        help_text="Varies depending on the schedule_type. Is either a crontab string, or a 2 element tuple for intervals (e.g. [1, 'day'])",
    )
    """
    It is also possible to pass an object with the following formats

    >>> { "type": "interval", "value": 5, "unit": "day", }
    >>> { "type": "crontab", "value": "0 * * * *", }

    When using this format the `schedule_type` is not required
    """

    checkin_margin = MissedMarginField(
        required=False,
        allow_null=True,
        default=None,
        help_text="How long (in minutes) after the expected checkin time will we wait until we consider the checkin to have been missed.",
        min_value=1,
        max_value=MAX_MARGIN,
    )

    max_runtime = EmptyIntegerField(
        required=False,
        allow_null=True,
        default=None,
        help_text="How long (in minutes) is the checkin allowed to run for in CheckInStatus.IN_PROGRESS before it is considered failed.",
        min_value=1,
        max_value=MAX_TIMEOUT,
    )

    timezone = serializers.ChoiceField(
        choices=sorted(AVAILABLE_TIMEZONES),
        required=False,
        allow_blank=True,
        help_text="tz database style timezone string",
    )

    failure_issue_threshold = EmptyIntegerField(
        required=False,
        allow_null=True,
        default=None,
        help_text="How many consecutive missed or failed check-ins in a row before creating a new issue.",
        min_value=1,
        max_value=MAX_THRESHOLD,
    )

    recovery_threshold = EmptyIntegerField(
        required=False,
        allow_null=True,
        default=None,
        help_text="How many successful check-ins in a row before resolving an issue.",
        min_value=1,
        max_value=MAX_THRESHOLD,
    )

    def bind(self, *args, **kwargs):
        super().bind(*args, **kwargs)
        # Inherit instance data when used as a nested serializer
        if self.parent.instance:
            self.instance = self.parent.instance.config
        self.partial = self.parent.partial

    def validate_schedule_type(self, value):
        if value:
            value = SCHEDULE_TYPES[value]
        return value

    def validate(self, attrs):
        if "schedule_type" in attrs:
            schedule_type = attrs["schedule_type"]
        elif self.instance:
            schedule_type = self.instance.get("schedule_type")
        else:
            schedule_type = None

        # Remove blank timezone values
        if attrs.get("timezone") == "":
            del attrs["timezone"]

        schedule = attrs.get("schedule")
        if not schedule:
            return attrs

        # Translate alternative schedule type key
        if isinstance(schedule, dict) and schedule.get("type"):
            schedule_type = SCHEDULE_TYPES.get(schedule["type"])

        if schedule_type is None:
            raise ValidationError({"schedule_type": "Missing or invalid schedule type"})

        if schedule_type == ScheduleType.INTERVAL:
            # Translate alternative style schedule configuration
            if isinstance(schedule, dict):
                schedule = [schedule.get("value"), schedule.get("unit")]

            if not isinstance(schedule, list):
                raise ValidationError({"schedule": "Invalid schedule for for 'interval' type"})
            if not isinstance(schedule[0], int):
                raise ValidationError({"schedule": "Invalid schedule for schedule unit count"})
            if schedule[0] <= 0:
                raise ValidationError({"schedule": "Interval must be greater than zero"})
            if schedule[1] not in INTERVAL_NAMES:
                raise ValidationError({"schedule": "Invalid schedule for schedule unit name"})
        elif schedule_type == ScheduleType.CRONTAB:
            # Translate alternative style schedule configuration
            if isinstance(schedule, dict):
                schedule = schedule.get("value")

            if not isinstance(schedule, str):
                raise ValidationError({"schedule": "Invalid schedule for 'crontab' type"})

            # normalize whitespace
            schedule = re.sub(CRONTAB_WHITESPACE, " ", schedule).strip()

            if schedule.startswith("@"):
                try:
                    schedule = NONSTANDARD_CRONTAB_SCHEDULES[schedule]
                except KeyError:
                    raise ValidationError({"schedule": "Schedule was not parseable"})

            # Do not support 6 or 7 field crontabs
            if len(schedule.split()) > 5:
                raise ValidationError({"schedule": "Only 5 field crontab syntax is supported"})

            # Validate the expression and ensure we can traverse forward / back
            now = timezone.now()
            try:
                get_next_schedule(now, CrontabSchedule(schedule))
                get_prev_schedule(now, now, CrontabSchedule(schedule))
            except CronSimError:
                raise ValidationError({"schedule": "Schedule is invalid"})

            # Do not support 6 or 7 field crontabs
            if len(schedule.split()) > 5:
                raise ValidationError({"schedule": "Only 5 field crontab syntax is supported"})

        attrs["schedule"] = schedule
        attrs["schedule_type"] = schedule_type
        return attrs


@extend_schema_serializer(exclude_fields=["alert_rule"])
class MonitorValidator(CamelSnakeSerializer):
    project = ProjectField(
        scope="project:read",
        required=True,
        help_text="The project slug to associate the monitor to.",
    )
    name = serializers.CharField(
        max_length=128,
        help_text="Name of the monitor. Used for notifications. If not set the slug will be derived from your monitor name.",
    )
    slug = SentrySerializerSlugField(
        max_length=DEFAULT_SLUG_MAX_LENGTH,
        required=False,
        help_text="Uniquely identifies your monitor within your organization. Changing this slug will require updates to any instrumented check-in calls.",
    )
    status = serializers.ChoiceField(
        choices=list(zip(MONITOR_STATUSES.keys(), MONITOR_STATUSES.keys())),
        default="active",
        help_text="Status of the monitor. Disabled monitors will not accept events and will not count towards the monitor quota.",
    )
    owner = ActorField(
        required=False,
        allow_null=True,
        help_text="The ID of the team or user that owns the monitor. (eg. user:51 or team:6)",
    )
    is_muted = serializers.BooleanField(
        required=False,
        help_text="Disable creation of monitor incidents",
    )
    config = ConfigValidator(help_text="The configuration for the monitor.")
    alert_rule = MonitorAlertRuleValidator(required=False)

    def validate(self, attrs):
        # When creating a new monitor, check if we would exceed the organization limit
        if not self.instance:
            organization = self.context["organization"]
            try:
                check_organization_monitor_limit(organization.id)
            except MonitorLimitsExceeded as e:
                raise serializers.ValidationError(str(e))
        return attrs

    def validate_status(self, value):
        status = MONITOR_STATUSES.get(value, value)
        monitor = self.context.get("monitor")

        # Activating a monitor may only be done if the monitor may be assigned
        # a seat, otherwise fail with the reason it cannot.
        #
        # XXX: This check will ONLY be performed when a monitor is provided via
        #      context. It is the caller's responsibility to ensure that a
        #      monitor is provided in context for this to be validated.
        if status == ObjectStatus.ACTIVE and monitor:
            result = quotas.backend.check_assign_seat(DataCategory.MONITOR_SEAT, monitor)
            if not result.assignable:
                raise ValidationError(result.reason)

        return status

    def validate_slug(self, value):
        if not value:
            return value

        value = slugify_monitor_slug(value)
        # Ignore if slug is equal to current value
        if self.instance and value == self.instance.slug:
            return value

        if Monitor.objects.filter(
            slug=value, organization_id=self.context["organization"].id
        ).exists():
            raise ValidationError(f'The slug "{value}" is already in use.')
        return value

    def create(self, validated_data):
        project = validated_data.get("project", self.context.get("project"))
        organization = self.context["organization"]

        owner = validated_data.get("owner")
        owner_user_id = None
        owner_team_id = None
        if owner and owner.is_user:
            owner_user_id = owner.id
        elif owner and owner.is_team:
            owner_team_id = owner.id

        monitor = Monitor.objects.create(
            project_id=project.id if project else self.context["project"].id,
            organization_id=organization.id,
            owner_user_id=owner_user_id,
            owner_team_id=owner_team_id,
            name=validated_data["name"],
            slug=validated_data.get("slug"),
            status=validated_data["status"],
            config=validated_data["config"],
        )

        # Skip quota operations if requested by context (e.g., detector flow handles this)
        if not self.context.get("skip_quota", False):
            # Attempt to assign a seat for this monitor
            seat_outcome = quotas.backend.assign_seat(DataCategory.MONITOR_SEAT, monitor)
            if seat_outcome != Outcome.ACCEPTED:
                monitor.update(status=ObjectStatus.DISABLED)

        request = self.context["request"]
        signal_monitor_created(project, request.user, False, monitor, request)

        validated_issue_alert_rule = validated_data.get("alert_rule")
        if validated_issue_alert_rule:
            issue_alert_rule_id = create_issue_alert_rule(
                request, project, monitor, validated_issue_alert_rule
            )

            if issue_alert_rule_id:
                config = monitor.config
                config["alert_rule_id"] = issue_alert_rule_id
                monitor.update(config=config)
        return monitor

    def update(self, instance, validated_data):
        """
        Update an existing Monitor instance.
        """
        if "project" in validated_data and validated_data["project"].id != instance.project_id:
            raise serializers.ValidationError(
                {"detail": {"message": "existing monitors may not be moved between projects"}}
            )

        existing_config = instance.config.copy()
        existing_margin = existing_config.get("checkin_margin")
        existing_max_runtime = existing_config.get("max_runtime")
        existing_schedule_type = existing_config.get("schedule_type")
        existing_schedule = existing_config.get("schedule")
        existing_slug = instance.slug

        params: dict[str, Any] = {}
        if "owner" in validated_data:
            owner = validated_data["owner"]
            params["owner_user_id"] = None
            params["owner_team_id"] = None
            if owner and owner.is_user:
                params["owner_user_id"] = owner.id
            elif owner and owner.is_team:
                params["owner_team_id"] = owner.id

        if "name" in validated_data:
            params["name"] = validated_data["name"]
        if "slug" in validated_data:
            params["slug"] = validated_data["slug"]
        if "status" in validated_data:
            params["status"] = validated_data["status"]
        if "is_muted" in validated_data:
            params["is_muted"] = validated_data["is_muted"]
        if "config" in validated_data:
            merged_config = instance.config.copy()
            merged_config.update(validated_data["config"])

            try:
                jsonschema.validate(merged_config, MONITOR_CONFIG)
            except jsonschema.ValidationError as e:
                raise serializers.ValidationError({"config": f"Invalid config: {e.message}"})

            params["config"] = merged_config

        if "status" in params:
            # Attempt to assign a monitor seat
            if params["status"] == ObjectStatus.ACTIVE and instance.status != ObjectStatus.ACTIVE:
                outcome = quotas.backend.assign_seat(DataCategory.MONITOR_SEAT, instance)
                # The MonitorValidator checks if a seat assignment is available.
                # This protects against a race condition
                if outcome != Outcome.ACCEPTED:
                    raise serializers.ValidationError(
                        {"status": "Failed to enable monitor due to quota limits"}
                    )

            # Attempt to unassign the monitor seat
            if (
                params["status"] == ObjectStatus.DISABLED
                and instance.status != ObjectStatus.DISABLED
            ):
                quotas.backend.disable_seat(DataCategory.MONITOR_SEAT, instance)

        # Forward propagate is_muted to all monitor environments when changed
        is_muted = params.pop("is_muted", None)
        if is_muted is not None:
            MonitorEnvironment.objects.filter(monitor_id=instance.id).update(is_muted=is_muted)

        if params:
            instance.update(**params)
            create_audit_entry(
                request=self.context["request"],
                organization_id=instance.organization_id,
                target_object=instance.id,
                event=audit_log.get_event_id("MONITOR_EDIT"),
                data=instance.get_audit_log_data(),
            )

        # Update monitor slug in billing
        if "slug" in params:
            quotas.backend.update_monitor_slug(existing_slug, params["slug"], instance.project_id)

        if "config" in validated_data:
            # Use the merged config from the instance (not the partial config from the request)
            # to avoid false positives when comparing against existing values
            updated_config = instance.config
            checkin_margin = updated_config.get("checkin_margin")
            if checkin_margin != existing_margin:
                MonitorEnvironment.objects.filter(monitor_id=instance.id).update(
                    next_checkin_latest=F("next_checkin") + get_checkin_margin(checkin_margin)
                )

            max_runtime = updated_config.get("max_runtime")
            if max_runtime != existing_max_runtime:
                MonitorCheckIn.objects.filter(
                    monitor_id=instance.id, status=CheckInStatus.IN_PROGRESS
                ).update(timeout_at=TruncMinute(F("date_added")) + get_max_runtime(max_runtime))

            # If the schedule changed, recompute next_checkin and next_checkin_latest for all environments
            schedule_type = updated_config.get("schedule_type")
            schedule = updated_config.get("schedule")
            if schedule_type != existing_schedule_type or schedule != existing_schedule:
                now = timezone.now()
                for monitor_env in MonitorEnvironment.objects.filter(monitor_id=instance.id):
                    # Use last_checkin if available, otherwise use current time
                    last_checkin = monitor_env.last_checkin or now
                    update_monitor_environment(monitor_env, last_checkin, now)

        # Update alert rule after in case slug or name changed
        if "alert_rule" in validated_data:
            alert_rule_data = validated_data["alert_rule"]
            request = self.context.get("request")
            if not request:
                return instance

            project = Project.objects.get(id=instance.project_id)

            # Check to see if rule exists
            issue_alert_rule = instance.get_issue_alert_rule()
            # If rule exists, update as necessary
            if issue_alert_rule:
                issue_alert_rule_id = update_issue_alert_rule(
                    request, project, instance, issue_alert_rule, alert_rule_data
                )
            # If rule does not exist, create
            else:
                # Type assertion for mypy - create_issue_alert_rule expects AuthenticatedHttpRequest
                # but in tests we might have a regular Request object
                issue_alert_rule_id = create_issue_alert_rule(
                    request, project, instance, alert_rule_data
                )

            if issue_alert_rule_id:
                # If config is not sent, use existing config to update alert_rule_id
                instance.config["alert_rule_id"] = issue_alert_rule_id
                instance.update(config=instance.config)

        return instance


class TraceContextValidator(serializers.Serializer):
    trace_id = serializers.UUIDField(format="hex")


class ContextsValidator(serializers.Serializer):
    trace = TraceContextValidator(required=False)


@extend_schema_serializer(exclude_fields=["monitor_config", "contexts"])
class MonitorCheckInValidator(serializers.Serializer):
    status = serializers.ChoiceField(
        choices=(
            ("ok", CheckInStatus.OK),
            ("error", CheckInStatus.ERROR),
            ("in_progress", CheckInStatus.IN_PROGRESS),
        ),
        help_text="The status of the job run.",
    )
    duration = EmptyIntegerField(
        required=False,
        allow_null=True,
        max_value=BoundedPositiveIntegerField.MAX_VALUE,
        min_value=0,
        help_text="Duration of the job run, in milliseconds.",
    )
    environment = serializers.CharField(
        required=False,
        allow_null=True,
        help_text="Name of the environment.",
    )
    contexts = ContextsValidator(required=False, allow_null=True)


class MonitorBulkEditValidator(MonitorValidator):
    ids = serializers.ListField(
        child=serializers.UUIDField(format="hex"),
        required=True,
    )

    def validate_ids(self, value):
        if Monitor.objects.filter(
            guid__in=value, organization_id=self.context["organization"].id
        ).count() != len(value):
            raise ValidationError("Not all ids are valid for this organization.")
        return value


class MonitorDataSourceValidator(BaseDataSourceValidator[Monitor]):
    """
    Data source validator for cron monitors.

    This handles creating/updating the Monitor when a detector is created/updated.
    """

    name = serializers.CharField(
        max_length=128, required=False, help_text="Name of the monitor. Used for notifications."
    )
    slug = serializers.SlugField(
        max_length=50,
        required=False,
        help_text="Uniquely identifies your monitor within your organization.",
    )
    status = serializers.CharField(required=False)
    owner = serializers.CharField(required=False, allow_null=True)
    is_muted = serializers.BooleanField(required=False)
    config = serializers.JSONField(required=True)

    class Meta:
        model = Monitor
        fields = ["name", "slug", "status", "owner", "is_muted", "config"]

    def validate_status(self, value):
        if isinstance(value, str) and value.isdigit():
            return MONITOR_STATUSES_REVERSE[int(value)]
        return value

    def validate_config(self, value):
        if value and "schedule_type" in value:
            schedule_type = value["schedule_type"]
            if isinstance(schedule_type, int):
                value["schedule_type"] = SCHEDULE_TYPES_REVERSE[int(schedule_type)]
        return value

    @property
    def data_source_type_handler(self) -> type[CronMonitorDataSourceHandler]:
        return CronMonitorDataSourceHandler

    def validate(self, attrs: dict[str, Any]) -> dict[str, Any]:
        if not attrs.get("name") and not attrs.get("slug"):
            raise serializers.ValidationError("Either name or slug must be provided")

        if not attrs.get("name") and attrs.get("slug"):
            attrs["name"] = attrs["slug"]

        if attrs.get("name") and not attrs.get("slug") and not self.instance:
            attrs["slug"] = slugify_monitor_slug(attrs["name"])

        monitor_data = attrs.copy()

        if "is_muted" in monitor_data:
            monitor_data["isMuted"] = monitor_data.pop("is_muted")

        monitor_data["project"] = self.context["project"].slug

        monitor_instance = None
        if self.instance:
            monitor_instance = self.instance

        # Skip quota operations - the detector validator handles seat assignment
        context = {**self.context, "skip_quota": True}

        monitor_validator = MonitorValidator(
            data=monitor_data,
            context=context,
            instance=monitor_instance,
            partial=self.partial,
        )

        if not monitor_validator.is_valid():
            raise serializers.ValidationError(monitor_validator.errors)

        attrs["_monitor_validator"] = monitor_validator

        validated = monitor_validator.validated_data
        if "name" in validated:
            attrs["name"] = validated["name"]
        if "slug" in validated:
            attrs["slug"] = validated["slug"]
        if "config" in validated:
            attrs["config"] = validated["config"]
        if "status" in validated:
            attrs["status"] = validated["status"]
        if "owner" in validated:
            attrs["owner"] = validated["owner"]
        if "is_muted" in validated:
            attrs["is_muted"] = validated["is_muted"]

        return super().validate(attrs)

    def create_source(self, validated_data: dict[str, Any]) -> Monitor:
        """Create the Monitor using MonitorValidator."""
        monitor_validator = validated_data.pop("_monitor_validator")
        with in_test_hide_transaction_boundary():
            return monitor_validator.create(monitor_validator.validated_data)

    def update(self, instance: Monitor, validated_data: dict[str, Any]) -> Monitor:
        monitor_validator = validated_data.pop("_monitor_validator")
        with in_test_hide_transaction_boundary():
            return monitor_validator.update(instance, monitor_validator.validated_data)


class MonitorDataSourceListField(serializers.ListField):
    """
    Custom ListField that properly binds the Monitor instance to child validators.

    When updating a detector, we need to ensure the MonitorDataSourceValidator
    knows about the existing Monitor so slug validation works correctly.
    """

    def to_internal_value(self, data):
        # If we're updating (parent has instance), bind the Monitor instance to child validator
        if hasattr(self.parent, "instance") and self.parent.instance:
            detector = self.parent.instance
            monitor = get_cron_monitor(detector)

            # Bind the monitor instance so slug validation recognizes this as an update
            # Type ignore: self.child is typed as Field but is actually MonitorDataSourceValidator
            self.child.instance = monitor  # type: ignore[attr-defined]
            self.child.partial = self.parent.partial  # type: ignore[attr-defined]

        return super().to_internal_value(data)


class MonitorIncidentDetectorValidator(BaseDetectorTypeValidator):
    """
    Validator for monitor incident detection configuration.

    This is a lightweight validator that delegates Monitor creation/update to the
    data_source field (MonitorDataSourceValidator).
    """

<<<<<<< HEAD
    enforce_single_datasource = True
    data_sources = serializers.ListField(child=MonitorDataSourceValidator(), required=False)
=======
    data_sources = MonitorDataSourceListField(child=MonitorDataSourceValidator(), required=False)
>>>>>>> d61d118f

    def validate_enabled(self, value: bool) -> bool:
        """
        Validate that enabling a detector is allowed based on seat availability.
        """
        detector = self.instance
        if detector and value and not detector.enabled:
            monitor = get_cron_monitor(detector)
            result = quotas.backend.check_assign_seat(DataCategory.MONITOR_SEAT, monitor)
            if not result.assignable:
                raise serializers.ValidationError(result.reason)
        return value

    def create(self, validated_data):
        detector = super().create(validated_data)

        with in_test_hide_transaction_boundary():
            monitor = get_cron_monitor(detector)

        # Try to assign a seat for the monitor
        seat_outcome = quotas.backend.assign_seat(DataCategory.MONITOR_SEAT, monitor)
        if seat_outcome != Outcome.ACCEPTED:
            detector.update(enabled=False)
            monitor.update(status=ObjectStatus.DISABLED)

        return detector

    def update(self, instance: Detector, validated_data: dict[str, Any]) -> Detector:
        was_enabled = instance.enabled
        enabled = validated_data.get("enabled", was_enabled)

        # Handle enable/disable seat operations
        if was_enabled != enabled:
            monitor = get_cron_monitor(instance)

            if enabled:
                seat_outcome = quotas.backend.assign_seat(DataCategory.MONITOR_SEAT, monitor)
                # We should have already validated that a seat was available in
                # validate_enabled, avoid races by failing here if we can't
                # accept the seat
                if seat_outcome != Outcome.ACCEPTED:
                    raise serializers.ValidationError("Failed to update monitor")
                monitor.update(status=ObjectStatus.ACTIVE)
            else:
                quotas.backend.disable_seat(DataCategory.MONITOR_SEAT, monitor)
                monitor.update(status=ObjectStatus.DISABLED)

        super().update(instance, validated_data)

        data_source_data = None
        if "data_sources" in validated_data:
            data_source_data = validated_data.pop("data_sources")[0]

        if data_source_data is not None:
            monitor = get_cron_monitor(instance)

            monitor_validator = MonitorDataSourceValidator(
                instance=monitor,
                data=data_source_data,
                context=self.context,
                partial=True,
            )

            if monitor_validator.is_valid(raise_exception=True):
                with in_test_hide_transaction_boundary():
                    monitor_validator.save()

        return instance

    def delete(self) -> None:
        assert self.instance is not None
        monitor = get_cron_monitor(self.instance)

        # Remove the seat immediately
        quotas.backend.remove_seat(DataCategory.MONITOR_SEAT, monitor)

        super().delete()<|MERGE_RESOLUTION|>--- conflicted
+++ resolved
@@ -716,12 +716,8 @@
     data_source field (MonitorDataSourceValidator).
     """
 
-<<<<<<< HEAD
     enforce_single_datasource = True
-    data_sources = serializers.ListField(child=MonitorDataSourceValidator(), required=False)
-=======
     data_sources = MonitorDataSourceListField(child=MonitorDataSourceValidator(), required=False)
->>>>>>> d61d118f
 
     def validate_enabled(self, value: bool) -> bool:
         """
