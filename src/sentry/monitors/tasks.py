--- conflicted
+++ resolved
@@ -21,12 +21,8 @@
 TIMEOUT = 30
 
 # hard maximum runtime for a monitor, in minutes
-<<<<<<< HEAD
-MAX_TIMEOUT = 720
-=======
 # current limit is 28 days
 MAX_TIMEOUT = 40_320
->>>>>>> 91f9f3c6
 
 # This is the MAXIMUM number of MONITOR this job will check.
 #
