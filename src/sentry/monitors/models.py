--- conflicted
+++ resolved
@@ -36,11 +36,7 @@
     MonitorCheckInTimeout,
 )
 from sentry.locks import locks
-<<<<<<< HEAD
-from sentry.models import Environment, Rule, RuleSource, RuleStatus
-=======
-from sentry.models import Environment, Organization, Rule, RuleSource
->>>>>>> a89f96f1
+from sentry.models import Environment, Organization, Rule, RuleSource, RuleStatus
 from sentry.utils.retries import TimedRetryPolicy
 
 logger = logging.getLogger(__name__)
