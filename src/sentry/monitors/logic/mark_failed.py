--- conflicted
+++ resolved
@@ -171,82 +171,7 @@
         pass
 
     if use_issue_platform:
-<<<<<<< HEAD
-        from sentry.grouping.utils import hash_from_values
-        from sentry.issues.issue_occurrence import IssueEvidence, IssueOccurrence
-        from sentry.issues.producer import produce_occurrence_to_kafka
-
-        if not occurrence_context:
-            occurrence_context = {}
-
-        occurrence_data = get_occurrence_data(reason, **occurrence_context)
-
-        # Get last successful check-in to show in evidence display
-        last_successful_checkin_timestamp = "None"
-        last_successful_checkin = monitor_env.get_last_successful_checkin()
-        if last_successful_checkin:
-            last_successful_checkin_timestamp = last_successful_checkin.date_added.isoformat()
-
-        occurrence = IssueOccurrence(
-            id=uuid.uuid4().hex,
-            resource_id=None,
-            project_id=monitor_env.monitor.project_id,
-            event_id=uuid.uuid4().hex,
-            fingerprint=[
-                hash_from_values(
-                    ["monitor", str(monitor_env.monitor.guid), occurrence_data["reason"]]
-                )
-            ],
-            type=occurrence_data["group_type"],
-            issue_title=f"Monitor failure: {monitor_env.monitor.name}",
-            subtitle=occurrence_data["subtitle"],
-            evidence_display=[
-                IssueEvidence(
-                    name="Failure reason", value=occurrence_data["reason"], important=True
-                ),
-                IssueEvidence(
-                    name="Environment", value=monitor_env.environment.name, important=False
-                ),
-                IssueEvidence(
-                    name="Last successful check-in",
-                    value=last_successful_checkin_timestamp,
-                    important=False,
-                ),
-            ],
-            evidence_data={},
-            culprit=occurrence_data["reason"],
-            detection_time=current_timestamp,
-            level=occurrence_data["level"],
-        )
-
-        trace_id = occurrence_context.get("trace_id")
-
-        produce_occurrence_to_kafka(
-            occurrence,
-            {
-                "contexts": {"monitor": get_monitor_environment_context(monitor_env)},
-                "environment": monitor_env.environment.name,
-                "event_id": occurrence.event_id,
-                "fingerprint": [
-                    "monitor",
-                    str(monitor_env.monitor.guid),
-                    occurrence_data["reason"],
-                ],
-                "platform": "other",
-                "project_id": monitor_env.monitor.project_id,
-                "received": current_timestamp.isoformat(),
-                "sdk": None,
-                "tags": {
-                    "monitor.id": str(monitor_env.monitor.guid),
-                    "monitor.slug": monitor_env.monitor.slug,
-                },
-                "trace_id": str(trace_id) if trace_id else None,
-                "timestamp": current_timestamp.isoformat(),
-            },
-        )
-=======
         create_issue_platform_occurrence(monitor_env, reason, occurrence_context)
->>>>>>> 14dcd1fc
     else:
         create_legacy_event(monitor_env, reason)
 
@@ -334,6 +259,8 @@
         level=occurrence_data["level"],
     )
 
+    trace_id = occurrence_context.get("trace_id")
+
     produce_occurrence_to_kafka(
         occurrence,
         {
@@ -355,7 +282,7 @@
                 "monitor.id": str(monitor_env.monitor.guid),
                 "monitor.slug": monitor_env.monitor.slug,
             },
-            "trace_id": occurrence_context.get("trace_id"),
+            "trace_id": str(trace_id) if trace_id else None,
             "timestamp": current_timestamp.isoformat(),
         },
     )
