--- conflicted
+++ resolved
@@ -55,11 +55,7 @@
 
 
 def is_screen_load(span: FilterSpan) -> bool:
-<<<<<<< HEAD
-    return span.category == "ui" and span.transaction_op == "ui.load"
-=======
     return span.transaction_op == "ui.load"
->>>>>>> e58e270a
 
 
 def is_vital(span: FilterSpan) -> bool:
