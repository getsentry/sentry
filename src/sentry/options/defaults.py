import os

from sentry.logging import LoggingFormat
from sentry.options import register
from sentry.options.manager import (
    FLAG_ADMIN_MODIFIABLE,
    FLAG_ALLOW_EMPTY,
    FLAG_AUTOMATOR_MODIFIABLE,
    FLAG_BOOL,
    FLAG_CREDENTIAL,
    FLAG_IMMUTABLE,
    FLAG_MODIFIABLE_BOOL,
    FLAG_MODIFIABLE_RATE,
    FLAG_NOSTORE,
    FLAG_PRIORITIZE_DISK,
    FLAG_RATE,
    FLAG_REQUIRED,
    FLAG_SCALAR,
)
from sentry.quotas.base import build_metric_abuse_quotas
from sentry.utils.types import Any, Bool, Dict, Float, Int, Sequence, String

# Cache
# register('cache.backend', flags=FLAG_NOSTORE)
# register('cache.options', type=Dict, flags=FLAG_NOSTORE)


# System
register("system.admin-email", flags=FLAG_REQUIRED)
register(
    "system.support-email",
    flags=FLAG_ALLOW_EMPTY | FLAG_PRIORITIZE_DISK | FLAG_AUTOMATOR_MODIFIABLE,
)
register(
    "system.security-email",
    flags=FLAG_ALLOW_EMPTY | FLAG_PRIORITIZE_DISK | FLAG_AUTOMATOR_MODIFIABLE,
)
register("system.databases", type=Dict, flags=FLAG_NOSTORE)
# register('system.debug', default=False, flags=FLAG_NOSTORE)
register(
    "system.rate-limit",
    default=0,
    flags=FLAG_ALLOW_EMPTY | FLAG_PRIORITIZE_DISK | FLAG_AUTOMATOR_MODIFIABLE,
)
register(
    "system.event-retention-days",
    default=0,
    flags=FLAG_ALLOW_EMPTY | FLAG_PRIORITIZE_DISK | FLAG_AUTOMATOR_MODIFIABLE,
)
register("system.secret-key", flags=FLAG_CREDENTIAL | FLAG_NOSTORE)
register("system.root-api-key", flags=FLAG_PRIORITIZE_DISK | FLAG_AUTOMATOR_MODIFIABLE)
register("system.logging-format", default=LoggingFormat.HUMAN, flags=FLAG_NOSTORE)
# This is used for the chunk upload endpoint
register("system.upload-url-prefix", flags=FLAG_PRIORITIZE_DISK | FLAG_AUTOMATOR_MODIFIABLE)


# URL configuration
# Absolute URL to the sentry root directory. Should not include a trailing slash.
register(
    "system.url-prefix",
    ttl=60,
    grace=3600,
    default=os.environ.get("SENTRY_SYSTEM_URL_PREFIX"),
    flags=FLAG_REQUIRED | FLAG_PRIORITIZE_DISK,
)
register(
    "system.internal-url-prefix",
    flags=FLAG_ALLOW_EMPTY | FLAG_PRIORITIZE_DISK | FLAG_AUTOMATOR_MODIFIABLE,
)
# Base hostname that account domains are subdomains of.
register(
    "system.base-hostname",
    default=os.environ.get("SENTRY_SYSTEM_BASE_HOSTNAME"),
    flags=FLAG_ALLOW_EMPTY | FLAG_PRIORITIZE_DISK | FLAG_NOSTORE,
)
# The template for organization subdomain hostnames.
register(
    "system.organization-base-hostname",
    default=os.environ.get("SENTRY_ORGANIZATION_BASE_HOSTNAME"),
    flags=FLAG_ALLOW_EMPTY | FLAG_PRIORITIZE_DISK | FLAG_NOSTORE,
)
# Template for organization URL including protocol
register(
    "system.organization-url-template",
    default=os.environ.get("SENTRY_ORGANIZATION_URL_TEMPLATE"),
    flags=FLAG_ALLOW_EMPTY | FLAG_PRIORITIZE_DISK | FLAG_NOSTORE,
)
# Template for region based API URL
register(
    "system.region-api-url-template",
    default=os.environ.get("SENTRY_REGION_API_URL_TEMPLATE"),
    flags=FLAG_ALLOW_EMPTY | FLAG_PRIORITIZE_DISK | FLAG_NOSTORE,
)
# The region that this instance is currently running in.
register("system.region", flags=FLAG_ALLOW_EMPTY | FLAG_PRIORITIZE_DISK | FLAG_NOSTORE)
# Enable date-util parsing for timestamps
register(
    "system.use-date-util-timestamps",
    default=False,
    flags=FLAG_AUTOMATOR_MODIFIABLE,
)
# Redis
register(
    "redis.clusters",
    type=Dict,
    default={"default": {"hosts": {0: {"host": "127.0.0.1", "port": 6379}}}},
    flags=FLAG_NOSTORE | FLAG_IMMUTABLE,
)
register("redis.options", type=Dict, flags=FLAG_NOSTORE)

# Processing worker caches
register(
    "dsym.cache-path",
    type=String,
    default="/tmp/sentry-dsym-cache",
    flags=FLAG_PRIORITIZE_DISK | FLAG_AUTOMATOR_MODIFIABLE,
)
register(
    "releasefile.cache-path",
    type=String,
    default="/tmp/sentry-releasefile-cache",
    flags=FLAG_PRIORITIZE_DISK | FLAG_AUTOMATOR_MODIFIABLE,
)
register(
    "releasefile.cache-limit",
    type=Int,
    default=10 * 1024 * 1024,
    flags=FLAG_PRIORITIZE_DISK | FLAG_AUTOMATOR_MODIFIABLE,
)


# Mail
register("mail.backend", default="smtp", flags=FLAG_NOSTORE)
register(
    "mail.host",
    default="127.0.0.1",
    flags=FLAG_REQUIRED | FLAG_PRIORITIZE_DISK,
)
register(
    "mail.port",
    default=25,
    flags=FLAG_REQUIRED | FLAG_PRIORITIZE_DISK,
)
register(
    "mail.username",
    flags=FLAG_REQUIRED | FLAG_ALLOW_EMPTY | FLAG_PRIORITIZE_DISK,
)
register(
    "mail.password",
    flags=FLAG_REQUIRED | FLAG_ALLOW_EMPTY | FLAG_PRIORITIZE_DISK,
)
register(
    "mail.use-tls",
    default=False,
    flags=FLAG_REQUIRED | FLAG_PRIORITIZE_DISK,
)
register(
    "mail.use-ssl",
    default=False,
    flags=FLAG_REQUIRED | FLAG_PRIORITIZE_DISK,
)
register(
    "mail.subject-prefix",
    default="[Sentry]",
    flags=FLAG_PRIORITIZE_DISK | FLAG_AUTOMATOR_MODIFIABLE,
)
register(
    "mail.from",
    default="root@localhost",
    flags=FLAG_REQUIRED | FLAG_PRIORITIZE_DISK,
)
register("mail.list-namespace", type=String, default="localhost", flags=FLAG_NOSTORE)
register(
    "mail.enable-replies", default=False, flags=FLAG_PRIORITIZE_DISK | FLAG_AUTOMATOR_MODIFIABLE
)
register(
    "mail.reply-hostname",
    default="",
    flags=FLAG_ALLOW_EMPTY | FLAG_PRIORITIZE_DISK | FLAG_AUTOMATOR_MODIFIABLE,
)
register(
    "mail.mailgun-api-key",
    default="",
    flags=FLAG_ALLOW_EMPTY | FLAG_PRIORITIZE_DISK | FLAG_AUTOMATOR_MODIFIABLE,
)
register(
    "mail.timeout",
    default=10,
    type=Int,
    flags=FLAG_ALLOW_EMPTY | FLAG_PRIORITIZE_DISK | FLAG_AUTOMATOR_MODIFIABLE,
)

# TOTP (Auth app)
register(
    "totp.disallow-new-enrollment",
    default=False,
    type=Bool,
    flags=FLAG_ALLOW_EMPTY | FLAG_PRIORITIZE_DISK | FLAG_AUTOMATOR_MODIFIABLE,
)

# SMS
register(
    "sms.twilio-account",
    default="",
    flags=FLAG_ALLOW_EMPTY | FLAG_PRIORITIZE_DISK | FLAG_AUTOMATOR_MODIFIABLE,
)
register(
    "sms.twilio-token", default="", flags=FLAG_CREDENTIAL | FLAG_ALLOW_EMPTY | FLAG_PRIORITIZE_DISK
)
register(
    "sms.twilio-number",
    default="",
    flags=FLAG_ALLOW_EMPTY | FLAG_PRIORITIZE_DISK | FLAG_AUTOMATOR_MODIFIABLE,
)
register(
    "sms.disallow-new-enrollment",
    default=False,
    type=Bool,
    flags=FLAG_ALLOW_EMPTY | FLAG_AUTOMATOR_MODIFIABLE,
)

# U2F
register(
    "u2f.app-id",
    default="",
    flags=FLAG_ALLOW_EMPTY | FLAG_PRIORITIZE_DISK | FLAG_AUTOMATOR_MODIFIABLE,
)
register(
    "u2f.facets",
    default=[],
    type=Sequence,
    flags=FLAG_ALLOW_EMPTY | FLAG_PRIORITIZE_DISK | FLAG_AUTOMATOR_MODIFIABLE,
)
register(
    "u2f.disallow-new-enrollment",
    default=False,
    type=Bool,
    flags=FLAG_ALLOW_EMPTY | FLAG_PRIORITIZE_DISK | FLAG_AUTOMATOR_MODIFIABLE,
)

# Recovery Codes
register(
    "recovery.disallow-new-enrollment",
    default=False,
    type=Bool,
    flags=FLAG_ALLOW_EMPTY | FLAG_PRIORITIZE_DISK | FLAG_AUTOMATOR_MODIFIABLE,
)

# Auth
register(
    "auth.ip-rate-limit",
    default=0,
    flags=FLAG_ALLOW_EMPTY | FLAG_PRIORITIZE_DISK | FLAG_AUTOMATOR_MODIFIABLE,
)
register(
    "auth.user-rate-limit",
    default=0,
    flags=FLAG_ALLOW_EMPTY | FLAG_PRIORITIZE_DISK | FLAG_AUTOMATOR_MODIFIABLE,
)
register(
    "auth.allow-registration",
    default=False,
    flags=FLAG_ALLOW_EMPTY | FLAG_PRIORITIZE_DISK | FLAG_REQUIRED,
)

# User Settings
register(
    "user-settings.signed-url-confirmation-emails-salt",
    type=String,
    default="signed-url-confirmation-emails-salt",
    flags=FLAG_ALLOW_EMPTY | FLAG_PRIORITIZE_DISK | FLAG_AUTOMATOR_MODIFIABLE,
)
register(
    "user-settings.signed-url-confirmation-emails",
    default=False,
    flags=FLAG_ALLOW_EMPTY | FLAG_PRIORITIZE_DISK | FLAG_AUTOMATOR_MODIFIABLE,
)

# Staff
register(
    "staff.ga-rollout",
    type=Bool,
    default=False,
    flags=FLAG_MODIFIABLE_BOOL | FLAG_AUTOMATOR_MODIFIABLE,
)
register(
    "staff.user-email-allowlist",
    type=Sequence,
    default=[],
    flags=FLAG_ALLOW_EMPTY | FLAG_AUTOMATOR_MODIFIABLE,
)
# Superuser read/write
register(
    "superuser.read-write.ga-rollout",
    type=Bool,
    default=False,
    flags=FLAG_MODIFIABLE_BOOL | FLAG_AUTOMATOR_MODIFIABLE,
)

# API Tokens
register(
    "apitoken.auto-add-last-chars",
    default=True,
    type=Bool,
    flags=FLAG_ALLOW_EMPTY | FLAG_PRIORITIZE_DISK | FLAG_AUTOMATOR_MODIFIABLE,
)
register(
    "apitoken.save-hash-on-create",
    default=True,
    type=Bool,
    flags=FLAG_ALLOW_EMPTY | FLAG_PRIORITIZE_DISK | FLAG_AUTOMATOR_MODIFIABLE,
)

# Controls the rate of using the hashed value of User API tokens for lookups when logging in
# and also updates tokens which are not hashed
register(
    "apitoken.use-and-update-hash-rate",
    default=0.0,
    flags=FLAG_AUTOMATOR_MODIFIABLE,
)

register(
    "api.rate-limit.org-create",
    default=5,
    flags=FLAG_ALLOW_EMPTY | FLAG_PRIORITIZE_DISK | FLAG_AUTOMATOR_MODIFIABLE,
)

# Beacon
register("beacon.anonymous", type=Bool, flags=FLAG_REQUIRED)
register(
    "beacon.record_cpu_ram_usage",
    type=Bool,
    flags=FLAG_ALLOW_EMPTY | FLAG_REQUIRED,
)

# Filestore (default)
register("filestore.backend", default="filesystem", flags=FLAG_NOSTORE)
register("filestore.options", default={"location": "/tmp/sentry-files"}, flags=FLAG_NOSTORE)
register("filestore.relocation-backend", default="filesystem", flags=FLAG_NOSTORE)
register(
    "filestore.relocation-options",
    default={"location": "/tmp/sentry-relocation-files"},
    flags=FLAG_NOSTORE,
)
register("filestore.profiles-backend", default="filesystem", flags=FLAG_NOSTORE)
register(
    "filestore.profiles-options",
    default={"location": "/tmp/sentry-profiles", "allow_overwrite": True},
    flags=FLAG_NOSTORE,
)

# Filestore for control silo
register("filestore.control.backend", default="", flags=FLAG_NOSTORE)
register("filestore.control.options", default={}, flags=FLAG_NOSTORE)

# Whether to use a redis lock on fileblob uploads and deletes
register("fileblob.upload.use_lock", default=True, flags=FLAG_AUTOMATOR_MODIFIABLE)
# Whether to use redis to cache `FileBlob.id` lookups
register("fileblob.upload.use_blobid_cache", default=False, flags=FLAG_AUTOMATOR_MODIFIABLE)

# Symbol server
register(
    "symbolserver.enabled",
    default=False,
    flags=FLAG_ALLOW_EMPTY | FLAG_PRIORITIZE_DISK | FLAG_AUTOMATOR_MODIFIABLE,
)
register(
    "symbolserver.options",
    default={"url": "http://127.0.0.1:3000"},
    flags=FLAG_ALLOW_EMPTY | FLAG_PRIORITIZE_DISK | FLAG_AUTOMATOR_MODIFIABLE,
)

# Symbolicator
register(
    "symbolicator.enabled",
    default=False,
    flags=FLAG_ALLOW_EMPTY | FLAG_PRIORITIZE_DISK | FLAG_AUTOMATOR_MODIFIABLE,
)
register(
    "symbolicator.options",
    default={"url": "http://127.0.0.1:3021"},
    flags=FLAG_ALLOW_EMPTY | FLAG_PRIORITIZE_DISK | FLAG_AUTOMATOR_MODIFIABLE,
)

# Killswitch for symbolication sources, based on a list of source IDs. Meant to be used in extreme
# situations where it is preferable to break symbolication in a few places as opposed to letting
# it break everywhere.
register(
    "symbolicator.ignored_sources",
    type=Sequence,
    default=[],
    flags=FLAG_ALLOW_EMPTY | FLAG_AUTOMATOR_MODIFIABLE,
)

# Backend chart rendering via chartcuterie
register(
    "chart-rendering.enabled",
    default=False,
    flags=FLAG_ALLOW_EMPTY | FLAG_PRIORITIZE_DISK | FLAG_AUTOMATOR_MODIFIABLE,
)
register(
    "chart-rendering.chartcuterie",
    default={"url": "http://127.0.0.1:7901"},
    flags=FLAG_ALLOW_EMPTY | FLAG_PRIORITIZE_DISK | FLAG_AUTOMATOR_MODIFIABLE,
)
# Leaving these empty will use the same storage driver configured for
# Filestore
register(
    "chart-rendering.storage.backend",
    default=None,
    flags=FLAG_ALLOW_EMPTY | FLAG_PRIORITIZE_DISK | FLAG_AUTOMATOR_MODIFIABLE,
)
register(
    "chart-rendering.storage.options",
    type=Dict,
    default=None,
    flags=FLAG_ALLOW_EMPTY | FLAG_PRIORITIZE_DISK | FLAG_AUTOMATOR_MODIFIABLE,
)

# Configuration Options
register(
    "configurations.storage.backend",
    default=None,
    flags=FLAG_ALLOW_EMPTY | FLAG_PRIORITIZE_DISK | FLAG_AUTOMATOR_MODIFIABLE,
)
register(
    "configurations.storage.options",
    type=Dict,
    default=None,
    flags=FLAG_ALLOW_EMPTY | FLAG_PRIORITIZE_DISK | FLAG_AUTOMATOR_MODIFIABLE,
)

# Flag Options
register(
    "flags:options-audit-log-is-enabled",
    default=True,
    flags=FLAG_ALLOW_EMPTY | FLAG_PRIORITIZE_DISK | FLAG_AUTOMATOR_MODIFIABLE,
    type=Bool,
)
register(
    "flags:options-audit-log-organization-id",
    default=None,
    flags=FLAG_ALLOW_EMPTY | FLAG_PRIORITIZE_DISK | FLAG_AUTOMATOR_MODIFIABLE,
    type=Int,
)

# Replay Options
#
# Replay storage backend configuration (only applicable if the direct-storage driver is used)
register(
    "replay.storage.backend",
    default=None,
    flags=FLAG_ALLOW_EMPTY | FLAG_PRIORITIZE_DISK | FLAG_AUTOMATOR_MODIFIABLE,
)
register(
    "replay.storage.options",
    type=Dict,
    default=None,
    flags=FLAG_ALLOW_EMPTY | FLAG_PRIORITIZE_DISK | FLAG_AUTOMATOR_MODIFIABLE,
)
# Beta recording consumer rollout.
register(
    "replay.consumer.recording.beta-rollout",
    type=Int,
    default=0,
    flags=FLAG_ALLOW_EMPTY | FLAG_PRIORITIZE_DISK | FLAG_AUTOMATOR_MODIFIABLE,
)
# Globally disables replay-video.
register(
    "replay.replay-video.disabled",
    type=Bool,
    default=False,
    flags=FLAG_ALLOW_EMPTY | FLAG_PRIORITIZE_DISK | FLAG_AUTOMATOR_MODIFIABLE,
)
# Billing skip for mobile replay orgs.
register(
    "replay.replay-video.billing-skip-org-ids",
    type=Sequence,
    default=[],
    flags=FLAG_ALLOW_EMPTY | FLAG_PRIORITIZE_DISK | FLAG_AUTOMATOR_MODIFIABLE,
)
# Disables replay-video for a specific organization.
register(
    "replay.replay-video.slug-denylist",
    type=Sequence,
    default=[],
    flags=FLAG_ALLOW_EMPTY | FLAG_PRIORITIZE_DISK | FLAG_AUTOMATOR_MODIFIABLE,
)
# Used for internal dogfooding of a reduced timeout on rage/dead clicks.
register(
    "replay.rage-click.experimental-timeout.org-id-list",
    type=Sequence,
    default=[],
    flags=FLAG_ALLOW_EMPTY | FLAG_AUTOMATOR_MODIFIABLE,
)
register(
    "replay.rage-click.experimental-timeout.milliseconds",
    type=Int,
    default=5000,
    flags=FLAG_AUTOMATOR_MODIFIABLE,
)
# Disables viewed by queries for a list of project ids.
register(
    "replay.viewed-by.project-denylist",
    type=Sequence,
    default=[],
    flags=FLAG_ALLOW_EMPTY | FLAG_PRIORITIZE_DISK | FLAG_AUTOMATOR_MODIFIABLE,
)

# User Feedback Options
register(
    "feedback.organizations.slug-denylist",
    type=Sequence,
    default=[],
    flags=FLAG_ALLOW_EMPTY | FLAG_AUTOMATOR_MODIFIABLE,
)
register(
    "feedback.message.max-size",
    type=Int,
    default=4096,
    flags=FLAG_ALLOW_EMPTY | FLAG_AUTOMATOR_MODIFIABLE,
)

# Dev Toolbar Options
register(
    "devtoolbar.analytics.enabled",
    type=Bool,
    default=False,
    flags=FLAG_ALLOW_EMPTY | FLAG_PRIORITIZE_DISK | FLAG_AUTOMATOR_MODIFIABLE,
)

# Extract logs from python loggers within sentry itself
# 1.0 = extract all warning-level logs
register(
    "ourlogs.sentry-emit-rollout",
    default=0.0,
    flags=FLAG_AUTOMATOR_MODIFIABLE,
)

# Extract logs from breadcrumbs only for a random fraction of sent breadcrumbs.
#
# NOTE: Any value below 1.0 will break the product. Do not override in production.
register(
    "relay.ourlogs-breadcrumb-extraction.sample-rate",
    default=0.0,
    flags=FLAG_AUTOMATOR_MODIFIABLE,
)

# Control number of breadcrumbs converted to OurLogs
register(
    "relay.ourlogs-breadcrumb-extraction.max-breadcrumbs-converted",
    default=100,
    flags=FLAG_AUTOMATOR_MODIFIABLE,
)

# Ingest only a random fraction of logs sent to relay. Used to roll out ourlogs ingestion.
#
# NOTE: Any value below 1.0 will cause customer data to not appear and can break the product. Do not override in production.
register(
    "relay.ourlogs-ingestion.sample-rate",
    default=0.0,
    flags=FLAG_AUTOMATOR_MODIFIABLE,
)

# Extract spans only from a random fraction of transactions.
#
# NOTE: Any value below 1.0 will break the product. Do not override in production.
register(
    "relay.span-extraction.sample-rate",
    default=1.0,
    flags=FLAG_AUTOMATOR_MODIFIABLE,
)

# Allow the Relay to skip normalization of spans for certain hosts.
register(
    "relay.span-normalization.allowed_hosts",
    default=[],
    flags=FLAG_ALLOW_EMPTY | FLAG_AUTOMATOR_MODIFIABLE,
)

# Drop attachments in transaction envelopes in Relay.
register(
    "relay.drop-transaction-attachments",
    type=Bool,
    default=False,
    flags=FLAG_ALLOW_EMPTY | FLAG_AUTOMATOR_MODIFIABLE,
)

# Analytics
register("analytics.backend", default="noop", flags=FLAG_NOSTORE)
register("analytics.options", default={}, flags=FLAG_NOSTORE)

# Slack Integration
register("slack.client-id", flags=FLAG_PRIORITIZE_DISK | FLAG_AUTOMATOR_MODIFIABLE)
register("slack.client-secret", flags=FLAG_CREDENTIAL | FLAG_PRIORITIZE_DISK)
# signing-secret is preferred, but need to keep verification-token for apps that use it
register("slack.verification-token", flags=FLAG_CREDENTIAL | FLAG_PRIORITIZE_DISK)
register("slack.signing-secret", flags=FLAG_CREDENTIAL | FLAG_PRIORITIZE_DISK)

# Issue Summary on Alerts (timeout in seconds)
register("alerts.issue_summary_timeout", default=5, flags=FLAG_AUTOMATOR_MODIFIABLE)

# Codecov Integration
register("codecov.client-secret", flags=FLAG_CREDENTIAL | FLAG_PRIORITIZE_DISK)
register("codecov.base-url", default="https://api.codecov.io")
register("codecov.api-bridge-signing-secret", flags=FLAG_CREDENTIAL | FLAG_PRIORITIZE_DISK)

# GitHub Integration
register("github-app.id", default=0, flags=FLAG_AUTOMATOR_MODIFIABLE)
register("github-app.name", default="", flags=FLAG_AUTOMATOR_MODIFIABLE)
register("github-app.webhook-secret", default="", flags=FLAG_CREDENTIAL)
register("github-app.private-key", default="", flags=FLAG_CREDENTIAL)
register("github-app.client-id", flags=FLAG_PRIORITIZE_DISK | FLAG_AUTOMATOR_MODIFIABLE)
register("github-app.client-secret", flags=FLAG_CREDENTIAL | FLAG_PRIORITIZE_DISK)

# Github Enterprise Integration
register(
    "github-enterprise-app.allowed-hosts-legacy-webhooks",
    type=Sequence,
    default=[],
    flags=FLAG_ALLOW_EMPTY | FLAG_AUTOMATOR_MODIFIABLE,
)

# GitHub Auth
register(
    "github-login.client-id", default="", flags=FLAG_PRIORITIZE_DISK | FLAG_AUTOMATOR_MODIFIABLE
)
register("github-login.client-secret", default="", flags=FLAG_CREDENTIAL | FLAG_PRIORITIZE_DISK)
register(
    "github-login.require-verified-email",
    type=Bool,
    default=False,
    flags=FLAG_PRIORITIZE_DISK | FLAG_AUTOMATOR_MODIFIABLE,
)
register(
    "github-login.base-domain",
    default="github.com",
    flags=FLAG_PRIORITIZE_DISK | FLAG_AUTOMATOR_MODIFIABLE,
)
register(
    "github-login.api-domain",
    default="api.github.com",
    flags=FLAG_PRIORITIZE_DISK | FLAG_AUTOMATOR_MODIFIABLE,
)
register(
    "github-login.extended-permissions",
    type=Sequence,
    default=[],
    flags=FLAG_PRIORITIZE_DISK | FLAG_AUTOMATOR_MODIFIABLE,
)
register("github-login.organization", flags=FLAG_PRIORITIZE_DISK | FLAG_AUTOMATOR_MODIFIABLE)
register(
    "github-extension.enabled",
    default=False,
    flags=FLAG_MODIFIABLE_BOOL | FLAG_AUTOMATOR_MODIFIABLE,
)
register(
    "github-extension.enabled-orgs",
    default=[],
    flags=FLAG_ALLOW_EMPTY | FLAG_AUTOMATOR_MODIFIABLE,
)

# VSTS Integration
register("vsts.client-id", flags=FLAG_PRIORITIZE_DISK | FLAG_AUTOMATOR_MODIFIABLE)
register("vsts.client-secret", flags=FLAG_CREDENTIAL | FLAG_PRIORITIZE_DISK)

# New VSTS Integration
register("vsts_new.client-id", flags=FLAG_PRIORITIZE_DISK | FLAG_AUTOMATOR_MODIFIABLE)
register("vsts_new.client-secret", flags=FLAG_CREDENTIAL | FLAG_PRIORITIZE_DISK)

# VSTS Integration - with limited scopes
register("vsts-limited.client-id", flags=FLAG_PRIORITIZE_DISK | FLAG_AUTOMATOR_MODIFIABLE)
register("vsts-limited.client-secret", flags=FLAG_CREDENTIAL | FLAG_PRIORITIZE_DISK)

# Azure DevOps Integration Social Login Flow
register(
    "vsts.social-auth-migration",
    default=False,
    type=Bool,
    flags=FLAG_MODIFIABLE_BOOL | FLAG_AUTOMATOR_MODIFIABLE,
)

# Add consent prompt for Azure DevOps Integration
register(
    "vsts.consent-prompt",
    default=False,
    flags=FLAG_AUTOMATOR_MODIFIABLE,
)

# PagerDuty Integration
register("pagerduty.app-id", default="", flags=FLAG_AUTOMATOR_MODIFIABLE)

# Vercel Integration
register("vercel.client-id", flags=FLAG_PRIORITIZE_DISK | FLAG_AUTOMATOR_MODIFIABLE)
register("vercel.client-secret", flags=FLAG_CREDENTIAL | FLAG_PRIORITIZE_DISK)
register("vercel.integration-slug", default="sentry", flags=FLAG_AUTOMATOR_MODIFIABLE)

# MsTeams Integration
register("msteams.client-id", flags=FLAG_PRIORITIZE_DISK | FLAG_AUTOMATOR_MODIFIABLE)
register("msteams.client-secret", flags=FLAG_CREDENTIAL | FLAG_PRIORITIZE_DISK)
register("msteams.app-id")

# Discord Integration
register("discord.application-id", flags=FLAG_PRIORITIZE_DISK | FLAG_AUTOMATOR_MODIFIABLE)
register("discord.public-key", flags=FLAG_PRIORITIZE_DISK | FLAG_AUTOMATOR_MODIFIABLE)
register("discord.bot-token", flags=FLAG_CREDENTIAL | FLAG_PRIORITIZE_DISK)
register("discord.client-secret", flags=FLAG_CREDENTIAL | FLAG_PRIORITIZE_DISK)

# AWS Lambda Integration
register("aws-lambda.access-key-id", flags=FLAG_PRIORITIZE_DISK | FLAG_AUTOMATOR_MODIFIABLE)
register("aws-lambda.secret-access-key", flags=FLAG_CREDENTIAL | FLAG_PRIORITIZE_DISK)
register("aws-lambda.cloudformation-url", flags=FLAG_AUTOMATOR_MODIFIABLE)
register("aws-lambda.account-number", default="943013980633", flags=FLAG_AUTOMATOR_MODIFIABLE)
register(
    "aws-lambda.node.layer-name", default="SentryNodeServerlessSDK", flags=FLAG_AUTOMATOR_MODIFIABLE
)
register("aws-lambda.node.layer-version", flags=FLAG_AUTOMATOR_MODIFIABLE)
register(
    "aws-lambda.python.layer-name",
    default="SentryPythonServerlessSDK",
    flags=FLAG_AUTOMATOR_MODIFIABLE,
)
register("aws-lambda.python.layer-version", flags=FLAG_AUTOMATOR_MODIFIABLE)
# the region of the host account we use for assuming the role
register("aws-lambda.host-region", default="us-east-2", flags=FLAG_AUTOMATOR_MODIFIABLE)
# the number of threads we should use to install Lambdas
register("aws-lambda.thread-count", default=100, flags=FLAG_AUTOMATOR_MODIFIABLE)

# Snuba
register(
    "snuba.search.pre-snuba-candidates-optimizer",
    type=Bool,
    default=False,
    flags=FLAG_AUTOMATOR_MODIFIABLE,
)
register(
    "snuba.search.pre-snuba-candidates-percentage", default=0.2, flags=FLAG_AUTOMATOR_MODIFIABLE
)
register(
    "snuba.search.project-group-count-cache-time",
    default=24 * 60 * 60,
    flags=FLAG_AUTOMATOR_MODIFIABLE,
)
register("snuba.search.min-pre-snuba-candidates", default=500, flags=FLAG_AUTOMATOR_MODIFIABLE)
register("snuba.search.max-pre-snuba-candidates", default=5000, flags=FLAG_AUTOMATOR_MODIFIABLE)
register("snuba.search.chunk-growth-rate", default=1.5, flags=FLAG_AUTOMATOR_MODIFIABLE)
register("snuba.search.max-chunk-size", default=2000, flags=FLAG_AUTOMATOR_MODIFIABLE)
register("snuba.search.max-total-chunk-time-seconds", default=30.0, flags=FLAG_AUTOMATOR_MODIFIABLE)
register("snuba.search.hits-sample-size", default=100, flags=FLAG_AUTOMATOR_MODIFIABLE)
register("snuba.track-outcomes-sample-rate", default=0.0, flags=FLAG_AUTOMATOR_MODIFIABLE)

# The percentage of tagkeys that we want to cache. Set to 1.0 in order to cache everything, <=0.0 to stop caching
register(
    "snuba.tagstore.cache-tagkeys-rate",
    default=0.0,
    flags=FLAG_PRIORITIZE_DISK | FLAG_AUTOMATOR_MODIFIABLE,
)

# Kafka Publisher
register("kafka-publisher.raw-event-sample-rate", default=0.0, flags=FLAG_AUTOMATOR_MODIFIABLE)

# Enable multiple topics for eventstream. It allows specific event types to be sent
# to specific topic.
register(
    "store.eventstream-per-type-topic",
    default=False,
    flags=FLAG_PRIORITIZE_DISK | FLAG_AUTOMATOR_MODIFIABLE,
)

# Query and supply Bundle Indexes to Symbolicator SourceMap processing
register(
    "symbolicator.sourcemaps-bundle-index-sample-rate", default=0.0, flags=FLAG_AUTOMATOR_MODIFIABLE
)
# Refresh Bundle Indexes reported as used by symbolicator
register(
    "symbolicator.sourcemaps-bundle-index-refresh-sample-rate",
    default=0.0,
    flags=FLAG_AUTOMATOR_MODIFIABLE,
)

# Transaction events
# True => kill switch to disable ingestion of transaction events for internal project.
register(
    "transaction-events.force-disable-internal-project",
    default=False,
    flags=FLAG_AUTOMATOR_MODIFIABLE,
)

# Enables setting a sampling rate when producing the tag facet.
register(
    "discover2.tags_facet_enable_sampling",
    default=True,
    flags=FLAG_PRIORITIZE_DISK | FLAG_AUTOMATOR_MODIFIABLE,
)

# Enable use of symbolic-sourcemapcache for JavaScript Source Maps processing.
# Set this value of the fraction of projects that you want to use it for.
register(
    "processing.sourcemapcache-processor", default=0.0, flags=FLAG_AUTOMATOR_MODIFIABLE
)  # unused

# Killswitch for sending internal errors to the internal project or
# `SENTRY_SDK_CONFIG.relay_dsn`. Set to `0` to only send to
# `SENTRY_SDK_CONFIG.dsn` (the "upstream transport") and nothing else.
#
# Note: A value that is neither 0 nor 1 is regarded as 0
register("store.use-relay-dsn-sample-rate", default=1, flags=FLAG_AUTOMATOR_MODIFIABLE)

# A rate that enables statsd item sending (DDM data) to s4s
register("store.allow-s4s-ddm-sample-rate", default=0.0, flags=FLAG_AUTOMATOR_MODIFIABLE)

# Mock out integrations and services for tests
register("mocks.jira", default=False, flags=FLAG_AUTOMATOR_MODIFIABLE)

# Record statistics about event payloads and their compressibility
register(
    "store.nodestore-stats-sample-rate", default=0.0, flags=FLAG_AUTOMATOR_MODIFIABLE
)  # unused

# Killswitch to stop storing any reprocessing payloads.
register("store.reprocessing-force-disable", default=False, flags=FLAG_AUTOMATOR_MODIFIABLE)

# Enable calling the severity modeling API on group creation
register(
    "processing.calculate-severity-on-group-creation",
    default=False,
    flags=FLAG_AUTOMATOR_MODIFIABLE,
)

# Enable sending the flag to the microservice to tell it to purposefully take longer than our
# timeout, to see the effect on the overall error event processing backlog
register(
    "processing.severity-backlog-test.timeout",
    default=False,
    flags=FLAG_AUTOMATOR_MODIFIABLE,
)

# Enable sending the flag to the microservice to tell it to purposefully send back an error, to see
# the effect on the overall error event processing backlog
register(
    "processing.severity-backlog-test.error",
    default=False,
    flags=FLAG_AUTOMATOR_MODIFIABLE,
)

register(
    "issues.severity.first-event-severity-calculation-projects-allowlist",
    type=Sequence,
    default=[],
    flags=FLAG_ALLOW_EMPTY | FLAG_AUTOMATOR_MODIFIABLE,
)

register(
    "issues.severity.seer-project-rate-limit",
    type=Any,
    default={"limit": 5, "window": 1},
    flags=FLAG_ALLOW_EMPTY | FLAG_AUTOMATOR_MODIFIABLE,
)

register(
    "issues.severity.seer-global-rate-limit",
    type=Any,
    default={"limit": 20, "window": 1},
    flags=FLAG_ALLOW_EMPTY | FLAG_AUTOMATOR_MODIFIABLE,
)

register(
    "issues.severity.seer-circuit-breaker-passthrough-limit",
    type=Dict,
    default={"limit": 1, "window": 10},
    flags=FLAG_ALLOW_EMPTY | FLAG_AUTOMATOR_MODIFIABLE,
)

register(
    "issues.severity.seer-timout",
    type=Float,
    default=0.2,
    flags=FLAG_ALLOW_EMPTY | FLAG_AUTOMATOR_MODIFIABLE,
)

register(
    "issues.priority.projects-allowlist",
    type=Sequence,
    default=[],
    flags=FLAG_ALLOW_EMPTY | FLAG_AUTOMATOR_MODIFIABLE,
)


# Killswitch for issue priority
register(
    "issues.priority.enabled",
    default=False,
    type=Bool,
    flags=FLAG_MODIFIABLE_BOOL | FLAG_AUTOMATOR_MODIFIABLE,
)

# Killswitch for all Seer services
#
# TODO: So far this is only being checked when calling the Seer similar issues service during
# ingestion
register(
    "seer.global-killswitch.enabled",
    default=False,
    type=Bool,
    flags=FLAG_MODIFIABLE_BOOL | FLAG_AUTOMATOR_MODIFIABLE,
)

# Killswitches for individual Seer services
#
# TODO: Most of these are not yet being used. The one current exception is the similarity service
# killswitch, which is checked before calling Seer when potentially creating a  new group as part of
# ingestion.
register(
    "seer.similarity-killswitch.enabled",
    default=False,
    type=Bool,
    flags=FLAG_MODIFIABLE_BOOL | FLAG_AUTOMATOR_MODIFIABLE,
)
register(
    "seer.similarity-backfill-killswitch.enabled",
    default=False,
    type=Bool,
    flags=FLAG_MODIFIABLE_BOOL | FLAG_AUTOMATOR_MODIFIABLE,
)
register(
    "seer.similarity-embeddings-killswitch.enabled",
    default=False,
    type=Bool,
    flags=FLAG_MODIFIABLE_BOOL | FLAG_AUTOMATOR_MODIFIABLE,
)
register(
    "seer.similarity-embeddings-grouping-killswitch.enabled",
    default=False,
    type=Bool,
    flags=FLAG_MODIFIABLE_BOOL | FLAG_AUTOMATOR_MODIFIABLE,
)
register(
    "seer.similarity-embeddings-delete-by-hash-killswitch.enabled",
    default=False,
    type=Bool,
    flags=FLAG_MODIFIABLE_BOOL | FLAG_AUTOMATOR_MODIFIABLE,
)
register(
    "seer.similarity.grouping_killswitch_projects",
    default=[],
    type=Sequence,
    flags=FLAG_ALLOW_EMPTY | FLAG_AUTOMATOR_MODIFIABLE,
)
register(
    "seer.similarity.grouping-ingest-timeout",
    type=Int,
    default=1,
    flags=FLAG_ALLOW_EMPTY | FLAG_AUTOMATOR_MODIFIABLE,
)
register(
    "seer.severity-killswitch.enabled",
    default=False,
    type=Bool,
    flags=FLAG_MODIFIABLE_BOOL | FLAG_AUTOMATOR_MODIFIABLE,
)
register(
    "seer.breakpoint-detection-killswitch.enabled",
    default=False,
    type=Bool,
    flags=FLAG_MODIFIABLE_BOOL | FLAG_AUTOMATOR_MODIFIABLE,
)
register(
    "seer.autofix-killswitch.enabled",
    default=False,
    type=Bool,
    flags=FLAG_MODIFIABLE_BOOL | FLAG_AUTOMATOR_MODIFIABLE,
)
register(
    "seer.anomaly-detection-killswitch.enabled",
    default=False,
    type=Bool,
    flags=FLAG_MODIFIABLE_BOOL | FLAG_AUTOMATOR_MODIFIABLE,
)

register(
    "seer.similarity.global-rate-limit",
    type=Dict,
    default={"limit": 20, "window": 1},  # window is in seconds
    flags=FLAG_ALLOW_EMPTY | FLAG_AUTOMATOR_MODIFIABLE,
)
register(
    "seer.similarity.per-project-rate-limit",
    type=Dict,
    default={"limit": 5, "window": 1},  # window is in seconds
    flags=FLAG_ALLOW_EMPTY | FLAG_AUTOMATOR_MODIFIABLE,
)

# Note: This is based on US volume. Since other regions are lower-traffic, this effectively means
# the circuit breaker is disabled for any region without its own values configured (you can hardly
# have 33K Seer errors if you don't even have 33K events, so the breaker will never be tripped in
# smaller regions relying on the default).
register(
    "seer.similarity.circuit-breaker-config",
    type=Dict,
    default={
        "error_limit": 33250,  # 95% error rate * avg volume of ~35K events with new hashes/10 min
        "error_limit_window": 600,  # 10 min
        "broken_state_duration": 300,  # 5 min
    },
    flags=FLAG_AUTOMATOR_MODIFIABLE,
)

register(
    "seer.similarity.ingest.use_reranking",
    type=Bool,
    default=True,
    flags=FLAG_AUTOMATOR_MODIFIABLE,
)

register(
    "seer.similarity.similar_issues.use_reranking",
    type=Bool,
    default=True,
    flags=FLAG_AUTOMATOR_MODIFIABLE,
)

register(
    "seer.similarity.ingest.num_matches_to_request",
    type=Int,
    default=1,
    flags=FLAG_AUTOMATOR_MODIFIABLE,
)

# Temporary killswitch for making a second request to Seer to store the incoming event when we have
# a hybrid fingerprint and none of the matches returned by Seer is a fingerprint match
register(
    "seer.similarity.ingest.store_hybrid_fingerprint_non_matches",
    type=Bool,
    default=True,
    flags=FLAG_AUTOMATOR_MODIFIABLE,
)


# TODO: Once Seer grouping is GA-ed, we probably either want to turn this down or get rid of it in
# favor of the default 10% sample rate
register(
    "seer.similarity.metrics_sample_rate",
    type=Float,
    default=1.0,
    flags=FLAG_AUTOMATOR_MODIFIABLE,
)

# seer nearest neighbour endpoint timeout
register(
    "embeddings-grouping.seer.nearest-neighbour-timeout",
    type=Float,
    default=0.1,
    flags=FLAG_ALLOW_EMPTY | FLAG_AUTOMATOR_MODIFIABLE,
)

# seer embeddings record update endpoint timeout
register(
    "embeddings-grouping.seer.embeddings-record-update-timeout",
    type=Float,
    default=0.05,
    flags=FLAG_ALLOW_EMPTY | FLAG_AUTOMATOR_MODIFIABLE,
)

# seer embeddings record delete endpoint timeout
register(
    "embeddings-grouping.seer.embeddings-record-delete-timeout",
    type=Float,
    default=0.1,
    flags=FLAG_ALLOW_EMPTY | FLAG_AUTOMATOR_MODIFIABLE,
)

# seer embeddings ratelimit in percentage that is allowed
register(
    "embeddings-grouping.seer.ratelimit",
    type=Int,
    default=0,
    flags=FLAG_ALLOW_EMPTY | FLAG_AUTOMATOR_MODIFIABLE,
)

# seer embeddings backfill batch size
register(
    "embeddings-grouping.seer.backfill-batch-size",
    type=Int,
    default=10,
    flags=FLAG_ALLOW_EMPTY | FLAG_AUTOMATOR_MODIFIABLE,
)

register(
    "embeddings-grouping.seer.delete-record-batch-size",
    type=Int,
    default=100,
    flags=FLAG_ALLOW_EMPTY | FLAG_AUTOMATOR_MODIFIABLE,
)

# ## sentry.killswitches
#
# The following options are documented in sentry.killswitches in more detail
register(
    "store.load-shed-group-creation-projects", type=Any, default=[], flags=FLAG_AUTOMATOR_MODIFIABLE
)
register("store.load-shed-pipeline-projects", type=Any, default=[], flags=FLAG_AUTOMATOR_MODIFIABLE)
register(
    "store.load-shed-parsed-pipeline-projects",
    type=Any,
    default=[],
    flags=FLAG_AUTOMATOR_MODIFIABLE,
)
register(
    "store.load-shed-save-event-projects", type=Any, default=[], flags=FLAG_AUTOMATOR_MODIFIABLE
)
register(
    "store.load-shed-process-event-projects", type=Any, default=[], flags=FLAG_AUTOMATOR_MODIFIABLE
)
register(
    "store.load-shed-process-event-projects-gradual",
    type=Dict,
    default={},
    flags=FLAG_AUTOMATOR_MODIFIABLE,
)
# Applies load shedding per project gradually. 1.0 means full load shedding
# 0.0 or no config means no load shedding.
register(
    "store.load-shed-symbolicate-event-projects",
    type=Any,
    default=[],
    flags=FLAG_AUTOMATOR_MODIFIABLE,
)
register(
    "store.save-event-highcpu-platforms", type=Sequence, default=[], flags=FLAG_AUTOMATOR_MODIFIABLE
)
register(
    "post_process.get-autoassign-owners", type=Sequence, default=[], flags=FLAG_AUTOMATOR_MODIFIABLE
)
register(
    "api.organization.disable-last-deploys",
    type=Sequence,
    default=[],
    flags=FLAG_AUTOMATOR_MODIFIABLE,
)
register(
    "issues.severity.skip-seer-requests",
    type=Sequence,
    default=[],
    flags=FLAG_AUTOMATOR_MODIFIABLE,
)

# Switch for new logic for release health metrics, based on filtering on org & project ids
register(
    "release-health.use-org-and-project-filter",
    type=Bool,
    default=False,
    flags=FLAG_MODIFIABLE_BOOL | FLAG_AUTOMATOR_MODIFIABLE,
)

# Switch for more performant project counter incr
register(
    "store.projectcounter-modern-upsert-sample-rate", default=0.0, flags=FLAG_AUTOMATOR_MODIFIABLE
)

# Run an experimental grouping config in background for performance analysis
register("store.background-grouping-config-id", default=None, flags=FLAG_AUTOMATOR_MODIFIABLE)

# Fraction of events that will pass through background grouping
register("store.background-grouping-sample-rate", default=0.0, flags=FLAG_AUTOMATOR_MODIFIABLE)

# Minimum number of files in an archive. Archives with fewer files are extracted and have their
# contents stored as separate release files.
register("processing.release-archive-min-files", default=10, flags=FLAG_AUTOMATOR_MODIFIABLE)

# All Relay options (statically authenticated Relays can be registered here)
register("relay.static_auth", default={}, flags=FLAG_NOSTORE)

# Tell Relay to stop extracting metrics from transaction payloads (see killswitches)
# Example value: [{"project_id": 42}, {"project_id": 123}]
register("relay.drop-transaction-metrics", default=[], flags=FLAG_AUTOMATOR_MODIFIABLE)

# Relay should emit a usage metric to track total spans.
register("relay.span-usage-metric", default=False, flags=FLAG_AUTOMATOR_MODIFIABLE)

# Killswitch for the Relay cardinality limiter, one of `enabled`, `disabled`, `passive`.
# In `passive` mode Relay's cardinality limiter is active but it does not enforce the limits.
register("relay.cardinality-limiter.mode", default="enabled", flags=FLAG_AUTOMATOR_MODIFIABLE)
# Override to set a list of limits into passive mode by organization.
#
# In passive mode Relay's cardinality limiter is active but it does not enforce the limits.
#
# Example: `{'1': ["transactions"]}`
# Forces the `transactions` cardinality limit into passive mode for the organization with id `1` (Sentry).
register(
    "relay.cardinality-limiter.passive-limits-by-org", default={}, flags=FLAG_AUTOMATOR_MODIFIABLE
)
# Sample rate for Cardinality Limiter Sentry errors.
#
# Rate needs to be between `0.0` and `1.0`.
# If set to `1.0` all cardinality limiter rejections will be logged as a Sentry error.
register(
    "relay.cardinality-limiter.error-sample-rate", default=0.01, flags=FLAG_AUTOMATOR_MODIFIABLE
)
# List of additional cardinality limits and selectors.
#
# ```
# {
#   "rollout_rate": 0.001,
#   "limit": { .. Cardinality Limit .. }
# }
# ```
register("relay.cardinality-limiter.limits", default=[], flags=FLAG_AUTOMATOR_MODIFIABLE)

# Controls the encoding used in Relay for encoding distributions and sets
# when writing to Kafka.
#
# Key is the metric namespace (as used by Relay) and the value is the desired encoding.
register("relay.metric-bucket-set-encodings", default={}, flags=FLAG_AUTOMATOR_MODIFIABLE)
register("relay.metric-bucket-distribution-encodings", default={}, flags=FLAG_AUTOMATOR_MODIFIABLE)

# Controls the rollout rate in percent (`0.0` to `1.0`) for metric stats.
register("relay.metric-stats.rollout-rate", default=0.0, flags=FLAG_AUTOMATOR_MODIFIABLE)

# Write new kafka headers in eventstream
register("eventstream:kafka-headers", default=True, flags=FLAG_AUTOMATOR_MODIFIABLE)

# Post process forwarder options
# Gets data from Kafka headers
register("post-process-forwarder:kafka-headers", default=True, flags=FLAG_AUTOMATOR_MODIFIABLE)

# Subscription queries sampling rate
register("subscriptions-query.sample-rate", default=0.01, flags=FLAG_AUTOMATOR_MODIFIABLE)

# The ratio of symbolication requests for which metrics will be submitted to redis.
#
# This is to allow gradual rollout of metrics collection for symbolication requests and can be
# removed once it is fully rolled out.
register(
    "symbolicate-event.low-priority.metrics.submission-rate",
    default=0.0,
    flags=FLAG_AUTOMATOR_MODIFIABLE,
)

# The ratio of events for which we emit verbose apple symbol stats.
#
# This is to allow collecting more information on why symx is not performing as it should.
register("symbolicate.symx-logging-rate", default=0.0, flags=FLAG_AUTOMATOR_MODIFIABLE)

# The list of specific os_name+os_version for which we log extra infromation.
#
# This is done since SYMX is not performing bad across the board but rather only in specific case (what we are interested in).
register("symbolicate.symx-os-description-list", default=[], flags=FLAG_AUTOMATOR_MODIFIABLE)

# Drop delete_old_primary_hash messages for a particular project.
register("reprocessing2.drop-delete-old-primary-hash", default=[], flags=FLAG_AUTOMATOR_MODIFIABLE)

# The poll limit for the tempest service.
#
# 348 every 5 min ~ 100k per day
register("tempest.poll-limit", default=348, flags=FLAG_AUTOMATOR_MODIFIABLE)

# BEGIN ABUSE QUOTAS

# Example:
# >>> org = Organization.objects.get(slug='foo')
# >>> org.update_option("project-abuse-quota.transaction-limit", 42)
# >>> for q in SubscriptionQuota()._get_abuse_quotas(org): print(q.to_json())
# {'id': 'pat', 'scope': 'project', 'categories': ['transaction'], 'limit': 420, 'window': 10, 'reasonCode': 'project_abuse_limit'}
# You can see that for this organization, 42 transactions per second
# is effectively enforced as 420/s because the rate limiting window is 10 seconds.

# DEPRECATED (only in use by getsentry).
# Use "project-abuse-quota.window" instead.
register(
    "getsentry.rate-limit.window",
    type=Int,
    default=10,
    flags=FLAG_PRIORITIZE_DISK | FLAG_AUTOMATOR_MODIFIABLE,
)

# Relay isn't effective at enforcing 1s windows - 10 seconds has worked well.
# If the limit is negative, then it means completely blocked.
# I don't see this value needing to be tweaked on a per-org basis,
# so for now the org option "project-abuse-quota.window" doesn't do anything.
register(
    "project-abuse-quota.window",
    type=Int,
    default=10,
    flags=FLAG_PRIORITIZE_DISK | FLAG_AUTOMATOR_MODIFIABLE,
)

# DEPRECATED. Use "project-abuse-quota.error-limit" instead.
# This is set to 0: don't limit by default, because it is configured in production.
# The DEPRECATED org option override is "sentry:project-error-limit".
register(
    "getsentry.rate-limit.project-errors",
    type=Int,
    default=0,
    flags=FLAG_PRIORITIZE_DISK | FLAG_AUTOMATOR_MODIFIABLE,
)
# DEPRECATED. Use "project-abuse-quota.transaction-limit" instead.
# This is set to 0: don't limit by default, because it is configured in production.
# The DEPRECATED org option override is "sentry:project-transaction-limit".
register(
    "getsentry.rate-limit.project-transactions",
    type=Int,
    default=0,
    flags=FLAG_PRIORITIZE_DISK | FLAG_AUTOMATOR_MODIFIABLE,
)

# These are set to 0: don't limit by default.
# These have yet to be configured in production.
# For errors and transactions, the above DEPRECATED options take
# precedence for now, until we decide on values to set for all these.
# Set the same key as an org option which will override these values for the org.
# Similarly, for now, the DEPRECATED org options "sentry:project-error-limit"
# and "sentry:project-transaction-limit" take precedence.
register(
    "project-abuse-quota.error-limit",
    type=Int,
    default=0,
    flags=FLAG_PRIORITIZE_DISK | FLAG_AUTOMATOR_MODIFIABLE,
)
register(
    "project-abuse-quota.transaction-limit",
    type=Int,
    default=0,
    flags=FLAG_PRIORITIZE_DISK | FLAG_AUTOMATOR_MODIFIABLE,
)
register(
    "project-abuse-quota.attachment-limit",
    type=Int,
    default=0,
    flags=FLAG_PRIORITIZE_DISK | FLAG_AUTOMATOR_MODIFIABLE,
)
register(
    "project-abuse-quota.attachment-item-limit",
    type=Int,
    default=0,
    flags=FLAG_PRIORITIZE_DISK | FLAG_AUTOMATOR_MODIFIABLE,
)
register(
    "project-abuse-quota.session-limit",
    type=Int,
    default=0,
    flags=FLAG_PRIORITIZE_DISK | FLAG_AUTOMATOR_MODIFIABLE,
)
register(
    "project-abuse-quota.span-limit",
    type=Int,
    default=0,
    flags=FLAG_PRIORITIZE_DISK | FLAG_AUTOMATOR_MODIFIABLE,
)
register(
    "project-abuse-quota.log-limit",
    type=Int,
    default=0,
    flags=FLAG_PRIORITIZE_DISK | FLAG_AUTOMATOR_MODIFIABLE,
)


register(
    "organization-abuse-quota.metric-bucket-limit",
    type=Int,
    default=0,
    flags=FLAG_PRIORITIZE_DISK | FLAG_AUTOMATOR_MODIFIABLE,
)

register(
    "organization-abuse-quota.custom-metric-bucket-limit",
    type=Int,
    default=0,
    flags=FLAG_PRIORITIZE_DISK | FLAG_AUTOMATOR_MODIFIABLE,
)


for mabq in build_metric_abuse_quotas():
    register(
        mabq.option,
        type=Int,
        default=0,
        flags=FLAG_PRIORITIZE_DISK | FLAG_AUTOMATOR_MODIFIABLE,
    )

# END ABUSE QUOTAS

# Send event messages for specific project IDs to random partitions in Kafka
# contents are a list of project IDs to message types to be randomly assigned
# e.g. [{"project_id": 2, "message_type": "error"}, {"project_id": 3, "message_type": "transaction"}]
register(
    "kafka.send-project-events-to-random-partitions", default=[], flags=FLAG_AUTOMATOR_MODIFIABLE
)

# default brownout crontab for api deprecations
register(
    "api.deprecation.brownout-cron",
    default="0 12 * * *",
    type=String,
    flags=FLAG_AUTOMATOR_MODIFIABLE,
)
# Brownout duration to be stored in ISO8601 format for durations (See https://en.wikipedia.org/wiki/ISO_8601#Durations)
register("api.deprecation.brownout-duration", default="PT1M", flags=FLAG_AUTOMATOR_MODIFIABLE)

# Option to disable misbehaving use case IDs
register("sentry-metrics.indexer.disabled-namespaces", default=[], flags=FLAG_AUTOMATOR_MODIFIABLE)

# An option to tune the percentage of cache keys that gets replenished during indexer resolve
register(
    "sentry-metrics.indexer.disable-memcache-replenish-rollout",
    default=0.0,
    flags=FLAG_AUTOMATOR_MODIFIABLE,
)

# An option to enable reading from the new schema for the caching indexer
register(
    "sentry-metrics.indexer.read-new-cache-namespace",
    default=False,
    flags=FLAG_AUTOMATOR_MODIFIABLE,
)

# An option to enable writing from the new schema for the caching indexer
register(
    "sentry-metrics.indexer.write-new-cache-namespace",
    default=False,
    flags=FLAG_AUTOMATOR_MODIFIABLE,
)

# Option to control sampling percentage of schema validation on the generic metrics pipeline
# based on namespace.
register(
    "sentry-metrics.indexer.generic-metrics.schema-validation-rules",
    default={},  # empty dict means validate schema for all use cases
    flags=FLAG_AUTOMATOR_MODIFIABLE,
)

# Option to control sampling percentage of schema validation on the release health metrics
# pipeline based on namespace.
register(
    "sentry-metrics.indexer.release-health.schema-validation-rules",
    default={},  # empty dict means validate schema for all use cases
    flags=FLAG_AUTOMATOR_MODIFIABLE,
)

# Option to enable orjson for JSON parsing in reconstruct_messages function
register(
    "sentry-metrics.indexer.reconstruct.enable-orjson", default=0.0, flags=FLAG_AUTOMATOR_MODIFIABLE
)


# Option to remove support for percentiles on a per-use case basis.
# Add the use case name (e.g. "custom") to this list
# to disable percentiles storage for the use case
register(
    "sentry-metrics.drop-percentiles.per-use-case",
    default=[],
    flags=FLAG_AUTOMATOR_MODIFIABLE,
)

# Global and per-organization limits on the writes to the string indexer's DB.
#
# Format is a list of dictionaries of format {
#   "window_seconds": ...,
#   "granularity_seconds": ...,
#   "limit": ...
# }
#
# See sentry.ratelimiters.sliding_windows for an explanation of what each of
# those terms mean.
#
# Note that changing either window or granularity_seconds of a limit will
# effectively reset it, as the previous data can't/won't be converted.
register(
    "sentry-metrics.writes-limiter.limits.performance.per-org",
    default=[],
    flags=FLAG_AUTOMATOR_MODIFIABLE,
)
register(
    "sentry-metrics.writes-limiter.limits.transactions.per-org",
    default=[],
    flags=FLAG_AUTOMATOR_MODIFIABLE,
)
register(
    "sentry-metrics.writes-limiter.limits.sessions.per-org",
    default=[],
    flags=FLAG_AUTOMATOR_MODIFIABLE,
)
register(
    "sentry-metrics.writes-limiter.limits.spans.per-org",
    default=[],
    flags=FLAG_AUTOMATOR_MODIFIABLE,
)
register(
    "sentry-metrics.writes-limiter.limits.releasehealth.per-org",
    default=[],
    flags=FLAG_AUTOMATOR_MODIFIABLE,
)
register(
    "sentry-metrics.writes-limiter.limits.custom.per-org",
    default=[],
    flags=FLAG_AUTOMATOR_MODIFIABLE,
)
register(
    "sentry-metrics.writes-limiter.limits.generic-metrics.per-org",
    default=[],
    flags=FLAG_AUTOMATOR_MODIFIABLE,
)

register(
    "sentry-metrics.writes-limiter.limits.performance.global",
    default=[],
    flags=FLAG_AUTOMATOR_MODIFIABLE,
)
register(
    "sentry-metrics.writes-limiter.limits.transactions.global",
    default=[],
    flags=FLAG_AUTOMATOR_MODIFIABLE,
)
register(
    "sentry-metrics.writes-limiter.limits.sessions.global",
    default=[],
    flags=FLAG_AUTOMATOR_MODIFIABLE,
)
register(
    "sentry-metrics.writes-limiter.limits.spans.global",
    default=[],
    flags=FLAG_AUTOMATOR_MODIFIABLE,
)
register(
    "sentry-metrics.writes-limiter.limits.releasehealth.global",
    default=[],
    flags=FLAG_AUTOMATOR_MODIFIABLE,
)
register(
    "sentry-metrics.writes-limiter.limits.custom.global",
    default=[],
    flags=FLAG_AUTOMATOR_MODIFIABLE,
)
register(
    "sentry-metrics.writes-limiter.limits.generic-metrics.global",
    default=[],
    flags=FLAG_AUTOMATOR_MODIFIABLE,
)

# per-organization limits on the number of timeseries that can be observed in
# each window.
#
# Format is a list of dictionaries of format {
#   "window_seconds": ...,
#   "granularity_seconds": ...,
#   "limit": ...
# }
#
# See sentry.ratelimiters.cardinality for an explanation of what each of
# those terms mean.
#
# Note that changing either window or granularity_seconds of a limit will
# effectively reset it, as the previous data can't/won't be converted.
register(
    "sentry-metrics.cardinality-limiter.limits.transactions.per-org",
    default=[
        {"window_seconds": 3600, "granularity_seconds": 600, "limit": 10000},
    ],
    flags=FLAG_AUTOMATOR_MODIFIABLE,
)
register(
    "sentry-metrics.cardinality-limiter.limits.sessions.per-org",
    default=[
        {"window_seconds": 3600, "granularity_seconds": 600, "limit": 10000},
    ],
    flags=FLAG_AUTOMATOR_MODIFIABLE,
)
register(
    "sentry-metrics.cardinality-limiter.limits.spans.per-org",
    default=[
        {"window_seconds": 3600, "granularity_seconds": 600, "limit": 10000},
    ],
    flags=FLAG_AUTOMATOR_MODIFIABLE,
)
register(
    "sentry-metrics.cardinality-limiter.limits.custom.per-org",
    default=[
        {"window_seconds": 3600, "granularity_seconds": 600, "limit": 10000},
    ],
    flags=FLAG_AUTOMATOR_MODIFIABLE,
)
register(
    "sentry-metrics.cardinality-limiter.limits.profiles.per-org",
    default=[
        {"window_seconds": 3600, "granularity_seconds": 600, "limit": 10000},
    ],
    flags=FLAG_AUTOMATOR_MODIFIABLE,
)
register(
    "sentry-metrics.cardinality-limiter.limits.generic-metrics.per-org",
    default=[
        {"window_seconds": 3600, "granularity_seconds": 600, "limit": 10000},
    ],
    flags=FLAG_AUTOMATOR_MODIFIABLE,
)
register(
    "sentry-metrics.10s-granularity",
    default=False,
    flags=FLAG_AUTOMATOR_MODIFIABLE,
)

# Flag to determine whether abnormal_mechanism tag should be extracted
register(
    "sentry-metrics.releasehealth.abnormal-mechanism-extraction-rate",
    default=0.0,
    flags=FLAG_AUTOMATOR_MODIFIABLE,
)

register(
    "sentry-metrics.synchronize-kafka-rebalances",
    default=False,
    flags=FLAG_AUTOMATOR_MODIFIABLE,
)

register(
    "sentry-metrics.synchronized-rebalance-delay",
    default=15,
    flags=FLAG_AUTOMATOR_MODIFIABLE,
)

# Performance issue option for *all* performance issues detection
register("performance.issues.all.problem-detection", default=1.0, flags=FLAG_AUTOMATOR_MODIFIABLE)

# Individual system-wide options in case we need to turn off specific detectors for load concerns, ignoring the set project options.
register(
    "performance.issues.compressed_assets.problem-creation",
    default=1.0,
    flags=FLAG_AUTOMATOR_MODIFIABLE,
)
register(
    "performance.issues.consecutive_db.problem-creation",
    default=1.0,
    flags=FLAG_AUTOMATOR_MODIFIABLE,
)
register(
    "performance.issues.consecutive_http.problem-creation",
    default=1.0,
    flags=FLAG_AUTOMATOR_MODIFIABLE,
)
register(
    "performance.issues.large_http_payload.problem-creation",
    default=1.0,
    flags=FLAG_AUTOMATOR_MODIFIABLE,
)
register(
    "performance.issues.n_plus_one_db.problem-creation",
    default=1.0,
    flags=FLAG_AUTOMATOR_MODIFIABLE,
)
register(
    "performance.issues.file_io_main_thread.problem-creation",
    default=1.0,
    flags=FLAG_AUTOMATOR_MODIFIABLE,
)
register(
    "performance.issues.db_main_thread.problem-creation",
    default=1.0,
    flags=FLAG_AUTOMATOR_MODIFIABLE,
)
register(
    "performance.issues.n_plus_one_api_calls.problem-creation",
    default=1.0,
    flags=FLAG_AUTOMATOR_MODIFIABLE,
)
register(
    "performance.issues.slow_db_query.problem-creation",
    default=1.0,
    flags=FLAG_AUTOMATOR_MODIFIABLE,
)
register(
    "performance.issues.render_blocking_assets.problem-creation",
    default=1.0,
    flags=FLAG_AUTOMATOR_MODIFIABLE,
)
register(
    "performance.issues.m_n_plus_one_db.problem-creation",
    default=1.0,
    flags=FLAG_AUTOMATOR_MODIFIABLE,
)
register(
    "performance.issues.experimental_m_n_plus_one_db_queries.problem-creation",
    default=1.0,
    flags=FLAG_AUTOMATOR_MODIFIABLE,
)
register(
    "performance.issues.http_overhead.problem-creation",
    default=1.0,
    flags=FLAG_AUTOMATOR_MODIFIABLE,
)
register(
    "performance.issues.sql_injection.problem-creation",
    default=0.0,
    flags=FLAG_AUTOMATOR_MODIFIABLE,
)
<<<<<<< HEAD
register(
    "performance.issues.query_injection.problem-creation",
    default=0.0,
    flags=FLAG_AUTOMATOR_MODIFIABLE,
)
=======
>>>>>>> 19b864d3

# System-wide options for default performance detection settings for any org opted into the performance-issues-ingest feature. Meant for rollout.
register(
    "performance.issues.n_plus_one_db.count_threshold", default=5, flags=FLAG_AUTOMATOR_MODIFIABLE
)
register(
    "performance.issues.n_plus_one_db.duration_threshold",
    default=50.0,
    flags=FLAG_AUTOMATOR_MODIFIABLE,
)
register(
    "performance.issues.slow_db_query.duration_threshold",
    default=1000.0,  # ms
    flags=FLAG_AUTOMATOR_MODIFIABLE,
)
register(
    "performance.issues.render_blocking_assets.fcp_minimum_threshold",
    default=2000.0,
    flags=FLAG_AUTOMATOR_MODIFIABLE,
)
register(
    "performance.issues.render_blocking_assets.fcp_maximum_threshold",
    default=10000.0,
    flags=FLAG_AUTOMATOR_MODIFIABLE,
)
register(
    "performance.issues.render_blocking_assets.fcp_ratio_threshold",
    default=0.33,
    flags=FLAG_AUTOMATOR_MODIFIABLE,
)
register(
    "performance.issues.render_blocking_assets.size_threshold",
    default=500000,
    flags=FLAG_AUTOMATOR_MODIFIABLE,
)
register(
    "performance.issues.consecutive_http.max_duration_between_spans",
    default=500,  # ms
    flags=FLAG_AUTOMATOR_MODIFIABLE,
)
register(
    "performance.issues.consecutive_http.consecutive_count_threshold",
    default=3,
    flags=FLAG_AUTOMATOR_MODIFIABLE,
)
register(
    "performance.issues.consecutive_http.span_duration_threshold",
    default=500,  # ms
    flags=FLAG_AUTOMATOR_MODIFIABLE,
)
register(
    "performance.issues.consecutive_http.min_time_saved_threshold",
    default=2000,  # ms
    flags=FLAG_AUTOMATOR_MODIFIABLE,
)
register(
    "performance.issues.large_http_payload.size_threshold",
    default=300000,
    flags=FLAG_AUTOMATOR_MODIFIABLE,
)  # 1MB
register(
    "performance.issues.db_on_main_thread.total_spans_duration_threshold",
    default=16,
    flags=FLAG_AUTOMATOR_MODIFIABLE,
)  # ms
register(
    "performance.issues.file_io_on_main_thread.total_spans_duration_threshold",
    default=16,
    flags=FLAG_AUTOMATOR_MODIFIABLE,
)  # ms
register(
    "performance.issues.uncompressed_asset.size_threshold",
    default=500 * 1024,
    flags=FLAG_AUTOMATOR_MODIFIABLE,
)  # 512 kilo bytes
register(
    "performance.issues.uncompressed_asset.duration_threshold",
    default=300,
    flags=FLAG_AUTOMATOR_MODIFIABLE,
)  # ms
register(
    "performance.issues.consecutive_db.min_time_saved_threshold",
    default=100,
    flags=FLAG_AUTOMATOR_MODIFIABLE,
)  # ms
register(
    "performance.issues.http_overhead.http_request_delay_threshold",
    default=250,
    flags=FLAG_AUTOMATOR_MODIFIABLE,
)  # ms
register(
    "performance.issues.n_plus_one_api_calls.total_duration",
    default=300,
    flags=FLAG_AUTOMATOR_MODIFIABLE,
)  # ms

# Adjusting some time buffers in the trace endpoint
register(
    "performance.traces.transaction_query_timebuffer_days",
    type=Float,
    default=1.5,
    flags=FLAG_AUTOMATOR_MODIFIABLE,
)  # days
register(
    "performance.traces.span_query_timebuffer_hours",
    type=Float,
    default=1.0,
    flags=FLAG_AUTOMATOR_MODIFIABLE,
)  # hours
register(
    "performance.traces.query_timestamp_projects",
    type=Bool,
    default=False,
    flags=FLAG_AUTOMATOR_MODIFIABLE,
)
register(
    "performance.traces.trace-explorer-buffer-hours",
    type=Float,
    default=1.0,
    flags=FLAG_AUTOMATOR_MODIFIABLE,
)
register(
    "performance.traces.trace-explorer-max-trace-ids-per-chunk",
    type=Int,
    default=2500,
    flags=FLAG_AUTOMATOR_MODIFIABLE,
)
register(
    "performance.traces.trace-explorer-skip-floating-spans",
    type=Bool,
    default=True,
    flags=FLAG_AUTOMATOR_MODIFIABLE,
)
register(
    "performance.traces.trace-explorer-scan-max-block-size-hours",
    type=Int,
    default=8,
    flags=FLAG_AUTOMATOR_MODIFIABLE,
)
register(
    "performance.traces.trace-explorer-scan-max-batches",
    type=Int,
    default=7,
    flags=FLAG_AUTOMATOR_MODIFIABLE,
)
register(
    "performance.traces.trace-explorer-scan-max-execution-seconds",
    type=Int,
    default=30,
    flags=FLAG_AUTOMATOR_MODIFIABLE,
)
register(
    "performance.traces.trace-explorer-scan-max-parallel-queries",
    type=Int,
    default=3,
    flags=FLAG_AUTOMATOR_MODIFIABLE,
)
register(
    "performance.traces.trace-explorer-skip-recent-seconds",
    type=Int,
    default=0,
    flags=FLAG_AUTOMATOR_MODIFIABLE,
)
register(
    "performance.traces.span_query_minimum_spans",
    type=Int,
    default=10000,
    flags=FLAG_AUTOMATOR_MODIFIABLE,
)
register(
    "performance.traces.check_span_extraction_date",
    type=Bool,
    default=False,
    flags=FLAG_AUTOMATOR_MODIFIABLE,
)
register(
    # the timestamp that spans extraction was enabled for this environment
    "performance.traces.spans_extraction_date",
    type=Int,
    flags=FLAG_AUTOMATOR_MODIFIABLE,
)
register(
    "insights.span-samples-query.sample-rate",
    type=Float,
    default=0.0,  # 0 acts as 'no sampling'
    flags=FLAG_AUTOMATOR_MODIFIABLE,
)

register(
    "performance.spans-tags-key.sample-rate",
    type=Float,
    default=1.0,
    flags=FLAG_AUTOMATOR_MODIFIABLE,
)
register(
    "performance.spans-tags-key.max",
    type=Int,
    default=1000,
    flags=FLAG_AUTOMATOR_MODIFIABLE,
)
register(
    "performance.spans-tags-value.sample-rate",
    type=Float,
    default=1.0,
    flags=FLAG_AUTOMATOR_MODIFIABLE,
)
register(
    "performance.spans-tags-values.max",
    type=Int,
    default=1000,
    flags=FLAG_AUTOMATOR_MODIFIABLE,
)
register(
    "explore.trace-items.keys.max",
    type=Int,
    default=1000,
    flags=FLAG_AUTOMATOR_MODIFIABLE,
)
register(
    "explore.trace-items.values.max",
    type=Int,
    default=1000,
    flags=FLAG_AUTOMATOR_MODIFIABLE,
)

# In Single Tenant with 100% DS, we may need to reverse the UI change made by dynamic-sampling
# if metrics extraction isn't ready.
register("performance.hide-metrics-ui", type=Bool, default=False, flags=FLAG_AUTOMATOR_MODIFIABLE)

# Used for enabling flags in ST. Should be removed once Flagpole works in all STs.
register(
    "performance.use_metrics.orgs_allowlist",
    type=Sequence,
    default=[],
    flags=FLAG_ALLOW_EMPTY | FLAG_AUTOMATOR_MODIFIABLE,
)
# Used for the z-score when calculating the margin of error in performance
register(
    "performance.extrapolation.confidence.z-score",
    type=Float,
    default=1.96,
    flags=FLAG_ALLOW_EMPTY | FLAG_AUTOMATOR_MODIFIABLE,
)
# Used for enabling flags in ST. Should be removed once Flagpole works in all STs.
register("performance.use_metrics.enabled", default=False, flags=FLAG_AUTOMATOR_MODIFIABLE)

# If span alerts should use eap-items entity. Uses eap-items-span if disabled.
register(
    "alerts.spans.use-eap-items",
    default=False,
    type=Bool,
    flags=FLAG_MODIFIABLE_BOOL | FLAG_AUTOMATOR_MODIFIABLE,
)

# Dynamic Sampling system-wide options
# Size of the sliding window used for dynamic sampling. It is defaulted to 24 hours.
register("dynamic-sampling:sliding_window.size", default=24, flags=FLAG_AUTOMATOR_MODIFIABLE)
# Number of large transactions to retrieve from Snuba for transaction re-balancing.
register(
    "dynamic-sampling.prioritise_transactions.num_explicit_large_transactions",
    30,
    flags=FLAG_AUTOMATOR_MODIFIABLE,
)
# Number of large transactions to retrieve from Snuba for transaction re-balancing.
register(
    "dynamic-sampling.prioritise_transactions.num_explicit_small_transactions",
    0,
    flags=FLAG_AUTOMATOR_MODIFIABLE,
)

# Stops dynamic sampling rules from being emitted in relay config.
# This is required for ST instances that have flakey flags as we want to be able kill DS ruining customer data if necessary.
# It is only a killswitch for behaviour, it may actually increase infra load if flipped for a user currently being sampled.
register("dynamic-sampling.config.killswitch", default=False, flags=FLAG_AUTOMATOR_MODIFIABLE)

# Controls the intensity of dynamic sampling transaction rebalancing. 0.0 = explict rebalancing
# not performed, 1.0= full rebalancing (tries to bring everything to mean). Note that even at 0.0
# there will still be some rebalancing between the explicit and implicit transactions ( so setting rebalancing
# to 0.0 is not the same as no rebalancing. To effectively disable rebalancing set the number of explicit
# transactions to be rebalance (both small and large) to 0.
register(
    "dynamic-sampling.prioritise_transactions.rebalance_intensity",
    default=0.8,
    flags=FLAG_MODIFIABLE_RATE | FLAG_AUTOMATOR_MODIFIABLE,
)

# Enables a feature flag check in dynamic sampling tasks that switches
# organizations between transactions and spans for rebalancing. This check is
# expensive, so it can be disabled using this option.
register(
    "dynamic-sampling.check_span_feature_flag",
    default=False,
    flags=FLAG_AUTOMATOR_MODIFIABLE | FLAG_MODIFIABLE_RATE,
)

# === Hybrid cloud subsystem options ===
# UI rollout
register(
    "hybrid_cloud.disable_relative_upload_urls", default=False, flags=FLAG_AUTOMATOR_MODIFIABLE
)
register("hybrid_cloud.disable_tombstone_cleanup", default=False, flags=FLAG_AUTOMATOR_MODIFIABLE)

# List of event IDs to pass through
register(
    "hybrid_cloud.audit_log_event_id_invalid_pass_list",
    default=[],
    type=Sequence,
    flags=FLAG_AUTOMATOR_MODIFIABLE,
)

# Flagpole Configuration (used in getsentry)
register("flagpole.debounce_reporting_seconds", default=0, flags=FLAG_AUTOMATOR_MODIFIABLE)

# Feature flagging error capture rate.
# When feature flagging has faults, it can become very high volume and we can overwhelm sentry.
register("features.error.capture_rate", default=0.1, flags=FLAG_AUTOMATOR_MODIFIABLE)

# Retry controls
register("hybridcloud.regionsiloclient.retries", default=5, flags=FLAG_AUTOMATOR_MODIFIABLE)
register("hybridcloud.rpc.retries", default=5, flags=FLAG_AUTOMATOR_MODIFIABLE)
register("hybridcloud.integrationproxy.retries", default=5, flags=FLAG_AUTOMATOR_MODIFIABLE)
register("hybridcloud.endpoint_flag_logging", default=False, flags=FLAG_AUTOMATOR_MODIFIABLE)
register("hybridcloud.rpc.method_retry_overrides", default={}, flags=FLAG_AUTOMATOR_MODIFIABLE)
register("hybridcloud.rpc.method_timeout_overrides", default={}, flags=FLAG_AUTOMATOR_MODIFIABLE)
# Webhook processing controls
register(
    "hybridcloud.webhookpayload.worker_threads",
    default=4,
    flags=FLAG_AUTOMATOR_MODIFIABLE,
)

# Break glass controls
register("hybrid_cloud.rpc.disabled-service-methods", default=[], flags=FLAG_AUTOMATOR_MODIFIABLE)
# == End hybrid cloud subsystem

# Decides whether an incoming transaction triggers an update of the clustering rule applied to it.
register("txnames.bump-lifetime-sample-rate", default=0.1, flags=FLAG_AUTOMATOR_MODIFIABLE)

# === Nodestore related runtime options ===

register(
    "nodestore.set-subkeys.enable-set-cache-item", default=True, flags=FLAG_AUTOMATOR_MODIFIABLE
)

# === Backpressure related runtime options ===

# Enables monitoring of services for backpressure management.
register("backpressure.monitoring.enabled", default=False, flags=FLAG_AUTOMATOR_MODIFIABLE)
# How often the monitor will check service health.
register("backpressure.monitoring.interval", default=5, flags=FLAG_AUTOMATOR_MODIFIABLE)

# Enables checking consumer health for backpressure management.
register("backpressure.checking.enabled", default=False, flags=FLAG_AUTOMATOR_MODIFIABLE)
# How often a consumer will check for its health in a debounced fassion.
register("backpressure.checking.interval", default=5, flags=FLAG_AUTOMATOR_MODIFIABLE)


# How long a status is persisted, which means that updates to health status can be paused for that long before consumers will assume things are unhealthy
register("backpressure.status_ttl", default=60, flags=FLAG_AUTOMATOR_MODIFIABLE)

# The high-watermark levels per-service which will mark a service as unhealthy.
# This should mirror the `SENTRY_PROCESSING_SERVICES` setting.
register(
    "backpressure.high_watermarks.celery",
    default=0.5,
    flags=FLAG_AUTOMATOR_MODIFIABLE,
)
register(
    "backpressure.high_watermarks.attachments-store",
    default=0.8,
    flags=FLAG_AUTOMATOR_MODIFIABLE,
)
register(
    "backpressure.high_watermarks.processing-store",
    default=0.8,
    flags=FLAG_AUTOMATOR_MODIFIABLE,
)
register(
    "backpressure.high_watermarks.processing-locks",
    default=0.8,
    flags=FLAG_AUTOMATOR_MODIFIABLE,
)
register(
    "backpressure.high_watermarks.post-process-locks",
    default=0.8,
    flags=FLAG_AUTOMATOR_MODIFIABLE,
)
register(
    "backpressure.high_watermarks.processing-store-transactions",
    default=0.8,
    flags=FLAG_AUTOMATOR_MODIFIABLE,
)

# Killswitch for monitor check-ins
register(
    "crons.organization.disable-check-in",
    type=Sequence,
    default=[],
    flags=FLAG_AUTOMATOR_MODIFIABLE,
)

# Temporary killswitch to enable dispatching incident occurrences into the
# incident_occurrence_consumer
register(
    "crons.dispatch_incident_occurrences_to_consumer",
    default=False,
    flags=FLAG_BOOL | FLAG_AUTOMATOR_MODIFIABLE,
)

# Enables recording tick volume metrics and tick decisions based on those
# metrics. Decisions are used to delay notifications in a system incident.
register(
    "crons.system_incidents.collect_metrics",
    default=False,
    flags=FLAG_BOOL | FLAG_AUTOMATOR_MODIFIABLE,
)

# Enables the the crons incident occurrence consumer to consider the clock-tick
# decision made based on volume metrics to determine if a incident occurrence
# should be processed, delayed, or dropped entirely.
register(
    "crons.system_incidents.use_decisions",
    default=False,
    flags=FLAG_BOOL | FLAG_AUTOMATOR_MODIFIABLE,
)

# The threshold that the tick metric must surpass for a tick to be determined
# as anomalous. This value should be negative, since we will only determine an
# incident based on a decrease in volume.
#
# See the `monitors.system_incidents` module for more details
register(
    "crons.system_incidents.pct_deviation_anomaly_threshold",
    default=-10,
    flags=FLAG_AUTOMATOR_MODIFIABLE,
)

# The threshold that the tick metric must surpass to transition to an incident
# state. This should be a fairly high value to avoid false positive incidents.
register(
    "crons.system_incidents.pct_deviation_incident_threshold",
    default=-30,
    flags=FLAG_AUTOMATOR_MODIFIABLE,
)

# This is the number of previous ticks we will consider the tick metrics and
# tick decisions for to determine a decision about the tick being evaluated.
register(
    "crons.system_incidents.tick_decision_window",
    default=5,
    flags=FLAG_AUTOMATOR_MODIFIABLE,
)

# Determines how many check-ins per-minute will be allowed per monitor. This is
# used when computing the QuotaConfig for the DataCategory.MONITOR (check-ins)
#
# See the sentry.monitors.rate_limt module for more details.
#
# XXX(epurkhiser): Remember a single check-in may often consist of two check-in
# messages, one for IN_PROGRESS and another for OK.
register(
    "crons.per_monitor_rate_limit",
    type=Int,
    default=6,
    flags=FLAG_PRIORITIZE_DISK | FLAG_AUTOMATOR_MODIFIABLE,
)


# Sets the timeout for webhooks
register(
    "sentry-apps.webhook.timeout.sec",
    default=1.0,
    flags=FLAG_AUTOMATOR_MODIFIABLE,
)

# Enables statistical detectors for a project
register(
    "statistical_detectors.enable",
    default=False,
    flags=FLAG_PRIORITIZE_DISK | FLAG_AUTOMATOR_MODIFIABLE,
)
register(
    "statistical_detectors.enable.projects.performance",
    type=Sequence,
    default=[],
    flags=FLAG_PRIORITIZE_DISK | FLAG_AUTOMATOR_MODIFIABLE,
)
register(
    "statistical_detectors.enable.projects.profiling",
    type=Sequence,
    default=[],
    flags=FLAG_PRIORITIZE_DISK | FLAG_AUTOMATOR_MODIFIABLE,
)
register(
    "statistical_detectors.query.batch_size",
    type=Int,
    default=100,
    flags=FLAG_PRIORITIZE_DISK | FLAG_AUTOMATOR_MODIFIABLE,
)
register(
    "statistical_detectors.query.transactions.timeseries_days",
    type=Int,
    default=14,
    flags=FLAG_PRIORITIZE_DISK | FLAG_AUTOMATOR_MODIFIABLE,
)
register(
    "statistical_detectors.query.functions.timeseries_days",
    type=Int,
    default=14,
    flags=FLAG_PRIORITIZE_DISK | FLAG_AUTOMATOR_MODIFIABLE,
)
register(
    "statistical_detectors.ratelimit.ema",
    type=Int,
    default=-1,
    flags=FLAG_PRIORITIZE_DISK | FLAG_AUTOMATOR_MODIFIABLE,
)

register(
    "statistical_detectors.throughput.threshold.transactions",
    default=50,
    type=Int,
    flags=FLAG_AUTOMATOR_MODIFIABLE,
)

register(
    "statistical_detectors.throughput.threshold.functions",
    default=25,
    type=Int,
    flags=FLAG_AUTOMATOR_MODIFIABLE,
)

register(
    "options_automator_slack_webhook_enabled",
    default=True,
    flags=FLAG_AUTOMATOR_MODIFIABLE,
)

register(
    "on_demand.max_alert_specs",
    default=50,
    flags=FLAG_AUTOMATOR_MODIFIABLE,
)

register(
    "on_demand.max_widget_specs",
    default=100,
    flags=FLAG_AUTOMATOR_MODIFIABLE,
)
# Some organizations can have more widget specs on a case-by-case basis. Widgets using this limit
# are listed in 'extended_widget_spec_orgs' option.
register("on_demand.extended_max_widget_specs", default=750, flags=FLAG_AUTOMATOR_MODIFIABLE)
register("on_demand.extended_widget_spec_orgs", default=[], flags=FLAG_AUTOMATOR_MODIFIABLE)
register(
    "on_demand.max_widget_cardinality.count",
    default=10000,
    flags=FLAG_AUTOMATOR_MODIFIABLE,
)
register(
    "on_demand.max_widget_cardinality.on_query_count",
    default=50,
    flags=FLAG_AUTOMATOR_MODIFIABLE,
)
register(
    "on_demand.max_widget_cardinality.killswitch",
    default=False,
    flags=FLAG_AUTOMATOR_MODIFIABLE,
)
# Overrides modified date and always updates the row. Can be removed if not needed later.
register(
    "on_demand.update_on_demand_modified",
    default=False,
    flags=FLAG_AUTOMATOR_MODIFIABLE,
)

register("metric_extraction.max_span_attribute_specs", default=100, flags=FLAG_AUTOMATOR_MODIFIABLE)

register(
    "delightful_metrics.minimetrics_sample_rate",
    default=0.0,
    flags=FLAG_AUTOMATOR_MODIFIABLE,
)

# IDs of orgs that will stop ingesting custom metrics.
register(
    "custom-metrics-ingestion-disabled-orgs",
    default=[],
    flags=FLAG_AUTOMATOR_MODIFIABLE,
)

# IDs of projects that will stop ingesting custom metrics.
register(
    "custom-metrics-ingestion-disabled-projects",
    default=[],
    flags=FLAG_AUTOMATOR_MODIFIABLE,
)

# IDs of orgs that will be disabled from querying metrics via `/metrics/query` endpoint.
register(
    "custom-metrics-querying-disabled-orgs",
    default=[],
    flags=FLAG_AUTOMATOR_MODIFIABLE,
)

# SDK Crash Detection
#
# The project ID belongs to the sentry organization: https://sentry.sentry.io/projects/cocoa-sdk-crashes/?project=4505469596663808.
register(
    "issues.sdk_crash_detection.cocoa.project_id",
    default=4505469596663808,
    flags=FLAG_AUTOMATOR_MODIFIABLE,
)

register(
    "issues.sdk_crash_detection.cocoa.sample_rate",
    default=1.0,
    flags=FLAG_AUTOMATOR_MODIFIABLE,
)

# The project ID belongs to the sentry organization: https://sentry.sentry.io/projects/cocoa-sdk-crashes/?project=4506155486085120.
register(
    "issues.sdk_crash_detection.react-native.project_id",
    default=4506155486085120,
    flags=FLAG_AUTOMATOR_MODIFIABLE,
)

# The allowlist of org IDs that the react-native crash detection is enabled for.
register(
    "issues.sdk_crash_detection.react-native.organization_allowlist",
    type=Sequence,
    default=[],
    flags=FLAG_ALLOW_EMPTY | FLAG_AUTOMATOR_MODIFIABLE,
)

register(
    "issues.sdk_crash_detection.react-native.sample_rate",
    default=0.0,
    flags=FLAG_AUTOMATOR_MODIFIABLE,
)

register(
    "issues.sdk_crash_detection.java.project_id",
    default=0,
    type=Int,
    flags=FLAG_ALLOW_EMPTY | FLAG_AUTOMATOR_MODIFIABLE,
)

# The allowlist of org IDs that the java crash detection is enabled for.
register(
    "issues.sdk_crash_detection.java.organization_allowlist",
    type=Sequence,
    default=[],
    flags=FLAG_ALLOW_EMPTY | FLAG_AUTOMATOR_MODIFIABLE,
)

register(
    "issues.sdk_crash_detection.java.sample_rate",
    default=0.0,
    flags=FLAG_AUTOMATOR_MODIFIABLE,
)

register(
    "issues.sdk_crash_detection.native.project_id",
    default=0,
    type=Int,
    flags=FLAG_ALLOW_EMPTY | FLAG_AUTOMATOR_MODIFIABLE,
)

register(
    "issues.sdk_crash_detection.native.organization_allowlist",
    type=Sequence,
    default=[],
    flags=FLAG_ALLOW_EMPTY | FLAG_AUTOMATOR_MODIFIABLE,
)

register(
    "issues.sdk_crash_detection.native.sample_rate",
    default=0.0,
    flags=FLAG_AUTOMATOR_MODIFIABLE,
)

register(
    "issues.sdk_crash_detection.dart.project_id",
    default=0,
    type=Int,
    flags=FLAG_ALLOW_EMPTY | FLAG_AUTOMATOR_MODIFIABLE,
)

register(
    "issues.sdk_crash_detection.dart.organization_allowlist",
    type=Sequence,
    default=[],
    flags=FLAG_ALLOW_EMPTY | FLAG_AUTOMATOR_MODIFIABLE,
)

register(
    "issues.sdk_crash_detection.dart.sample_rate",
    default=0.0,
    flags=FLAG_AUTOMATOR_MODIFIABLE,
)

# END: SDK Crash Detection

register(
    # Lists the shared resource ids we want to account usage for.
    "shared_resources_accounting_enabled",
    default=[],
    flags=FLAG_AUTOMATOR_MODIFIABLE,
)

# The flag disables the file io on main thread detector
register(
    "performance_issues.file_io_main_thread.disabled",
    default=False,
    flags=FLAG_MODIFIABLE_BOOL | FLAG_AUTOMATOR_MODIFIABLE,
)

# Enables on-demand metric extraction for Dashboard Widgets.
register(
    "on_demand_metrics.check_widgets.enable",
    default=False,
    flags=FLAG_PRIORITIZE_DISK | FLAG_AUTOMATOR_MODIFIABLE,
)
# Rollout % for easing out rollout based on the dashboard widget query id
register(
    "on_demand_metrics.check_widgets.rollout",
    default=0.0,
    type=Float,
    flags=FLAG_PRIORITIZE_DISK | FLAG_AUTOMATOR_MODIFIABLE,
)
# Number of DashboardWidgetQuery to be checked at once.
register(
    "on_demand_metrics.check_widgets.query.batch_size",
    type=Int,
    default=50,
    flags=FLAG_PRIORITIZE_DISK | FLAG_AUTOMATOR_MODIFIABLE,
)
# Number of chunks to split queries across.
register(
    "on_demand_metrics.check_widgets.query.total_batches",
    default=100,
    flags=FLAG_PRIORITIZE_DISK | FLAG_AUTOMATOR_MODIFIABLE,
)
# Use database backed stateful extraction state
register(
    "on_demand_metrics.widgets.use_stateful_extraction",
    default=False,
    flags=FLAG_PRIORITIZE_DISK | FLAG_AUTOMATOR_MODIFIABLE,
)
# Use to rollout using a cache for should_use_on_demand function, which resolves queries
register(
    "on_demand_metrics.cache_should_use_on_demand",
    default=0.0,
    flags=FLAG_AUTOMATOR_MODIFIABLE | FLAG_MODIFIABLE_RATE,
)

# Relocation: whether or not the self-serve API for the feature is enabled. When set on a region
# silo, this flag controls whether or not that region's API will serve relocation requests to
# non-superuser clients. When set on the control silo, it can be used to regulate whether or not
# certain global UI (ex: the relocation creation form at `/relocation/`) is visible to users.
register(
    "relocation.enabled",
    default=False,
    flags=FLAG_BOOL | FLAG_AUTOMATOR_MODIFIABLE,
)

# Relocation: populates the target region drop down in the control silo. Note: this option has NO
# EFFECT in region silos. However, the control silos `relocation.selectable-regions` array should be
# a complete list of all regions where `relocation.enabled`. If a region is enabled/disabled, it
# should also be added to/removed from this array in the control silo at the same time.
register(
    "relocation.selectable-regions",
    default=[],
    flags=FLAG_AUTOMATOR_MODIFIABLE,
)

# Relocation: the step at which new relocations should be autopaused, requiring admin approval
# before continuing.
# DEPRECATED: will be removed after the new `relocation.autopause.*` options are fully rolled out.
register(
    "relocation.autopause",
    default="",
    flags=FLAG_AUTOMATOR_MODIFIABLE,
)

# Relocation: the step at which new `SELF_HOSTED` relocations should be autopaused, requiring an
# admin to unpause before continuing.
register(
    "relocation.autopause.self-hosted",
    default="",
    flags=FLAG_AUTOMATOR_MODIFIABLE,
)

# Relocation: the step at which new `SELF_HOSTED` relocations should be autopaused, requiring an
# admin to unpause before continuing.
register(
    "relocation.autopause.saas-to-saas",
    default="",
    flags=FLAG_AUTOMATOR_MODIFIABLE,
)

# Relocation: globally limits the number of small (<=10MB) relocations allowed per silo per day.
register(
    "relocation.daily-limit.small",
    default=0,
    flags=FLAG_SCALAR | FLAG_AUTOMATOR_MODIFIABLE,
)

# Relocation: globally limits the number of medium (>10MB && <=100MB) relocations allowed per silo
# per day.
register(
    "relocation.daily-limit.medium",
    default=0,
    flags=FLAG_SCALAR | FLAG_AUTOMATOR_MODIFIABLE,
)

# Relocation: globally limits the number of large (>100MB) relocations allowed per silo per day.
register(
    "relocation.daily-limit.large",
    default=0,
    flags=FLAG_SCALAR | FLAG_AUTOMATOR_MODIFIABLE,
)

register(
    "relocation.outbox-orgslug.killswitch",
    default=[],
    type=Sequence,
    flags=FLAG_AUTOMATOR_MODIFIABLE,
)

# max number of profiles to use for computing
# the aggregated flamegraph.
register(
    "profiling.flamegraph.profile-set.size",
    type=Int,
    default=100,
    flags=FLAG_AUTOMATOR_MODIFIABLE,
)

# list of platform names for which we allow using unsampled profiles for the purpose
# of improving profile (function) metrics
register(
    "profiling.profile_metrics.unsampled_profiles.platforms",
    type=Sequence,
    default=[],
    flags=FLAG_ALLOW_EMPTY | FLAG_AUTOMATOR_MODIFIABLE,
)

# sample rate for tuning the amount of unsampled profiles that we "let through"
register(
    "profiling.profile_metrics.unsampled_profiles.sample_rate",
    default=0.0,
    flags=FLAG_AUTOMATOR_MODIFIABLE,
)

# killswitch for profile metrics
register(
    "profiling.profile_metrics.unsampled_profiles.enabled",
    default=False,
    type=Bool,
    flags=FLAG_AUTOMATOR_MODIFIABLE,
)

# Enable sending a post update signal after we update groups using a queryset update
register(
    "groups.enable-post-update-signal",
    default=False,
    flags=FLAG_BOOL | FLAG_AUTOMATOR_MODIFIABLE,
)


# Switch to read assemble status from Redis instead of memcache
register("assemble.read_from_redis", default=False, flags=FLAG_AUTOMATOR_MODIFIABLE)

# Sampling rates for testing Rust-based grouping enhancers

# Rate at which to run the Rust implementation of `assemble_stacktrace_component`
# and compare the results
register(
    "grouping.rust_enhancers.compare_components",
    default=0.0,
    flags=FLAG_AUTOMATOR_MODIFIABLE,
)
# Rate at which to prefer the Rust implementation of `assemble_stacktrace_component`.
register(
    "grouping.rust_enhancers.prefer_rust_components",
    default=0.0,
    flags=FLAG_AUTOMATOR_MODIFIABLE,
)

# Rate at which to run split enhancements and compare the results to the default enhancements
register(
    "grouping.split_enhancements.sample_rate",
    type=Float,
    default=0.0,
    flags=FLAG_AUTOMATOR_MODIFIABLE,
)

register(
    "metrics.sample-list.sample-rate",
    type=Float,
    default=100_000.0,
    flags=FLAG_PRIORITIZE_DISK | FLAG_AUTOMATOR_MODIFIABLE,
)

# Rates controlling the rollout of grouping parameterization experiments
register(
    "grouping.experiments.parameterization.uniq_id",
    default=0.0,
    flags=FLAG_ADMIN_MODIFIABLE | FLAG_AUTOMATOR_MODIFIABLE | FLAG_RATE,
)

# TODO: For now, only a small number of projects are going through a grouping config transition at
# any given time, so we're sampling at 100% in order to be able to get good signal. Once we've fully
# transitioned to the optimized logic, and before the next config change, we probably either want to
# turn this down or get rid of it in favor of the default 10% sample rate
register(
    "grouping.config_transition.metrics_sample_rate",
    type=Float,
    default=1.0,
    flags=FLAG_AUTOMATOR_MODIFIABLE,
)


# Sample rate for double writing to experimental dsn
register(
    "store.experimental-dsn-double-write.sample-rate",
    default=0.0,
    flags=FLAG_AUTOMATOR_MODIFIABLE,
)

# temporary option for logging canonical key fallback stacktraces
register(
    "canonical-fallback.send-error-to-sentry",
    default=0.0,
    flags=FLAG_AUTOMATOR_MODIFIABLE,
)

# Standalone spans
register(
    "standalone-spans.process-spans-consumer.enable",
    default=False,
    flags=FLAG_PRIORITIZE_DISK | FLAG_AUTOMATOR_MODIFIABLE,
)
register(
    "standalone-spans.process-spans-consumer.project-allowlist",
    type=Sequence,
    default=[],
    flags=FLAG_PRIORITIZE_DISK | FLAG_AUTOMATOR_MODIFIABLE,
)
register(
    "standalone-spans.process-spans-consumer.project-rollout",
    type=Float,
    default=0.0,
    flags=FLAG_PRIORITIZE_DISK | FLAG_AUTOMATOR_MODIFIABLE,
)
register(
    "standalone-spans.buffer-window.seconds",
    type=Int,
    default=120,  # 2 minutes
    flags=FLAG_PRIORITIZE_DISK | FLAG_AUTOMATOR_MODIFIABLE,
)
register(
    "standalone-spans.buffer-ttl.seconds",
    type=Int,
    default=300,  # 5 minutes
    flags=FLAG_PRIORITIZE_DISK | FLAG_AUTOMATOR_MODIFIABLE,
)
register(
    "standalone-spans.process-segments-consumer.enable",
    default=True,
    flags=FLAG_PRIORITIZE_DISK | FLAG_AUTOMATOR_MODIFIABLE,
)
register(
    "standalone-spans.send-occurrence-to-platform.enable",
    default=False,
    flags=FLAG_PRIORITIZE_DISK | FLAG_AUTOMATOR_MODIFIABLE,
)
register(
    "standalone-spans.detect-performance-problems.enable",
    default=False,
    flags=FLAG_PRIORITIZE_DISK | FLAG_AUTOMATOR_MODIFIABLE,
)
register(
    "standalone-spans.profile-process-messages.rate",
    type=Float,
    default=0.0,
    flags=FLAG_PRIORITIZE_DISK | FLAG_AUTOMATOR_MODIFIABLE,
)
register(
    "standalone-spans.deserialize-spans-rapidjson.enable",
    default=False,
    flags=FLAG_PRIORITIZE_DISK | FLAG_AUTOMATOR_MODIFIABLE,
)
register(
    "standalone-spans.deserialize-spans-orjson.enable",
    default=False,
    flags=FLAG_PRIORITIZE_DISK | FLAG_AUTOMATOR_MODIFIABLE,
)
register(
    "standalone-spans.buffer.flusher.backpressure_seconds",
    default=10,
    flags=FLAG_PRIORITIZE_DISK | FLAG_AUTOMATOR_MODIFIABLE,
)
register(
    "indexed-spans.agg-span-waterfall.enable",
    default=False,
    flags=FLAG_PRIORITIZE_DISK | FLAG_AUTOMATOR_MODIFIABLE,
)

register(
    "traces.sample-list.sample-rate",
    type=Float,
    default=0.0,
    flags=FLAG_PRIORITIZE_DISK | FLAG_AUTOMATOR_MODIFIABLE,
)

register(
    "discover.saved-query-dataset-split.enable",
    default=False,
    flags=FLAG_PRIORITIZE_DISK | FLAG_AUTOMATOR_MODIFIABLE,
)
register(
    "discover.saved-query-dataset-split.organization-id-allowlist",
    type=Sequence,
    default=[],
    flags=FLAG_PRIORITIZE_DISK | FLAG_AUTOMATOR_MODIFIABLE,
)

# Options for setting LLM providers and usecases
register("llm.provider.options", default={}, flags=FLAG_NOSTORE)
# Example provider:
#     "openai": {
#         "options": {
#             "api_key": "",
#         },
#         "models": ["gpt-4-turbo", "gpt-3.5-turbo"],
#     }

register("llm.usecases.options", default={}, flags=FLAG_NOSTORE, type=Dict)
# Example usecase:
#     "suggestedfix": {
#         "provider": "openai",
#         "options": {
#             "model": "gpt-3.5-turbo",
#         },
#     }
# }

register(
    "feedback.filter_garbage_messages",
    type=Bool,
    default=False,
    flags=FLAG_PRIORITIZE_DISK | FLAG_AUTOMATOR_MODIFIABLE,
)

# List of organizations with increased rate limits for organization_events API
register(
    "api.organization_events.rate-limit-increased.orgs",
    type=Sequence,
    default=[],
    flags=FLAG_ALLOW_EMPTY | FLAG_AUTOMATOR_MODIFIABLE,
)
# Increased rate limits for organization_events API for the orgs above
register(
    "api.organization_events.rate-limit-increased.limits",
    type=Dict,
    default={"limit": 50, "window": 1, "concurrent_limit": 50},
    flags=FLAG_ALLOW_EMPTY | FLAG_AUTOMATOR_MODIFIABLE,
)
# Reduced rate limits for organization_events API for the orgs in LA/EA/GA rollout
# Once GA'd, this will be the default rate limit for all orgs not on the increase list
register(
    "api.organization_events.rate-limit-reduced.limits",
    type=Dict,
    default={"limit": 1000, "window": 300, "concurrent_limit": 15},
    flags=FLAG_ALLOW_EMPTY | FLAG_AUTOMATOR_MODIFIABLE,
)


# TODO: remove once removed from options
register(
    "issue_platform.use_kafka_partition_key",
    type=Bool,
    default=False,
    flags=FLAG_PRIORITIZE_DISK | FLAG_AUTOMATOR_MODIFIABLE,
)


register(
    "sentry.save-event-attachments.project-per-5-minute-limit",
    type=Int,
    default=2000,
    flags=FLAG_AUTOMATOR_MODIFIABLE,
)

register(
    "sentry.save-event-attachments.project-per-sec-limit",
    type=Int,
    default=100,
    flags=FLAG_AUTOMATOR_MODIFIABLE,
)

# max number of profile chunks to use for computing
# the merged profile.
register(
    "profiling.continuous-profiling.chunks-set.size",
    type=Int,
    default=50,
    flags=FLAG_AUTOMATOR_MODIFIABLE,
)
register(
    "profiling.continuous-profiling.chunks-query.size",
    type=Int,
    default=250,
    flags=FLAG_AUTOMATOR_MODIFIABLE,
)
# Limits the total duration of profile chunks to aggregate in flamegraphs
register(
    "profiling.continuous-profiling.flamegraph.max-seconds",
    type=Int,
    default=10 * 60,
    flags=FLAG_AUTOMATOR_MODIFIABLE,
)

# Enable orjson in the occurrence_consumer.process_[message|batch]
register(
    "issues.occurrence_consumer.use_orjson",
    type=Bool,
    default=False,
    flags=FLAG_AUTOMATOR_MODIFIABLE,
)

# Controls the rate of using the sentry api shared secret for communicating to sentry.
register(
    "seer.api.use-shared-secret",
    default=0.0,
    flags=FLAG_AUTOMATOR_MODIFIABLE,
)

register(
    "similarity.backfill_nodestore_use_multithread",
    default=False,
    flags=FLAG_AUTOMATOR_MODIFIABLE,
)

register(
    "similarity.backfill_nodestore_chunk_size",
    default=5,
    flags=FLAG_AUTOMATOR_MODIFIABLE,
)

register(
    "similarity.backfill_nodestore_threads",
    default=6,
    flags=FLAG_AUTOMATOR_MODIFIABLE,
)
register(
    "similarity.backfill_snuba_concurrent_requests",
    default=20,
    flags=FLAG_AUTOMATOR_MODIFIABLE,
)
register(
    "similarity.backfill_seer_chunk_size",
    default=30,
    flags=FLAG_AUTOMATOR_MODIFIABLE,
)
register(
    "similarity.backfill_seer_threads",
    default=1,
    flags=FLAG_AUTOMATOR_MODIFIABLE,
)
register(
    "similarity.backfill_project_cohort_size",
    default=1000,
    flags=FLAG_AUTOMATOR_MODIFIABLE,
)
register(
    "similarity.backfill_total_worker_count",
    default=6,
    flags=FLAG_AUTOMATOR_MODIFIABLE,
)
register(
    "similarity.new_project_seer_grouping.enabled",
    default=False,
    flags=FLAG_AUTOMATOR_MODIFIABLE,
)
register(
    "similarity.backfill_use_reranking",
    default=False,
    flags=FLAG_AUTOMATOR_MODIFIABLE,
)
register(
    "delayed_processing.batch_size",
    default=10000,
    flags=FLAG_AUTOMATOR_MODIFIABLE,
)
register(
    "delayed_processing.emit_logs",
    type=Bool,
    default=False,
    flags=FLAG_AUTOMATOR_MODIFIABLE,
)
register(
    "delayed_workflow.rollout",
    type=Bool,
    default=False,
    flags=FLAG_AUTOMATOR_MODIFIABLE,
)
register(
    "celery_split_queue_task_rollout",
    default={},
    flags=FLAG_AUTOMATOR_MODIFIABLE,
)

register(
    "grouping.grouphash_metadata.ingestion_writes_enabled",
    type=Bool,
    default=True,
    flags=FLAG_AUTOMATOR_MODIFIABLE,
)
register(
    "grouping.grouphash_metadata.backfill_sample_rate",
    type=Float,
    default=0.0,
    flags=FLAG_AUTOMATOR_MODIFIABLE,
)


# Restrict uptime issue creation for specific host provider identifiers. Items
# in this list map to the `host_provider_id` column in the UptimeSubscription
# table.
#
# This may be used to stop issue creation in the event that a network / hosting
# provider blocks the uptime checker causing false positives.
register(
    "uptime.restrict-issue-creation-by-hosting-provider-id",
    type=Sequence,
    default=[],
    flags=FLAG_ALLOW_EMPTY | FLAG_AUTOMATOR_MODIFIABLE,
)

# Disables specific uptime checker regions. This is a list of region slugs
# which must match regions available in the settings.UPTIME_REGIONS list.
#
# Useful to remove a region from check rotation if there is some kind of
# problem with the region.
register(
    "uptime.disabled-checker-regions",
    type=Sequence,
    default=[],
    flags=FLAG_ALLOW_EMPTY | FLAG_AUTOMATOR_MODIFIABLE,
)
register(
    "uptime.checker-regions-mode-override",
    type=Dict,
    default={},
    flags=FLAG_ALLOW_EMPTY | FLAG_AUTOMATOR_MODIFIABLE,
)

# When in active monitoring mode, overrides how many failures in a row we need to see to mark the monitor as down
register(
    "uptime.active-failure-threshold",
    type=Int,
    default=3,
    flags=FLAG_AUTOMATOR_MODIFIABLE,
)
# When in active monitoring mode, how many successes in a row do we need to mark it as up
register(
    "uptime.active-recovery-threshold",
    type=Int,
    default=1,
    flags=FLAG_AUTOMATOR_MODIFIABLE,
)

register(
    "uptime.date_cutoff_epoch_seconds",
    type=Int,
    default=0,
    flags=FLAG_AUTOMATOR_MODIFIABLE,
)

register(
    "uptime.snuba_uptime_results.enabled",
    type=Bool,
    default=False,
    flags=FLAG_AUTOMATOR_MODIFIABLE,
)

# Configures the list of public IP addresses that are returned from the
# `uptime-ips` API. This does NOT control what actual IPs are used to make the
# check, we simply have this as an option so that we can quickly update this
# list without the need for a code-change.
register(
    "uptime.uptime-ips-api-response",
    type=Sequence,
    default=[],
    flags=FLAG_ALLOW_EMPTY | FLAG_AUTOMATOR_MODIFIABLE,
)

# Configures the list of public IP addresses that are returned from the
# `tempest-ips` API. This provides a way to configure and retrieve
# IP addresses for Tempest purposes without code changes.
register(
    "tempest.tempest-ips-api-response",
    type=Sequence,
    default=[],
    flags=FLAG_ALLOW_EMPTY | FLAG_AUTOMATOR_MODIFIABLE,
)

register(
    "releases.no_snuba_for_release_creation",
    type=Bool,
    default=False,
    flags=FLAG_AUTOMATOR_MODIFIABLE,
)

register(
    "celery_split_queue_rollout",
    default={"post_process_transactions": 1.0},
    flags=FLAG_AUTOMATOR_MODIFIABLE,
)

# Secret Scanning. Allows to temporarily disable signature verification.
register(
    "secret-scanning.github.enable-signature-verification",
    type=Bool,
    default=True,
    flags=FLAG_AUTOMATOR_MODIFIABLE,
)

# Rate limiting for the occurrence consumer
register(
    "issues.occurrence-consumer.rate-limit.quota",
    type=Dict,
    default={"window_seconds": 3600, "granularity_seconds": 60, "limit": 1000},
    flags=FLAG_AUTOMATOR_MODIFIABLE,
)

register(
    "issues.occurrence-consumer.rate-limit.enabled",
    type=Bool,
    default=False,
    flags=FLAG_AUTOMATOR_MODIFIABLE,
)
register(
    "eventstore.adjacent_event_ids_use_snql",
    type=Bool,
    default=False,
    flags=FLAG_AUTOMATOR_MODIFIABLE,
)

# Demo mode
register(
    "demo-mode.enabled",
    type=Bool,
    default=False,
    flags=FLAG_AUTOMATOR_MODIFIABLE,
)

register(
    "demo-mode.orgs",
    default=[],
    flags=FLAG_AUTOMATOR_MODIFIABLE,
)

register(
    "demo-mode.users",
    default=[],
    flags=FLAG_AUTOMATOR_MODIFIABLE,
)

register(
    "demo-mode.disable-sandbox-redirect",
    default=False,
    flags=FLAG_AUTOMATOR_MODIFIABLE,
)

# option for sample size when fetching project tag keys
register(
    "visibility.tag-key-sample-size",
    default=1_000_000,
    flags=FLAG_AUTOMATOR_MODIFIABLE,
)

# option for clamping project tag key date range
register(
    "visibility.tag-key-max-date-range.days",
    default=14,
    flags=FLAG_AUTOMATOR_MODIFIABLE,
)

# option used to enable/disable applying
# stack trace rules in profiles
register(
    "profiling.stack_trace_rules.enabled",
    default=False,
    type=Bool,
    flags=FLAG_AUTOMATOR_MODIFIABLE,
)

register(
    "performance.event-tracker.sample-rate.transactions",
    default=0.0,
    flags=FLAG_AUTOMATOR_MODIFIABLE,
)

# allows us to disable indexing during maintenance events
register(
    "sentry.similarity.indexing.enabled",
    default=True,
    type=Bool,
    flags=FLAG_AUTOMATOR_MODIFIABLE,
)

# Enforces a QueryBuilder check that the first relevant event has been sent for each project
register(
    "sentry.search.events.project.check_event",
    default=0.0,
    type=Float,
    flags=FLAG_AUTOMATOR_MODIFIABLE,
)

register(
    "taskworker.grpc_service_config",
    type=String,
    default="""{"loadBalancingConfig": [{"round_robin": {}}]}""",
    flags=FLAG_AUTOMATOR_MODIFIABLE,
)

register(
    "sentry.demo_mode.sync_artifact_bundles.enable",
    type=Bool,
    default=False,
    flags=FLAG_PRIORITIZE_DISK | FLAG_AUTOMATOR_MODIFIABLE,
)
register(
    "sentry.demo_mode.sync_artifact_bundles.source_org_id",
    type=Int,
    flags=FLAG_PRIORITIZE_DISK | FLAG_AUTOMATOR_MODIFIABLE,
)
register(
    "sentry.demo_mode.sync_artifact_bundles.lookback_days",
    default=1,
    flags=FLAG_PRIORITIZE_DISK | FLAG_AUTOMATOR_MODIFIABLE,
)

# Taskbroker flags
register(
    "taskworker.try_compress.profile_metrics",
    default=0.0,
    type=Float,
    flags=FLAG_AUTOMATOR_MODIFIABLE,
)

register(
    "taskworker.try_compress.profile_metrics.rollout",
    default=0.0,
    type=Float,
    flags=FLAG_AUTOMATOR_MODIFIABLE,
)

# Taskbroker flags
register(
    "taskworker.try_compress.profile_metrics.level",
    default=6,
    type=Int,
    flags=FLAG_AUTOMATOR_MODIFIABLE,
)

register(
    "taskworker.route.overrides",
    default={},
    flags=FLAG_AUTOMATOR_MODIFIABLE,
)
register(
    "taskworker.deletions.rollout",
    default={},
    flags=FLAG_AUTOMATOR_MODIFIABLE,
)
register(
    "taskworker.deletions.control.rollout",
    default={},
    flags=FLAG_AUTOMATOR_MODIFIABLE,
)
register(
    "taskworker.tempest.rollout",
    default={},
    flags=FLAG_AUTOMATOR_MODIFIABLE,
)
register(
    "taskworker.relocation.rollout",
    default={},
    flags=FLAG_AUTOMATOR_MODIFIABLE,
)
register(
    "taskworker.relocation.control.rollout",
    default={},
    flags=FLAG_AUTOMATOR_MODIFIABLE,
)
register(
    "taskworker.auth.rollout",
    default={},
    flags=FLAG_AUTOMATOR_MODIFIABLE,
)
register(
    "taskworker.auth.control.rollout",
    default={},
    flags=FLAG_AUTOMATOR_MODIFIABLE,
)
register(
    "taskworker.demomode.rollout",
    default={},
    flags=FLAG_AUTOMATOR_MODIFIABLE,
)
register(
    "taskworker.options.rollout",
    default={},
    flags=FLAG_AUTOMATOR_MODIFIABLE,
)
register(
    "taskworker.options.control.rollout",
    default={},
    flags=FLAG_AUTOMATOR_MODIFIABLE,
)
register(
    "taskworker.sdk.rollout",
    default={},
    flags=FLAG_AUTOMATOR_MODIFIABLE,
)
register(
    "taskworker.sdk.control.rollout",
    default={},
    flags=FLAG_AUTOMATOR_MODIFIABLE,
)
register(
    "taskworker.selfhosted.rollout",
    default={},
    flags=FLAG_AUTOMATOR_MODIFIABLE,
)
register(
    "taskworker.alerts.rollout",
    default={},
    flags=FLAG_AUTOMATOR_MODIFIABLE,
)
register(
    "sdk-deprecation.profile-chunk.python",
    default="2.24.1",
    flags=FLAG_AUTOMATOR_MODIFIABLE,
)
register(
    "sdk-deprecation.profile-chunk.python.hard",
    default="2.24.1",
    flags=FLAG_AUTOMATOR_MODIFIABLE,
)
register(
    "sdk-deprecation.profile-chunk.cocoa",
    default="8.49.2",
    flags=FLAG_AUTOMATOR_MODIFIABLE,
)
register(
    "sdk-deprecation.profile-chunk.cocoa.hard",
    default="8.49.0",
    flags=FLAG_AUTOMATOR_MODIFIABLE,
)
register(
    "taskworker.crons.rollout",
    default={},
    flags=FLAG_AUTOMATOR_MODIFIABLE,
)
register(
    "taskworker.digests.rollout",
    default={},
    flags=FLAG_AUTOMATOR_MODIFIABLE,
)
register(
    "taskworker.hybridcloud.rollout",
    default={},
    flags=FLAG_AUTOMATOR_MODIFIABLE,
)
register(
    "taskworker.hybridcloud.control.rollout",
    default={},
    flags=FLAG_AUTOMATOR_MODIFIABLE,
)
register(
    "taskworker.replays.rollout",
    default={},
    flags=FLAG_AUTOMATOR_MODIFIABLE,
)
register(
    "taskworker.notifications.rollout",
    default={},
    flags=FLAG_AUTOMATOR_MODIFIABLE,
)
register(
    "taskworker.notifications.control.rollout",
    default={},
    flags=FLAG_AUTOMATOR_MODIFIABLE,
)
register(
    "taskworker.uptime.rollout",
    default={},
    flags=FLAG_AUTOMATOR_MODIFIABLE,
)
register(
    "taskworker.integrations.control.rollout",
    default={},
    flags=FLAG_AUTOMATOR_MODIFIABLE,
)
register(
    "taskworker.integrations.rollout",
    default={},
    flags=FLAG_AUTOMATOR_MODIFIABLE,
)
register(
    "taskworker.attachments.rollout",
    default={},
    flags=FLAG_AUTOMATOR_MODIFIABLE,
)
register(
    "taskworker.seer.rollout",
    default={},
    flags=FLAG_AUTOMATOR_MODIFIABLE,
)
register(
    "taskworker.relay.rollout",
    default={},
    flags=FLAG_AUTOMATOR_MODIFIABLE,
)
register(
    "taskworker.sentryapp.rollout",
    default={},
    flags=FLAG_AUTOMATOR_MODIFIABLE,
)
register(
    "taskworker.sentryapp.control.rollout",
    default={},
    flags=FLAG_AUTOMATOR_MODIFIABLE,
)
register(
    "taskworker.issues.rollout",
    default={},
    flags=FLAG_AUTOMATOR_MODIFIABLE,
)
register(
    "taskworker.export.rollout",
    default={},
    flags=FLAG_AUTOMATOR_MODIFIABLE,
)
register(
    "taskworker.buffer.rollout",
    default={},
    flags=FLAG_AUTOMATOR_MODIFIABLE,
)
register(
    "taskworker.performance.rollout",
    default={},
    flags=FLAG_AUTOMATOR_MODIFIABLE,
)
register(
    "taskworker.releasehealth.rollout",
    default={},
    flags=FLAG_AUTOMATOR_MODIFIABLE,
)
register(
    "taskworker.symbolication.rollout",
    default={},
    flags=FLAG_AUTOMATOR_MODIFIABLE,
)
register(
    "taskworker.profiling.rollout",
    default={},
    flags=FLAG_AUTOMATOR_MODIFIABLE,
)
register(
    "taskworker.reports.rollout",
    default={},
    flags=FLAG_AUTOMATOR_MODIFIABLE,
)
register(
    "taskworker.ingest.profiling.rollout",
    default={},
    flags=FLAG_AUTOMATOR_MODIFIABLE,
)
register(
    "taskworker.telemetry-experience.rollout",
    default={},
    flags=FLAG_AUTOMATOR_MODIFIABLE,
)
register(
    "taskworker.ingest.attachments.rollout",
    default={},
    flags=FLAG_AUTOMATOR_MODIFIABLE,
)
register(
    "taskworker.ingest.errors.rollout",
    default={},
    flags=FLAG_AUTOMATOR_MODIFIABLE,
)
register(
    "taskworker.ingest.transactions.rollout",
    default={},
    flags=FLAG_AUTOMATOR_MODIFIABLE,
)
# Orgs for which compression should be disabled in the chunk upload endpoint.
# This is intended to circumvent sporadic 503 errors reported by some customers.
register("chunk-upload.no-compression", default=[], flags=FLAG_AUTOMATOR_MODIFIABLE)

register(
    "issues.client_error_sampling.project_allowlist",
    type=Sequence,
    default=[],
    flags=FLAG_ALLOW_EMPTY | FLAG_AUTOMATOR_MODIFIABLE,
)<|MERGE_RESOLUTION|>--- conflicted
+++ resolved
@@ -1691,14 +1691,11 @@
     default=0.0,
     flags=FLAG_AUTOMATOR_MODIFIABLE,
 )
-<<<<<<< HEAD
 register(
     "performance.issues.query_injection.problem-creation",
     default=0.0,
     flags=FLAG_AUTOMATOR_MODIFIABLE,
 )
-=======
->>>>>>> 19b864d3
 
 # System-wide options for default performance detection settings for any org opted into the performance-issues-ingest feature. Meant for rollout.
 register(
