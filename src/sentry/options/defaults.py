--- conflicted
+++ resolved
@@ -364,20 +364,6 @@
     default=None,
     flags=FLAG_ALLOW_EMPTY | FLAG_PRIORITIZE_DISK | FLAG_AUTOMATOR_MODIFIABLE,
 )
-<<<<<<< HEAD
-# The sample rate at which to allow dom-click-search.
-register(
-    "replay.ingest.dom-click-search",
-=======
-# The sample rate at which to allow direct-storage access.  This is deterministic sampling based
-# on organization-id.
-register(
-    "replay.storage.direct-storage-sample-rate",
->>>>>>> 68a5ccac
-    type=Int,
-    default=0,
-    flags=FLAG_ALLOW_EMPTY | FLAG_PRIORITIZE_DISK | FLAG_AUTOMATOR_MODIFIABLE,
-)
 # Replay Analyzer service.
 register(
     "replay.analyzer_service_url",
