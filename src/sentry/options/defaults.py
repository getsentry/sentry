--- conflicted
+++ resolved
@@ -219,14 +219,12 @@
 # Max number of tags to combine in a single query in Discover2 tags facet.
 register("discover2.max_tags_to_combine", default=3, flags=FLAG_PRIORITIZE_DISK)
 
-<<<<<<< HEAD
+# Killswitch for datascrubbing after stacktrace processing. Set to False to
+# disable datascrubbers.
+register("processing.can-use-scrubbers", default=True)
+
 # Sampling option to move over from reporting using the internal transport to
 # using a separate DSN
 # 0 => use tried and true internal transport
 # 1 => use relay_dsn in settings.SENTRY_SDK_CONFIG
-register("store.use-relay-dsn-sample-rate", default=0.0)
-=======
-# Killswitch for datascrubbing after stacktrace processing. Set to False to
-# disable datascrubbers.
-register("processing.can-use-scrubbers", default=True)
->>>>>>> 348c7e42
+register("store.use-relay-dsn-sample-rate", default=0.0)