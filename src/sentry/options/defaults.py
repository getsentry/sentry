import os

from sentry.logging import LoggingFormat
from sentry.options import register
from sentry.options.manager import (
    FLAG_ALLOW_EMPTY,
    FLAG_AUTOMATOR_MODIFIABLE,
    FLAG_BOOL,
    FLAG_CREDENTIAL,
    FLAG_IMMUTABLE,
    FLAG_MODIFIABLE_BOOL,
    FLAG_MODIFIABLE_RATE,
    FLAG_NOSTORE,
    FLAG_PRIORITIZE_DISK,
    FLAG_REQUIRED,
    FLAG_SCALAR,
)
from sentry.quotas.base import build_metric_abuse_quotas
from sentry.utils.types import Any, Bool, Dict, Float, Int, Sequence, String

# Cache
# register('cache.backend', flags=FLAG_NOSTORE)
# register('cache.options', type=Dict, flags=FLAG_NOSTORE)


# System
register("system.admin-email", flags=FLAG_REQUIRED)
register(
    "system.support-email",
    flags=FLAG_ALLOW_EMPTY | FLAG_PRIORITIZE_DISK | FLAG_AUTOMATOR_MODIFIABLE,
)
register(
    "system.security-email",
    flags=FLAG_ALLOW_EMPTY | FLAG_PRIORITIZE_DISK | FLAG_AUTOMATOR_MODIFIABLE,
)
register("system.databases", type=Dict, flags=FLAG_NOSTORE)
# register('system.debug', default=False, flags=FLAG_NOSTORE)
register(
    "system.event-retention-days",
    default=0,
    flags=FLAG_ALLOW_EMPTY | FLAG_PRIORITIZE_DISK | FLAG_AUTOMATOR_MODIFIABLE,
)
register(
    "system.debug-files-renewal-age-threshold-days",
    default=30,
    flags=FLAG_AUTOMATOR_MODIFIABLE,
)
register("system.secret-key", flags=FLAG_CREDENTIAL | FLAG_NOSTORE)
register("system.root-api-key", flags=FLAG_PRIORITIZE_DISK | FLAG_AUTOMATOR_MODIFIABLE)
register("system.logging-format", default=LoggingFormat.HUMAN, flags=FLAG_NOSTORE)
# This is used for the chunk upload endpoint
register("system.upload-url-prefix", flags=FLAG_PRIORITIZE_DISK | FLAG_AUTOMATOR_MODIFIABLE)


# URL configuration
# Absolute URL to the sentry root directory. Should not include a trailing slash.
register(
    "system.url-prefix",
    ttl=60,
    grace=3600,
    default=os.environ.get("SENTRY_SYSTEM_URL_PREFIX"),
    flags=FLAG_REQUIRED | FLAG_PRIORITIZE_DISK,
)
register(
    "system.internal-url-prefix",
    flags=FLAG_ALLOW_EMPTY | FLAG_PRIORITIZE_DISK | FLAG_AUTOMATOR_MODIFIABLE,
)
# Base hostname that account domains are subdomains of.
register(
    "system.base-hostname",
    default=os.environ.get("SENTRY_SYSTEM_BASE_HOSTNAME"),
    flags=FLAG_ALLOW_EMPTY | FLAG_PRIORITIZE_DISK | FLAG_NOSTORE,
)
# The template for organization subdomain hostnames.
register(
    "system.organization-base-hostname",
    default=os.environ.get("SENTRY_ORGANIZATION_BASE_HOSTNAME"),
    flags=FLAG_ALLOW_EMPTY | FLAG_PRIORITIZE_DISK | FLAG_NOSTORE,
)
# Template for organization URL including protocol
register(
    "system.organization-url-template",
    default=os.environ.get("SENTRY_ORGANIZATION_URL_TEMPLATE"),
    flags=FLAG_ALLOW_EMPTY | FLAG_PRIORITIZE_DISK | FLAG_NOSTORE,
)
# Template for region based API URL
register(
    "system.region-api-url-template",
    default=os.environ.get("SENTRY_REGION_API_URL_TEMPLATE"),
    flags=FLAG_ALLOW_EMPTY | FLAG_PRIORITIZE_DISK | FLAG_NOSTORE,
)
# The region that this instance is currently running in.
register("system.region", flags=FLAG_ALLOW_EMPTY | FLAG_PRIORITIZE_DISK | FLAG_NOSTORE)
# Enable date-util parsing for timestamps
register(
    "system.use-date-util-timestamps",
    default=False,
    flags=FLAG_AUTOMATOR_MODIFIABLE,
)
# Redis
register(
    "redis.clusters",
    type=Dict,
    default={"default": {"hosts": {0: {"host": "127.0.0.1", "port": 6379}}}},
    flags=FLAG_NOSTORE | FLAG_IMMUTABLE,
)
register("redis.options", type=Dict, flags=FLAG_NOSTORE)

# Processing worker caches
register(
    "dsym.cache-path",
    type=String,
    default="/tmp/sentry-dsym-cache",
    flags=FLAG_PRIORITIZE_DISK | FLAG_AUTOMATOR_MODIFIABLE,
)
register(
    "releasefile.cache-path",
    type=String,
    default="/tmp/sentry-releasefile-cache",
    flags=FLAG_PRIORITIZE_DISK | FLAG_AUTOMATOR_MODIFIABLE,
)
register(
    "releasefile.cache-limit",
    type=Int,
    default=10 * 1024 * 1024,
    flags=FLAG_PRIORITIZE_DISK | FLAG_AUTOMATOR_MODIFIABLE,
)


# Mail
register("mail.backend", default="smtp", flags=FLAG_NOSTORE)
register(
    "mail.host",
    default="127.0.0.1",
    flags=FLAG_REQUIRED | FLAG_PRIORITIZE_DISK,
)
register(
    "mail.port",
    default=25,
    flags=FLAG_REQUIRED | FLAG_PRIORITIZE_DISK,
)
register(
    "mail.username",
    flags=FLAG_REQUIRED | FLAG_ALLOW_EMPTY | FLAG_PRIORITIZE_DISK,
)
register(
    "mail.password",
    flags=FLAG_REQUIRED | FLAG_ALLOW_EMPTY | FLAG_PRIORITIZE_DISK,
)
register(
    "mail.use-tls",
    default=False,
    flags=FLAG_REQUIRED | FLAG_PRIORITIZE_DISK,
)
register(
    "mail.use-ssl",
    default=False,
    flags=FLAG_REQUIRED | FLAG_PRIORITIZE_DISK,
)
register(
    "mail.subject-prefix",
    default="[Sentry]",
    flags=FLAG_PRIORITIZE_DISK | FLAG_AUTOMATOR_MODIFIABLE,
)
register(
    "mail.from",
    default="root@localhost",
    flags=FLAG_REQUIRED | FLAG_PRIORITIZE_DISK,
)
register("mail.list-namespace", type=String, default="localhost", flags=FLAG_NOSTORE)
register(
    "mail.enable-replies",
    default=False,
    flags=FLAG_PRIORITIZE_DISK | FLAG_AUTOMATOR_MODIFIABLE,
)
register(
    "mail.reply-hostname",
    default="",
    flags=FLAG_ALLOW_EMPTY | FLAG_PRIORITIZE_DISK | FLAG_AUTOMATOR_MODIFIABLE,
)
register(
    "mail.mailgun-api-key",
    default="",
    flags=FLAG_ALLOW_EMPTY | FLAG_PRIORITIZE_DISK | FLAG_AUTOMATOR_MODIFIABLE,
)
register(
    "mail.timeout",
    default=10,
    type=Int,
    flags=FLAG_ALLOW_EMPTY | FLAG_PRIORITIZE_DISK | FLAG_AUTOMATOR_MODIFIABLE,
)

# TOTP (Auth app)
register(
    "totp.disallow-new-enrollment",
    default=False,
    type=Bool,
    flags=FLAG_ALLOW_EMPTY | FLAG_PRIORITIZE_DISK | FLAG_AUTOMATOR_MODIFIABLE,
)

# SMS
register(
    "sms.twilio-account",
    default="",
    flags=FLAG_ALLOW_EMPTY | FLAG_PRIORITIZE_DISK | FLAG_AUTOMATOR_MODIFIABLE,
)
register(
    "sms.twilio-token",
    default="",
    flags=FLAG_CREDENTIAL | FLAG_ALLOW_EMPTY | FLAG_PRIORITIZE_DISK,
)
register(
    "sms.twilio-number",
    default="",
    flags=FLAG_ALLOW_EMPTY | FLAG_PRIORITIZE_DISK | FLAG_AUTOMATOR_MODIFIABLE,
)
register(
    "sms.disallow-new-enrollment",
    default=False,
    type=Bool,
    flags=FLAG_ALLOW_EMPTY | FLAG_AUTOMATOR_MODIFIABLE,
)

# U2F
register(
    "u2f.app-id",
    default="",
    flags=FLAG_ALLOW_EMPTY | FLAG_PRIORITIZE_DISK | FLAG_AUTOMATOR_MODIFIABLE,
)
register(
    "u2f.facets",
    default=[],
    type=Sequence,
    flags=FLAG_ALLOW_EMPTY | FLAG_PRIORITIZE_DISK | FLAG_AUTOMATOR_MODIFIABLE,
)
register(
    "u2f.disallow-new-enrollment",
    default=False,
    type=Bool,
    flags=FLAG_ALLOW_EMPTY | FLAG_PRIORITIZE_DISK | FLAG_AUTOMATOR_MODIFIABLE,
)

# Recovery Codes
register(
    "recovery.disallow-new-enrollment",
    default=False,
    type=Bool,
    flags=FLAG_ALLOW_EMPTY | FLAG_PRIORITIZE_DISK | FLAG_AUTOMATOR_MODIFIABLE,
)

# Auth
register(
    "auth.ip-rate-limit",
    default=0,
    flags=FLAG_ALLOW_EMPTY | FLAG_PRIORITIZE_DISK | FLAG_AUTOMATOR_MODIFIABLE,
)
register(
    "auth.user-rate-limit",
    default=0,
    flags=FLAG_ALLOW_EMPTY | FLAG_PRIORITIZE_DISK | FLAG_AUTOMATOR_MODIFIABLE,
)
register(
    "auth.allow-registration",
    default=False,
    flags=FLAG_ALLOW_EMPTY | FLAG_PRIORITIZE_DISK | FLAG_REQUIRED,
)

# User Settings
register(
    "user-settings.signed-url-confirmation-emails-salt",
    type=String,
    default="signed-url-confirmation-emails-salt",
    flags=FLAG_ALLOW_EMPTY | FLAG_PRIORITIZE_DISK | FLAG_AUTOMATOR_MODIFIABLE,
)
register(
    "user-settings.signed-url-confirmation-emails",
    default=False,
    flags=FLAG_ALLOW_EMPTY | FLAG_PRIORITIZE_DISK | FLAG_AUTOMATOR_MODIFIABLE,
)

# Staff
register(
    "staff.ga-rollout",
    type=Bool,
    default=False,
    flags=FLAG_MODIFIABLE_BOOL | FLAG_AUTOMATOR_MODIFIABLE,
)
register(
    "staff.user-email-allowlist",
    type=Sequence,
    default=[],
    flags=FLAG_ALLOW_EMPTY | FLAG_AUTOMATOR_MODIFIABLE,
)
# Superuser read/write
register(
    "superuser.read-write.ga-rollout",
    type=Bool,
    default=False,
    flags=FLAG_MODIFIABLE_BOOL | FLAG_AUTOMATOR_MODIFIABLE,
)

# API Tokens
register(
    "apitoken.auto-add-last-chars",
    default=True,
    type=Bool,
    flags=FLAG_ALLOW_EMPTY | FLAG_PRIORITIZE_DISK | FLAG_AUTOMATOR_MODIFIABLE,
)
register(
    "apitoken.save-hash-on-create",
    default=True,
    type=Bool,
    flags=FLAG_ALLOW_EMPTY | FLAG_PRIORITIZE_DISK | FLAG_AUTOMATOR_MODIFIABLE,
)

# Controls the rate of using the hashed value of User API tokens for lookups when logging in
# and also updates tokens which are not hashed
register(
    "apitoken.use-and-update-hash-rate",
    default=0.0,
    flags=FLAG_AUTOMATOR_MODIFIABLE,
)

register(
    "api.rate-limit.org-create",
    default=5,
    flags=FLAG_ALLOW_EMPTY | FLAG_PRIORITIZE_DISK | FLAG_AUTOMATOR_MODIFIABLE,
)

# Beacon
register("beacon.anonymous", type=Bool, flags=FLAG_REQUIRED)
register(
    "beacon.record_cpu_ram_usage",
    type=Bool,
    flags=FLAG_ALLOW_EMPTY | FLAG_REQUIRED,
)

# Deletions
register(
    "deletions.group-hashes-batch-size",
    default=100,
    type=Int,
    flags=FLAG_AUTOMATOR_MODIFIABLE,
)


register(
    "cleanup.abort_execution",
    default=False,
    type=Bool,
    flags=FLAG_AUTOMATOR_MODIFIABLE,
)

# Filestore (default)
register("filestore.backend", default="filesystem", flags=FLAG_NOSTORE)
register("filestore.options", default={"location": "/tmp/sentry-files"}, flags=FLAG_NOSTORE)
register("filestore.relocation-backend", default="filesystem", flags=FLAG_NOSTORE)
register(
    "filestore.relocation-options",
    default={"location": "/tmp/sentry-relocation-files"},
    flags=FLAG_NOSTORE,
)
register("filestore.profiles-backend", default="filesystem", flags=FLAG_NOSTORE)
register(
    "filestore.profiles-options",
    default={"location": "/tmp/sentry-profiles", "allow_overwrite": True},
    flags=FLAG_NOSTORE,
)

# Filestore for control silo
register("filestore.control.backend", default="", flags=FLAG_NOSTORE)
register("filestore.control.options", default={}, flags=FLAG_NOSTORE)

# Whether to use a redis lock on fileblob uploads and deletes
register("fileblob.upload.use_lock", default=True, flags=FLAG_AUTOMATOR_MODIFIABLE)
# Whether to use redis to cache `FileBlob.id` lookups
register("fileblob.upload.use_blobid_cache", default=False, flags=FLAG_AUTOMATOR_MODIFIABLE)

# New `objectstore` service configuration
register(
    "objectstore.config",
    default={"base_url": "http://127.0.0.1:8888"},
    flags=FLAG_NOSTORE,
)


# Symbol server
register(
    "symbolserver.enabled",
    default=False,
    flags=FLAG_ALLOW_EMPTY | FLAG_PRIORITIZE_DISK | FLAG_AUTOMATOR_MODIFIABLE,
)
register(
    "symbolserver.options",
    default={"url": "http://127.0.0.1:3000"},
    flags=FLAG_ALLOW_EMPTY | FLAG_PRIORITIZE_DISK | FLAG_AUTOMATOR_MODIFIABLE,
)

# Symbolicator
register(
    "symbolicator.enabled",
    default=False,
    flags=FLAG_ALLOW_EMPTY | FLAG_PRIORITIZE_DISK | FLAG_AUTOMATOR_MODIFIABLE,
)
register(
    "symbolicator.options",
    default={"url": "http://127.0.0.1:3021"},
    flags=FLAG_ALLOW_EMPTY | FLAG_PRIORITIZE_DISK | FLAG_AUTOMATOR_MODIFIABLE,
)

# Killswitch for symbolication sources, based on a list of source IDs. Meant to be used in extreme
# situations where it is preferable to break symbolication in a few places as opposed to letting
# it break everywhere.
register(
    "symbolicator.ignored_sources",
    type=Sequence,
    default=[],
    flags=FLAG_ALLOW_EMPTY | FLAG_AUTOMATOR_MODIFIABLE,
)

# Backend chart rendering via chartcuterie
register(
    "chart-rendering.enabled",
    default=False,
    flags=FLAG_ALLOW_EMPTY | FLAG_PRIORITIZE_DISK | FLAG_AUTOMATOR_MODIFIABLE,
)
register(
    "chart-rendering.chartcuterie",
    default={"url": "http://127.0.0.1:7901"},
    flags=FLAG_ALLOW_EMPTY | FLAG_PRIORITIZE_DISK | FLAG_AUTOMATOR_MODIFIABLE,
)
# Leaving these empty will use the same storage driver configured for
# Filestore
register(
    "chart-rendering.storage.backend",
    default=None,
    flags=FLAG_ALLOW_EMPTY | FLAG_PRIORITIZE_DISK | FLAG_AUTOMATOR_MODIFIABLE,
)
register(
    "chart-rendering.storage.options",
    type=Dict,
    default=None,
    flags=FLAG_ALLOW_EMPTY | FLAG_PRIORITIZE_DISK | FLAG_AUTOMATOR_MODIFIABLE,
)

# Configuration Options
register(
    "configurations.storage.backend",
    default=None,
    flags=FLAG_ALLOW_EMPTY | FLAG_PRIORITIZE_DISK | FLAG_AUTOMATOR_MODIFIABLE,
)
register(
    "configurations.storage.options",
    type=Dict,
    default=None,
    flags=FLAG_ALLOW_EMPTY | FLAG_PRIORITIZE_DISK | FLAG_AUTOMATOR_MODIFIABLE,
)

# Flag Options
register(
    "flags:options-audit-log-is-enabled",
    default=True,
    flags=FLAG_ALLOW_EMPTY | FLAG_PRIORITIZE_DISK | FLAG_AUTOMATOR_MODIFIABLE,
    type=Bool,
)
register(
    "flags:options-audit-log-organization-id",
    default=None,
    flags=FLAG_ALLOW_EMPTY | FLAG_PRIORITIZE_DISK | FLAG_AUTOMATOR_MODIFIABLE,
    type=Int,
)

# Replay Options
#
# Replay storage backend configuration (only applicable if the direct-storage driver is used)
register(
    "replay.storage.backend",
    default=None,
    flags=FLAG_ALLOW_EMPTY | FLAG_PRIORITIZE_DISK | FLAG_AUTOMATOR_MODIFIABLE,
)
register(
    "replay.storage.options",
    type=Dict,
    default=None,
    flags=FLAG_ALLOW_EMPTY | FLAG_PRIORITIZE_DISK | FLAG_AUTOMATOR_MODIFIABLE,
)
# Globally disables replay-video.
register(
    "replay.replay-video.disabled",
    type=Bool,
    default=False,
    flags=FLAG_ALLOW_EMPTY | FLAG_PRIORITIZE_DISK | FLAG_AUTOMATOR_MODIFIABLE,
)
# Whether or not Relay replay-event publishing to Snuba is disabled.
register(
    "replay.relay-snuba-publishing-disabled.sample-rate",
    type=Float,
    default=0.0,
    flags=FLAG_ALLOW_EMPTY | FLAG_PRIORITIZE_DISK | FLAG_AUTOMATOR_MODIFIABLE,
)
# Disables replay-video for a specific organization.
register(
    "replay.replay-video.slug-denylist",
    type=Sequence,
    default=[],
    flags=FLAG_ALLOW_EMPTY | FLAG_PRIORITIZE_DISK | FLAG_AUTOMATOR_MODIFIABLE,
)
# Disables viewed by queries for a list of project ids.
register(
    "replay.viewed-by.project-denylist",
    type=Sequence,
    default=[],
    flags=FLAG_ALLOW_EMPTY | FLAG_PRIORITIZE_DISK | FLAG_AUTOMATOR_MODIFIABLE,
)
# Enables trace-item ingestion.
register(
    "replay.recording.ingest-trace-items.rollout",
    type=Float,
    default=0.0,
    flags=FLAG_ALLOW_EMPTY | FLAG_PRIORITIZE_DISK | FLAG_AUTOMATOR_MODIFIABLE,
)
# Enables profiling for replay recording ingestion.
register(
    "replay.consumer.recording.profiling.enabled",
    type=Bool,
    default=False,
    flags=FLAG_AUTOMATOR_MODIFIABLE,
)
# Enable new msgspec-based recording parser.
register(
    "replay.consumer.msgspec_recording_parser",
    type=Bool,
    default=False,
    flags=FLAG_AUTOMATOR_MODIFIABLE,
)
# Enable new database query caching.
register(
    "replay.consumer.enable_new_query_caching_system",
    type=Bool,
    default=False,
    flags=FLAG_AUTOMATOR_MODIFIABLE,
)
# Trace sampling rates for replay summary endpoint.
register(
    "replay.endpoints.project_replay_summary.trace_sample_rate_post",
    default=0.0,
    flags=FLAG_AUTOMATOR_MODIFIABLE,
)
register(
    "replay.endpoints.project_replay_summary.trace_sample_rate_get",
    default=0.0,
    flags=FLAG_AUTOMATOR_MODIFIABLE,
)

# User Feedback Options
register(
    "feedback.organizations.slug-denylist",
    type=Sequence,
    default=[],
    flags=FLAG_ALLOW_EMPTY | FLAG_AUTOMATOR_MODIFIABLE,
)
register(
    "feedback.message.max-size",
    type=Int,
    default=4096,
    flags=FLAG_ALLOW_EMPTY | FLAG_AUTOMATOR_MODIFIABLE,
)

# Dev Toolbar Options
register(
    "devtoolbar.analytics.enabled",
    type=Bool,
    default=False,
    flags=FLAG_ALLOW_EMPTY | FLAG_PRIORITIZE_DISK | FLAG_AUTOMATOR_MODIFIABLE,
)

# Extract logs from python loggers within sentry itself
# 1.0 = extract all warning-level logs
register(
    "ourlogs.sentry-emit-rollout",
    default=0.0,
    flags=FLAG_AUTOMATOR_MODIFIABLE,
)

# Ingest only a random fraction of logs sent to relay. Used to roll out ourlogs ingestion.
#
# NOTE: Any value below 1.0 will cause customer data to not appear and can break the product. Do not override in production.
register(
    "relay.ourlogs-ingestion.sample-rate",
    default=1.0,
    flags=FLAG_AUTOMATOR_MODIFIABLE,
)

# Extract spans only from a random fraction of transactions.
#
# NOTE: Any value below 1.0 will break the product. Do not override in production.
register(
    "relay.span-extraction.sample-rate",
    default=1.0,
    flags=FLAG_AUTOMATOR_MODIFIABLE,
)

# Allow the Relay to skip normalization of spans for certain hosts.
register(
    "relay.span-normalization.allowed_hosts",
    default=[],
    flags=FLAG_ALLOW_EMPTY | FLAG_AUTOMATOR_MODIFIABLE,
)

# Drop attachments in transaction envelopes in Relay.
register(
    "relay.drop-transaction-attachments",
    type=Bool,
    default=False,
    flags=FLAG_ALLOW_EMPTY | FLAG_AUTOMATOR_MODIFIABLE,
)

# Rollout rate for the Spans V2 format in Kafka.
register(
    "relay.kafka.span-v2.sample-rate",
    type=Float,
    default=0.0,
    flags=FLAG_AUTOMATOR_MODIFIABLE,
)

# Analytics
register("analytics.backend", default="noop", flags=FLAG_NOSTORE)
register("analytics.options", default={}, flags=FLAG_NOSTORE)


# Slack Integration
register("slack.client-id", flags=FLAG_PRIORITIZE_DISK | FLAG_AUTOMATOR_MODIFIABLE)
register("slack.client-secret", flags=FLAG_CREDENTIAL | FLAG_PRIORITIZE_DISK)
# signing-secret is preferred, but need to keep verification-token for apps that use it
register("slack.verification-token", flags=FLAG_CREDENTIAL | FLAG_PRIORITIZE_DISK)
register("slack.signing-secret", flags=FLAG_CREDENTIAL | FLAG_PRIORITIZE_DISK)
# Debug values are used for the Notification Debug CLI
register("slack.debug-workspace", flags=FLAG_AUTOMATOR_MODIFIABLE)
register("slack.debug-channel", flags=FLAG_AUTOMATOR_MODIFIABLE)

# Issue Summary on Alerts (timeout in seconds)
register("alerts.issue_summary_timeout", default=5, flags=FLAG_AUTOMATOR_MODIFIABLE)
# Issue Summary Auto-trigger rate (max number of autofix runs auto-triggered per project per hour)
register(
    "seer.max_num_autofix_autotriggered_per_hour",
    default=20,
    flags=FLAG_AUTOMATOR_MODIFIABLE,
)
# Seer Scanner Auto-trigger rate (max number of scans auto-triggered per project per 10 seconds)
register(
    "seer.max_num_scanner_autotriggered_per_ten_seconds",
    default=15,
    flags=FLAG_AUTOMATOR_MODIFIABLE,
)

# Codecov Integration
register("codecov.client-secret", flags=FLAG_CREDENTIAL | FLAG_PRIORITIZE_DISK)
register("codecov.base-url", default="https://api.codecov.io")
register("codecov.api-bridge-signing-secret", flags=FLAG_CREDENTIAL | FLAG_PRIORITIZE_DISK)
register("codecov.forward-webhooks.rollout", default=0.0, flags=FLAG_AUTOMATOR_MODIFIABLE)
# if a region is in this list, it's safe to forward to codecov
register("codecov.forward-webhooks.regions", default=[], flags=FLAG_AUTOMATOR_MODIFIABLE)

# GitHub Integration
register("github-app.id", default=0, flags=FLAG_AUTOMATOR_MODIFIABLE)
register("github-app.name", default="", flags=FLAG_AUTOMATOR_MODIFIABLE)
register("github-app.webhook-secret", default="", flags=FLAG_CREDENTIAL)
register("github-app.private-key", default="", flags=FLAG_CREDENTIAL)
register("github-app.client-id", flags=FLAG_PRIORITIZE_DISK | FLAG_AUTOMATOR_MODIFIABLE)
register("github-app.client-secret", flags=FLAG_CREDENTIAL | FLAG_PRIORITIZE_DISK)

# Github Enterprise Integration
register(
    "github-enterprise-app.allowed-hosts-legacy-webhooks",
    type=Sequence,
    default=[],
    flags=FLAG_ALLOW_EMPTY | FLAG_AUTOMATOR_MODIFIABLE,
)

# GitHub Auth
register(
    "github-login.client-id",
    default="",
    flags=FLAG_PRIORITIZE_DISK | FLAG_AUTOMATOR_MODIFIABLE,
)
register(
    "github-login.client-secret",
    default="",
    flags=FLAG_CREDENTIAL | FLAG_PRIORITIZE_DISK,
)
register(
    "github-login.require-verified-email",
    type=Bool,
    default=False,
    flags=FLAG_PRIORITIZE_DISK | FLAG_AUTOMATOR_MODIFIABLE,
)
register(
    "github-login.base-domain",
    default="github.com",
    flags=FLAG_PRIORITIZE_DISK | FLAG_AUTOMATOR_MODIFIABLE,
)
register(
    "github-login.api-domain",
    default="api.github.com",
    flags=FLAG_PRIORITIZE_DISK | FLAG_AUTOMATOR_MODIFIABLE,
)
register(
    "github-login.extended-permissions",
    type=Sequence,
    default=[],
    flags=FLAG_PRIORITIZE_DISK | FLAG_AUTOMATOR_MODIFIABLE,
)
register("github-login.organization", flags=FLAG_PRIORITIZE_DISK | FLAG_AUTOMATOR_MODIFIABLE)
register(
    "github-extension.enabled",
    default=False,
    flags=FLAG_MODIFIABLE_BOOL | FLAG_AUTOMATOR_MODIFIABLE,
)
register(
    "github-extension.enabled-orgs",
    default=[],
    flags=FLAG_ALLOW_EMPTY | FLAG_AUTOMATOR_MODIFIABLE,
)

# VSTS Integration
register("vsts.client-id", flags=FLAG_PRIORITIZE_DISK | FLAG_AUTOMATOR_MODIFIABLE)
register("vsts.client-secret", flags=FLAG_CREDENTIAL | FLAG_PRIORITIZE_DISK)

# New VSTS Integration
register("vsts_new.client-id", flags=FLAG_PRIORITIZE_DISK | FLAG_AUTOMATOR_MODIFIABLE)
register("vsts_new.client-secret", flags=FLAG_CREDENTIAL | FLAG_PRIORITIZE_DISK)

# VSTS Integration - with limited scopes
register("vsts-limited.client-id", flags=FLAG_PRIORITIZE_DISK | FLAG_AUTOMATOR_MODIFIABLE)
register("vsts-limited.client-secret", flags=FLAG_CREDENTIAL | FLAG_PRIORITIZE_DISK)

# Azure DevOps Integration Social Login Flow
register(
    "vsts.social-auth-migration",
    default=False,
    type=Bool,
    flags=FLAG_MODIFIABLE_BOOL | FLAG_AUTOMATOR_MODIFIABLE,
)

# Add consent prompt for Azure DevOps Integration
register(
    "vsts.consent-prompt",
    default=False,
    flags=FLAG_AUTOMATOR_MODIFIABLE,
)

# PagerDuty Integration
register("pagerduty.app-id", default="", flags=FLAG_AUTOMATOR_MODIFIABLE)

# Vercel Integration
register("vercel.client-id", flags=FLAG_PRIORITIZE_DISK | FLAG_AUTOMATOR_MODIFIABLE)
register("vercel.client-secret", flags=FLAG_CREDENTIAL | FLAG_PRIORITIZE_DISK)
register("vercel.integration-slug", default="sentry", flags=FLAG_AUTOMATOR_MODIFIABLE)

# MsTeams Integration
register("msteams.client-id", flags=FLAG_PRIORITIZE_DISK | FLAG_AUTOMATOR_MODIFIABLE)
register("msteams.client-secret", flags=FLAG_CREDENTIAL | FLAG_PRIORITIZE_DISK)
register("msteams.app-id")

# Discord Integration
register("discord.application-id", flags=FLAG_PRIORITIZE_DISK | FLAG_AUTOMATOR_MODIFIABLE)
register("discord.public-key", flags=FLAG_PRIORITIZE_DISK | FLAG_AUTOMATOR_MODIFIABLE)
register("discord.bot-token", flags=FLAG_CREDENTIAL | FLAG_PRIORITIZE_DISK)
register("discord.client-secret", flags=FLAG_CREDENTIAL | FLAG_PRIORITIZE_DISK)
# Debug values are used for the Notification Debug CLI
register("discord.debug-server", flags=FLAG_AUTOMATOR_MODIFIABLE)
register("discord.debug-channel", flags=FLAG_AUTOMATOR_MODIFIABLE)

# AWS Lambda Integration
register("aws-lambda.access-key-id", flags=FLAG_PRIORITIZE_DISK | FLAG_AUTOMATOR_MODIFIABLE)
register("aws-lambda.secret-access-key", flags=FLAG_CREDENTIAL | FLAG_PRIORITIZE_DISK)
register("aws-lambda.cloudformation-url", flags=FLAG_AUTOMATOR_MODIFIABLE)
register("aws-lambda.account-number", default="943013980633", flags=FLAG_AUTOMATOR_MODIFIABLE)
register(
    "aws-lambda.node.layer-name",
    default="SentryNodeServerlessSDK",
    flags=FLAG_AUTOMATOR_MODIFIABLE,
)
register("aws-lambda.node.layer-version", flags=FLAG_AUTOMATOR_MODIFIABLE)
register(
    "aws-lambda.python.layer-name",
    default="SentryPythonServerlessSDK",
    flags=FLAG_AUTOMATOR_MODIFIABLE,
)
register("aws-lambda.python.layer-version", flags=FLAG_AUTOMATOR_MODIFIABLE)
# the region of the host account we use for assuming the role
register("aws-lambda.host-region", default="us-east-2", flags=FLAG_AUTOMATOR_MODIFIABLE)
# the number of threads we should use to install Lambdas
register("aws-lambda.thread-count", default=100, flags=FLAG_AUTOMATOR_MODIFIABLE)

# Snuba
register(
    "snuba.search.pre-snuba-candidates-optimizer",
    type=Bool,
    default=False,
    flags=FLAG_AUTOMATOR_MODIFIABLE,
)
register(
    "snuba.search.pre-snuba-candidates-percentage",
    default=0.2,
    flags=FLAG_AUTOMATOR_MODIFIABLE,
)
register(
    "snuba.search.project-group-count-cache-time",
    default=24 * 60 * 60,
    flags=FLAG_AUTOMATOR_MODIFIABLE,
)
register(
    "snuba.search.min-pre-snuba-candidates",
    default=500,
    flags=FLAG_AUTOMATOR_MODIFIABLE,
)
register(
    "snuba.search.max-pre-snuba-candidates",
    default=5000,
    flags=FLAG_AUTOMATOR_MODIFIABLE,
)
register("snuba.search.chunk-growth-rate", default=1.5, flags=FLAG_AUTOMATOR_MODIFIABLE)
register("snuba.search.max-chunk-size", default=2000, flags=FLAG_AUTOMATOR_MODIFIABLE)
register(
    "snuba.search.max-total-chunk-time-seconds",
    default=30.0,
    flags=FLAG_AUTOMATOR_MODIFIABLE,
)
register("snuba.search.hits-sample-size", default=100, flags=FLAG_AUTOMATOR_MODIFIABLE)
register("snuba.track-outcomes-sample-rate", default=0.0, flags=FLAG_AUTOMATOR_MODIFIABLE)
register("snuba.preprocess-group-redirects", default=False, flags=FLAG_AUTOMATOR_MODIFIABLE)

# The percentage of tagkeys that we want to cache. Set to 1.0 in order to cache everything, <=0.0 to stop caching
register(
    "snuba.tagstore.cache-tagkeys-rate",
    default=0.0,
    flags=FLAG_PRIORITIZE_DISK | FLAG_AUTOMATOR_MODIFIABLE,
)

# Kafka Publisher
register(
    "kafka-publisher.raw-event-sample-rate",
    default=0.0,
    flags=FLAG_AUTOMATOR_MODIFIABLE,
)

# Enable multiple topics for eventstream. It allows specific event types to be sent
# to specific topic.
register(
    "store.eventstream-per-type-topic",
    default=False,
    flags=FLAG_PRIORITIZE_DISK | FLAG_AUTOMATOR_MODIFIABLE,
)

# Query and supply Bundle Indexes to Symbolicator SourceMap processing
register(
    "symbolicator.sourcemaps-bundle-index-sample-rate",
    default=0.0,
    flags=FLAG_AUTOMATOR_MODIFIABLE,
)
# Refresh Bundle Indexes reported as used by symbolicator
register(
    "symbolicator.sourcemaps-bundle-index-refresh-sample-rate",
    default=0.0,
    flags=FLAG_AUTOMATOR_MODIFIABLE,
)

# Transaction events
# True => kill switch to disable ingestion of transaction events for internal project.
register(
    "transaction-events.force-disable-internal-project",
    default=False,
    flags=FLAG_AUTOMATOR_MODIFIABLE,
)

# Enables setting a sampling rate when producing the tag facet.
register(
    "discover2.tags_facet_enable_sampling",
    default=True,
    flags=FLAG_PRIORITIZE_DISK | FLAG_AUTOMATOR_MODIFIABLE,
)

# Enable use of symbolic-sourcemapcache for JavaScript Source Maps processing.
# Set this value of the fraction of projects that you want to use it for.
register(
    "processing.sourcemapcache-processor", default=0.0, flags=FLAG_AUTOMATOR_MODIFIABLE
)  # unused

# Killswitch for sending internal errors to the internal project or
# `SENTRY_SDK_CONFIG.relay_dsn`. Set to `0` to only send to
# `SENTRY_SDK_CONFIG.dsn` (the "upstream transport") and nothing else.
#
# Note: A value that is neither 0 nor 1 is regarded as 0
register("store.use-relay-dsn-sample-rate", default=1, flags=FLAG_AUTOMATOR_MODIFIABLE)

# A rate that enables statsd item sending (DDM data) to s4s
register("store.allow-s4s-ddm-sample-rate", default=0.0, flags=FLAG_AUTOMATOR_MODIFIABLE)

# Mock out integrations and services for tests
register("mocks.jira", default=False, flags=FLAG_AUTOMATOR_MODIFIABLE)

# Record statistics about event payloads and their compressibility
register(
    "store.nodestore-stats-sample-rate", default=0.0, flags=FLAG_AUTOMATOR_MODIFIABLE
)  # unused

# Killswitch to stop storing any reprocessing payloads.
register("store.reprocessing-force-disable", default=False, flags=FLAG_AUTOMATOR_MODIFIABLE)

# Enable calling the severity modeling API on group creation
register(
    "processing.calculate-severity-on-group-creation",
    default=False,
    flags=FLAG_AUTOMATOR_MODIFIABLE,
)

# Enable sending the flag to the microservice to tell it to purposefully take longer than our
# timeout, to see the effect on the overall error event processing backlog
register(
    "processing.severity-backlog-test.timeout",
    default=False,
    flags=FLAG_AUTOMATOR_MODIFIABLE,
)

# Enable sending the flag to the microservice to tell it to purposefully send back an error, to see
# the effect on the overall error event processing backlog
register(
    "processing.severity-backlog-test.error",
    default=False,
    flags=FLAG_AUTOMATOR_MODIFIABLE,
)

register(
    "issues.severity.first-event-severity-calculation-projects-allowlist",
    type=Sequence,
    default=[],
    flags=FLAG_ALLOW_EMPTY | FLAG_AUTOMATOR_MODIFIABLE,
)

register(
    "issues.severity.seer-project-rate-limit",
    type=Any,
    default={"limit": 5, "window": 1},
    flags=FLAG_ALLOW_EMPTY | FLAG_AUTOMATOR_MODIFIABLE,
)

register(
    "issues.severity.seer-global-rate-limit",
    type=Any,
    default={"limit": 20, "window": 1},
    flags=FLAG_ALLOW_EMPTY | FLAG_AUTOMATOR_MODIFIABLE,
)

register(
    "issues.severity.seer-circuit-breaker-passthrough-limit",
    type=Dict,
    default={"limit": 1, "window": 10},
    flags=FLAG_ALLOW_EMPTY | FLAG_AUTOMATOR_MODIFIABLE,
)

register(
    "issues.severity.seer-timeout",
    type=Float,
    default=0.2,
    flags=FLAG_ALLOW_EMPTY | FLAG_AUTOMATOR_MODIFIABLE,
)

register(
    "issues.priority.projects-allowlist",
    type=Sequence,
    default=[],
    flags=FLAG_ALLOW_EMPTY | FLAG_AUTOMATOR_MODIFIABLE,
)


# Killswitch for issue priority
register(
    "issues.priority.enabled",
    default=False,
    type=Bool,
    flags=FLAG_MODIFIABLE_BOOL | FLAG_AUTOMATOR_MODIFIABLE,
)

# Killswitch for all Seer services
#
# TODO: So far this is only being checked when calling the Seer similar issues service during
# ingestion
register(
    "seer.global-killswitch.enabled",
    default=False,
    type=Bool,
    flags=FLAG_MODIFIABLE_BOOL | FLAG_AUTOMATOR_MODIFIABLE,
)

# Killswitches for individual Seer services
#
# TODO: Most of these are not yet being used. The one current exception is the similarity service
# killswitch, which is checked before calling Seer when potentially creating a  new group as part of
# ingestion.
register(
    "seer.similarity-killswitch.enabled",
    default=False,
    type=Bool,
    flags=FLAG_MODIFIABLE_BOOL | FLAG_AUTOMATOR_MODIFIABLE,
)
register(
    "seer.similarity-backfill-killswitch.enabled",
    default=False,
    type=Bool,
    flags=FLAG_MODIFIABLE_BOOL | FLAG_AUTOMATOR_MODIFIABLE,
)
register(
    "seer.similarity-embeddings-killswitch.enabled",
    default=False,
    type=Bool,
    flags=FLAG_MODIFIABLE_BOOL | FLAG_AUTOMATOR_MODIFIABLE,
)
register(
    "seer.similarity-embeddings-grouping-killswitch.enabled",
    default=False,
    type=Bool,
    flags=FLAG_MODIFIABLE_BOOL | FLAG_AUTOMATOR_MODIFIABLE,
)
register(
    "seer.similarity-embeddings-delete-by-hash-killswitch.enabled",
    default=False,
    type=Bool,
    flags=FLAG_MODIFIABLE_BOOL | FLAG_AUTOMATOR_MODIFIABLE,
)
register(
    "seer.similarity.grouping_killswitch_projects",
    default=[],
    type=Sequence,
    flags=FLAG_ALLOW_EMPTY | FLAG_AUTOMATOR_MODIFIABLE,
)
register(
    "seer.similarity.grouping-ingest-retries",
    type=Int,
    default=0,
    flags=FLAG_ALLOW_EMPTY | FLAG_AUTOMATOR_MODIFIABLE,
)
register(
    "seer.similarity.grouping-ingest-timeout",
    type=Int,
    default=1,
    flags=FLAG_ALLOW_EMPTY | FLAG_AUTOMATOR_MODIFIABLE,
)
register(
    "seer.severity-killswitch.enabled",
    default=False,
    type=Bool,
    flags=FLAG_MODIFIABLE_BOOL | FLAG_AUTOMATOR_MODIFIABLE,
)
register(
    "seer.breakpoint-detection-killswitch.enabled",
    default=False,
    type=Bool,
    flags=FLAG_MODIFIABLE_BOOL | FLAG_AUTOMATOR_MODIFIABLE,
)
register(
    "seer.autofix-killswitch.enabled",
    default=False,
    type=Bool,
    flags=FLAG_MODIFIABLE_BOOL | FLAG_AUTOMATOR_MODIFIABLE,
)
register(
    "seer.anomaly-detection-killswitch.enabled",
    default=False,
    type=Bool,
    flags=FLAG_MODIFIABLE_BOOL | FLAG_AUTOMATOR_MODIFIABLE,
)

register(
    "seer.similarity.global-rate-limit",
    type=Dict,
    default={"limit": 20, "window": 1},  # window is in seconds
    flags=FLAG_ALLOW_EMPTY | FLAG_AUTOMATOR_MODIFIABLE,
)
register(
    "seer.similarity.per-project-rate-limit",
    type=Dict,
    default={"limit": 5, "window": 1},  # window is in seconds
    flags=FLAG_ALLOW_EMPTY | FLAG_AUTOMATOR_MODIFIABLE,
)

# Note: This is based on US volume. Since other regions are lower-traffic, this effectively means
# the circuit breaker is disabled for any region without its own values configured (you can hardly
# have 33K Seer errors if you don't even have 33K events, so the breaker will never be tripped in
# smaller regions relying on the default).
register(
    "seer.similarity.circuit-breaker-config",
    type=Dict,
    default={
        "error_limit": 33250,  # 95% error rate * avg volume of ~35K events with new hashes/10 min
        "error_limit_window": 600,  # 10 min
        "broken_state_duration": 300,  # 5 min
    },
    flags=FLAG_AUTOMATOR_MODIFIABLE,
)

register(
    "seer.similarity.ingest.use_reranking",
    type=Bool,
    default=True,
    flags=FLAG_AUTOMATOR_MODIFIABLE,
)

register(
    "seer.similarity.similar_issues.use_reranking",
    type=Bool,
    default=True,
    flags=FLAG_AUTOMATOR_MODIFIABLE,
)

register(
    "seer.similarity.ingest.num_matches_to_request",
    type=Int,
    default=1,
    flags=FLAG_AUTOMATOR_MODIFIABLE,
)

# Temporary killswitch for making a second request to Seer to store the incoming event when we have
# a hybrid fingerprint and none of the matches returned by Seer is a fingerprint match
register(
    "seer.similarity.ingest.store_hybrid_fingerprint_non_matches",
    type=Bool,
    default=True,
    flags=FLAG_AUTOMATOR_MODIFIABLE,
)


# TODO: Once Seer grouping is GA-ed, we probably either want to turn this down or get rid of it in
# favor of the default 10% sample rate
register(
    "seer.similarity.metrics_sample_rate",
    type=Float,
    default=1.0,
    flags=FLAG_AUTOMATOR_MODIFIABLE,
)

# Controls whether token count metrics are collected for stacktraces sent to Seer
register(
    "seer.similarity.token_count_metrics_enabled",
    type=Bool,
    default=True,
    flags=FLAG_MODIFIABLE_BOOL,
)

# seer nearest neighbour endpoint timeout
register(
    "embeddings-grouping.seer.nearest-neighbour-timeout",
    type=Float,
    default=0.1,
    flags=FLAG_ALLOW_EMPTY | FLAG_AUTOMATOR_MODIFIABLE,
)

# seer embeddings record update endpoint timeout
register(
    "embeddings-grouping.seer.embeddings-record-update-timeout",
    type=Float,
    default=0.05,
    flags=FLAG_ALLOW_EMPTY | FLAG_AUTOMATOR_MODIFIABLE,
)

# seer embeddings record delete endpoint timeout
register(
    "embeddings-grouping.seer.embeddings-record-delete-timeout",
    type=Float,
    default=0.1,
    flags=FLAG_ALLOW_EMPTY | FLAG_AUTOMATOR_MODIFIABLE,
)

# seer embeddings ratelimit in percentage that is allowed
register(
    "embeddings-grouping.seer.ratelimit",
    type=Int,
    default=0,
    flags=FLAG_ALLOW_EMPTY | FLAG_AUTOMATOR_MODIFIABLE,
)

# seer embeddings backfill batch size
register(
    "embeddings-grouping.seer.backfill-batch-size",
    type=Int,
    default=10,
    flags=FLAG_ALLOW_EMPTY | FLAG_AUTOMATOR_MODIFIABLE,
)

register(
    "embeddings-grouping.seer.delete-record-batch-size",
    type=Int,
    default=100,
    flags=FLAG_AUTOMATOR_MODIFIABLE,
)

# Custom model costs mapping for AI Agent Monitoring. Used to map alternative model ids to existing model ids.
# {"alternative_model_id": "gpt-4o", "existing_model_id": "openai/gpt-4o"}
register(
    "ai-agent-monitoring.custom-model-mapping",
    default=[],
    flags=FLAG_AUTOMATOR_MODIFIABLE,
)

# ## sentry.killswitches
#
# The following options are documented in sentry.killswitches in more detail
register(
    "store.load-shed-group-creation-projects",
    type=Any,
    default=[],
    flags=FLAG_AUTOMATOR_MODIFIABLE,
)
register(
    "store.load-shed-pipeline-projects",
    type=Any,
    default=[],
    flags=FLAG_AUTOMATOR_MODIFIABLE,
)
register(
    "store.load-shed-parsed-pipeline-projects",
    type=Any,
    default=[],
    flags=FLAG_AUTOMATOR_MODIFIABLE,
)
register(
    "store.load-shed-save-event-projects",
    type=Any,
    default=[],
    flags=FLAG_AUTOMATOR_MODIFIABLE,
)
register(
    "store.load-shed-process-event-projects",
    type=Any,
    default=[],
    flags=FLAG_AUTOMATOR_MODIFIABLE,
)
register(
    "store.load-shed-process-event-projects-gradual",
    type=Dict,
    default={},
    flags=FLAG_AUTOMATOR_MODIFIABLE,
)
# Applies load shedding per project gradually. 1.0 means full load shedding
# 0.0 or no config means no load shedding.
register(
    "store.load-shed-symbolicate-event-projects",
    type=Any,
    default=[],
    flags=FLAG_AUTOMATOR_MODIFIABLE,
)
register(
    "store.save-event-highcpu-platforms",
    type=Sequence,
    default=[],
    flags=FLAG_AUTOMATOR_MODIFIABLE,
)
register(
    "post_process.get-autoassign-owners",
    type=Sequence,
    default=[],
    flags=FLAG_AUTOMATOR_MODIFIABLE,
)
register(
    "api.organization.disable-last-deploys",
    type=Sequence,
    default=[],
    flags=FLAG_AUTOMATOR_MODIFIABLE,
)
register(
    "issues.severity.skip-seer-requests",
    type=Sequence,
    default=[],
    flags=FLAG_AUTOMATOR_MODIFIABLE,
)

# Switch for new logic for release health metrics, based on filtering on org & project ids
register(
    "release-health.use-org-and-project-filter",
    type=Bool,
    default=False,
    flags=FLAG_MODIFIABLE_BOOL | FLAG_AUTOMATOR_MODIFIABLE,
)

register(
    "release-health.disable-release-last-seen-update",
    type=Bool,
    default=False,
    flags=FLAG_MODIFIABLE_BOOL | FLAG_AUTOMATOR_MODIFIABLE,
)

# Run an experimental grouping config in background for performance analysis
register("store.background-grouping-config-id", default=None, flags=FLAG_AUTOMATOR_MODIFIABLE)

# Fraction of events that will pass through background grouping
register(
    "store.background-grouping-sample-rate",
    default=0.0,
    flags=FLAG_AUTOMATOR_MODIFIABLE,
)

# Minimum number of files in an archive. Archives with fewer files are extracted and have their
# contents stored as separate release files.
register("processing.release-archive-min-files", default=10, flags=FLAG_AUTOMATOR_MODIFIABLE)

# All Relay options (statically authenticated Relays can be registered here)
register("relay.static_auth", default={}, flags=FLAG_NOSTORE)

# Tell Relay to stop extracting metrics from transaction payloads (see killswitches)
# Example value: [{"project_id": 42}, {"project_id": 123}]
register("relay.drop-transaction-metrics", default=[], flags=FLAG_AUTOMATOR_MODIFIABLE)

# Relay should emit a usage metric to track total spans.
register("relay.span-usage-metric", default=False, flags=FLAG_AUTOMATOR_MODIFIABLE)

# Killswitch for the Relay cardinality limiter, one of `enabled`, `disabled`, `passive`.
# In `passive` mode Relay's cardinality limiter is active but it does not enforce the limits.
register(
    "relay.cardinality-limiter.mode",
    default="disabled",
    flags=FLAG_AUTOMATOR_MODIFIABLE,
)
# Override to set a list of limits into passive mode by organization.
#
# In passive mode Relay's cardinality limiter is active but it does not enforce the limits.
#
# Example: `{'1': ["transactions"]}`
# Forces the `transactions` cardinality limit into passive mode for the organization with id `1` (Sentry).
register(
    "relay.cardinality-limiter.passive-limits-by-org",
    default={},
    flags=FLAG_AUTOMATOR_MODIFIABLE,
)
# Sample rate for Cardinality Limiter Sentry errors.
#
# Rate needs to be between `0.0` and `1.0`.
# If set to `1.0` all cardinality limiter rejections will be logged as a Sentry error.
register(
    "relay.cardinality-limiter.error-sample-rate",
    default=0.00,
    flags=FLAG_AUTOMATOR_MODIFIABLE,
)
# List of additional cardinality limits and selectors.
#
# ```
# {
#   "rollout_rate": 0.001,
#   "limit": { .. Cardinality Limit .. }
# }
# ```
register("relay.cardinality-limiter.limits", default=[], flags=FLAG_AUTOMATOR_MODIFIABLE)

# Controls the encoding used in Relay for encoding distributions and sets
# when writing to Kafka.
#
# Key is the metric namespace (as used by Relay) and the value is the desired encoding.
register("relay.metric-bucket-set-encodings", default={}, flags=FLAG_AUTOMATOR_MODIFIABLE)
register(
    "relay.metric-bucket-distribution-encodings",
    default={},
    flags=FLAG_AUTOMATOR_MODIFIABLE,
)

# Write new kafka headers in eventstream
register("eventstream:kafka-headers", default=True, flags=FLAG_AUTOMATOR_MODIFIABLE)

# Post process forwarder options
# Gets data from Kafka headers
register(
    "post-process-forwarder:kafka-headers",
    default=True,
    flags=FLAG_AUTOMATOR_MODIFIABLE,
)

# Subscription queries sampling rate
register("subscriptions-query.sample-rate", default=0.01, flags=FLAG_AUTOMATOR_MODIFIABLE)

# The ratio of symbolication requests for which metrics will be submitted to redis.
#
# This is to allow gradual rollout of metrics collection for symbolication requests and can be
# removed once it is fully rolled out.
register(
    "symbolicate-event.low-priority.metrics.submission-rate",
    default=0.0,
    flags=FLAG_AUTOMATOR_MODIFIABLE,
)

# The ratio of events for which we emit verbose apple symbol stats.
#
# This is to allow collecting more information on why symx is not performing as it should.
register("symbolicate.symx-logging-rate", default=0.0, flags=FLAG_AUTOMATOR_MODIFIABLE)

# The list of specific os_name+os_version for which we log extra infromation.
#
# This is done since SYMX is not performing bad across the board but rather only in specific case (what we are interested in).
register("symbolicate.symx-os-description-list", default=[], flags=FLAG_AUTOMATOR_MODIFIABLE)

# Drop delete_old_primary_hash messages for a particular project.
register(
    "reprocessing2.drop-delete-old-primary-hash",
    default=[],
    flags=FLAG_AUTOMATOR_MODIFIABLE,
)

# The poll limit for the tempest service.
#
# 348 every 5 min ~ 100k per day
register("tempest.poll-limit", default=348, flags=FLAG_AUTOMATOR_MODIFIABLE)

# BEGIN ABUSE QUOTAS

# Example:
# >>> org = Organization.objects.get(slug='foo')
# >>> org.update_option("project-abuse-quota.transaction-limit", 42)
# >>> for q in SubscriptionQuota()._get_abuse_quotas(org): print(q.to_json())
# {'id': 'pat', 'scope': 'project', 'categories': ['transaction'], 'limit': 420, 'window': 10, 'reasonCode': 'project_abuse_limit'}
# You can see that for this organization, 42 transactions per second
# is effectively enforced as 420/s because the rate limiting window is 10 seconds.

# DEPRECATED (only in use by getsentry).
# Use "project-abuse-quota.window" instead.
register(
    "getsentry.rate-limit.window",
    type=Int,
    default=10,
    flags=FLAG_PRIORITIZE_DISK | FLAG_AUTOMATOR_MODIFIABLE,
)

# Relay isn't effective at enforcing 1s windows - 10 seconds has worked well.
# If the limit is negative, then it means completely blocked.
# I don't see this value needing to be tweaked on a per-org basis,
# so for now the org option "project-abuse-quota.window" doesn't do anything.
register(
    "project-abuse-quota.window",
    type=Int,
    default=10,
    flags=FLAG_PRIORITIZE_DISK | FLAG_AUTOMATOR_MODIFIABLE,
)

# DEPRECATED. Use "project-abuse-quota.error-limit" instead.
# This is set to 0: don't limit by default, because it is configured in production.
# The DEPRECATED org option override is "sentry:project-error-limit".
register(
    "getsentry.rate-limit.project-errors",
    type=Int,
    default=0,
    flags=FLAG_PRIORITIZE_DISK | FLAG_AUTOMATOR_MODIFIABLE,
)
# DEPRECATED. Use "project-abuse-quota.transaction-limit" instead.
# This is set to 0: don't limit by default, because it is configured in production.
# The DEPRECATED org option override is "sentry:project-transaction-limit".
register(
    "getsentry.rate-limit.project-transactions",
    type=Int,
    default=0,
    flags=FLAG_PRIORITIZE_DISK | FLAG_AUTOMATOR_MODIFIABLE,
)

# These are set to 0: don't limit by default.
# These have yet to be configured in production.
# For errors and transactions, the above DEPRECATED options take
# precedence for now, until we decide on values to set for all these.
# Set the same key as an org option which will override these values for the org.
# Similarly, for now, the DEPRECATED org options "sentry:project-error-limit"
# and "sentry:project-transaction-limit" take precedence.
register(
    "project-abuse-quota.error-limit",
    type=Int,
    default=0,
    flags=FLAG_PRIORITIZE_DISK | FLAG_AUTOMATOR_MODIFIABLE,
)
register(
    "project-abuse-quota.transaction-limit",
    type=Int,
    default=0,
    flags=FLAG_PRIORITIZE_DISK | FLAG_AUTOMATOR_MODIFIABLE,
)
register(
    "project-abuse-quota.attachment-limit",
    type=Int,
    default=0,
    flags=FLAG_PRIORITIZE_DISK | FLAG_AUTOMATOR_MODIFIABLE,
)
register(
    "project-abuse-quota.attachment-item-limit",
    type=Int,
    default=0,
    flags=FLAG_PRIORITIZE_DISK | FLAG_AUTOMATOR_MODIFIABLE,
)
register(
    "project-abuse-quota.session-limit",
    type=Int,
    default=0,
    flags=FLAG_PRIORITIZE_DISK | FLAG_AUTOMATOR_MODIFIABLE,
)
register(
    "project-abuse-quota.span-limit",
    type=Int,
    default=0,
    flags=FLAG_PRIORITIZE_DISK | FLAG_AUTOMATOR_MODIFIABLE,
)

register(
    "organization-abuse-quota.metric-bucket-limit",
    type=Int,
    default=0,
    flags=FLAG_PRIORITIZE_DISK | FLAG_AUTOMATOR_MODIFIABLE,
)

register(
    "organization-abuse-quota.custom-metric-bucket-limit",
    type=Int,
    default=0,
    flags=FLAG_PRIORITIZE_DISK | FLAG_AUTOMATOR_MODIFIABLE,
)


for mabq in build_metric_abuse_quotas():
    register(
        mabq.option,
        type=Int,
        default=0,
        flags=FLAG_PRIORITIZE_DISK | FLAG_AUTOMATOR_MODIFIABLE,
    )

# END ABUSE QUOTAS

# Send event messages for specific project IDs to random partitions in Kafka
# contents are a list of project IDs to message types to be randomly assigned
# e.g. [{"project_id": 2, "message_type": "error"}, {"project_id": 3, "message_type": "transaction"}]
register(
    "kafka.send-project-events-to-random-partitions",
    default=[],
    flags=FLAG_AUTOMATOR_MODIFIABLE,
)

# default brownout crontab for api deprecations
register(
    "api.deprecation.brownout-cron",
    default="0 12 * * *",
    type=String,
    flags=FLAG_AUTOMATOR_MODIFIABLE,
)
# Brownout duration to be stored in ISO8601 format for durations (See https://en.wikipedia.org/wiki/ISO_8601#Durations)
register(
    "api.deprecation.brownout-duration-seconds",
    type=Int,
    default=60,
    flags=FLAG_AUTOMATOR_MODIFIABLE,
)

# Option to disable misbehaving use case IDs
register(
    "sentry-metrics.indexer.disabled-namespaces",
    default=[],
    flags=FLAG_AUTOMATOR_MODIFIABLE,
)

# An option to tune the percentage of cache keys that gets replenished during indexer resolve
register(
    "sentry-metrics.indexer.disable-memcache-replenish-rollout",
    default=0.0,
    flags=FLAG_AUTOMATOR_MODIFIABLE,
)

# An option to enable reading from the new schema for the caching indexer
register(
    "sentry-metrics.indexer.read-new-cache-namespace",
    default=False,
    flags=FLAG_AUTOMATOR_MODIFIABLE,
)

# An option to enable writing from the new schema for the caching indexer
register(
    "sentry-metrics.indexer.write-new-cache-namespace",
    default=False,
    flags=FLAG_AUTOMATOR_MODIFIABLE,
)

# Option to control sampling percentage of schema validation on the generic metrics pipeline
# based on namespace.
register(
    "sentry-metrics.indexer.generic-metrics.schema-validation-rules",
    default={},  # empty dict means validate schema for all use cases
    flags=FLAG_AUTOMATOR_MODIFIABLE,
)

# Option to control sampling percentage of schema validation on the release health metrics
# pipeline based on namespace.
register(
    "sentry-metrics.indexer.release-health.schema-validation-rules",
    default={},  # empty dict means validate schema for all use cases
    flags=FLAG_AUTOMATOR_MODIFIABLE,
)

# Option to enable orjson for JSON parsing in reconstruct_messages function
register(
    "sentry-metrics.indexer.reconstruct.enable-orjson",
    default=0.0,
    flags=FLAG_AUTOMATOR_MODIFIABLE,
)


# Option to remove support for percentiles on a per-use case basis.
# Add the use case name (e.g. "custom") to this list
# to disable percentiles storage for the use case
register(
    "sentry-metrics.drop-percentiles.per-use-case",
    default=[],
    flags=FLAG_AUTOMATOR_MODIFIABLE,
)

# Global and per-organization limits on the writes to the string indexer's DB.
#
# Format is a list of dictionaries of format {
#   "window_seconds": ...,
#   "granularity_seconds": ...,
#   "limit": ...
# }
#
# See sentry.ratelimiters.sliding_windows for an explanation of what each of
# those terms mean.
#
# Note that changing either window or granularity_seconds of a limit will
# effectively reset it, as the previous data can't/won't be converted.
register(
    "sentry-metrics.writes-limiter.limits.performance.per-org",
    default=[],
    flags=FLAG_AUTOMATOR_MODIFIABLE,
)
register(
    "sentry-metrics.writes-limiter.limits.transactions.per-org",
    default=[],
    flags=FLAG_AUTOMATOR_MODIFIABLE,
)
register(
    "sentry-metrics.writes-limiter.limits.sessions.per-org",
    default=[],
    flags=FLAG_AUTOMATOR_MODIFIABLE,
)
register(
    "sentry-metrics.writes-limiter.limits.spans.per-org",
    default=[],
    flags=FLAG_AUTOMATOR_MODIFIABLE,
)
register(
    "sentry-metrics.writes-limiter.limits.releasehealth.per-org",
    default=[],
    flags=FLAG_AUTOMATOR_MODIFIABLE,
)
register(
    "sentry-metrics.writes-limiter.limits.custom.per-org",
    default=[],
    flags=FLAG_AUTOMATOR_MODIFIABLE,
)
register(
    "sentry-metrics.writes-limiter.limits.generic-metrics.per-org",
    default=[],
    flags=FLAG_AUTOMATOR_MODIFIABLE,
)

register(
    "sentry-metrics.writes-limiter.limits.performance.global",
    default=[],
    flags=FLAG_AUTOMATOR_MODIFIABLE,
)
register(
    "sentry-metrics.writes-limiter.limits.transactions.global",
    default=[],
    flags=FLAG_AUTOMATOR_MODIFIABLE,
)
register(
    "sentry-metrics.writes-limiter.limits.sessions.global",
    default=[],
    flags=FLAG_AUTOMATOR_MODIFIABLE,
)
register(
    "sentry-metrics.writes-limiter.limits.spans.global",
    default=[],
    flags=FLAG_AUTOMATOR_MODIFIABLE,
)
register(
    "sentry-metrics.writes-limiter.limits.releasehealth.global",
    default=[],
    flags=FLAG_AUTOMATOR_MODIFIABLE,
)
register(
    "sentry-metrics.writes-limiter.limits.custom.global",
    default=[],
    flags=FLAG_AUTOMATOR_MODIFIABLE,
)
register(
    "sentry-metrics.writes-limiter.limits.generic-metrics.global",
    default=[],
    flags=FLAG_AUTOMATOR_MODIFIABLE,
)

# per-organization limits on the number of timeseries that can be observed in
# each window.
#
# Format is a list of dictionaries of format {
#   "window_seconds": ...,
#   "granularity_seconds": ...,
#   "limit": ...
# }
#
# See sentry.ratelimiters.cardinality for an explanation of what each of
# those terms mean.
#
# Note that changing either window or granularity_seconds of a limit will
# effectively reset it, as the previous data can't/won't be converted.
register(
    "sentry-metrics.cardinality-limiter.limits.transactions.per-org",
    default=[
        {"window_seconds": 3600, "granularity_seconds": 600, "limit": 10000},
    ],
    flags=FLAG_AUTOMATOR_MODIFIABLE,
)
register(
    "sentry-metrics.cardinality-limiter.limits.sessions.per-org",
    default=[
        {"window_seconds": 3600, "granularity_seconds": 600, "limit": 10000},
    ],
    flags=FLAG_AUTOMATOR_MODIFIABLE,
)
register(
    "sentry-metrics.cardinality-limiter.limits.spans.per-org",
    default=[
        {"window_seconds": 3600, "granularity_seconds": 600, "limit": 10000},
    ],
    flags=FLAG_AUTOMATOR_MODIFIABLE,
)
register(
    "sentry-metrics.cardinality-limiter.limits.custom.per-org",
    default=[
        {"window_seconds": 3600, "granularity_seconds": 600, "limit": 10000},
    ],
    flags=FLAG_AUTOMATOR_MODIFIABLE,
)
register(
    "sentry-metrics.cardinality-limiter.limits.profiles.per-org",
    default=[
        {"window_seconds": 3600, "granularity_seconds": 600, "limit": 10000},
    ],
    flags=FLAG_AUTOMATOR_MODIFIABLE,
)
register(
    "sentry-metrics.cardinality-limiter.limits.generic-metrics.per-org",
    default=[
        {"window_seconds": 3600, "granularity_seconds": 600, "limit": 10000},
    ],
    flags=FLAG_AUTOMATOR_MODIFIABLE,
)
register(
    "sentry-metrics.10s-granularity",
    default=False,
    flags=FLAG_AUTOMATOR_MODIFIABLE,
)

# Flag to determine whether abnormal_mechanism tag should be extracted
register(
    "sentry-metrics.releasehealth.abnormal-mechanism-extraction-rate",
    default=0.0,
    flags=FLAG_AUTOMATOR_MODIFIABLE,
)

register(
    "sentry-metrics.synchronize-kafka-rebalances",
    default=False,
    flags=FLAG_AUTOMATOR_MODIFIABLE,
)

register(
    "sentry-metrics.synchronized-rebalance-delay",
    default=15,
    flags=FLAG_AUTOMATOR_MODIFIABLE,
)

# Performance issue option for *all* performance issues detection
register(
    "performance.issues.all.problem-detection",
    default=1.0,
    flags=FLAG_AUTOMATOR_MODIFIABLE,
)

# Individual system-wide options in case we need to turn off specific detectors for load concerns, ignoring the set project options.
register(
    "performance.issues.compressed_assets.problem-creation",
    default=1.0,
    flags=FLAG_AUTOMATOR_MODIFIABLE,
)
register(
    "performance.issues.consecutive_db.problem-creation",
    default=1.0,
    flags=FLAG_AUTOMATOR_MODIFIABLE,
)
register(
    "performance.issues.consecutive_http.problem-creation",
    default=1.0,
    flags=FLAG_AUTOMATOR_MODIFIABLE,
)
register(
    "performance.issues.large_http_payload.problem-creation",
    default=1.0,
    flags=FLAG_AUTOMATOR_MODIFIABLE,
)
register(
    "performance.issues.n_plus_one_db.problem-creation",
    default=1.0,
    flags=FLAG_AUTOMATOR_MODIFIABLE,
)
register(
    "performance.issues.file_io_main_thread.problem-creation",
    default=1.0,
    flags=FLAG_AUTOMATOR_MODIFIABLE,
)
register(
    "performance.issues.db_main_thread.problem-creation",
    default=1.0,
    flags=FLAG_AUTOMATOR_MODIFIABLE,
)
register(
    "performance.issues.n_plus_one_api_calls.problem-creation",
    default=1.0,
    flags=FLAG_AUTOMATOR_MODIFIABLE,
)
register(
    "performance.issues.slow_db_query.problem-creation",
    default=1.0,
    flags=FLAG_AUTOMATOR_MODIFIABLE,
)
register(
    "performance.issues.render_blocking_assets.problem-creation",
    default=1.0,
    flags=FLAG_AUTOMATOR_MODIFIABLE,
)
register(
    "performance.issues.m_n_plus_one_db.problem-creation",
    default=1.0,
    flags=FLAG_AUTOMATOR_MODIFIABLE,
)
register(
    "performance.issues.experimental_m_n_plus_one_db_queries.problem-creation",
    default=1.0,
    flags=FLAG_AUTOMATOR_MODIFIABLE,
)
register(
    "performance.issues.http_overhead.problem-creation",
    default=1.0,
    flags=FLAG_AUTOMATOR_MODIFIABLE,
)
register(
    "performance.issues.sql_injection.problem-creation",
    default=0.0,
    flags=FLAG_AUTOMATOR_MODIFIABLE,
)
register(
    "performance.issues.query_injection.problem-creation",
    default=0.0,
    flags=FLAG_AUTOMATOR_MODIFIABLE,
)

# System-wide options for default performance detection settings for any org opted into the performance-issues-ingest feature. Meant for rollout.
register(
    "performance.issues.n_plus_one_db.count_threshold",
    default=5,
    flags=FLAG_AUTOMATOR_MODIFIABLE,
)
register(
    "performance.issues.n_plus_one_db.duration_threshold",
    default=50.0,
    flags=FLAG_AUTOMATOR_MODIFIABLE,
)
register(
    "performance.issues.slow_db_query.duration_threshold",
    default=1000.0,  # ms
    flags=FLAG_AUTOMATOR_MODIFIABLE,
)
register(
    "performance.issues.render_blocking_assets.fcp_minimum_threshold",
    default=2000.0,
    flags=FLAG_AUTOMATOR_MODIFIABLE,
)
register(
    "performance.issues.render_blocking_assets.fcp_maximum_threshold",
    default=10000.0,
    flags=FLAG_AUTOMATOR_MODIFIABLE,
)
register(
    "performance.issues.render_blocking_assets.fcp_ratio_threshold",
    default=0.33,
    flags=FLAG_AUTOMATOR_MODIFIABLE,
)
register(
    "performance.issues.render_blocking_assets.size_threshold",
    default=500000,
    flags=FLAG_AUTOMATOR_MODIFIABLE,
)
register(
    "performance.issues.consecutive_http.max_duration_between_spans",
    default=500,  # ms
    flags=FLAG_AUTOMATOR_MODIFIABLE,
)
register(
    "performance.issues.consecutive_http.consecutive_count_threshold",
    default=3,
    flags=FLAG_AUTOMATOR_MODIFIABLE,
)
register(
    "performance.issues.consecutive_http.span_duration_threshold",
    default=500,  # ms
    flags=FLAG_AUTOMATOR_MODIFIABLE,
)
register(
    "performance.issues.consecutive_http.min_time_saved_threshold",
    default=2000,  # ms
    flags=FLAG_AUTOMATOR_MODIFIABLE,
)
register(
    "performance.issues.large_http_payload.size_threshold",
    default=300000,
    flags=FLAG_AUTOMATOR_MODIFIABLE,
)  # 1MB
register(
    "performance.issues.large_http_payload.filtered_paths",
    default="",
    flags=FLAG_AUTOMATOR_MODIFIABLE,
)
register(
    "performance.issues.db_on_main_thread.total_spans_duration_threshold",
    default=16,
    flags=FLAG_AUTOMATOR_MODIFIABLE,
)  # ms
register(
    "performance.issues.file_io_on_main_thread.total_spans_duration_threshold",
    default=16,
    flags=FLAG_AUTOMATOR_MODIFIABLE,
)  # ms
register(
    "performance.issues.uncompressed_asset.size_threshold",
    default=500 * 1024,
    flags=FLAG_AUTOMATOR_MODIFIABLE,
)  # 512 kilo bytes
register(
    "performance.issues.uncompressed_asset.duration_threshold",
    default=300,
    flags=FLAG_AUTOMATOR_MODIFIABLE,
)  # ms
register(
    "performance.issues.consecutive_db.min_time_saved_threshold",
    default=100,
    flags=FLAG_AUTOMATOR_MODIFIABLE,
)  # ms
register(
    "performance.issues.http_overhead.http_request_delay_threshold",
    default=250,
    flags=FLAG_AUTOMATOR_MODIFIABLE,
)  # ms
register(
    "performance.issues.n_plus_one_api_calls.total_duration",
    default=300,
    flags=FLAG_AUTOMATOR_MODIFIABLE,
)  # ms
register(
    "performance.issues.sql_injection.query_value_length_threshold",
    default=3,
    flags=FLAG_AUTOMATOR_MODIFIABLE,
)

# Adjusting some time buffers in the trace endpoint
register(
    "performance.traces.transaction_query_timebuffer_days",
    type=Float,
    default=1.5,
    flags=FLAG_AUTOMATOR_MODIFIABLE,
)  # days
register(
    "performance.traces.span_query_timebuffer_hours",
    type=Float,
    default=1.0,
    flags=FLAG_AUTOMATOR_MODIFIABLE,
)  # hours
register(
    "performance.traces.query_timestamp_projects",
    type=Bool,
    default=False,
    flags=FLAG_AUTOMATOR_MODIFIABLE,
)
register(
    "performance.traces.trace-explorer-buffer-hours",
    type=Float,
    default=1.0,
    flags=FLAG_AUTOMATOR_MODIFIABLE,
)
register(
    "performance.traces.trace-explorer-max-trace-ids-per-chunk",
    type=Int,
    default=2500,
    flags=FLAG_AUTOMATOR_MODIFIABLE,
)
register(
    "performance.traces.trace-explorer-skip-floating-spans",
    type=Bool,
    default=True,
    flags=FLAG_AUTOMATOR_MODIFIABLE,
)
register(
    "performance.traces.trace-explorer-scan-max-block-size-hours",
    type=Int,
    default=8,
    flags=FLAG_AUTOMATOR_MODIFIABLE,
)
register(
    "performance.traces.trace-explorer-scan-max-batches",
    type=Int,
    default=7,
    flags=FLAG_AUTOMATOR_MODIFIABLE,
)
register(
    "performance.traces.trace-explorer-scan-max-execution-seconds",
    type=Int,
    default=30,
    flags=FLAG_AUTOMATOR_MODIFIABLE,
)
register(
    "performance.traces.trace-explorer-scan-max-parallel-queries",
    type=Int,
    default=3,
    flags=FLAG_AUTOMATOR_MODIFIABLE,
)
register(
    "performance.traces.trace-explorer-skip-recent-seconds",
    type=Int,
    default=0,
    flags=FLAG_AUTOMATOR_MODIFIABLE,
)
register(
    "performance.traces.span_query_minimum_spans",
    type=Int,
    default=10000,
    flags=FLAG_AUTOMATOR_MODIFIABLE,
)
register(
    "performance.traces.check_span_extraction_date",
    type=Bool,
    default=False,
    flags=FLAG_AUTOMATOR_MODIFIABLE,
)
register(
    # the timestamp that spans extraction was enabled for this environment
    "performance.traces.spans_extraction_date",
    type=Int,
    flags=FLAG_AUTOMATOR_MODIFIABLE,
)
register(
    "insights.span-samples-query.sample-rate",
    type=Float,
    default=0.0,  # 0 acts as 'no sampling'
    flags=FLAG_AUTOMATOR_MODIFIABLE,
)

register(
    "performance.spans-tags-key.sample-rate",
    type=Float,
    default=1.0,
    flags=FLAG_AUTOMATOR_MODIFIABLE,
)
register(
    "performance.spans-tags-key.max",
    type=Int,
    default=1000,
    flags=FLAG_AUTOMATOR_MODIFIABLE,
)
register(
    "performance.spans-tags-value.sample-rate",
    type=Float,
    default=1.0,
    flags=FLAG_AUTOMATOR_MODIFIABLE,
)
register(
    "performance.spans-tags-values.max",
    type=Int,
    default=1000,
    flags=FLAG_AUTOMATOR_MODIFIABLE,
)
register(
    "explore.trace-items.keys.max",
    type=Int,
    default=1000,
    flags=FLAG_AUTOMATOR_MODIFIABLE,
)
register(
    "explore.trace-items.values.max",
    type=Int,
    default=1000,
    flags=FLAG_AUTOMATOR_MODIFIABLE,
)

# In Single Tenant with 100% DS, we may need to reverse the UI change made by dynamic-sampling
# if metrics extraction isn't ready.
register(
    "performance.hide-metrics-ui",
    type=Bool,
    default=False,
    flags=FLAG_AUTOMATOR_MODIFIABLE,
)

# Used for enabling flags in ST. Should be removed once Flagpole works in all STs.
register(
    "performance.use_metrics.orgs_allowlist",
    type=Sequence,
    default=[],
    flags=FLAG_ALLOW_EMPTY | FLAG_AUTOMATOR_MODIFIABLE,
)
# Used for the z-score when calculating the margin of error in performance
register(
    "performance.extrapolation.confidence.z-score",
    type=Float,
    default=1.96,
    flags=FLAG_ALLOW_EMPTY | FLAG_AUTOMATOR_MODIFIABLE,
)
# Used for enabling flags in ST. Should be removed once Flagpole works in all STs.
register("performance.use_metrics.enabled", default=False, flags=FLAG_AUTOMATOR_MODIFIABLE)

# Dynamic Sampling system-wide options
# Size of the sliding window used for dynamic sampling. It is defaulted to 24 hours.
register("dynamic-sampling:sliding_window.size", default=24, flags=FLAG_AUTOMATOR_MODIFIABLE)
# Number of large transactions to retrieve from Snuba for transaction re-balancing.
register(
    "dynamic-sampling.prioritise_transactions.num_explicit_large_transactions",
    30,
    flags=FLAG_AUTOMATOR_MODIFIABLE,
)
# Number of large transactions to retrieve from Snuba for transaction re-balancing.
register(
    "dynamic-sampling.prioritise_transactions.num_explicit_small_transactions",
    0,
    flags=FLAG_AUTOMATOR_MODIFIABLE,
)

# Stops dynamic sampling rules from being emitted in relay config.
# This is required for ST instances that have flakey flags as we want to be able kill DS ruining customer data if necessary.
# It is only a killswitch for behaviour, it may actually increase infra load if flipped for a user currently being sampled.
register("dynamic-sampling.config.killswitch", default=False, flags=FLAG_AUTOMATOR_MODIFIABLE)

# Controls the intensity of dynamic sampling transaction rebalancing. 0.0 = explict rebalancing
# not performed, 1.0= full rebalancing (tries to bring everything to mean). Note that even at 0.0
# there will still be some rebalancing between the explicit and implicit transactions ( so setting rebalancing
# to 0.0 is not the same as no rebalancing. To effectively disable rebalancing set the number of explicit
# transactions to be rebalance (both small and large) to 0.
register(
    "dynamic-sampling.prioritise_transactions.rebalance_intensity",
    default=0.8,
    flags=FLAG_MODIFIABLE_RATE | FLAG_AUTOMATOR_MODIFIABLE,
)

# Enables a feature flag check in dynamic sampling tasks that switches
# organizations between transactions and spans for rebalancing. This check is
# expensive, so it can be disabled using this option.
register(
    "dynamic-sampling.check_span_feature_flag",
    default=False,
    flags=FLAG_AUTOMATOR_MODIFIABLE | FLAG_MODIFIABLE_RATE,
)

# === Hybrid cloud subsystem options ===
# UI rollout
register(
    "hybrid_cloud.disable_relative_upload_urls",
    default=False,
    flags=FLAG_AUTOMATOR_MODIFIABLE,
)
register(
    "hybrid_cloud.disable_tombstone_cleanup",
    default=False,
    flags=FLAG_AUTOMATOR_MODIFIABLE,
)

# List of event IDs to pass through
register(
    "hybrid_cloud.audit_log_event_id_invalid_pass_list",
    default=[],
    type=Sequence,
    flags=FLAG_AUTOMATOR_MODIFIABLE,
)

# Flagpole Configuration (used in getsentry)
register("flagpole.debounce_reporting_seconds", default=0, flags=FLAG_AUTOMATOR_MODIFIABLE)

# Feature flagging error capture rate.
# When feature flagging has faults, it can become very high volume and we can overwhelm sentry.
register("features.error.capture_rate", default=0.1, flags=FLAG_AUTOMATOR_MODIFIABLE)

# Retry controls
register("hybridcloud.regionsiloclient.retries", default=5, flags=FLAG_AUTOMATOR_MODIFIABLE)
register("hybridcloud.rpc.retries", default=5, flags=FLAG_AUTOMATOR_MODIFIABLE)
register("hybridcloud.integrationproxy.retries", default=5, flags=FLAG_AUTOMATOR_MODIFIABLE)
register("hybridcloud.endpoint_flag_logging", default=False, flags=FLAG_AUTOMATOR_MODIFIABLE)
register(
    "hybridcloud.rpc.method_retry_overrides",
    default={},
    flags=FLAG_AUTOMATOR_MODIFIABLE,
)
register(
    "hybridcloud.rpc.method_timeout_overrides",
    default={},
    flags=FLAG_AUTOMATOR_MODIFIABLE,
)
# Webhook processing controls
register(
    "hybridcloud.webhookpayload.worker_threads",
    default=4,
    flags=FLAG_AUTOMATOR_MODIFIABLE,
)

# Break glass controls
register(
    "hybrid_cloud.rpc.disabled-service-methods",
    default=[],
    flags=FLAG_AUTOMATOR_MODIFIABLE,
)
# == End hybrid cloud subsystem

# Decides whether an incoming transaction triggers an update of the clustering rule applied to it.
register("txnames.bump-lifetime-sample-rate", default=0.1, flags=FLAG_AUTOMATOR_MODIFIABLE)

# === Nodestore related runtime options ===

register(
    "nodestore.set-subkeys.enable-set-cache-item",
    default=True,
    flags=FLAG_AUTOMATOR_MODIFIABLE,
)

# === Backpressure related runtime options ===

# Enables monitoring of services for backpressure management.
register("backpressure.monitoring.enabled", default=False, flags=FLAG_AUTOMATOR_MODIFIABLE)
# How often the monitor will check service health.
register("backpressure.monitoring.interval", default=5, flags=FLAG_AUTOMATOR_MODIFIABLE)

# Enables checking consumer health for backpressure management.
register("backpressure.checking.enabled", default=False, flags=FLAG_AUTOMATOR_MODIFIABLE)
# How often a consumer will check for its health in a debounced fassion.
register("backpressure.checking.interval", default=5, flags=FLAG_AUTOMATOR_MODIFIABLE)


# How long a status is persisted, which means that updates to health status can be paused for that long before consumers will assume things are unhealthy
register("backpressure.status_ttl", default=60, flags=FLAG_AUTOMATOR_MODIFIABLE)

# The high-watermark levels per-service which will mark a service as unhealthy.
# This should mirror the `SENTRY_PROCESSING_SERVICES` setting.
register(
    "backpressure.high_watermarks.attachments-store",
    default=0.8,
    flags=FLAG_AUTOMATOR_MODIFIABLE,
)
register(
    "backpressure.high_watermarks.processing-store",
    default=0.8,
    flags=FLAG_AUTOMATOR_MODIFIABLE,
)
register(
    "backpressure.high_watermarks.processing-locks",
    default=0.8,
    flags=FLAG_AUTOMATOR_MODIFIABLE,
)
register(
    "backpressure.high_watermarks.post-process-locks",
    default=0.8,
    flags=FLAG_AUTOMATOR_MODIFIABLE,
)
register(
    "backpressure.high_watermarks.processing-store-transactions",
    default=0.8,
    flags=FLAG_AUTOMATOR_MODIFIABLE,
)

# Killswitch for monitor check-ins
register(
    "crons.organization.disable-check-in",
    type=Sequence,
    default=[],
    flags=FLAG_AUTOMATOR_MODIFIABLE,
)

# Temporary killswitch to enable dispatching incident occurrences into the
# incident_occurrence_consumer
register(
    "crons.dispatch_incident_occurrences_to_consumer",
    default=False,
    flags=FLAG_BOOL | FLAG_AUTOMATOR_MODIFIABLE,
)

# Enables recording tick volume metrics and tick decisions based on those
# metrics. Decisions are used to delay notifications in a system incident.
register(
    "crons.system_incidents.collect_metrics",
    default=False,
    flags=FLAG_BOOL | FLAG_AUTOMATOR_MODIFIABLE,
)

# Enables the the crons incident occurrence consumer to consider the clock-tick
# decision made based on volume metrics to determine if a incident occurrence
# should be processed, delayed, or dropped entirely.
register(
    "crons.system_incidents.use_decisions",
    default=False,
    flags=FLAG_BOOL | FLAG_AUTOMATOR_MODIFIABLE,
)

# The threshold that the tick metric must surpass for a tick to be determined
# as anomalous. This value should be negative, since we will only determine an
# incident based on a decrease in volume.
#
# See the `monitors.system_incidents` module for more details
register(
    "crons.system_incidents.pct_deviation_anomaly_threshold",
    default=-10,
    flags=FLAG_AUTOMATOR_MODIFIABLE,
)

# The threshold that the tick metric must surpass to transition to an incident
# state. This should be a fairly high value to avoid false positive incidents.
register(
    "crons.system_incidents.pct_deviation_incident_threshold",
    default=-30,
    flags=FLAG_AUTOMATOR_MODIFIABLE,
)

# This is the number of previous ticks we will consider the tick metrics and
# tick decisions for to determine a decision about the tick being evaluated.
register(
    "crons.system_incidents.tick_decision_window",
    default=5,
    flags=FLAG_AUTOMATOR_MODIFIABLE,
)

# Determines how many check-ins per-minute will be allowed per monitor. This is
# used when computing the QuotaConfig for the DataCategory.MONITOR (check-ins)
#
# See the sentry.monitors.rate_limt module for more details.
#
# XXX(epurkhiser): Remember a single check-in may often consist of two check-in
# messages, one for IN_PROGRESS and another for OK.
register(
    "crons.per_monitor_rate_limit",
    type=Int,
    default=6,
    flags=FLAG_PRIORITIZE_DISK | FLAG_AUTOMATOR_MODIFIABLE,
)


# Sets the timeout for webhooks
register(
    "sentry-apps.webhook.timeout.sec",
    default=1.0,
    flags=FLAG_AUTOMATOR_MODIFIABLE,
)

# Enables statistical detectors for a project
register(
    "statistical_detectors.enable",
    default=False,
    flags=FLAG_PRIORITIZE_DISK | FLAG_AUTOMATOR_MODIFIABLE,
)
register(
    "statistical_detectors.enable.projects.performance",
    type=Sequence,
    default=[],
    flags=FLAG_PRIORITIZE_DISK | FLAG_AUTOMATOR_MODIFIABLE,
)
register(
    "statistical_detectors.enable.projects.profiling",
    type=Sequence,
    default=[],
    flags=FLAG_PRIORITIZE_DISK | FLAG_AUTOMATOR_MODIFIABLE,
)
register(
    "statistical_detectors.query.batch_size",
    type=Int,
    default=100,
    flags=FLAG_PRIORITIZE_DISK | FLAG_AUTOMATOR_MODIFIABLE,
)
register(
    "statistical_detectors.query.transactions.timeseries_days",
    type=Int,
    default=14,
    flags=FLAG_PRIORITIZE_DISK | FLAG_AUTOMATOR_MODIFIABLE,
)
register(
    "statistical_detectors.query.functions.timeseries_days",
    type=Int,
    default=14,
    flags=FLAG_PRIORITIZE_DISK | FLAG_AUTOMATOR_MODIFIABLE,
)
register(
    "statistical_detectors.ratelimit.ema",
    type=Int,
    default=-1,
    flags=FLAG_PRIORITIZE_DISK | FLAG_AUTOMATOR_MODIFIABLE,
)

register(
    "statistical_detectors.throughput.threshold.transactions",
    default=50,
    type=Int,
    flags=FLAG_AUTOMATOR_MODIFIABLE,
)

register(
    "statistical_detectors.throughput.threshold.functions",
    default=25,
    type=Int,
    flags=FLAG_AUTOMATOR_MODIFIABLE,
)

register(
    "options_automator_slack_webhook_enabled",
    default=True,
    flags=FLAG_AUTOMATOR_MODIFIABLE,
)

register(
    "on_demand.max_alert_specs",
    default=50,
    flags=FLAG_AUTOMATOR_MODIFIABLE,
)

register(
    "on_demand.max_widget_specs",
    default=100,
    flags=FLAG_AUTOMATOR_MODIFIABLE,
)
# Some organizations can have more widget specs on a case-by-case basis. Widgets using this limit
# are listed in 'extended_widget_spec_orgs' option.
register("on_demand.extended_max_widget_specs", default=750, flags=FLAG_AUTOMATOR_MODIFIABLE)
register("on_demand.extended_widget_spec_orgs", default=[], flags=FLAG_AUTOMATOR_MODIFIABLE)
# Some organizations can have more alert specs on a case-by-case basis. Widgets using this limit
# are listed in 'extended_alert_spec_orgs' option.
register("on_demand.extended_max_alert_specs", default=750, flags=FLAG_AUTOMATOR_MODIFIABLE)
register("on_demand.extended_alert_spec_orgs", default=[], flags=FLAG_AUTOMATOR_MODIFIABLE)
register(
    "on_demand.max_widget_cardinality.count",
    default=10000,
    flags=FLAG_AUTOMATOR_MODIFIABLE,
)
register(
    "on_demand.max_widget_cardinality.on_query_count",
    default=50,
    flags=FLAG_AUTOMATOR_MODIFIABLE,
)
register(
    "on_demand.max_widget_cardinality.killswitch",
    default=False,
    flags=FLAG_AUTOMATOR_MODIFIABLE,
)
# Overrides modified date and always updates the row. Can be removed if not needed later.
register(
    "on_demand.update_on_demand_modified",
    default=False,
    flags=FLAG_AUTOMATOR_MODIFIABLE,
)

register(
    "metric_extraction.max_span_attribute_specs",
    default=100,
    flags=FLAG_AUTOMATOR_MODIFIABLE,
)

# SDK Crash Detection
#
# The project ID belongs to the sentry organization: https://sentry.sentry.io/projects/cocoa-sdk-crashes/?project=4505469596663808.
register(
    "issues.sdk_crash_detection.cocoa.project_id",
    default=4505469596663808,
    flags=FLAG_AUTOMATOR_MODIFIABLE,
)

register(
    "issues.sdk_crash_detection.cocoa.sample_rate",
    default=1.0,
    flags=FLAG_AUTOMATOR_MODIFIABLE,
)

# The project ID belongs to the sentry organization: https://sentry.sentry.io/projects/cocoa-sdk-crashes/?project=4506155486085120.
register(
    "issues.sdk_crash_detection.react-native.project_id",
    default=4506155486085120,
    flags=FLAG_AUTOMATOR_MODIFIABLE,
)

# The allowlist of org IDs that the react-native crash detection is enabled for.
register(
    "issues.sdk_crash_detection.react-native.organization_allowlist",
    type=Sequence,
    default=[],
    flags=FLAG_ALLOW_EMPTY | FLAG_AUTOMATOR_MODIFIABLE,
)

register(
    "issues.sdk_crash_detection.react-native.sample_rate",
    default=0.0,
    flags=FLAG_AUTOMATOR_MODIFIABLE,
)

register(
    "issues.sdk_crash_detection.java.project_id",
    default=0,
    type=Int,
    flags=FLAG_ALLOW_EMPTY | FLAG_AUTOMATOR_MODIFIABLE,
)

# The allowlist of org IDs that the java crash detection is enabled for.
register(
    "issues.sdk_crash_detection.java.organization_allowlist",
    type=Sequence,
    default=[],
    flags=FLAG_ALLOW_EMPTY | FLAG_AUTOMATOR_MODIFIABLE,
)

register(
    "issues.sdk_crash_detection.java.sample_rate",
    default=0.0,
    flags=FLAG_AUTOMATOR_MODIFIABLE,
)

register(
    "issues.sdk_crash_detection.native.project_id",
    default=0,
    type=Int,
    flags=FLAG_ALLOW_EMPTY | FLAG_AUTOMATOR_MODIFIABLE,
)

register(
    "issues.sdk_crash_detection.native.organization_allowlist",
    type=Sequence,
    default=[],
    flags=FLAG_ALLOW_EMPTY | FLAG_AUTOMATOR_MODIFIABLE,
)

register(
    "issues.sdk_crash_detection.native.sample_rate",
    default=0.0,
    flags=FLAG_AUTOMATOR_MODIFIABLE,
)

register(
    "issues.sdk_crash_detection.dart.project_id",
    default=0,
    type=Int,
    flags=FLAG_ALLOW_EMPTY | FLAG_AUTOMATOR_MODIFIABLE,
)

register(
    "issues.sdk_crash_detection.dart.organization_allowlist",
    type=Sequence,
    default=[],
    flags=FLAG_ALLOW_EMPTY | FLAG_AUTOMATOR_MODIFIABLE,
)

register(
    "issues.sdk_crash_detection.dart.sample_rate",
    default=0.0,
    flags=FLAG_AUTOMATOR_MODIFIABLE,
)

register(
    "issues.sdk_crash_detection.dotnet.project_id",
    default=0,
    type=Int,
    flags=FLAG_ALLOW_EMPTY | FLAG_AUTOMATOR_MODIFIABLE,
)

register(
    "issues.sdk_crash_detection.dotnet.organization_allowlist",
    type=Sequence,
    default=[],
    flags=FLAG_ALLOW_EMPTY | FLAG_AUTOMATOR_MODIFIABLE,
)

register(
    "issues.sdk_crash_detection.dotnet.sample_rate",
    default=0.0,
    flags=FLAG_AUTOMATOR_MODIFIABLE,
)

# END: SDK Crash Detection

register(
    # Lists the shared resource ids we want to account usage for.
    "shared_resources_accounting_enabled",
    default=[],
    flags=FLAG_AUTOMATOR_MODIFIABLE,
)

# The flag disables the file io on main thread detector
register(
    "performance_issues.file_io_main_thread.disabled",
    default=False,
    flags=FLAG_MODIFIABLE_BOOL | FLAG_AUTOMATOR_MODIFIABLE,
)

# Enables on-demand metric extraction for Dashboard Widgets.
register(
    "on_demand_metrics.check_widgets.enable",
    default=False,
    flags=FLAG_PRIORITIZE_DISK | FLAG_AUTOMATOR_MODIFIABLE,
)
# Rollout % for easing out rollout based on the dashboard widget query id
register(
    "on_demand_metrics.check_widgets.rollout",
    default=0.0,
    type=Float,
    flags=FLAG_PRIORITIZE_DISK | FLAG_AUTOMATOR_MODIFIABLE,
)
# Number of DashboardWidgetQuery to be checked at once.
register(
    "on_demand_metrics.check_widgets.query.batch_size",
    type=Int,
    default=50,
    flags=FLAG_PRIORITIZE_DISK | FLAG_AUTOMATOR_MODIFIABLE,
)
# Number of chunks to split queries across.
register(
    "on_demand_metrics.check_widgets.query.total_batches",
    default=100,
    flags=FLAG_PRIORITIZE_DISK | FLAG_AUTOMATOR_MODIFIABLE,
)
# Use database backed stateful extraction state
register(
    "on_demand_metrics.widgets.use_stateful_extraction",
    default=False,
    flags=FLAG_PRIORITIZE_DISK | FLAG_AUTOMATOR_MODIFIABLE,
)
# Use to rollout using a cache for should_use_on_demand function, which resolves queries
register(
    "on_demand_metrics.cache_should_use_on_demand",
    default=0.0,
    flags=FLAG_AUTOMATOR_MODIFIABLE | FLAG_MODIFIABLE_RATE,
)

# Relocation: whether or not the self-serve API for the feature is enabled. When set on a region
# silo, this flag controls whether or not that region's API will serve relocation requests to
# non-superuser clients. When set on the control silo, it can be used to regulate whether or not
# certain global UI (ex: the relocation creation form at `/relocation/`) is visible to users.
register(
    "relocation.enabled",
    default=False,
    flags=FLAG_BOOL | FLAG_AUTOMATOR_MODIFIABLE,
)

# Relocation: populates the target region drop down in the control silo. Note: this option has NO
# EFFECT in region silos. However, the control silos `relocation.selectable-regions` array should be
# a complete list of all regions where `relocation.enabled`. If a region is enabled/disabled, it
# should also be added to/removed from this array in the control silo at the same time.
register(
    "relocation.selectable-regions",
    default=[],
    flags=FLAG_AUTOMATOR_MODIFIABLE,
)

# Relocation: the step at which new relocations should be autopaused, requiring admin approval
# before continuing.
# DEPRECATED: will be removed after the new `relocation.autopause.*` options are fully rolled out.
register(
    "relocation.autopause",
    default="",
    flags=FLAG_AUTOMATOR_MODIFIABLE,
)

# Relocation: the step at which new `SELF_HOSTED` relocations should be autopaused, requiring an
# admin to unpause before continuing.
register(
    "relocation.autopause.self-hosted",
    default="",
    flags=FLAG_AUTOMATOR_MODIFIABLE,
)

# Relocation: the step at which new `SELF_HOSTED` relocations should be autopaused, requiring an
# admin to unpause before continuing.
register(
    "relocation.autopause.saas-to-saas",
    default="",
    flags=FLAG_AUTOMATOR_MODIFIABLE,
)

# Relocation: globally limits the number of small (<=10MB) relocations allowed per silo per day.
register(
    "relocation.daily-limit.small",
    default=0,
    flags=FLAG_SCALAR | FLAG_AUTOMATOR_MODIFIABLE,
)

# Relocation: globally limits the number of medium (>10MB && <=100MB) relocations allowed per silo
# per day.
register(
    "relocation.daily-limit.medium",
    default=0,
    flags=FLAG_SCALAR | FLAG_AUTOMATOR_MODIFIABLE,
)

# Relocation: globally limits the number of large (>100MB) relocations allowed per silo per day.
register(
    "relocation.daily-limit.large",
    default=0,
    flags=FLAG_SCALAR | FLAG_AUTOMATOR_MODIFIABLE,
)

register(
    "relocation.outbox-orgslug.killswitch",
    default=[],
    type=Sequence,
    flags=FLAG_AUTOMATOR_MODIFIABLE,
)

# max number of profiles to use for computing
# the aggregated flamegraph.
register(
    "profiling.flamegraph.profile-set.size",
    type=Int,
    default=100,
    flags=FLAG_AUTOMATOR_MODIFIABLE,
)

# the duration of the first datetime chunk of data queried
# expressed in hours.
register(
    "profiling.flamegraph.query.initial_chunk_delta.hours",
    type=Int,
    default=12,
    flags=FLAG_AUTOMATOR_MODIFIABLE,
)

# the max duration of any datetime chunk of data queried
# expressed in hours.
register(
    "profiling.flamegraph.query.max_delta.hours",
    type=Int,
    default=48,
    flags=FLAG_AUTOMATOR_MODIFIABLE,
)

# The value by which the current delta is multiplied
register(
    "profiling.flamegraph.query.multiplier",
    type=Int,
    default=2,
    flags=FLAG_AUTOMATOR_MODIFIABLE,
)

# list of platform names for which we allow using unsampled profiles for the purpose
# of improving profile (function) metrics
register(
    "profiling.profile_metrics.unsampled_profiles.platforms",
    type=Sequence,
    default=[],
    flags=FLAG_ALLOW_EMPTY | FLAG_AUTOMATOR_MODIFIABLE,
)

# sample rate for tuning the amount of unsampled profiles that we "let through"
register(
    "profiling.profile_metrics.unsampled_profiles.sample_rate",
    default=0.0,
    flags=FLAG_AUTOMATOR_MODIFIABLE,
)

# killswitch for profile metrics
register(
    "profiling.profile_metrics.unsampled_profiles.enabled",
    default=False,
    type=Bool,
    flags=FLAG_AUTOMATOR_MODIFIABLE,
)

# Enable sending a post update signal after we update groups using a queryset update
register(
    "groups.enable-post-update-signal",
    default=False,
    flags=FLAG_BOOL | FLAG_AUTOMATOR_MODIFIABLE,
)


# Switch to read assemble status from Redis instead of memcache
register("assemble.read_from_redis", default=False, flags=FLAG_AUTOMATOR_MODIFIABLE)

# Sampling rates for testing Rust-based grouping enhancers

# Rate at which to run the Rust implementation of `assemble_stacktrace_component`
# and compare the results
register(
    "grouping.rust_enhancers.compare_components",
    default=0.0,
    flags=FLAG_AUTOMATOR_MODIFIABLE,
)
# Rate at which to prefer the Rust implementation of `assemble_stacktrace_component`.
register(
    "grouping.rust_enhancers.prefer_rust_components",
    default=0.0,
    flags=FLAG_AUTOMATOR_MODIFIABLE,
)

register(
    "metrics.sample-list.sample-rate",
    type=Float,
    default=100_000.0,
    flags=FLAG_PRIORITIZE_DISK | FLAG_AUTOMATOR_MODIFIABLE,
)


# TODO: For now, only a small number of projects are going through a grouping config transition at
# any given time, so we're sampling at 100% in order to be able to get good signal. Once we've fully
# transitioned to the optimized logic, and before the next config change, we probably either want to
# turn this down or get rid of it in favor of the default 10% sample rate
register(
    "grouping.config_transition.metrics_sample_rate",
    type=Float,
    default=1.0,
    flags=FLAG_AUTOMATOR_MODIFIABLE,
)


# Sample rate for double writing to experimental dsn
register(
    "store.experimental-dsn-double-write.sample-rate",
    default=0.0,
    flags=FLAG_AUTOMATOR_MODIFIABLE,
)

# temporary option for logging canonical key fallback stacktraces
register(
    "canonical-fallback.send-error-to-sentry",
    default=0.0,
    flags=FLAG_AUTOMATOR_MODIFIABLE,
)

# SPAN BUFFER
# Span buffer killswitch
register(
    "spans.drop-in-buffer",
    type=Sequence,
    default=[],
    flags=FLAG_ALLOW_EMPTY | FLAG_PRIORITIZE_DISK | FLAG_AUTOMATOR_MODIFIABLE,
)
# Enables profiling of the process-spans consumer
register(
    "spans.process-spans.profiling.rate",
    type=Float,
    default=0.0,
    flags=FLAG_PRIORITIZE_DISK | FLAG_AUTOMATOR_MODIFIABLE,
)
# Timeout for stale segments without a root span to be flushed.
register(
    "spans.buffer.timeout",
    type=Int,
    default=60,
    flags=FLAG_PRIORITIZE_DISK | FLAG_AUTOMATOR_MODIFIABLE,
)
# Timeout for completed segments with root span to be flushed.
register(
    "spans.buffer.root-timeout",
    type=Int,
    default=10,
    flags=FLAG_PRIORITIZE_DISK | FLAG_AUTOMATOR_MODIFIABLE,
)
# Number of spans to fetch at once from the buffer during flush (SCAN count).
register(
    "spans.buffer.segment-page-size",
    type=Int,
    default=100,
    flags=FLAG_PRIORITIZE_DISK | FLAG_AUTOMATOR_MODIFIABLE,
)
# Maximum size of a segment in bytes. Larger segments drop the oldest spans.
register(
    "spans.buffer.max-segment-bytes",
    type=Int,
    default=10 * 1024 * 1024,
    flags=FLAG_PRIORITIZE_DISK | FLAG_AUTOMATOR_MODIFIABLE,
)
# TTL for keys in Redis. This is a downside protection in case of bugs.
register(
    "spans.buffer.redis-ttl",
    type=Int,
    default=3600,
    flags=FLAG_PRIORITIZE_DISK | FLAG_AUTOMATOR_MODIFIABLE,
)
# Maximum number of segments to fetch and flush per cycle.
register(
    "spans.buffer.max-flush-segments",
    type=Int,
    default=500,
    flags=FLAG_PRIORITIZE_DISK | FLAG_AUTOMATOR_MODIFIABLE,
)
# Maximum memory percentage for the span buffer in Redis before rejecting messages.
register(
    "spans.buffer.max-memory-percentage",
    type=Float,
    default=1.0,
    flags=FLAG_PRIORITIZE_DISK | FLAG_AUTOMATOR_MODIFIABLE,
)
# Number of seconds the flusher needs to be saturated before we issue backpressure
register(
    "spans.buffer.flusher.backpressure-seconds",
    default=10,
    flags=FLAG_PRIORITIZE_DISK | FLAG_AUTOMATOR_MODIFIABLE,
)
# Timeout for flusher checkins before the process is killed and restarted
register(
    "spans.buffer.flusher.max-unhealthy-seconds",
    default=60,
    flags=FLAG_PRIORITIZE_DISK | FLAG_AUTOMATOR_MODIFIABLE,
)

# Compression level for spans buffer segments. Default -1 disables compression, 0-22 for zstd levels
register(
    "spans.buffer.compression.level",
    type=Int,
    default=0,
    flags=FLAG_PRIORITIZE_DISK | FLAG_AUTOMATOR_MODIFIABLE,
)

# Segments consumer
register(
    "spans.process-segments.consumer.enable",
    default=True,
    flags=FLAG_PRIORITIZE_DISK | FLAG_AUTOMATOR_MODIFIABLE,
)
register(
    "spans.process-segments.detect-performance-problems.enable",
    default=False,
    flags=FLAG_PRIORITIZE_DISK | FLAG_AUTOMATOR_MODIFIABLE,
)
register(
    "spans.process-segments.schema-validation",
    default=0.0,
    flags=FLAG_AUTOMATOR_MODIFIABLE,
)

register(
    "indexed-spans.agg-span-waterfall.enable",
    default=False,
    flags=FLAG_PRIORITIZE_DISK | FLAG_AUTOMATOR_MODIFIABLE,
)

register(
    "traces.sample-list.sample-rate",
    type=Float,
    default=0.0,
    flags=FLAG_PRIORITIZE_DISK | FLAG_AUTOMATOR_MODIFIABLE,
)

register(
    "discover.saved-query-dataset-split.enable",
    default=False,
    flags=FLAG_PRIORITIZE_DISK | FLAG_AUTOMATOR_MODIFIABLE,
)
register(
    "discover.saved-query-dataset-split.organization-id-allowlist",
    type=Sequence,
    default=[],
    flags=FLAG_PRIORITIZE_DISK | FLAG_AUTOMATOR_MODIFIABLE,
)

register(
    "feedback.filter_garbage_messages",
    type=Bool,
    default=False,
    flags=FLAG_PRIORITIZE_DISK | FLAG_AUTOMATOR_MODIFIABLE,
)

# List of organizations with increased rate limits for organization_events API
register(
    "api.organization_events.rate-limit-increased.orgs",
    type=Sequence,
    default=[],
    flags=FLAG_ALLOW_EMPTY | FLAG_AUTOMATOR_MODIFIABLE,
)
# Increased rate limits for organization_events API for the orgs above
register(
    "api.organization_events.rate-limit-increased.limits",
    type=Dict,
    default={"limit": 50, "window": 1, "concurrent_limit": 50},
    flags=FLAG_ALLOW_EMPTY | FLAG_AUTOMATOR_MODIFIABLE,
)
# Reduced rate limits for organization_events API for the orgs in LA/EA/GA rollout
# Once GA'd, this will be the default rate limit for all orgs not on the increase list
register(
    "api.organization_events.rate-limit-reduced.limits",
    type=Dict,
    default={"limit": 1000, "window": 300, "concurrent_limit": 15},
    flags=FLAG_ALLOW_EMPTY | FLAG_AUTOMATOR_MODIFIABLE,
)


# TODO: remove once removed from options
register(
    "issue_platform.use_kafka_partition_key",
    type=Bool,
    default=False,
    flags=FLAG_PRIORITIZE_DISK | FLAG_AUTOMATOR_MODIFIABLE,
)


register(
    "sentry.save-event-attachments.project-per-5-minute-limit",
    type=Int,
    default=2000,
    flags=FLAG_AUTOMATOR_MODIFIABLE,
)

register(
    "sentry.save-event-attachments.project-per-sec-limit",
    type=Int,
    default=100,
    flags=FLAG_AUTOMATOR_MODIFIABLE,
)

# max number of profile chunks to use for computing
# the merged profile.
register(
    "profiling.continuous-profiling.chunks-set.size",
    type=Int,
    default=50,
    flags=FLAG_AUTOMATOR_MODIFIABLE,
)
register(
    "profiling.continuous-profiling.chunks-query.size",
    type=Int,
    default=250,
    flags=FLAG_AUTOMATOR_MODIFIABLE,
)
# Limits the total duration of profile chunks to aggregate in flamegraphs
register(
    "profiling.continuous-profiling.flamegraph.max-seconds",
    type=Int,
    default=10 * 60,
    flags=FLAG_AUTOMATOR_MODIFIABLE,
)

# Enable orjson in the occurrence_consumer.process_[message|batch]
register(
    "issues.occurrence_consumer.use_orjson",
    type=Bool,
    default=False,
    flags=FLAG_AUTOMATOR_MODIFIABLE,
)

# Controls the rate of using the sentry api shared secret for communicating to sentry.
register(
    "seer.api.use-shared-secret",
    default=0.0,
    flags=FLAG_AUTOMATOR_MODIFIABLE,
)

register(
    "similarity.backfill_nodestore_use_multithread",
    default=False,
    flags=FLAG_AUTOMATOR_MODIFIABLE,
)

register(
    "similarity.backfill_nodestore_chunk_size",
    default=5,
    flags=FLAG_AUTOMATOR_MODIFIABLE,
)

register(
    "similarity.backfill_nodestore_threads",
    default=6,
    flags=FLAG_AUTOMATOR_MODIFIABLE,
)
register(
    "similarity.backfill_snuba_concurrent_requests",
    default=20,
    flags=FLAG_AUTOMATOR_MODIFIABLE,
)
register(
    "similarity.backfill_seer_chunk_size",
    default=30,
    flags=FLAG_AUTOMATOR_MODIFIABLE,
)
register(
    "similarity.backfill_seer_threads",
    default=1,
    flags=FLAG_AUTOMATOR_MODIFIABLE,
)
register(
    "similarity.backfill_project_cohort_size",
    default=1000,
    flags=FLAG_AUTOMATOR_MODIFIABLE,
)
register(
    "similarity.backfill_total_worker_count",
    default=6,
    flags=FLAG_AUTOMATOR_MODIFIABLE,
)
register(
    "similarity.new_project_seer_grouping.enabled",
    default=False,
    flags=FLAG_AUTOMATOR_MODIFIABLE,
)
register(
    "similarity.backfill_use_reranking",
    default=False,
    flags=FLAG_AUTOMATOR_MODIFIABLE,
)
register(
    "delayed_processing.batch_size",
    default=10000,
    flags=FLAG_AUTOMATOR_MODIFIABLE,
)
register(
    "delayed_processing.emit_logs",
    type=Bool,
    default=False,
    flags=FLAG_AUTOMATOR_MODIFIABLE,
)
register(
    "delayed_workflow.rollout",
    type=Bool,
    default=False,
    flags=FLAG_AUTOMATOR_MODIFIABLE,
)
register(
    "workflow_engine.scheduler.use_conditional_delete",
    type=Bool,
    default=True,
    flags=FLAG_AUTOMATOR_MODIFIABLE,
)

register(
    "workflow_engine.associate_error_detectors",
    type=Bool,
    default=False,
    flags=FLAG_AUTOMATOR_MODIFIABLE,
)

register(
    "grouping.grouphash_metadata.ingestion_writes_enabled",
    type=Bool,
    default=True,
    flags=FLAG_AUTOMATOR_MODIFIABLE,
)

register(
    "workflow_engine.issue_alert.group.type_id.rollout",
    type=Sequence,
    default=[],
    flags=FLAG_AUTOMATOR_MODIFIABLE,
)

register(
    "workflow_engine.group.type_id.open_periods_type_denylist",
    type=Sequence,
    default=[],
    flags=FLAG_AUTOMATOR_MODIFIABLE,
)

register(
    "workflow_engine.issue_alert.group.type_id.ga",
    type=Sequence,
    default=[],
    flags=FLAG_AUTOMATOR_MODIFIABLE,
)

register(
    "workflow_engine.sentry-app-actions-outbox",
    type=Bool,
    default=False,
    flags=FLAG_AUTOMATOR_MODIFIABLE,
)

register(
    "workflow_engine.num_cohorts",
    type=Int,
    default=1,
    flags=FLAG_AUTOMATOR_MODIFIABLE,
)

register(
    "workflow_engine.use_cohort_selection",
    type=Bool,
    default=True,
    flags=FLAG_AUTOMATOR_MODIFIABLE,
)
register(
    "workflow_engine.schedule.min_cohort_scheduling_age_seconds",
    type=Int,
    default=50,
    flags=FLAG_AUTOMATOR_MODIFIABLE,
)

# Restrict uptime issue creation for specific host provider identifiers. Items
# in this list map to the `host_provider_id` column in the UptimeSubscription
# table.
#
# This may be used to stop issue creation in the event that a network / hosting
# provider blocks the uptime checker causing false positives.
register(
    "uptime.restrict-issue-creation-by-hosting-provider-id",
    type=Sequence,
    default=[],
    flags=FLAG_ALLOW_EMPTY | FLAG_AUTOMATOR_MODIFIABLE,
)

# Disables specific uptime checker regions. This is a list of region slugs
# which must match regions available in the settings.UPTIME_REGIONS list.
#
# Useful to remove a region from check rotation if there is some kind of
# problem with the region.
register(
    "uptime.disabled-checker-regions",
    type=Sequence,
    default=[],
    flags=FLAG_ALLOW_EMPTY | FLAG_AUTOMATOR_MODIFIABLE,
)
register(
    "uptime.checker-regions-mode-override",
    type=Dict,
    default={},
    flags=FLAG_ALLOW_EMPTY | FLAG_AUTOMATOR_MODIFIABLE,
)

# Controls whether uptime monitoring creates issues via the issue platform.
register(
    "uptime.create-issues",
    type=Bool,
    default=True,
    flags=FLAG_AUTOMATOR_MODIFIABLE,
)

# Controls whether uptime monitoring automatically detects hostnames from error events.
register(
    "uptime.automatic-hostname-detection",
    type=Bool,
    default=True,
    flags=FLAG_AUTOMATOR_MODIFIABLE,
)

# Controls whether uptime monitoring automatically creates subscriptions for detected URLs.
register(
    "uptime.automatic-subscription-creation",
    type=Bool,
    default=True,
    flags=FLAG_AUTOMATOR_MODIFIABLE,
)

# Configures the list of public IP addresses that are returned from the
# `uptime-ips` API. This does NOT control what actual IPs are used to make the
# check, we simply have this as an option so that we can quickly update this
# list without the need for a code-change.
register(
    "uptime.uptime-ips-api-response",
    type=Sequence,
    default=[],
    flags=FLAG_ALLOW_EMPTY | FLAG_AUTOMATOR_MODIFIABLE,
)

# Configures the list of public IP addresses that are returned from the
# `tempest-ips` API. This provides a way to configure and retrieve
# IP addresses for Tempest purposes without code changes.
register(
    "tempest.tempest-ips-api-response",
    type=Sequence,
    default=[],
    flags=FLAG_ALLOW_EMPTY | FLAG_AUTOMATOR_MODIFIABLE,
)

register(
    "releases.no_snuba_for_release_creation",
    type=Bool,
    default=False,
    flags=FLAG_AUTOMATOR_MODIFIABLE,
)

# Secret Scanning. Allows to temporarily disable signature verification.
register(
    "secret-scanning.github.enable-signature-verification",
    type=Bool,
    default=True,
    flags=FLAG_AUTOMATOR_MODIFIABLE,
)

# Rate limiting for the occurrence consumer
register(
    "issues.occurrence-consumer.rate-limit.quota",
    type=Dict,
    default={"window_seconds": 3600, "granularity_seconds": 60, "limit": 1000},
    flags=FLAG_AUTOMATOR_MODIFIABLE,
)

register(
    "issues.occurrence-consumer.rate-limit.enabled",
    type=Bool,
    default=False,
    flags=FLAG_AUTOMATOR_MODIFIABLE,
)
register(
    "eventstore.adjacent_event_ids_use_snql",
    type=Bool,
    default=False,
    flags=FLAG_AUTOMATOR_MODIFIABLE,
)

# Demo mode
register(
    "demo-mode.enabled",
    type=Bool,
    default=False,
    flags=FLAG_AUTOMATOR_MODIFIABLE,
)

register(
    "demo-mode.orgs",
    default=[],
    flags=FLAG_AUTOMATOR_MODIFIABLE,
)

register(
    "demo-mode.users",
    default=[],
    flags=FLAG_AUTOMATOR_MODIFIABLE,
)

# option for sample size when fetching project tag keys
register(
    "visibility.tag-key-sample-size",
    default=1_000_000,
    flags=FLAG_AUTOMATOR_MODIFIABLE,
)

# option for clamping project tag key date range
register(
    "visibility.tag-key-max-date-range.days",
    default=14,
    flags=FLAG_AUTOMATOR_MODIFIABLE,
)

# option used to enable/disable applying
# stack trace rules in profiles
register(
    "profiling.stack_trace_rules.enabled",
    default=False,
    type=Bool,
    flags=FLAG_AUTOMATOR_MODIFIABLE,
)

register(
    "performance.event-tracker.sample-rate.transactions",
    default=0.0,
    flags=FLAG_AUTOMATOR_MODIFIABLE,
)

# allows us to disable indexing during maintenance events
register(
    "sentry.similarity.indexing.enabled",
    default=True,
    type=Bool,
    flags=FLAG_AUTOMATOR_MODIFIABLE,
)

# Enforces a QueryBuilder check that the first relevant event has been sent for each project
register(
    "sentry.search.events.project.check_event",
    default=0.0,
    type=Float,
    flags=FLAG_AUTOMATOR_MODIFIABLE,
)

register(
    "sentry.demo_mode.sync_debug_artifacts.enable",
    type=Bool,
    default=False,
    flags=FLAG_PRIORITIZE_DISK | FLAG_AUTOMATOR_MODIFIABLE,
)
register(
    "sentry.demo_mode.sync_debug_artifacts.source_org_id",
    type=Int,
    flags=FLAG_PRIORITIZE_DISK | FLAG_AUTOMATOR_MODIFIABLE,
)

# Taskbroker flags
register(
    "taskworker.enabled",
    default=True,
    flags=FLAG_AUTOMATOR_MODIFIABLE,
)
register(
    "taskworker.route.overrides",
    default={},
    flags=FLAG_AUTOMATOR_MODIFIABLE,
)
register(
    "taskworker.grpc_service_config",
    type=String,
    default="""{"loadBalancingConfig": [{"round_robin": {}}]}""",
    flags=FLAG_AUTOMATOR_MODIFIABLE,
)
register(
    "taskworker.fetch_next.disabled_pools",
    default=[],
    flags=FLAG_AUTOMATOR_MODIFIABLE,
)


# Enable HTTP/2 transport in Sentry SDK
register(
    "sdk_http2_experiment.enabled",
    default=False,
    type=Bool,
    flags=FLAG_AUTOMATOR_MODIFIABLE,
)
register(
    "sdk-deprecation.profile-chunk.python",
    default="2.24.1",
    flags=FLAG_AUTOMATOR_MODIFIABLE,
)
register(
    "sdk-deprecation.profile-chunk.python.hard",
    default="2.24.1",
    flags=FLAG_AUTOMATOR_MODIFIABLE,
)
register(
    "sdk-deprecation.profile-chunk.cocoa",
    default="8.49.2",
    flags=FLAG_AUTOMATOR_MODIFIABLE,
)
register(
    "sdk-deprecation.profile-chunk.cocoa.hard",
    default="8.49.0",
    flags=FLAG_AUTOMATOR_MODIFIABLE,
)
register(
    "sdk-deprecation.profile-chunk.cocoa.reject",
    default="8.49.2",
    flags=FLAG_AUTOMATOR_MODIFIABLE,
)
register(
    "sdk-deprecation.profile.cocoa.reject",
    default="8.49.2",
    flags=FLAG_AUTOMATOR_MODIFIABLE,
)


# Orgs for which compression should be disabled in the chunk upload endpoint.
# This is intended to circumvent sporadic 503 errors reported by some customers.
register("chunk-upload.no-compression", default=[], flags=FLAG_AUTOMATOR_MODIFIABLE)

register(
    "issues.client_error_sampling.project_allowlist",
    type=Sequence,
    default=[],
    flags=FLAG_ALLOW_EMPTY | FLAG_AUTOMATOR_MODIFIABLE,
)

# Enable adding the `Reporting-Endpoints` header, which will in turn enable the sending of Reporting
# API reports from the browser (as long as it's Chrome).
register(
    "issues.browser_reporting.reporting_endpoints_header_enabled",
    type=Bool,
    default=False,
    flags=FLAG_AUTOMATOR_MODIFIABLE,
)

# Enable the collection of Reporting API reports via the `/api/0/reporting-api-experiment/`
# endpoint. When this is false, the endpoint will just 404.
register(
    "issues.browser_reporting.collector_endpoint_enabled",
    type=Bool,
    default=False,
    flags=FLAG_AUTOMATOR_MODIFIABLE,
)

# Enable experimental message parameterization in grouping.
register(
    "grouping.experimental_parameterization",
    type=Float,
    default=0.0,
    flags=FLAG_AUTOMATOR_MODIFIABLE,
)

# Fraction of attachments that are double-written to the new objectstore alongside the existing attachments store.
# This is mutually exclusive with the below setting.
register("objectstore.double_write.attachments", default=0.0, flags=FLAG_AUTOMATOR_MODIFIABLE)
# Fraction of attachments that are being stored exclusively in the new objectstore.
register("objectstore.enable_for.attachments", default=0.0, flags=FLAG_AUTOMATOR_MODIFIABLE)
# Fraction of events that use the processing store (the transient event payload) for attachment metadata (independant from payloads).
register("objectstore.processing_store.attachments", default=0.0, flags=FLAG_AUTOMATOR_MODIFIABLE)
# This forces symbolication to use the "stored attachment" codepath,
# regardless of whether the attachment has already been stored.
register("objectstore.force-stored-symbolication", default=0.0, flags=FLAG_AUTOMATOR_MODIFIABLE)


# option used to enable/disable tracking
# rate of potential functions metrics to
# be written into EAP
register(
    "profiling.track_functions_metrics_write_rate.eap.enabled",
    default=False,
    type=Bool,
    flags=FLAG_AUTOMATOR_MODIFIABLE,
)

# Killswitch for linking identities for demo users
register(
    "identity.prevent-link-identity-for-demo-users.enabled",
    type=Bool,
    default=False,
    flags=FLAG_AUTOMATOR_MODIFIABLE,
)

register(
    "sentry.send_onboarding_task_metrics",
    type=Bool,
    default=False,
    flags=FLAG_AUTOMATOR_MODIFIABLE,
)

# Skip recording onboarding tasks if organization onboarding is already complete
register(
    "sentry:skip-record-onboarding-tasks-if-complete",
    type=Bool,
    default=False,
    flags=FLAG_AUTOMATOR_MODIFIABLE,
)

# Database field encryption method
# Supported values:
# - 'plaintext': No encryption (default)
# - 'fernet': Fernet symmetric encryption
# - 'keysets': (Future) Google Tink keysets for key rotation
register(
    "database.encryption.method",
    type=String,
    default="plaintext",
    flags=FLAG_PRIORITIZE_DISK | FLAG_AUTOMATOR_MODIFIABLE,
)

# Lists all the consumers we want to dump the stacktrace upon shutdown.
# We have seen some consumers hanging after restart. This should help
# us to identify where they get stuck.
# The consumer name is the ones defined in sentry.consumers.KAFKA_CONSUMERS.
register(
    "consumer.dump_stacktrace_on_shutdown",
    type=Sequence,
    default=[],
    flags=FLAG_AUTOMATOR_MODIFIABLE,
)

# Killswitch for treating demo user as unauthenticated
# in our auth pipelines.
register(
    "demo-user.auth.pipelines.always.unauthenticated.enabled",
    type=Bool,
    default=False,
    flags=FLAG_PRIORITIZE_DISK | FLAG_AUTOMATOR_MODIFIABLE,
)

# Rate at which to forward events to eap_items. 1.0
# means that 100% of projects will forward events to eap_items.
register(
    "eventstream.eap_forwarding_rate",
    default=0.0,
    flags=FLAG_AUTOMATOR_MODIFIABLE,
)

# Killswich for LLM issue detection
register(
    "issue-detection.llm-detection.enabled",
    type=Bool,
    default=False,
    flags=FLAG_MODIFIABLE_BOOL | FLAG_AUTOMATOR_MODIFIABLE,
)

# Allow list for projects with LLM issue detection enabled
register(
    "issue-detection.llm-detection.projects-allowlist",
    type=Sequence,
    default=[],
    flags=FLAG_ALLOW_EMPTY | FLAG_AUTOMATOR_MODIFIABLE,
)

# Send logs for sentry app webhooks sent. Should only be enabled for debugging a specific app or installation.
register(
    "sentry-apps.webhook-logging.enabled",
    type=Dict,
    default={
        "sentry_app_slug": [],
        "installation_uuid": [],
    },
    flags=FLAG_AUTOMATOR_MODIFIABLE,
)

<<<<<<< HEAD
# Killswitch for web vital issue detection
register(
    "issue-detection.web-vitals-detection.enabled",
    type=Bool,
    default=False,
    flags=FLAG_MODIFIABLE_BOOL | FLAG_AUTOMATOR_MODIFIABLE,
)

# Allow list for projects with web vital issue detection enabled
register(
    "issue-detection.web-vitals-detection.projects-allowlist",
    type=Sequence,
    default=[],
    flags=FLAG_ALLOW_EMPTY | FLAG_AUTOMATOR_MODIFIABLE,
=======
# Enables or disables Github webhook routing based on the type of webhook
register(
    "github.webhook-type-routing.enabled",
    type=Bool,
    default=False,
    flags=FLAG_AUTOMATOR_MODIFIABLE,
>>>>>>> 43d6f712
)<|MERGE_RESOLUTION|>--- conflicted
+++ resolved
@@ -3591,7 +3591,6 @@
     flags=FLAG_AUTOMATOR_MODIFIABLE,
 )
 
-<<<<<<< HEAD
 # Killswitch for web vital issue detection
 register(
     "issue-detection.web-vitals-detection.enabled",
@@ -3606,12 +3605,12 @@
     type=Sequence,
     default=[],
     flags=FLAG_ALLOW_EMPTY | FLAG_AUTOMATOR_MODIFIABLE,
-=======
+)
+
 # Enables or disables Github webhook routing based on the type of webhook
 register(
     "github.webhook-type-routing.enabled",
     type=Bool,
     default=False,
     flags=FLAG_AUTOMATOR_MODIFIABLE,
->>>>>>> 43d6f712
 )