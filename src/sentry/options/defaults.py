--- conflicted
+++ resolved
@@ -3312,12 +3312,11 @@
     flags=FLAG_AUTOMATOR_MODIFIABLE,
 )
 register(
-<<<<<<< HEAD
     "taskworker.relay.rollout",
     default={},
     flags=FLAG_AUTOMATOR_MODIFIABLE,
 )
-=======
+register(
     "taskworker.export.rollout",
     default={},
     flags=FLAG_AUTOMATOR_MODIFIABLE,
@@ -3329,5 +3328,4 @@
 )
 # Orgs for which compression should be disabled in the chunk upload endpoint.
 # This is intended to circumvent sporadic 503 errors reported by some customers.
-register("chunk-upload.no-compression", default=[], flags=FLAG_AUTOMATOR_MODIFIABLE)
->>>>>>> 62fe2057
+register("chunk-upload.no-compression", default=[], flags=FLAG_AUTOMATOR_MODIFIABLE)