--- conflicted
+++ resolved
@@ -3274,9 +3274,11 @@
     flags=FLAG_AUTOMATOR_MODIFIABLE,
 )
 register(
-<<<<<<< HEAD
     "taskworker.replays.rollout",
-=======
+    default={},
+    flags=FLAG_AUTOMATOR_MODIFIABLE,
+)
+register(
     "taskworker.notifications.rollout",
     default={},
     flags=FLAG_AUTOMATOR_MODIFIABLE,
@@ -3298,7 +3300,6 @@
 )
 register(
     "taskworker.integrations.rollout",
->>>>>>> e2dc3e06
     default={},
     flags=FLAG_AUTOMATOR_MODIFIABLE,
 )