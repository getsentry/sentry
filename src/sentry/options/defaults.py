import os

from sentry.logging import LoggingFormat
from sentry.options import register
from sentry.options.manager import (
    FLAG_ADMIN_MODIFIABLE,
    FLAG_ALLOW_EMPTY,
    FLAG_AUTOMATOR_MODIFIABLE,
    FLAG_BOOL,
    FLAG_CREDENTIAL,
    FLAG_IMMUTABLE,
    FLAG_MODIFIABLE_BOOL,
    FLAG_MODIFIABLE_RATE,
    FLAG_NOSTORE,
    FLAG_PRIORITIZE_DISK,
    FLAG_RATE,
    FLAG_REQUIRED,
    FLAG_SCALAR,
)
from sentry.utils.types import Any, Bool, Dict, Float, Int, Sequence, String

# Cache
# register('cache.backend', flags=FLAG_NOSTORE)
# register('cache.options', type=Dict, flags=FLAG_NOSTORE)


# System
register("system.admin-email", flags=FLAG_REQUIRED)
register(
    "system.support-email",
    flags=FLAG_ALLOW_EMPTY | FLAG_PRIORITIZE_DISK | FLAG_AUTOMATOR_MODIFIABLE,
)
register(
    "system.security-email",
    flags=FLAG_ALLOW_EMPTY | FLAG_PRIORITIZE_DISK | FLAG_AUTOMATOR_MODIFIABLE,
)
register("system.databases", type=Dict, flags=FLAG_NOSTORE)
# register('system.debug', default=False, flags=FLAG_NOSTORE)
register(
    "system.rate-limit",
    default=0,
    flags=FLAG_ALLOW_EMPTY | FLAG_PRIORITIZE_DISK | FLAG_AUTOMATOR_MODIFIABLE,
)
register(
    "system.event-retention-days",
    default=0,
    flags=FLAG_ALLOW_EMPTY | FLAG_PRIORITIZE_DISK | FLAG_AUTOMATOR_MODIFIABLE,
)
register("system.secret-key", flags=FLAG_CREDENTIAL | FLAG_NOSTORE)
register("system.root-api-key", flags=FLAG_PRIORITIZE_DISK | FLAG_AUTOMATOR_MODIFIABLE)
register("system.logging-format", default=LoggingFormat.HUMAN, flags=FLAG_NOSTORE)
# This is used for the chunk upload endpoint
register("system.upload-url-prefix", flags=FLAG_PRIORITIZE_DISK | FLAG_AUTOMATOR_MODIFIABLE)
register(
    "system.maximum-file-size",
    default=2**31,
    flags=FLAG_PRIORITIZE_DISK | FLAG_AUTOMATOR_MODIFIABLE,
)

# URL configuration
# Absolute URL to the sentry root directory. Should not include a trailing slash.
register(
    "system.url-prefix",
    ttl=60,
    grace=3600,
    default=os.environ.get("SENTRY_SYSTEM_URL_PREFIX"),
    flags=FLAG_REQUIRED | FLAG_PRIORITIZE_DISK,
)
register(
    "system.internal-url-prefix",
    flags=FLAG_ALLOW_EMPTY | FLAG_PRIORITIZE_DISK | FLAG_AUTOMATOR_MODIFIABLE,
)
# Base hostname that account domains are subdomains of.
register(
    "system.base-hostname",
    default=os.environ.get("SENTRY_SYSTEM_BASE_HOSTNAME"),
    flags=FLAG_ALLOW_EMPTY | FLAG_PRIORITIZE_DISK | FLAG_NOSTORE,
)
# The template for organization subdomain hostnames.
register(
    "system.organization-base-hostname",
    default=os.environ.get("SENTRY_ORGANIZATION_BASE_HOSTNAME"),
    flags=FLAG_ALLOW_EMPTY | FLAG_PRIORITIZE_DISK | FLAG_NOSTORE,
)
# Template for organization URL including protocol
register(
    "system.organization-url-template",
    default=os.environ.get("SENTRY_ORGANIZATION_URL_TEMPLATE"),
    flags=FLAG_ALLOW_EMPTY | FLAG_PRIORITIZE_DISK | FLAG_NOSTORE,
)
# Template for region based API URL
register(
    "system.region-api-url-template",
    default=os.environ.get("SENTRY_REGION_API_URL_TEMPLATE"),
    flags=FLAG_ALLOW_EMPTY | FLAG_PRIORITIZE_DISK | FLAG_NOSTORE,
)
# The region that this instance is currently running in.
register("system.region", flags=FLAG_ALLOW_EMPTY | FLAG_PRIORITIZE_DISK | FLAG_NOSTORE)

# Redis
register(
    "redis.clusters",
    type=Dict,
    default={"default": {"hosts": {0: {"host": "127.0.0.1", "port": 6379}}}},
    flags=FLAG_NOSTORE | FLAG_IMMUTABLE,
)
register("redis.options", type=Dict, flags=FLAG_NOSTORE)

# See getsentry.processingstore
register("eventstore.processing.rollout", type=Float, default=0.0, flags=FLAG_AUTOMATOR_MODIFIABLE)

# Processing worker caches
register(
    "dsym.cache-path",
    type=String,
    default="/tmp/sentry-dsym-cache",
    flags=FLAG_PRIORITIZE_DISK | FLAG_AUTOMATOR_MODIFIABLE,
)
register(
    "releasefile.cache-path",
    type=String,
    default="/tmp/sentry-releasefile-cache",
    flags=FLAG_PRIORITIZE_DISK | FLAG_AUTOMATOR_MODIFIABLE,
)
register(
    "releasefile.cache-limit",
    type=Int,
    default=10 * 1024 * 1024,
    flags=FLAG_PRIORITIZE_DISK | FLAG_AUTOMATOR_MODIFIABLE,
)


# Mail
register("mail.backend", default="smtp", flags=FLAG_NOSTORE)
register(
    "mail.host",
    default="127.0.0.1",
    flags=FLAG_REQUIRED | FLAG_PRIORITIZE_DISK,
)
register(
    "mail.port",
    default=25,
    flags=FLAG_REQUIRED | FLAG_PRIORITIZE_DISK,
)
register(
    "mail.username",
    flags=FLAG_REQUIRED | FLAG_ALLOW_EMPTY | FLAG_PRIORITIZE_DISK,
)
register(
    "mail.password",
    flags=FLAG_REQUIRED | FLAG_ALLOW_EMPTY | FLAG_PRIORITIZE_DISK,
)
register(
    "mail.use-tls",
    default=False,
    flags=FLAG_REQUIRED | FLAG_PRIORITIZE_DISK,
)
register(
    "mail.use-ssl",
    default=False,
    flags=FLAG_REQUIRED | FLAG_PRIORITIZE_DISK,
)
register(
    "mail.subject-prefix",
    default="[Sentry]",
    flags=FLAG_PRIORITIZE_DISK | FLAG_AUTOMATOR_MODIFIABLE,
)
register(
    "mail.from",
    default="root@localhost",
    flags=FLAG_REQUIRED | FLAG_PRIORITIZE_DISK,
)
register("mail.list-namespace", type=String, default="localhost", flags=FLAG_NOSTORE)
register(
    "mail.enable-replies", default=False, flags=FLAG_PRIORITIZE_DISK | FLAG_AUTOMATOR_MODIFIABLE
)
register(
    "mail.reply-hostname",
    default="",
    flags=FLAG_ALLOW_EMPTY | FLAG_PRIORITIZE_DISK | FLAG_AUTOMATOR_MODIFIABLE,
)
register(
    "mail.mailgun-api-key",
    default="",
    flags=FLAG_ALLOW_EMPTY | FLAG_PRIORITIZE_DISK | FLAG_AUTOMATOR_MODIFIABLE,
)
register(
    "mail.timeout",
    default=10,
    type=Int,
    flags=FLAG_ALLOW_EMPTY | FLAG_PRIORITIZE_DISK | FLAG_AUTOMATOR_MODIFIABLE,
)

# TOTP (Auth app)
register(
    "totp.disallow-new-enrollment",
    default=False,
    type=Bool,
    flags=FLAG_ALLOW_EMPTY | FLAG_PRIORITIZE_DISK | FLAG_AUTOMATOR_MODIFIABLE,
)

# SMS
register(
    "sms.twilio-account",
    default="",
    flags=FLAG_ALLOW_EMPTY | FLAG_PRIORITIZE_DISK | FLAG_AUTOMATOR_MODIFIABLE,
)
register(
    "sms.twilio-token", default="", flags=FLAG_CREDENTIAL | FLAG_ALLOW_EMPTY | FLAG_PRIORITIZE_DISK
)
register(
    "sms.twilio-number",
    default="",
    flags=FLAG_ALLOW_EMPTY | FLAG_PRIORITIZE_DISK | FLAG_AUTOMATOR_MODIFIABLE,
)
register(
    "sms.disallow-new-enrollment",
    default=False,
    type=Bool,
    flags=FLAG_ALLOW_EMPTY | FLAG_AUTOMATOR_MODIFIABLE,
)

# U2F
register(
    "u2f.app-id",
    default="",
    flags=FLAG_ALLOW_EMPTY | FLAG_PRIORITIZE_DISK | FLAG_AUTOMATOR_MODIFIABLE,
)
register(
    "u2f.facets",
    default=[],
    type=Sequence,
    flags=FLAG_ALLOW_EMPTY | FLAG_PRIORITIZE_DISK | FLAG_AUTOMATOR_MODIFIABLE,
)
register(
    "u2f.disallow-new-enrollment",
    default=False,
    type=Bool,
    flags=FLAG_ALLOW_EMPTY | FLAG_PRIORITIZE_DISK | FLAG_AUTOMATOR_MODIFIABLE,
)

# Recovery Codes
register(
    "recovery.disallow-new-enrollment",
    default=False,
    type=Bool,
    flags=FLAG_ALLOW_EMPTY | FLAG_PRIORITIZE_DISK | FLAG_AUTOMATOR_MODIFIABLE,
)

# Auth
register(
    "auth.ip-rate-limit",
    default=0,
    flags=FLAG_ALLOW_EMPTY | FLAG_PRIORITIZE_DISK | FLAG_AUTOMATOR_MODIFIABLE,
)
register(
    "auth.user-rate-limit",
    default=0,
    flags=FLAG_ALLOW_EMPTY | FLAG_PRIORITIZE_DISK | FLAG_AUTOMATOR_MODIFIABLE,
)
register(
    "auth.allow-registration",
    default=False,
    flags=FLAG_ALLOW_EMPTY | FLAG_PRIORITIZE_DISK | FLAG_REQUIRED,
)

# API Tokens
register(
    "apitoken.auto-add-last-chars",
    default=True,
    type=Bool,
    flags=FLAG_ALLOW_EMPTY | FLAG_PRIORITIZE_DISK | FLAG_AUTOMATOR_MODIFIABLE,
)

register(
    "api.rate-limit.org-create",
    default=5,
    flags=FLAG_ALLOW_EMPTY | FLAG_PRIORITIZE_DISK | FLAG_AUTOMATOR_MODIFIABLE,
)

# Beacon
register("beacon.anonymous", type=Bool, flags=FLAG_REQUIRED)
register(
    "beacon.record_cpu_ram_usage",
    type=Bool,
    flags=FLAG_ALLOW_EMPTY | FLAG_REQUIRED,
)

# Filestore (default)
register("filestore.backend", default="filesystem", flags=FLAG_NOSTORE)
register("filestore.options", default={"location": "/tmp/sentry-files"}, flags=FLAG_NOSTORE)
register(
    "filestore.relocation", default={"location": "/tmp/sentry-relocation-files"}, flags=FLAG_NOSTORE
)

# Filestore for control silo
register("filestore.control.backend", default="", flags=FLAG_NOSTORE)
register("filestore.control.options", default={}, flags=FLAG_NOSTORE)

# Throttle filestore access in proguard processing. This is in response to
# INC-635.
register(
    "filestore.proguard-throttle",
    default=1.0,
    flags=FLAG_AUTOMATOR_MODIFIABLE | FLAG_MODIFIABLE_RATE,
)

# Whether to use a redis lock on fileblob uploads and deletes
register("fileblob.upload.use_lock", default=True, flags=FLAG_AUTOMATOR_MODIFIABLE)
# Whether to use redis to cache `FileBlob.id` lookups
register("fileblob.upload.use_blobid_cache", default=False, flags=FLAG_AUTOMATOR_MODIFIABLE)

# Symbol server
register(
    "symbolserver.enabled",
    default=False,
    flags=FLAG_ALLOW_EMPTY | FLAG_PRIORITIZE_DISK | FLAG_AUTOMATOR_MODIFIABLE,
)
register(
    "symbolserver.options",
    default={"url": "http://127.0.0.1:3000"},
    flags=FLAG_ALLOW_EMPTY | FLAG_PRIORITIZE_DISK | FLAG_AUTOMATOR_MODIFIABLE,
)

# Symbolicator
register(
    "symbolicator.enabled",
    default=False,
    flags=FLAG_ALLOW_EMPTY | FLAG_PRIORITIZE_DISK | FLAG_AUTOMATOR_MODIFIABLE,
)
register(
    "symbolicator.options",
    default={"url": "http://127.0.0.1:3021"},
    flags=FLAG_ALLOW_EMPTY | FLAG_PRIORITIZE_DISK | FLAG_AUTOMATOR_MODIFIABLE,
)

# Killswitch for symbolication sources, based on a list of source IDs. Meant to be used in extreme
# situations where it is preferable to break symbolication in a few places as opposed to letting
# it break everywhere.
register(
    "symbolicator.ignored_sources",
    type=Sequence,
    default=[],
    flags=FLAG_ALLOW_EMPTY | FLAG_AUTOMATOR_MODIFIABLE,
)

# Backend chart rendering via chartcuterie
register(
    "chart-rendering.enabled",
    default=False,
    flags=FLAG_ALLOW_EMPTY | FLAG_PRIORITIZE_DISK | FLAG_AUTOMATOR_MODIFIABLE,
)
register(
    "chart-rendering.chartcuterie",
    default={"url": "http://127.0.0.1:7901"},
    flags=FLAG_ALLOW_EMPTY | FLAG_PRIORITIZE_DISK | FLAG_AUTOMATOR_MODIFIABLE,
)
# Leaving these empty will use the same storage driver configured for
# Filestore
register(
    "chart-rendering.storage.backend",
    default=None,
    flags=FLAG_ALLOW_EMPTY | FLAG_PRIORITIZE_DISK | FLAG_AUTOMATOR_MODIFIABLE,
)
register(
    "chart-rendering.storage.options",
    type=Dict,
    default=None,
    flags=FLAG_ALLOW_EMPTY | FLAG_PRIORITIZE_DISK | FLAG_AUTOMATOR_MODIFIABLE,
)

# Replay Options
#
# Replay storage backend configuration (only applicable if the direct-storage driver is used)
register(
    "replay.storage.backend",
    default=None,
    flags=FLAG_ALLOW_EMPTY | FLAG_PRIORITIZE_DISK | FLAG_AUTOMATOR_MODIFIABLE,
)
register(
    "replay.storage.options",
    type=Dict,
    default=None,
    flags=FLAG_ALLOW_EMPTY | FLAG_PRIORITIZE_DISK | FLAG_AUTOMATOR_MODIFIABLE,
)
# Replay Analyzer service.
register(
    "replay.analyzer_service_url",
    default=None,
    flags=FLAG_ALLOW_EMPTY | FLAG_PRIORITIZE_DISK | FLAG_AUTOMATOR_MODIFIABLE,
)
register(
    "organizations:session-replay-accessibility-issues-enabled",
    type=Bool,
    default=True,
    flags=FLAG_ALLOW_EMPTY | FLAG_PRIORITIZE_DISK | FLAG_AUTOMATOR_MODIFIABLE,
)

# User Feedback Options
register(
    "feedback.organizations.slug-denylist",
    type=Sequence,
    default=[],
    flags=FLAG_ALLOW_EMPTY | FLAG_AUTOMATOR_MODIFIABLE,
)

# Analytics
register("analytics.backend", default="noop", flags=FLAG_NOSTORE)
register("analytics.options", default={}, flags=FLAG_NOSTORE)

# Slack Integration
register("slack.client-id", flags=FLAG_PRIORITIZE_DISK | FLAG_AUTOMATOR_MODIFIABLE)
register("slack.client-secret", flags=FLAG_CREDENTIAL | FLAG_PRIORITIZE_DISK)
# signing-secret is preferred, but need to keep verification-token for apps that use it
register("slack.verification-token", flags=FLAG_CREDENTIAL | FLAG_PRIORITIZE_DISK)
register("slack.signing-secret", flags=FLAG_CREDENTIAL | FLAG_PRIORITIZE_DISK)

# Codecov Integration
register("codecov.client-secret", flags=FLAG_CREDENTIAL | FLAG_PRIORITIZE_DISK)

# GitHub Integration
register("github-app.id", default=0, flags=FLAG_AUTOMATOR_MODIFIABLE)
register("github-app.name", default="", flags=FLAG_AUTOMATOR_MODIFIABLE)
register("github-app.webhook-secret", default="", flags=FLAG_CREDENTIAL)
register("github-app.private-key", default="", flags=FLAG_CREDENTIAL)
register("github-app.client-id", flags=FLAG_PRIORITIZE_DISK | FLAG_AUTOMATOR_MODIFIABLE)
register("github-app.client-secret", flags=FLAG_CREDENTIAL | FLAG_PRIORITIZE_DISK)

# GitHub Auth
register(
    "github-login.client-id", default="", flags=FLAG_PRIORITIZE_DISK | FLAG_AUTOMATOR_MODIFIABLE
)
register("github-login.client-secret", default="", flags=FLAG_CREDENTIAL | FLAG_PRIORITIZE_DISK)
register(
    "github-login.require-verified-email",
    type=Bool,
    default=False,
    flags=FLAG_PRIORITIZE_DISK | FLAG_AUTOMATOR_MODIFIABLE,
)
register(
    "github-login.base-domain",
    default="github.com",
    flags=FLAG_PRIORITIZE_DISK | FLAG_AUTOMATOR_MODIFIABLE,
)
register(
    "github-login.api-domain",
    default="api.github.com",
    flags=FLAG_PRIORITIZE_DISK | FLAG_AUTOMATOR_MODIFIABLE,
)
register(
    "github-login.extended-permissions",
    type=Sequence,
    default=[],
    flags=FLAG_PRIORITIZE_DISK | FLAG_AUTOMATOR_MODIFIABLE,
)
register("github-login.organization", flags=FLAG_PRIORITIZE_DISK | FLAG_AUTOMATOR_MODIFIABLE)

# VSTS Integration
register("vsts.client-id", flags=FLAG_PRIORITIZE_DISK | FLAG_AUTOMATOR_MODIFIABLE)
register("vsts.client-secret", flags=FLAG_CREDENTIAL | FLAG_PRIORITIZE_DISK)
# VSTS Integration - with limited scopes
register("vsts-limited.client-id", flags=FLAG_PRIORITIZE_DISK | FLAG_AUTOMATOR_MODIFIABLE)
register("vsts-limited.client-secret", flags=FLAG_CREDENTIAL | FLAG_PRIORITIZE_DISK)

# PagerDuty Integration
register("pagerduty.app-id", default="", flags=FLAG_AUTOMATOR_MODIFIABLE)

# Vercel Integration
register("vercel.client-id", flags=FLAG_PRIORITIZE_DISK | FLAG_AUTOMATOR_MODIFIABLE)
register("vercel.client-secret", flags=FLAG_CREDENTIAL | FLAG_PRIORITIZE_DISK)
register("vercel.integration-slug", default="sentry", flags=FLAG_AUTOMATOR_MODIFIABLE)

# MsTeams Integration
register("msteams.client-id", flags=FLAG_PRIORITIZE_DISK | FLAG_AUTOMATOR_MODIFIABLE)
register("msteams.client-secret", flags=FLAG_CREDENTIAL | FLAG_PRIORITIZE_DISK)
register("msteams.app-id")

# Discord Integration
register("discord.application-id", flags=FLAG_PRIORITIZE_DISK | FLAG_AUTOMATOR_MODIFIABLE)
register("discord.public-key", flags=FLAG_PRIORITIZE_DISK | FLAG_AUTOMATOR_MODIFIABLE)
register("discord.bot-token", flags=FLAG_CREDENTIAL | FLAG_PRIORITIZE_DISK)
register("discord.client-secret", flags=FLAG_CREDENTIAL | FLAG_PRIORITIZE_DISK)

# AWS Lambda Integration
register("aws-lambda.access-key-id", flags=FLAG_PRIORITIZE_DISK | FLAG_AUTOMATOR_MODIFIABLE)
register("aws-lambda.secret-access-key", flags=FLAG_CREDENTIAL | FLAG_PRIORITIZE_DISK)
register("aws-lambda.cloudformation-url", flags=FLAG_AUTOMATOR_MODIFIABLE)
register("aws-lambda.account-number", default="943013980633", flags=FLAG_AUTOMATOR_MODIFIABLE)
register(
    "aws-lambda.node.layer-name", default="SentryNodeServerlessSDK", flags=FLAG_AUTOMATOR_MODIFIABLE
)
register("aws-lambda.node.layer-version", flags=FLAG_AUTOMATOR_MODIFIABLE)
register(
    "aws-lambda.python.layer-name",
    default="SentryPythonServerlessSDK",
    flags=FLAG_AUTOMATOR_MODIFIABLE,
)
register("aws-lambda.python.layer-version", flags=FLAG_AUTOMATOR_MODIFIABLE)
# the region of the host account we use for assuming the role
register("aws-lambda.host-region", default="us-east-2", flags=FLAG_AUTOMATOR_MODIFIABLE)
# the number of threads we should use to install Lambdas
register("aws-lambda.thread-count", default=100, flags=FLAG_AUTOMATOR_MODIFIABLE)

# Snuba
register(
    "snuba.search.pre-snuba-candidates-optimizer",
    type=Bool,
    default=False,
    flags=FLAG_AUTOMATOR_MODIFIABLE,
)
register(
    "snuba.search.pre-snuba-candidates-percentage", default=0.2, flags=FLAG_AUTOMATOR_MODIFIABLE
)
register(
    "snuba.search.project-group-count-cache-time",
    default=24 * 60 * 60,
    flags=FLAG_AUTOMATOR_MODIFIABLE,
)
register("snuba.search.min-pre-snuba-candidates", default=500, flags=FLAG_AUTOMATOR_MODIFIABLE)
register("snuba.search.max-pre-snuba-candidates", default=5000, flags=FLAG_AUTOMATOR_MODIFIABLE)
register("snuba.search.chunk-growth-rate", default=1.5, flags=FLAG_AUTOMATOR_MODIFIABLE)
register("snuba.search.max-chunk-size", default=2000, flags=FLAG_AUTOMATOR_MODIFIABLE)
register("snuba.search.max-total-chunk-time-seconds", default=30.0, flags=FLAG_AUTOMATOR_MODIFIABLE)
register("snuba.search.hits-sample-size", default=100, flags=FLAG_AUTOMATOR_MODIFIABLE)
register("snuba.track-outcomes-sample-rate", default=0.0, flags=FLAG_AUTOMATOR_MODIFIABLE)

# The percentage of tagkeys that we want to cache. Set to 1.0 in order to cache everything, <=0.0 to stop caching
register(
    "snuba.tagstore.cache-tagkeys-rate",
    default=0.0,
    flags=FLAG_PRIORITIZE_DISK | FLAG_AUTOMATOR_MODIFIABLE,
)

# Kafka Publisher
register("kafka-publisher.raw-event-sample-rate", default=0.0, flags=FLAG_AUTOMATOR_MODIFIABLE)
register("kafka-publisher.max-event-size", default=100000, flags=FLAG_AUTOMATOR_MODIFIABLE)

# Enable multiple topics for eventstream. It allows specific event types to be sent
# to specific topic.
register(
    "store.eventstream-per-type-topic",
    default=False,
    flags=FLAG_PRIORITIZE_DISK | FLAG_AUTOMATOR_MODIFIABLE,
)

# The fraction of prooguard events that will be routed to the
# separate `store.process_event_proguard` queue
register(
    "store.separate-proguard-queue-rate",
    default=0.0,
    flags=FLAG_AUTOMATOR_MODIFIABLE | FLAG_MODIFIABLE_RATE,
)

# Query and supply Bundle Indexes to Symbolicator SourceMap processing
register(
    "symbolicator.sourcemaps-bundle-index-sample-rate", default=0.0, flags=FLAG_AUTOMATOR_MODIFIABLE
)
# Refresh Bundle Indexes reported as used by symbolicator
register(
    "symbolicator.sourcemaps-bundle-index-refresh-sample-rate",
    default=0.0,
    flags=FLAG_AUTOMATOR_MODIFIABLE,
)

# Post Process Error Hook Sampling
register(
    "post-process.use-error-hook-sampling", default=False, flags=FLAG_AUTOMATOR_MODIFIABLE
)  # unused
# From 0.0 to 1.0: Randomly enqueue process_resource_change task
register(
    "post-process.error-hook-sample-rate", default=0.0, flags=FLAG_AUTOMATOR_MODIFIABLE
)  # unused

# Transaction events
# True => kill switch to disable ingestion of transaction events for internal project.
register(
    "transaction-events.force-disable-internal-project",
    default=False,
    flags=FLAG_AUTOMATOR_MODIFIABLE,
)

# Moving signals and TSDB into outcomes consumer
register(
    "outcomes.signals-in-consumer-sample-rate", default=0.0, flags=FLAG_AUTOMATOR_MODIFIABLE
)  # unused
register(
    "outcomes.tsdb-in-consumer-sample-rate", default=0.0, flags=FLAG_AUTOMATOR_MODIFIABLE
)  # unused

# Node data save rate
register(
    "nodedata.cache-sample-rate",
    default=0.0,
    flags=FLAG_PRIORITIZE_DISK | FLAG_AUTOMATOR_MODIFIABLE,
)
register(
    "nodedata.cache-on-save", default=False, flags=FLAG_PRIORITIZE_DISK | FLAG_AUTOMATOR_MODIFIABLE
)

# Alerts / Workflow incremental rollout rate. Tied to feature handlers in getsentry
register("workflow.rollout-rate", default=0, flags=FLAG_PRIORITIZE_DISK | FLAG_AUTOMATOR_MODIFIABLE)

# Performance metric alerts incremental rollout rate. Tied to feature handlers
# in getsentry
register(
    "incidents-performance.rollout-rate",
    default=0,
    flags=FLAG_PRIORITIZE_DISK | FLAG_AUTOMATOR_MODIFIABLE,
)

# Max number of tags to combine in a single query in Discover2 tags facet.
register(
    "discover2.max_tags_to_combine",
    default=3,
    flags=FLAG_PRIORITIZE_DISK | FLAG_AUTOMATOR_MODIFIABLE,
)

# Enables setting a sampling rate when producing the tag facet.
register(
    "discover2.tags_facet_enable_sampling",
    default=True,
    flags=FLAG_PRIORITIZE_DISK | FLAG_AUTOMATOR_MODIFIABLE,
)

# Killswitch for datascrubbing after stacktrace processing. Set to False to
# disable datascrubbers.
register("processing.can-use-scrubbers", default=True, flags=FLAG_AUTOMATOR_MODIFIABLE)

# Enable use of symbolic-sourcemapcache for JavaScript Source Maps processing.
# Set this value of the fraction of projects that you want to use it for.
register(
    "processing.sourcemapcache-processor", default=0.0, flags=FLAG_AUTOMATOR_MODIFIABLE
)  # unused

# Killswitch for sending internal errors to the internal project or
# `SENTRY_SDK_CONFIG.relay_dsn`. Set to `0` to only send to
# `SENTRY_SDK_CONFIG.dsn` (the "upstream transport") and nothing else.
#
# Note: A value that is neither 0 nor 1 is regarded as 0
register("store.use-relay-dsn-sample-rate", default=1, flags=FLAG_AUTOMATOR_MODIFIABLE)

# A rate to apply to any events denoted as experimental to be sent to an experimental dsn.
register("store.use-experimental-dsn-sample-rate", default=0.0, flags=FLAG_AUTOMATOR_MODIFIABLE)

# A rate that enables statsd item sending (DDM data) to s4s
register("store.allow-s4s-ddm-sample-rate", default=0.0, flags=FLAG_AUTOMATOR_MODIFIABLE)

# Mock out integrations and services for tests
register("mocks.jira", default=False, flags=FLAG_AUTOMATOR_MODIFIABLE)

# Record statistics about event payloads and their compressibility
register(
    "store.nodestore-stats-sample-rate", default=0.0, flags=FLAG_AUTOMATOR_MODIFIABLE
)  # unused

# Killswitch to stop storing any reprocessing payloads.
register("store.reprocessing-force-disable", default=False, flags=FLAG_AUTOMATOR_MODIFIABLE)

register(
    "store.race-free-group-creation-force-disable", default=False, flags=FLAG_AUTOMATOR_MODIFIABLE
)

# Option to enable dart deobfuscation on ingest
register(
    "processing.view-hierarchies-dart-deobfuscation", default=0.0, flags=FLAG_AUTOMATOR_MODIFIABLE
)

# Enable calling the severity modeling API on group creation
register(
    "processing.calculate-severity-on-group-creation",
    default=False,
    flags=FLAG_AUTOMATOR_MODIFIABLE,
)

# Enable sending the flag to the microservice to tell it to purposefully take longer than our
# timeout, to see the effect on the overall error event processing backlog
register(
    "processing.severity-backlog-test.timeout",
    default=False,
    flags=FLAG_AUTOMATOR_MODIFIABLE,
)

# Enable sending the flag to the microservice to tell it to purposefully send back an error, to see
# the effect on the overall error event processing backlog
register(
    "processing.severity-backlog-test.error",
    default=False,
    flags=FLAG_AUTOMATOR_MODIFIABLE,
)

register(
    "issues.severity.high-priority-alerts-projects-allowlist",
    type=Sequence,
    default=[],
    flags=FLAG_ALLOW_EMPTY | FLAG_AUTOMATOR_MODIFIABLE,
)

register(
    "issues.severity.new-escalation-projects-allowlist",
    type=Sequence,
    default=[],
    flags=FLAG_ALLOW_EMPTY | FLAG_AUTOMATOR_MODIFIABLE,
)

register(
    "issues.priority.projects-allowlist",
    type=Sequence,
    default=[],
    flags=FLAG_ALLOW_EMPTY | FLAG_AUTOMATOR_MODIFIABLE,
)


# Killswitch for issue priority
register(
    "issues.priority.enabled",
    default=False,
    type=Bool,
    flags=FLAG_MODIFIABLE_BOOL | FLAG_AUTOMATOR_MODIFIABLE,
)

register(
    "issues.similarity-embeddings.projects-allowlist",
    type=Sequence,
    default=[],
    flags=FLAG_ALLOW_EMPTY | FLAG_AUTOMATOR_MODIFIABLE,
)

register(
    "issues.similarity-embeddings-grouping.projects-allowlist",
    type=Sequence,
    default=[],
    flags=FLAG_ALLOW_EMPTY | FLAG_AUTOMATOR_MODIFIABLE,
)

# ## sentry.killswitches
#
# The following options are documented in sentry.killswitches in more detail
register(
    "store.load-shed-group-creation-projects", type=Any, default=[], flags=FLAG_AUTOMATOR_MODIFIABLE
)
register("store.load-shed-pipeline-projects", type=Any, default=[], flags=FLAG_AUTOMATOR_MODIFIABLE)
register(
    "store.load-shed-parsed-pipeline-projects",
    type=Any,
    default=[],
    flags=FLAG_AUTOMATOR_MODIFIABLE,
)
register(
    "store.load-shed-save-event-projects", type=Any, default=[], flags=FLAG_AUTOMATOR_MODIFIABLE
)
register(
    "store.load-shed-process-event-projects", type=Any, default=[], flags=FLAG_AUTOMATOR_MODIFIABLE
)
register(
    "store.load-shed-process-event-projects-gradual",
    type=Dict,
    default={},
    flags=FLAG_AUTOMATOR_MODIFIABLE,
)
# Applies load shedding per project gradually. 1.0 means full load shedding
# 0.0 or no config means no load shedding.
register(
    "store.load-shed-symbolicate-event-projects",
    type=Any,
    default=[],
    flags=FLAG_AUTOMATOR_MODIFIABLE,
)
register(
    "store.save-event-highcpu-platforms", type=Sequence, default=[], flags=FLAG_AUTOMATOR_MODIFIABLE
)
register(
    "store.symbolicate-event-lpq-never", type=Sequence, default=[], flags=FLAG_AUTOMATOR_MODIFIABLE
)
register(
    "store.symbolicate-event-lpq-always", type=Sequence, default=[], flags=FLAG_AUTOMATOR_MODIFIABLE
)
register(
    "post_process.get-autoassign-owners", type=Sequence, default=[], flags=FLAG_AUTOMATOR_MODIFIABLE
)
register(
    "api.organization.disable-last-deploys",
    type=Sequence,
    default=[],
    flags=FLAG_AUTOMATOR_MODIFIABLE,
)

# Switch for more performant project counter incr
register(
    "store.projectcounter-modern-upsert-sample-rate", default=0.0, flags=FLAG_AUTOMATOR_MODIFIABLE
)

# Run an experimental grouping config in background for performance analysis
register("store.background-grouping-config-id", default=None, flags=FLAG_AUTOMATOR_MODIFIABLE)

# Fraction of events that will pass through background grouping
register("store.background-grouping-sample-rate", default=0.0, flags=FLAG_AUTOMATOR_MODIFIABLE)

# Minimum number of files in an archive. Archives with fewer files are extracted and have their
# contents stored as separate release files.
register("processing.release-archive-min-files", default=10, flags=FLAG_AUTOMATOR_MODIFIABLE)

# Whether to use `zstd` instead of `zlib` for the attachment cache.
register("attachment-cache.use-zstd", default=False, flags=FLAG_AUTOMATOR_MODIFIABLE)

# Whether to use `zstd` instead of `zlib` for encoded grouping enhancers.
register("enhancers.use-zstd", default=False, flags=FLAG_AUTOMATOR_MODIFIABLE)

# Set of projects that will always store `EventAttachment` blobs directly.
register("eventattachments.store-blobs.projects", default=[], flags=FLAG_AUTOMATOR_MODIFIABLE)
# Percentage sample rate for `EventAttachment`s that should use direct blob storage.
register("eventattachments.store-blobs.sample-rate", default=0.0, flags=FLAG_AUTOMATOR_MODIFIABLE)

# All Relay options (statically authenticated Relays can be registered here)
register("relay.static_auth", default={}, flags=FLAG_NOSTORE)

# Tell Relay to stop extracting metrics from transaction payloads (see killswitches)
# Example value: [{"project_id": 42}, {"project_id": 123}]
register("relay.drop-transaction-metrics", default=[], flags=FLAG_AUTOMATOR_MODIFIABLE)

# [Unused] Sample rate for opting in orgs into transaction metrics extraction.
register("relay.transaction-metrics-org-sample-rate", default=0.0, flags=FLAG_AUTOMATOR_MODIFIABLE)

# Relay should emit a usage metric to track total spans.
register("relay.span-usage-metric", default=False, flags=FLAG_AUTOMATOR_MODIFIABLE)

# Killswitch for the Relay cardinality limiter, one of `enabled`, `disabled`, `passive`.
# In `passive` mode Relay's cardinality limiter is active but it does not enforce the limits.
#
# Note: To fully enable the cardinality limiter the feature `organizations:relay-cardinality-limiter`
# needs to be rolled out as well.
register("relay.cardinality-limiter.mode", default="enabled", flags=FLAG_AUTOMATOR_MODIFIABLE)
# Override to set a list of limits into passive mode by organization.
#
# In passive mode Relay's cardinality limiter is active but it does not enforce the limits.
#
# Example: `{'1': ["transactions"]}`
# Forces the `transactions` cardinality limit into passive mode for the organization with id `1` (Sentry).
register(
    "relay.cardinality-limiter.passive-limits-by-org", default={}, flags=FLAG_AUTOMATOR_MODIFIABLE
)
# Sample rate for Cardinality Limiter Sentry errors.
#
# Rate needs to be between `0.0` and `1.0`.
# If set to `1.0` all cardinality limiter rejections will be logged as a Sentry error.
register(
    "relay.cardinality-limiter.error-sample-rate", default=0.01, flags=FLAG_AUTOMATOR_MODIFIABLE
)

# Controls the encoding used in Relay for encoding distributions and sets
# when writing to Kafka.
#
# Key is the metric namespace (as used by Relay) and the value is the desired encoding.
register("relay.metric-bucket-set-encodings", default={}, flags=FLAG_AUTOMATOR_MODIFIABLE)
register("relay.metric-bucket-distribution-encodings", default={}, flags=FLAG_AUTOMATOR_MODIFIABLE)

# Write new kafka headers in eventstream
register("eventstream:kafka-headers", default=True, flags=FLAG_AUTOMATOR_MODIFIABLE)

# Post process forwarder options
# Gets data from Kafka headers
register("post-process-forwarder:kafka-headers", default=True, flags=FLAG_AUTOMATOR_MODIFIABLE)

# Subscription queries sampling rate
register("subscriptions-query.sample-rate", default=0.01, flags=FLAG_AUTOMATOR_MODIFIABLE)

# The ratio of symbolication requests for which metrics will be submitted to redis.
#
# This is to allow gradual rollout of metrics collection for symbolication requests and can be
# removed once it is fully rolled out.
register(
    "symbolicate-event.low-priority.metrics.submission-rate",
    default=0.0,
    flags=FLAG_AUTOMATOR_MODIFIABLE,
)

# Sampling rate for controlled rollout of a change where ignest-consumer spawns
# special save_event task for transactions avoiding the preprocess.
register(
    "store.save-transactions-ingest-consumer-rate", default=0.0, flags=FLAG_AUTOMATOR_MODIFIABLE
)

# Drop delete_old_primary_hash messages for a particular project.
register("reprocessing2.drop-delete-old-primary-hash", default=[], flags=FLAG_AUTOMATOR_MODIFIABLE)

# Switch to use service wrapper for reprocessing redis operations
register("reprocessing.use_store", default=True, flags=FLAG_AUTOMATOR_MODIFIABLE)

# BEGIN ABUSE QUOTAS

# Example:
# >>> org = Organization.objects.get(slug='foo')
# >>> org.update_option("project-abuse-quota.transaction-limit", 42)
# >>> for q in SubscriptionQuota()._get_abuse_quotas(org): print(q.to_json())
# {'id': 'pat', 'scope': 'project', 'categories': ['transaction'], 'limit': 420, 'window': 10, 'reasonCode': 'project_abuse_limit'}
# You can see that for this organization, 42 transactions per second
# is effectively enforced as 420/s because the rate limiting window is 10 seconds.

# DEPRECATED (only in use by getsentry).
# Use "project-abuse-quota.window" instead.
register(
    "getsentry.rate-limit.window",
    type=Int,
    default=10,
    flags=FLAG_PRIORITIZE_DISK | FLAG_AUTOMATOR_MODIFIABLE,
)

# Relay isn't effective at enforcing 1s windows - 10 seconds has worked well.
# If the limit is negative, then it means completely blocked.
# I don't see this value needing to be tweaked on a per-org basis,
# so for now the org option "project-abuse-quota.window" doesn't do anything.
register(
    "project-abuse-quota.window",
    type=Int,
    default=10,
    flags=FLAG_PRIORITIZE_DISK | FLAG_AUTOMATOR_MODIFIABLE,
)

# DEPRECATED. Use "project-abuse-quota.error-limit" instead.
# This is set to 0: don't limit by default, because it is configured in production.
# The DEPRECATED org option override is "sentry:project-error-limit".
register(
    "getsentry.rate-limit.project-errors",
    type=Int,
    default=0,
    flags=FLAG_PRIORITIZE_DISK | FLAG_AUTOMATOR_MODIFIABLE,
)
# DEPRECATED. Use "project-abuse-quota.transaction-limit" instead.
# This is set to 0: don't limit by default, because it is configured in production.
# The DEPRECATED org option override is "sentry:project-transaction-limit".
register(
    "getsentry.rate-limit.project-transactions",
    type=Int,
    default=0,
    flags=FLAG_PRIORITIZE_DISK | FLAG_AUTOMATOR_MODIFIABLE,
)

# These are set to 0: don't limit by default.
# These have yet to be configured in production.
# For errors and transactions, the above DEPRECATED options take
# precedence for now, until we decide on values to set for all these.
# Set the same key as an org option which will override these values for the org.
# Similarly, for now, the DEPRECATED org options "sentry:project-error-limit"
# and "sentry:project-transaction-limit" take precedence.
register(
    "project-abuse-quota.error-limit",
    type=Int,
    default=0,
    flags=FLAG_PRIORITIZE_DISK | FLAG_AUTOMATOR_MODIFIABLE,
)
register(
    "project-abuse-quota.transaction-limit",
    type=Int,
    default=0,
    flags=FLAG_PRIORITIZE_DISK | FLAG_AUTOMATOR_MODIFIABLE,
)
register(
    "project-abuse-quota.attachment-limit",
    type=Int,
    default=0,
    flags=FLAG_PRIORITIZE_DISK | FLAG_AUTOMATOR_MODIFIABLE,
)
register(
    "project-abuse-quota.session-limit",
    type=Int,
    default=0,
    flags=FLAG_PRIORITIZE_DISK | FLAG_AUTOMATOR_MODIFIABLE,
)


register(
    "organization-abuse-quota.metric-bucket-limit",
    type=Int,
    default=0,
    flags=FLAG_PRIORITIZE_DISK | FLAG_AUTOMATOR_MODIFIABLE,
)

register(
    "organization-abuse-quota.custom-metric-bucket-limit",
    type=Int,
    default=0,
    flags=FLAG_PRIORITIZE_DISK | FLAG_AUTOMATOR_MODIFIABLE,
)


register(
    "global-abuse-quota.metric-bucket-limit",
    type=Int,
    default=0,
    flags=FLAG_PRIORITIZE_DISK | FLAG_AUTOMATOR_MODIFIABLE,
)

register(
    "global-abuse-quota.sessions-metric-bucket-limit",
    type=Int,
    default=0,
    flags=FLAG_PRIORITIZE_DISK | FLAG_AUTOMATOR_MODIFIABLE,
)

register(
    "global-abuse-quota.transactions-metric-bucket-limit",
    type=Int,
    default=0,
    flags=FLAG_PRIORITIZE_DISK | FLAG_AUTOMATOR_MODIFIABLE,
)

register(
    "global-abuse-quota.spans-metric-bucket-limit",
    type=Int,
    default=0,
    flags=FLAG_PRIORITIZE_DISK | FLAG_AUTOMATOR_MODIFIABLE,
)

register(
    "global-abuse-quota.custom-metric-bucket-limit",
    type=Int,
    default=0,
    flags=FLAG_PRIORITIZE_DISK | FLAG_AUTOMATOR_MODIFIABLE,
)

# END ABUSE QUOTAS

# Send event messages for specific project IDs to random partitions in Kafka
# contents are a list of project IDs to message types to be randomly assigned
# e.g. [{"project_id": 2, "message_type": "error"}, {"project_id": 3, "message_type": "transaction"}]
register(
    "kafka.send-project-events-to-random-partitions", default=[], flags=FLAG_AUTOMATOR_MODIFIABLE
)

# Rate to project_configs_v3, no longer used.
register("relay.project-config-v3-enable", default=0.0, flags=FLAG_AUTOMATOR_MODIFIABLE)

# [Unused] Use zstandard compression in redis project config cache
# Set this value to a list of DSNs.
register(
    "relay.project-config-cache-compress", default=[], flags=FLAG_AUTOMATOR_MODIFIABLE
)  # unused

# [Unused] Use zstandard compression in redis project config cache
# Set this value of the fraction of config writes you want to compress.
register(
    "relay.project-config-cache-compress-sample-rate", default=0.0, flags=FLAG_AUTOMATOR_MODIFIABLE
)  # unused

# default brownout crontab for api deprecations
register(
    "api.deprecation.brownout-cron",
    default="0 12 * * *",
    type=String,
    flags=FLAG_AUTOMATOR_MODIFIABLE,
)
# Brownout duration to be stored in ISO8601 format for durations (See https://en.wikipedia.org/wiki/ISO_8601#Durations)
register("api.deprecation.brownout-duration", default="PT1M", flags=FLAG_AUTOMATOR_MODIFIABLE)

# Option to disable misbehaving use case IDs
register("sentry-metrics.indexer.disabled-namespaces", default=[], flags=FLAG_AUTOMATOR_MODIFIABLE)

# A slow rollout option for writing "new" cache keys
# as the transition from UseCaseKey to UseCaseID occurs
register(
    "sentry-metrics.indexer.cache-key-rollout-rate", default=0.0, flags=FLAG_AUTOMATOR_MODIFIABLE
)

# A option for double writing old and new cache keys
# for the same transition
register(
    "sentry-metrics.indexer.cache-key-double-write", default=False, flags=FLAG_AUTOMATOR_MODIFIABLE
)

# An option to tune the percentage of cache keys that gets replenished during indexer resolve
register(
    "sentry-metrics.indexer.disable-memcache-replenish-rollout",
    default=0.0,
    flags=FLAG_AUTOMATOR_MODIFIABLE,
)

# An option to enable reading from the new schema for the caching indexer
register(
    "sentry-metrics.indexer.read-new-cache-namespace",
    default=False,
    flags=FLAG_AUTOMATOR_MODIFIABLE,
)

# An option to enable writing from the new schema for the caching indexer
register(
    "sentry-metrics.indexer.write-new-cache-namespace",
    default=False,
    flags=FLAG_AUTOMATOR_MODIFIABLE,
)

# Option to control sampling percentage of schema validation on the generic metrics pipeline
# based on namespace.
register(
    "sentry-metrics.indexer.generic-metrics.schema-validation-rules",
    default={},  # empty dict means validate schema for all use cases
    flags=FLAG_AUTOMATOR_MODIFIABLE,
)

# Option to control sampling percentage of schema validation on the release health metrics
# pipeline based on namespace.
register(
    "sentry-metrics.indexer.release-health.schema-validation-rules",
    default={},  # empty dict means validate schema for all use cases
    flags=FLAG_AUTOMATOR_MODIFIABLE,
)

# Option to control whether or not we raise ValidationErrors in the indexer
# (Temporary) raising the error would mean we skip the processing or DLQing of these
# invalid messages
register(
    "sentry-metrics.indexer.raise-validation-errors",
    default=False,
    flags=FLAG_AUTOMATOR_MODIFIABLE,
)

# Global and per-organization limits on the writes to the string indexer's DB.
#
# Format is a list of dictionaries of format {
#   "window_seconds": ...,
#   "granularity_seconds": ...,
#   "limit": ...
# }
#
# See sentry.ratelimiters.sliding_windows for an explanation of what each of
# those terms mean.
#
# Note that changing either window or granularity_seconds of a limit will
# effectively reset it, as the previous data can't/won't be converted.
register(
    "sentry-metrics.writes-limiter.limits.performance.per-org",
    default=[],
    flags=FLAG_AUTOMATOR_MODIFIABLE,
)
register(
    "sentry-metrics.writes-limiter.limits.transactions.per-org",
    default=[],
    flags=FLAG_AUTOMATOR_MODIFIABLE,
)
register(
    "sentry-metrics.writes-limiter.limits.sessions.per-org",
    default=[],
    flags=FLAG_AUTOMATOR_MODIFIABLE,
)
register(
    "sentry-metrics.writes-limiter.limits.spans.per-org",
    default=[],
    flags=FLAG_AUTOMATOR_MODIFIABLE,
)
register(
    "sentry-metrics.writes-limiter.limits.releasehealth.per-org",
    default=[],
    flags=FLAG_AUTOMATOR_MODIFIABLE,
)
register(
    "sentry-metrics.writes-limiter.limits.custom.per-org",
    default=[],
    flags=FLAG_AUTOMATOR_MODIFIABLE,
)
register(
    "sentry-metrics.writes-limiter.limits.generic-metrics.per-org",
    default=[],
    flags=FLAG_AUTOMATOR_MODIFIABLE,
)

register(
    "sentry-metrics.writes-limiter.limits.performance.global",
    default=[],
    flags=FLAG_AUTOMATOR_MODIFIABLE,
)
register(
    "sentry-metrics.writes-limiter.limits.transactions.global",
    default=[],
    flags=FLAG_AUTOMATOR_MODIFIABLE,
)
register(
    "sentry-metrics.writes-limiter.limits.sessions.global",
    default=[],
    flags=FLAG_AUTOMATOR_MODIFIABLE,
)
register(
    "sentry-metrics.writes-limiter.limits.spans.global",
    default=[],
    flags=FLAG_AUTOMATOR_MODIFIABLE,
)
register(
    "sentry-metrics.writes-limiter.limits.releasehealth.global",
    default=[],
    flags=FLAG_AUTOMATOR_MODIFIABLE,
)
register(
    "sentry-metrics.writes-limiter.limits.custom.global",
    default=[],
    flags=FLAG_AUTOMATOR_MODIFIABLE,
)
register(
    "sentry-metrics.writes-limiter.limits.generic-metrics.global",
    default=[],
    flags=FLAG_AUTOMATOR_MODIFIABLE,
)

register(
    "sentry-metrics.writes-limiter.apply-uca-limiting",
    default=True,
    flags=FLAG_AUTOMATOR_MODIFIABLE,
)
# per-organization limits on the number of timeseries that can be observed in
# each window.
#
# Format is a list of dictionaries of format {
#   "window_seconds": ...,
#   "granularity_seconds": ...,
#   "limit": ...
# }
#
# See sentry.ratelimiters.cardinality for an explanation of what each of
# those terms mean.
#
# Note that changing either window or granularity_seconds of a limit will
# effectively reset it, as the previous data can't/won't be converted.
register(
    "sentry-metrics.cardinality-limiter.limits.performance.per-org",
    default=[
        {"window_seconds": 3600, "granularity_seconds": 600, "limit": 10000},
    ],
    flags=FLAG_AUTOMATOR_MODIFIABLE,
)
register(
    "sentry-metrics.cardinality-limiter.limits.releasehealth.per-org",
    default=[
        {"window_seconds": 3600, "granularity_seconds": 600, "limit": 10000},
    ],
    flags=FLAG_AUTOMATOR_MODIFIABLE,
)
register(
    "sentry-metrics.cardinality-limiter.limits.transactions.per-org",
    default=[
        {"window_seconds": 3600, "granularity_seconds": 600, "limit": 10000},
    ],
    flags=FLAG_AUTOMATOR_MODIFIABLE,
)
register(
    "sentry-metrics.cardinality-limiter.limits.sessions.per-org",
    default=[
        {"window_seconds": 3600, "granularity_seconds": 600, "limit": 10000},
    ],
    flags=FLAG_AUTOMATOR_MODIFIABLE,
)
register(
    "sentry-metrics.cardinality-limiter.limits.spans.per-org",
    default=[
        {"window_seconds": 3600, "granularity_seconds": 600, "limit": 10000},
    ],
    flags=FLAG_AUTOMATOR_MODIFIABLE,
)
register(
    "sentry-metrics.cardinality-limiter.limits.custom.per-org",
    default=[
        {"window_seconds": 3600, "granularity_seconds": 600, "limit": 10000},
    ],
    flags=FLAG_AUTOMATOR_MODIFIABLE,
)
register(
    "sentry-metrics.cardinality-limiter.limits.profiles.per-org",
    default=[
        {"window_seconds": 3600, "granularity_seconds": 600, "limit": 10000},
    ],
    flags=FLAG_AUTOMATOR_MODIFIABLE,
)
register(
    "sentry-metrics.cardinality-limiter.limits.generic-metrics.per-org",
    default=[
        {"window_seconds": 3600, "granularity_seconds": 600, "limit": 10000},
    ],
    flags=FLAG_AUTOMATOR_MODIFIABLE,
)
register(
    "sentry-metrics.cardinality-limiter.orgs-rollout-rate",
    default=1.0,
    flags=FLAG_AUTOMATOR_MODIFIABLE,
)
register(
    "sentry-metrics.cardinality-limiter-rh.orgs-rollout-rate",
    default=0.0,
    flags=FLAG_AUTOMATOR_MODIFIABLE,
)
register(
    "sentry-metrics.10s-granularity",
    default=False,
    flags=FLAG_AUTOMATOR_MODIFIABLE,
)

register(
    "sentry-metrics.producer-schema-validation.release-health.rollout-rate",
    default=0.0,
    flags=FLAG_AUTOMATOR_MODIFIABLE,
)
register(
    "sentry-metrics.producer-schema-validation.performance.rollout-rate",
    default=0.0,
    flags=FLAG_AUTOMATOR_MODIFIABLE,
)

# Flag to determine whether abnormal_mechanism tag should be extracted
register(
    "sentry-metrics.releasehealth.abnormal-mechanism-extraction-rate",
    default=0.0,
    flags=FLAG_AUTOMATOR_MODIFIABLE,
)

register(
    "sentry-metrics.synchronize-kafka-rebalances",
    default=False,
    flags=FLAG_AUTOMATOR_MODIFIABLE,
)

register(
    "sentry-metrics.synchronized-rebalance-delay",
    default=15,
    flags=FLAG_AUTOMATOR_MODIFIABLE,
)

# Performance issue option for *all* performance issues detection
register("performance.issues.all.problem-detection", default=1.0, flags=FLAG_AUTOMATOR_MODIFIABLE)

# Individual system-wide options in case we need to turn off specific detectors for load concerns, ignoring the set project options.
register(
    "performance.issues.compressed_assets.problem-creation",
    default=1.0,
    flags=FLAG_AUTOMATOR_MODIFIABLE,
)
register(
    "performance.issues.compressed_assets.la-rollout", default=0.0, flags=FLAG_AUTOMATOR_MODIFIABLE
)
register(
    "performance.issues.compressed_assets.ea-rollout", default=0.0, flags=FLAG_AUTOMATOR_MODIFIABLE
)
register(
    "performance.issues.compressed_assets.ga-rollout", default=1.0, flags=FLAG_AUTOMATOR_MODIFIABLE
)
register(
    "performance.issues.consecutive_db.problem-creation",
    default=1.0,
    flags=FLAG_AUTOMATOR_MODIFIABLE,
)
register(
    "performance.issues.consecutive_db.la-rollout", default=0.0, flags=FLAG_AUTOMATOR_MODIFIABLE
)
register(
    "performance.issues.consecutive_db.ea-rollout", default=0.0, flags=FLAG_AUTOMATOR_MODIFIABLE
)
register(
    "performance.issues.consecutive_db.ga-rollout", default=1.0, flags=FLAG_AUTOMATOR_MODIFIABLE
)
register(
    "performance.issues.n_plus_one_db.problem-detection",
    default=1.0,
    flags=FLAG_AUTOMATOR_MODIFIABLE,
)
register(
    "performance.issues.n_plus_one_db.problem-creation",
    default=1.0,
    flags=FLAG_AUTOMATOR_MODIFIABLE,
)
register(
    "performance.issues.n_plus_one_db_ext.problem-creation",
    default=1.0,
    flags=FLAG_AUTOMATOR_MODIFIABLE,
)
register(
    "performance.issues.file_io_main_thread.problem-creation",
    default=1.0,
    flags=FLAG_AUTOMATOR_MODIFIABLE,
)
register(
    "performance.issues.db_main_thread.problem-creation",
    default=1.0,
    flags=FLAG_AUTOMATOR_MODIFIABLE,
)
register(
    "performance.issues.n_plus_one_api_calls.problem-creation",
    default=1.0,
    flags=FLAG_AUTOMATOR_MODIFIABLE,
)
register(
    "performance.issues.n_plus_one_api_calls.la-rollout",
    default=0.0,
    flags=FLAG_AUTOMATOR_MODIFIABLE,
)
register(
    "performance.issues.n_plus_one_api_calls.ea-rollout",
    default=0.0,
    flags=FLAG_AUTOMATOR_MODIFIABLE,
)
register(
    "performance.issues.n_plus_one_api_calls.ga-rollout",
    default=1.0,
    flags=FLAG_AUTOMATOR_MODIFIABLE,
)
register(
    "performance.issues.slow_db_query.problem-creation",
    default=1.0,
    flags=FLAG_AUTOMATOR_MODIFIABLE,
)
register(
    "performance.issues.slow_db_query.la-rollout", default=0.0, flags=FLAG_AUTOMATOR_MODIFIABLE
)
register(
    "performance.issues.slow_db_query.ea-rollout", default=0.0, flags=FLAG_AUTOMATOR_MODIFIABLE
)
register(
    "performance.issues.slow_db_query.ga-rollout", default=1.0, flags=FLAG_AUTOMATOR_MODIFIABLE
)
register(
    "performance.issues.render_blocking_assets.problem-creation",
    default=1.0,
    flags=FLAG_AUTOMATOR_MODIFIABLE,
)
register(
    "performance.issues.render_blocking_assets.la-rollout",
    default=0.0,
    flags=FLAG_AUTOMATOR_MODIFIABLE,
)
register(
    "performance.issues.render_blocking_assets.ea-rollout",
    default=0.0,
    flags=FLAG_AUTOMATOR_MODIFIABLE,
)
register(
    "performance.issues.render_blocking_assets.ga-rollout",
    default=1.0,
    flags=FLAG_AUTOMATOR_MODIFIABLE,
)
register(
    "performance.issues.m_n_plus_one_db.problem-creation",
    default=1.0,
    flags=FLAG_AUTOMATOR_MODIFIABLE,
)
register(
    "performance.issues.m_n_plus_one_db.la-rollout", default=0.0, flags=FLAG_AUTOMATOR_MODIFIABLE
)
register(
    "performance.issues.m_n_plus_one_db.ea-rollout", default=0.0, flags=FLAG_AUTOMATOR_MODIFIABLE
)
register(
    "performance.issues.m_n_plus_one_db.ga-rollout", default=1.0, flags=FLAG_AUTOMATOR_MODIFIABLE
)
register(
    "performance.issues.http_overhead.problem-creation",
    default=0.0,
    flags=FLAG_AUTOMATOR_MODIFIABLE,
)
register(
    "performance.issues.http_overhead.la-rollout", default=0.0, flags=FLAG_AUTOMATOR_MODIFIABLE
)
register(
    "performance.issues.http_overhead.ea-rollout", default=0.0, flags=FLAG_AUTOMATOR_MODIFIABLE
)
register(
    "performance.issues.http_overhead.ga-rollout", default=0.0, flags=FLAG_AUTOMATOR_MODIFIABLE
)

# System-wide options for default performance detection settings for any org opted into the performance-issues-ingest feature. Meant for rollout.
register(
    "performance.issues.n_plus_one_db.count_threshold", default=5, flags=FLAG_AUTOMATOR_MODIFIABLE
)
register(
    "performance.issues.n_plus_one_db.duration_threshold",
    default=50.0,
    flags=FLAG_AUTOMATOR_MODIFIABLE,
)
register(
    "performance.issues.slow_db_query.duration_threshold",
    default=500.0,  # ms
    flags=FLAG_AUTOMATOR_MODIFIABLE,
)
register(
    "performance.issues.render_blocking_assets.fcp_minimum_threshold",
    default=2000.0,
    flags=FLAG_AUTOMATOR_MODIFIABLE,
)
register(
    "performance.issues.render_blocking_assets.fcp_maximum_threshold",
    default=10000.0,
    flags=FLAG_AUTOMATOR_MODIFIABLE,
)
register(
    "performance.issues.render_blocking_assets.fcp_ratio_threshold",
    default=0.33,
    flags=FLAG_AUTOMATOR_MODIFIABLE,
)
register(
    "performance.issues.render_blocking_assets.size_threshold",
    default=500000,
    flags=FLAG_AUTOMATOR_MODIFIABLE,
)
register(
    "performance.issues.consecutive_http.max_duration_between_spans",
    default=500,  # ms
    flags=FLAG_AUTOMATOR_MODIFIABLE,
)
register(
    "performance.issues.consecutive_http.consecutive_count_threshold",
    default=3,
    flags=FLAG_AUTOMATOR_MODIFIABLE,
)
register(
    "performance.issues.consecutive_http.span_duration_threshold",
    default=500,  # ms
    flags=FLAG_AUTOMATOR_MODIFIABLE,
)
register(
    "performance.issues.consecutive_http.min_time_saved_threshold",
    default=2000,  # ms
    flags=FLAG_AUTOMATOR_MODIFIABLE,
)
register(
    "performance.issues.large_http_payload.size_threshold",
    default=300000,
    flags=FLAG_AUTOMATOR_MODIFIABLE,
)  # 1MB
register(
    "performance.issues.db_on_main_thread.total_spans_duration_threshold",
    default=16,
    flags=FLAG_AUTOMATOR_MODIFIABLE,
)  # ms
register(
    "performance.issues.file_io_on_main_thread.total_spans_duration_threshold",
    default=16,
    flags=FLAG_AUTOMATOR_MODIFIABLE,
)  # ms
register(
    "performance.issues.uncompressed_asset.size_threshold",
    default=500 * 1024,
    flags=FLAG_AUTOMATOR_MODIFIABLE,
)  # 512 kilo bytes
register(
    "performance.issues.uncompressed_asset.duration_threshold",
    default=300,
    flags=FLAG_AUTOMATOR_MODIFIABLE,
)  # ms
register(
    "performance.issues.consecutive_db.min_time_saved_threshold",
    default=100,
    flags=FLAG_AUTOMATOR_MODIFIABLE,
)  # ms
register(
    "performance.issues.http_overhead.http_request_delay_threshold",
    default=500,
    flags=FLAG_AUTOMATOR_MODIFIABLE,
)  # ms
register(
    "performance.issues.n_plus_one_api_calls.total_duration",
    default=300,
    flags=FLAG_AUTOMATOR_MODIFIABLE,
)  # ms

# Dynamic Sampling system-wide options
# Size of the sliding window used for dynamic sampling. It is defaulted to 24 hours.
register("dynamic-sampling:sliding_window.size", default=24, flags=FLAG_AUTOMATOR_MODIFIABLE)
# Number of large transactions to retrieve from Snuba for transaction re-balancing.
register(
    "dynamic-sampling.prioritise_transactions.num_explicit_large_transactions",
    30,
    flags=FLAG_AUTOMATOR_MODIFIABLE,
)
# Number of large transactions to retrieve from Snuba for transaction re-balancing.
register(
    "dynamic-sampling.prioritise_transactions.num_explicit_small_transactions",
    0,
    flags=FLAG_AUTOMATOR_MODIFIABLE,
)
# Controls the intensity of dynamic sampling transaction rebalancing. 0.0 = explict rebalancing
# not performed, 1.0= full rebalancing (tries to bring everything to mean). Note that even at 0.0
# there will still be some rebalancing between the explicit and implicit transactions ( so setting rebalancing
# to 0.0 is not the same as no rebalancing. To effectively disable rebalancing set the number of explicit
# transactions to be rebalance (both small and large) to 0.
register(
    "dynamic-sampling.prioritise_transactions.rebalance_intensity",
    default=0.8,
    flags=FLAG_MODIFIABLE_RATE | FLAG_AUTOMATOR_MODIFIABLE,
)

# === Hybrid cloud subsystem options ===
# UI rollout
register("hybrid_cloud.multi-region-selector", default=False, flags=FLAG_AUTOMATOR_MODIFIABLE)
register("hybrid_cloud.region-domain-allow-list", default=[], flags=FLAG_AUTOMATOR_MODIFIABLE)
register("hybrid_cloud.region-user-allow-list", default=[], flags=FLAG_AUTOMATOR_MODIFIABLE)

register(
    "hybrid_cloud.use_region_specific_upload_url", default=False, flags=FLAG_AUTOMATOR_MODIFIABLE
)

# Retry controls
register("hybridcloud.regionsiloclient.retries", default=5, flags=FLAG_AUTOMATOR_MODIFIABLE)
register("hybridcloud.rpc.retries", default=5, flags=FLAG_AUTOMATOR_MODIFIABLE)
register("hybridcloud.integrationproxy.retries", default=5, flags=FLAG_AUTOMATOR_MODIFIABLE)

# Break glass controls
register("hybrid_cloud.rpc.disabled-service-methods", default=[], flags=FLAG_AUTOMATOR_MODIFIABLE)
# == End hybrid cloud subsystem

# Decides whether an incoming transaction triggers an update of the clustering rule applied to it.
register("txnames.bump-lifetime-sample-rate", default=0.1, flags=FLAG_AUTOMATOR_MODIFIABLE)
# Decides whether an incoming span triggers an update of the clustering rule applied to it.
register("span_descs.bump-lifetime-sample-rate", default=0.25, flags=FLAG_AUTOMATOR_MODIFIABLE)

# === Backpressure related runtime options ===

# Enables monitoring of services for backpressure management.
register("backpressure.monitoring.enabled", default=False, flags=FLAG_AUTOMATOR_MODIFIABLE)
# How often the monitor will check service health.
register("backpressure.monitoring.interval", default=5, flags=FLAG_AUTOMATOR_MODIFIABLE)

# Enables checking consumer health for backpressure management.
register("backpressure.checking.enabled", default=False, flags=FLAG_AUTOMATOR_MODIFIABLE)
# How often a consumer will check for its health in a debounced fassion.
register("backpressure.checking.interval", default=5, flags=FLAG_AUTOMATOR_MODIFIABLE)


# How long a status is persisted, which means that updates to health status can be paused for that long before consumers will assume things are unhealthy
register("backpressure.status_ttl", default=60, flags=FLAG_AUTOMATOR_MODIFIABLE)

# The high-watermark levels per-service which will mark a service as unhealthy.
# This should mirror the `SENTRY_PROCESSING_SERVICES` setting.
register(
    "backpressure.high_watermarks.celery",
    default=0.5,
    flags=FLAG_AUTOMATOR_MODIFIABLE,
)
register(
    "backpressure.high_watermarks.attachments-store",
    default=0.8,
    flags=FLAG_AUTOMATOR_MODIFIABLE,
)
register(
    "backpressure.high_watermarks.processing-store",
    default=0.8,
    flags=FLAG_AUTOMATOR_MODIFIABLE,
)
register(
    "backpressure.high_watermarks.processing-locks",
    default=0.8,
    flags=FLAG_AUTOMATOR_MODIFIABLE,
)
register(
    "backpressure.high_watermarks.post-process-locks",
    default=0.8,
    flags=FLAG_AUTOMATOR_MODIFIABLE,
)

# Control whether the artifact bundles assemble endpoint support the missing chunks check the enables the CLI to only
# upload missing chunks instead of the entire bundle again.
register(
    "sourcemaps.artifact_bundles.assemble_with_missing_chunks",
    default=False,
    flags=FLAG_AUTOMATOR_MODIFIABLE,
)

# Killswitch for monitor check-ins
register("crons.organization.disable-check-in", type=Sequence, default=[])

# Turns on and off the running for dynamic sampling collect_orgs.
register("dynamic-sampling.tasks.collect_orgs", default=False, flags=FLAG_MODIFIABLE_BOOL)

# Sets the timeout for webhooks
register(
    "sentry-apps.webhook.timeout.sec",
    default=1.0,
    flags=FLAG_AUTOMATOR_MODIFIABLE,
)

# The flag activates whether to send group attributes messages to kafka
register(
    "issues.group_attributes.send_kafka",
    default=False,
    flags=FLAG_MODIFIABLE_BOOL | FLAG_AUTOMATOR_MODIFIABLE,
)

# Enables statistical detectors for a project
register(
    "statistical_detectors.enable",
    default=False,
    flags=FLAG_PRIORITIZE_DISK | FLAG_AUTOMATOR_MODIFIABLE,
)
register(
    "statistical_detectors.enable.projects.performance",
    type=Sequence,
    default=[],
    flags=FLAG_PRIORITIZE_DISK | FLAG_AUTOMATOR_MODIFIABLE,
)
register(
    "statistical_detectors.enable.projects.profiling",
    type=Sequence,
    default=[],
    flags=FLAG_PRIORITIZE_DISK | FLAG_AUTOMATOR_MODIFIABLE,
)
register(
    "statistical_detectors.query.batch_size",
    type=Int,
    default=100,
    flags=FLAG_PRIORITIZE_DISK | FLAG_AUTOMATOR_MODIFIABLE,
)
register(
    "statistical_detectors.query.transactions.timeseries_days",
    type=Int,
    default=14,
    flags=FLAG_PRIORITIZE_DISK | FLAG_AUTOMATOR_MODIFIABLE,
)
register(
    "statistical_detectors.ratelimit.ema",
    type=Int,
    default=-1,
    flags=FLAG_PRIORITIZE_DISK | FLAG_AUTOMATOR_MODIFIABLE,
)

register(
    "options_automator_slack_webhook_enabled",
    default=True,
    flags=FLAG_AUTOMATOR_MODIFIABLE,
)

register(
    "on_demand.max_alert_specs",
    default=50,
    flags=FLAG_AUTOMATOR_MODIFIABLE,
)

register(
    "on_demand.max_widget_specs",
    default=100,
    flags=FLAG_AUTOMATOR_MODIFIABLE,
)
# Some organizations can have more widget specs on a case-by-case basis. Widgets using this limit
# are listed in 'extended_widget_spec_orgs' option.
register("on_demand.extended_max_widget_specs", default=750, flags=FLAG_AUTOMATOR_MODIFIABLE)
register("on_demand.extended_widget_spec_orgs", default=[], flags=FLAG_AUTOMATOR_MODIFIABLE)
register(
    "on_demand.max_widget_cardinality.count",
    default=10000,
    flags=FLAG_AUTOMATOR_MODIFIABLE,
)
register(
    "on_demand.max_widget_cardinality.on_query_count",
    default=50,
    flags=FLAG_AUTOMATOR_MODIFIABLE,
)
register(
    "on_demand.max_widget_cardinality.killswitch",
    default=False,
    flags=FLAG_AUTOMATOR_MODIFIABLE,
)
# Overrides modified date and always updates the row. Can be removed if not needed later.
register(
    "on_demand.update_on_demand_modified",
    default=False,
    flags=FLAG_AUTOMATOR_MODIFIABLE,
)

register(
    "delightful_metrics.minimetrics_sample_rate",
    default=0.0,
    flags=FLAG_AUTOMATOR_MODIFIABLE,
)

register(
    "delightful_metrics.enable_envelope_forwarding",
    default=False,
    flags=FLAG_AUTOMATOR_MODIFIABLE,
)

register(
    "delightful_metrics.enable_envelope_serialization",
    default=False,
    flags=FLAG_AUTOMATOR_MODIFIABLE,
)

register(
    "delightful_metrics.enable_capture_envelope",
    default=False,
    flags=FLAG_AUTOMATOR_MODIFIABLE,
)

register(
    "delightful_metrics.enable_common_tags",
    default=False,
    flags=FLAG_AUTOMATOR_MODIFIABLE,
)

register(
    "delightful_metrics.allow_all_incr",
    default=False,
    flags=FLAG_AUTOMATOR_MODIFIABLE,
)

register(
    "delightful_metrics.allow_all_timing",
    default=False,
    flags=FLAG_AUTOMATOR_MODIFIABLE,
)

register(
    "delightful_metrics.allow_all_gauge",
    default=False,
    flags=FLAG_AUTOMATOR_MODIFIABLE,
)

register(
    "delightful_metrics.emit_gauges",
    default=False,
    flags=FLAG_AUTOMATOR_MODIFIABLE,
)

register(
    "delightful_metrics.enable_code_locations",
    default=False,
    flags=FLAG_AUTOMATOR_MODIFIABLE,
)

register(
    "delightful_metrics.metrics_summary_sample_rate",
    default=0.0,
    flags=FLAG_AUTOMATOR_MODIFIABLE,
)

<<<<<<< HEAD
# IDs of orgs that will stop ingesting custom metrics.
register(
    "custom-metrics-ingestion-killswitched-orgs",
    default=[],
    flags=FLAG_AUTOMATOR_MODIFIABLE,
)

# IDs of projects that will stop ingesting custom metrics.
register(
    "custom-metrics-ingestion-killswitched-projects",
=======
# IDs of orgs that will be disabled from querying metrics via `/metrics/query` endpoint.
register(
    "custom-metrics-querying-killswitched-orgs",
>>>>>>> 2b3bfb4a
    default=[],
    flags=FLAG_AUTOMATOR_MODIFIABLE,
)

# SDK Crash Detection
#
# The project ID belongs to the sentry organization: https://sentry.sentry.io/projects/cocoa-sdk-crashes/?project=4505469596663808.
register(
    "issues.sdk_crash_detection.cocoa.project_id",
    default=4505469596663808,
    flags=FLAG_AUTOMATOR_MODIFIABLE,
)

register(
    "issues.sdk_crash_detection.cocoa.sample_rate",
    default=1.0,
    flags=FLAG_AUTOMATOR_MODIFIABLE,
)

# The project ID belongs to the sentry organization: https://sentry.sentry.io/projects/cocoa-sdk-crashes/?project=4506155486085120.
register(
    "issues.sdk_crash_detection.react-native.project_id",
    default=4506155486085120,
    flags=FLAG_AUTOMATOR_MODIFIABLE,
)

# The allowlist of org IDs that the react-native crash detection is enabled for.
register(
    "issues.sdk_crash_detection.react-native.organization_allowlist",
    type=Sequence,
    default=[],
    flags=FLAG_ALLOW_EMPTY | FLAG_AUTOMATOR_MODIFIABLE,
)

register(
    "issues.sdk_crash_detection.react-native.sample_rate",
    default=0.0,
    flags=FLAG_AUTOMATOR_MODIFIABLE,
)

register(
    "issues.sdk_crash_detection.java.project_id",
    default=0,
    type=Int,
    flags=FLAG_ALLOW_EMPTY | FLAG_AUTOMATOR_MODIFIABLE,
)

# The allowlist of org IDs that the java crash detection is enabled for.
register(
    "issues.sdk_crash_detection.java.organization_allowlist",
    type=Sequence,
    default=[],
    flags=FLAG_ALLOW_EMPTY | FLAG_AUTOMATOR_MODIFIABLE,
)

register(
    "issues.sdk_crash_detection.java.sample_rate",
    default=0.0,
    flags=FLAG_AUTOMATOR_MODIFIABLE,
)

# END: SDK Crash Detection

register(
    # Lists the shared resource ids we want to account usage for.
    "shared_resources_accounting_enabled",
    default=[],
    flags=FLAG_AUTOMATOR_MODIFIABLE,
)

register(
    "releases_v2.single-tenant",
    default=False,
    flags=FLAG_AUTOMATOR_MODIFIABLE,
)

# The flag disables the file io on main thread detector
register(
    "performance_issues.file_io_main_thread.disabled",
    default=False,
    flags=FLAG_MODIFIABLE_BOOL | FLAG_AUTOMATOR_MODIFIABLE,
)

# Enables on-demand metric extraction for Dashboard Widgets.
register(
    "on_demand_metrics.check_widgets.enable",
    default=False,
    flags=FLAG_PRIORITIZE_DISK | FLAG_AUTOMATOR_MODIFIABLE,
)
# Rollout % for easing out rollout based on the dashboard widget query id
register(
    "on_demand_metrics.check_widgets.rollout",
    default=0.0,
    type=Float,
    flags=FLAG_PRIORITIZE_DISK | FLAG_AUTOMATOR_MODIFIABLE,
)
# Number of DashboardWidgetQuery to be checked at once.
register(
    "on_demand_metrics.check_widgets.query.batch_size",
    type=Int,
    default=50,
    flags=FLAG_PRIORITIZE_DISK | FLAG_AUTOMATOR_MODIFIABLE,
)
# Number of chunks to split queries across.
register(
    "on_demand_metrics.check_widgets.query.total_batches",
    default=100,
    flags=FLAG_PRIORITIZE_DISK | FLAG_AUTOMATOR_MODIFIABLE,
)
# Use database backed stateful extraction state
register(
    "on_demand_metrics.widgets.use_stateful_extraction",
    default=False,
    flags=FLAG_PRIORITIZE_DISK | FLAG_AUTOMATOR_MODIFIABLE,
)

# Relocation: whether or not the self-serve API for the feature is enabled. When set on a region
# silo, this flag controls whether or not that region's API will serve relocation requests to
# non-superuser clients. When set on the control silo, it can be used to regulate whether or not
# certain global UI (ex: the relocation creation form at `/relocation/`) is visible to users.
register(
    "relocation.enabled",
    default=False,
    flags=FLAG_BOOL | FLAG_AUTOMATOR_MODIFIABLE,
)

# Relocation: populates the target region drop down in the control silo. Note: this option has NO
# EFFECT in region silos. However, the control silos `relocation.selectable-regions` array should be
# a complete list of all regions where `relocation.enabled`. If a region is enabled/disabled, it
# should also be added to/removed from this array in the control silo at the same time.
register(
    "relocation.selectable-regions",
    default=[],
    flags=FLAG_AUTOMATOR_MODIFIABLE,
)

# Relocation: the step at which new relocations should be autopaused, requiring admin approval
# before continuing.
register(
    "relocation.autopause",
    default="",
    flags=FLAG_AUTOMATOR_MODIFIABLE,
)

# Relocation: globally limits the number of small (<=10MB) relocations allowed per silo per day.
register(
    "relocation.daily-limit.small",
    default=0,
    flags=FLAG_SCALAR | FLAG_AUTOMATOR_MODIFIABLE,
)

# Relocation: globally limits the number of medium (>10MB && <=100MB) relocations allowed per silo
# per day.
register(
    "relocation.daily-limit.medium",
    default=0,
    flags=FLAG_SCALAR | FLAG_AUTOMATOR_MODIFIABLE,
)

# Relocation: globally limits the number of large (>100MB) relocations allowed per silo per day.
register(
    "relocation.daily-limit.large",
    default=0,
    flags=FLAG_SCALAR | FLAG_AUTOMATOR_MODIFIABLE,
)

# max number of profiles to use for computing
# the aggregated flamegraph.
register(
    "profiling.flamegraph.profile-set.size",
    type=Int,
    default=100,
    flags=FLAG_AUTOMATOR_MODIFIABLE,
)

# org IDs for which we want to avoid using the unsampled profiles for function metrics.
# This will let us selectively disable the behaviour for entire orgs that may have an
# extremely high volume increase
register(
    "profiling.profile_metrics.unsampled_profiles.excluded_org_ids",
    type=Sequence,
    default=[],
    flags=FLAG_ALLOW_EMPTY | FLAG_AUTOMATOR_MODIFIABLE,
)

# project IDs for which we want to avoid using the unsampled profiles for function metrics.
# This will let us selectively disable the behaviour for project that may have an extremely
# high volume increase
register(
    "profiling.profile_metrics.unsampled_profiles.excluded_project_ids",
    type=Sequence,
    default=[],
    flags=FLAG_ALLOW_EMPTY | FLAG_AUTOMATOR_MODIFIABLE,
)

# list of platform names for which we allow using unsampled profiles for the purpose
# of improving profile (function) metrics
register(
    "profiling.profile_metrics.unsampled_profiles.platforms",
    type=Sequence,
    default=[],
    flags=FLAG_ALLOW_EMPTY | FLAG_AUTOMATOR_MODIFIABLE,
)

# sample rate for tuning the amount of unsampled profiles that we "let through"
register(
    "profiling.profile_metrics.unsampled_profiles.sample_rate",
    default=0.0,
    flags=FLAG_AUTOMATOR_MODIFIABLE,
)

# killswitch for profile metrics
register(
    "profiling.profile_metrics.unsampled_profiles.enabled",
    default=False,
    type=Bool,
    flags=FLAG_AUTOMATOR_MODIFIABLE,
)

# Enable sending a post update signal after we update groups using a queryset update
register(
    "groups.enable-post-update-signal",
    default=False,
    flags=FLAG_BOOL | FLAG_AUTOMATOR_MODIFIABLE,
)

# Sampling rates for testing Rust-based grouping enhancers

# Rate at which to parse enhancers in Rust in addition to Python
register(
    "grouping.rust_enhancers.parse_rate",
    default=0.0,
    flags=FLAG_AUTOMATOR_MODIFIABLE,
)

# Rate at which to run the Rust implementation of `apply_modifications_to_frames`
# and compare the results
register(
    "grouping.rust_enhancers.modify_frames_rate",
    default=0.0,
    flags=FLAG_AUTOMATOR_MODIFIABLE,
)

# Rate at which to prefer the `apply_modifications_to_frames` result of the Rust implementation.
register(
    "grouping.rust_enhancers.prefer_rust_result",
    default=0.0,
    flags=FLAG_AUTOMATOR_MODIFIABLE,
)
# Rate at which to run the Rust implementation of `assemble_stacktrace_component`
# and compare the results
register(
    "grouping.rust_enhancers.compare_components",
    default=0.0,
    flags=FLAG_AUTOMATOR_MODIFIABLE,
)
# Rate to move from outbox based webhook delivery to webhookpayload.
register(
    "hybridcloud.webhookpayload.rollout",
    default=0.0,
    flags=FLAG_AUTOMATOR_MODIFIABLE,
)
register(
    "metrics.sample-list.sample-rate",
    type=Float,
    default=100_000.0,
    flags=FLAG_PRIORITIZE_DISK | FLAG_AUTOMATOR_MODIFIABLE,
)

# Rates controlling the rollout of grouping parameterization experiments
register(
    "grouping.experiments.parameterization.uniq_id",
    default=0.0,
    flags=FLAG_ADMIN_MODIFIABLE | FLAG_AUTOMATOR_MODIFIABLE | FLAG_RATE,
)

# Sample rate for double writing to experimental dsn
register(
    "store.experimental-dsn-double-write.sample-rate",
    default=0.0,
    flags=FLAG_AUTOMATOR_MODIFIABLE,
)

# killswitch for profiling ddm functions metrics.
# Enable/Disable the ingestion of function metrics
# in the generic metrics platform
register(
    "profiling.generic_metrics.functions_ingestion.enabled",
    default=False,
    type=Bool,
    flags=FLAG_AUTOMATOR_MODIFIABLE,
)

# list of org IDs for which we'll write the function
# metrics to the generic metrics platform
register(
    "profiling.generic_metrics.functions_ingestion.allowed_org_ids",
    type=Sequence,
    default=[],
    flags=FLAG_ALLOW_EMPTY | FLAG_AUTOMATOR_MODIFIABLE,
)

# Standalone spans
register(
    "standalone-spans.process-spans-consumer.enable",
    default=False,
    flags=FLAG_PRIORITIZE_DISK | FLAG_AUTOMATOR_MODIFIABLE,
)
register(
    "standalone-spans.process-spans-consumer.project-allowlist",
    type=Sequence,
    default=[],
    flags=FLAG_PRIORITIZE_DISK | FLAG_AUTOMATOR_MODIFIABLE,
)<|MERGE_RESOLUTION|>--- conflicted
+++ resolved
@@ -1821,7 +1821,6 @@
     flags=FLAG_AUTOMATOR_MODIFIABLE,
 )
 
-<<<<<<< HEAD
 # IDs of orgs that will stop ingesting custom metrics.
 register(
     "custom-metrics-ingestion-killswitched-orgs",
@@ -1832,11 +1831,13 @@
 # IDs of projects that will stop ingesting custom metrics.
 register(
     "custom-metrics-ingestion-killswitched-projects",
-=======
+    default=[],
+    flags=FLAG_AUTOMATOR_MODIFIABLE,
+)
+
 # IDs of orgs that will be disabled from querying metrics via `/metrics/query` endpoint.
 register(
     "custom-metrics-querying-killswitched-orgs",
->>>>>>> 2b3bfb4a
     default=[],
     flags=FLAG_AUTOMATOR_MODIFIABLE,
 )
