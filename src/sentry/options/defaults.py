--- conflicted
+++ resolved
@@ -2685,7 +2685,6 @@
     default=10000,
     flags=FLAG_AUTOMATOR_MODIFIABLE,
 )
-<<<<<<< HEAD
 register(
     "celery_split_queue_legacy_mode",
     default=["post_process_transactions"],
@@ -2700,7 +2699,7 @@
     "celery_split_queue_task_rollout",
     default={},
     flags=FLAG_AUTOMATOR_MODIFIABLE,
-=======
+)
 
 register(
     "grouping.grouphash_metadata.ingestion_writes_enabled",
@@ -2738,5 +2737,4 @@
     type=Sequence,
     default=[],
     flags=FLAG_ALLOW_EMPTY | FLAG_AUTOMATOR_MODIFIABLE,
->>>>>>> 88fa3648
 )