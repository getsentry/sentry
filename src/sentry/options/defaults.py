import os

from sentry.logging import LoggingFormat
from sentry.options import register
from sentry.options.manager import (
    FLAG_ADMIN_MODIFIABLE,
    FLAG_ALLOW_EMPTY,
    FLAG_AUTOMATOR_MODIFIABLE,
    FLAG_BOOL,
    FLAG_CREDENTIAL,
    FLAG_IMMUTABLE,
    FLAG_MODIFIABLE_BOOL,
    FLAG_MODIFIABLE_RATE,
    FLAG_NOSTORE,
    FLAG_PRIORITIZE_DISK,
    FLAG_RATE,
    FLAG_REQUIRED,
    FLAG_SCALAR,
)
from sentry.utils.types import Any, Bool, Dict, Float, Int, Sequence, String

# Cache
# register('cache.backend', flags=FLAG_NOSTORE)
# register('cache.options', type=Dict, flags=FLAG_NOSTORE)


# System
register("system.admin-email", flags=FLAG_REQUIRED)
register(
    "system.support-email",
    flags=FLAG_ALLOW_EMPTY | FLAG_PRIORITIZE_DISK | FLAG_AUTOMATOR_MODIFIABLE,
)
register(
    "system.security-email",
    flags=FLAG_ALLOW_EMPTY | FLAG_PRIORITIZE_DISK | FLAG_AUTOMATOR_MODIFIABLE,
)
register("system.databases", type=Dict, flags=FLAG_NOSTORE)
# register('system.debug', default=False, flags=FLAG_NOSTORE)
register(
    "system.rate-limit",
    default=0,
    flags=FLAG_ALLOW_EMPTY | FLAG_PRIORITIZE_DISK | FLAG_AUTOMATOR_MODIFIABLE,
)
register(
    "system.event-retention-days",
    default=0,
    flags=FLAG_ALLOW_EMPTY | FLAG_PRIORITIZE_DISK | FLAG_AUTOMATOR_MODIFIABLE,
)
register("system.secret-key", flags=FLAG_CREDENTIAL | FLAG_NOSTORE)
register("system.root-api-key", flags=FLAG_PRIORITIZE_DISK | FLAG_AUTOMATOR_MODIFIABLE)
register("system.logging-format", default=LoggingFormat.HUMAN, flags=FLAG_NOSTORE)
# This is used for the chunk upload endpoint
register("system.upload-url-prefix", flags=FLAG_PRIORITIZE_DISK | FLAG_AUTOMATOR_MODIFIABLE)
register(
    "system.maximum-file-size",
    default=2**31,
    flags=FLAG_PRIORITIZE_DISK | FLAG_AUTOMATOR_MODIFIABLE,
)

# URL configuration
# Absolute URL to the sentry root directory. Should not include a trailing slash.
register(
    "system.url-prefix",
    ttl=60,
    grace=3600,
    default=os.environ.get("SENTRY_SYSTEM_URL_PREFIX"),
    flags=FLAG_REQUIRED | FLAG_PRIORITIZE_DISK,
)
register(
    "system.internal-url-prefix",
    flags=FLAG_ALLOW_EMPTY | FLAG_PRIORITIZE_DISK | FLAG_AUTOMATOR_MODIFIABLE,
)
# Base hostname that account domains are subdomains of.
register(
    "system.base-hostname",
    default=os.environ.get("SENTRY_SYSTEM_BASE_HOSTNAME"),
    flags=FLAG_ALLOW_EMPTY | FLAG_PRIORITIZE_DISK | FLAG_NOSTORE,
)
# The template for organization subdomain hostnames.
register(
    "system.organization-base-hostname",
    default=os.environ.get("SENTRY_ORGANIZATION_BASE_HOSTNAME"),
    flags=FLAG_ALLOW_EMPTY | FLAG_PRIORITIZE_DISK | FLAG_NOSTORE,
)
# Template for organization URL including protocol
register(
    "system.organization-url-template",
    default=os.environ.get("SENTRY_ORGANIZATION_URL_TEMPLATE"),
    flags=FLAG_ALLOW_EMPTY | FLAG_PRIORITIZE_DISK | FLAG_NOSTORE,
)
# Template for region based API URL
register(
    "system.region-api-url-template",
    default=os.environ.get("SENTRY_REGION_API_URL_TEMPLATE"),
    flags=FLAG_ALLOW_EMPTY | FLAG_PRIORITIZE_DISK | FLAG_NOSTORE,
)
# The region that this instance is currently running in.
register("system.region", flags=FLAG_ALLOW_EMPTY | FLAG_PRIORITIZE_DISK | FLAG_NOSTORE)

# Redis
register(
    "redis.clusters",
    type=Dict,
    default={"default": {"hosts": {0: {"host": "127.0.0.1", "port": 6379}}}},
    flags=FLAG_NOSTORE | FLAG_IMMUTABLE,
)
register("redis.options", type=Dict, flags=FLAG_NOSTORE)

# See getsentry.processingstore
register("eventstore.processing.rollout", type=Float, default=0.0, flags=FLAG_AUTOMATOR_MODIFIABLE)

# Processing worker caches
register(
    "dsym.cache-path",
    type=String,
    default="/tmp/sentry-dsym-cache",
    flags=FLAG_PRIORITIZE_DISK | FLAG_AUTOMATOR_MODIFIABLE,
)
register(
    "releasefile.cache-path",
    type=String,
    default="/tmp/sentry-releasefile-cache",
    flags=FLAG_PRIORITIZE_DISK | FLAG_AUTOMATOR_MODIFIABLE,
)
register(
    "releasefile.cache-limit",
    type=Int,
    default=10 * 1024 * 1024,
    flags=FLAG_PRIORITIZE_DISK | FLAG_AUTOMATOR_MODIFIABLE,
)


# Mail
register("mail.backend", default="smtp", flags=FLAG_NOSTORE)
register(
    "mail.host",
    default="127.0.0.1",
    flags=FLAG_REQUIRED | FLAG_PRIORITIZE_DISK,
)
register(
    "mail.port",
    default=25,
    flags=FLAG_REQUIRED | FLAG_PRIORITIZE_DISK,
)
register(
    "mail.username",
    flags=FLAG_REQUIRED | FLAG_ALLOW_EMPTY | FLAG_PRIORITIZE_DISK,
)
register(
    "mail.password",
    flags=FLAG_REQUIRED | FLAG_ALLOW_EMPTY | FLAG_PRIORITIZE_DISK,
)
register(
    "mail.use-tls",
    default=False,
    flags=FLAG_REQUIRED | FLAG_PRIORITIZE_DISK,
)
register(
    "mail.use-ssl",
    default=False,
    flags=FLAG_REQUIRED | FLAG_PRIORITIZE_DISK,
)
register(
    "mail.subject-prefix",
    default="[Sentry]",
    flags=FLAG_PRIORITIZE_DISK | FLAG_AUTOMATOR_MODIFIABLE,
)
register(
    "mail.from",
    default="root@localhost",
    flags=FLAG_REQUIRED | FLAG_PRIORITIZE_DISK,
)
register("mail.list-namespace", type=String, default="localhost", flags=FLAG_NOSTORE)
register(
    "mail.enable-replies", default=False, flags=FLAG_PRIORITIZE_DISK | FLAG_AUTOMATOR_MODIFIABLE
)
register(
    "mail.reply-hostname",
    default="",
    flags=FLAG_ALLOW_EMPTY | FLAG_PRIORITIZE_DISK | FLAG_AUTOMATOR_MODIFIABLE,
)
register(
    "mail.mailgun-api-key",
    default="",
    flags=FLAG_ALLOW_EMPTY | FLAG_PRIORITIZE_DISK | FLAG_AUTOMATOR_MODIFIABLE,
)
register(
    "mail.timeout",
    default=10,
    type=Int,
    flags=FLAG_ALLOW_EMPTY | FLAG_PRIORITIZE_DISK | FLAG_AUTOMATOR_MODIFIABLE,
)

# TOTP (Auth app)
register(
    "totp.disallow-new-enrollment",
    default=False,
    type=Bool,
    flags=FLAG_ALLOW_EMPTY | FLAG_PRIORITIZE_DISK | FLAG_AUTOMATOR_MODIFIABLE,
)

# SMS
register(
    "sms.twilio-account",
    default="",
    flags=FLAG_ALLOW_EMPTY | FLAG_PRIORITIZE_DISK | FLAG_AUTOMATOR_MODIFIABLE,
)
register(
    "sms.twilio-token", default="", flags=FLAG_CREDENTIAL | FLAG_ALLOW_EMPTY | FLAG_PRIORITIZE_DISK
)
register(
    "sms.twilio-number",
    default="",
    flags=FLAG_ALLOW_EMPTY | FLAG_PRIORITIZE_DISK | FLAG_AUTOMATOR_MODIFIABLE,
)
register(
    "sms.disallow-new-enrollment",
    default=False,
    type=Bool,
    flags=FLAG_ALLOW_EMPTY | FLAG_AUTOMATOR_MODIFIABLE,
)

# U2F
register(
    "u2f.app-id",
    default="",
    flags=FLAG_ALLOW_EMPTY | FLAG_PRIORITIZE_DISK | FLAG_AUTOMATOR_MODIFIABLE,
)
register(
    "u2f.facets",
    default=[],
    type=Sequence,
    flags=FLAG_ALLOW_EMPTY | FLAG_PRIORITIZE_DISK | FLAG_AUTOMATOR_MODIFIABLE,
)
register(
    "u2f.disallow-new-enrollment",
    default=False,
    type=Bool,
    flags=FLAG_ALLOW_EMPTY | FLAG_PRIORITIZE_DISK | FLAG_AUTOMATOR_MODIFIABLE,
)

# Recovery Codes
register(
    "recovery.disallow-new-enrollment",
    default=False,
    type=Bool,
    flags=FLAG_ALLOW_EMPTY | FLAG_PRIORITIZE_DISK | FLAG_AUTOMATOR_MODIFIABLE,
)

# Auth
register(
    "auth.ip-rate-limit",
    default=0,
    flags=FLAG_ALLOW_EMPTY | FLAG_PRIORITIZE_DISK | FLAG_AUTOMATOR_MODIFIABLE,
)
register(
    "auth.user-rate-limit",
    default=0,
    flags=FLAG_ALLOW_EMPTY | FLAG_PRIORITIZE_DISK | FLAG_AUTOMATOR_MODIFIABLE,
)
register(
    "auth.allow-registration",
    default=False,
    flags=FLAG_ALLOW_EMPTY | FLAG_PRIORITIZE_DISK | FLAG_REQUIRED,
)

# API Tokens
register(
    "apitoken.auto-add-last-chars",
    default=True,
    type=Bool,
    flags=FLAG_ALLOW_EMPTY | FLAG_PRIORITIZE_DISK | FLAG_AUTOMATOR_MODIFIABLE,
)

register(
    "api.rate-limit.org-create",
    default=5,
    flags=FLAG_ALLOW_EMPTY | FLAG_PRIORITIZE_DISK | FLAG_AUTOMATOR_MODIFIABLE,
)

# Beacon
register("beacon.anonymous", type=Bool, flags=FLAG_REQUIRED)
register(
    "beacon.record_cpu_ram_usage",
    type=Bool,
    flags=FLAG_ALLOW_EMPTY | FLAG_REQUIRED,
)

# Filestore (default)
register("filestore.backend", default="filesystem", flags=FLAG_NOSTORE)
register("filestore.options", default={"location": "/tmp/sentry-files"}, flags=FLAG_NOSTORE)
register(
    "filestore.relocation", default={"location": "/tmp/sentry-relocation-files"}, flags=FLAG_NOSTORE
)

# Filestore for control silo
register("filestore.control.backend", default="", flags=FLAG_NOSTORE)
register("filestore.control.options", default={}, flags=FLAG_NOSTORE)

# Throttle filestore access in proguard processing. This is in response to
# INC-635.
register(
    "filestore.proguard-throttle",
    default=1.0,
    flags=FLAG_AUTOMATOR_MODIFIABLE | FLAG_MODIFIABLE_RATE,
)

# Whether to use a redis lock on fileblob uploads and deletes
register("fileblob.upload.use_lock", default=True, flags=FLAG_AUTOMATOR_MODIFIABLE)
# Whether to use redis to cache `FileBlob.id` lookups
register("fileblob.upload.use_blobid_cache", default=False, flags=FLAG_AUTOMATOR_MODIFIABLE)

# Symbol server
register(
    "symbolserver.enabled",
    default=False,
    flags=FLAG_ALLOW_EMPTY | FLAG_PRIORITIZE_DISK | FLAG_AUTOMATOR_MODIFIABLE,
)
register(
    "symbolserver.options",
    default={"url": "http://127.0.0.1:3000"},
    flags=FLAG_ALLOW_EMPTY | FLAG_PRIORITIZE_DISK | FLAG_AUTOMATOR_MODIFIABLE,
)

# Symbolicator
register(
    "symbolicator.enabled",
    default=False,
    flags=FLAG_ALLOW_EMPTY | FLAG_PRIORITIZE_DISK | FLAG_AUTOMATOR_MODIFIABLE,
)
register(
    "symbolicator.options",
    default={"url": "http://127.0.0.1:3021"},
    flags=FLAG_ALLOW_EMPTY | FLAG_PRIORITIZE_DISK | FLAG_AUTOMATOR_MODIFIABLE,
)

# Killswitch for symbolication sources, based on a list of source IDs. Meant to be used in extreme
# situations where it is preferable to break symbolication in a few places as opposed to letting
# it break everywhere.
register(
    "symbolicator.ignored_sources",
    type=Sequence,
    default=[],
    flags=FLAG_ALLOW_EMPTY | FLAG_AUTOMATOR_MODIFIABLE,
)

# Backend chart rendering via chartcuterie
register(
    "chart-rendering.enabled",
    default=False,
    flags=FLAG_ALLOW_EMPTY | FLAG_PRIORITIZE_DISK | FLAG_AUTOMATOR_MODIFIABLE,
)
register(
    "chart-rendering.chartcuterie",
    default={"url": "http://127.0.0.1:7901"},
    flags=FLAG_ALLOW_EMPTY | FLAG_PRIORITIZE_DISK | FLAG_AUTOMATOR_MODIFIABLE,
)
# Leaving these empty will use the same storage driver configured for
# Filestore
register(
    "chart-rendering.storage.backend",
    default=None,
    flags=FLAG_ALLOW_EMPTY | FLAG_PRIORITIZE_DISK | FLAG_AUTOMATOR_MODIFIABLE,
)
register(
    "chart-rendering.storage.options",
    type=Dict,
    default=None,
    flags=FLAG_ALLOW_EMPTY | FLAG_PRIORITIZE_DISK | FLAG_AUTOMATOR_MODIFIABLE,
)

# Replay Options
#
# Replay storage backend configuration (only applicable if the direct-storage driver is used)
register(
    "replay.storage.backend",
    default=None,
    flags=FLAG_ALLOW_EMPTY | FLAG_PRIORITIZE_DISK | FLAG_AUTOMATOR_MODIFIABLE,
)
register(
    "replay.storage.options",
    type=Dict,
    default=None,
    flags=FLAG_ALLOW_EMPTY | FLAG_PRIORITIZE_DISK | FLAG_AUTOMATOR_MODIFIABLE,
)
# Replay Analyzer service.
register(
    "replay.analyzer_service_url",
    default=None,
    flags=FLAG_ALLOW_EMPTY | FLAG_PRIORITIZE_DISK | FLAG_AUTOMATOR_MODIFIABLE,
)
register(
    "organizations:session-replay-accessibility-issues-enabled",
    type=Bool,
    default=True,
    flags=FLAG_ALLOW_EMPTY | FLAG_PRIORITIZE_DISK | FLAG_AUTOMATOR_MODIFIABLE,
)

# User Feedback Options
register(
    "feedback.organizations.slug-denylist",
    type=Sequence,
    default=[],
    flags=FLAG_ALLOW_EMPTY | FLAG_AUTOMATOR_MODIFIABLE,
)

# Analytics
register("analytics.backend", default="noop", flags=FLAG_NOSTORE)
register("analytics.options", default={}, flags=FLAG_NOSTORE)

# Slack Integration
register("slack.client-id", flags=FLAG_PRIORITIZE_DISK | FLAG_AUTOMATOR_MODIFIABLE)
register("slack.client-secret", flags=FLAG_CREDENTIAL | FLAG_PRIORITIZE_DISK)
# signing-secret is preferred, but need to keep verification-token for apps that use it
register("slack.verification-token", flags=FLAG_CREDENTIAL | FLAG_PRIORITIZE_DISK)
register("slack.signing-secret", flags=FLAG_CREDENTIAL | FLAG_PRIORITIZE_DISK)

# Codecov Integration
register("codecov.client-secret", flags=FLAG_CREDENTIAL | FLAG_PRIORITIZE_DISK)

# GitHub Integration
register("github-app.id", default=0, flags=FLAG_AUTOMATOR_MODIFIABLE)
register("github-app.name", default="", flags=FLAG_AUTOMATOR_MODIFIABLE)
register("github-app.webhook-secret", default="", flags=FLAG_CREDENTIAL)
register("github-app.private-key", default="", flags=FLAG_CREDENTIAL)
register("github-app.client-id", flags=FLAG_PRIORITIZE_DISK | FLAG_AUTOMATOR_MODIFIABLE)
register("github-app.client-secret", flags=FLAG_CREDENTIAL | FLAG_PRIORITIZE_DISK)

# GitHub Auth
register(
    "github-login.client-id", default="", flags=FLAG_PRIORITIZE_DISK | FLAG_AUTOMATOR_MODIFIABLE
)
register("github-login.client-secret", default="", flags=FLAG_CREDENTIAL | FLAG_PRIORITIZE_DISK)
register(
    "github-login.require-verified-email",
    type=Bool,
    default=False,
    flags=FLAG_PRIORITIZE_DISK | FLAG_AUTOMATOR_MODIFIABLE,
)
register(
    "github-login.base-domain",
    default="github.com",
    flags=FLAG_PRIORITIZE_DISK | FLAG_AUTOMATOR_MODIFIABLE,
)
register(
    "github-login.api-domain",
    default="api.github.com",
    flags=FLAG_PRIORITIZE_DISK | FLAG_AUTOMATOR_MODIFIABLE,
)
register(
    "github-login.extended-permissions",
    type=Sequence,
    default=[],
    flags=FLAG_PRIORITIZE_DISK | FLAG_AUTOMATOR_MODIFIABLE,
)
register("github-login.organization", flags=FLAG_PRIORITIZE_DISK | FLAG_AUTOMATOR_MODIFIABLE)

# VSTS Integration
register("vsts.client-id", flags=FLAG_PRIORITIZE_DISK | FLAG_AUTOMATOR_MODIFIABLE)
register("vsts.client-secret", flags=FLAG_CREDENTIAL | FLAG_PRIORITIZE_DISK)
# VSTS Integration - with limited scopes
register("vsts-limited.client-id", flags=FLAG_PRIORITIZE_DISK | FLAG_AUTOMATOR_MODIFIABLE)
register("vsts-limited.client-secret", flags=FLAG_CREDENTIAL | FLAG_PRIORITIZE_DISK)

# PagerDuty Integration
register("pagerduty.app-id", default="", flags=FLAG_AUTOMATOR_MODIFIABLE)

# Vercel Integration
register("vercel.client-id", flags=FLAG_PRIORITIZE_DISK | FLAG_AUTOMATOR_MODIFIABLE)
register("vercel.client-secret", flags=FLAG_CREDENTIAL | FLAG_PRIORITIZE_DISK)
register("vercel.integration-slug", default="sentry", flags=FLAG_AUTOMATOR_MODIFIABLE)

# MsTeams Integration
register("msteams.client-id", flags=FLAG_PRIORITIZE_DISK | FLAG_AUTOMATOR_MODIFIABLE)
register("msteams.client-secret", flags=FLAG_CREDENTIAL | FLAG_PRIORITIZE_DISK)
register("msteams.app-id")

# Discord Integration
register("discord.application-id", flags=FLAG_PRIORITIZE_DISK | FLAG_AUTOMATOR_MODIFIABLE)
register("discord.public-key", flags=FLAG_PRIORITIZE_DISK | FLAG_AUTOMATOR_MODIFIABLE)
register("discord.bot-token", flags=FLAG_CREDENTIAL | FLAG_PRIORITIZE_DISK)
register("discord.client-secret", flags=FLAG_CREDENTIAL | FLAG_PRIORITIZE_DISK)

# AWS Lambda Integration
register("aws-lambda.access-key-id", flags=FLAG_PRIORITIZE_DISK | FLAG_AUTOMATOR_MODIFIABLE)
register("aws-lambda.secret-access-key", flags=FLAG_CREDENTIAL | FLAG_PRIORITIZE_DISK)
register("aws-lambda.cloudformation-url", flags=FLAG_AUTOMATOR_MODIFIABLE)
register("aws-lambda.account-number", default="943013980633", flags=FLAG_AUTOMATOR_MODIFIABLE)
register(
    "aws-lambda.node.layer-name", default="SentryNodeServerlessSDK", flags=FLAG_AUTOMATOR_MODIFIABLE
)
register("aws-lambda.node.layer-version", flags=FLAG_AUTOMATOR_MODIFIABLE)
register(
    "aws-lambda.python.layer-name",
    default="SentryPythonServerlessSDK",
    flags=FLAG_AUTOMATOR_MODIFIABLE,
)
register("aws-lambda.python.layer-version", flags=FLAG_AUTOMATOR_MODIFIABLE)
# the region of the host account we use for assuming the role
register("aws-lambda.host-region", default="us-east-2", flags=FLAG_AUTOMATOR_MODIFIABLE)
# the number of threads we should use to install Lambdas
register("aws-lambda.thread-count", default=100, flags=FLAG_AUTOMATOR_MODIFIABLE)

# Snuba
register(
    "snuba.search.pre-snuba-candidates-optimizer",
    type=Bool,
    default=False,
    flags=FLAG_AUTOMATOR_MODIFIABLE,
)
register(
    "snuba.search.pre-snuba-candidates-percentage", default=0.2, flags=FLAG_AUTOMATOR_MODIFIABLE
)
register(
    "snuba.search.project-group-count-cache-time",
    default=24 * 60 * 60,
    flags=FLAG_AUTOMATOR_MODIFIABLE,
)
register("snuba.search.min-pre-snuba-candidates", default=500, flags=FLAG_AUTOMATOR_MODIFIABLE)
register("snuba.search.max-pre-snuba-candidates", default=5000, flags=FLAG_AUTOMATOR_MODIFIABLE)
register("snuba.search.chunk-growth-rate", default=1.5, flags=FLAG_AUTOMATOR_MODIFIABLE)
register("snuba.search.max-chunk-size", default=2000, flags=FLAG_AUTOMATOR_MODIFIABLE)
register("snuba.search.max-total-chunk-time-seconds", default=30.0, flags=FLAG_AUTOMATOR_MODIFIABLE)
register("snuba.search.hits-sample-size", default=100, flags=FLAG_AUTOMATOR_MODIFIABLE)
register("snuba.track-outcomes-sample-rate", default=0.0, flags=FLAG_AUTOMATOR_MODIFIABLE)

# The percentage of tagkeys that we want to cache. Set to 1.0 in order to cache everything, <=0.0 to stop caching
register(
    "snuba.tagstore.cache-tagkeys-rate",
    default=0.0,
    flags=FLAG_PRIORITIZE_DISK | FLAG_AUTOMATOR_MODIFIABLE,
)

# Kafka Publisher
register("kafka-publisher.raw-event-sample-rate", default=0.0, flags=FLAG_AUTOMATOR_MODIFIABLE)
register("kafka-publisher.max-event-size", default=100000, flags=FLAG_AUTOMATOR_MODIFIABLE)

# Enable multiple topics for eventstream. It allows specific event types to be sent
# to specific topic.
register(
    "store.eventstream-per-type-topic",
    default=False,
    flags=FLAG_PRIORITIZE_DISK | FLAG_AUTOMATOR_MODIFIABLE,
)

# The fraction of prooguard events that will be routed to the
# separate `store.process_event_proguard` queue
register(
    "store.separate-proguard-queue-rate",
    default=0.0,
    flags=FLAG_AUTOMATOR_MODIFIABLE | FLAG_MODIFIABLE_RATE,
)

# Query and supply Bundle Indexes to Symbolicator SourceMap processing
register(
    "symbolicator.sourcemaps-bundle-index-sample-rate", default=0.0, flags=FLAG_AUTOMATOR_MODIFIABLE
)
# Refresh Bundle Indexes reported as used by symbolicator
register(
    "symbolicator.sourcemaps-bundle-index-refresh-sample-rate",
    default=0.0,
    flags=FLAG_AUTOMATOR_MODIFIABLE,
)

# Post Process Error Hook Sampling
register(
    "post-process.use-error-hook-sampling", default=False, flags=FLAG_AUTOMATOR_MODIFIABLE
)  # unused
# From 0.0 to 1.0: Randomly enqueue process_resource_change task
register(
    "post-process.error-hook-sample-rate", default=0.0, flags=FLAG_AUTOMATOR_MODIFIABLE
)  # unused

# Transaction events
# True => kill switch to disable ingestion of transaction events for internal project.
register(
    "transaction-events.force-disable-internal-project",
    default=False,
    flags=FLAG_AUTOMATOR_MODIFIABLE,
)

# Moving signals and TSDB into outcomes consumer
register(
    "outcomes.signals-in-consumer-sample-rate", default=0.0, flags=FLAG_AUTOMATOR_MODIFIABLE
)  # unused
register(
    "outcomes.tsdb-in-consumer-sample-rate", default=0.0, flags=FLAG_AUTOMATOR_MODIFIABLE
)  # unused

# Node data save rate
register(
    "nodedata.cache-sample-rate",
    default=0.0,
    flags=FLAG_PRIORITIZE_DISK | FLAG_AUTOMATOR_MODIFIABLE,
)
register(
    "nodedata.cache-on-save", default=False, flags=FLAG_PRIORITIZE_DISK | FLAG_AUTOMATOR_MODIFIABLE
)

# Alerts / Workflow incremental rollout rate. Tied to feature handlers in getsentry
register("workflow.rollout-rate", default=0, flags=FLAG_PRIORITIZE_DISK | FLAG_AUTOMATOR_MODIFIABLE)

# Performance metric alerts incremental rollout rate. Tied to feature handlers
# in getsentry
register(
    "incidents-performance.rollout-rate",
    default=0,
    flags=FLAG_PRIORITIZE_DISK | FLAG_AUTOMATOR_MODIFIABLE,
)

# Max number of tags to combine in a single query in Discover2 tags facet.
register(
    "discover2.max_tags_to_combine",
    default=3,
    flags=FLAG_PRIORITIZE_DISK | FLAG_AUTOMATOR_MODIFIABLE,
)

# Enables setting a sampling rate when producing the tag facet.
register(
    "discover2.tags_facet_enable_sampling",
    default=True,
    flags=FLAG_PRIORITIZE_DISK | FLAG_AUTOMATOR_MODIFIABLE,
)

# Killswitch for datascrubbing after stacktrace processing. Set to False to
# disable datascrubbers.
register("processing.can-use-scrubbers", default=True, flags=FLAG_AUTOMATOR_MODIFIABLE)

# Enable use of symbolic-sourcemapcache for JavaScript Source Maps processing.
# Set this value of the fraction of projects that you want to use it for.
register(
    "processing.sourcemapcache-processor", default=0.0, flags=FLAG_AUTOMATOR_MODIFIABLE
)  # unused

# Killswitch for sending internal errors to the internal project or
# `SENTRY_SDK_CONFIG.relay_dsn`. Set to `0` to only send to
# `SENTRY_SDK_CONFIG.dsn` (the "upstream transport") and nothing else.
#
# Note: A value that is neither 0 nor 1 is regarded as 0
register("store.use-relay-dsn-sample-rate", default=1, flags=FLAG_AUTOMATOR_MODIFIABLE)

# A rate to apply to any events denoted as experimental to be sent to an experimental dsn.
register("store.use-experimental-dsn-sample-rate", default=0.0, flags=FLAG_AUTOMATOR_MODIFIABLE)

# A rate that enables statsd item sending (DDM data) to s4s
register("store.allow-s4s-ddm-sample-rate", default=0.0, flags=FLAG_AUTOMATOR_MODIFIABLE)

# Mock out integrations and services for tests
register("mocks.jira", default=False, flags=FLAG_AUTOMATOR_MODIFIABLE)

# Record statistics about event payloads and their compressibility
register(
    "store.nodestore-stats-sample-rate", default=0.0, flags=FLAG_AUTOMATOR_MODIFIABLE
)  # unused

# Killswitch to stop storing any reprocessing payloads.
register("store.reprocessing-force-disable", default=False, flags=FLAG_AUTOMATOR_MODIFIABLE)

register(
    "store.race-free-group-creation-force-disable", default=False, flags=FLAG_AUTOMATOR_MODIFIABLE
)

# Option to enable dart deobfuscation on ingest
register(
    "processing.view-hierarchies-dart-deobfuscation", default=0.0, flags=FLAG_AUTOMATOR_MODIFIABLE
)

# Enable calling the severity modeling API on group creation
register(
    "processing.calculate-severity-on-group-creation",
    default=False,
    flags=FLAG_AUTOMATOR_MODIFIABLE,
)

# Enable sending the flag to the microservice to tell it to purposefully take longer than our
# timeout, to see the effect on the overall error event processing backlog
register(
    "processing.severity-backlog-test.timeout",
    default=False,
    flags=FLAG_AUTOMATOR_MODIFIABLE,
)

# Enable sending the flag to the microservice to tell it to purposefully send back an error, to see
# the effect on the overall error event processing backlog
register(
    "processing.severity-backlog-test.error",
    default=False,
    flags=FLAG_AUTOMATOR_MODIFIABLE,
)

register(
    "issues.severity.high-priority-alerts-projects-allowlist",
    type=Sequence,
    default=[],
    flags=FLAG_ALLOW_EMPTY | FLAG_AUTOMATOR_MODIFIABLE,
)

register(
    "issues.severity.new-escalation-projects-allowlist",
    type=Sequence,
    default=[],
    flags=FLAG_ALLOW_EMPTY | FLAG_AUTOMATOR_MODIFIABLE,
)

register(
    "issues.priority.projects-allowlist",
    type=Sequence,
    default=[],
    flags=FLAG_ALLOW_EMPTY | FLAG_AUTOMATOR_MODIFIABLE,
)


# Killswitch for issue priority
register(
    "issues.priority.enabled",
    default=False,
    type=Bool,
    flags=FLAG_MODIFIABLE_BOOL | FLAG_AUTOMATOR_MODIFIABLE,
)

register(
    "issues.similarity-embeddings.projects-allowlist",
    type=Sequence,
    default=[],
    flags=FLAG_ALLOW_EMPTY | FLAG_AUTOMATOR_MODIFIABLE,
)

# ## sentry.killswitches
#
# The following options are documented in sentry.killswitches in more detail
register(
    "store.load-shed-group-creation-projects", type=Any, default=[], flags=FLAG_AUTOMATOR_MODIFIABLE
)
register("store.load-shed-pipeline-projects", type=Any, default=[], flags=FLAG_AUTOMATOR_MODIFIABLE)
register(
    "store.load-shed-parsed-pipeline-projects",
    type=Any,
    default=[],
    flags=FLAG_AUTOMATOR_MODIFIABLE,
)
register(
    "store.load-shed-save-event-projects", type=Any, default=[], flags=FLAG_AUTOMATOR_MODIFIABLE
)
register(
    "store.load-shed-process-event-projects", type=Any, default=[], flags=FLAG_AUTOMATOR_MODIFIABLE
)
register(
    "store.load-shed-process-event-projects-gradual",
    type=Dict,
    default={},
    flags=FLAG_AUTOMATOR_MODIFIABLE,
)
# Applies load shedding per project gradually. 1.0 means full load shedding
# 0.0 or no config means no load shedding.
register(
    "store.load-shed-symbolicate-event-projects",
    type=Any,
    default=[],
    flags=FLAG_AUTOMATOR_MODIFIABLE,
)
register(
    "store.save-event-highcpu-platforms", type=Sequence, default=[], flags=FLAG_AUTOMATOR_MODIFIABLE
)
register(
    "store.symbolicate-event-lpq-never", type=Sequence, default=[], flags=FLAG_AUTOMATOR_MODIFIABLE
)
register(
    "store.symbolicate-event-lpq-always", type=Sequence, default=[], flags=FLAG_AUTOMATOR_MODIFIABLE
)
register(
    "post_process.get-autoassign-owners", type=Sequence, default=[], flags=FLAG_AUTOMATOR_MODIFIABLE
)
register(
    "api.organization.disable-last-deploys",
    type=Sequence,
    default=[],
    flags=FLAG_AUTOMATOR_MODIFIABLE,
)

# Switch for more performant project counter incr
register(
    "store.projectcounter-modern-upsert-sample-rate", default=0.0, flags=FLAG_AUTOMATOR_MODIFIABLE
)

# Run an experimental grouping config in background for performance analysis
register("store.background-grouping-config-id", default=None, flags=FLAG_AUTOMATOR_MODIFIABLE)

# Fraction of events that will pass through background grouping
register("store.background-grouping-sample-rate", default=0.0, flags=FLAG_AUTOMATOR_MODIFIABLE)

# Minimum number of files in an archive. Archives with fewer files are extracted and have their
# contents stored as separate release files.
register("processing.release-archive-min-files", default=10, flags=FLAG_AUTOMATOR_MODIFIABLE)

# Whether to use `zstd` instead of `zlib` for the attachment cache.
register("attachment-cache.use-zstd", default=False, flags=FLAG_AUTOMATOR_MODIFIABLE)

# Whether to use `zstd` instead of `zlib` for encoded grouping enhancers.
register("enhancers.use-zstd", default=False, flags=FLAG_AUTOMATOR_MODIFIABLE)

# Set of projects that will always store `EventAttachment` blobs directly.
register("eventattachments.store-blobs.projects", default=[], flags=FLAG_AUTOMATOR_MODIFIABLE)
# Percentage sample rate for `EventAttachment`s that should use direct blob storage.
register("eventattachments.store-blobs.sample-rate", default=0.0, flags=FLAG_AUTOMATOR_MODIFIABLE)

# All Relay options (statically authenticated Relays can be registered here)
register("relay.static_auth", default={}, flags=FLAG_NOSTORE)

# Tell Relay to stop extracting metrics from transaction payloads (see killswitches)
# Example value: [{"project_id": 42}, {"project_id": 123}]
register("relay.drop-transaction-metrics", default=[], flags=FLAG_AUTOMATOR_MODIFIABLE)

# [Unused] Sample rate for opting in orgs into transaction metrics extraction.
register("relay.transaction-metrics-org-sample-rate", default=0.0, flags=FLAG_AUTOMATOR_MODIFIABLE)

# Relay should emit a usage metric to track total spans.
register("relay.span-usage-metric", default=False, flags=FLAG_AUTOMATOR_MODIFIABLE)

# Killswitch for the Relay cardinality limiter, one of `enabled`, `disabled`, `passive`.
# In `passive` mode Relay's cardinality limiter is active but it does not enforce the limits.
#
# Note: To fully enable the cardinality limiter the feature `organizations:relay-cardinality-limiter`
# needs to be rolled out as well.
register("relay.cardinality-limiter.mode", default="enabled", flags=FLAG_AUTOMATOR_MODIFIABLE)
# Override to set a list of limits into passive mode by organization.
#
# In passive mode Relay's cardinality limiter is active but it does not enforce the limits.
#
# Example: `{1: ["transactions"]}`
# Forces the `transactions` cardinality limit into passive mode for the organization with id `1` (Sentry).
register(
    "relay.cardinality-limiter.passive-limits-by-org", default={}, flags=FLAG_AUTOMATOR_MODIFIABLE
)
# Sample rate for Cardinality Limiter Sentry errors.
#
# Rate needs to be between `0.0` and `1.0`.
# If set to `1.0` all cardinality limiter rejections will be logged as a Sentry error.
register(
    "relay.cardinality-limiter.error-sample-rate", default=0.01, flags=FLAG_AUTOMATOR_MODIFIABLE
)

# Controls the encoding used in Relay for encoding distributions and sets
# when writing to Kafka.
#
# Key is the metric namespace (as used by Relay) and the value is the desired encoding.
register("relay.metric-bucket-encodings", default={}, flags=FLAG_AUTOMATOR_MODIFIABLE)

# Write new kafka headers in eventstream
register("eventstream:kafka-headers", default=True, flags=FLAG_AUTOMATOR_MODIFIABLE)

# Post process forwarder options
# Gets data from Kafka headers
register("post-process-forwarder:kafka-headers", default=True, flags=FLAG_AUTOMATOR_MODIFIABLE)

# Subscription queries sampling rate
register("subscriptions-query.sample-rate", default=0.01, flags=FLAG_AUTOMATOR_MODIFIABLE)

# The ratio of symbolication requests for which metrics will be submitted to redis.
#
# This is to allow gradual rollout of metrics collection for symbolication requests and can be
# removed once it is fully rolled out.
register(
    "symbolicate-event.low-priority.metrics.submission-rate",
    default=0.0,
    flags=FLAG_AUTOMATOR_MODIFIABLE,
)

# Sampling rate for controlled rollout of a change where ignest-consumer spawns
# special save_event task for transactions avoiding the preprocess.
register(
    "store.save-transactions-ingest-consumer-rate", default=0.0, flags=FLAG_AUTOMATOR_MODIFIABLE
)

# Drop delete_old_primary_hash messages for a particular project.
register("reprocessing2.drop-delete-old-primary-hash", default=[], flags=FLAG_AUTOMATOR_MODIFIABLE)

# Switch to use service wrapper for reprocessing redis operations
register("reprocessing.use_store", default=True, flags=FLAG_AUTOMATOR_MODIFIABLE)

# BEGIN ABUSE QUOTAS

# Example:
# >>> org = Organization.objects.get(slug='foo')
# >>> org.update_option("project-abuse-quota.transaction-limit", 42)
# >>> for q in SubscriptionQuota()._get_abuse_quotas(org): print(q.to_json())
# {'id': 'pat', 'scope': 'project', 'categories': ['transaction'], 'limit': 420, 'window': 10, 'reasonCode': 'project_abuse_limit'}
# You can see that for this organization, 42 transactions per second
# is effectively enforced as 420/s because the rate limiting window is 10 seconds.

# DEPRECATED (only in use by getsentry).
# Use "project-abuse-quota.window" instead.
register(
    "getsentry.rate-limit.window",
    type=Int,
    default=10,
    flags=FLAG_PRIORITIZE_DISK | FLAG_AUTOMATOR_MODIFIABLE,
)

# Relay isn't effective at enforcing 1s windows - 10 seconds has worked well.
# If the limit is negative, then it means completely blocked.
# I don't see this value needing to be tweaked on a per-org basis,
# so for now the org option "project-abuse-quota.window" doesn't do anything.
register(
    "project-abuse-quota.window",
    type=Int,
    default=10,
    flags=FLAG_PRIORITIZE_DISK | FLAG_AUTOMATOR_MODIFIABLE,
)

# DEPRECATED. Use "project-abuse-quota.error-limit" instead.
# This is set to 0: don't limit by default, because it is configured in production.
# The DEPRECATED org option override is "sentry:project-error-limit".
register(
    "getsentry.rate-limit.project-errors",
    type=Int,
    default=0,
    flags=FLAG_PRIORITIZE_DISK | FLAG_AUTOMATOR_MODIFIABLE,
)
# DEPRECATED. Use "project-abuse-quota.transaction-limit" instead.
# This is set to 0: don't limit by default, because it is configured in production.
# The DEPRECATED org option override is "sentry:project-transaction-limit".
register(
    "getsentry.rate-limit.project-transactions",
    type=Int,
    default=0,
    flags=FLAG_PRIORITIZE_DISK | FLAG_AUTOMATOR_MODIFIABLE,
)

# These are set to 0: don't limit by default.
# These have yet to be configured in production.
# For errors and transactions, the above DEPRECATED options take
# precedence for now, until we decide on values to set for all these.
# Set the same key as an org option which will override these values for the org.
# Similarly, for now, the DEPRECATED org options "sentry:project-error-limit"
# and "sentry:project-transaction-limit" take precedence.
register(
    "project-abuse-quota.error-limit",
    type=Int,
    default=0,
    flags=FLAG_PRIORITIZE_DISK | FLAG_AUTOMATOR_MODIFIABLE,
)
register(
    "project-abuse-quota.transaction-limit",
    type=Int,
    default=0,
    flags=FLAG_PRIORITIZE_DISK | FLAG_AUTOMATOR_MODIFIABLE,
)
register(
    "project-abuse-quota.attachment-limit",
    type=Int,
    default=0,
    flags=FLAG_PRIORITIZE_DISK | FLAG_AUTOMATOR_MODIFIABLE,
)
register(
    "project-abuse-quota.session-limit",
    type=Int,
    default=0,
    flags=FLAG_PRIORITIZE_DISK | FLAG_AUTOMATOR_MODIFIABLE,
)


register(
    "organization-abuse-quota.metric-bucket-limit",
    type=Int,
    default=0,
    flags=FLAG_PRIORITIZE_DISK | FLAG_AUTOMATOR_MODIFIABLE,
)


register(
    "global-abuse-quota.metric-bucket-limit",
    type=Int,
    default=0,
    flags=FLAG_PRIORITIZE_DISK | FLAG_AUTOMATOR_MODIFIABLE,
)

register(
    "global-abuse-quota.sessions-metric-bucket-limit",
    type=Int,
    default=0,
    flags=FLAG_PRIORITIZE_DISK | FLAG_AUTOMATOR_MODIFIABLE,
)

register(
    "global-abuse-quota.transactions-metric-bucket-limit",
    type=Int,
    default=0,
    flags=FLAG_PRIORITIZE_DISK | FLAG_AUTOMATOR_MODIFIABLE,
)

register(
    "global-abuse-quota.spans-metric-bucket-limit",
    type=Int,
    default=0,
    flags=FLAG_PRIORITIZE_DISK | FLAG_AUTOMATOR_MODIFIABLE,
)

register(
    "global-abuse-quota.custom-metric-bucket-limit",
    type=Int,
    default=0,
    flags=FLAG_PRIORITIZE_DISK | FLAG_AUTOMATOR_MODIFIABLE,
)

# END ABUSE QUOTAS

# Send event messages for specific project IDs to random partitions in Kafka
# contents are a list of project IDs to message types to be randomly assigned
# e.g. [{"project_id": 2, "message_type": "error"}, {"project_id": 3, "message_type": "transaction"}]
register(
    "kafka.send-project-events-to-random-partitions", default=[], flags=FLAG_AUTOMATOR_MODIFIABLE
)

# Rate to project_configs_v3, no longer used.
register("relay.project-config-v3-enable", default=0.0, flags=FLAG_AUTOMATOR_MODIFIABLE)

# [Unused] Use zstandard compression in redis project config cache
# Set this value to a list of DSNs.
register(
    "relay.project-config-cache-compress", default=[], flags=FLAG_AUTOMATOR_MODIFIABLE
)  # unused

# [Unused] Use zstandard compression in redis project config cache
# Set this value of the fraction of config writes you want to compress.
register(
    "relay.project-config-cache-compress-sample-rate", default=0.0, flags=FLAG_AUTOMATOR_MODIFIABLE
)  # unused

# default brownout crontab for api deprecations
register(
    "api.deprecation.brownout-cron",
    default="0 12 * * *",
    type=String,
    flags=FLAG_AUTOMATOR_MODIFIABLE,
)
# Brownout duration to be stored in ISO8601 format for durations (See https://en.wikipedia.org/wiki/ISO_8601#Durations)
register("api.deprecation.brownout-duration", default="PT1M", flags=FLAG_AUTOMATOR_MODIFIABLE)

# Option to disable misbehaving use case IDs
register("sentry-metrics.indexer.disabled-namespaces", default=[], flags=FLAG_AUTOMATOR_MODIFIABLE)

# A slow rollout option for writing "new" cache keys
# as the transition from UseCaseKey to UseCaseID occurs
register(
    "sentry-metrics.indexer.cache-key-rollout-rate", default=0.0, flags=FLAG_AUTOMATOR_MODIFIABLE
)

# A option for double writing old and new cache keys
# for the same transition
register(
    "sentry-metrics.indexer.cache-key-double-write", default=False, flags=FLAG_AUTOMATOR_MODIFIABLE
)

# An option to tune the percentage of cache keys that gets replenished during indexer resolve
register(
    "sentry-metrics.indexer.disable-memcache-replenish-rollout",
    default=0.0,
    flags=FLAG_AUTOMATOR_MODIFIABLE,
)

# An option to enable reading from the new schema for the caching indexer
register(
    "sentry-metrics.indexer.read-new-cache-namespace",
    default=False,
    flags=FLAG_AUTOMATOR_MODIFIABLE,
)

# An option to enable writing from the new schema for the caching indexer
register(
    "sentry-metrics.indexer.write-new-cache-namespace",
    default=False,
    flags=FLAG_AUTOMATOR_MODIFIABLE,
)

# Option to control sampling percentage of schema validation on the generic metrics pipeline
# based on namespace.
register(
    "sentry-metrics.indexer.generic-metrics.schema-validation-rules",
    default={},  # empty dict means validate schema for all use cases
    flags=FLAG_AUTOMATOR_MODIFIABLE,
)

# Option to control sampling percentage of schema validation on the release health metrics
# pipeline based on namespace.
register(
    "sentry-metrics.indexer.release-health.schema-validation-rules",
    default={},  # empty dict means validate schema for all use cases
    flags=FLAG_AUTOMATOR_MODIFIABLE,
)

# Option to control whether or not we raise ValidationErrors in the indexer
# (Temporary) raising the error would mean we skip the processing or DLQing of these
# invalid messages
register(
    "sentry-metrics.indexer.raise-validation-errors",
    default=False,
    flags=FLAG_AUTOMATOR_MODIFIABLE,
)

# Global and per-organization limits on the writes to the string indexer's DB.
#
# Format is a list of dictionaries of format {
#   "window_seconds": ...,
#   "granularity_seconds": ...,
#   "limit": ...
# }
#
# See sentry.ratelimiters.sliding_windows for an explanation of what each of
# those terms mean.
#
# Note that changing either window or granularity_seconds of a limit will
# effectively reset it, as the previous data can't/won't be converted.
register(
    "sentry-metrics.writes-limiter.limits.performance.per-org",
    default=[],
    flags=FLAG_AUTOMATOR_MODIFIABLE,
)
register(
    "sentry-metrics.writes-limiter.limits.transactions.per-org",
    default=[],
    flags=FLAG_AUTOMATOR_MODIFIABLE,
)
register(
    "sentry-metrics.writes-limiter.limits.sessions.per-org",
    default=[],
    flags=FLAG_AUTOMATOR_MODIFIABLE,
)
register(
    "sentry-metrics.writes-limiter.limits.spans.per-org",
    default=[],
    flags=FLAG_AUTOMATOR_MODIFIABLE,
)
register(
    "sentry-metrics.writes-limiter.limits.releasehealth.per-org",
    default=[],
    flags=FLAG_AUTOMATOR_MODIFIABLE,
)
register(
    "sentry-metrics.writes-limiter.limits.custom.per-org",
    default=[],
    flags=FLAG_AUTOMATOR_MODIFIABLE,
)
register(
    "sentry-metrics.writes-limiter.limits.generic-metrics.per-org",
    default=[],
    flags=FLAG_AUTOMATOR_MODIFIABLE,
)

register(
    "sentry-metrics.writes-limiter.limits.performance.global",
    default=[],
    flags=FLAG_AUTOMATOR_MODIFIABLE,
)
register(
    "sentry-metrics.writes-limiter.limits.transactions.global",
    default=[],
    flags=FLAG_AUTOMATOR_MODIFIABLE,
)
register(
    "sentry-metrics.writes-limiter.limits.sessions.global",
    default=[],
    flags=FLAG_AUTOMATOR_MODIFIABLE,
)
register(
    "sentry-metrics.writes-limiter.limits.spans.global",
    default=[],
    flags=FLAG_AUTOMATOR_MODIFIABLE,
)
register(
    "sentry-metrics.writes-limiter.limits.releasehealth.global",
    default=[],
    flags=FLAG_AUTOMATOR_MODIFIABLE,
)
register(
    "sentry-metrics.writes-limiter.limits.custom.global",
    default=[],
    flags=FLAG_AUTOMATOR_MODIFIABLE,
)
register(
    "sentry-metrics.writes-limiter.limits.generic-metrics.global",
    default=[],
    flags=FLAG_AUTOMATOR_MODIFIABLE,
)

register(
    "sentry-metrics.writes-limiter.apply-uca-limiting",
    default=True,
    flags=FLAG_AUTOMATOR_MODIFIABLE,
)
# per-organization limits on the number of timeseries that can be observed in
# each window.
#
# Format is a list of dictionaries of format {
#   "window_seconds": ...,
#   "granularity_seconds": ...,
#   "limit": ...
# }
#
# See sentry.ratelimiters.cardinality for an explanation of what each of
# those terms mean.
#
# Note that changing either window or granularity_seconds of a limit will
# effectively reset it, as the previous data can't/won't be converted.
register(
    "sentry-metrics.cardinality-limiter.limits.performance.per-org",
    default=[
        {"window_seconds": 3600, "granularity_seconds": 600, "limit": 10000},
    ],
    flags=FLAG_AUTOMATOR_MODIFIABLE,
)
register(
    "sentry-metrics.cardinality-limiter.limits.releasehealth.per-org",
    default=[
        {"window_seconds": 3600, "granularity_seconds": 600, "limit": 10000},
    ],
    flags=FLAG_AUTOMATOR_MODIFIABLE,
)
register(
    "sentry-metrics.cardinality-limiter.limits.transactions.per-org",
    default=[
        {"window_seconds": 3600, "granularity_seconds": 600, "limit": 10000},
    ],
    flags=FLAG_AUTOMATOR_MODIFIABLE,
)
register(
    "sentry-metrics.cardinality-limiter.limits.sessions.per-org",
    default=[
        {"window_seconds": 3600, "granularity_seconds": 600, "limit": 10000},
    ],
    flags=FLAG_AUTOMATOR_MODIFIABLE,
)
register(
    "sentry-metrics.cardinality-limiter.limits.spans.per-org",
    default=[
        {"window_seconds": 3600, "granularity_seconds": 600, "limit": 10000},
    ],
    flags=FLAG_AUTOMATOR_MODIFIABLE,
)
register(
    "sentry-metrics.cardinality-limiter.limits.custom.per-org",
    default=[
        {"window_seconds": 3600, "granularity_seconds": 600, "limit": 10000},
    ],
    flags=FLAG_AUTOMATOR_MODIFIABLE,
)
register(
    "sentry-metrics.cardinality-limiter.limits.profiles.per-org",
    default=[
        {"window_seconds": 3600, "granularity_seconds": 600, "limit": 10000},
    ],
    flags=FLAG_AUTOMATOR_MODIFIABLE,
)
register(
    "sentry-metrics.cardinality-limiter.limits.generic-metrics.per-org",
    default=[
        {"window_seconds": 3600, "granularity_seconds": 600, "limit": 10000},
    ],
    flags=FLAG_AUTOMATOR_MODIFIABLE,
)
register(
    "sentry-metrics.cardinality-limiter.orgs-rollout-rate",
    default=1.0,
    flags=FLAG_AUTOMATOR_MODIFIABLE,
)
register(
    "sentry-metrics.cardinality-limiter-rh.orgs-rollout-rate",
    default=0.0,
    flags=FLAG_AUTOMATOR_MODIFIABLE,
)
register(
    "sentry-metrics.10s-granularity",
    default=False,
    flags=FLAG_AUTOMATOR_MODIFIABLE,
)

register(
    "sentry-metrics.producer-schema-validation.release-health.rollout-rate",
    default=0.0,
    flags=FLAG_AUTOMATOR_MODIFIABLE,
)
register(
    "sentry-metrics.producer-schema-validation.performance.rollout-rate",
    default=0.0,
    flags=FLAG_AUTOMATOR_MODIFIABLE,
)

# Flag to determine whether abnormal_mechanism tag should be extracted
register(
    "sentry-metrics.releasehealth.abnormal-mechanism-extraction-rate",
    default=0.0,
    flags=FLAG_AUTOMATOR_MODIFIABLE,
)

register(
    "sentry-metrics.synchronize-kafka-rebalances",
    default=False,
    flags=FLAG_AUTOMATOR_MODIFIABLE,
)

register(
    "sentry-metrics.synchronized-rebalance-delay",
    default=15,
    flags=FLAG_AUTOMATOR_MODIFIABLE,
)

# Performance issue option for *all* performance issues detection
register("performance.issues.all.problem-detection", default=1.0, flags=FLAG_AUTOMATOR_MODIFIABLE)

# Individual system-wide options in case we need to turn off specific detectors for load concerns, ignoring the set project options.
register(
    "performance.issues.compressed_assets.problem-creation",
    default=1.0,
    flags=FLAG_AUTOMATOR_MODIFIABLE,
)
register(
    "performance.issues.compressed_assets.la-rollout", default=0.0, flags=FLAG_AUTOMATOR_MODIFIABLE
)
register(
    "performance.issues.compressed_assets.ea-rollout", default=0.0, flags=FLAG_AUTOMATOR_MODIFIABLE
)
register(
    "performance.issues.compressed_assets.ga-rollout", default=1.0, flags=FLAG_AUTOMATOR_MODIFIABLE
)
register(
    "performance.issues.consecutive_db.problem-creation",
    default=1.0,
    flags=FLAG_AUTOMATOR_MODIFIABLE,
)
register(
    "performance.issues.consecutive_db.la-rollout", default=0.0, flags=FLAG_AUTOMATOR_MODIFIABLE
)
register(
    "performance.issues.consecutive_db.ea-rollout", default=0.0, flags=FLAG_AUTOMATOR_MODIFIABLE
)
register(
    "performance.issues.consecutive_db.ga-rollout", default=1.0, flags=FLAG_AUTOMATOR_MODIFIABLE
)
register(
    "performance.issues.n_plus_one_db.problem-detection",
    default=1.0,
    flags=FLAG_AUTOMATOR_MODIFIABLE,
)
register(
    "performance.issues.n_plus_one_db.problem-creation",
    default=1.0,
    flags=FLAG_AUTOMATOR_MODIFIABLE,
)
register(
    "performance.issues.n_plus_one_db_ext.problem-creation",
    default=1.0,
    flags=FLAG_AUTOMATOR_MODIFIABLE,
)
register(
    "performance.issues.file_io_main_thread.problem-creation",
    default=1.0,
    flags=FLAG_AUTOMATOR_MODIFIABLE,
)
register(
    "performance.issues.db_main_thread.problem-creation",
    default=1.0,
    flags=FLAG_AUTOMATOR_MODIFIABLE,
)
register(
    "performance.issues.n_plus_one_api_calls.problem-creation",
    default=1.0,
    flags=FLAG_AUTOMATOR_MODIFIABLE,
)
register(
    "performance.issues.n_plus_one_api_calls.la-rollout",
    default=0.0,
    flags=FLAG_AUTOMATOR_MODIFIABLE,
)
register(
    "performance.issues.n_plus_one_api_calls.ea-rollout",
    default=0.0,
    flags=FLAG_AUTOMATOR_MODIFIABLE,
)
register(
    "performance.issues.n_plus_one_api_calls.ga-rollout",
    default=1.0,
    flags=FLAG_AUTOMATOR_MODIFIABLE,
)
register(
    "performance.issues.slow_db_query.problem-creation",
    default=1.0,
    flags=FLAG_AUTOMATOR_MODIFIABLE,
)
register(
    "performance.issues.slow_db_query.la-rollout", default=0.0, flags=FLAG_AUTOMATOR_MODIFIABLE
)
register(
    "performance.issues.slow_db_query.ea-rollout", default=0.0, flags=FLAG_AUTOMATOR_MODIFIABLE
)
register(
    "performance.issues.slow_db_query.ga-rollout", default=1.0, flags=FLAG_AUTOMATOR_MODIFIABLE
)
register(
    "performance.issues.render_blocking_assets.problem-creation",
    default=1.0,
    flags=FLAG_AUTOMATOR_MODIFIABLE,
)
register(
    "performance.issues.render_blocking_assets.la-rollout",
    default=0.0,
    flags=FLAG_AUTOMATOR_MODIFIABLE,
)
register(
    "performance.issues.render_blocking_assets.ea-rollout",
    default=0.0,
    flags=FLAG_AUTOMATOR_MODIFIABLE,
)
register(
    "performance.issues.render_blocking_assets.ga-rollout",
    default=1.0,
    flags=FLAG_AUTOMATOR_MODIFIABLE,
)
register(
    "performance.issues.m_n_plus_one_db.problem-creation",
    default=1.0,
    flags=FLAG_AUTOMATOR_MODIFIABLE,
)
register(
    "performance.issues.m_n_plus_one_db.la-rollout", default=0.0, flags=FLAG_AUTOMATOR_MODIFIABLE
)
register(
    "performance.issues.m_n_plus_one_db.ea-rollout", default=0.0, flags=FLAG_AUTOMATOR_MODIFIABLE
)
register(
    "performance.issues.m_n_plus_one_db.ga-rollout", default=1.0, flags=FLAG_AUTOMATOR_MODIFIABLE
)
register(
    "performance.issues.http_overhead.problem-creation",
    default=0.0,
    flags=FLAG_AUTOMATOR_MODIFIABLE,
)
register(
    "performance.issues.http_overhead.la-rollout", default=0.0, flags=FLAG_AUTOMATOR_MODIFIABLE
)
register(
    "performance.issues.http_overhead.ea-rollout", default=0.0, flags=FLAG_AUTOMATOR_MODIFIABLE
)
register(
    "performance.issues.http_overhead.ga-rollout", default=0.0, flags=FLAG_AUTOMATOR_MODIFIABLE
)

# System-wide options for default performance detection settings for any org opted into the performance-issues-ingest feature. Meant for rollout.
register(
    "performance.issues.n_plus_one_db.count_threshold", default=5, flags=FLAG_AUTOMATOR_MODIFIABLE
)
register(
    "performance.issues.n_plus_one_db.duration_threshold",
    default=50.0,
    flags=FLAG_AUTOMATOR_MODIFIABLE,
)
register(
    "performance.issues.slow_db_query.duration_threshold",
    default=500.0,  # ms
    flags=FLAG_AUTOMATOR_MODIFIABLE,
)
register(
    "performance.issues.render_blocking_assets.fcp_minimum_threshold",
    default=2000.0,
    flags=FLAG_AUTOMATOR_MODIFIABLE,
)
register(
    "performance.issues.render_blocking_assets.fcp_maximum_threshold",
    default=10000.0,
    flags=FLAG_AUTOMATOR_MODIFIABLE,
)
register(
    "performance.issues.render_blocking_assets.fcp_ratio_threshold",
    default=0.33,
    flags=FLAG_AUTOMATOR_MODIFIABLE,
)
register(
    "performance.issues.render_blocking_assets.size_threshold",
    default=500000,
    flags=FLAG_AUTOMATOR_MODIFIABLE,
)
register(
    "performance.issues.consecutive_http.max_duration_between_spans",
    default=500,  # ms
    flags=FLAG_AUTOMATOR_MODIFIABLE,
)
register(
    "performance.issues.consecutive_http.consecutive_count_threshold",
    default=3,
    flags=FLAG_AUTOMATOR_MODIFIABLE,
)
register(
    "performance.issues.consecutive_http.span_duration_threshold",
    default=500,  # ms
    flags=FLAG_AUTOMATOR_MODIFIABLE,
)
register(
    "performance.issues.consecutive_http.min_time_saved_threshold",
    default=2000,  # ms
    flags=FLAG_AUTOMATOR_MODIFIABLE,
)
register(
    "performance.issues.large_http_payload.size_threshold",
    default=300000,
    flags=FLAG_AUTOMATOR_MODIFIABLE,
)  # 1MB
register(
    "performance.issues.db_on_main_thread.total_spans_duration_threshold",
    default=16,
    flags=FLAG_AUTOMATOR_MODIFIABLE,
)  # ms
register(
    "performance.issues.file_io_on_main_thread.total_spans_duration_threshold",
    default=16,
    flags=FLAG_AUTOMATOR_MODIFIABLE,
)  # ms
register(
    "performance.issues.uncompressed_asset.size_threshold",
    default=500 * 1024,
    flags=FLAG_AUTOMATOR_MODIFIABLE,
)  # 512 kilo bytes
register(
    "performance.issues.uncompressed_asset.duration_threshold",
    default=300,
    flags=FLAG_AUTOMATOR_MODIFIABLE,
)  # ms
register(
    "performance.issues.consecutive_db.min_time_saved_threshold",
    default=100,
    flags=FLAG_AUTOMATOR_MODIFIABLE,
)  # ms
register(
    "performance.issues.http_overhead.http_request_delay_threshold",
    default=500,
    flags=FLAG_AUTOMATOR_MODIFIABLE,
)  # ms
register(
    "performance.issues.n_plus_one_api_calls.total_duration",
    default=300,
    flags=FLAG_AUTOMATOR_MODIFIABLE,
)  # ms

# Dynamic Sampling system-wide options
# Size of the sliding window used for dynamic sampling. It is defaulted to 24 hours.
register("dynamic-sampling:sliding_window.size", default=24, flags=FLAG_AUTOMATOR_MODIFIABLE)
# Number of large transactions to retrieve from Snuba for transaction re-balancing.
register(
    "dynamic-sampling.prioritise_transactions.num_explicit_large_transactions",
    30,
    flags=FLAG_AUTOMATOR_MODIFIABLE,
)
# Number of large transactions to retrieve from Snuba for transaction re-balancing.
register(
    "dynamic-sampling.prioritise_transactions.num_explicit_small_transactions",
    0,
    flags=FLAG_AUTOMATOR_MODIFIABLE,
)
# Controls the intensity of dynamic sampling transaction rebalancing. 0.0 = explict rebalancing
# not performed, 1.0= full rebalancing (tries to bring everything to mean). Note that even at 0.0
# there will still be some rebalancing between the explicit and implicit transactions ( so setting rebalancing
# to 0.0 is not the same as no rebalancing. To effectively disable rebalancing set the number of explicit
# transactions to be rebalance (both small and large) to 0.
register(
    "dynamic-sampling.prioritise_transactions.rebalance_intensity",
    default=0.8,
    flags=FLAG_MODIFIABLE_RATE | FLAG_AUTOMATOR_MODIFIABLE,
)

# === Hybrid cloud subsystem options ===
# UI rollout
register("hybrid_cloud.multi-region-selector", default=False, flags=FLAG_AUTOMATOR_MODIFIABLE)
register("hybrid_cloud.region-domain-allow-list", default=[], flags=FLAG_AUTOMATOR_MODIFIABLE)
register("hybrid_cloud.region-user-allow-list", default=[], flags=FLAG_AUTOMATOR_MODIFIABLE)

register(
    "hybrid_cloud.use_region_specific_upload_url", default=False, flags=FLAG_AUTOMATOR_MODIFIABLE
)

# Retry controls
register("hybridcloud.regionsiloclient.retries", default=5, flags=FLAG_AUTOMATOR_MODIFIABLE)
register("hybridcloud.rpc.retries", default=5, flags=FLAG_AUTOMATOR_MODIFIABLE)
register("hybridcloud.integrationproxy.retries", default=5, flags=FLAG_AUTOMATOR_MODIFIABLE)

# Break glass controls
register("hybrid_cloud.rpc.disabled-service-methods", default=[], flags=FLAG_AUTOMATOR_MODIFIABLE)
# == End hybrid cloud subsystem

# Decides whether an incoming transaction triggers an update of the clustering rule applied to it.
register("txnames.bump-lifetime-sample-rate", default=0.1, flags=FLAG_AUTOMATOR_MODIFIABLE)
# Decides whether an incoming span triggers an update of the clustering rule applied to it.
register("span_descs.bump-lifetime-sample-rate", default=0.25, flags=FLAG_AUTOMATOR_MODIFIABLE)

# === Backpressure related runtime options ===

# Enables monitoring of services for backpressure management.
register("backpressure.monitoring.enabled", default=False, flags=FLAG_AUTOMATOR_MODIFIABLE)
# How often the monitor will check service health.
register("backpressure.monitoring.interval", default=5, flags=FLAG_AUTOMATOR_MODIFIABLE)

# Enables checking consumer health for backpressure management.
register("backpressure.checking.enabled", default=False, flags=FLAG_AUTOMATOR_MODIFIABLE)
# How often a consumer will check for its health in a debounced fassion.
register("backpressure.checking.interval", default=5, flags=FLAG_AUTOMATOR_MODIFIABLE)


# How long a status is persisted, which means that updates to health status can be paused for that long before consumers will assume things are unhealthy
register("backpressure.status_ttl", default=60, flags=FLAG_AUTOMATOR_MODIFIABLE)

# The high-watermark levels per-service which will mark a service as unhealthy.
# This should mirror the `SENTRY_PROCESSING_SERVICES` setting.
register(
    "backpressure.high_watermarks.celery",
    default=0.5,
    flags=FLAG_AUTOMATOR_MODIFIABLE,
)
register(
    "backpressure.high_watermarks.attachments-store",
    default=0.8,
    flags=FLAG_AUTOMATOR_MODIFIABLE,
)
register(
    "backpressure.high_watermarks.processing-store",
    default=0.8,
    flags=FLAG_AUTOMATOR_MODIFIABLE,
)
register(
    "backpressure.high_watermarks.processing-locks",
    default=0.8,
    flags=FLAG_AUTOMATOR_MODIFIABLE,
)
register(
    "backpressure.high_watermarks.post-process-locks",
    default=0.8,
    flags=FLAG_AUTOMATOR_MODIFIABLE,
)

# Control whether the artifact bundles assemble endpoint support the missing chunks check the enables the CLI to only
# upload missing chunks instead of the entire bundle again.
register(
    "sourcemaps.artifact_bundles.assemble_with_missing_chunks",
    default=False,
    flags=FLAG_AUTOMATOR_MODIFIABLE,
)

# Killswitch for monitor check-ins
register("crons.organization.disable-check-in", type=Sequence, default=[])

# Turns on and off the running for dynamic sampling collect_orgs.
register("dynamic-sampling.tasks.collect_orgs", default=False, flags=FLAG_MODIFIABLE_BOOL)

# Sets the timeout for webhooks
register(
    "sentry-apps.webhook.timeout.sec",
    default=1.0,
    flags=FLAG_AUTOMATOR_MODIFIABLE,
)

# The flag activates whether to send group attributes messages to kafka
register(
    "issues.group_attributes.send_kafka",
    default=False,
    flags=FLAG_MODIFIABLE_BOOL | FLAG_AUTOMATOR_MODIFIABLE,
)

# Enables statistical detectors for a project
register(
    "statistical_detectors.enable",
    default=False,
    flags=FLAG_PRIORITIZE_DISK | FLAG_AUTOMATOR_MODIFIABLE,
)
register(
    "statistical_detectors.enable.projects.performance",
    type=Sequence,
    default=[],
    flags=FLAG_PRIORITIZE_DISK | FLAG_AUTOMATOR_MODIFIABLE,
)
register(
    "statistical_detectors.enable.projects.profiling",
    type=Sequence,
    default=[],
    flags=FLAG_PRIORITIZE_DISK | FLAG_AUTOMATOR_MODIFIABLE,
)
register(
    "statistical_detectors.query.batch_size",
    type=Int,
    default=100,
    flags=FLAG_PRIORITIZE_DISK | FLAG_AUTOMATOR_MODIFIABLE,
)
register(
    "statistical_detectors.query.transactions.timeseries_days",
    type=Int,
    default=14,
    flags=FLAG_PRIORITIZE_DISK | FLAG_AUTOMATOR_MODIFIABLE,
)
register(
    "statistical_detectors.ratelimit.ema",
    type=Int,
    default=-1,
    flags=FLAG_PRIORITIZE_DISK | FLAG_AUTOMATOR_MODIFIABLE,
)

register(
    "options_automator_slack_webhook_enabled",
    default=True,
    flags=FLAG_AUTOMATOR_MODIFIABLE,
)

register(
    "on_demand.max_alert_specs",
    default=50,
    flags=FLAG_AUTOMATOR_MODIFIABLE,
)

register(
    "on_demand.max_widget_specs",
    default=100,
    flags=FLAG_AUTOMATOR_MODIFIABLE,
)
# Some organizations can have more widget specs on a case-by-case basis. Widgets using this limit
# are listed in 'extended_widget_spec_orgs' option.
register("on_demand.extended_max_widget_specs", default=750, flags=FLAG_AUTOMATOR_MODIFIABLE)
register("on_demand.extended_widget_spec_orgs", default=[], flags=FLAG_AUTOMATOR_MODIFIABLE)
register(
    "on_demand.max_widget_cardinality.count",
    default=10000,
    flags=FLAG_AUTOMATOR_MODIFIABLE,
)
register(
    "on_demand.max_widget_cardinality.on_query_count",
    default=50,
    flags=FLAG_AUTOMATOR_MODIFIABLE,
)
register(
    "on_demand.max_widget_cardinality.killswitch",
    default=False,
    flags=FLAG_AUTOMATOR_MODIFIABLE,
)
# Overrides modified date and always updates the row. Can be removed if not needed later.
register(
    "on_demand.update_on_demand_modified",
    default=False,
    flags=FLAG_AUTOMATOR_MODIFIABLE,
)

register(
    "delightful_metrics.minimetrics_sample_rate",
    default=0.0,
    flags=FLAG_AUTOMATOR_MODIFIABLE,
)

register(
    "delightful_metrics.enable_envelope_forwarding",
    default=False,
    flags=FLAG_AUTOMATOR_MODIFIABLE,
)

register(
    "delightful_metrics.enable_envelope_serialization",
    default=False,
    flags=FLAG_AUTOMATOR_MODIFIABLE,
)

register(
    "delightful_metrics.enable_capture_envelope",
    default=False,
    flags=FLAG_AUTOMATOR_MODIFIABLE,
)

register(
    "delightful_metrics.enable_common_tags",
    default=False,
    flags=FLAG_AUTOMATOR_MODIFIABLE,
)

register(
    "delightful_metrics.allow_all_incr",
    default=False,
    flags=FLAG_AUTOMATOR_MODIFIABLE,
)

register(
    "delightful_metrics.allow_all_timing",
    default=False,
    flags=FLAG_AUTOMATOR_MODIFIABLE,
)

register(
    "delightful_metrics.allow_all_gauge",
    default=False,
    flags=FLAG_AUTOMATOR_MODIFIABLE,
)

register(
    "delightful_metrics.emit_gauges",
    default=False,
    flags=FLAG_AUTOMATOR_MODIFIABLE,
)

register(
    "delightful_metrics.enable_code_locations",
    default=False,
    flags=FLAG_AUTOMATOR_MODIFIABLE,
)

register(
    "delightful_metrics.metrics_summary_sample_rate",
    default=0.0,
    flags=FLAG_AUTOMATOR_MODIFIABLE,
)

# SDK Crash Detection
#
# The project ID belongs to the sentry organization: https://sentry.sentry.io/projects/cocoa-sdk-crashes/?project=4505469596663808.
register(
    "issues.sdk_crash_detection.cocoa.project_id",
    default=4505469596663808,
    flags=FLAG_AUTOMATOR_MODIFIABLE,
)

register(
    "issues.sdk_crash_detection.cocoa.sample_rate",
    default=1.0,
    flags=FLAG_AUTOMATOR_MODIFIABLE,
)

# The project ID belongs to the sentry organization: https://sentry.sentry.io/projects/cocoa-sdk-crashes/?project=4506155486085120.
register(
    "issues.sdk_crash_detection.react-native.project_id",
    default=4506155486085120,
    flags=FLAG_AUTOMATOR_MODIFIABLE,
)

# The allowlist of org IDs that the react-native crash detection is enabled for.
register(
    "issues.sdk_crash_detection.react-native.organization_allowlist",
    type=Sequence,
    default=[],
    flags=FLAG_ALLOW_EMPTY | FLAG_AUTOMATOR_MODIFIABLE,
)

register(
    "issues.sdk_crash_detection.react-native.sample_rate",
    default=0.0,
    flags=FLAG_AUTOMATOR_MODIFIABLE,
)

register(
    "issues.sdk_crash_detection.java.project_id",
    default=0,
    type=Int,
    flags=FLAG_ALLOW_EMPTY | FLAG_AUTOMATOR_MODIFIABLE,
)

# The allowlist of org IDs that the java crash detection is enabled for.
register(
    "issues.sdk_crash_detection.java.organization_allowlist",
    type=Sequence,
    default=[],
    flags=FLAG_ALLOW_EMPTY | FLAG_AUTOMATOR_MODIFIABLE,
)

register(
    "issues.sdk_crash_detection.java.sample_rate",
    default=0.0,
    flags=FLAG_AUTOMATOR_MODIFIABLE,
)

# END: SDK Crash Detection

register(
    # Lists the shared resource ids we want to account usage for.
    "shared_resources_accounting_enabled",
    default=[],
    flags=FLAG_AUTOMATOR_MODIFIABLE,
)

register(
    "releases_v2.single-tenant",
    default=False,
    flags=FLAG_AUTOMATOR_MODIFIABLE,
)

# The flag disables the file io on main thread detector
register(
    "performance_issues.file_io_main_thread.disabled",
    default=False,
    flags=FLAG_MODIFIABLE_BOOL | FLAG_AUTOMATOR_MODIFIABLE,
)

# Enables on-demand metric extraction for Dashboard Widgets.
register(
    "on_demand_metrics.check_widgets.enable",
    default=False,
    flags=FLAG_PRIORITIZE_DISK | FLAG_AUTOMATOR_MODIFIABLE,
)
# Rollout % for easing out rollout based on the dashboard widget query id
register(
    "on_demand_metrics.check_widgets.rollout",
    default=0.0,
    type=Float,
    flags=FLAG_PRIORITIZE_DISK | FLAG_AUTOMATOR_MODIFIABLE,
)
# Number of DashboardWidgetQuery to be checked at once.
register(
    "on_demand_metrics.check_widgets.query.batch_size",
    type=Int,
    default=50,
    flags=FLAG_PRIORITIZE_DISK | FLAG_AUTOMATOR_MODIFIABLE,
)
# Number of chunks to split queries across.
register(
    "on_demand_metrics.check_widgets.query.total_batches",
    default=100,
    flags=FLAG_PRIORITIZE_DISK | FLAG_AUTOMATOR_MODIFIABLE,
)
# Use database backed stateful extraction state
register(
    "on_demand_metrics.widgets.use_stateful_extraction",
    default=False,
    flags=FLAG_PRIORITIZE_DISK | FLAG_AUTOMATOR_MODIFIABLE,
)

# Relocation: whether or not the self-serve API for the feature is enabled. When set on a region
# silo, this flag controls whether or not that region's API will serve relocation requests to
# non-superuser clients. When set on the control silo, it can be used to regulate whether or not
# certain global UI (ex: the relocation creation form at `/relocation/`) is visible to users.
register(
    "relocation.enabled",
    default=False,
    flags=FLAG_BOOL | FLAG_AUTOMATOR_MODIFIABLE,
)

# Relocation: populates the target region drop down in the control silo. Note: this option has NO
# EFFECT in region silos. However, the control silos `relocation.selectable-regions` array should be
# a complete list of all regions where `relocation.enabled`. If a region is enabled/disabled, it
# should also be added to/removed from this array in the control silo at the same time.
register(
    "relocation.selectable-regions",
    default=[],
    flags=FLAG_AUTOMATOR_MODIFIABLE,
)

# Relocation: the step at which new relocations should be autopaused, requiring admin approval
# before continuing.
register(
    "relocation.autopause",
    default="",
    flags=FLAG_AUTOMATOR_MODIFIABLE,
)

# Relocation: globally limits the number of small (<=10MB) relocations allowed per silo per day.
register(
    "relocation.daily-limit.small",
    default=0,
    flags=FLAG_SCALAR | FLAG_AUTOMATOR_MODIFIABLE,
)

# Relocation: globally limits the number of medium (>10MB && <=100MB) relocations allowed per silo
# per day.
register(
    "relocation.daily-limit.medium",
    default=0,
    flags=FLAG_SCALAR | FLAG_AUTOMATOR_MODIFIABLE,
)

# Relocation: globally limits the number of large (>100MB) relocations allowed per silo per day.
register(
    "relocation.daily-limit.large",
    default=0,
    flags=FLAG_SCALAR | FLAG_AUTOMATOR_MODIFIABLE,
)

# max number of profiles to use for computing
# the aggregated flamegraph.
register(
    "profiling.flamegraph.profile-set.size",
    type=Int,
    default=100,
    flags=FLAG_AUTOMATOR_MODIFIABLE,
)

# org IDs for which we want to avoid using the unsampled profiles for function metrics.
# This will let us selectively disable the behaviour for entire orgs that may have an
# extremely high volume increase
register(
    "profiling.profile_metrics.unsampled_profiles.excluded_org_ids",
    type=Sequence,
    default=[],
    flags=FLAG_ALLOW_EMPTY | FLAG_AUTOMATOR_MODIFIABLE,
)

# project IDs for which we want to avoid using the unsampled profiles for function metrics.
# This will let us selectively disable the behaviour for project that may have an extremely
# high volume increase
register(
    "profiling.profile_metrics.unsampled_profiles.excluded_project_ids",
    type=Sequence,
    default=[],
    flags=FLAG_ALLOW_EMPTY | FLAG_AUTOMATOR_MODIFIABLE,
)

# list of platform names for which we allow using unsampled profiles for the purpose
# of improving profile (function) metrics
register(
    "profiling.profile_metrics.unsampled_profiles.platforms",
    type=Sequence,
    default=[],
    flags=FLAG_ALLOW_EMPTY | FLAG_AUTOMATOR_MODIFIABLE,
)

# sample rate for tuning the amount of unsampled profiles that we "let through"
register(
    "profiling.profile_metrics.unsampled_profiles.sample_rate",
    default=0.0,
    flags=FLAG_AUTOMATOR_MODIFIABLE,
)

# killswitch for profile metrics
register(
    "profiling.profile_metrics.unsampled_profiles.enabled",
    default=False,
    type=Bool,
    flags=FLAG_AUTOMATOR_MODIFIABLE,
)

# Enable sending a post update signal after we update groups using a queryset update
register(
    "groups.enable-post-update-signal",
    default=False,
    flags=FLAG_BOOL | FLAG_AUTOMATOR_MODIFIABLE,
)

# Sampling rates for testing Rust-based grouping enhancers

# Rate at which to parse enhancers in Rust in addition to Python
register(
    "grouping.rust_enhancers.parse_rate",
    default=0.0,
    flags=FLAG_AUTOMATOR_MODIFIABLE,
)

# Rate at which to run the Rust implementation of `apply_modifications_to_frames`
# and compare the results
register(
    "grouping.rust_enhancers.modify_frames_rate",
    default=0.0,
    flags=FLAG_AUTOMATOR_MODIFIABLE,
)

# Rate at which to prefer the `apply_modifications_to_frames` result of the Rust implementation.
register(
    "grouping.rust_enhancers.prefer_rust_result",
    default=0.0,
    flags=FLAG_AUTOMATOR_MODIFIABLE,
)
# Rate to move from outbox based webhook delivery to webhookpayload.
register(
    "hybridcloud.webhookpayload.rollout",
    default=0.0,
    flags=FLAG_AUTOMATOR_MODIFIABLE,
)
register(
    "metrics.sample-list.sample-rate",
    type=Float,
    default=100_000.0,
    flags=FLAG_PRIORITIZE_DISK | FLAG_AUTOMATOR_MODIFIABLE,
)

# Rates controlling the rollout of grouping parameterization experiments
register(
    "grouping.experiments.parameterization.uniq_id",
    default=0.0,
    flags=FLAG_ADMIN_MODIFIABLE | FLAG_AUTOMATOR_MODIFIABLE | FLAG_RATE,
)
register(
    "grouping.experiments.parameterization.json_str_val",
    default=0.0,
    flags=FLAG_ADMIN_MODIFIABLE | FLAG_AUTOMATOR_MODIFIABLE | FLAG_RATE,
)

# Sample rate for double writing to experimental dsn
register(
    "store.experimental-dsn-double-write.sample-rate",
    default=0.0,
    flags=FLAG_AUTOMATOR_MODIFIABLE,
)

<<<<<<< HEAD
# Standalone spans
register(
    "standalone-spans.performance-issue-detection.enable",
    default=False,
    flags=FLAG_PRIORITIZE_DISK | FLAG_AUTOMATOR_MODIFIABLE,
)
register(
    "standalone-spans.process-segments.batch-size",
    type=Int,
    default=100,
    flags=FLAG_PRIORITIZE_DISK | FLAG_AUTOMATOR_MODIFIABLE,
)
register(
    "standalone-spans.process-segments.max-batches",
    type=Int,
    default=1000,
    flags=FLAG_PRIORITIZE_DISK | FLAG_AUTOMATOR_MODIFIABLE,
)
register(
    "standalone-spans.process-segments.drain.enable",
    default=False,
    flags=FLAG_PRIORITIZE_DISK | FLAG_AUTOMATOR_MODIFIABLE,
=======
# killswitch for profiling ddm functions metrics.
# Enable/Disable the ingestion of function metrics
# in the generic metrics platform
register(
    "profiling.generic_metrics.functions_ingestion.enabled",
    default=False,
    type=Bool,
    flags=FLAG_AUTOMATOR_MODIFIABLE,
)

# list of org IDs for which we'll write the function
# metrics to the generic metrics platform
register(
    "profiling.generic_metrics.functions_ingestion.allowed_org_ids",
    type=Sequence,
    default=[],
    flags=FLAG_ALLOW_EMPTY | FLAG_AUTOMATOR_MODIFIABLE,
>>>>>>> 6568b904
)<|MERGE_RESOLUTION|>--- conflicted
+++ resolved
@@ -2083,30 +2083,6 @@
     flags=FLAG_AUTOMATOR_MODIFIABLE,
 )
 
-<<<<<<< HEAD
-# Standalone spans
-register(
-    "standalone-spans.performance-issue-detection.enable",
-    default=False,
-    flags=FLAG_PRIORITIZE_DISK | FLAG_AUTOMATOR_MODIFIABLE,
-)
-register(
-    "standalone-spans.process-segments.batch-size",
-    type=Int,
-    default=100,
-    flags=FLAG_PRIORITIZE_DISK | FLAG_AUTOMATOR_MODIFIABLE,
-)
-register(
-    "standalone-spans.process-segments.max-batches",
-    type=Int,
-    default=1000,
-    flags=FLAG_PRIORITIZE_DISK | FLAG_AUTOMATOR_MODIFIABLE,
-)
-register(
-    "standalone-spans.process-segments.drain.enable",
-    default=False,
-    flags=FLAG_PRIORITIZE_DISK | FLAG_AUTOMATOR_MODIFIABLE,
-=======
 # killswitch for profiling ddm functions metrics.
 # Enable/Disable the ingestion of function metrics
 # in the generic metrics platform
@@ -2124,5 +2100,28 @@
     type=Sequence,
     default=[],
     flags=FLAG_ALLOW_EMPTY | FLAG_AUTOMATOR_MODIFIABLE,
->>>>>>> 6568b904
+)
+
+# Standalone spans
+register(
+    "standalone-spans.performance-issue-detection.enable",
+    default=False,
+    flags=FLAG_PRIORITIZE_DISK | FLAG_AUTOMATOR_MODIFIABLE,
+)
+register(
+    "standalone-spans.process-segments.batch-size",
+    type=Int,
+    default=100,
+    flags=FLAG_PRIORITIZE_DISK | FLAG_AUTOMATOR_MODIFIABLE,
+)
+register(
+    "standalone-spans.process-segments.max-batches",
+    type=Int,
+    default=1000,
+    flags=FLAG_PRIORITIZE_DISK | FLAG_AUTOMATOR_MODIFIABLE,
+)
+register(
+    "standalone-spans.process-segments.drain.enable",
+    default=False,
+    flags=FLAG_PRIORITIZE_DISK | FLAG_AUTOMATOR_MODIFIABLE,
 )