from __future__ import absolute_import, print_function

from sentry.logging import LoggingFormat
from sentry.options import (
    FLAG_IMMUTABLE,
    FLAG_NOSTORE,
    FLAG_PRIORITIZE_DISK,
    FLAG_REQUIRED,
    FLAG_ALLOW_EMPTY,
    register,
)
from sentry.utils.types import Bool, Dict, String, Sequence, Int

# Cache
# register('cache.backend', flags=FLAG_NOSTORE)
# register('cache.options', type=Dict, flags=FLAG_NOSTORE)

# System
register("system.admin-email", flags=FLAG_REQUIRED)
register("system.support-email", flags=FLAG_ALLOW_EMPTY | FLAG_PRIORITIZE_DISK)
register("system.security-email", flags=FLAG_ALLOW_EMPTY | FLAG_PRIORITIZE_DISK)
register("system.databases", type=Dict, flags=FLAG_NOSTORE)
# register('system.debug', default=False, flags=FLAG_NOSTORE)
register("system.rate-limit", default=0, flags=FLAG_ALLOW_EMPTY | FLAG_PRIORITIZE_DISK)
register("system.event-retention-days", default=0, flags=FLAG_ALLOW_EMPTY | FLAG_PRIORITIZE_DISK)
register("system.secret-key", flags=FLAG_NOSTORE)
# Absolute URL to the sentry root directory. Should not include a trailing slash.
register("system.url-prefix", ttl=60, grace=3600, flags=FLAG_REQUIRED | FLAG_PRIORITIZE_DISK)
register("system.internal-url-prefix", flags=FLAG_ALLOW_EMPTY | FLAG_PRIORITIZE_DISK)
register("system.root-api-key", flags=FLAG_PRIORITIZE_DISK)
register("system.logging-format", default=LoggingFormat.HUMAN, flags=FLAG_NOSTORE)
# This is used for the chunk upload endpoint
register("system.upload-url-prefix", flags=FLAG_PRIORITIZE_DISK)
register("system.maximum-file-size", default=2 ** 31, flags=FLAG_PRIORITIZE_DISK)

# Redis
register(
    "redis.clusters",
    type=Dict,
    default={"default": {"hosts": {0: {"host": "127.0.0.1", "port": 6379}}}},
    flags=FLAG_NOSTORE | FLAG_IMMUTABLE,
)
register("redis.options", type=Dict, flags=FLAG_NOSTORE)

# symbolizer specifics
register(
    "dsym.cache-path", type=String, default="/tmp/sentry-dsym-cache", flags=FLAG_PRIORITIZE_DISK
)

# Mail
register("mail.backend", default="smtp", flags=FLAG_NOSTORE)
register("mail.host", default="localhost", flags=FLAG_REQUIRED | FLAG_PRIORITIZE_DISK)
register("mail.port", default=25, flags=FLAG_REQUIRED | FLAG_PRIORITIZE_DISK)
register("mail.username", flags=FLAG_REQUIRED | FLAG_ALLOW_EMPTY | FLAG_PRIORITIZE_DISK)
register("mail.password", flags=FLAG_REQUIRED | FLAG_ALLOW_EMPTY | FLAG_PRIORITIZE_DISK)
register("mail.use-tls", default=False, flags=FLAG_REQUIRED | FLAG_PRIORITIZE_DISK)
register("mail.subject-prefix", default="[Sentry] ", flags=FLAG_PRIORITIZE_DISK)
register("mail.from", default="root@localhost", flags=FLAG_REQUIRED | FLAG_PRIORITIZE_DISK)
register("mail.list-namespace", type=String, default="localhost", flags=FLAG_NOSTORE)
register("mail.enable-replies", default=False, flags=FLAG_PRIORITIZE_DISK)
register("mail.reply-hostname", default="", flags=FLAG_ALLOW_EMPTY | FLAG_PRIORITIZE_DISK)
register("mail.mailgun-api-key", default="", flags=FLAG_ALLOW_EMPTY | FLAG_PRIORITIZE_DISK)
register("mail.timeout", default=10, type=Int, flags=FLAG_ALLOW_EMPTY | FLAG_PRIORITIZE_DISK)

# SMS
register("sms.twilio-account", default="", flags=FLAG_ALLOW_EMPTY | FLAG_PRIORITIZE_DISK)
register("sms.twilio-token", default="", flags=FLAG_ALLOW_EMPTY | FLAG_PRIORITIZE_DISK)
register("sms.twilio-number", default="", flags=FLAG_ALLOW_EMPTY | FLAG_PRIORITIZE_DISK)

# U2F
register("u2f.app-id", default="", flags=FLAG_ALLOW_EMPTY | FLAG_PRIORITIZE_DISK)
register("u2f.facets", default=(), type=Sequence, flags=FLAG_ALLOW_EMPTY | FLAG_PRIORITIZE_DISK)

register("auth.ip-rate-limit", default=0, flags=FLAG_ALLOW_EMPTY | FLAG_PRIORITIZE_DISK)
register("auth.user-rate-limit", default=0, flags=FLAG_ALLOW_EMPTY | FLAG_PRIORITIZE_DISK)
register(
    "auth.allow-registration",
    default=False,
    flags=FLAG_ALLOW_EMPTY | FLAG_PRIORITIZE_DISK | FLAG_REQUIRED,
)

register("api.rate-limit.org-create", default=5, flags=FLAG_ALLOW_EMPTY | FLAG_PRIORITIZE_DISK)

# Beacon
register("beacon.anonymous", type=Bool, flags=FLAG_REQUIRED)

# Filestore
register("filestore.backend", default="filesystem", flags=FLAG_NOSTORE)
register("filestore.options", default={"location": "/tmp/sentry-files"}, flags=FLAG_NOSTORE)

# Symbol server
register("symbolserver.enabled", default=False, flags=FLAG_ALLOW_EMPTY | FLAG_PRIORITIZE_DISK)
register(
    "symbolserver.options",
    default={"url": "http://127.0.0.1:3000"},
    flags=FLAG_ALLOW_EMPTY | FLAG_PRIORITIZE_DISK,
)

# Symbolicator
register("symbolicator.enabled", default=False, flags=FLAG_ALLOW_EMPTY | FLAG_PRIORITIZE_DISK)
register(
    "symbolicator.options",
    default={"url": "http://localhost:3021"},
    flags=FLAG_ALLOW_EMPTY | FLAG_PRIORITIZE_DISK,
)

# Analytics
register("analytics.backend", default="noop", flags=FLAG_NOSTORE)
register("analytics.options", default={}, flags=FLAG_NOSTORE)

register("cloudflare.secret-key", default="")

# Slack Integration
register("slack.client-id", flags=FLAG_PRIORITIZE_DISK)
register("slack.client-secret", flags=FLAG_PRIORITIZE_DISK)
register("slack.verification-token", flags=FLAG_PRIORITIZE_DISK)

# GitHub Integration
register("github-app.id", default=0)
register("github-app.name", default="")
register("github-app.webhook-secret", default="")
register("github-app.private-key", default="")
register("github-app.client-id", flags=FLAG_PRIORITIZE_DISK)
register("github-app.client-secret", flags=FLAG_PRIORITIZE_DISK)

# VSTS Integration
register("vsts.client-id", flags=FLAG_PRIORITIZE_DISK)
register("vsts.client-secret", flags=FLAG_PRIORITIZE_DISK)

# Snuba
register("snuba.search.pre-snuba-candidates-optimizer", type=Bool, default=False)
register("snuba.search.pre-snuba-candidates-percentage", default=0.2)
register("snuba.search.project-group-count-cache-time", default=24 * 60 * 60)
register("snuba.search.min-pre-snuba-candidates", default=500)
register("snuba.search.max-pre-snuba-candidates", default=5000)
register("snuba.search.chunk-growth-rate", default=1.5)
register("snuba.search.max-chunk-size", default=2000)
register("snuba.search.max-total-chunk-time-seconds", default=30.0)
register("snuba.search.hits-sample-size", default=100)
register("snuba.track-outcomes-sample-rate", default=0.0)

# Kafka Publisher
register("kafka-publisher.raw-event-sample-rate", default=0.0)
register("kafka-publisher.max-event-size", default=100000)

# Ingest refactor
register("store.projects-normalize-in-rust-opt-in", type=Sequence, default=[])  # unused
register("store.projects-normalize-in-rust-opt-out", type=Sequence, default=[])  # unused
# positive value means stable opt-in in the range 0.0 to 1.0, negative value
# means random opt-in with the same range.
register("store.projects-normalize-in-rust-percent-opt-in", default=0.0)  # unused

# From 0.0 to 1.0: Randomly disable normalization code in interfaces when loading from db
register("store.empty-interface-sample-rate", default=0.0)

<<<<<<< HEAD
# Skip nodestore save when saving an event
register("store.save-event-skips-nodestore", default=True, flags=FLAG_PRIORITIZE_DISK)
=======
# if this is turned to `True` sentry will behave like relay would do with
# regards to filter responses.
register("store.lie-about-filter-status", default=False)
>>>>>>> 1ef35733

# Symbolicator refactors
# - Disabling minidump stackwalking in endpoints
register("symbolicator.minidump-refactor-projects-opt-in", type=Sequence, default=[])  # unused
register("symbolicator.minidump-refactor-projects-opt-out", type=Sequence, default=[])  # unused
register("symbolicator.minidump-refactor-random-sampling", default=0.0)  # unused


# Normalization after processors
register("store.normalize-after-processing", default=0.0)  # unused
register("store.disable-trim-in-renormalization", default=0.0)  # unused

# Data scrubbing in Rust
register("store.sample-rust-data-scrubber", default=0.0)  # unused
register("store.use-rust-data-scrubber", default=False)  # unused

# Post Process Error Hook Sampling
register("post-process.use-error-hook-sampling", default=False)  # unused
# From 0.0 to 1.0: Randomly enqueue process_resource_change task
register("post-process.error-hook-sample-rate", default=0.0)  # unused

# Transaction events
# True => kill switch to disable ingestion of transaction events for internal project.
register("transaction-events.force-disable-internal-project", default=False)

# Moving signals and TSDB into outcomes consumer
register("outcomes.signals-in-consumer-sample-rate", default=0.0)
register("outcomes.tsdb-in-consumer-sample-rate", default=0.0)<|MERGE_RESOLUTION|>--- conflicted
+++ resolved
@@ -153,14 +153,12 @@
 # From 0.0 to 1.0: Randomly disable normalization code in interfaces when loading from db
 register("store.empty-interface-sample-rate", default=0.0)
 
-<<<<<<< HEAD
-# Skip nodestore save when saving an event
-register("store.save-event-skips-nodestore", default=True, flags=FLAG_PRIORITIZE_DISK)
-=======
 # if this is turned to `True` sentry will behave like relay would do with
 # regards to filter responses.
 register("store.lie-about-filter-status", default=False)
->>>>>>> 1ef35733
+
+# Skip nodestore save when saving an event
+register("store.save-event-skips-nodestore", default=True, flags=FLAG_PRIORITIZE_DISK)
 
 # Symbolicator refactors
 # - Disabling minidump stackwalking in endpoints
