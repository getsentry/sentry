import os

from sentry.logging import LoggingFormat
from sentry.options import register
from sentry.options.manager import (
    FLAG_ADMIN_MODIFIABLE,
    FLAG_ALLOW_EMPTY,
    FLAG_AUTOMATOR_MODIFIABLE,
    FLAG_BOOL,
    FLAG_CREDENTIAL,
    FLAG_IMMUTABLE,
    FLAG_MODIFIABLE_BOOL,
    FLAG_MODIFIABLE_RATE,
    FLAG_NOSTORE,
    FLAG_PRIORITIZE_DISK,
    FLAG_RATE,
    FLAG_REQUIRED,
    FLAG_SCALAR,
)
from sentry.quotas.base import build_metric_abuse_quotas
from sentry.utils.types import Any, Bool, Dict, Float, Int, Sequence, String

# Cache
# register('cache.backend', flags=FLAG_NOSTORE)
# register('cache.options', type=Dict, flags=FLAG_NOSTORE)


# System
register("system.admin-email", flags=FLAG_REQUIRED)
register(
    "system.support-email",
    flags=FLAG_ALLOW_EMPTY | FLAG_PRIORITIZE_DISK | FLAG_AUTOMATOR_MODIFIABLE,
)
register(
    "system.security-email",
    flags=FLAG_ALLOW_EMPTY | FLAG_PRIORITIZE_DISK | FLAG_AUTOMATOR_MODIFIABLE,
)
register("system.databases", type=Dict, flags=FLAG_NOSTORE)
# register('system.debug', default=False, flags=FLAG_NOSTORE)
register(
    "system.rate-limit",
    default=0,
    flags=FLAG_ALLOW_EMPTY | FLAG_PRIORITIZE_DISK | FLAG_AUTOMATOR_MODIFIABLE,
)
register(
    "system.event-retention-days",
    default=0,
    flags=FLAG_ALLOW_EMPTY | FLAG_PRIORITIZE_DISK | FLAG_AUTOMATOR_MODIFIABLE,
)
register("system.secret-key", flags=FLAG_CREDENTIAL | FLAG_NOSTORE)
register("system.root-api-key", flags=FLAG_PRIORITIZE_DISK | FLAG_AUTOMATOR_MODIFIABLE)
register("system.logging-format", default=LoggingFormat.HUMAN, flags=FLAG_NOSTORE)
# This is used for the chunk upload endpoint
register("system.upload-url-prefix", flags=FLAG_PRIORITIZE_DISK | FLAG_AUTOMATOR_MODIFIABLE)


# URL configuration
# Absolute URL to the sentry root directory. Should not include a trailing slash.
register(
    "system.url-prefix",
    ttl=60,
    grace=3600,
    default=os.environ.get("SENTRY_SYSTEM_URL_PREFIX"),
    flags=FLAG_REQUIRED | FLAG_PRIORITIZE_DISK,
)
register(
    "system.internal-url-prefix",
    flags=FLAG_ALLOW_EMPTY | FLAG_PRIORITIZE_DISK | FLAG_AUTOMATOR_MODIFIABLE,
)
# Base hostname that account domains are subdomains of.
register(
    "system.base-hostname",
    default=os.environ.get("SENTRY_SYSTEM_BASE_HOSTNAME"),
    flags=FLAG_ALLOW_EMPTY | FLAG_PRIORITIZE_DISK | FLAG_NOSTORE,
)
# The template for organization subdomain hostnames.
register(
    "system.organization-base-hostname",
    default=os.environ.get("SENTRY_ORGANIZATION_BASE_HOSTNAME"),
    flags=FLAG_ALLOW_EMPTY | FLAG_PRIORITIZE_DISK | FLAG_NOSTORE,
)
# Template for organization URL including protocol
register(
    "system.organization-url-template",
    default=os.environ.get("SENTRY_ORGANIZATION_URL_TEMPLATE"),
    flags=FLAG_ALLOW_EMPTY | FLAG_PRIORITIZE_DISK | FLAG_NOSTORE,
)
# Template for region based API URL
register(
    "system.region-api-url-template",
    default=os.environ.get("SENTRY_REGION_API_URL_TEMPLATE"),
    flags=FLAG_ALLOW_EMPTY | FLAG_PRIORITIZE_DISK | FLAG_NOSTORE,
)
# The region that this instance is currently running in.
register("system.region", flags=FLAG_ALLOW_EMPTY | FLAG_PRIORITIZE_DISK | FLAG_NOSTORE)
# Enable date-util parsing for timestamps
register(
    "system.use-date-util-timestamps",
    default=False,
    flags=FLAG_AUTOMATOR_MODIFIABLE,
)
# Redis
register(
    "redis.clusters",
    type=Dict,
    default={"default": {"hosts": {0: {"host": "127.0.0.1", "port": 6379}}}},
    flags=FLAG_NOSTORE | FLAG_IMMUTABLE,
)
register("redis.options", type=Dict, flags=FLAG_NOSTORE)

# Processing worker caches
register(
    "dsym.cache-path",
    type=String,
    default="/tmp/sentry-dsym-cache",
    flags=FLAG_PRIORITIZE_DISK | FLAG_AUTOMATOR_MODIFIABLE,
)
register(
    "releasefile.cache-path",
    type=String,
    default="/tmp/sentry-releasefile-cache",
    flags=FLAG_PRIORITIZE_DISK | FLAG_AUTOMATOR_MODIFIABLE,
)
register(
    "releasefile.cache-limit",
    type=Int,
    default=10 * 1024 * 1024,
    flags=FLAG_PRIORITIZE_DISK | FLAG_AUTOMATOR_MODIFIABLE,
)


# Mail
register("mail.backend", default="smtp", flags=FLAG_NOSTORE)
register(
    "mail.host",
    default="127.0.0.1",
    flags=FLAG_REQUIRED | FLAG_PRIORITIZE_DISK,
)
register(
    "mail.port",
    default=25,
    flags=FLAG_REQUIRED | FLAG_PRIORITIZE_DISK,
)
register(
    "mail.username",
    flags=FLAG_REQUIRED | FLAG_ALLOW_EMPTY | FLAG_PRIORITIZE_DISK,
)
register(
    "mail.password",
    flags=FLAG_REQUIRED | FLAG_ALLOW_EMPTY | FLAG_PRIORITIZE_DISK,
)
register(
    "mail.use-tls",
    default=False,
    flags=FLAG_REQUIRED | FLAG_PRIORITIZE_DISK,
)
register(
    "mail.use-ssl",
    default=False,
    flags=FLAG_REQUIRED | FLAG_PRIORITIZE_DISK,
)
register(
    "mail.subject-prefix",
    default="[Sentry]",
    flags=FLAG_PRIORITIZE_DISK | FLAG_AUTOMATOR_MODIFIABLE,
)
register(
    "mail.from",
    default="root@localhost",
    flags=FLAG_REQUIRED | FLAG_PRIORITIZE_DISK,
)
register("mail.list-namespace", type=String, default="localhost", flags=FLAG_NOSTORE)
register(
    "mail.enable-replies", default=False, flags=FLAG_PRIORITIZE_DISK | FLAG_AUTOMATOR_MODIFIABLE
)
register(
    "mail.reply-hostname",
    default="",
    flags=FLAG_ALLOW_EMPTY | FLAG_PRIORITIZE_DISK | FLAG_AUTOMATOR_MODIFIABLE,
)
register(
    "mail.mailgun-api-key",
    default="",
    flags=FLAG_ALLOW_EMPTY | FLAG_PRIORITIZE_DISK | FLAG_AUTOMATOR_MODIFIABLE,
)
register(
    "mail.timeout",
    default=10,
    type=Int,
    flags=FLAG_ALLOW_EMPTY | FLAG_PRIORITIZE_DISK | FLAG_AUTOMATOR_MODIFIABLE,
)

# TOTP (Auth app)
register(
    "totp.disallow-new-enrollment",
    default=False,
    type=Bool,
    flags=FLAG_ALLOW_EMPTY | FLAG_PRIORITIZE_DISK | FLAG_AUTOMATOR_MODIFIABLE,
)

# SMS
register(
    "sms.twilio-account",
    default="",
    flags=FLAG_ALLOW_EMPTY | FLAG_PRIORITIZE_DISK | FLAG_AUTOMATOR_MODIFIABLE,
)
register(
    "sms.twilio-token", default="", flags=FLAG_CREDENTIAL | FLAG_ALLOW_EMPTY | FLAG_PRIORITIZE_DISK
)
register(
    "sms.twilio-number",
    default="",
    flags=FLAG_ALLOW_EMPTY | FLAG_PRIORITIZE_DISK | FLAG_AUTOMATOR_MODIFIABLE,
)
register(
    "sms.disallow-new-enrollment",
    default=False,
    type=Bool,
    flags=FLAG_ALLOW_EMPTY | FLAG_AUTOMATOR_MODIFIABLE,
)

# U2F
register(
    "u2f.app-id",
    default="",
    flags=FLAG_ALLOW_EMPTY | FLAG_PRIORITIZE_DISK | FLAG_AUTOMATOR_MODIFIABLE,
)
register(
    "u2f.facets",
    default=[],
    type=Sequence,
    flags=FLAG_ALLOW_EMPTY | FLAG_PRIORITIZE_DISK | FLAG_AUTOMATOR_MODIFIABLE,
)
register(
    "u2f.disallow-new-enrollment",
    default=False,
    type=Bool,
    flags=FLAG_ALLOW_EMPTY | FLAG_PRIORITIZE_DISK | FLAG_AUTOMATOR_MODIFIABLE,
)

# Recovery Codes
register(
    "recovery.disallow-new-enrollment",
    default=False,
    type=Bool,
    flags=FLAG_ALLOW_EMPTY | FLAG_PRIORITIZE_DISK | FLAG_AUTOMATOR_MODIFIABLE,
)

# Auth
register(
    "auth.ip-rate-limit",
    default=0,
    flags=FLAG_ALLOW_EMPTY | FLAG_PRIORITIZE_DISK | FLAG_AUTOMATOR_MODIFIABLE,
)
register(
    "auth.user-rate-limit",
    default=0,
    flags=FLAG_ALLOW_EMPTY | FLAG_PRIORITIZE_DISK | FLAG_AUTOMATOR_MODIFIABLE,
)
register(
    "auth.allow-registration",
    default=False,
    flags=FLAG_ALLOW_EMPTY | FLAG_PRIORITIZE_DISK | FLAG_REQUIRED,
)

# User Settings
register(
    "user-settings.signed-url-confirmation-emails-salt",
    type=String,
    default="signed-url-confirmation-emails-salt",
    flags=FLAG_ALLOW_EMPTY | FLAG_PRIORITIZE_DISK | FLAG_AUTOMATOR_MODIFIABLE,
)
register(
    "user-settings.signed-url-confirmation-emails",
    default=False,
    flags=FLAG_ALLOW_EMPTY | FLAG_PRIORITIZE_DISK | FLAG_AUTOMATOR_MODIFIABLE,
)

# Staff
register(
    "staff.ga-rollout",
    type=Bool,
    default=False,
    flags=FLAG_MODIFIABLE_BOOL | FLAG_AUTOMATOR_MODIFIABLE,
)
register(
    "staff.user-email-allowlist",
    type=Sequence,
    default=[],
    flags=FLAG_ALLOW_EMPTY | FLAG_AUTOMATOR_MODIFIABLE,
)
# Superuser read/write
register(
    "superuser.read-write.ga-rollout",
    type=Bool,
    default=False,
    flags=FLAG_MODIFIABLE_BOOL | FLAG_AUTOMATOR_MODIFIABLE,
)

# API Tokens
register(
    "apitoken.auto-add-last-chars",
    default=True,
    type=Bool,
    flags=FLAG_ALLOW_EMPTY | FLAG_PRIORITIZE_DISK | FLAG_AUTOMATOR_MODIFIABLE,
)
register(
    "apitoken.save-hash-on-create",
    default=True,
    type=Bool,
    flags=FLAG_ALLOW_EMPTY | FLAG_PRIORITIZE_DISK | FLAG_AUTOMATOR_MODIFIABLE,
)

# Controls the rate of using the hashed value of User API tokens for lookups when logging in
# and also updates tokens which are not hashed
register(
    "apitoken.use-and-update-hash-rate",
    default=0.0,
    flags=FLAG_AUTOMATOR_MODIFIABLE,
)

register(
    "api.rate-limit.org-create",
    default=5,
    flags=FLAG_ALLOW_EMPTY | FLAG_PRIORITIZE_DISK | FLAG_AUTOMATOR_MODIFIABLE,
)

# Beacon
register("beacon.anonymous", type=Bool, flags=FLAG_REQUIRED)
register(
    "beacon.record_cpu_ram_usage",
    type=Bool,
    flags=FLAG_ALLOW_EMPTY | FLAG_REQUIRED,
)

# Filestore (default)
register("filestore.backend", default="filesystem", flags=FLAG_NOSTORE)
register("filestore.options", default={"location": "/tmp/sentry-files"}, flags=FLAG_NOSTORE)
register("filestore.relocation-backend", default="filesystem", flags=FLAG_NOSTORE)
register(
    "filestore.relocation-options",
    default={"location": "/tmp/sentry-relocation-files"},
    flags=FLAG_NOSTORE,
)
register("filestore.profiles-backend", default="filesystem", flags=FLAG_NOSTORE)
register(
    "filestore.profiles-options",
    default={"location": "/tmp/sentry-profiles", "allow_overwrite": True},
    flags=FLAG_NOSTORE,
)

# Filestore for control silo
register("filestore.control.backend", default="", flags=FLAG_NOSTORE)
register("filestore.control.options", default={}, flags=FLAG_NOSTORE)

# Whether to use a redis lock on fileblob uploads and deletes
register("fileblob.upload.use_lock", default=True, flags=FLAG_AUTOMATOR_MODIFIABLE)
# Whether to use redis to cache `FileBlob.id` lookups
register("fileblob.upload.use_blobid_cache", default=False, flags=FLAG_AUTOMATOR_MODIFIABLE)

# Symbol server
register(
    "symbolserver.enabled",
    default=False,
    flags=FLAG_ALLOW_EMPTY | FLAG_PRIORITIZE_DISK | FLAG_AUTOMATOR_MODIFIABLE,
)
register(
    "symbolserver.options",
    default={"url": "http://127.0.0.1:3000"},
    flags=FLAG_ALLOW_EMPTY | FLAG_PRIORITIZE_DISK | FLAG_AUTOMATOR_MODIFIABLE,
)

# Symbolicator
register(
    "symbolicator.enabled",
    default=False,
    flags=FLAG_ALLOW_EMPTY | FLAG_PRIORITIZE_DISK | FLAG_AUTOMATOR_MODIFIABLE,
)
register(
    "symbolicator.options",
    default={"url": "http://127.0.0.1:3021"},
    flags=FLAG_ALLOW_EMPTY | FLAG_PRIORITIZE_DISK | FLAG_AUTOMATOR_MODIFIABLE,
)

# Killswitch for symbolication sources, based on a list of source IDs. Meant to be used in extreme
# situations where it is preferable to break symbolication in a few places as opposed to letting
# it break everywhere.
register(
    "symbolicator.ignored_sources",
    type=Sequence,
    default=[],
    flags=FLAG_ALLOW_EMPTY | FLAG_AUTOMATOR_MODIFIABLE,
)

# Backend chart rendering via chartcuterie
register(
    "chart-rendering.enabled",
    default=False,
    flags=FLAG_ALLOW_EMPTY | FLAG_PRIORITIZE_DISK | FLAG_AUTOMATOR_MODIFIABLE,
)
register(
    "chart-rendering.chartcuterie",
    default={"url": "http://127.0.0.1:7901"},
    flags=FLAG_ALLOW_EMPTY | FLAG_PRIORITIZE_DISK | FLAG_AUTOMATOR_MODIFIABLE,
)
# Leaving these empty will use the same storage driver configured for
# Filestore
register(
    "chart-rendering.storage.backend",
    default=None,
    flags=FLAG_ALLOW_EMPTY | FLAG_PRIORITIZE_DISK | FLAG_AUTOMATOR_MODIFIABLE,
)
register(
    "chart-rendering.storage.options",
    type=Dict,
    default=None,
    flags=FLAG_ALLOW_EMPTY | FLAG_PRIORITIZE_DISK | FLAG_AUTOMATOR_MODIFIABLE,
)

# Configuration Options
register(
    "configurations.storage.backend",
    default=None,
    flags=FLAG_ALLOW_EMPTY | FLAG_PRIORITIZE_DISK | FLAG_AUTOMATOR_MODIFIABLE,
)
register(
    "configurations.storage.options",
    type=Dict,
    default=None,
    flags=FLAG_ALLOW_EMPTY | FLAG_PRIORITIZE_DISK | FLAG_AUTOMATOR_MODIFIABLE,
)

# Flag Options
register(
    "flags:options-audit-log-is-enabled",
    default=True,
    flags=FLAG_ALLOW_EMPTY | FLAG_PRIORITIZE_DISK | FLAG_AUTOMATOR_MODIFIABLE,
    type=Bool,
)
register(
    "flags:options-audit-log-organization-id",
    default=None,
    flags=FLAG_ALLOW_EMPTY | FLAG_PRIORITIZE_DISK | FLAG_AUTOMATOR_MODIFIABLE,
    type=Int,
)

# Replay Options
#
# Replay storage backend configuration (only applicable if the direct-storage driver is used)
register(
    "replay.storage.backend",
    default=None,
    flags=FLAG_ALLOW_EMPTY | FLAG_PRIORITIZE_DISK | FLAG_AUTOMATOR_MODIFIABLE,
)
register(
    "replay.storage.options",
    type=Dict,
    default=None,
    flags=FLAG_ALLOW_EMPTY | FLAG_PRIORITIZE_DISK | FLAG_AUTOMATOR_MODIFIABLE,
)
# Beta recording consumer rollout.
register(
    "replay.consumer.recording.beta-rollout",
    type=Int,
    default=0,
    flags=FLAG_ALLOW_EMPTY | FLAG_PRIORITIZE_DISK | FLAG_AUTOMATOR_MODIFIABLE,
)
# Globally disables replay-video.
register(
    "replay.replay-video.disabled",
    type=Bool,
    default=False,
    flags=FLAG_ALLOW_EMPTY | FLAG_PRIORITIZE_DISK | FLAG_AUTOMATOR_MODIFIABLE,
)
# Billing skip for mobile replay orgs.
register(
    "replay.replay-video.billing-skip-org-ids",
    type=Sequence,
    default=[],
    flags=FLAG_ALLOW_EMPTY | FLAG_PRIORITIZE_DISK | FLAG_AUTOMATOR_MODIFIABLE,
)
# Disables replay-video for a specific organization.
register(
    "replay.replay-video.slug-denylist",
    type=Sequence,
    default=[],
    flags=FLAG_ALLOW_EMPTY | FLAG_PRIORITIZE_DISK | FLAG_AUTOMATOR_MODIFIABLE,
)
# Used for internal dogfooding of a reduced timeout on rage/dead clicks.
register(
    "replay.rage-click.experimental-timeout.org-id-list",
    type=Sequence,
    default=[],
    flags=FLAG_ALLOW_EMPTY | FLAG_AUTOMATOR_MODIFIABLE,
)
register(
    "replay.rage-click.experimental-timeout.milliseconds",
    type=Int,
    default=5000,
    flags=FLAG_AUTOMATOR_MODIFIABLE,
)
# Disables viewed by queries for a list of project ids.
register(
    "replay.viewed-by.project-denylist",
    type=Sequence,
    default=[],
    flags=FLAG_ALLOW_EMPTY | FLAG_PRIORITIZE_DISK | FLAG_AUTOMATOR_MODIFIABLE,
)

# User Feedback Options
register(
    "feedback.organizations.slug-denylist",
    type=Sequence,
    default=[],
    flags=FLAG_ALLOW_EMPTY | FLAG_AUTOMATOR_MODIFIABLE,
)
register(
    "feedback.message.max-size",
    type=Int,
    default=4096,
    flags=FLAG_ALLOW_EMPTY | FLAG_AUTOMATOR_MODIFIABLE,
)

# Dev Toolbar Options
register(
    "devtoolbar.analytics.enabled",
    type=Bool,
    default=False,
    flags=FLAG_ALLOW_EMPTY | FLAG_PRIORITIZE_DISK | FLAG_AUTOMATOR_MODIFIABLE,
)

# Extract logs from python loggers within sentry itself
# 1.0 = extract all warning-level logs
register(
    "ourlogs.sentry-emit-rollout",
    default=0.0,
    flags=FLAG_AUTOMATOR_MODIFIABLE,
)

# Extract logs from breadcrumbs only for a random fraction of sent breadcrumbs.
#
# NOTE: Any value below 1.0 will break the product. Do not override in production.
register(
    "relay.ourlogs-breadcrumb-extraction.sample-rate",
    default=0.0,
    flags=FLAG_AUTOMATOR_MODIFIABLE,
)

# Control number of breadcrumbs converted to OurLogs
register(
    "relay.ourlogs-breadcrumb-extraction.max-breadcrumbs-converted",
    default=100,
    flags=FLAG_AUTOMATOR_MODIFIABLE,
)

# Ingest only a random fraction of logs sent to relay. Used to roll out ourlogs ingestion.
#
# NOTE: Any value below 1.0 will cause customer data to not appear and can break the product. Do not override in production.
register(
    "relay.ourlogs-ingestion.sample-rate",
    default=0.0,
    flags=FLAG_AUTOMATOR_MODIFIABLE,
)

# Extract spans only from a random fraction of transactions.
#
# NOTE: Any value below 1.0 will break the product. Do not override in production.
register(
    "relay.span-extraction.sample-rate",
    default=1.0,
    flags=FLAG_AUTOMATOR_MODIFIABLE,
)

# Allow the Relay to skip normalization of spans for certain hosts.
register(
    "relay.span-normalization.allowed_hosts",
    default=[],
    flags=FLAG_ALLOW_EMPTY | FLAG_AUTOMATOR_MODIFIABLE,
)

# Drop attachments in transaction envelopes in Relay.
register(
    "relay.drop-transaction-attachments",
    type=Bool,
    default=False,
    flags=FLAG_ALLOW_EMPTY | FLAG_AUTOMATOR_MODIFIABLE,
)

# Analytics
register("analytics.backend", default="noop", flags=FLAG_NOSTORE)
register("analytics.options", default={}, flags=FLAG_NOSTORE)

# Slack Integration
register("slack.client-id", flags=FLAG_PRIORITIZE_DISK | FLAG_AUTOMATOR_MODIFIABLE)
register("slack.client-secret", flags=FLAG_CREDENTIAL | FLAG_PRIORITIZE_DISK)
# signing-secret is preferred, but need to keep verification-token for apps that use it
register("slack.verification-token", flags=FLAG_CREDENTIAL | FLAG_PRIORITIZE_DISK)
register("slack.signing-secret", flags=FLAG_CREDENTIAL | FLAG_PRIORITIZE_DISK)

# Issue Summary on Alerts (timeout in seconds)
register("alerts.issue_summary_timeout", default=5, flags=FLAG_AUTOMATOR_MODIFIABLE)

# Codecov Integration
register("codecov.client-secret", flags=FLAG_CREDENTIAL | FLAG_PRIORITIZE_DISK)

# GitHub Integration
register("github-app.id", default=0, flags=FLAG_AUTOMATOR_MODIFIABLE)
register("github-app.name", default="", flags=FLAG_AUTOMATOR_MODIFIABLE)
register("github-app.webhook-secret", default="", flags=FLAG_CREDENTIAL)
register("github-app.private-key", default="", flags=FLAG_CREDENTIAL)
register("github-app.client-id", flags=FLAG_PRIORITIZE_DISK | FLAG_AUTOMATOR_MODIFIABLE)
register("github-app.client-secret", flags=FLAG_CREDENTIAL | FLAG_PRIORITIZE_DISK)

# Github Enterprise Integration
register(
    "github-enterprise-app.allowed-hosts-legacy-webhooks",
    type=Sequence,
    default=[],
    flags=FLAG_ALLOW_EMPTY | FLAG_AUTOMATOR_MODIFIABLE,
)

# GitHub Auth
register(
    "github-login.client-id", default="", flags=FLAG_PRIORITIZE_DISK | FLAG_AUTOMATOR_MODIFIABLE
)
register("github-login.client-secret", default="", flags=FLAG_CREDENTIAL | FLAG_PRIORITIZE_DISK)
register(
    "github-login.require-verified-email",
    type=Bool,
    default=False,
    flags=FLAG_PRIORITIZE_DISK | FLAG_AUTOMATOR_MODIFIABLE,
)
register(
    "github-login.base-domain",
    default="github.com",
    flags=FLAG_PRIORITIZE_DISK | FLAG_AUTOMATOR_MODIFIABLE,
)
register(
    "github-login.api-domain",
    default="api.github.com",
    flags=FLAG_PRIORITIZE_DISK | FLAG_AUTOMATOR_MODIFIABLE,
)
register(
    "github-login.extended-permissions",
    type=Sequence,
    default=[],
    flags=FLAG_PRIORITIZE_DISK | FLAG_AUTOMATOR_MODIFIABLE,
)
register("github-login.organization", flags=FLAG_PRIORITIZE_DISK | FLAG_AUTOMATOR_MODIFIABLE)
register(
    "github-extension.enabled",
    default=False,
    flags=FLAG_MODIFIABLE_BOOL | FLAG_AUTOMATOR_MODIFIABLE,
)
register(
    "github-extension.enabled-orgs",
    default=[],
    flags=FLAG_ALLOW_EMPTY | FLAG_AUTOMATOR_MODIFIABLE,
)

# VSTS Integration
register("vsts.client-id", flags=FLAG_PRIORITIZE_DISK | FLAG_AUTOMATOR_MODIFIABLE)
register("vsts.client-secret", flags=FLAG_CREDENTIAL | FLAG_PRIORITIZE_DISK)

# New VSTS Integration
register("vsts_new.client-id", flags=FLAG_PRIORITIZE_DISK | FLAG_AUTOMATOR_MODIFIABLE)
register("vsts_new.client-secret", flags=FLAG_CREDENTIAL | FLAG_PRIORITIZE_DISK)

# VSTS Integration - with limited scopes
register("vsts-limited.client-id", flags=FLAG_PRIORITIZE_DISK | FLAG_AUTOMATOR_MODIFIABLE)
register("vsts-limited.client-secret", flags=FLAG_CREDENTIAL | FLAG_PRIORITIZE_DISK)

# Azure DevOps Integration Social Login Flow
register(
    "vsts.social-auth-migration",
    default=False,
    type=Bool,
    flags=FLAG_MODIFIABLE_BOOL | FLAG_AUTOMATOR_MODIFIABLE,
)

# Add consent prompt for Azure DevOps Integration
register(
    "vsts.consent-prompt",
    default=False,
    flags=FLAG_AUTOMATOR_MODIFIABLE,
)

# PagerDuty Integration
register("pagerduty.app-id", default="", flags=FLAG_AUTOMATOR_MODIFIABLE)

# Vercel Integration
register("vercel.client-id", flags=FLAG_PRIORITIZE_DISK | FLAG_AUTOMATOR_MODIFIABLE)
register("vercel.client-secret", flags=FLAG_CREDENTIAL | FLAG_PRIORITIZE_DISK)
register("vercel.integration-slug", default="sentry", flags=FLAG_AUTOMATOR_MODIFIABLE)

# MsTeams Integration
register("msteams.client-id", flags=FLAG_PRIORITIZE_DISK | FLAG_AUTOMATOR_MODIFIABLE)
register("msteams.client-secret", flags=FLAG_CREDENTIAL | FLAG_PRIORITIZE_DISK)
register("msteams.app-id")

# Discord Integration
register("discord.application-id", flags=FLAG_PRIORITIZE_DISK | FLAG_AUTOMATOR_MODIFIABLE)
register("discord.public-key", flags=FLAG_PRIORITIZE_DISK | FLAG_AUTOMATOR_MODIFIABLE)
register("discord.bot-token", flags=FLAG_CREDENTIAL | FLAG_PRIORITIZE_DISK)
register("discord.client-secret", flags=FLAG_CREDENTIAL | FLAG_PRIORITIZE_DISK)

# AWS Lambda Integration
register("aws-lambda.access-key-id", flags=FLAG_PRIORITIZE_DISK | FLAG_AUTOMATOR_MODIFIABLE)
register("aws-lambda.secret-access-key", flags=FLAG_CREDENTIAL | FLAG_PRIORITIZE_DISK)
register("aws-lambda.cloudformation-url", flags=FLAG_AUTOMATOR_MODIFIABLE)
register("aws-lambda.account-number", default="943013980633", flags=FLAG_AUTOMATOR_MODIFIABLE)
register(
    "aws-lambda.node.layer-name", default="SentryNodeServerlessSDK", flags=FLAG_AUTOMATOR_MODIFIABLE
)
register("aws-lambda.node.layer-version", flags=FLAG_AUTOMATOR_MODIFIABLE)
register(
    "aws-lambda.python.layer-name",
    default="SentryPythonServerlessSDK",
    flags=FLAG_AUTOMATOR_MODIFIABLE,
)
register("aws-lambda.python.layer-version", flags=FLAG_AUTOMATOR_MODIFIABLE)
# the region of the host account we use for assuming the role
register("aws-lambda.host-region", default="us-east-2", flags=FLAG_AUTOMATOR_MODIFIABLE)
# the number of threads we should use to install Lambdas
register("aws-lambda.thread-count", default=100, flags=FLAG_AUTOMATOR_MODIFIABLE)

# Snuba
register(
    "snuba.search.pre-snuba-candidates-optimizer",
    type=Bool,
    default=False,
    flags=FLAG_AUTOMATOR_MODIFIABLE,
)
register(
    "snuba.search.pre-snuba-candidates-percentage", default=0.2, flags=FLAG_AUTOMATOR_MODIFIABLE
)
register(
    "snuba.search.project-group-count-cache-time",
    default=24 * 60 * 60,
    flags=FLAG_AUTOMATOR_MODIFIABLE,
)
register("snuba.search.min-pre-snuba-candidates", default=500, flags=FLAG_AUTOMATOR_MODIFIABLE)
register("snuba.search.max-pre-snuba-candidates", default=5000, flags=FLAG_AUTOMATOR_MODIFIABLE)
register("snuba.search.chunk-growth-rate", default=1.5, flags=FLAG_AUTOMATOR_MODIFIABLE)
register("snuba.search.max-chunk-size", default=2000, flags=FLAG_AUTOMATOR_MODIFIABLE)
register("snuba.search.max-total-chunk-time-seconds", default=30.0, flags=FLAG_AUTOMATOR_MODIFIABLE)
register("snuba.search.hits-sample-size", default=100, flags=FLAG_AUTOMATOR_MODIFIABLE)
register("snuba.track-outcomes-sample-rate", default=0.0, flags=FLAG_AUTOMATOR_MODIFIABLE)

# The percentage of tagkeys that we want to cache. Set to 1.0 in order to cache everything, <=0.0 to stop caching
register(
    "snuba.tagstore.cache-tagkeys-rate",
    default=0.0,
    flags=FLAG_PRIORITIZE_DISK | FLAG_AUTOMATOR_MODIFIABLE,
)

# Kafka Publisher
register("kafka-publisher.raw-event-sample-rate", default=0.0, flags=FLAG_AUTOMATOR_MODIFIABLE)

# Enable multiple topics for eventstream. It allows specific event types to be sent
# to specific topic.
register(
    "store.eventstream-per-type-topic",
    default=False,
    flags=FLAG_PRIORITIZE_DISK | FLAG_AUTOMATOR_MODIFIABLE,
)

# Query and supply Bundle Indexes to Symbolicator SourceMap processing
register(
    "symbolicator.sourcemaps-bundle-index-sample-rate", default=0.0, flags=FLAG_AUTOMATOR_MODIFIABLE
)
# Refresh Bundle Indexes reported as used by symbolicator
register(
    "symbolicator.sourcemaps-bundle-index-refresh-sample-rate",
    default=0.0,
    flags=FLAG_AUTOMATOR_MODIFIABLE,
)

# Transaction events
# True => kill switch to disable ingestion of transaction events for internal project.
register(
    "transaction-events.force-disable-internal-project",
    default=False,
    flags=FLAG_AUTOMATOR_MODIFIABLE,
)

# Enables setting a sampling rate when producing the tag facet.
register(
    "discover2.tags_facet_enable_sampling",
    default=True,
    flags=FLAG_PRIORITIZE_DISK | FLAG_AUTOMATOR_MODIFIABLE,
)

# Enable use of symbolic-sourcemapcache for JavaScript Source Maps processing.
# Set this value of the fraction of projects that you want to use it for.
register(
    "processing.sourcemapcache-processor", default=0.0, flags=FLAG_AUTOMATOR_MODIFIABLE
)  # unused

# Killswitch for sending internal errors to the internal project or
# `SENTRY_SDK_CONFIG.relay_dsn`. Set to `0` to only send to
# `SENTRY_SDK_CONFIG.dsn` (the "upstream transport") and nothing else.
#
# Note: A value that is neither 0 nor 1 is regarded as 0
register("store.use-relay-dsn-sample-rate", default=1, flags=FLAG_AUTOMATOR_MODIFIABLE)

# A rate that enables statsd item sending (DDM data) to s4s
register("store.allow-s4s-ddm-sample-rate", default=0.0, flags=FLAG_AUTOMATOR_MODIFIABLE)

# Mock out integrations and services for tests
register("mocks.jira", default=False, flags=FLAG_AUTOMATOR_MODIFIABLE)

# Record statistics about event payloads and their compressibility
register(
    "store.nodestore-stats-sample-rate", default=0.0, flags=FLAG_AUTOMATOR_MODIFIABLE
)  # unused

# Killswitch to stop storing any reprocessing payloads.
register("store.reprocessing-force-disable", default=False, flags=FLAG_AUTOMATOR_MODIFIABLE)

# Enable calling the severity modeling API on group creation
register(
    "processing.calculate-severity-on-group-creation",
    default=False,
    flags=FLAG_AUTOMATOR_MODIFIABLE,
)

# Enable sending the flag to the microservice to tell it to purposefully take longer than our
# timeout, to see the effect on the overall error event processing backlog
register(
    "processing.severity-backlog-test.timeout",
    default=False,
    flags=FLAG_AUTOMATOR_MODIFIABLE,
)

# Enable sending the flag to the microservice to tell it to purposefully send back an error, to see
# the effect on the overall error event processing backlog
register(
    "processing.severity-backlog-test.error",
    default=False,
    flags=FLAG_AUTOMATOR_MODIFIABLE,
)

register(
    "issues.severity.first-event-severity-calculation-projects-allowlist",
    type=Sequence,
    default=[],
    flags=FLAG_ALLOW_EMPTY | FLAG_AUTOMATOR_MODIFIABLE,
)

register(
    "issues.severity.seer-project-rate-limit",
    type=Any,
    default={"limit": 5, "window": 1},
    flags=FLAG_ALLOW_EMPTY | FLAG_AUTOMATOR_MODIFIABLE,
)

register(
    "issues.severity.seer-global-rate-limit",
    type=Any,
    default={"limit": 20, "window": 1},
    flags=FLAG_ALLOW_EMPTY | FLAG_AUTOMATOR_MODIFIABLE,
)

register(
    "issues.severity.seer-circuit-breaker-passthrough-limit",
    type=Dict,
    default={"limit": 1, "window": 10},
    flags=FLAG_ALLOW_EMPTY | FLAG_AUTOMATOR_MODIFIABLE,
)

register(
    "issues.severity.seer-timout",
    type=Float,
    default=0.2,
    flags=FLAG_ALLOW_EMPTY | FLAG_AUTOMATOR_MODIFIABLE,
)

register(
    "issues.priority.projects-allowlist",
    type=Sequence,
    default=[],
    flags=FLAG_ALLOW_EMPTY | FLAG_AUTOMATOR_MODIFIABLE,
)

#  Percentage of orgs that will be put into a bucket using the split rate below.
register(
    "issues.details.streamline-experiment-rollout-rate",
    type=Float,
    default=0.0,
    flags=FLAG_ALLOW_EMPTY | FLAG_AUTOMATOR_MODIFIABLE,
)

# 50% of orgs will only see the Streamline UI, 50% will only see the Legacy UI.
register(
    "issues.details.streamline-experiment-split-rate",
    type=Float,
    default=0.5,
    flags=FLAG_ALLOW_EMPTY | FLAG_AUTOMATOR_MODIFIABLE,
)


# Killswitch for issue priority
register(
    "issues.priority.enabled",
    default=False,
    type=Bool,
    flags=FLAG_MODIFIABLE_BOOL | FLAG_AUTOMATOR_MODIFIABLE,
)

# Killswitch for all Seer services
#
# TODO: So far this is only being checked when calling the Seer similar issues service during
# ingestion
register(
    "seer.global-killswitch.enabled",
    default=False,
    type=Bool,
    flags=FLAG_MODIFIABLE_BOOL | FLAG_AUTOMATOR_MODIFIABLE,
)

# Killswitches for individual Seer services
#
# TODO: Most of these are not yet being used. The one current exception is the similarity service
# killswitch, which is checked before calling Seer when potentially creating a  new group as part of
# ingestion.
register(
    "seer.similarity-killswitch.enabled",
    default=False,
    type=Bool,
    flags=FLAG_MODIFIABLE_BOOL | FLAG_AUTOMATOR_MODIFIABLE,
)
register(
    "seer.similarity-backfill-killswitch.enabled",
    default=False,
    type=Bool,
    flags=FLAG_MODIFIABLE_BOOL | FLAG_AUTOMATOR_MODIFIABLE,
)
register(
    "seer.similarity-embeddings-killswitch.enabled",
    default=False,
    type=Bool,
    flags=FLAG_MODIFIABLE_BOOL | FLAG_AUTOMATOR_MODIFIABLE,
)
register(
    "seer.similarity-embeddings-grouping-killswitch.enabled",
    default=False,
    type=Bool,
    flags=FLAG_MODIFIABLE_BOOL | FLAG_AUTOMATOR_MODIFIABLE,
)
register(
    "seer.similarity-embeddings-delete-by-hash-killswitch.enabled",
    default=False,
    type=Bool,
    flags=FLAG_MODIFIABLE_BOOL | FLAG_AUTOMATOR_MODIFIABLE,
)
register(
    "seer.similarity.grouping_killswitch_projects",
    default=[],
    type=Sequence,
    flags=FLAG_ALLOW_EMPTY | FLAG_AUTOMATOR_MODIFIABLE,
)
register(
    "seer.severity-killswitch.enabled",
    default=False,
    type=Bool,
    flags=FLAG_MODIFIABLE_BOOL | FLAG_AUTOMATOR_MODIFIABLE,
)
register(
    "seer.breakpoint-detection-killswitch.enabled",
    default=False,
    type=Bool,
    flags=FLAG_MODIFIABLE_BOOL | FLAG_AUTOMATOR_MODIFIABLE,
)
register(
    "seer.autofix-killswitch.enabled",
    default=False,
    type=Bool,
    flags=FLAG_MODIFIABLE_BOOL | FLAG_AUTOMATOR_MODIFIABLE,
)
register(
    "seer.anomaly-detection-killswitch.enabled",
    default=False,
    type=Bool,
    flags=FLAG_MODIFIABLE_BOOL | FLAG_AUTOMATOR_MODIFIABLE,
)

register(
    "seer.similarity.global-rate-limit",
    type=Dict,
    default={"limit": 20, "window": 1},  # window is in seconds
    flags=FLAG_ALLOW_EMPTY | FLAG_AUTOMATOR_MODIFIABLE,
)
register(
    "seer.similarity.per-project-rate-limit",
    type=Dict,
    default={"limit": 5, "window": 1},  # window is in seconds
    flags=FLAG_ALLOW_EMPTY | FLAG_AUTOMATOR_MODIFIABLE,
)

# Note: This is based on US volume. Since other regions are lower-traffic, this effectively means
# the circuit breaker is disabled for any region without its own values configured (you can hardly
# have 33K Seer errors if you don't even have 33K events, so the breaker will never be tripped in
# smaller regions relying on the default).
register(
    "seer.similarity.circuit-breaker-config",
    type=Dict,
    default={
        "error_limit": 33250,  # 95% error rate * avg volume of ~35K events with new hashes/10 min
        "error_limit_window": 600,  # 10 min
        "broken_state_duration": 300,  # 5 min
    },
    flags=FLAG_AUTOMATOR_MODIFIABLE,
)

register(
    "seer.similarity.ingest.use_reranking",
    type=Bool,
    default=True,
    flags=FLAG_AUTOMATOR_MODIFIABLE,
)

register(
    "seer.similarity.similar_issues.use_reranking",
    type=Bool,
    default=True,
    flags=FLAG_AUTOMATOR_MODIFIABLE,
)

register(
    "seer.similarity.ingest.num_matches_to_request",
    type=Int,
    default=1,
    flags=FLAG_AUTOMATOR_MODIFIABLE,
)

# Temporary killswitch for making a second request to Seer to store the incoming event when we have
# a hybrid fingerprint and none of the matches returned by Seer is a fingerprint match
register(
    "seer.similarity.ingest.store_hybrid_fingerprint_non_matches",
    type=Bool,
    default=True,
    flags=FLAG_AUTOMATOR_MODIFIABLE,
)


# TODO: Once Seer grouping is GA-ed, we probably either want to turn this down or get rid of it in
# favor of the default 10% sample rate
register(
    "seer.similarity.metrics_sample_rate",
    type=Float,
    default=1.0,
    flags=FLAG_AUTOMATOR_MODIFIABLE,
)

# seer nearest neighbour endpoint timeout
register(
    "embeddings-grouping.seer.nearest-neighbour-timeout",
    type=Float,
    default=0.1,
    flags=FLAG_ALLOW_EMPTY | FLAG_AUTOMATOR_MODIFIABLE,
)

# seer embeddings record update endpoint timeout
register(
    "embeddings-grouping.seer.embeddings-record-update-timeout",
    type=Float,
    default=0.05,
    flags=FLAG_ALLOW_EMPTY | FLAG_AUTOMATOR_MODIFIABLE,
)

# seer embeddings record delete endpoint timeout
register(
    "embeddings-grouping.seer.embeddings-record-delete-timeout",
    type=Float,
    default=0.1,
    flags=FLAG_ALLOW_EMPTY | FLAG_AUTOMATOR_MODIFIABLE,
)

# seer embeddings ratelimit in percentage that is allowed
register(
    "embeddings-grouping.seer.ratelimit",
    type=Int,
    default=0,
    flags=FLAG_ALLOW_EMPTY | FLAG_AUTOMATOR_MODIFIABLE,
)

# seer embeddings backfill batch size
register(
    "embeddings-grouping.seer.backfill-batch-size",
    type=Int,
    default=10,
    flags=FLAG_ALLOW_EMPTY | FLAG_AUTOMATOR_MODIFIABLE,
)

register(
    "embeddings-grouping.seer.delete-record-batch-size",
    type=Int,
    default=100,
    flags=FLAG_ALLOW_EMPTY | FLAG_AUTOMATOR_MODIFIABLE,
)

# ## sentry.killswitches
#
# The following options are documented in sentry.killswitches in more detail
register(
    "store.load-shed-group-creation-projects", type=Any, default=[], flags=FLAG_AUTOMATOR_MODIFIABLE
)
register("store.load-shed-pipeline-projects", type=Any, default=[], flags=FLAG_AUTOMATOR_MODIFIABLE)
register(
    "store.load-shed-parsed-pipeline-projects",
    type=Any,
    default=[],
    flags=FLAG_AUTOMATOR_MODIFIABLE,
)
register(
    "store.load-shed-save-event-projects", type=Any, default=[], flags=FLAG_AUTOMATOR_MODIFIABLE
)
register(
    "store.load-shed-process-event-projects", type=Any, default=[], flags=FLAG_AUTOMATOR_MODIFIABLE
)
register(
    "store.load-shed-process-event-projects-gradual",
    type=Dict,
    default={},
    flags=FLAG_AUTOMATOR_MODIFIABLE,
)
# Applies load shedding per project gradually. 1.0 means full load shedding
# 0.0 or no config means no load shedding.
register(
    "store.load-shed-symbolicate-event-projects",
    type=Any,
    default=[],
    flags=FLAG_AUTOMATOR_MODIFIABLE,
)
register(
    "store.save-event-highcpu-platforms", type=Sequence, default=[], flags=FLAG_AUTOMATOR_MODIFIABLE
)
register(
    "post_process.get-autoassign-owners", type=Sequence, default=[], flags=FLAG_AUTOMATOR_MODIFIABLE
)
register(
    "api.organization.disable-last-deploys",
    type=Sequence,
    default=[],
    flags=FLAG_AUTOMATOR_MODIFIABLE,
)
register(
    "issues.severity.skip-seer-requests",
    type=Sequence,
    default=[],
    flags=FLAG_AUTOMATOR_MODIFIABLE,
)

# Switch for new logic for release health metrics, based on filtering on org & project ids
register(
    "release-health.use-org-and-project-filter",
    type=Bool,
    default=False,
    flags=FLAG_MODIFIABLE_BOOL | FLAG_AUTOMATOR_MODIFIABLE,
)

# Switch for more performant project counter incr
register(
    "store.projectcounter-modern-upsert-sample-rate", default=0.0, flags=FLAG_AUTOMATOR_MODIFIABLE
)

# Run an experimental grouping config in background for performance analysis
register("store.background-grouping-config-id", default=None, flags=FLAG_AUTOMATOR_MODIFIABLE)

# Fraction of events that will pass through background grouping
register("store.background-grouping-sample-rate", default=0.0, flags=FLAG_AUTOMATOR_MODIFIABLE)

# Minimum number of files in an archive. Archives with fewer files are extracted and have their
# contents stored as separate release files.
register("processing.release-archive-min-files", default=10, flags=FLAG_AUTOMATOR_MODIFIABLE)

# All Relay options (statically authenticated Relays can be registered here)
register("relay.static_auth", default={}, flags=FLAG_NOSTORE)

# Tell Relay to stop extracting metrics from transaction payloads (see killswitches)
# Example value: [{"project_id": 42}, {"project_id": 123}]
register("relay.drop-transaction-metrics", default=[], flags=FLAG_AUTOMATOR_MODIFIABLE)

# Relay should emit a usage metric to track total spans.
register("relay.span-usage-metric", default=False, flags=FLAG_AUTOMATOR_MODIFIABLE)

# Killswitch for the Relay cardinality limiter, one of `enabled`, `disabled`, `passive`.
# In `passive` mode Relay's cardinality limiter is active but it does not enforce the limits.
register("relay.cardinality-limiter.mode", default="enabled", flags=FLAG_AUTOMATOR_MODIFIABLE)
# Override to set a list of limits into passive mode by organization.
#
# In passive mode Relay's cardinality limiter is active but it does not enforce the limits.
#
# Example: `{'1': ["transactions"]}`
# Forces the `transactions` cardinality limit into passive mode for the organization with id `1` (Sentry).
register(
    "relay.cardinality-limiter.passive-limits-by-org", default={}, flags=FLAG_AUTOMATOR_MODIFIABLE
)
# Sample rate for Cardinality Limiter Sentry errors.
#
# Rate needs to be between `0.0` and `1.0`.
# If set to `1.0` all cardinality limiter rejections will be logged as a Sentry error.
register(
    "relay.cardinality-limiter.error-sample-rate", default=0.01, flags=FLAG_AUTOMATOR_MODIFIABLE
)
# List of additional cardinality limits and selectors.
#
# ```
# {
#   "rollout_rate": 0.001,
#   "limit": { .. Cardinality Limit .. }
# }
# ```
register("relay.cardinality-limiter.limits", default=[], flags=FLAG_AUTOMATOR_MODIFIABLE)

# Controls the encoding used in Relay for encoding distributions and sets
# when writing to Kafka.
#
# Key is the metric namespace (as used by Relay) and the value is the desired encoding.
register("relay.metric-bucket-set-encodings", default={}, flags=FLAG_AUTOMATOR_MODIFIABLE)
register("relay.metric-bucket-distribution-encodings", default={}, flags=FLAG_AUTOMATOR_MODIFIABLE)

# Controls the rollout rate in percent (`0.0` to `1.0`) for metric stats.
register("relay.metric-stats.rollout-rate", default=0.0, flags=FLAG_AUTOMATOR_MODIFIABLE)

# Write new kafka headers in eventstream
register("eventstream:kafka-headers", default=True, flags=FLAG_AUTOMATOR_MODIFIABLE)

# Post process forwarder options
# Gets data from Kafka headers
register("post-process-forwarder:kafka-headers", default=True, flags=FLAG_AUTOMATOR_MODIFIABLE)

# Subscription queries sampling rate
register("subscriptions-query.sample-rate", default=0.01, flags=FLAG_AUTOMATOR_MODIFIABLE)

# The ratio of symbolication requests for which metrics will be submitted to redis.
#
# This is to allow gradual rollout of metrics collection for symbolication requests and can be
# removed once it is fully rolled out.
register(
    "symbolicate-event.low-priority.metrics.submission-rate",
    default=0.0,
    flags=FLAG_AUTOMATOR_MODIFIABLE,
)

# The ratio of events for which we emit verbose apple symbol stats.
#
# This is to allow collecting more information on why symx is not performing as it should.
register("symbolicate.symx-logging-rate", default=0.0, flags=FLAG_AUTOMATOR_MODIFIABLE)

# The list of specific os_name+os_version for which we log extra infromation.
#
# This is done since SYMX is not performing bad across the board but rather only in specific case (what we are interested in).
register("symbolicate.symx-os-description-list", default=[], flags=FLAG_AUTOMATOR_MODIFIABLE)

# Drop delete_old_primary_hash messages for a particular project.
register("reprocessing2.drop-delete-old-primary-hash", default=[], flags=FLAG_AUTOMATOR_MODIFIABLE)

# The poll limit for the tempest service.
#
# 348 every 5 min ~ 100k per day
register("tempest.poll-limit", default=348, flags=FLAG_AUTOMATOR_MODIFIABLE)

# BEGIN ABUSE QUOTAS

# Example:
# >>> org = Organization.objects.get(slug='foo')
# >>> org.update_option("project-abuse-quota.transaction-limit", 42)
# >>> for q in SubscriptionQuota()._get_abuse_quotas(org): print(q.to_json())
# {'id': 'pat', 'scope': 'project', 'categories': ['transaction'], 'limit': 420, 'window': 10, 'reasonCode': 'project_abuse_limit'}
# You can see that for this organization, 42 transactions per second
# is effectively enforced as 420/s because the rate limiting window is 10 seconds.

# DEPRECATED (only in use by getsentry).
# Use "project-abuse-quota.window" instead.
register(
    "getsentry.rate-limit.window",
    type=Int,
    default=10,
    flags=FLAG_PRIORITIZE_DISK | FLAG_AUTOMATOR_MODIFIABLE,
)

# Relay isn't effective at enforcing 1s windows - 10 seconds has worked well.
# If the limit is negative, then it means completely blocked.
# I don't see this value needing to be tweaked on a per-org basis,
# so for now the org option "project-abuse-quota.window" doesn't do anything.
register(
    "project-abuse-quota.window",
    type=Int,
    default=10,
    flags=FLAG_PRIORITIZE_DISK | FLAG_AUTOMATOR_MODIFIABLE,
)

# DEPRECATED. Use "project-abuse-quota.error-limit" instead.
# This is set to 0: don't limit by default, because it is configured in production.
# The DEPRECATED org option override is "sentry:project-error-limit".
register(
    "getsentry.rate-limit.project-errors",
    type=Int,
    default=0,
    flags=FLAG_PRIORITIZE_DISK | FLAG_AUTOMATOR_MODIFIABLE,
)
# DEPRECATED. Use "project-abuse-quota.transaction-limit" instead.
# This is set to 0: don't limit by default, because it is configured in production.
# The DEPRECATED org option override is "sentry:project-transaction-limit".
register(
    "getsentry.rate-limit.project-transactions",
    type=Int,
    default=0,
    flags=FLAG_PRIORITIZE_DISK | FLAG_AUTOMATOR_MODIFIABLE,
)

# These are set to 0: don't limit by default.
# These have yet to be configured in production.
# For errors and transactions, the above DEPRECATED options take
# precedence for now, until we decide on values to set for all these.
# Set the same key as an org option which will override these values for the org.
# Similarly, for now, the DEPRECATED org options "sentry:project-error-limit"
# and "sentry:project-transaction-limit" take precedence.
register(
    "project-abuse-quota.error-limit",
    type=Int,
    default=0,
    flags=FLAG_PRIORITIZE_DISK | FLAG_AUTOMATOR_MODIFIABLE,
)
register(
    "project-abuse-quota.transaction-limit",
    type=Int,
    default=0,
    flags=FLAG_PRIORITIZE_DISK | FLAG_AUTOMATOR_MODIFIABLE,
)
register(
    "project-abuse-quota.attachment-limit",
    type=Int,
    default=0,
    flags=FLAG_PRIORITIZE_DISK | FLAG_AUTOMATOR_MODIFIABLE,
)
register(
    "project-abuse-quota.attachment-item-limit",
    type=Int,
    default=0,
    flags=FLAG_PRIORITIZE_DISK | FLAG_AUTOMATOR_MODIFIABLE,
)
register(
    "project-abuse-quota.session-limit",
    type=Int,
    default=0,
    flags=FLAG_PRIORITIZE_DISK | FLAG_AUTOMATOR_MODIFIABLE,
)
register(
    "project-abuse-quota.span-limit",
    type=Int,
    default=0,
    flags=FLAG_PRIORITIZE_DISK | FLAG_AUTOMATOR_MODIFIABLE,
)
register(
    "project-abuse-quota.log-limit",
    type=Int,
    default=0,
    flags=FLAG_PRIORITIZE_DISK | FLAG_AUTOMATOR_MODIFIABLE,
)


register(
    "organization-abuse-quota.metric-bucket-limit",
    type=Int,
    default=0,
    flags=FLAG_PRIORITIZE_DISK | FLAG_AUTOMATOR_MODIFIABLE,
)

register(
    "organization-abuse-quota.custom-metric-bucket-limit",
    type=Int,
    default=0,
    flags=FLAG_PRIORITIZE_DISK | FLAG_AUTOMATOR_MODIFIABLE,
)


for mabq in build_metric_abuse_quotas():
    register(
        mabq.option,
        type=Int,
        default=0,
        flags=FLAG_PRIORITIZE_DISK | FLAG_AUTOMATOR_MODIFIABLE,
    )

# END ABUSE QUOTAS

# Send event messages for specific project IDs to random partitions in Kafka
# contents are a list of project IDs to message types to be randomly assigned
# e.g. [{"project_id": 2, "message_type": "error"}, {"project_id": 3, "message_type": "transaction"}]
register(
    "kafka.send-project-events-to-random-partitions", default=[], flags=FLAG_AUTOMATOR_MODIFIABLE
)

# default brownout crontab for api deprecations
register(
    "api.deprecation.brownout-cron",
    default="0 12 * * *",
    type=String,
    flags=FLAG_AUTOMATOR_MODIFIABLE,
)
# Brownout duration to be stored in ISO8601 format for durations (See https://en.wikipedia.org/wiki/ISO_8601#Durations)
register("api.deprecation.brownout-duration", default="PT1M", flags=FLAG_AUTOMATOR_MODIFIABLE)

# Option to disable misbehaving use case IDs
register("sentry-metrics.indexer.disabled-namespaces", default=[], flags=FLAG_AUTOMATOR_MODIFIABLE)

# An option to tune the percentage of cache keys that gets replenished during indexer resolve
register(
    "sentry-metrics.indexer.disable-memcache-replenish-rollout",
    default=0.0,
    flags=FLAG_AUTOMATOR_MODIFIABLE,
)

# An option to enable reading from the new schema for the caching indexer
register(
    "sentry-metrics.indexer.read-new-cache-namespace",
    default=False,
    flags=FLAG_AUTOMATOR_MODIFIABLE,
)

# An option to enable writing from the new schema for the caching indexer
register(
    "sentry-metrics.indexer.write-new-cache-namespace",
    default=False,
    flags=FLAG_AUTOMATOR_MODIFIABLE,
)

# Option to control sampling percentage of schema validation on the generic metrics pipeline
# based on namespace.
register(
    "sentry-metrics.indexer.generic-metrics.schema-validation-rules",
    default={},  # empty dict means validate schema for all use cases
    flags=FLAG_AUTOMATOR_MODIFIABLE,
)

# Option to control sampling percentage of schema validation on the release health metrics
# pipeline based on namespace.
register(
    "sentry-metrics.indexer.release-health.schema-validation-rules",
    default={},  # empty dict means validate schema for all use cases
    flags=FLAG_AUTOMATOR_MODIFIABLE,
)

# Option to enable orjson for JSON parsing in reconstruct_messages function
register(
    "sentry-metrics.indexer.reconstruct.enable-orjson", default=0.0, flags=FLAG_AUTOMATOR_MODIFIABLE
)


# Option to remove support for percentiles on a per-use case basis.
# Add the use case name (e.g. "custom") to this list
# to disable percentiles storage for the use case
register(
    "sentry-metrics.drop-percentiles.per-use-case",
    default=[],
    flags=FLAG_AUTOMATOR_MODIFIABLE,
)

# Global and per-organization limits on the writes to the string indexer's DB.
#
# Format is a list of dictionaries of format {
#   "window_seconds": ...,
#   "granularity_seconds": ...,
#   "limit": ...
# }
#
# See sentry.ratelimiters.sliding_windows for an explanation of what each of
# those terms mean.
#
# Note that changing either window or granularity_seconds of a limit will
# effectively reset it, as the previous data can't/won't be converted.
register(
    "sentry-metrics.writes-limiter.limits.performance.per-org",
    default=[],
    flags=FLAG_AUTOMATOR_MODIFIABLE,
)
register(
    "sentry-metrics.writes-limiter.limits.transactions.per-org",
    default=[],
    flags=FLAG_AUTOMATOR_MODIFIABLE,
)
register(
    "sentry-metrics.writes-limiter.limits.sessions.per-org",
    default=[],
    flags=FLAG_AUTOMATOR_MODIFIABLE,
)
register(
    "sentry-metrics.writes-limiter.limits.spans.per-org",
    default=[],
    flags=FLAG_AUTOMATOR_MODIFIABLE,
)
register(
    "sentry-metrics.writes-limiter.limits.releasehealth.per-org",
    default=[],
    flags=FLAG_AUTOMATOR_MODIFIABLE,
)
register(
    "sentry-metrics.writes-limiter.limits.custom.per-org",
    default=[],
    flags=FLAG_AUTOMATOR_MODIFIABLE,
)
register(
    "sentry-metrics.writes-limiter.limits.generic-metrics.per-org",
    default=[],
    flags=FLAG_AUTOMATOR_MODIFIABLE,
)

register(
    "sentry-metrics.writes-limiter.limits.performance.global",
    default=[],
    flags=FLAG_AUTOMATOR_MODIFIABLE,
)
register(
    "sentry-metrics.writes-limiter.limits.transactions.global",
    default=[],
    flags=FLAG_AUTOMATOR_MODIFIABLE,
)
register(
    "sentry-metrics.writes-limiter.limits.sessions.global",
    default=[],
    flags=FLAG_AUTOMATOR_MODIFIABLE,
)
register(
    "sentry-metrics.writes-limiter.limits.spans.global",
    default=[],
    flags=FLAG_AUTOMATOR_MODIFIABLE,
)
register(
    "sentry-metrics.writes-limiter.limits.releasehealth.global",
    default=[],
    flags=FLAG_AUTOMATOR_MODIFIABLE,
)
register(
    "sentry-metrics.writes-limiter.limits.custom.global",
    default=[],
    flags=FLAG_AUTOMATOR_MODIFIABLE,
)
register(
    "sentry-metrics.writes-limiter.limits.generic-metrics.global",
    default=[],
    flags=FLAG_AUTOMATOR_MODIFIABLE,
)

# per-organization limits on the number of timeseries that can be observed in
# each window.
#
# Format is a list of dictionaries of format {
#   "window_seconds": ...,
#   "granularity_seconds": ...,
#   "limit": ...
# }
#
# See sentry.ratelimiters.cardinality for an explanation of what each of
# those terms mean.
#
# Note that changing either window or granularity_seconds of a limit will
# effectively reset it, as the previous data can't/won't be converted.
register(
    "sentry-metrics.cardinality-limiter.limits.transactions.per-org",
    default=[
        {"window_seconds": 3600, "granularity_seconds": 600, "limit": 10000},
    ],
    flags=FLAG_AUTOMATOR_MODIFIABLE,
)
register(
    "sentry-metrics.cardinality-limiter.limits.sessions.per-org",
    default=[
        {"window_seconds": 3600, "granularity_seconds": 600, "limit": 10000},
    ],
    flags=FLAG_AUTOMATOR_MODIFIABLE,
)
register(
    "sentry-metrics.cardinality-limiter.limits.spans.per-org",
    default=[
        {"window_seconds": 3600, "granularity_seconds": 600, "limit": 10000},
    ],
    flags=FLAG_AUTOMATOR_MODIFIABLE,
)
register(
    "sentry-metrics.cardinality-limiter.limits.custom.per-org",
    default=[
        {"window_seconds": 3600, "granularity_seconds": 600, "limit": 10000},
    ],
    flags=FLAG_AUTOMATOR_MODIFIABLE,
)
register(
    "sentry-metrics.cardinality-limiter.limits.profiles.per-org",
    default=[
        {"window_seconds": 3600, "granularity_seconds": 600, "limit": 10000},
    ],
    flags=FLAG_AUTOMATOR_MODIFIABLE,
)
register(
    "sentry-metrics.cardinality-limiter.limits.generic-metrics.per-org",
    default=[
        {"window_seconds": 3600, "granularity_seconds": 600, "limit": 10000},
    ],
    flags=FLAG_AUTOMATOR_MODIFIABLE,
)
register(
    "sentry-metrics.10s-granularity",
    default=False,
    flags=FLAG_AUTOMATOR_MODIFIABLE,
)

# Flag to determine whether abnormal_mechanism tag should be extracted
register(
    "sentry-metrics.releasehealth.abnormal-mechanism-extraction-rate",
    default=0.0,
    flags=FLAG_AUTOMATOR_MODIFIABLE,
)

register(
    "sentry-metrics.synchronize-kafka-rebalances",
    default=False,
    flags=FLAG_AUTOMATOR_MODIFIABLE,
)

register(
    "sentry-metrics.synchronized-rebalance-delay",
    default=15,
    flags=FLAG_AUTOMATOR_MODIFIABLE,
)

# Performance issue option for *all* performance issues detection
register("performance.issues.all.problem-detection", default=1.0, flags=FLAG_AUTOMATOR_MODIFIABLE)

# Individual system-wide options in case we need to turn off specific detectors for load concerns, ignoring the set project options.
register(
    "performance.issues.compressed_assets.problem-creation",
    default=1.0,
    flags=FLAG_AUTOMATOR_MODIFIABLE,
)
register(
    "performance.issues.compressed_assets.la-rollout", default=0.0, flags=FLAG_AUTOMATOR_MODIFIABLE
)
register(
    "performance.issues.compressed_assets.ea-rollout", default=0.0, flags=FLAG_AUTOMATOR_MODIFIABLE
)
register(
    "performance.issues.compressed_assets.ga-rollout", default=1.0, flags=FLAG_AUTOMATOR_MODIFIABLE
)
register(
    "performance.issues.consecutive_db.problem-creation",
    default=1.0,
    flags=FLAG_AUTOMATOR_MODIFIABLE,
)
register(
    "performance.issues.consecutive_db.la-rollout", default=0.0, flags=FLAG_AUTOMATOR_MODIFIABLE
)
register(
    "performance.issues.consecutive_db.ea-rollout", default=0.0, flags=FLAG_AUTOMATOR_MODIFIABLE
)
register(
    "performance.issues.consecutive_db.ga-rollout", default=1.0, flags=FLAG_AUTOMATOR_MODIFIABLE
)
register(
    "performance.issues.n_plus_one_db.problem-detection",
    default=1.0,
    flags=FLAG_AUTOMATOR_MODIFIABLE,
)
register(
    "performance.issues.n_plus_one_db.problem-creation",
    default=1.0,
    flags=FLAG_AUTOMATOR_MODIFIABLE,
)
register(
    "performance.issues.n_plus_one_db_ext.problem-creation",
    default=1.0,
    flags=FLAG_AUTOMATOR_MODIFIABLE,
)
register(
    "performance.issues.file_io_main_thread.problem-creation",
    default=1.0,
    flags=FLAG_AUTOMATOR_MODIFIABLE,
)
register(
    "performance.issues.db_main_thread.problem-creation",
    default=1.0,
    flags=FLAG_AUTOMATOR_MODIFIABLE,
)
register(
    "performance.issues.n_plus_one_api_calls.problem-creation",
    default=1.0,
    flags=FLAG_AUTOMATOR_MODIFIABLE,
)
register(
    "performance.issues.n_plus_one_api_calls.la-rollout",
    default=0.0,
    flags=FLAG_AUTOMATOR_MODIFIABLE,
)
register(
    "performance.issues.n_plus_one_api_calls.ea-rollout",
    default=0.0,
    flags=FLAG_AUTOMATOR_MODIFIABLE,
)
register(
    "performance.issues.n_plus_one_api_calls.ga-rollout",
    default=1.0,
    flags=FLAG_AUTOMATOR_MODIFIABLE,
)
register(
    "performance.issues.slow_db_query.problem-creation",
    default=1.0,
    flags=FLAG_AUTOMATOR_MODIFIABLE,
)
register(
    "performance.issues.slow_db_query.la-rollout", default=0.0, flags=FLAG_AUTOMATOR_MODIFIABLE
)
register(
    "performance.issues.slow_db_query.ea-rollout", default=0.0, flags=FLAG_AUTOMATOR_MODIFIABLE
)
register(
    "performance.issues.slow_db_query.ga-rollout", default=1.0, flags=FLAG_AUTOMATOR_MODIFIABLE
)
register(
    "performance.issues.render_blocking_assets.problem-creation",
    default=1.0,
    flags=FLAG_AUTOMATOR_MODIFIABLE,
)
register(
    "performance.issues.render_blocking_assets.la-rollout",
    default=0.0,
    flags=FLAG_AUTOMATOR_MODIFIABLE,
)
register(
    "performance.issues.render_blocking_assets.ea-rollout",
    default=0.0,
    flags=FLAG_AUTOMATOR_MODIFIABLE,
)
register(
    "performance.issues.render_blocking_assets.ga-rollout",
    default=1.0,
    flags=FLAG_AUTOMATOR_MODIFIABLE,
)
register(
    "performance.issues.m_n_plus_one_db.problem-creation",
    default=1.0,
    flags=FLAG_AUTOMATOR_MODIFIABLE,
)
register(
    "performance.issues.m_n_plus_one_db.la-rollout", default=0.0, flags=FLAG_AUTOMATOR_MODIFIABLE
)
register(
    "performance.issues.m_n_plus_one_db.ea-rollout", default=0.0, flags=FLAG_AUTOMATOR_MODIFIABLE
)
register(
    "performance.issues.m_n_plus_one_db.ga-rollout", default=1.0, flags=FLAG_AUTOMATOR_MODIFIABLE
)
register(
    "performance.issues.http_overhead.problem-creation",
    default=0.0,
    flags=FLAG_AUTOMATOR_MODIFIABLE,
)
register(
    "performance.issues.http_overhead.la-rollout", default=0.0, flags=FLAG_AUTOMATOR_MODIFIABLE
)
register(
    "performance.issues.http_overhead.ea-rollout", default=0.0, flags=FLAG_AUTOMATOR_MODIFIABLE
)
register(
    "performance.issues.http_overhead.ga-rollout", default=0.0, flags=FLAG_AUTOMATOR_MODIFIABLE
)

# System-wide options for default performance detection settings for any org opted into the performance-issues-ingest feature. Meant for rollout.
register(
    "performance.issues.n_plus_one_db.count_threshold", default=5, flags=FLAG_AUTOMATOR_MODIFIABLE
)
register(
    "performance.issues.n_plus_one_db.duration_threshold",
    default=50.0,
    flags=FLAG_AUTOMATOR_MODIFIABLE,
)
register(
    "performance.issues.slow_db_query.duration_threshold",
    default=500.0,  # ms
    flags=FLAG_AUTOMATOR_MODIFIABLE,
)
register(
    "performance.issues.render_blocking_assets.fcp_minimum_threshold",
    default=2000.0,
    flags=FLAG_AUTOMATOR_MODIFIABLE,
)
register(
    "performance.issues.render_blocking_assets.fcp_maximum_threshold",
    default=10000.0,
    flags=FLAG_AUTOMATOR_MODIFIABLE,
)
register(
    "performance.issues.render_blocking_assets.fcp_ratio_threshold",
    default=0.33,
    flags=FLAG_AUTOMATOR_MODIFIABLE,
)
register(
    "performance.issues.render_blocking_assets.size_threshold",
    default=500000,
    flags=FLAG_AUTOMATOR_MODIFIABLE,
)
register(
    "performance.issues.consecutive_http.max_duration_between_spans",
    default=500,  # ms
    flags=FLAG_AUTOMATOR_MODIFIABLE,
)
register(
    "performance.issues.consecutive_http.consecutive_count_threshold",
    default=3,
    flags=FLAG_AUTOMATOR_MODIFIABLE,
)
register(
    "performance.issues.consecutive_http.span_duration_threshold",
    default=500,  # ms
    flags=FLAG_AUTOMATOR_MODIFIABLE,
)
register(
    "performance.issues.consecutive_http.min_time_saved_threshold",
    default=2000,  # ms
    flags=FLAG_AUTOMATOR_MODIFIABLE,
)
register(
    "performance.issues.large_http_payload.size_threshold",
    default=300000,
    flags=FLAG_AUTOMATOR_MODIFIABLE,
)  # 1MB
register(
    "performance.issues.db_on_main_thread.total_spans_duration_threshold",
    default=16,
    flags=FLAG_AUTOMATOR_MODIFIABLE,
)  # ms
register(
    "performance.issues.file_io_on_main_thread.total_spans_duration_threshold",
    default=16,
    flags=FLAG_AUTOMATOR_MODIFIABLE,
)  # ms
register(
    "performance.issues.uncompressed_asset.size_threshold",
    default=500 * 1024,
    flags=FLAG_AUTOMATOR_MODIFIABLE,
)  # 512 kilo bytes
register(
    "performance.issues.uncompressed_asset.duration_threshold",
    default=300,
    flags=FLAG_AUTOMATOR_MODIFIABLE,
)  # ms
register(
    "performance.issues.consecutive_db.min_time_saved_threshold",
    default=100,
    flags=FLAG_AUTOMATOR_MODIFIABLE,
)  # ms
register(
    "performance.issues.http_overhead.http_request_delay_threshold",
    default=500,
    flags=FLAG_AUTOMATOR_MODIFIABLE,
)  # ms
register(
    "performance.issues.n_plus_one_api_calls.total_duration",
    default=300,
    flags=FLAG_AUTOMATOR_MODIFIABLE,
)  # ms

# Adjusting some time buffers in the trace endpoint
register(
    "performance.traces.transaction_query_timebuffer_days",
    type=Float,
    default=1.5,
    flags=FLAG_AUTOMATOR_MODIFIABLE,
)  # days
register(
    "performance.traces.span_query_timebuffer_hours",
    type=Float,
    default=1.0,
    flags=FLAG_AUTOMATOR_MODIFIABLE,
)  # hours
register(
    "performance.traces.query_timestamp_projects",
    type=Bool,
    default=False,
    flags=FLAG_AUTOMATOR_MODIFIABLE,
)
register(
    "performance.traces.trace-explorer-buffer-hours",
    type=Float,
    default=1.0,
    flags=FLAG_AUTOMATOR_MODIFIABLE,
)
register(
    "performance.traces.trace-explorer-max-trace-ids-per-chunk",
    type=Int,
    default=2500,
    flags=FLAG_AUTOMATOR_MODIFIABLE,
)
register(
    "performance.traces.trace-explorer-skip-floating-spans",
    type=Bool,
    default=True,
    flags=FLAG_AUTOMATOR_MODIFIABLE,
)
register(
    "performance.traces.trace-explorer-scan-max-block-size-hours",
    type=Int,
    default=8,
    flags=FLAG_AUTOMATOR_MODIFIABLE,
)
register(
    "performance.traces.trace-explorer-scan-max-batches",
    type=Int,
    default=7,
    flags=FLAG_AUTOMATOR_MODIFIABLE,
)
register(
    "performance.traces.trace-explorer-scan-max-execution-seconds",
    type=Int,
    default=30,
    flags=FLAG_AUTOMATOR_MODIFIABLE,
)
register(
    "performance.traces.trace-explorer-scan-max-parallel-queries",
    type=Int,
    default=3,
    flags=FLAG_AUTOMATOR_MODIFIABLE,
)
register(
    "performance.traces.trace-explorer-skip-recent-seconds",
    type=Int,
    default=0,
    flags=FLAG_AUTOMATOR_MODIFIABLE,
)
register(
    "performance.traces.span_query_minimum_spans",
    type=Int,
    default=10000,
    flags=FLAG_AUTOMATOR_MODIFIABLE,
)
register(
    "performance.traces.check_span_extraction_date",
    type=Bool,
    default=False,
    flags=FLAG_AUTOMATOR_MODIFIABLE,
)
register(
    # the timestamp that spans extraction was enabled for this environment
    "performance.traces.spans_extraction_date",
    type=Int,
    flags=FLAG_AUTOMATOR_MODIFIABLE,
)
register(
    "insights.span-samples-query.sample-rate",
    type=Float,
    default=0.0,  # 0 acts as 'no sampling'
    flags=FLAG_AUTOMATOR_MODIFIABLE,
)

register(
    "performance.spans-tags-key.sample-rate",
    type=Float,
    default=1.0,
    flags=FLAG_AUTOMATOR_MODIFIABLE,
)
register(
    "performance.spans-tags-key.max",
    type=Int,
    default=1000,
    flags=FLAG_AUTOMATOR_MODIFIABLE,
)
register(
    "performance.spans-tags-value.sample-rate",
    type=Float,
    default=1.0,
    flags=FLAG_AUTOMATOR_MODIFIABLE,
)
register(
    "performance.spans-tags-values.max",
    type=Int,
    default=1000,
    flags=FLAG_AUTOMATOR_MODIFIABLE,
)

# In Single Tenant with 100% DS, we may need to reverse the UI change made by dynamic-sampling
# if metrics extraction isn't ready.
register("performance.hide-metrics-ui", type=Bool, default=False, flags=FLAG_AUTOMATOR_MODIFIABLE)

# Used for enabling flags in ST. Should be removed once Flagpole works in all STs.
register(
    "performance.use_metrics.orgs_allowlist",
    type=Sequence,
    default=[],
    flags=FLAG_ALLOW_EMPTY | FLAG_AUTOMATOR_MODIFIABLE,
)
# Used for the z-score when calculating the margin of error in performance
register(
    "performance.extrapolation.confidence.z-score",
    type=Float,
    default=1.96,
    flags=FLAG_ALLOW_EMPTY | FLAG_AUTOMATOR_MODIFIABLE,
)
# Used for enabling flags in ST. Should be removed once Flagpole works in all STs.
register("performance.use_metrics.enabled", default=False, flags=FLAG_AUTOMATOR_MODIFIABLE)

# Dynamic Sampling system-wide options
# Size of the sliding window used for dynamic sampling. It is defaulted to 24 hours.
register("dynamic-sampling:sliding_window.size", default=24, flags=FLAG_AUTOMATOR_MODIFIABLE)
# Number of large transactions to retrieve from Snuba for transaction re-balancing.
register(
    "dynamic-sampling.prioritise_transactions.num_explicit_large_transactions",
    30,
    flags=FLAG_AUTOMATOR_MODIFIABLE,
)
# Number of large transactions to retrieve from Snuba for transaction re-balancing.
register(
    "dynamic-sampling.prioritise_transactions.num_explicit_small_transactions",
    0,
    flags=FLAG_AUTOMATOR_MODIFIABLE,
)

# Stops dynamic sampling rules from being emitted in relay config.
# This is required for ST instances that have flakey flags as we want to be able kill DS ruining customer data if necessary.
# It is only a killswitch for behaviour, it may actually increase infra load if flipped for a user currently being sampled.
register("dynamic-sampling.config.killswitch", default=False, flags=FLAG_AUTOMATOR_MODIFIABLE)

# Controls the intensity of dynamic sampling transaction rebalancing. 0.0 = explict rebalancing
# not performed, 1.0= full rebalancing (tries to bring everything to mean). Note that even at 0.0
# there will still be some rebalancing between the explicit and implicit transactions ( so setting rebalancing
# to 0.0 is not the same as no rebalancing. To effectively disable rebalancing set the number of explicit
# transactions to be rebalance (both small and large) to 0.
register(
    "dynamic-sampling.prioritise_transactions.rebalance_intensity",
    default=0.8,
    flags=FLAG_MODIFIABLE_RATE | FLAG_AUTOMATOR_MODIFIABLE,
)

# Enables a feature flag check in dynamic sampling tasks that switches
# organizations between transactions and spans for rebalancing. This check is
# expensive, so it can be disabled using this option.
register(
    "dynamic-sampling.check_span_feature_flag",
    default=False,
    flags=FLAG_AUTOMATOR_MODIFIABLE | FLAG_MODIFIABLE_RATE,
)

# === Hybrid cloud subsystem options ===
# UI rollout
register(
    "hybrid_cloud.disable_relative_upload_urls", default=False, flags=FLAG_AUTOMATOR_MODIFIABLE
)
register("hybrid_cloud.disable_tombstone_cleanup", default=False, flags=FLAG_AUTOMATOR_MODIFIABLE)

# List of event IDs to pass through
register(
    "hybrid_cloud.audit_log_event_id_invalid_pass_list",
    default=[],
    type=Sequence,
    flags=FLAG_AUTOMATOR_MODIFIABLE,
)

# Flagpole Configuration (used in getsentry)
register("flagpole.debounce_reporting_seconds", default=0, flags=FLAG_AUTOMATOR_MODIFIABLE)

# Feature flagging error capture rate.
# When feature flagging has faults, it can become very high volume and we can overwhelm sentry.
register("features.error.capture_rate", default=0.1, flags=FLAG_AUTOMATOR_MODIFIABLE)

# Retry controls
register("hybridcloud.regionsiloclient.retries", default=5, flags=FLAG_AUTOMATOR_MODIFIABLE)
register("hybridcloud.rpc.retries", default=5, flags=FLAG_AUTOMATOR_MODIFIABLE)
register("hybridcloud.integrationproxy.retries", default=5, flags=FLAG_AUTOMATOR_MODIFIABLE)
register("hybridcloud.endpoint_flag_logging", default=False, flags=FLAG_AUTOMATOR_MODIFIABLE)
register("hybridcloud.rpc.method_retry_overrides", default={}, flags=FLAG_AUTOMATOR_MODIFIABLE)
register("hybridcloud.rpc.method_timeout_overrides", default={}, flags=FLAG_AUTOMATOR_MODIFIABLE)
# Webhook processing controls
register(
    "hybridcloud.webhookpayload.worker_threads",
    default=4,
    flags=FLAG_AUTOMATOR_MODIFIABLE,
)

# Break glass controls
register("hybrid_cloud.rpc.disabled-service-methods", default=[], flags=FLAG_AUTOMATOR_MODIFIABLE)
# == End hybrid cloud subsystem

# Decides whether an incoming transaction triggers an update of the clustering rule applied to it.
register("txnames.bump-lifetime-sample-rate", default=0.1, flags=FLAG_AUTOMATOR_MODIFIABLE)

# === Nodestore related runtime options ===

register(
    "nodestore.set-subkeys.enable-set-cache-item", default=True, flags=FLAG_AUTOMATOR_MODIFIABLE
)

# === Backpressure related runtime options ===

# Enables monitoring of services for backpressure management.
register("backpressure.monitoring.enabled", default=False, flags=FLAG_AUTOMATOR_MODIFIABLE)
# How often the monitor will check service health.
register("backpressure.monitoring.interval", default=5, flags=FLAG_AUTOMATOR_MODIFIABLE)

# Enables checking consumer health for backpressure management.
register("backpressure.checking.enabled", default=False, flags=FLAG_AUTOMATOR_MODIFIABLE)
# How often a consumer will check for its health in a debounced fassion.
register("backpressure.checking.interval", default=5, flags=FLAG_AUTOMATOR_MODIFIABLE)


# How long a status is persisted, which means that updates to health status can be paused for that long before consumers will assume things are unhealthy
register("backpressure.status_ttl", default=60, flags=FLAG_AUTOMATOR_MODIFIABLE)

# The high-watermark levels per-service which will mark a service as unhealthy.
# This should mirror the `SENTRY_PROCESSING_SERVICES` setting.
register(
    "backpressure.high_watermarks.celery",
    default=0.5,
    flags=FLAG_AUTOMATOR_MODIFIABLE,
)
register(
    "backpressure.high_watermarks.attachments-store",
    default=0.8,
    flags=FLAG_AUTOMATOR_MODIFIABLE,
)
register(
    "backpressure.high_watermarks.processing-store",
    default=0.8,
    flags=FLAG_AUTOMATOR_MODIFIABLE,
)
register(
    "backpressure.high_watermarks.processing-locks",
    default=0.8,
    flags=FLAG_AUTOMATOR_MODIFIABLE,
)
register(
    "backpressure.high_watermarks.post-process-locks",
    default=0.8,
    flags=FLAG_AUTOMATOR_MODIFIABLE,
)
register(
    "backpressure.high_watermarks.processing-store-transactions",
    default=0.8,
    flags=FLAG_AUTOMATOR_MODIFIABLE,
)

# Killswitch for monitor check-ins
register(
    "crons.organization.disable-check-in",
    type=Sequence,
    default=[],
    flags=FLAG_AUTOMATOR_MODIFIABLE,
)

# Temporary killswitch to enable dispatching incident occurrences into the
# incident_occurrence_consumer
register(
    "crons.dispatch_incident_occurrences_to_consumer",
    default=False,
    flags=FLAG_BOOL | FLAG_AUTOMATOR_MODIFIABLE,
)

# Enables recording tick volume metrics and tick decisions based on those
# metrics. Decisions are used to delay notifications in a system incident.
register(
    "crons.system_incidents.collect_metrics",
    default=False,
    flags=FLAG_BOOL | FLAG_AUTOMATOR_MODIFIABLE,
)

# Enables the the crons incident occurrence consumer to consider the clock-tick
# decision made based on volume metrics to determine if a incident occurrence
# should be processed, delayed, or dropped entirely.
register(
    "crons.system_incidents.use_decisions",
    default=False,
    flags=FLAG_BOOL | FLAG_AUTOMATOR_MODIFIABLE,
)

# The threshold that the tick metric must surpass for a tick to be determined
# as anomalous. This value should be negative, since we will only determine an
# incident based on a decrease in volume.
#
# See the `monitors.system_incidents` module for more details
register(
    "crons.system_incidents.pct_deviation_anomaly_threshold",
    default=-10,
    flags=FLAG_AUTOMATOR_MODIFIABLE,
)

# The threshold that the tick metric must surpass to transition to an incident
# state. This should be a fairly high value to avoid false positive incidents.
register(
    "crons.system_incidents.pct_deviation_incident_threshold",
    default=-30,
    flags=FLAG_AUTOMATOR_MODIFIABLE,
)

# This is the number of previous ticks we will consider the tick metrics and
# tick decisions for to determine a decision about the tick being evaluated.
register(
    "crons.system_incidents.tick_decision_window",
    default=5,
    flags=FLAG_AUTOMATOR_MODIFIABLE,
)

# Determines how many check-ins per-minute will be allowed per monitor. This is
# used when computing the QuotaConfig for the DataCategory.MONITOR (check-ins)
#
# See the sentry.monitors.rate_limt module for more details.
#
# XXX(epurkhiser): Remember a single check-in may often consist of two check-in
# messages, one for IN_PROGRESS and another for OK.
register(
    "crons.per_monitor_rate_limit",
    type=Int,
    default=6,
    flags=FLAG_PRIORITIZE_DISK | FLAG_AUTOMATOR_MODIFIABLE,
)


# Sets the timeout for webhooks
register(
    "sentry-apps.webhook.timeout.sec",
    default=1.0,
    flags=FLAG_AUTOMATOR_MODIFIABLE,
)

# Enables statistical detectors for a project
register(
    "statistical_detectors.enable",
    default=False,
    flags=FLAG_PRIORITIZE_DISK | FLAG_AUTOMATOR_MODIFIABLE,
)
register(
    "statistical_detectors.enable.projects.performance",
    type=Sequence,
    default=[],
    flags=FLAG_PRIORITIZE_DISK | FLAG_AUTOMATOR_MODIFIABLE,
)
register(
    "statistical_detectors.enable.projects.profiling",
    type=Sequence,
    default=[],
    flags=FLAG_PRIORITIZE_DISK | FLAG_AUTOMATOR_MODIFIABLE,
)
register(
    "statistical_detectors.query.batch_size",
    type=Int,
    default=100,
    flags=FLAG_PRIORITIZE_DISK | FLAG_AUTOMATOR_MODIFIABLE,
)
register(
    "statistical_detectors.query.transactions.timeseries_days",
    type=Int,
    default=14,
    flags=FLAG_PRIORITIZE_DISK | FLAG_AUTOMATOR_MODIFIABLE,
)
register(
    "statistical_detectors.query.functions.timeseries_days",
    type=Int,
    default=14,
    flags=FLAG_PRIORITIZE_DISK | FLAG_AUTOMATOR_MODIFIABLE,
)
register(
    "statistical_detectors.ratelimit.ema",
    type=Int,
    default=-1,
    flags=FLAG_PRIORITIZE_DISK | FLAG_AUTOMATOR_MODIFIABLE,
)

register(
    "statistical_detectors.throughput.threshold.transactions",
    default=50,
    type=Int,
    flags=FLAG_AUTOMATOR_MODIFIABLE,
)

register(
    "statistical_detectors.throughput.threshold.functions",
    default=25,
    type=Int,
    flags=FLAG_AUTOMATOR_MODIFIABLE,
)

register(
    "options_automator_slack_webhook_enabled",
    default=True,
    flags=FLAG_AUTOMATOR_MODIFIABLE,
)

register(
    "on_demand.max_alert_specs",
    default=50,
    flags=FLAG_AUTOMATOR_MODIFIABLE,
)

register(
    "on_demand.max_widget_specs",
    default=100,
    flags=FLAG_AUTOMATOR_MODIFIABLE,
)
# Some organizations can have more widget specs on a case-by-case basis. Widgets using this limit
# are listed in 'extended_widget_spec_orgs' option.
register("on_demand.extended_max_widget_specs", default=750, flags=FLAG_AUTOMATOR_MODIFIABLE)
register("on_demand.extended_widget_spec_orgs", default=[], flags=FLAG_AUTOMATOR_MODIFIABLE)
register(
    "on_demand.max_widget_cardinality.count",
    default=10000,
    flags=FLAG_AUTOMATOR_MODIFIABLE,
)
register(
    "on_demand.max_widget_cardinality.on_query_count",
    default=50,
    flags=FLAG_AUTOMATOR_MODIFIABLE,
)
register(
    "on_demand.max_widget_cardinality.killswitch",
    default=False,
    flags=FLAG_AUTOMATOR_MODIFIABLE,
)
# Overrides modified date and always updates the row. Can be removed if not needed later.
register(
    "on_demand.update_on_demand_modified",
    default=False,
    flags=FLAG_AUTOMATOR_MODIFIABLE,
)

register("metric_extraction.max_span_attribute_specs", default=100, flags=FLAG_AUTOMATOR_MODIFIABLE)

register(
    "delightful_metrics.minimetrics_sample_rate",
    default=0.0,
    flags=FLAG_AUTOMATOR_MODIFIABLE,
)

# IDs of orgs that will stop ingesting custom metrics.
register(
    "custom-metrics-ingestion-disabled-orgs",
    default=[],
    flags=FLAG_AUTOMATOR_MODIFIABLE,
)

# IDs of projects that will stop ingesting custom metrics.
register(
    "custom-metrics-ingestion-disabled-projects",
    default=[],
    flags=FLAG_AUTOMATOR_MODIFIABLE,
)

# IDs of orgs that will be disabled from querying metrics via `/metrics/query` endpoint.
register(
    "custom-metrics-querying-disabled-orgs",
    default=[],
    flags=FLAG_AUTOMATOR_MODIFIABLE,
)

# SDK Crash Detection
#
# The project ID belongs to the sentry organization: https://sentry.sentry.io/projects/cocoa-sdk-crashes/?project=4505469596663808.
register(
    "issues.sdk_crash_detection.cocoa.project_id",
    default=4505469596663808,
    flags=FLAG_AUTOMATOR_MODIFIABLE,
)

register(
    "issues.sdk_crash_detection.cocoa.sample_rate",
    default=1.0,
    flags=FLAG_AUTOMATOR_MODIFIABLE,
)

# The project ID belongs to the sentry organization: https://sentry.sentry.io/projects/cocoa-sdk-crashes/?project=4506155486085120.
register(
    "issues.sdk_crash_detection.react-native.project_id",
    default=4506155486085120,
    flags=FLAG_AUTOMATOR_MODIFIABLE,
)

# The allowlist of org IDs that the react-native crash detection is enabled for.
register(
    "issues.sdk_crash_detection.react-native.organization_allowlist",
    type=Sequence,
    default=[],
    flags=FLAG_ALLOW_EMPTY | FLAG_AUTOMATOR_MODIFIABLE,
)

register(
    "issues.sdk_crash_detection.react-native.sample_rate",
    default=0.0,
    flags=FLAG_AUTOMATOR_MODIFIABLE,
)

register(
    "issues.sdk_crash_detection.java.project_id",
    default=0,
    type=Int,
    flags=FLAG_ALLOW_EMPTY | FLAG_AUTOMATOR_MODIFIABLE,
)

# The allowlist of org IDs that the java crash detection is enabled for.
register(
    "issues.sdk_crash_detection.java.organization_allowlist",
    type=Sequence,
    default=[],
    flags=FLAG_ALLOW_EMPTY | FLAG_AUTOMATOR_MODIFIABLE,
)

register(
    "issues.sdk_crash_detection.java.sample_rate",
    default=0.0,
    flags=FLAG_AUTOMATOR_MODIFIABLE,
)

register(
    "issues.sdk_crash_detection.native.project_id",
    default=0,
    type=Int,
    flags=FLAG_ALLOW_EMPTY | FLAG_AUTOMATOR_MODIFIABLE,
)

register(
    "issues.sdk_crash_detection.native.organization_allowlist",
    type=Sequence,
    default=[],
    flags=FLAG_ALLOW_EMPTY | FLAG_AUTOMATOR_MODIFIABLE,
)

register(
    "issues.sdk_crash_detection.native.sample_rate",
    default=0.0,
    flags=FLAG_AUTOMATOR_MODIFIABLE,
)

register(
    "issues.sdk_crash_detection.dart.project_id",
    default=0,
    type=Int,
    flags=FLAG_ALLOW_EMPTY | FLAG_AUTOMATOR_MODIFIABLE,
)

register(
    "issues.sdk_crash_detection.dart.organization_allowlist",
    type=Sequence,
    default=[],
    flags=FLAG_ALLOW_EMPTY | FLAG_AUTOMATOR_MODIFIABLE,
)

register(
    "issues.sdk_crash_detection.dart.sample_rate",
    default=0.0,
    flags=FLAG_AUTOMATOR_MODIFIABLE,
)

# END: SDK Crash Detection

register(
    "issues.auto_source_code_config.update_code_mapping_if_needed",
    default=False,
    flags=FLAG_AUTOMATOR_MODIFIABLE,
)

register(
    # Lists the shared resource ids we want to account usage for.
    "shared_resources_accounting_enabled",
    default=[],
    flags=FLAG_AUTOMATOR_MODIFIABLE,
)

# The flag disables the file io on main thread detector
register(
    "performance_issues.file_io_main_thread.disabled",
    default=False,
    flags=FLAG_MODIFIABLE_BOOL | FLAG_AUTOMATOR_MODIFIABLE,
)

# Enables on-demand metric extraction for Dashboard Widgets.
register(
    "on_demand_metrics.check_widgets.enable",
    default=False,
    flags=FLAG_PRIORITIZE_DISK | FLAG_AUTOMATOR_MODIFIABLE,
)
# Rollout % for easing out rollout based on the dashboard widget query id
register(
    "on_demand_metrics.check_widgets.rollout",
    default=0.0,
    type=Float,
    flags=FLAG_PRIORITIZE_DISK | FLAG_AUTOMATOR_MODIFIABLE,
)
# Number of DashboardWidgetQuery to be checked at once.
register(
    "on_demand_metrics.check_widgets.query.batch_size",
    type=Int,
    default=50,
    flags=FLAG_PRIORITIZE_DISK | FLAG_AUTOMATOR_MODIFIABLE,
)
# Number of chunks to split queries across.
register(
    "on_demand_metrics.check_widgets.query.total_batches",
    default=100,
    flags=FLAG_PRIORITIZE_DISK | FLAG_AUTOMATOR_MODIFIABLE,
)
# Use database backed stateful extraction state
register(
    "on_demand_metrics.widgets.use_stateful_extraction",
    default=False,
    flags=FLAG_PRIORITIZE_DISK | FLAG_AUTOMATOR_MODIFIABLE,
)
# Use to rollout using a cache for should_use_on_demand function, which resolves queries
register(
    "on_demand_metrics.cache_should_use_on_demand",
    default=0.0,
    flags=FLAG_AUTOMATOR_MODIFIABLE | FLAG_MODIFIABLE_RATE,
)

# Relocation: whether or not the self-serve API for the feature is enabled. When set on a region
# silo, this flag controls whether or not that region's API will serve relocation requests to
# non-superuser clients. When set on the control silo, it can be used to regulate whether or not
# certain global UI (ex: the relocation creation form at `/relocation/`) is visible to users.
register(
    "relocation.enabled",
    default=False,
    flags=FLAG_BOOL | FLAG_AUTOMATOR_MODIFIABLE,
)

# Relocation: populates the target region drop down in the control silo. Note: this option has NO
# EFFECT in region silos. However, the control silos `relocation.selectable-regions` array should be
# a complete list of all regions where `relocation.enabled`. If a region is enabled/disabled, it
# should also be added to/removed from this array in the control silo at the same time.
register(
    "relocation.selectable-regions",
    default=[],
    flags=FLAG_AUTOMATOR_MODIFIABLE,
)

# Relocation: the step at which new relocations should be autopaused, requiring admin approval
# before continuing.
# DEPRECATED: will be removed after the new `relocation.autopause.*` options are fully rolled out.
register(
    "relocation.autopause",
    default="",
    flags=FLAG_AUTOMATOR_MODIFIABLE,
)

# Relocation: the step at which new `SELF_HOSTED` relocations should be autopaused, requiring an
# admin to unpause before continuing.
register(
    "relocation.autopause.self-hosted",
    default="",
    flags=FLAG_AUTOMATOR_MODIFIABLE,
)

# Relocation: the step at which new `SELF_HOSTED` relocations should be autopaused, requiring an
# admin to unpause before continuing.
register(
    "relocation.autopause.saas-to-saas",
    default="",
    flags=FLAG_AUTOMATOR_MODIFIABLE,
)

# Relocation: globally limits the number of small (<=10MB) relocations allowed per silo per day.
register(
    "relocation.daily-limit.small",
    default=0,
    flags=FLAG_SCALAR | FLAG_AUTOMATOR_MODIFIABLE,
)

# Relocation: globally limits the number of medium (>10MB && <=100MB) relocations allowed per silo
# per day.
register(
    "relocation.daily-limit.medium",
    default=0,
    flags=FLAG_SCALAR | FLAG_AUTOMATOR_MODIFIABLE,
)

# Relocation: globally limits the number of large (>100MB) relocations allowed per silo per day.
register(
    "relocation.daily-limit.large",
    default=0,
    flags=FLAG_SCALAR | FLAG_AUTOMATOR_MODIFIABLE,
)

register(
    "relocation.outbox-orgslug.killswitch",
    default=[],
    type=Sequence,
    flags=FLAG_AUTOMATOR_MODIFIABLE,
)

# max number of profiles to use for computing
# the aggregated flamegraph.
register(
    "profiling.flamegraph.profile-set.size",
    type=Int,
    default=100,
    flags=FLAG_AUTOMATOR_MODIFIABLE,
)

# list of platform names for which we allow using unsampled profiles for the purpose
# of improving profile (function) metrics
register(
    "profiling.profile_metrics.unsampled_profiles.platforms",
    type=Sequence,
    default=[],
    flags=FLAG_ALLOW_EMPTY | FLAG_AUTOMATOR_MODIFIABLE,
)

# sample rate for tuning the amount of unsampled profiles that we "let through"
register(
    "profiling.profile_metrics.unsampled_profiles.sample_rate",
    default=0.0,
    flags=FLAG_AUTOMATOR_MODIFIABLE,
)

# killswitch for profile metrics
register(
    "profiling.profile_metrics.unsampled_profiles.enabled",
    default=False,
    type=Bool,
    flags=FLAG_AUTOMATOR_MODIFIABLE,
)

# Enable sending a post update signal after we update groups using a queryset update
register(
    "groups.enable-post-update-signal",
    default=False,
    flags=FLAG_BOOL | FLAG_AUTOMATOR_MODIFIABLE,
)


# Switch to read assemble status from Redis instead of memcache
register("assemble.read_from_redis", default=False, flags=FLAG_AUTOMATOR_MODIFIABLE)

# Sampling rates for testing Rust-based grouping enhancers

# Rate at which to run the Rust implementation of `assemble_stacktrace_component`
# and compare the results
register(
    "grouping.rust_enhancers.compare_components",
    default=0.0,
    flags=FLAG_AUTOMATOR_MODIFIABLE,
)
# Rate at which to prefer the Rust implementation of `assemble_stacktrace_component`.
register(
    "grouping.rust_enhancers.prefer_rust_components",
    default=0.0,
    flags=FLAG_AUTOMATOR_MODIFIABLE,
)
register(
    "metrics.sample-list.sample-rate",
    type=Float,
    default=100_000.0,
    flags=FLAG_PRIORITIZE_DISK | FLAG_AUTOMATOR_MODIFIABLE,
)

# Rates controlling the rollout of grouping parameterization experiments
register(
    "grouping.experiments.parameterization.uniq_id",
    default=0.0,
    flags=FLAG_ADMIN_MODIFIABLE | FLAG_AUTOMATOR_MODIFIABLE | FLAG_RATE,
)

# TODO: For now, only a small number of projects are going through a grouping config transition at
# any given time, so we're sampling at 100% in order to be able to get good signal. Once we've fully
# transitioned to the optimized logic, and before the next config change, we probably either want to
# turn this down or get rid of it in favor of the default 10% sample rate
register(
    "grouping.config_transition.metrics_sample_rate",
    type=Float,
    default=1.0,
    flags=FLAG_AUTOMATOR_MODIFIABLE,
)


# Sample rate for double writing to experimental dsn
register(
    "store.experimental-dsn-double-write.sample-rate",
    default=0.0,
    flags=FLAG_AUTOMATOR_MODIFIABLE,
)

# temporary option for logging canonical key fallback stacktraces
register(
    "canonical-fallback.send-error-to-sentry",
    default=0.0,
    flags=FLAG_AUTOMATOR_MODIFIABLE,
)

# Standalone spans
register(
    "standalone-spans.process-spans-consumer.enable",
    default=False,
    flags=FLAG_PRIORITIZE_DISK | FLAG_AUTOMATOR_MODIFIABLE,
)
register(
    "standalone-spans.process-spans-consumer.project-allowlist",
    type=Sequence,
    default=[],
    flags=FLAG_PRIORITIZE_DISK | FLAG_AUTOMATOR_MODIFIABLE,
)
register(
    "standalone-spans.process-spans-consumer.project-rollout",
    type=Float,
    default=0.0,
    flags=FLAG_PRIORITIZE_DISK | FLAG_AUTOMATOR_MODIFIABLE,
)
register(
    "standalone-spans.buffer-window.seconds",
    type=Int,
    default=120,  # 2 minutes
    flags=FLAG_PRIORITIZE_DISK | FLAG_AUTOMATOR_MODIFIABLE,
)
register(
    "standalone-spans.buffer-ttl.seconds",
    type=Int,
    default=300,  # 5 minutes
    flags=FLAG_PRIORITIZE_DISK | FLAG_AUTOMATOR_MODIFIABLE,
)
register(
    "standalone-spans.process-segments-consumer.enable",
    default=True,
    flags=FLAG_PRIORITIZE_DISK | FLAG_AUTOMATOR_MODIFIABLE,
)
register(
    "standalone-spans.send-occurrence-to-platform.enable",
    default=False,
    flags=FLAG_PRIORITIZE_DISK | FLAG_AUTOMATOR_MODIFIABLE,
)
register(
    "standalone-spans.detect-performance-problems.enable",
    default=False,
    flags=FLAG_PRIORITIZE_DISK | FLAG_AUTOMATOR_MODIFIABLE,
)
register(
    "standalone-spans.profile-process-messages.rate",
    type=Float,
    default=0.0,
    flags=FLAG_PRIORITIZE_DISK | FLAG_AUTOMATOR_MODIFIABLE,
)
register(
    "standalone-spans.deserialize-spans-rapidjson.enable",
    default=False,
    flags=FLAG_PRIORITIZE_DISK | FLAG_AUTOMATOR_MODIFIABLE,
)
register(
    "standalone-spans.deserialize-spans-orjson.enable",
    default=False,
    flags=FLAG_PRIORITIZE_DISK | FLAG_AUTOMATOR_MODIFIABLE,
)
register(
    "indexed-spans.agg-span-waterfall.enable",
    default=False,
    flags=FLAG_PRIORITIZE_DISK | FLAG_AUTOMATOR_MODIFIABLE,
)

register(
    "traces.sample-list.sample-rate",
    type=Float,
    default=0.0,
    flags=FLAG_PRIORITIZE_DISK | FLAG_AUTOMATOR_MODIFIABLE,
)

register(
    "discover.saved-query-dataset-split.enable",
    default=False,
    flags=FLAG_PRIORITIZE_DISK | FLAG_AUTOMATOR_MODIFIABLE,
)
register(
    "discover.saved-query-dataset-split.organization-id-allowlist",
    type=Sequence,
    default=[],
    flags=FLAG_PRIORITIZE_DISK | FLAG_AUTOMATOR_MODIFIABLE,
)

# Options for setting LLM providers and usecases
register("llm.provider.options", default={}, flags=FLAG_NOSTORE)
# Example provider:
#     "openai": {
#         "options": {
#             "api_key": "",
#         },
#         "models": ["gpt-4-turbo", "gpt-3.5-turbo"],
#     }

register("llm.usecases.options", default={}, flags=FLAG_NOSTORE, type=Dict)
# Example usecase:
#     "suggestedfix": {
#         "provider": "openai",
#         "options": {
#             "model": "gpt-3.5-turbo",
#         },
#     }
# }

register(
    "feedback.filter_garbage_messages",
    type=Bool,
    default=False,
    flags=FLAG_PRIORITIZE_DISK | FLAG_AUTOMATOR_MODIFIABLE,
)

# List of organizations with increased rate limits for organization_events API
register(
    "api.organization_events.rate-limit-increased.orgs",
    type=Sequence,
    default=[],
    flags=FLAG_ALLOW_EMPTY | FLAG_AUTOMATOR_MODIFIABLE,
)
# Increased rate limits for organization_events API for the orgs above
register(
    "api.organization_events.rate-limit-increased.limits",
    type=Dict,
    default={"limit": 50, "window": 1, "concurrent_limit": 50},
    flags=FLAG_ALLOW_EMPTY | FLAG_AUTOMATOR_MODIFIABLE,
)
# Reduced rate limits for organization_events API for the orgs in LA/EA/GA rollout
# Once GA'd, this will be the default rate limit for all orgs not on the increase list
register(
    "api.organization_events.rate-limit-reduced.limits",
    type=Dict,
    default={"limit": 1000, "window": 300, "concurrent_limit": 15},
    flags=FLAG_ALLOW_EMPTY | FLAG_AUTOMATOR_MODIFIABLE,
)


# TODO: remove once removed from options
register(
    "issue_platform.use_kafka_partition_key",
    type=Bool,
    default=False,
    flags=FLAG_PRIORITIZE_DISK | FLAG_AUTOMATOR_MODIFIABLE,
)


register(
    "sentry.save-event-attachments.project-per-5-minute-limit",
    type=Int,
    default=2000,
    flags=FLAG_AUTOMATOR_MODIFIABLE,
)

register(
    "sentry.save-event-attachments.project-per-sec-limit",
    type=Int,
    default=100,
    flags=FLAG_AUTOMATOR_MODIFIABLE,
)

# max number of profile chunks to use for computing
# the merged profile.
register(
    "profiling.continuous-profiling.chunks-set.size",
    type=Int,
    default=50,
    flags=FLAG_AUTOMATOR_MODIFIABLE,
)
register(
    "profiling.continuous-profiling.chunks-query.size",
    type=Int,
    default=250,
    flags=FLAG_AUTOMATOR_MODIFIABLE,
)

# Enable orjson in the occurrence_consumer.process_[message|batch]
register(
    "issues.occurrence_consumer.use_orjson",
    type=Bool,
    default=False,
    flags=FLAG_AUTOMATOR_MODIFIABLE,
)

# Controls the rate of using the sentry api shared secret for communicating to sentry.
register(
    "seer.api.use-shared-secret",
    default=0.0,
    flags=FLAG_AUTOMATOR_MODIFIABLE,
)

register(
    "similarity.backfill_nodestore_use_multithread",
    default=False,
    flags=FLAG_AUTOMATOR_MODIFIABLE,
)

register(
    "similarity.backfill_nodestore_chunk_size",
    default=5,
    flags=FLAG_AUTOMATOR_MODIFIABLE,
)

register(
    "similarity.backfill_nodestore_threads",
    default=6,
    flags=FLAG_AUTOMATOR_MODIFIABLE,
)
register(
    "similarity.backfill_snuba_concurrent_requests",
    default=20,
    flags=FLAG_AUTOMATOR_MODIFIABLE,
)
register(
    "similarity.backfill_seer_chunk_size",
    default=30,
    flags=FLAG_AUTOMATOR_MODIFIABLE,
)
register(
    "similarity.backfill_seer_threads",
    default=1,
    flags=FLAG_AUTOMATOR_MODIFIABLE,
)
register(
    "similarity.backfill_project_cohort_size",
    default=1000,
    flags=FLAG_AUTOMATOR_MODIFIABLE,
)
register(
    "similarity.backfill_total_worker_count",
    default=6,
    flags=FLAG_AUTOMATOR_MODIFIABLE,
)
register(
    "similarity.new_project_seer_grouping.enabled",
    default=False,
    flags=FLAG_AUTOMATOR_MODIFIABLE,
)
register(
    "similarity.backfill_use_reranking",
    default=False,
    flags=FLAG_AUTOMATOR_MODIFIABLE,
)
register(
    "delayed_processing.batch_size",
    default=10000,
    flags=FLAG_AUTOMATOR_MODIFIABLE,
)
register(
    "delayed_processing.emit_logs",
    type=Bool,
    default=False,
    flags=FLAG_AUTOMATOR_MODIFIABLE,
)
register(
    "delayed_workflow.rollout",
    type=Bool,
    default=False,
    flags=FLAG_AUTOMATOR_MODIFIABLE,
)
register(
    "celery_split_queue_task_rollout",
    default={},
    flags=FLAG_AUTOMATOR_MODIFIABLE,
)

register(
    "grouping.grouphash_metadata.ingestion_writes_enabled",
    type=Bool,
    default=True,
    flags=FLAG_AUTOMATOR_MODIFIABLE,
)
register(
    "grouping.grouphash_metadata.backfill_sample_rate",
    type=Float,
    default=0.0,
    flags=FLAG_AUTOMATOR_MODIFIABLE,
)


# Restrict uptime issue creation for specific host provider identifiers. Items
# in this list map to the `host_provider_id` column in the UptimeSubscription
# table.
#
# This may be used to stop issue creation in the event that a network / hosting
# provider blocks the uptime checker causing false positives.
register(
    "uptime.restrict-issue-creation-by-hosting-provider-id",
    type=Sequence,
    default=[],
    flags=FLAG_ALLOW_EMPTY | FLAG_AUTOMATOR_MODIFIABLE,
)

# Disables specific uptime checker regions. This is a list of region slugs
# which must match regions available in the settings.UPTIME_REGIONS list.
#
# Useful to remove a region from check rotation if there is some kind of
# problem with the region.
register(
    "uptime.disabled-checker-regions",
    type=Sequence,
    default=[],
    flags=FLAG_ALLOW_EMPTY | FLAG_AUTOMATOR_MODIFIABLE,
)
register(
    "uptime.checker-regions-mode-override",
    type=Dict,
    default={},
    flags=FLAG_ALLOW_EMPTY | FLAG_AUTOMATOR_MODIFIABLE,
)

# When in active monitoring mode, overrides how many failures in a row we need to see to mark the monitor as down
register(
    "uptime.active-failure-threshold",
    type=Int,
    default=3,
    flags=FLAG_AUTOMATOR_MODIFIABLE,
)
# When in active monitoring mode, how many successes in a row do we need to mark it as up
register(
    "uptime.active-recovery-threshold",
    type=Int,
    default=1,
    flags=FLAG_AUTOMATOR_MODIFIABLE,
)

register(
    "uptime.date_cutoff_epoch_seconds",
    type=Int,
    default=0,
    flags=FLAG_AUTOMATOR_MODIFIABLE,
)

register(
    "uptime.snuba_uptime_results.enabled",
    type=Bool,
    default=False,
    flags=FLAG_AUTOMATOR_MODIFIABLE,
)

# Configures the list of public IP addresses that are returned from the
# `uptime-ips` API. This does NOT control what actual IPs are used to make the
# check, we simply have this as an option so that we can quickly update this
# list without the need for a code-change.
register(
    "uptime.uptime-ips-api-response",
    type=Sequence,
    default=[],
    flags=FLAG_ALLOW_EMPTY | FLAG_AUTOMATOR_MODIFIABLE,
)


register(
    "releases.no_snuba_for_release_creation",
    type=Bool,
    default=False,
    flags=FLAG_AUTOMATOR_MODIFIABLE,
)

register(
    "celery_split_queue_rollout",
    default={"post_process_transactions": 1.0},
    flags=FLAG_AUTOMATOR_MODIFIABLE,
)

# Secret Scanning. Allows to temporarily disable signature verification.
register(
    "secret-scanning.github.enable-signature-verification",
    type=Bool,
    default=True,
    flags=FLAG_AUTOMATOR_MODIFIABLE,
)

# Rate limiting for the occurrence consumer
register(
    "issues.occurrence-consumer.rate-limit.quota",
    type=Dict,
    default={"window_seconds": 3600, "granularity_seconds": 60, "limit": 1000},
    flags=FLAG_AUTOMATOR_MODIFIABLE,
)

register(
    "issues.occurrence-consumer.rate-limit.enabled",
    type=Bool,
    default=False,
    flags=FLAG_AUTOMATOR_MODIFIABLE,
)
register(
    "eventstore.adjacent_event_ids_use_snql",
    type=Bool,
    default=False,
    flags=FLAG_AUTOMATOR_MODIFIABLE,
)

# Demo mode
register(
    "demo-mode.enabled",
    type=Bool,
    default=False,
    flags=FLAG_AUTOMATOR_MODIFIABLE,
)

register(
    "demo-mode.orgs",
    default=[],
    flags=FLAG_AUTOMATOR_MODIFIABLE,
)

register(
    "demo-mode.users",
    default=[],
    flags=FLAG_AUTOMATOR_MODIFIABLE,
)

# option for sample size when fetching project tag keys
register(
    "visibility.tag-key-sample-size",
    default=1_000_000,
    flags=FLAG_AUTOMATOR_MODIFIABLE,
)

# option for clamping project tag key date range
register(
    "visibility.tag-key-max-date-range.days",
    default=14,
    flags=FLAG_AUTOMATOR_MODIFIABLE,
)

# option used to enable/disable applying
# stack trace rules in profiles
register(
    "profiling.stack_trace_rules.enabled",
    default=False,
    type=Bool,
    flags=FLAG_AUTOMATOR_MODIFIABLE,
)

register(
    "performance.event-tracker.sample-rate.transactions",
    default=0.0,
    flags=FLAG_AUTOMATOR_MODIFIABLE,
)

# allows us to disable indexing during maintenance events
register(
    "sentry.similarity.indexing.enabled",
    default=True,
    type=Bool,
    flags=FLAG_AUTOMATOR_MODIFIABLE,
)

# Enforces a QueryBuilder check that the first relevant event has been sent for each project
register(
    "sentry.search.events.project.check_event",
    default=0.0,
    type=Float,
    flags=FLAG_AUTOMATOR_MODIFIABLE,
)

register(
    "taskworker.grpc_service_config",
    type=String,
    default="""{"loadBalancingConfig": [{"round_robin": {}}]}""",
    flags=FLAG_AUTOMATOR_MODIFIABLE,
)

# Increases event title character limit
register(
    "sentry.save-event.title-char-limit-256.enabled",
    type=Bool,
    default=False,
    flags=FLAG_AUTOMATOR_MODIFIABLE,
)

register(
    "sentry.demo_mode.sync_artifact_bundles.enable",
    type=Bool,
    default=False,
    flags=FLAG_PRIORITIZE_DISK | FLAG_AUTOMATOR_MODIFIABLE,
)
register(
    "sentry.demo_mode.sync_artifact_bundles.source_org_id",
    type=Int,
    flags=FLAG_PRIORITIZE_DISK | FLAG_AUTOMATOR_MODIFIABLE,
)
register(
    "sentry.demo_mode.sync_artifact_bundles.lookback_days",
    default=1,
    flags=FLAG_PRIORITIZE_DISK | FLAG_AUTOMATOR_MODIFIABLE,
)

# Taskbroker flags

register(
    "taskworker.route.overrides",
    default={},
    flags=FLAG_AUTOMATOR_MODIFIABLE,
)
register(
    "taskworker.deletions.rollout",
    default={},
    flags=FLAG_AUTOMATOR_MODIFIABLE,
)
register(
    "taskworker.deletions.control.rollout",
    default={},
    flags=FLAG_AUTOMATOR_MODIFIABLE,
)
register(
    "taskworker.tempest.rollout",
    default={},
    flags=FLAG_AUTOMATOR_MODIFIABLE,
)
register(
    "taskworker.relocation.rollout",
    default={},
    flags=FLAG_AUTOMATOR_MODIFIABLE,
)
register(
    "taskworker.relocation.control.rollout",
    default={},
    flags=FLAG_AUTOMATOR_MODIFIABLE,
)
register(
    "taskworker.auth.rollout",
    default={},
    flags=FLAG_AUTOMATOR_MODIFIABLE,
)
register(
    "taskworker.auth.control.rollout",
    default={},
    flags=FLAG_AUTOMATOR_MODIFIABLE,
)
register(
    "taskworker.demomode.rollout",
    default={},
    flags=FLAG_AUTOMATOR_MODIFIABLE,
)
register(
    "taskworker.options.rollout",
    default={},
    flags=FLAG_AUTOMATOR_MODIFIABLE,
)
register(
    "taskworker.options.control.rollout",
    default={},
    flags=FLAG_AUTOMATOR_MODIFIABLE,
)
register(
    "taskworker.sdk.rollout",
    default={},
    flags=FLAG_AUTOMATOR_MODIFIABLE,
)
register(
    "taskworker.sdk.control.rollout",
    default={},
    flags=FLAG_AUTOMATOR_MODIFIABLE,
)
register(
    "taskworker.selfhosted.rollout",
    default={},
    flags=FLAG_AUTOMATOR_MODIFIABLE,
)
register(
    "taskworker.alerts.rollout",
    default={},
    flags=FLAG_AUTOMATOR_MODIFIABLE,
)
register(
    "sdk-deprecation.profile-chunk.python",
    default="2.24.1",
    flags=FLAG_AUTOMATOR_MODIFIABLE,
)
register(
    "sdk-deprecation.profile-chunk.cocoa",
    default="8.49.0",
    flags=FLAG_AUTOMATOR_MODIFIABLE,
)
register(
    "taskworker.crons.rollout",
    default={},
    flags=FLAG_AUTOMATOR_MODIFIABLE,
)
register(
    "taskworker.digests.rollout",
    default={},
    flags=FLAG_AUTOMATOR_MODIFIABLE,
)
register(
    "taskworker.hybridcloud.rollout",
    default={},
    flags=FLAG_AUTOMATOR_MODIFIABLE,
)
register(
    "taskworker.hybridcloud.control.rollout",
    default={},
    flags=FLAG_AUTOMATOR_MODIFIABLE,
)
register(
    "taskworker.replays.rollout",
    default={},
    flags=FLAG_AUTOMATOR_MODIFIABLE,
)
register(
    "taskworker.notifications.rollout",
    default={},
    flags=FLAG_AUTOMATOR_MODIFIABLE,
)
register(
    "taskworker.notifications.control.rollout",
    default={},
    flags=FLAG_AUTOMATOR_MODIFIABLE,
)
register(
    "taskworker.uptime.rollout",
    default={},
    flags=FLAG_AUTOMATOR_MODIFIABLE,
)
register(
    "taskworker.integrations.control.rollout",
    default={},
    flags=FLAG_AUTOMATOR_MODIFIABLE,
)
register(
    "taskworker.integrations.rollout",
    default={},
    flags=FLAG_AUTOMATOR_MODIFIABLE,
)
register(
    "taskworker.attachments.rollout",
    default={},
    flags=FLAG_AUTOMATOR_MODIFIABLE,
)
register(
    "taskworker.seer.rollout",
    default={},
    flags=FLAG_AUTOMATOR_MODIFIABLE,
)
register(
<<<<<<< HEAD
    "taskworker.relay.rollout",
=======
    "taskworker.sentryapp.rollout",
    default={},
    flags=FLAG_AUTOMATOR_MODIFIABLE,
)
register(
    "taskworker.sentryapp.control.rollout",
>>>>>>> 4d5e737b
    default={},
    flags=FLAG_AUTOMATOR_MODIFIABLE,
)
register(
    "taskworker.issues.rollout",
    default={},
    flags=FLAG_AUTOMATOR_MODIFIABLE,
)
register(
    "taskworker.export.rollout",
    default={},
    flags=FLAG_AUTOMATOR_MODIFIABLE,
)
register(
    "taskworker.buffer.rollout",
    default={},
    flags=FLAG_AUTOMATOR_MODIFIABLE,
)
register(
    "taskworker.performance.rollout",
    default={},
    flags=FLAG_AUTOMATOR_MODIFIABLE,
)
register(
    "taskworker.releasehealth.rollout",
    default={},
    flags=FLAG_AUTOMATOR_MODIFIABLE,
)
register(
    "taskworker.symbolication.rollout",
    default={},
    flags=FLAG_AUTOMATOR_MODIFIABLE,
)
register(
    "taskworker.profiling.rollout",
    default={},
    flags=FLAG_AUTOMATOR_MODIFIABLE,
)
register(
    "taskworker.reports.rollout",
    default={},
    flags=FLAG_AUTOMATOR_MODIFIABLE,
)
register(
    "taskworker.telemetry-experience.rollout",
    default={},
    flags=FLAG_AUTOMATOR_MODIFIABLE,
)

# Orgs for which compression should be disabled in the chunk upload endpoint.
# This is intended to circumvent sporadic 503 errors reported by some customers.
register("chunk-upload.no-compression", default=[], flags=FLAG_AUTOMATOR_MODIFIABLE)<|MERGE_RESOLUTION|>--- conflicted
+++ resolved
@@ -3317,16 +3317,17 @@
     flags=FLAG_AUTOMATOR_MODIFIABLE,
 )
 register(
-<<<<<<< HEAD
     "taskworker.relay.rollout",
-=======
+    default={},
+    flags=FLAG_AUTOMATOR_MODIFIABLE,
+)
+register(
     "taskworker.sentryapp.rollout",
     default={},
     flags=FLAG_AUTOMATOR_MODIFIABLE,
 )
 register(
     "taskworker.sentryapp.control.rollout",
->>>>>>> 4d5e737b
     default={},
     flags=FLAG_AUTOMATOR_MODIFIABLE,
 )
