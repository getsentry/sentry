--- conflicted
+++ resolved
@@ -2796,11 +2796,14 @@
 )
 
 register(
-<<<<<<< HEAD
+    "eventstore.adjacent_event_ids_use_snql",
+    type=Bool,
+    default=False,
+    flags=FLAG_AUTOMATOR_MODIFIABLE,
+)
+
+register(
     "sentryapps.process-resource-change.use-eventid",
-=======
-    "eventstore.adjacent_event_ids_use_snql",
->>>>>>> 65fdc7f4
     type=Bool,
     default=False,
     flags=FLAG_AUTOMATOR_MODIFIABLE,
