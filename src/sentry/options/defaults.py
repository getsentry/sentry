import os

from sentry.logging import LoggingFormat
from sentry.options import register
from sentry.options.manager import (
    FLAG_ADMIN_MODIFIABLE,
    FLAG_ALLOW_EMPTY,
    FLAG_AUTOMATOR_MODIFIABLE,
    FLAG_BOOL,
    FLAG_CREDENTIAL,
    FLAG_IMMUTABLE,
    FLAG_MODIFIABLE_BOOL,
    FLAG_MODIFIABLE_RATE,
    FLAG_NOSTORE,
    FLAG_PRIORITIZE_DISK,
    FLAG_RATE,
    FLAG_REQUIRED,
    FLAG_SCALAR,
)
from sentry.quotas.base import build_metric_abuse_quotas
from sentry.utils.types import Any, Bool, Dict, Float, Int, Sequence, String

# Cache
# register('cache.backend', flags=FLAG_NOSTORE)
# register('cache.options', type=Dict, flags=FLAG_NOSTORE)


# System
register("system.admin-email", flags=FLAG_REQUIRED)
register(
    "system.support-email",
    flags=FLAG_ALLOW_EMPTY | FLAG_PRIORITIZE_DISK | FLAG_AUTOMATOR_MODIFIABLE,
)
register(
    "system.security-email",
    flags=FLAG_ALLOW_EMPTY | FLAG_PRIORITIZE_DISK | FLAG_AUTOMATOR_MODIFIABLE,
)
register("system.databases", type=Dict, flags=FLAG_NOSTORE)
# register('system.debug', default=False, flags=FLAG_NOSTORE)
register(
    "system.rate-limit",
    default=0,
    flags=FLAG_ALLOW_EMPTY | FLAG_PRIORITIZE_DISK | FLAG_AUTOMATOR_MODIFIABLE,
)
register(
    "system.event-retention-days",
    default=0,
    flags=FLAG_ALLOW_EMPTY | FLAG_PRIORITIZE_DISK | FLAG_AUTOMATOR_MODIFIABLE,
)
register("system.secret-key", flags=FLAG_CREDENTIAL | FLAG_NOSTORE)
register("system.root-api-key", flags=FLAG_PRIORITIZE_DISK | FLAG_AUTOMATOR_MODIFIABLE)
register("system.logging-format", default=LoggingFormat.HUMAN, flags=FLAG_NOSTORE)
# This is used for the chunk upload endpoint
register("system.upload-url-prefix", flags=FLAG_PRIORITIZE_DISK | FLAG_AUTOMATOR_MODIFIABLE)
register(
    "system.maximum-file-size",
    default=2**31,
    flags=FLAG_PRIORITIZE_DISK | FLAG_AUTOMATOR_MODIFIABLE,
)

# URL configuration
# Absolute URL to the sentry root directory. Should not include a trailing slash.
register(
    "system.url-prefix",
    ttl=60,
    grace=3600,
    default=os.environ.get("SENTRY_SYSTEM_URL_PREFIX"),
    flags=FLAG_REQUIRED | FLAG_PRIORITIZE_DISK,
)
register(
    "system.internal-url-prefix",
    flags=FLAG_ALLOW_EMPTY | FLAG_PRIORITIZE_DISK | FLAG_AUTOMATOR_MODIFIABLE,
)
# Base hostname that account domains are subdomains of.
register(
    "system.base-hostname",
    default=os.environ.get("SENTRY_SYSTEM_BASE_HOSTNAME"),
    flags=FLAG_ALLOW_EMPTY | FLAG_PRIORITIZE_DISK | FLAG_NOSTORE,
)
# The template for organization subdomain hostnames.
register(
    "system.organization-base-hostname",
    default=os.environ.get("SENTRY_ORGANIZATION_BASE_HOSTNAME"),
    flags=FLAG_ALLOW_EMPTY | FLAG_PRIORITIZE_DISK | FLAG_NOSTORE,
)
# Template for organization URL including protocol
register(
    "system.organization-url-template",
    default=os.environ.get("SENTRY_ORGANIZATION_URL_TEMPLATE"),
    flags=FLAG_ALLOW_EMPTY | FLAG_PRIORITIZE_DISK | FLAG_NOSTORE,
)
# Template for region based API URL
register(
    "system.region-api-url-template",
    default=os.environ.get("SENTRY_REGION_API_URL_TEMPLATE"),
    flags=FLAG_ALLOW_EMPTY | FLAG_PRIORITIZE_DISK | FLAG_NOSTORE,
)
# The region that this instance is currently running in.
register("system.region", flags=FLAG_ALLOW_EMPTY | FLAG_PRIORITIZE_DISK | FLAG_NOSTORE)

# Redis
register(
    "redis.clusters",
    type=Dict,
    default={"default": {"hosts": {0: {"host": "127.0.0.1", "port": 6379}}}},
    flags=FLAG_NOSTORE | FLAG_IMMUTABLE,
)
register("redis.options", type=Dict, flags=FLAG_NOSTORE)

# Processing worker caches
register(
    "dsym.cache-path",
    type=String,
    default="/tmp/sentry-dsym-cache",
    flags=FLAG_PRIORITIZE_DISK | FLAG_AUTOMATOR_MODIFIABLE,
)
register(
    "releasefile.cache-path",
    type=String,
    default="/tmp/sentry-releasefile-cache",
    flags=FLAG_PRIORITIZE_DISK | FLAG_AUTOMATOR_MODIFIABLE,
)
register(
    "releasefile.cache-limit",
    type=Int,
    default=10 * 1024 * 1024,
    flags=FLAG_PRIORITIZE_DISK | FLAG_AUTOMATOR_MODIFIABLE,
)


# Mail
register("mail.backend", default="smtp", flags=FLAG_NOSTORE)
register(
    "mail.host",
    default="127.0.0.1",
    flags=FLAG_REQUIRED | FLAG_PRIORITIZE_DISK,
)
register(
    "mail.port",
    default=25,
    flags=FLAG_REQUIRED | FLAG_PRIORITIZE_DISK,
)
register(
    "mail.username",
    flags=FLAG_REQUIRED | FLAG_ALLOW_EMPTY | FLAG_PRIORITIZE_DISK,
)
register(
    "mail.password",
    flags=FLAG_REQUIRED | FLAG_ALLOW_EMPTY | FLAG_PRIORITIZE_DISK,
)
register(
    "mail.use-tls",
    default=False,
    flags=FLAG_REQUIRED | FLAG_PRIORITIZE_DISK,
)
register(
    "mail.use-ssl",
    default=False,
    flags=FLAG_REQUIRED | FLAG_PRIORITIZE_DISK,
)
register(
    "mail.subject-prefix",
    default="[Sentry]",
    flags=FLAG_PRIORITIZE_DISK | FLAG_AUTOMATOR_MODIFIABLE,
)
register(
    "mail.from",
    default="root@localhost",
    flags=FLAG_REQUIRED | FLAG_PRIORITIZE_DISK,
)
register("mail.list-namespace", type=String, default="localhost", flags=FLAG_NOSTORE)
register(
    "mail.enable-replies", default=False, flags=FLAG_PRIORITIZE_DISK | FLAG_AUTOMATOR_MODIFIABLE
)
register(
    "mail.reply-hostname",
    default="",
    flags=FLAG_ALLOW_EMPTY | FLAG_PRIORITIZE_DISK | FLAG_AUTOMATOR_MODIFIABLE,
)
register(
    "mail.mailgun-api-key",
    default="",
    flags=FLAG_ALLOW_EMPTY | FLAG_PRIORITIZE_DISK | FLAG_AUTOMATOR_MODIFIABLE,
)
register(
    "mail.timeout",
    default=10,
    type=Int,
    flags=FLAG_ALLOW_EMPTY | FLAG_PRIORITIZE_DISK | FLAG_AUTOMATOR_MODIFIABLE,
)

# TOTP (Auth app)
register(
    "totp.disallow-new-enrollment",
    default=False,
    type=Bool,
    flags=FLAG_ALLOW_EMPTY | FLAG_PRIORITIZE_DISK | FLAG_AUTOMATOR_MODIFIABLE,
)

# SMS
register(
    "sms.twilio-account",
    default="",
    flags=FLAG_ALLOW_EMPTY | FLAG_PRIORITIZE_DISK | FLAG_AUTOMATOR_MODIFIABLE,
)
register(
    "sms.twilio-token", default="", flags=FLAG_CREDENTIAL | FLAG_ALLOW_EMPTY | FLAG_PRIORITIZE_DISK
)
register(
    "sms.twilio-number",
    default="",
    flags=FLAG_ALLOW_EMPTY | FLAG_PRIORITIZE_DISK | FLAG_AUTOMATOR_MODIFIABLE,
)
register(
    "sms.disallow-new-enrollment",
    default=False,
    type=Bool,
    flags=FLAG_ALLOW_EMPTY | FLAG_AUTOMATOR_MODIFIABLE,
)

# U2F
register(
    "u2f.app-id",
    default="",
    flags=FLAG_ALLOW_EMPTY | FLAG_PRIORITIZE_DISK | FLAG_AUTOMATOR_MODIFIABLE,
)
register(
    "u2f.facets",
    default=[],
    type=Sequence,
    flags=FLAG_ALLOW_EMPTY | FLAG_PRIORITIZE_DISK | FLAG_AUTOMATOR_MODIFIABLE,
)
register(
    "u2f.disallow-new-enrollment",
    default=False,
    type=Bool,
    flags=FLAG_ALLOW_EMPTY | FLAG_PRIORITIZE_DISK | FLAG_AUTOMATOR_MODIFIABLE,
)

# Recovery Codes
register(
    "recovery.disallow-new-enrollment",
    default=False,
    type=Bool,
    flags=FLAG_ALLOW_EMPTY | FLAG_PRIORITIZE_DISK | FLAG_AUTOMATOR_MODIFIABLE,
)

# Auth
register(
    "auth.ip-rate-limit",
    default=0,
    flags=FLAG_ALLOW_EMPTY | FLAG_PRIORITIZE_DISK | FLAG_AUTOMATOR_MODIFIABLE,
)
register(
    "auth.user-rate-limit",
    default=0,
    flags=FLAG_ALLOW_EMPTY | FLAG_PRIORITIZE_DISK | FLAG_AUTOMATOR_MODIFIABLE,
)
register(
    "auth.allow-registration",
    default=False,
    flags=FLAG_ALLOW_EMPTY | FLAG_PRIORITIZE_DISK | FLAG_REQUIRED,
)

# Staff
register(
    "staff.ga-rollout",
    type=Bool,
    default=False,
    flags=FLAG_MODIFIABLE_BOOL | FLAG_AUTOMATOR_MODIFIABLE,
)
register(
    "staff.user-email-allowlist",
    type=Sequence,
    default=[],
    flags=FLAG_ALLOW_EMPTY | FLAG_AUTOMATOR_MODIFIABLE,
)
# Superuser read/write
register(
    "superuser.read-write.ga-rollout",
    type=Bool,
    default=False,
    flags=FLAG_MODIFIABLE_BOOL | FLAG_AUTOMATOR_MODIFIABLE,
)

# API
# GA Option for endpoints to work with id or slug as path parameters
register(
    "api.id-or-slug-enabled",
    type=Bool,
    default=False,
    flags=FLAG_MODIFIABLE_BOOL | FLAG_AUTOMATOR_MODIFIABLE,
)
# Enable EA endpoints to work with id or slug as path parameters
register(
    "api.id-or-slug-enabled-ea-endpoints",
    type=Sequence,
    default=[],
    flags=FLAG_ALLOW_EMPTY | FLAG_AUTOMATOR_MODIFIABLE,
)
# EA option limiting to certain specific organizations for endpoints where organization is available
register(
    "api.id-or-slug-enabled-ea-org",
    type=Sequence,
    default=[],
    flags=FLAG_ALLOW_EMPTY | FLAG_AUTOMATOR_MODIFIABLE,
)

# API Tokens
register(
    "apitoken.auto-add-last-chars",
    default=True,
    type=Bool,
    flags=FLAG_ALLOW_EMPTY | FLAG_PRIORITIZE_DISK | FLAG_AUTOMATOR_MODIFIABLE,
)
register(
    "apitoken.save-hash-on-create",
    default=True,
    type=Bool,
    flags=FLAG_ALLOW_EMPTY | FLAG_PRIORITIZE_DISK | FLAG_AUTOMATOR_MODIFIABLE,
)

register(
    "api.remove-non-webhook-control-path-gitlab-parser",
    type=Bool,
    default=False,
    flags=FLAG_MODIFIABLE_BOOL | FLAG_AUTOMATOR_MODIFIABLE,
)

# Controls the rate of using the hashed value of User API tokens for lookups when logging in
# and also updates tokens which are not hashed
register(
    "apitoken.use-and-update-hash-rate",
    default=0.0,
    flags=FLAG_AUTOMATOR_MODIFIABLE,
)

register(
    "api.rate-limit.org-create",
    default=5,
    flags=FLAG_ALLOW_EMPTY | FLAG_PRIORITIZE_DISK | FLAG_AUTOMATOR_MODIFIABLE,
)

# Beacon
register("beacon.anonymous", type=Bool, flags=FLAG_REQUIRED)
register(
    "beacon.record_cpu_ram_usage",
    type=Bool,
    flags=FLAG_ALLOW_EMPTY | FLAG_REQUIRED,
)

# Filestore (default)
register("filestore.backend", default="filesystem", flags=FLAG_NOSTORE)
register("filestore.options", default={"location": "/tmp/sentry-files"}, flags=FLAG_NOSTORE)
register("filestore.relocation-backend", default="filesystem", flags=FLAG_NOSTORE)
register(
    "filestore.relocation-options",
    default={"location": "/tmp/sentry-relocation-files"},
    flags=FLAG_NOSTORE,
)

# Filestore for control silo
register("filestore.control.backend", default="", flags=FLAG_NOSTORE)
register("filestore.control.options", default={}, flags=FLAG_NOSTORE)

# Throttle filestore access in proguard processing. This is in response to
# INC-635.
register(
    "filestore.proguard-throttle",
    default=1.0,
    flags=FLAG_AUTOMATOR_MODIFIABLE | FLAG_MODIFIABLE_RATE,
)

# Whether to use a redis lock on fileblob uploads and deletes
register("fileblob.upload.use_lock", default=True, flags=FLAG_AUTOMATOR_MODIFIABLE)
# Whether to use redis to cache `FileBlob.id` lookups
register("fileblob.upload.use_blobid_cache", default=False, flags=FLAG_AUTOMATOR_MODIFIABLE)

# Symbol server
register(
    "symbolserver.enabled",
    default=False,
    flags=FLAG_ALLOW_EMPTY | FLAG_PRIORITIZE_DISK | FLAG_AUTOMATOR_MODIFIABLE,
)
register(
    "symbolserver.options",
    default={"url": "http://127.0.0.1:3000"},
    flags=FLAG_ALLOW_EMPTY | FLAG_PRIORITIZE_DISK | FLAG_AUTOMATOR_MODIFIABLE,
)

# Symbolicator
register(
    "symbolicator.enabled",
    default=False,
    flags=FLAG_ALLOW_EMPTY | FLAG_PRIORITIZE_DISK | FLAG_AUTOMATOR_MODIFIABLE,
)
register(
    "symbolicator.options",
    default={"url": "http://127.0.0.1:3021"},
    flags=FLAG_ALLOW_EMPTY | FLAG_PRIORITIZE_DISK | FLAG_AUTOMATOR_MODIFIABLE,
)

# Killswitch for symbolication sources, based on a list of source IDs. Meant to be used in extreme
# situations where it is preferable to break symbolication in a few places as opposed to letting
# it break everywhere.
register(
    "symbolicator.ignored_sources",
    type=Sequence,
    default=[],
    flags=FLAG_ALLOW_EMPTY | FLAG_AUTOMATOR_MODIFIABLE,
)

# Backend chart rendering via chartcuterie
register(
    "chart-rendering.enabled",
    default=False,
    flags=FLAG_ALLOW_EMPTY | FLAG_PRIORITIZE_DISK | FLAG_AUTOMATOR_MODIFIABLE,
)
register(
    "chart-rendering.chartcuterie",
    default={"url": "http://127.0.0.1:7901"},
    flags=FLAG_ALLOW_EMPTY | FLAG_PRIORITIZE_DISK | FLAG_AUTOMATOR_MODIFIABLE,
)
# Leaving these empty will use the same storage driver configured for
# Filestore
register(
    "chart-rendering.storage.backend",
    default=None,
    flags=FLAG_ALLOW_EMPTY | FLAG_PRIORITIZE_DISK | FLAG_AUTOMATOR_MODIFIABLE,
)
register(
    "chart-rendering.storage.options",
    type=Dict,
    default=None,
    flags=FLAG_ALLOW_EMPTY | FLAG_PRIORITIZE_DISK | FLAG_AUTOMATOR_MODIFIABLE,
)

# Replay Options
#
# Replay storage backend configuration (only applicable if the direct-storage driver is used)
register(
    "replay.storage.backend",
    default=None,
    flags=FLAG_ALLOW_EMPTY | FLAG_PRIORITIZE_DISK | FLAG_AUTOMATOR_MODIFIABLE,
)
register(
    "replay.storage.options",
    type=Dict,
    default=None,
    flags=FLAG_ALLOW_EMPTY | FLAG_PRIORITIZE_DISK | FLAG_AUTOMATOR_MODIFIABLE,
)
# Replay Analyzer service.
register(
    "replay.analyzer_service_url",
    default=None,
    flags=FLAG_ALLOW_EMPTY | FLAG_PRIORITIZE_DISK | FLAG_AUTOMATOR_MODIFIABLE,
)
register(
    "organizations:session-replay-accessibility-issues-enabled",
    type=Bool,
    default=True,
    flags=FLAG_ALLOW_EMPTY | FLAG_PRIORITIZE_DISK | FLAG_AUTOMATOR_MODIFIABLE,
)
register(
    "replay.organizations.video-slug-denylist",
    type=Sequence,
    default=[],
    flags=FLAG_ALLOW_EMPTY | FLAG_AUTOMATOR_MODIFIABLE,
)

# User Feedback Options
register(
    "feedback.organizations.slug-denylist",
    type=Sequence,
    default=[],
    flags=FLAG_ALLOW_EMPTY | FLAG_AUTOMATOR_MODIFIABLE,
)
# Produce feedback to the new ingest-feedback-events topic, rather than ingest-events
register(
    "feedback.ingest-topic.rollout-rate",
    default=0.0,
    flags=FLAG_AUTOMATOR_MODIFIABLE,
)
# Separate the logic for producing feedbacks from generic events, and handle attachments in the same envelope
register(
    "feedback.ingest-inline-attachments",
    default=False,
    flags=FLAG_AUTOMATOR_MODIFIABLE,
)

# Let spam detection run but don't take action on it.
register(
    "feedback.spam-detection-actions",
    default=False,
    flags=FLAG_AUTOMATOR_MODIFIABLE,
)


# Extract spans only from a random fraction of transactions.
#
# NOTE: Any value below 1.0 will break the product. Do not override in production.
register(
    "relay.span-extraction.sample-rate",
    default=1.0,
    flags=FLAG_AUTOMATOR_MODIFIABLE,
)

# Analytics
register("analytics.backend", default="noop", flags=FLAG_NOSTORE)
register("analytics.options", default={}, flags=FLAG_NOSTORE)

# Slack Integration
register("slack.client-id", flags=FLAG_PRIORITIZE_DISK | FLAG_AUTOMATOR_MODIFIABLE)
register("slack.client-secret", flags=FLAG_CREDENTIAL | FLAG_PRIORITIZE_DISK)
# signing-secret is preferred, but need to keep verification-token for apps that use it
register("slack.verification-token", flags=FLAG_CREDENTIAL | FLAG_PRIORITIZE_DISK)
register("slack.signing-secret", flags=FLAG_CREDENTIAL | FLAG_PRIORITIZE_DISK)

# Codecov Integration
register("codecov.client-secret", flags=FLAG_CREDENTIAL | FLAG_PRIORITIZE_DISK)

# GitHub Integration
register("github-app.id", default=0, flags=FLAG_AUTOMATOR_MODIFIABLE)
register("github-app.name", default="", flags=FLAG_AUTOMATOR_MODIFIABLE)
register("github-app.webhook-secret", default="", flags=FLAG_CREDENTIAL)
register("github-app.private-key", default="", flags=FLAG_CREDENTIAL)
register("github-app.client-id", flags=FLAG_PRIORITIZE_DISK | FLAG_AUTOMATOR_MODIFIABLE)
register("github-app.client-secret", flags=FLAG_CREDENTIAL | FLAG_PRIORITIZE_DISK)

# Github Enterprise Integration
register(
    "github-enterprise-app.alert-rule-action",
    type=Bool,
    default=False,
    flags=FLAG_MODIFIABLE_BOOL | FLAG_AUTOMATOR_MODIFIABLE,
)

# GitHub Auth
register(
    "github-login.client-id", default="", flags=FLAG_PRIORITIZE_DISK | FLAG_AUTOMATOR_MODIFIABLE
)
register("github-login.client-secret", default="", flags=FLAG_CREDENTIAL | FLAG_PRIORITIZE_DISK)
register(
    "github-login.require-verified-email",
    type=Bool,
    default=False,
    flags=FLAG_PRIORITIZE_DISK | FLAG_AUTOMATOR_MODIFIABLE,
)
register(
    "github-login.base-domain",
    default="github.com",
    flags=FLAG_PRIORITIZE_DISK | FLAG_AUTOMATOR_MODIFIABLE,
)
register(
    "github-login.api-domain",
    default="api.github.com",
    flags=FLAG_PRIORITIZE_DISK | FLAG_AUTOMATOR_MODIFIABLE,
)
register(
    "github-login.extended-permissions",
    type=Sequence,
    default=[],
    flags=FLAG_PRIORITIZE_DISK | FLAG_AUTOMATOR_MODIFIABLE,
)
register("github-login.organization", flags=FLAG_PRIORITIZE_DISK | FLAG_AUTOMATOR_MODIFIABLE)
register(
    "github-extension.enabled",
    default=False,
    flags=FLAG_MODIFIABLE_BOOL | FLAG_AUTOMATOR_MODIFIABLE,
)
register(
    "github-extension.enabled-orgs",
    default=[],
    flags=FLAG_ALLOW_EMPTY | FLAG_AUTOMATOR_MODIFIABLE,
)

# VSTS Integration
register("vsts.client-id", flags=FLAG_PRIORITIZE_DISK | FLAG_AUTOMATOR_MODIFIABLE)
register("vsts.client-secret", flags=FLAG_CREDENTIAL | FLAG_PRIORITIZE_DISK)
# VSTS Integration - with limited scopes
register("vsts-limited.client-id", flags=FLAG_PRIORITIZE_DISK | FLAG_AUTOMATOR_MODIFIABLE)
register("vsts-limited.client-secret", flags=FLAG_CREDENTIAL | FLAG_PRIORITIZE_DISK)

# PagerDuty Integration
register("pagerduty.app-id", default="", flags=FLAG_AUTOMATOR_MODIFIABLE)

# Vercel Integration
register("vercel.client-id", flags=FLAG_PRIORITIZE_DISK | FLAG_AUTOMATOR_MODIFIABLE)
register("vercel.client-secret", flags=FLAG_CREDENTIAL | FLAG_PRIORITIZE_DISK)
register("vercel.integration-slug", default="sentry", flags=FLAG_AUTOMATOR_MODIFIABLE)

# MsTeams Integration
register("msteams.client-id", flags=FLAG_PRIORITIZE_DISK | FLAG_AUTOMATOR_MODIFIABLE)
register("msteams.client-secret", flags=FLAG_CREDENTIAL | FLAG_PRIORITIZE_DISK)
register("msteams.app-id")

# Discord Integration
register("discord.application-id", flags=FLAG_PRIORITIZE_DISK | FLAG_AUTOMATOR_MODIFIABLE)
register("discord.public-key", flags=FLAG_PRIORITIZE_DISK | FLAG_AUTOMATOR_MODIFIABLE)
register("discord.bot-token", flags=FLAG_CREDENTIAL | FLAG_PRIORITIZE_DISK)
register("discord.client-secret", flags=FLAG_CREDENTIAL | FLAG_PRIORITIZE_DISK)

# AWS Lambda Integration
register("aws-lambda.access-key-id", flags=FLAG_PRIORITIZE_DISK | FLAG_AUTOMATOR_MODIFIABLE)
register("aws-lambda.secret-access-key", flags=FLAG_CREDENTIAL | FLAG_PRIORITIZE_DISK)
register("aws-lambda.cloudformation-url", flags=FLAG_AUTOMATOR_MODIFIABLE)
register("aws-lambda.account-number", default="943013980633", flags=FLAG_AUTOMATOR_MODIFIABLE)
register(
    "aws-lambda.node.layer-name", default="SentryNodeServerlessSDK", flags=FLAG_AUTOMATOR_MODIFIABLE
)
register("aws-lambda.node.layer-version", flags=FLAG_AUTOMATOR_MODIFIABLE)
register(
    "aws-lambda.python.layer-name",
    default="SentryPythonServerlessSDK",
    flags=FLAG_AUTOMATOR_MODIFIABLE,
)
register("aws-lambda.python.layer-version", flags=FLAG_AUTOMATOR_MODIFIABLE)
# the region of the host account we use for assuming the role
register("aws-lambda.host-region", default="us-east-2", flags=FLAG_AUTOMATOR_MODIFIABLE)
# the number of threads we should use to install Lambdas
register("aws-lambda.thread-count", default=100, flags=FLAG_AUTOMATOR_MODIFIABLE)

# Snuba
register(
    "snuba.search.pre-snuba-candidates-optimizer",
    type=Bool,
    default=False,
    flags=FLAG_AUTOMATOR_MODIFIABLE,
)
register(
    "snuba.search.pre-snuba-candidates-percentage", default=0.2, flags=FLAG_AUTOMATOR_MODIFIABLE
)
register(
    "snuba.search.project-group-count-cache-time",
    default=24 * 60 * 60,
    flags=FLAG_AUTOMATOR_MODIFIABLE,
)
register("snuba.search.min-pre-snuba-candidates", default=500, flags=FLAG_AUTOMATOR_MODIFIABLE)
register("snuba.search.max-pre-snuba-candidates", default=5000, flags=FLAG_AUTOMATOR_MODIFIABLE)
register("snuba.search.chunk-growth-rate", default=1.5, flags=FLAG_AUTOMATOR_MODIFIABLE)
register("snuba.search.max-chunk-size", default=2000, flags=FLAG_AUTOMATOR_MODIFIABLE)
register("snuba.search.max-total-chunk-time-seconds", default=30.0, flags=FLAG_AUTOMATOR_MODIFIABLE)
register("snuba.search.hits-sample-size", default=100, flags=FLAG_AUTOMATOR_MODIFIABLE)
register("snuba.track-outcomes-sample-rate", default=0.0, flags=FLAG_AUTOMATOR_MODIFIABLE)

# The percentage of tagkeys that we want to cache. Set to 1.0 in order to cache everything, <=0.0 to stop caching
register(
    "snuba.tagstore.cache-tagkeys-rate",
    default=0.0,
    flags=FLAG_PRIORITIZE_DISK | FLAG_AUTOMATOR_MODIFIABLE,
)

# Kafka Publisher
register("kafka-publisher.raw-event-sample-rate", default=0.0, flags=FLAG_AUTOMATOR_MODIFIABLE)

# Enable multiple topics for eventstream. It allows specific event types to be sent
# to specific topic.
register(
    "store.eventstream-per-type-topic",
    default=False,
    flags=FLAG_PRIORITIZE_DISK | FLAG_AUTOMATOR_MODIFIABLE,
)

# The fraction of prooguard events that will be routed to the
# separate `store.process_event_proguard` queue
register(
    "store.separate-proguard-queue-rate",
    default=0.0,
    flags=FLAG_AUTOMATOR_MODIFIABLE | FLAG_MODIFIABLE_RATE,
)

# Query and supply Bundle Indexes to Symbolicator SourceMap processing
register(
    "symbolicator.sourcemaps-bundle-index-sample-rate", default=0.0, flags=FLAG_AUTOMATOR_MODIFIABLE
)
# Refresh Bundle Indexes reported as used by symbolicator
register(
    "symbolicator.sourcemaps-bundle-index-refresh-sample-rate",
    default=0.0,
    flags=FLAG_AUTOMATOR_MODIFIABLE,
)

# Enable use of Symbolicator proguard processing for specific projects.
register(
    "symbolicator.proguard-processing-projects",
    type=Sequence,
    default=[],
    flags=FLAG_AUTOMATOR_MODIFIABLE,
)
# Enable use of Symbolicator proguard processing for fraction of projects.
register(
    "symbolicator.proguard-processing-sample-rate", default=0.0, flags=FLAG_AUTOMATOR_MODIFIABLE
)
register("symbolicator.proguard-processing-ab-test", default=0.0, flags=FLAG_AUTOMATOR_MODIFIABLE)


# Transaction events
# True => kill switch to disable ingestion of transaction events for internal project.
register(
    "transaction-events.force-disable-internal-project",
    default=False,
    flags=FLAG_AUTOMATOR_MODIFIABLE,
)

# Enables setting a sampling rate when producing the tag facet.
register(
    "discover2.tags_facet_enable_sampling",
    default=True,
    flags=FLAG_PRIORITIZE_DISK | FLAG_AUTOMATOR_MODIFIABLE,
)

# Enable use of symbolic-sourcemapcache for JavaScript Source Maps processing.
# Set this value of the fraction of projects that you want to use it for.
register(
    "processing.sourcemapcache-processor", default=0.0, flags=FLAG_AUTOMATOR_MODIFIABLE
)  # unused

# Killswitch for sending internal errors to the internal project or
# `SENTRY_SDK_CONFIG.relay_dsn`. Set to `0` to only send to
# `SENTRY_SDK_CONFIG.dsn` (the "upstream transport") and nothing else.
#
# Note: A value that is neither 0 nor 1 is regarded as 0
register("store.use-relay-dsn-sample-rate", default=1, flags=FLAG_AUTOMATOR_MODIFIABLE)

# A rate that enables statsd item sending (DDM data) to s4s
register("store.allow-s4s-ddm-sample-rate", default=0.0, flags=FLAG_AUTOMATOR_MODIFIABLE)

# Mock out integrations and services for tests
register("mocks.jira", default=False, flags=FLAG_AUTOMATOR_MODIFIABLE)

# Record statistics about event payloads and their compressibility
register(
    "store.nodestore-stats-sample-rate", default=0.0, flags=FLAG_AUTOMATOR_MODIFIABLE
)  # unused

# Killswitch to stop storing any reprocessing payloads.
register("store.reprocessing-force-disable", default=False, flags=FLAG_AUTOMATOR_MODIFIABLE)

register(
    "store.race-free-group-creation-force-disable", default=False, flags=FLAG_AUTOMATOR_MODIFIABLE
)

# Enable calling the severity modeling API on group creation
register(
    "processing.calculate-severity-on-group-creation",
    default=False,
    flags=FLAG_AUTOMATOR_MODIFIABLE,
)

# Enable sending the flag to the microservice to tell it to purposefully take longer than our
# timeout, to see the effect on the overall error event processing backlog
register(
    "processing.severity-backlog-test.timeout",
    default=False,
    flags=FLAG_AUTOMATOR_MODIFIABLE,
)

# Enable sending the flag to the microservice to tell it to purposefully send back an error, to see
# the effect on the overall error event processing backlog
register(
    "processing.severity-backlog-test.error",
    default=False,
    flags=FLAG_AUTOMATOR_MODIFIABLE,
)

register(
    "issues.severity.high-priority-alerts-projects-allowlist",
    type=Sequence,
    default=[],
    flags=FLAG_ALLOW_EMPTY | FLAG_AUTOMATOR_MODIFIABLE,
)

register(
    "issues.severity.new-escalation-projects-allowlist",
    type=Sequence,
    default=[],
    flags=FLAG_ALLOW_EMPTY | FLAG_AUTOMATOR_MODIFIABLE,
)

register(
    "issues.severity.first-event-severity-calculation-projects-allowlist",
    type=Sequence,
    default=[],
    flags=FLAG_ALLOW_EMPTY | FLAG_AUTOMATOR_MODIFIABLE,
)

register(
    "issues.severity.seer-project-rate-limit",
    type=Any,
    default={"limit": 5, "window": 1},
    flags=FLAG_ALLOW_EMPTY | FLAG_AUTOMATOR_MODIFIABLE,
)

register(
    "issues.severity.seer-global-rate-limit",
    type=Any,
    default={"limit": 20, "window": 1},
    flags=FLAG_ALLOW_EMPTY | FLAG_AUTOMATOR_MODIFIABLE,
)

register(
    "issues.severity.seer-circuit-breaker-passthrough-limit",
    type=Dict,
    default={"limit": 1, "window": 10},
    flags=FLAG_ALLOW_EMPTY | FLAG_AUTOMATOR_MODIFIABLE,
)

register(
    "issues.severity.seer-timout",
    type=Float,
    default=0.2,
    flags=FLAG_ALLOW_EMPTY | FLAG_AUTOMATOR_MODIFIABLE,
)

register(
    "issues.severity.default-high-priority-alerts-orgs-allowlist",
    type=Sequence,
    default=[],
    flags=FLAG_ALLOW_EMPTY | FLAG_AUTOMATOR_MODIFIABLE,
)

register(
    "issues.priority.projects-allowlist",
    type=Sequence,
    default=[],
    flags=FLAG_ALLOW_EMPTY | FLAG_AUTOMATOR_MODIFIABLE,
)


# Killswitch for issue priority
register(
    "issues.priority.enabled",
    default=False,
    type=Bool,
    flags=FLAG_MODIFIABLE_BOOL | FLAG_AUTOMATOR_MODIFIABLE,
)

register(
    "issues.similarity-embeddings.projects-allowlist",
    type=Sequence,
    default=[],
    flags=FLAG_ALLOW_EMPTY | FLAG_AUTOMATOR_MODIFIABLE,
)

register(
    "issues.similarity-embeddings-grouping.projects-allowlist",
    type=Sequence,
    default=[],
    flags=FLAG_ALLOW_EMPTY | FLAG_AUTOMATOR_MODIFIABLE,
)

# seer nearest neighbour endpoint timeout
register(
    "embeddings-grouping.seer.nearest-neighbour-timeout",
    type=Float,
    default=0.1,
    flags=FLAG_ALLOW_EMPTY | FLAG_AUTOMATOR_MODIFIABLE,
)

# seer embeddings record update endpoint timeout
register(
    "embeddings-grouping.seer.embeddings-record-update-timeout",
    type=Float,
    default=0.05,
    flags=FLAG_ALLOW_EMPTY | FLAG_AUTOMATOR_MODIFIABLE,
)

# seer embeddings record delete endpoint timeout
register(
    "embeddings-grouping.seer.embeddings-record-delete-timeout",
    type=Float,
    default=0.1,
    flags=FLAG_ALLOW_EMPTY | FLAG_AUTOMATOR_MODIFIABLE,
)

# seer embeddings ratelimit in percentage that is allowed
register(
    "embeddings-grouping.seer.ratelimit",
    type=Int,
    default=0,
    flags=FLAG_ALLOW_EMPTY | FLAG_AUTOMATOR_MODIFIABLE,
)

# ## sentry.killswitches
#
# The following options are documented in sentry.killswitches in more detail
register(
    "store.load-shed-group-creation-projects", type=Any, default=[], flags=FLAG_AUTOMATOR_MODIFIABLE
)
register("store.load-shed-pipeline-projects", type=Any, default=[], flags=FLAG_AUTOMATOR_MODIFIABLE)
register(
    "store.load-shed-parsed-pipeline-projects",
    type=Any,
    default=[],
    flags=FLAG_AUTOMATOR_MODIFIABLE,
)
register(
    "store.load-shed-save-event-projects", type=Any, default=[], flags=FLAG_AUTOMATOR_MODIFIABLE
)
register(
    "store.load-shed-process-event-projects", type=Any, default=[], flags=FLAG_AUTOMATOR_MODIFIABLE
)
register("embeddings-grouping.use-embeddings", type=Sequence, default=[])
register(
    "store.load-shed-process-event-projects-gradual",
    type=Dict,
    default={},
    flags=FLAG_AUTOMATOR_MODIFIABLE,
)
# Applies load shedding per project gradually. 1.0 means full load shedding
# 0.0 or no config means no load shedding.
register(
    "store.load-shed-symbolicate-event-projects",
    type=Any,
    default=[],
    flags=FLAG_AUTOMATOR_MODIFIABLE,
)
register(
    "store.save-event-highcpu-platforms", type=Sequence, default=[], flags=FLAG_AUTOMATOR_MODIFIABLE
)
register(
    "store.symbolicate-event-lpq-never", type=Sequence, default=[], flags=FLAG_AUTOMATOR_MODIFIABLE
)
register(
    "store.symbolicate-event-lpq-always", type=Sequence, default=[], flags=FLAG_AUTOMATOR_MODIFIABLE
)
register(
    "post_process.get-autoassign-owners", type=Sequence, default=[], flags=FLAG_AUTOMATOR_MODIFIABLE
)
register(
    "api.organization.disable-last-deploys",
    type=Sequence,
    default=[],
    flags=FLAG_AUTOMATOR_MODIFIABLE,
)
register(
    "issues.skip-seer-requests",
    type=Sequence,
    default=[],
    flags=FLAG_AUTOMATOR_MODIFIABLE,
)

# Switch for more performant project counter incr
register(
    "store.projectcounter-modern-upsert-sample-rate", default=0.0, flags=FLAG_AUTOMATOR_MODIFIABLE
)

# Run an experimental grouping config in background for performance analysis
register("store.background-grouping-config-id", default=None, flags=FLAG_AUTOMATOR_MODIFIABLE)

# Fraction of events that will pass through background grouping
register("store.background-grouping-sample-rate", default=0.0, flags=FLAG_AUTOMATOR_MODIFIABLE)

# Minimum number of files in an archive. Archives with fewer files are extracted and have their
# contents stored as separate release files.
register("processing.release-archive-min-files", default=10, flags=FLAG_AUTOMATOR_MODIFIABLE)

# Whether to use `zstd` instead of `zlib` for the attachment cache.
register("attachment-cache.use-zstd", default=False, flags=FLAG_AUTOMATOR_MODIFIABLE)

# Whether to use `zstd` instead of `zlib` for encoded grouping enhancers.
register("enhancers.use-zstd", default=False, flags=FLAG_AUTOMATOR_MODIFIABLE)

# Set of projects that will always store `EventAttachment` blobs directly.
register("eventattachments.store-blobs.projects", default=[], flags=FLAG_AUTOMATOR_MODIFIABLE)
# Percentage sample rate for `EventAttachment`s that should use direct blob storage.
register("eventattachments.store-blobs.sample-rate", default=0.0, flags=FLAG_AUTOMATOR_MODIFIABLE)

# All Relay options (statically authenticated Relays can be registered here)
register("relay.static_auth", default={}, flags=FLAG_NOSTORE)

# Tell Relay to stop extracting metrics from transaction payloads (see killswitches)
# Example value: [{"project_id": 42}, {"project_id": 123}]
register("relay.drop-transaction-metrics", default=[], flags=FLAG_AUTOMATOR_MODIFIABLE)

# Relay should emit a usage metric to track total spans.
register("relay.span-usage-metric", default=False, flags=FLAG_AUTOMATOR_MODIFIABLE)

# Killswitch for the Relay cardinality limiter, one of `enabled`, `disabled`, `passive`.
# In `passive` mode Relay's cardinality limiter is active but it does not enforce the limits.
#
# Note: To fully enable the cardinality limiter the feature `organizations:relay-cardinality-limiter`
# needs to be rolled out as well.
register("relay.cardinality-limiter.mode", default="enabled", flags=FLAG_AUTOMATOR_MODIFIABLE)
# Override to set a list of limits into passive mode by organization.
#
# In passive mode Relay's cardinality limiter is active but it does not enforce the limits.
#
# Example: `{'1': ["transactions"]}`
# Forces the `transactions` cardinality limit into passive mode for the organization with id `1` (Sentry).
register(
    "relay.cardinality-limiter.passive-limits-by-org", default={}, flags=FLAG_AUTOMATOR_MODIFIABLE
)
# Sample rate for Cardinality Limiter Sentry errors.
#
# Rate needs to be between `0.0` and `1.0`.
# If set to `1.0` all cardinality limiter rejections will be logged as a Sentry error.
register(
    "relay.cardinality-limiter.error-sample-rate", default=0.01, flags=FLAG_AUTOMATOR_MODIFIABLE
)
# List of additional cardinality limits and selectors.
#
# ```
# {
#   "rollout_rate": 0.001,
#   "limit": { .. Cardinality Limit .. }
# }
# ```
register("relay.cardinality-limiter.limits", default=[], flags=FLAG_AUTOMATOR_MODIFIABLE)

# Controls the encoding used in Relay for encoding distributions and sets
# when writing to Kafka.
#
# Key is the metric namespace (as used by Relay) and the value is the desired encoding.
register("relay.metric-bucket-set-encodings", default={}, flags=FLAG_AUTOMATOR_MODIFIABLE)
register("relay.metric-bucket-distribution-encodings", default={}, flags=FLAG_AUTOMATOR_MODIFIABLE)

# Controls the rollout rate in percent (`0.0` to `1.0`) for metric stats.
register("relay.metric-stats.rollout-rate", default=0.0, flags=FLAG_AUTOMATOR_MODIFIABLE)

# Controls whether non-processing relays should run full normalization.
register("relay.force_full_normalization", default=False, flags=FLAG_AUTOMATOR_MODIFIABLE)

# Controls whether processing relays should skip normalization.
register("relay.disable_normalization.processing", default=False, flags=FLAG_AUTOMATOR_MODIFIABLE)

# Write new kafka headers in eventstream
register("eventstream:kafka-headers", default=True, flags=FLAG_AUTOMATOR_MODIFIABLE)

# Post process forwarder options
# Gets data from Kafka headers
register("post-process-forwarder:kafka-headers", default=True, flags=FLAG_AUTOMATOR_MODIFIABLE)

# Subscription queries sampling rate
register("subscriptions-query.sample-rate", default=0.01, flags=FLAG_AUTOMATOR_MODIFIABLE)

# The ratio of symbolication requests for which metrics will be submitted to redis.
#
# This is to allow gradual rollout of metrics collection for symbolication requests and can be
# removed once it is fully rolled out.
register(
    "symbolicate-event.low-priority.metrics.submission-rate",
    default=0.0,
    flags=FLAG_AUTOMATOR_MODIFIABLE,
)

# Drop delete_old_primary_hash messages for a particular project.
register("reprocessing2.drop-delete-old-primary-hash", default=[], flags=FLAG_AUTOMATOR_MODIFIABLE)

# BEGIN ABUSE QUOTAS

# Example:
# >>> org = Organization.objects.get(slug='foo')
# >>> org.update_option("project-abuse-quota.transaction-limit", 42)
# >>> for q in SubscriptionQuota()._get_abuse_quotas(org): print(q.to_json())
# {'id': 'pat', 'scope': 'project', 'categories': ['transaction'], 'limit': 420, 'window': 10, 'reasonCode': 'project_abuse_limit'}
# You can see that for this organization, 42 transactions per second
# is effectively enforced as 420/s because the rate limiting window is 10 seconds.

# DEPRECATED (only in use by getsentry).
# Use "project-abuse-quota.window" instead.
register(
    "getsentry.rate-limit.window",
    type=Int,
    default=10,
    flags=FLAG_PRIORITIZE_DISK | FLAG_AUTOMATOR_MODIFIABLE,
)

# Relay isn't effective at enforcing 1s windows - 10 seconds has worked well.
# If the limit is negative, then it means completely blocked.
# I don't see this value needing to be tweaked on a per-org basis,
# so for now the org option "project-abuse-quota.window" doesn't do anything.
register(
    "project-abuse-quota.window",
    type=Int,
    default=10,
    flags=FLAG_PRIORITIZE_DISK | FLAG_AUTOMATOR_MODIFIABLE,
)

# DEPRECATED. Use "project-abuse-quota.error-limit" instead.
# This is set to 0: don't limit by default, because it is configured in production.
# The DEPRECATED org option override is "sentry:project-error-limit".
register(
    "getsentry.rate-limit.project-errors",
    type=Int,
    default=0,
    flags=FLAG_PRIORITIZE_DISK | FLAG_AUTOMATOR_MODIFIABLE,
)
# DEPRECATED. Use "project-abuse-quota.transaction-limit" instead.
# This is set to 0: don't limit by default, because it is configured in production.
# The DEPRECATED org option override is "sentry:project-transaction-limit".
register(
    "getsentry.rate-limit.project-transactions",
    type=Int,
    default=0,
    flags=FLAG_PRIORITIZE_DISK | FLAG_AUTOMATOR_MODIFIABLE,
)

# These are set to 0: don't limit by default.
# These have yet to be configured in production.
# For errors and transactions, the above DEPRECATED options take
# precedence for now, until we decide on values to set for all these.
# Set the same key as an org option which will override these values for the org.
# Similarly, for now, the DEPRECATED org options "sentry:project-error-limit"
# and "sentry:project-transaction-limit" take precedence.
register(
    "project-abuse-quota.error-limit",
    type=Int,
    default=0,
    flags=FLAG_PRIORITIZE_DISK | FLAG_AUTOMATOR_MODIFIABLE,
)
register(
    "project-abuse-quota.transaction-limit",
    type=Int,
    default=0,
    flags=FLAG_PRIORITIZE_DISK | FLAG_AUTOMATOR_MODIFIABLE,
)
register(
    "project-abuse-quota.attachment-limit",
    type=Int,
    default=0,
    flags=FLAG_PRIORITIZE_DISK | FLAG_AUTOMATOR_MODIFIABLE,
)
register(
    "project-abuse-quota.session-limit",
    type=Int,
    default=0,
    flags=FLAG_PRIORITIZE_DISK | FLAG_AUTOMATOR_MODIFIABLE,
)


register(
    "organization-abuse-quota.metric-bucket-limit",
    type=Int,
    default=0,
    flags=FLAG_PRIORITIZE_DISK | FLAG_AUTOMATOR_MODIFIABLE,
)

register(
    "organization-abuse-quota.custom-metric-bucket-limit",
    type=Int,
    default=0,
    flags=FLAG_PRIORITIZE_DISK | FLAG_AUTOMATOR_MODIFIABLE,
)


for mabq in build_metric_abuse_quotas():
    register(
        mabq.option,
        type=Int,
        default=0,
        flags=FLAG_PRIORITIZE_DISK | FLAG_AUTOMATOR_MODIFIABLE,
    )

# END ABUSE QUOTAS

# Send event messages for specific project IDs to random partitions in Kafka
# contents are a list of project IDs to message types to be randomly assigned
# e.g. [{"project_id": 2, "message_type": "error"}, {"project_id": 3, "message_type": "transaction"}]
register(
    "kafka.send-project-events-to-random-partitions", default=[], flags=FLAG_AUTOMATOR_MODIFIABLE
)

# default brownout crontab for api deprecations
register(
    "api.deprecation.brownout-cron",
    default="0 12 * * *",
    type=String,
    flags=FLAG_AUTOMATOR_MODIFIABLE,
)
# Brownout duration to be stored in ISO8601 format for durations (See https://en.wikipedia.org/wiki/ISO_8601#Durations)
register("api.deprecation.brownout-duration", default="PT1M", flags=FLAG_AUTOMATOR_MODIFIABLE)

# Option to disable misbehaving use case IDs
register("sentry-metrics.indexer.disabled-namespaces", default=[], flags=FLAG_AUTOMATOR_MODIFIABLE)

# A slow rollout option for writing "new" cache keys
# as the transition from UseCaseKey to UseCaseID occurs
register(
    "sentry-metrics.indexer.cache-key-rollout-rate", default=0.0, flags=FLAG_AUTOMATOR_MODIFIABLE
)

# A option for double writing old and new cache keys
# for the same transition
register(
    "sentry-metrics.indexer.cache-key-double-write", default=False, flags=FLAG_AUTOMATOR_MODIFIABLE
)

# An option to tune the percentage of cache keys that gets replenished during indexer resolve
register(
    "sentry-metrics.indexer.disable-memcache-replenish-rollout",
    default=0.0,
    flags=FLAG_AUTOMATOR_MODIFIABLE,
)

# An option to enable reading from the new schema for the caching indexer
register(
    "sentry-metrics.indexer.read-new-cache-namespace",
    default=False,
    flags=FLAG_AUTOMATOR_MODIFIABLE,
)

# An option to enable writing from the new schema for the caching indexer
register(
    "sentry-metrics.indexer.write-new-cache-namespace",
    default=False,
    flags=FLAG_AUTOMATOR_MODIFIABLE,
)

# Option to control sampling percentage of schema validation on the generic metrics pipeline
# based on namespace.
register(
    "sentry-metrics.indexer.generic-metrics.schema-validation-rules",
    default={},  # empty dict means validate schema for all use cases
    flags=FLAG_AUTOMATOR_MODIFIABLE,
)

# Option to control sampling percentage of schema validation on the release health metrics
# pipeline based on namespace.
register(
    "sentry-metrics.indexer.release-health.schema-validation-rules",
    default={},  # empty dict means validate schema for all use cases
    flags=FLAG_AUTOMATOR_MODIFIABLE,
)

# Option to control whether or not we raise ValidationErrors in the indexer
# (Temporary) raising the error would mean we skip the processing or DLQing of these
# invalid messages
register(
    "sentry-metrics.indexer.raise-validation-errors",
    default=False,
    flags=FLAG_AUTOMATOR_MODIFIABLE,
)

# Option to enable orjson for JSON parsing in reconstruct_messages function
register(
    "sentry-metrics.indexer.reconstruct.enable-orjson", default=0.0, flags=FLAG_AUTOMATOR_MODIFIABLE
)

# Option to enable direct storage queries for meta queries in the metrics layer
register(
    "sentry-metrics.metrics-layer.use-storage-direct-meta-queries",
    default=0.0,
    flags=FLAG_AUTOMATOR_MODIFIABLE,
)

# Option to remove support for percentiles on a per-org basis.
# Add the org_id to list to disable percentiles.
register(
    "sentry-metrics.drop-percentiles.per-org",
    default=[],
    flags=FLAG_AUTOMATOR_MODIFIABLE,
)

# Option to remove support for percentiles on a per-use case basis.
# Add the use case to list to disable percentiles.
register(
    "sentry-metrics.drop-percentiles.per-use-case",
    default=[],
    flags=FLAG_AUTOMATOR_MODIFIABLE,
)

# Global and per-organization limits on the writes to the string indexer's DB.
#
# Format is a list of dictionaries of format {
#   "window_seconds": ...,
#   "granularity_seconds": ...,
#   "limit": ...
# }
#
# See sentry.ratelimiters.sliding_windows for an explanation of what each of
# those terms mean.
#
# Note that changing either window or granularity_seconds of a limit will
# effectively reset it, as the previous data can't/won't be converted.
register(
    "sentry-metrics.writes-limiter.limits.performance.per-org",
    default=[],
    flags=FLAG_AUTOMATOR_MODIFIABLE,
)
register(
    "sentry-metrics.writes-limiter.limits.transactions.per-org",
    default=[],
    flags=FLAG_AUTOMATOR_MODIFIABLE,
)
register(
    "sentry-metrics.writes-limiter.limits.sessions.per-org",
    default=[],
    flags=FLAG_AUTOMATOR_MODIFIABLE,
)
register(
    "sentry-metrics.writes-limiter.limits.spans.per-org",
    default=[],
    flags=FLAG_AUTOMATOR_MODIFIABLE,
)
register(
    "sentry-metrics.writes-limiter.limits.releasehealth.per-org",
    default=[],
    flags=FLAG_AUTOMATOR_MODIFIABLE,
)
register(
    "sentry-metrics.writes-limiter.limits.custom.per-org",
    default=[],
    flags=FLAG_AUTOMATOR_MODIFIABLE,
)
register(
    "sentry-metrics.writes-limiter.limits.generic-metrics.per-org",
    default=[],
    flags=FLAG_AUTOMATOR_MODIFIABLE,
)

register(
    "sentry-metrics.writes-limiter.limits.performance.global",
    default=[],
    flags=FLAG_AUTOMATOR_MODIFIABLE,
)
register(
    "sentry-metrics.writes-limiter.limits.transactions.global",
    default=[],
    flags=FLAG_AUTOMATOR_MODIFIABLE,
)
register(
    "sentry-metrics.writes-limiter.limits.sessions.global",
    default=[],
    flags=FLAG_AUTOMATOR_MODIFIABLE,
)
register(
    "sentry-metrics.writes-limiter.limits.spans.global",
    default=[],
    flags=FLAG_AUTOMATOR_MODIFIABLE,
)
register(
    "sentry-metrics.writes-limiter.limits.releasehealth.global",
    default=[],
    flags=FLAG_AUTOMATOR_MODIFIABLE,
)
register(
    "sentry-metrics.writes-limiter.limits.custom.global",
    default=[],
    flags=FLAG_AUTOMATOR_MODIFIABLE,
)
register(
    "sentry-metrics.writes-limiter.limits.generic-metrics.global",
    default=[],
    flags=FLAG_AUTOMATOR_MODIFIABLE,
)

register(
    "sentry-metrics.writes-limiter.apply-uca-limiting",
    default=True,
    flags=FLAG_AUTOMATOR_MODIFIABLE,
)
# per-organization limits on the number of timeseries that can be observed in
# each window.
#
# Format is a list of dictionaries of format {
#   "window_seconds": ...,
#   "granularity_seconds": ...,
#   "limit": ...
# }
#
# See sentry.ratelimiters.cardinality for an explanation of what each of
# those terms mean.
#
# Note that changing either window or granularity_seconds of a limit will
# effectively reset it, as the previous data can't/won't be converted.
register(
    "sentry-metrics.cardinality-limiter.limits.performance.per-org",
    default=[
        {"window_seconds": 3600, "granularity_seconds": 600, "limit": 10000},
    ],
    flags=FLAG_AUTOMATOR_MODIFIABLE,
)
register(
    "sentry-metrics.cardinality-limiter.limits.releasehealth.per-org",
    default=[
        {"window_seconds": 3600, "granularity_seconds": 600, "limit": 10000},
    ],
    flags=FLAG_AUTOMATOR_MODIFIABLE,
)
register(
    "sentry-metrics.cardinality-limiter.limits.transactions.per-org",
    default=[
        {"window_seconds": 3600, "granularity_seconds": 600, "limit": 10000},
    ],
    flags=FLAG_AUTOMATOR_MODIFIABLE,
)
register(
    "sentry-metrics.cardinality-limiter.limits.sessions.per-org",
    default=[
        {"window_seconds": 3600, "granularity_seconds": 600, "limit": 10000},
    ],
    flags=FLAG_AUTOMATOR_MODIFIABLE,
)
register(
    "sentry-metrics.cardinality-limiter.limits.spans.per-org",
    default=[
        {"window_seconds": 3600, "granularity_seconds": 600, "limit": 10000},
    ],
    flags=FLAG_AUTOMATOR_MODIFIABLE,
)
register(
    "sentry-metrics.cardinality-limiter.limits.custom.per-org",
    default=[
        {"window_seconds": 3600, "granularity_seconds": 600, "limit": 10000},
    ],
    flags=FLAG_AUTOMATOR_MODIFIABLE,
)
register(
    "sentry-metrics.cardinality-limiter.limits.profiles.per-org",
    default=[
        {"window_seconds": 3600, "granularity_seconds": 600, "limit": 10000},
    ],
    flags=FLAG_AUTOMATOR_MODIFIABLE,
)
register(
    "sentry-metrics.cardinality-limiter.limits.generic-metrics.per-org",
    default=[
        {"window_seconds": 3600, "granularity_seconds": 600, "limit": 10000},
    ],
    flags=FLAG_AUTOMATOR_MODIFIABLE,
)
register(
    "sentry-metrics.cardinality-limiter.orgs-rollout-rate",
    default=1.0,
    flags=FLAG_AUTOMATOR_MODIFIABLE,
)
register(
    "sentry-metrics.cardinality-limiter-rh.orgs-rollout-rate",
    default=0.0,
    flags=FLAG_AUTOMATOR_MODIFIABLE,
)
register(
    "sentry-metrics.10s-granularity",
    default=False,
    flags=FLAG_AUTOMATOR_MODIFIABLE,
)

register(
    "sentry-metrics.producer-schema-validation.release-health.rollout-rate",
    default=0.0,
    flags=FLAG_AUTOMATOR_MODIFIABLE,
)
register(
    "sentry-metrics.producer-schema-validation.performance.rollout-rate",
    default=0.0,
    flags=FLAG_AUTOMATOR_MODIFIABLE,
)

# Flag to determine whether abnormal_mechanism tag should be extracted
register(
    "sentry-metrics.releasehealth.abnormal-mechanism-extraction-rate",
    default=0.0,
    flags=FLAG_AUTOMATOR_MODIFIABLE,
)

register(
    "sentry-metrics.synchronize-kafka-rebalances",
    default=False,
    flags=FLAG_AUTOMATOR_MODIFIABLE,
)

register(
    "sentry-metrics.synchronized-rebalance-delay",
    default=15,
    flags=FLAG_AUTOMATOR_MODIFIABLE,
)

# Performance issue option for *all* performance issues detection
register("performance.issues.all.problem-detection", default=1.0, flags=FLAG_AUTOMATOR_MODIFIABLE)

# Individual system-wide options in case we need to turn off specific detectors for load concerns, ignoring the set project options.
register(
    "performance.issues.compressed_assets.problem-creation",
    default=1.0,
    flags=FLAG_AUTOMATOR_MODIFIABLE,
)
register(
    "performance.issues.compressed_assets.la-rollout", default=0.0, flags=FLAG_AUTOMATOR_MODIFIABLE
)
register(
    "performance.issues.compressed_assets.ea-rollout", default=0.0, flags=FLAG_AUTOMATOR_MODIFIABLE
)
register(
    "performance.issues.compressed_assets.ga-rollout", default=1.0, flags=FLAG_AUTOMATOR_MODIFIABLE
)
register(
    "performance.issues.consecutive_db.problem-creation",
    default=1.0,
    flags=FLAG_AUTOMATOR_MODIFIABLE,
)
register(
    "performance.issues.consecutive_db.la-rollout", default=0.0, flags=FLAG_AUTOMATOR_MODIFIABLE
)
register(
    "performance.issues.consecutive_db.ea-rollout", default=0.0, flags=FLAG_AUTOMATOR_MODIFIABLE
)
register(
    "performance.issues.consecutive_db.ga-rollout", default=1.0, flags=FLAG_AUTOMATOR_MODIFIABLE
)
register(
    "performance.issues.n_plus_one_db.problem-detection",
    default=1.0,
    flags=FLAG_AUTOMATOR_MODIFIABLE,
)
register(
    "performance.issues.n_plus_one_db.problem-creation",
    default=1.0,
    flags=FLAG_AUTOMATOR_MODIFIABLE,
)
register(
    "performance.issues.n_plus_one_db_ext.problem-creation",
    default=1.0,
    flags=FLAG_AUTOMATOR_MODIFIABLE,
)
register(
    "performance.issues.file_io_main_thread.problem-creation",
    default=1.0,
    flags=FLAG_AUTOMATOR_MODIFIABLE,
)
register(
    "performance.issues.db_main_thread.problem-creation",
    default=1.0,
    flags=FLAG_AUTOMATOR_MODIFIABLE,
)
register(
    "performance.issues.n_plus_one_api_calls.problem-creation",
    default=1.0,
    flags=FLAG_AUTOMATOR_MODIFIABLE,
)
register(
    "performance.issues.n_plus_one_api_calls.la-rollout",
    default=0.0,
    flags=FLAG_AUTOMATOR_MODIFIABLE,
)
register(
    "performance.issues.n_plus_one_api_calls.ea-rollout",
    default=0.0,
    flags=FLAG_AUTOMATOR_MODIFIABLE,
)
register(
    "performance.issues.n_plus_one_api_calls.ga-rollout",
    default=1.0,
    flags=FLAG_AUTOMATOR_MODIFIABLE,
)
register(
    "performance.issues.slow_db_query.problem-creation",
    default=1.0,
    flags=FLAG_AUTOMATOR_MODIFIABLE,
)
register(
    "performance.issues.slow_db_query.la-rollout", default=0.0, flags=FLAG_AUTOMATOR_MODIFIABLE
)
register(
    "performance.issues.slow_db_query.ea-rollout", default=0.0, flags=FLAG_AUTOMATOR_MODIFIABLE
)
register(
    "performance.issues.slow_db_query.ga-rollout", default=1.0, flags=FLAG_AUTOMATOR_MODIFIABLE
)
register(
    "performance.issues.render_blocking_assets.problem-creation",
    default=1.0,
    flags=FLAG_AUTOMATOR_MODIFIABLE,
)
register(
    "performance.issues.render_blocking_assets.la-rollout",
    default=0.0,
    flags=FLAG_AUTOMATOR_MODIFIABLE,
)
register(
    "performance.issues.render_blocking_assets.ea-rollout",
    default=0.0,
    flags=FLAG_AUTOMATOR_MODIFIABLE,
)
register(
    "performance.issues.render_blocking_assets.ga-rollout",
    default=1.0,
    flags=FLAG_AUTOMATOR_MODIFIABLE,
)
register(
    "performance.issues.m_n_plus_one_db.problem-creation",
    default=1.0,
    flags=FLAG_AUTOMATOR_MODIFIABLE,
)
register(
    "performance.issues.m_n_plus_one_db.la-rollout", default=0.0, flags=FLAG_AUTOMATOR_MODIFIABLE
)
register(
    "performance.issues.m_n_plus_one_db.ea-rollout", default=0.0, flags=FLAG_AUTOMATOR_MODIFIABLE
)
register(
    "performance.issues.m_n_plus_one_db.ga-rollout", default=1.0, flags=FLAG_AUTOMATOR_MODIFIABLE
)
register(
    "performance.issues.http_overhead.problem-creation",
    default=0.0,
    flags=FLAG_AUTOMATOR_MODIFIABLE,
)
register(
    "performance.issues.http_overhead.la-rollout", default=0.0, flags=FLAG_AUTOMATOR_MODIFIABLE
)
register(
    "performance.issues.http_overhead.ea-rollout", default=0.0, flags=FLAG_AUTOMATOR_MODIFIABLE
)
register(
    "performance.issues.http_overhead.ga-rollout", default=0.0, flags=FLAG_AUTOMATOR_MODIFIABLE
)

# System-wide options for default performance detection settings for any org opted into the performance-issues-ingest feature. Meant for rollout.
register(
    "performance.issues.n_plus_one_db.count_threshold", default=5, flags=FLAG_AUTOMATOR_MODIFIABLE
)
register(
    "performance.issues.n_plus_one_db.duration_threshold",
    default=50.0,
    flags=FLAG_AUTOMATOR_MODIFIABLE,
)
register(
    "performance.issues.slow_db_query.duration_threshold",
    default=500.0,  # ms
    flags=FLAG_AUTOMATOR_MODIFIABLE,
)
register(
    "performance.issues.render_blocking_assets.fcp_minimum_threshold",
    default=2000.0,
    flags=FLAG_AUTOMATOR_MODIFIABLE,
)
register(
    "performance.issues.render_blocking_assets.fcp_maximum_threshold",
    default=10000.0,
    flags=FLAG_AUTOMATOR_MODIFIABLE,
)
register(
    "performance.issues.render_blocking_assets.fcp_ratio_threshold",
    default=0.33,
    flags=FLAG_AUTOMATOR_MODIFIABLE,
)
register(
    "performance.issues.render_blocking_assets.size_threshold",
    default=500000,
    flags=FLAG_AUTOMATOR_MODIFIABLE,
)
register(
    "performance.issues.consecutive_http.max_duration_between_spans",
    default=500,  # ms
    flags=FLAG_AUTOMATOR_MODIFIABLE,
)
register(
    "performance.issues.consecutive_http.consecutive_count_threshold",
    default=3,
    flags=FLAG_AUTOMATOR_MODIFIABLE,
)
register(
    "performance.issues.consecutive_http.span_duration_threshold",
    default=500,  # ms
    flags=FLAG_AUTOMATOR_MODIFIABLE,
)
register(
    "performance.issues.consecutive_http.min_time_saved_threshold",
    default=2000,  # ms
    flags=FLAG_AUTOMATOR_MODIFIABLE,
)
register(
    "performance.issues.large_http_payload.size_threshold",
    default=300000,
    flags=FLAG_AUTOMATOR_MODIFIABLE,
)  # 1MB
register(
    "performance.issues.db_on_main_thread.total_spans_duration_threshold",
    default=16,
    flags=FLAG_AUTOMATOR_MODIFIABLE,
)  # ms
register(
    "performance.issues.file_io_on_main_thread.total_spans_duration_threshold",
    default=16,
    flags=FLAG_AUTOMATOR_MODIFIABLE,
)  # ms
register(
    "performance.issues.uncompressed_asset.size_threshold",
    default=500 * 1024,
    flags=FLAG_AUTOMATOR_MODIFIABLE,
)  # 512 kilo bytes
register(
    "performance.issues.uncompressed_asset.duration_threshold",
    default=300,
    flags=FLAG_AUTOMATOR_MODIFIABLE,
)  # ms
register(
    "performance.issues.consecutive_db.min_time_saved_threshold",
    default=100,
    flags=FLAG_AUTOMATOR_MODIFIABLE,
)  # ms
register(
    "performance.issues.http_overhead.http_request_delay_threshold",
    default=500,
    flags=FLAG_AUTOMATOR_MODIFIABLE,
)  # ms
register(
    "performance.issues.n_plus_one_api_calls.total_duration",
    default=300,
    flags=FLAG_AUTOMATOR_MODIFIABLE,
)  # ms

# Adjusting some time buffers in the trace endpoint
register(
    "performance.traces.transaction_query_timebuffer_days",
    type=Float,
    default=1.5,
    flags=FLAG_AUTOMATOR_MODIFIABLE,
)  # days
register(
    "performance.traces.span_query_timebuffer_hours",
    type=Float,
    default=1.0,
    flags=FLAG_AUTOMATOR_MODIFIABLE,
)  # hours
register(
    "performance.traces.query_timestamp_projects",
    type=Bool,
    default=False,
    flags=FLAG_AUTOMATOR_MODIFIABLE,
)
register(
    "performance.traces.trace-explorer-buffer-hours",
    type=Float,
    default=1.0,
    flags=FLAG_AUTOMATOR_MODIFIABLE,
)  # hours
register(
    "performance.traces.trace-explorer-max-trace-ids-per-chunk",
    type=Int,
    default=2500,
    flags=FLAG_AUTOMATOR_MODIFIABLE,
)
register(
    "performance.traces.trace-explorer-skip-floating-spans",
    type=Bool,
    default=True,
    flags=FLAG_AUTOMATOR_MODIFIABLE,
)
register(
    "performance.traces.span_query_minimum_spans",
    type=Int,
    default=10000,
    flags=FLAG_AUTOMATOR_MODIFIABLE,
)
register(
    "performance.spans-tags-key.sample-rate",
    type=Float,
    default=1.0,
    flags=FLAG_AUTOMATOR_MODIFIABLE,
)
register(
    "performance.spans-tags-key.max",
    type=Int,
    default=1000,
    flags=FLAG_AUTOMATOR_MODIFIABLE,
)
register(
    "performance.spans-tags-value.sample-rate",
    type=Float,
    default=1.0,
    flags=FLAG_AUTOMATOR_MODIFIABLE,
)
register(
    "performance.spans-tags-values.max",
    type=Int,
    default=1000,
    flags=FLAG_AUTOMATOR_MODIFIABLE,
)
register(
    "performance.spans-tags-values.search",
    type=Bool,
    default=False,
    flags=FLAG_AUTOMATOR_MODIFIABLE,
)

# Dynamic Sampling system-wide options
# Size of the sliding window used for dynamic sampling. It is defaulted to 24 hours.
register("dynamic-sampling:sliding_window.size", default=24, flags=FLAG_AUTOMATOR_MODIFIABLE)
# Number of large transactions to retrieve from Snuba for transaction re-balancing.
register(
    "dynamic-sampling.prioritise_transactions.num_explicit_large_transactions",
    30,
    flags=FLAG_AUTOMATOR_MODIFIABLE,
)
# Number of large transactions to retrieve from Snuba for transaction re-balancing.
register(
    "dynamic-sampling.prioritise_transactions.num_explicit_small_transactions",
    0,
    flags=FLAG_AUTOMATOR_MODIFIABLE,
)
# Controls the intensity of dynamic sampling transaction rebalancing. 0.0 = explict rebalancing
# not performed, 1.0= full rebalancing (tries to bring everything to mean). Note that even at 0.0
# there will still be some rebalancing between the explicit and implicit transactions ( so setting rebalancing
# to 0.0 is not the same as no rebalancing. To effectively disable rebalancing set the number of explicit
# transactions to be rebalance (both small and large) to 0.
register(
    "dynamic-sampling.prioritise_transactions.rebalance_intensity",
    default=0.8,
    flags=FLAG_MODIFIABLE_RATE | FLAG_AUTOMATOR_MODIFIABLE,
)

# === Hybrid cloud subsystem options ===
# UI rollout
register("hybrid_cloud.multi-region-selector", default=False, flags=FLAG_AUTOMATOR_MODIFIABLE)
register("hybrid_cloud.region-domain-allow-list", default=[], flags=FLAG_AUTOMATOR_MODIFIABLE)
register("hybrid_cloud.region-user-allow-list", default=[], flags=FLAG_AUTOMATOR_MODIFIABLE)

register(
    "hybrid_cloud.use_region_specific_upload_url", default=True, flags=FLAG_AUTOMATOR_MODIFIABLE
)

register(
    "hybrid_cloud.disable_relative_upload_urls", default=False, flags=FLAG_AUTOMATOR_MODIFIABLE
)
register("hybrid_cloud.allow_cross_db_tombstones", default=False, flags=FLAG_AUTOMATOR_MODIFIABLE)
register("hybrid_cloud.disable_tombstone_cleanup", default=False, flags=FLAG_AUTOMATOR_MODIFIABLE)

# Flagpole Rollout
register("flagpole_features", default={}, flags=FLAG_AUTOMATOR_MODIFIABLE)
register("flagpole.rollout_phase", default=0, flags=FLAG_AUTOMATOR_MODIFIABLE)
register("flagpole.flagpole_only_features", default=[], flags=FLAG_AUTOMATOR_MODIFIABLE)
register("flagpole.feature_compare_list", default=[], flags=FLAG_AUTOMATOR_MODIFIABLE)


# Retry controls
register("hybridcloud.regionsiloclient.retries", default=5, flags=FLAG_AUTOMATOR_MODIFIABLE)
register("hybridcloud.rpc.retries", default=5, flags=FLAG_AUTOMATOR_MODIFIABLE)
register("hybridcloud.integrationproxy.retries", default=5, flags=FLAG_AUTOMATOR_MODIFIABLE)

# Webhook processing controls
register(
    "hybridcloud.webhookpayload.worker_threads",
    default=4,
    flags=FLAG_AUTOMATOR_MODIFIABLE,
)

# Break glass controls
register("hybrid_cloud.rpc.disabled-service-methods", default=[], flags=FLAG_AUTOMATOR_MODIFIABLE)
# == End hybrid cloud subsystem

# Decides whether an incoming transaction triggers an update of the clustering rule applied to it.
register("txnames.bump-lifetime-sample-rate", default=0.1, flags=FLAG_AUTOMATOR_MODIFIABLE)
# Decides whether an incoming span triggers an update of the clustering rule applied to it.
register("span_descs.bump-lifetime-sample-rate", default=0.25, flags=FLAG_AUTOMATOR_MODIFIABLE)

# === Nodestore related runtime options ===

register(
    "nodestore.set-subkeys.enable-set-cache-item", default=True, flags=FLAG_AUTOMATOR_MODIFIABLE
)

# === Backpressure related runtime options ===

# Enables monitoring of services for backpressure management.
register("backpressure.monitoring.enabled", default=False, flags=FLAG_AUTOMATOR_MODIFIABLE)
# How often the monitor will check service health.
register("backpressure.monitoring.interval", default=5, flags=FLAG_AUTOMATOR_MODIFIABLE)

# Enables checking consumer health for backpressure management.
register("backpressure.checking.enabled", default=False, flags=FLAG_AUTOMATOR_MODIFIABLE)
# How often a consumer will check for its health in a debounced fassion.
register("backpressure.checking.interval", default=5, flags=FLAG_AUTOMATOR_MODIFIABLE)


# How long a status is persisted, which means that updates to health status can be paused for that long before consumers will assume things are unhealthy
register("backpressure.status_ttl", default=60, flags=FLAG_AUTOMATOR_MODIFIABLE)

# The high-watermark levels per-service which will mark a service as unhealthy.
# This should mirror the `SENTRY_PROCESSING_SERVICES` setting.
register(
    "backpressure.high_watermarks.celery",
    default=0.5,
    flags=FLAG_AUTOMATOR_MODIFIABLE,
)
register(
    "backpressure.high_watermarks.attachments-store",
    default=0.8,
    flags=FLAG_AUTOMATOR_MODIFIABLE,
)
register(
    "backpressure.high_watermarks.processing-store",
    default=0.8,
    flags=FLAG_AUTOMATOR_MODIFIABLE,
)
register(
    "backpressure.high_watermarks.processing-locks",
    default=0.8,
    flags=FLAG_AUTOMATOR_MODIFIABLE,
)
register(
    "backpressure.high_watermarks.post-process-locks",
    default=0.8,
    flags=FLAG_AUTOMATOR_MODIFIABLE,
)

# Killswitch for monitor check-ins
register("crons.organization.disable-check-in", type=Sequence, default=[])

# Sets the timeout for webhooks
register(
    "sentry-apps.webhook.timeout.sec",
    default=1.0,
    flags=FLAG_AUTOMATOR_MODIFIABLE,
)

# The flag activates whether to send group attributes messages to kafka
register(
    "issues.group_attributes.send_kafka",
    default=True,
    flags=FLAG_MODIFIABLE_BOOL | FLAG_AUTOMATOR_MODIFIABLE,
)

# Enables statistical detectors for a project
register(
    "statistical_detectors.enable",
    default=False,
    flags=FLAG_PRIORITIZE_DISK | FLAG_AUTOMATOR_MODIFIABLE,
)
register(
    "statistical_detectors.enable.projects.performance",
    type=Sequence,
    default=[],
    flags=FLAG_PRIORITIZE_DISK | FLAG_AUTOMATOR_MODIFIABLE,
)
register(
    "statistical_detectors.enable.projects.profiling",
    type=Sequence,
    default=[],
    flags=FLAG_PRIORITIZE_DISK | FLAG_AUTOMATOR_MODIFIABLE,
)
register(
    "statistical_detectors.query.batch_size",
    type=Int,
    default=100,
    flags=FLAG_PRIORITIZE_DISK | FLAG_AUTOMATOR_MODIFIABLE,
)
register(
    "statistical_detectors.query.transactions.timeseries_days",
    type=Int,
    default=14,
    flags=FLAG_PRIORITIZE_DISK | FLAG_AUTOMATOR_MODIFIABLE,
)
register(
    "statistical_detectors.ratelimit.ema",
    type=Int,
    default=-1,
    flags=FLAG_PRIORITIZE_DISK | FLAG_AUTOMATOR_MODIFIABLE,
)

register(
    "options_automator_slack_webhook_enabled",
    default=True,
    flags=FLAG_AUTOMATOR_MODIFIABLE,
)

register(
    "on_demand.max_alert_specs",
    default=50,
    flags=FLAG_AUTOMATOR_MODIFIABLE,
)

register(
    "on_demand.max_widget_specs",
    default=100,
    flags=FLAG_AUTOMATOR_MODIFIABLE,
)
# Some organizations can have more widget specs on a case-by-case basis. Widgets using this limit
# are listed in 'extended_widget_spec_orgs' option.
register("on_demand.extended_max_widget_specs", default=750, flags=FLAG_AUTOMATOR_MODIFIABLE)
register("on_demand.extended_widget_spec_orgs", default=[], flags=FLAG_AUTOMATOR_MODIFIABLE)
register(
    "on_demand.max_widget_cardinality.count",
    default=10000,
    flags=FLAG_AUTOMATOR_MODIFIABLE,
)
register(
    "on_demand.max_widget_cardinality.on_query_count",
    default=50,
    flags=FLAG_AUTOMATOR_MODIFIABLE,
)
register(
    "on_demand.max_widget_cardinality.killswitch",
    default=False,
    flags=FLAG_AUTOMATOR_MODIFIABLE,
)
# Overrides modified date and always updates the row. Can be removed if not needed later.
register(
    "on_demand.update_on_demand_modified",
    default=False,
    flags=FLAG_AUTOMATOR_MODIFIABLE,
)

register(
    "delightful_metrics.minimetrics_sample_rate",
    default=0.0,
    flags=FLAG_AUTOMATOR_MODIFIABLE,
)

register(
    "delightful_metrics.enable_capture_envelope",
    default=False,
    flags=FLAG_AUTOMATOR_MODIFIABLE,
)

register(
    "delightful_metrics.enable_common_tags",
    default=False,
    flags=FLAG_AUTOMATOR_MODIFIABLE,
)

register(
    "delightful_metrics.emit_gauges",
    default=False,
    flags=FLAG_AUTOMATOR_MODIFIABLE,
)

register(
    "delightful_metrics.enable_code_locations",
    default=False,
    flags=FLAG_AUTOMATOR_MODIFIABLE,
)

register(
    "delightful_metrics.metrics_summary_sample_rate",
    default=0.0,
    flags=FLAG_AUTOMATOR_MODIFIABLE,
)

# IDs of orgs that will stop ingesting custom metrics.
register(
    "custom-metrics-ingestion-disabled-orgs",
    default=[],
    flags=FLAG_AUTOMATOR_MODIFIABLE,
)

# IDs of projects that will stop ingesting custom metrics.
register(
    "custom-metrics-ingestion-disabled-projects",
    default=[],
    flags=FLAG_AUTOMATOR_MODIFIABLE,
)

# IDs of orgs that will be disabled from querying metrics via `/metrics/query` endpoint.
register(
    "custom-metrics-querying-disabled-orgs",
    default=[],
    flags=FLAG_AUTOMATOR_MODIFIABLE,
)

# SDK Crash Detection
#
# The project ID belongs to the sentry organization: https://sentry.sentry.io/projects/cocoa-sdk-crashes/?project=4505469596663808.
register(
    "issues.sdk_crash_detection.cocoa.project_id",
    default=4505469596663808,
    flags=FLAG_AUTOMATOR_MODIFIABLE,
)

register(
    "issues.sdk_crash_detection.cocoa.sample_rate",
    default=1.0,
    flags=FLAG_AUTOMATOR_MODIFIABLE,
)

# The project ID belongs to the sentry organization: https://sentry.sentry.io/projects/cocoa-sdk-crashes/?project=4506155486085120.
register(
    "issues.sdk_crash_detection.react-native.project_id",
    default=4506155486085120,
    flags=FLAG_AUTOMATOR_MODIFIABLE,
)

# The allowlist of org IDs that the react-native crash detection is enabled for.
register(
    "issues.sdk_crash_detection.react-native.organization_allowlist",
    type=Sequence,
    default=[],
    flags=FLAG_ALLOW_EMPTY | FLAG_AUTOMATOR_MODIFIABLE,
)

register(
    "issues.sdk_crash_detection.react-native.sample_rate",
    default=0.0,
    flags=FLAG_AUTOMATOR_MODIFIABLE,
)

register(
    "issues.sdk_crash_detection.java.project_id",
    default=0,
    type=Int,
    flags=FLAG_ALLOW_EMPTY | FLAG_AUTOMATOR_MODIFIABLE,
)

# The allowlist of org IDs that the java crash detection is enabled for.
register(
    "issues.sdk_crash_detection.java.organization_allowlist",
    type=Sequence,
    default=[],
    flags=FLAG_ALLOW_EMPTY | FLAG_AUTOMATOR_MODIFIABLE,
)

register(
    "issues.sdk_crash_detection.java.sample_rate",
    default=0.0,
    flags=FLAG_AUTOMATOR_MODIFIABLE,
)

register(
    "issues.sdk_crash_detection.native.project_id",
    default=0,
    type=Int,
    flags=FLAG_ALLOW_EMPTY | FLAG_AUTOMATOR_MODIFIABLE,
)

register(
    "issues.sdk_crash_detection.native.organization_allowlist",
    type=Sequence,
    default=[],
    flags=FLAG_ALLOW_EMPTY | FLAG_AUTOMATOR_MODIFIABLE,
)

register(
    "issues.sdk_crash_detection.native.sample_rate",
    default=0.0,
    flags=FLAG_AUTOMATOR_MODIFIABLE,
)

# END: SDK Crash Detection

register(
    # Lists the shared resource ids we want to account usage for.
    "shared_resources_accounting_enabled",
    default=[],
    flags=FLAG_AUTOMATOR_MODIFIABLE,
)

register(
    "releases_v2.single-tenant",
    default=False,
    flags=FLAG_AUTOMATOR_MODIFIABLE,
)

# The flag disables the file io on main thread detector
register(
    "performance_issues.file_io_main_thread.disabled",
    default=False,
    flags=FLAG_MODIFIABLE_BOOL | FLAG_AUTOMATOR_MODIFIABLE,
)

# Enables on-demand metric extraction for Dashboard Widgets.
register(
    "on_demand_metrics.check_widgets.enable",
    default=False,
    flags=FLAG_PRIORITIZE_DISK | FLAG_AUTOMATOR_MODIFIABLE,
)
# Rollout % for easing out rollout based on the dashboard widget query id
register(
    "on_demand_metrics.check_widgets.rollout",
    default=0.0,
    type=Float,
    flags=FLAG_PRIORITIZE_DISK | FLAG_AUTOMATOR_MODIFIABLE,
)
# Number of DashboardWidgetQuery to be checked at once.
register(
    "on_demand_metrics.check_widgets.query.batch_size",
    type=Int,
    default=50,
    flags=FLAG_PRIORITIZE_DISK | FLAG_AUTOMATOR_MODIFIABLE,
)
# Number of chunks to split queries across.
register(
    "on_demand_metrics.check_widgets.query.total_batches",
    default=100,
    flags=FLAG_PRIORITIZE_DISK | FLAG_AUTOMATOR_MODIFIABLE,
)
# Use database backed stateful extraction state
register(
    "on_demand_metrics.widgets.use_stateful_extraction",
    default=False,
    flags=FLAG_PRIORITIZE_DISK | FLAG_AUTOMATOR_MODIFIABLE,
)
# Use to rollout using a cache for should_use_on_demand function, which resolves queries
register(
    "on_demand_metrics.cache_should_use_on_demand",
    default=0.0,
    flags=FLAG_AUTOMATOR_MODIFIABLE | FLAG_MODIFIABLE_RATE,
)

# Relocation: whether or not the self-serve API for the feature is enabled. When set on a region
# silo, this flag controls whether or not that region's API will serve relocation requests to
# non-superuser clients. When set on the control silo, it can be used to regulate whether or not
# certain global UI (ex: the relocation creation form at `/relocation/`) is visible to users.
register(
    "relocation.enabled",
    default=False,
    flags=FLAG_BOOL | FLAG_AUTOMATOR_MODIFIABLE,
)

# Relocation: populates the target region drop down in the control silo. Note: this option has NO
# EFFECT in region silos. However, the control silos `relocation.selectable-regions` array should be
# a complete list of all regions where `relocation.enabled`. If a region is enabled/disabled, it
# should also be added to/removed from this array in the control silo at the same time.
register(
    "relocation.selectable-regions",
    default=[],
    flags=FLAG_AUTOMATOR_MODIFIABLE,
)

# Relocation: the step at which new relocations should be autopaused, requiring admin approval
# before continuing.
register(
    "relocation.autopause",
    default="",
    flags=FLAG_AUTOMATOR_MODIFIABLE,
)

# Relocation: globally limits the number of small (<=10MB) relocations allowed per silo per day.
register(
    "relocation.daily-limit.small",
    default=0,
    flags=FLAG_SCALAR | FLAG_AUTOMATOR_MODIFIABLE,
)

# Relocation: globally limits the number of medium (>10MB && <=100MB) relocations allowed per silo
# per day.
register(
    "relocation.daily-limit.medium",
    default=0,
    flags=FLAG_SCALAR | FLAG_AUTOMATOR_MODIFIABLE,
)

# Relocation: globally limits the number of large (>100MB) relocations allowed per silo per day.
register(
    "relocation.daily-limit.large",
    default=0,
    flags=FLAG_SCALAR | FLAG_AUTOMATOR_MODIFIABLE,
)

# max number of profiles to use for computing
# the aggregated flamegraph.
register(
    "profiling.flamegraph.profile-set.size",
    type=Int,
    default=100,
    flags=FLAG_AUTOMATOR_MODIFIABLE,
)

# org IDs for which we want to avoid using the unsampled profiles for function metrics.
# This will let us selectively disable the behaviour for entire orgs that may have an
# extremely high volume increase
register(
    "profiling.profile_metrics.unsampled_profiles.excluded_org_ids",
    type=Sequence,
    default=[],
    flags=FLAG_ALLOW_EMPTY | FLAG_AUTOMATOR_MODIFIABLE,
)

# project IDs for which we want to avoid using the unsampled profiles for function metrics.
# This will let us selectively disable the behaviour for project that may have an extremely
# high volume increase
register(
    "profiling.profile_metrics.unsampled_profiles.excluded_project_ids",
    type=Sequence,
    default=[],
    flags=FLAG_ALLOW_EMPTY | FLAG_AUTOMATOR_MODIFIABLE,
)

# list of platform names for which we allow using unsampled profiles for the purpose
# of improving profile (function) metrics
register(
    "profiling.profile_metrics.unsampled_profiles.platforms",
    type=Sequence,
    default=[],
    flags=FLAG_ALLOW_EMPTY | FLAG_AUTOMATOR_MODIFIABLE,
)

# sample rate for tuning the amount of unsampled profiles that we "let through"
register(
    "profiling.profile_metrics.unsampled_profiles.sample_rate",
    default=0.0,
    flags=FLAG_AUTOMATOR_MODIFIABLE,
)

# killswitch for profile metrics
register(
    "profiling.profile_metrics.unsampled_profiles.enabled",
    default=False,
    type=Bool,
    flags=FLAG_AUTOMATOR_MODIFIABLE,
)

# Enable sending a post update signal after we update groups using a queryset update
register(
    "groups.enable-post-update-signal",
    default=False,
    flags=FLAG_BOOL | FLAG_AUTOMATOR_MODIFIABLE,
)


# Switch to read assemble status from Redis instead of memcache
register("assemble.read_from_redis", default=False, flags=FLAG_AUTOMATOR_MODIFIABLE)

# Sampling rates for testing Rust-based grouping enhancers

# Rate at which to run the Rust implementation of `assemble_stacktrace_component`
# and compare the results
register(
    "grouping.rust_enhancers.compare_components",
    default=0.0,
    flags=FLAG_AUTOMATOR_MODIFIABLE,
)
# Rate at which to prefer the Rust implementation of `assemble_stacktrace_component`.
register(
    "grouping.rust_enhancers.prefer_rust_components",
    default=0.0,
    flags=FLAG_AUTOMATOR_MODIFIABLE,
)
register(
    "metrics.sample-list.sample-rate",
    type=Float,
    default=100_000.0,
    flags=FLAG_PRIORITIZE_DISK | FLAG_AUTOMATOR_MODIFIABLE,
)

# Rates controlling the rollout of grouping parameterization experiments
register(
    "grouping.experiments.parameterization.uniq_id",
    default=0.0,
    flags=FLAG_ADMIN_MODIFIABLE | FLAG_AUTOMATOR_MODIFIABLE | FLAG_RATE,
)

# Sample rate for double writing to experimental dsn
register(
    "store.experimental-dsn-double-write.sample-rate",
    default=0.0,
    flags=FLAG_AUTOMATOR_MODIFIABLE,
)

# killswitch for profiling ddm functions metrics.
# Enable/Disable the ingestion of function metrics
# in the generic metrics platform
register(
    "profiling.generic_metrics.functions_ingestion.enabled",
    default=False,
    type=Bool,
    flags=FLAG_AUTOMATOR_MODIFIABLE,
)

# list of org IDs for which we'll write the function
# metrics to the generic metrics platform
register(
    "profiling.generic_metrics.functions_ingestion.allowed_org_ids",
    type=Sequence,
    default=[],
    flags=FLAG_ALLOW_EMPTY | FLAG_AUTOMATOR_MODIFIABLE,
)

# list of project IDs we want to deny ingesting profiles
# function metrics into the generic metrics platform
register(
    "profiling.generic_metrics.functions_ingestion.denied_proj_ids",
    type=Sequence,
    default=[],
    flags=FLAG_ALLOW_EMPTY | FLAG_AUTOMATOR_MODIFIABLE,
)

# rollout rate: % of profiles for which we ingest the extracted profile
# functions metrics into the generic metrics platform
register(
    "profiling.generic_metrics.functions_ingestion.rollout_rate",
    type=Float,
    default=0.0,
    flags=FLAG_AUTOMATOR_MODIFIABLE,
)

# temporary option for logging canonical key fallback stacktraces
register(
    "canonical-fallback.send-error-to-sentry",
    default=0.0,
    flags=FLAG_AUTOMATOR_MODIFIABLE,
)

# Standalone spans
register(
    "standalone-spans.process-spans-consumer.enable",
    default=False,
    flags=FLAG_PRIORITIZE_DISK | FLAG_AUTOMATOR_MODIFIABLE,
)
register(
    "standalone-spans.process-spans-consumer.project-allowlist",
    type=Sequence,
    default=[],
    flags=FLAG_PRIORITIZE_DISK | FLAG_AUTOMATOR_MODIFIABLE,
)
register(
    "standalone-spans.process-spans-consumer.project-rollout",
    type=Float,
    default=0.0,
    flags=FLAG_PRIORITIZE_DISK | FLAG_AUTOMATOR_MODIFIABLE,
)
register(
    "standalone-spans.buffer-window.seconds",
    type=Int,
    default=120,  # 2 minutes
    flags=FLAG_PRIORITIZE_DISK | FLAG_AUTOMATOR_MODIFIABLE,
)
register(
    "standalone-spans.buffer-ttl.seconds",
    type=Int,
    default=300,  # 5 minutes
    flags=FLAG_PRIORITIZE_DISK | FLAG_AUTOMATOR_MODIFIABLE,
)
register(
    "standalone-spans.detect-performance-issues-consumer.enable",
    default=True,
    flags=FLAG_PRIORITIZE_DISK | FLAG_AUTOMATOR_MODIFIABLE,
)
register(
    "standalone-spans.send-occurrence-to-platform.enable",
    default=False,
    flags=FLAG_PRIORITIZE_DISK | FLAG_AUTOMATOR_MODIFIABLE,
)
register(
    "standalone-spans.profile-process-messages.rate",
    type=Float,
    default=0.0,
    flags=FLAG_PRIORITIZE_DISK | FLAG_AUTOMATOR_MODIFIABLE,
)
register(
    "standalone-spans.deserialize-spans-rapidjson.enable",
    default=False,
    flags=FLAG_PRIORITIZE_DISK | FLAG_AUTOMATOR_MODIFIABLE,
)
register(
    "standalone-spans.deserialize-spans-orjson.enable",
    default=False,
    flags=FLAG_PRIORITIZE_DISK | FLAG_AUTOMATOR_MODIFIABLE,
)
register(
    "indexed-spans.agg-span-waterfall.enable",
    default=False,
    flags=FLAG_PRIORITIZE_DISK | FLAG_AUTOMATOR_MODIFIABLE,
)

# Deobfuscate profiles using Symbolicator
register(
    "profiling.deobfuscate-using-symbolicator.enable-for-project",
    type=Sequence,
    default=[],
    flags=FLAG_PRIORITIZE_DISK | FLAG_AUTOMATOR_MODIFIABLE,
)
register(
    "traces.sample-list.sample-rate",
    type=Float,
    default=0.0,
    flags=FLAG_PRIORITIZE_DISK | FLAG_AUTOMATOR_MODIFIABLE,
)

# Options for setting LLM providers and usecases
register("llm.provider.options", default={}, flags=FLAG_NOSTORE)
# Example provider:
#     "openai": {
#         "options": {
#             "api_key": "",
#         },
#         "models": ["gpt-4-turbo", "gpt-3.5-turbo"],
#     }

register("llm.usecases.options", default={}, flags=FLAG_NOSTORE, type=Dict)
# Example usecase:
#     "suggestedfix": {
#         "provider": "openai",
#         "options": {
#             "model": "gpt-3.5-turbo",
#         },
#     }
# }

register(
    "feedback.filter_garbage_messages",
    type=Bool,
    default=False,
    flags=FLAG_PRIORITIZE_DISK | FLAG_AUTOMATOR_MODIFIABLE,
)

# List of organizations with increased rate limits for organization_events API
register(
    "api.organization_events.rate-limit-increased.orgs",
    type=Sequence,
    default=[],
    flags=FLAG_ALLOW_EMPTY | FLAG_AUTOMATOR_MODIFIABLE,
)
# Increased rate limits for organization_events API for the orgs above
register(
    "api.organization_events.rate-limit-increased.limits",
    type=Dict,
    default={"limit": 50, "window": 1, "concurrent_limit": 50},
    flags=FLAG_ALLOW_EMPTY | FLAG_AUTOMATOR_MODIFIABLE,
)
# Reduced rate limits for organization_events API for the orgs in LA/EA/GA rollout
# Once GA'd, this will be the default rate limit for all orgs not on the increase list
register(
    "api.organization_events.rate-limit-reduced.limits",
    type=Dict,
    default={"limit": 1000, "window": 300, "concurrent_limit": 15},
    flags=FLAG_ALLOW_EMPTY | FLAG_AUTOMATOR_MODIFIABLE,
)

# TODO: remove once removed from options
register(
    "issue_platform.use_kafka_partition_key",
    type=Bool,
    default=False,
    flags=FLAG_PRIORITIZE_DISK | FLAG_AUTOMATOR_MODIFIABLE,
)


# default brownout crontab for Organization Events API deprecations
# TODO: remove once endpoint is removed
register(
    "api.organization-activity.brownout-cron",
    default="*/3 * * * *",
    type=String,
    flags=FLAG_AUTOMATOR_MODIFIABLE,
)
# Brownout duration to be stored in ISO8601 format for durations (See https://en.wikipedia.org/wiki/ISO_8601#Durations)
register(
    "api.organization-activity.brownout-duration", default="PT1M", flags=FLAG_AUTOMATOR_MODIFIABLE
)

<<<<<<< HEAD

register(
    "sentry.save_event_attachments.project-per-5-minute-limit",
    type=int,
    default=20000,
    flags=FLAG_AUTOMATOR_MODIFIABLE,
=======
# Enable percentile operations in the metrics/meta endpoint in the Metrics API for the orgs in the list. This is used to
# also hide those expensive operations from view in the Metrics UI for everyone except the whitelist.
register(
    "sentry-metrics.metrics-api.enable-percentile-operations-for-orgs",
    type=Sequence,
    default=[],
    flags=FLAG_ALLOW_EMPTY | FLAG_AUTOMATOR_MODIFIABLE,
>>>>>>> a4732e5d
)<|MERGE_RESOLUTION|>--- conflicted
+++ resolved
@@ -2529,14 +2529,14 @@
     "api.organization-activity.brownout-duration", default="PT1M", flags=FLAG_AUTOMATOR_MODIFIABLE
 )
 
-<<<<<<< HEAD
 
 register(
     "sentry.save_event_attachments.project-per-5-minute-limit",
     type=int,
     default=20000,
     flags=FLAG_AUTOMATOR_MODIFIABLE,
-=======
+)
+
 # Enable percentile operations in the metrics/meta endpoint in the Metrics API for the orgs in the list. This is used to
 # also hide those expensive operations from view in the Metrics UI for everyone except the whitelist.
 register(
@@ -2544,5 +2544,4 @@
     type=Sequence,
     default=[],
     flags=FLAG_ALLOW_EMPTY | FLAG_AUTOMATOR_MODIFIABLE,
->>>>>>> a4732e5d
 )