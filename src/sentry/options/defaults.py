import os

from sentry.logging import LoggingFormat
from sentry.options import register
from sentry.options.manager import (
    FLAG_ALLOW_EMPTY,
    FLAG_AUTOMATOR_MODIFIABLE,
    FLAG_BOOL,
    FLAG_CREDENTIAL,
    FLAG_IMMUTABLE,
    FLAG_MODIFIABLE_BOOL,
    FLAG_MODIFIABLE_RATE,
    FLAG_NOSTORE,
    FLAG_PRIORITIZE_DISK,
    FLAG_REQUIRED,
    FLAG_SCALAR,
)
from sentry.quotas.base import build_metric_abuse_quotas
from sentry.utils.types import Any, Bool, Dict, Float, Int, Sequence, String

# Cache
# register('cache.backend', flags=FLAG_NOSTORE)
# register('cache.options', type=Dict, flags=FLAG_NOSTORE)


# System
register("system.admin-email", flags=FLAG_REQUIRED)
register(
    "system.support-email",
    flags=FLAG_ALLOW_EMPTY | FLAG_PRIORITIZE_DISK | FLAG_AUTOMATOR_MODIFIABLE,
)
register(
    "system.security-email",
    flags=FLAG_ALLOW_EMPTY | FLAG_PRIORITIZE_DISK | FLAG_AUTOMATOR_MODIFIABLE,
)
register("system.databases", type=Dict, flags=FLAG_NOSTORE)
# register('system.debug', default=False, flags=FLAG_NOSTORE)
register(
    "system.event-retention-days",
    default=0,
    flags=FLAG_ALLOW_EMPTY | FLAG_PRIORITIZE_DISK | FLAG_AUTOMATOR_MODIFIABLE,
)
register(
    "system.debug-files-renewal-age-threshold-days",
    default=30,
    flags=FLAG_AUTOMATOR_MODIFIABLE,
)
register("system.secret-key", flags=FLAG_CREDENTIAL | FLAG_NOSTORE)
register("system.root-api-key", flags=FLAG_PRIORITIZE_DISK | FLAG_AUTOMATOR_MODIFIABLE)
register("system.logging-format", default=LoggingFormat.HUMAN, flags=FLAG_NOSTORE)
# This is used for the chunk upload endpoint
register("system.upload-url-prefix", flags=FLAG_PRIORITIZE_DISK | FLAG_AUTOMATOR_MODIFIABLE)


# URL configuration
# Absolute URL to the sentry root directory. Should not include a trailing slash.
register(
    "system.url-prefix",
    ttl=60,
    grace=3600,
    default=os.environ.get("SENTRY_SYSTEM_URL_PREFIX"),
    flags=FLAG_REQUIRED | FLAG_PRIORITIZE_DISK,
)
register(
    "system.internal-url-prefix",
    flags=FLAG_ALLOW_EMPTY | FLAG_PRIORITIZE_DISK | FLAG_AUTOMATOR_MODIFIABLE,
)
# Base hostname that account domains are subdomains of.
register(
    "system.base-hostname",
    default=os.environ.get("SENTRY_SYSTEM_BASE_HOSTNAME"),
    flags=FLAG_ALLOW_EMPTY | FLAG_PRIORITIZE_DISK | FLAG_NOSTORE,
)
# The template for organization subdomain hostnames.
register(
    "system.organization-base-hostname",
    default=os.environ.get("SENTRY_ORGANIZATION_BASE_HOSTNAME"),
    flags=FLAG_ALLOW_EMPTY | FLAG_PRIORITIZE_DISK | FLAG_NOSTORE,
)
# Template for organization URL including protocol
register(
    "system.organization-url-template",
    default=os.environ.get("SENTRY_ORGANIZATION_URL_TEMPLATE"),
    flags=FLAG_ALLOW_EMPTY | FLAG_PRIORITIZE_DISK | FLAG_NOSTORE,
)
# Template for region based API URL
register(
    "system.region-api-url-template",
    default=os.environ.get("SENTRY_REGION_API_URL_TEMPLATE"),
    flags=FLAG_ALLOW_EMPTY | FLAG_PRIORITIZE_DISK | FLAG_NOSTORE,
)
# The region that this instance is currently running in.
register("system.region", flags=FLAG_ALLOW_EMPTY | FLAG_PRIORITIZE_DISK | FLAG_NOSTORE)
# Enable date-util parsing for timestamps
register(
    "system.use-date-util-timestamps",
    default=False,
    flags=FLAG_AUTOMATOR_MODIFIABLE,
)
# Redis
register(
    "redis.clusters",
    type=Dict,
    default={"default": {"hosts": {0: {"host": "127.0.0.1", "port": 6379}}}},
    flags=FLAG_NOSTORE | FLAG_IMMUTABLE,
)
register("redis.options", type=Dict, flags=FLAG_NOSTORE)

# Processing worker caches
register(
    "dsym.cache-path",
    type=String,
    default="/tmp/sentry-dsym-cache",
    flags=FLAG_PRIORITIZE_DISK | FLAG_AUTOMATOR_MODIFIABLE,
)
register(
    "releasefile.cache-path",
    type=String,
    default="/tmp/sentry-releasefile-cache",
    flags=FLAG_PRIORITIZE_DISK | FLAG_AUTOMATOR_MODIFIABLE,
)
register(
    "releasefile.cache-limit",
    type=Int,
    default=10 * 1024 * 1024,
    flags=FLAG_PRIORITIZE_DISK | FLAG_AUTOMATOR_MODIFIABLE,
)


# Mail
register("mail.backend", default="smtp", flags=FLAG_NOSTORE)
register(
    "mail.host",
    default="127.0.0.1",
    flags=FLAG_REQUIRED | FLAG_PRIORITIZE_DISK,
)
register(
    "mail.port",
    default=25,
    flags=FLAG_REQUIRED | FLAG_PRIORITIZE_DISK,
)
register(
    "mail.username",
    flags=FLAG_REQUIRED | FLAG_ALLOW_EMPTY | FLAG_PRIORITIZE_DISK,
)
register(
    "mail.password",
    flags=FLAG_REQUIRED | FLAG_ALLOW_EMPTY | FLAG_PRIORITIZE_DISK,
)
register(
    "mail.use-tls",
    default=False,
    flags=FLAG_REQUIRED | FLAG_PRIORITIZE_DISK,
)
register(
    "mail.use-ssl",
    default=False,
    flags=FLAG_REQUIRED | FLAG_PRIORITIZE_DISK,
)
register(
    "mail.subject-prefix",
    default="[Sentry]",
    flags=FLAG_PRIORITIZE_DISK | FLAG_AUTOMATOR_MODIFIABLE,
)
register(
    "mail.from",
    default="root@localhost",
    flags=FLAG_REQUIRED | FLAG_PRIORITIZE_DISK,
)
register("mail.list-namespace", type=String, default="localhost", flags=FLAG_NOSTORE)
register(
    "mail.enable-replies",
    default=False,
    flags=FLAG_PRIORITIZE_DISK | FLAG_AUTOMATOR_MODIFIABLE,
)
register(
    "mail.reply-hostname",
    default="",
    flags=FLAG_ALLOW_EMPTY | FLAG_PRIORITIZE_DISK | FLAG_AUTOMATOR_MODIFIABLE,
)
register(
    "mail.mailgun-api-key",
    default="",
    flags=FLAG_ALLOW_EMPTY | FLAG_PRIORITIZE_DISK | FLAG_AUTOMATOR_MODIFIABLE,
)
register(
    "mail.timeout",
    default=10,
    type=Int,
    flags=FLAG_ALLOW_EMPTY | FLAG_PRIORITIZE_DISK | FLAG_AUTOMATOR_MODIFIABLE,
)

# TOTP (Auth app)
register(
    "totp.disallow-new-enrollment",
    default=False,
    type=Bool,
    flags=FLAG_ALLOW_EMPTY | FLAG_PRIORITIZE_DISK | FLAG_AUTOMATOR_MODIFIABLE,
)

# SMS
register(
    "sms.twilio-account",
    default="",
    flags=FLAG_ALLOW_EMPTY | FLAG_PRIORITIZE_DISK | FLAG_AUTOMATOR_MODIFIABLE,
)
register(
    "sms.twilio-token",
    default="",
    flags=FLAG_CREDENTIAL | FLAG_ALLOW_EMPTY | FLAG_PRIORITIZE_DISK,
)
register(
    "sms.twilio-number",
    default="",
    flags=FLAG_ALLOW_EMPTY | FLAG_PRIORITIZE_DISK | FLAG_AUTOMATOR_MODIFIABLE,
)
register(
    "sms.disallow-new-enrollment",
    default=False,
    type=Bool,
    flags=FLAG_ALLOW_EMPTY | FLAG_AUTOMATOR_MODIFIABLE,
)

# U2F
register(
    "u2f.app-id",
    default="",
    flags=FLAG_ALLOW_EMPTY | FLAG_PRIORITIZE_DISK | FLAG_AUTOMATOR_MODIFIABLE,
)
register(
    "u2f.facets",
    default=[],
    type=Sequence,
    flags=FLAG_ALLOW_EMPTY | FLAG_PRIORITIZE_DISK | FLAG_AUTOMATOR_MODIFIABLE,
)
register(
    "u2f.disallow-new-enrollment",
    default=False,
    type=Bool,
    flags=FLAG_ALLOW_EMPTY | FLAG_PRIORITIZE_DISK | FLAG_AUTOMATOR_MODIFIABLE,
)

# Recovery Codes
register(
    "recovery.disallow-new-enrollment",
    default=False,
    type=Bool,
    flags=FLAG_ALLOW_EMPTY | FLAG_PRIORITIZE_DISK | FLAG_AUTOMATOR_MODIFIABLE,
)

# Auth
register(
    "auth.ip-rate-limit",
    default=0,
    flags=FLAG_ALLOW_EMPTY | FLAG_PRIORITIZE_DISK | FLAG_AUTOMATOR_MODIFIABLE,
)
register(
    "auth.user-rate-limit",
    default=0,
    flags=FLAG_ALLOW_EMPTY | FLAG_PRIORITIZE_DISK | FLAG_AUTOMATOR_MODIFIABLE,
)
register(
    "auth.allow-registration",
    default=False,
    flags=FLAG_ALLOW_EMPTY | FLAG_PRIORITIZE_DISK | FLAG_REQUIRED,
)

# User Settings
register(
    "user-settings.signed-url-confirmation-emails-salt",
    type=String,
    default="signed-url-confirmation-emails-salt",
    flags=FLAG_ALLOW_EMPTY | FLAG_PRIORITIZE_DISK | FLAG_AUTOMATOR_MODIFIABLE,
)
register(
    "user-settings.signed-url-confirmation-emails",
    default=False,
    flags=FLAG_ALLOW_EMPTY | FLAG_PRIORITIZE_DISK | FLAG_AUTOMATOR_MODIFIABLE,
)

# Staff
register(
    "staff.ga-rollout",
    type=Bool,
    default=False,
    flags=FLAG_MODIFIABLE_BOOL | FLAG_AUTOMATOR_MODIFIABLE,
)
register(
    "staff.user-email-allowlist",
    type=Sequence,
    default=[],
    flags=FLAG_ALLOW_EMPTY | FLAG_AUTOMATOR_MODIFIABLE,
)
# Superuser read/write
register(
    "superuser.read-write.ga-rollout",
    type=Bool,
    default=False,
    flags=FLAG_MODIFIABLE_BOOL | FLAG_AUTOMATOR_MODIFIABLE,
)

# API Tokens
register(
    "apitoken.auto-add-last-chars",
    default=True,
    type=Bool,
    flags=FLAG_ALLOW_EMPTY | FLAG_PRIORITIZE_DISK | FLAG_AUTOMATOR_MODIFIABLE,
)
register(
    "apitoken.save-hash-on-create",
    default=True,
    type=Bool,
    flags=FLAG_ALLOW_EMPTY | FLAG_PRIORITIZE_DISK | FLAG_AUTOMATOR_MODIFIABLE,
)

# Controls the rate of using the hashed value of User API tokens for lookups when logging in
# and also updates tokens which are not hashed
register(
    "apitoken.use-and-update-hash-rate",
    default=0.0,
    flags=FLAG_AUTOMATOR_MODIFIABLE,
)

register(
    "api.rate-limit.org-create",
    default=5,
    flags=FLAG_ALLOW_EMPTY | FLAG_PRIORITIZE_DISK | FLAG_AUTOMATOR_MODIFIABLE,
)

# Beacon
register("beacon.anonymous", type=Bool, flags=FLAG_REQUIRED)
register(
    "beacon.record_cpu_ram_usage",
    type=Bool,
    flags=FLAG_ALLOW_EMPTY | FLAG_REQUIRED,
)

# Deletions
register(
    "deletions.group-hashes-batch-size",
    default=10000,
    flags=FLAG_AUTOMATOR_MODIFIABLE,
)

# Filestore (default)
register("filestore.backend", default="filesystem", flags=FLAG_NOSTORE)
register("filestore.options", default={"location": "/tmp/sentry-files"}, flags=FLAG_NOSTORE)
register("filestore.relocation-backend", default="filesystem", flags=FLAG_NOSTORE)
register(
    "filestore.relocation-options",
    default={"location": "/tmp/sentry-relocation-files"},
    flags=FLAG_NOSTORE,
)
register("filestore.profiles-backend", default="filesystem", flags=FLAG_NOSTORE)
register(
    "filestore.profiles-options",
    default={"location": "/tmp/sentry-profiles", "allow_overwrite": True},
    flags=FLAG_NOSTORE,
)

# Filestore for control silo
register("filestore.control.backend", default="", flags=FLAG_NOSTORE)
register("filestore.control.options", default={}, flags=FLAG_NOSTORE)

# Whether to use a redis lock on fileblob uploads and deletes
register("fileblob.upload.use_lock", default=True, flags=FLAG_AUTOMATOR_MODIFIABLE)
# Whether to use redis to cache `FileBlob.id` lookups
register("fileblob.upload.use_blobid_cache", default=False, flags=FLAG_AUTOMATOR_MODIFIABLE)

# New `objectstore` service configuration
register("objectstore.config", default={}, flags=FLAG_NOSTORE)


# Symbol server
register(
    "symbolserver.enabled",
    default=False,
    flags=FLAG_ALLOW_EMPTY | FLAG_PRIORITIZE_DISK | FLAG_AUTOMATOR_MODIFIABLE,
)
register(
    "symbolserver.options",
    default={"url": "http://127.0.0.1:3000"},
    flags=FLAG_ALLOW_EMPTY | FLAG_PRIORITIZE_DISK | FLAG_AUTOMATOR_MODIFIABLE,
)

# Symbolicator
register(
    "symbolicator.enabled",
    default=False,
    flags=FLAG_ALLOW_EMPTY | FLAG_PRIORITIZE_DISK | FLAG_AUTOMATOR_MODIFIABLE,
)
register(
    "symbolicator.options",
    default={"url": "http://127.0.0.1:3021"},
    flags=FLAG_ALLOW_EMPTY | FLAG_PRIORITIZE_DISK | FLAG_AUTOMATOR_MODIFIABLE,
)

# Killswitch for symbolication sources, based on a list of source IDs. Meant to be used in extreme
# situations where it is preferable to break symbolication in a few places as opposed to letting
# it break everywhere.
register(
    "symbolicator.ignored_sources",
    type=Sequence,
    default=[],
    flags=FLAG_ALLOW_EMPTY | FLAG_AUTOMATOR_MODIFIABLE,
)

# Backend chart rendering via chartcuterie
register(
    "chart-rendering.enabled",
    default=False,
    flags=FLAG_ALLOW_EMPTY | FLAG_PRIORITIZE_DISK | FLAG_AUTOMATOR_MODIFIABLE,
)
register(
    "chart-rendering.chartcuterie",
    default={"url": "http://127.0.0.1:7901"},
    flags=FLAG_ALLOW_EMPTY | FLAG_PRIORITIZE_DISK | FLAG_AUTOMATOR_MODIFIABLE,
)
# Leaving these empty will use the same storage driver configured for
# Filestore
register(
    "chart-rendering.storage.backend",
    default=None,
    flags=FLAG_ALLOW_EMPTY | FLAG_PRIORITIZE_DISK | FLAG_AUTOMATOR_MODIFIABLE,
)
register(
    "chart-rendering.storage.options",
    type=Dict,
    default=None,
    flags=FLAG_ALLOW_EMPTY | FLAG_PRIORITIZE_DISK | FLAG_AUTOMATOR_MODIFIABLE,
)

# Configuration Options
register(
    "configurations.storage.backend",
    default=None,
    flags=FLAG_ALLOW_EMPTY | FLAG_PRIORITIZE_DISK | FLAG_AUTOMATOR_MODIFIABLE,
)
register(
    "configurations.storage.options",
    type=Dict,
    default=None,
    flags=FLAG_ALLOW_EMPTY | FLAG_PRIORITIZE_DISK | FLAG_AUTOMATOR_MODIFIABLE,
)

# Flag Options
register(
    "flags:options-audit-log-is-enabled",
    default=True,
    flags=FLAG_ALLOW_EMPTY | FLAG_PRIORITIZE_DISK | FLAG_AUTOMATOR_MODIFIABLE,
    type=Bool,
)
register(
    "flags:options-audit-log-organization-id",
    default=None,
    flags=FLAG_ALLOW_EMPTY | FLAG_PRIORITIZE_DISK | FLAG_AUTOMATOR_MODIFIABLE,
    type=Int,
)

# Replay Options
#
# Replay storage backend configuration (only applicable if the direct-storage driver is used)
register(
    "replay.storage.backend",
    default=None,
    flags=FLAG_ALLOW_EMPTY | FLAG_PRIORITIZE_DISK | FLAG_AUTOMATOR_MODIFIABLE,
)
register(
    "replay.storage.options",
    type=Dict,
    default=None,
    flags=FLAG_ALLOW_EMPTY | FLAG_PRIORITIZE_DISK | FLAG_AUTOMATOR_MODIFIABLE,
)
# Globally disables replay-video.
register(
    "replay.replay-video.disabled",
    type=Bool,
    default=False,
    flags=FLAG_ALLOW_EMPTY | FLAG_PRIORITIZE_DISK | FLAG_AUTOMATOR_MODIFIABLE,
)
# Whether or not Relay replay-event publishing to Snuba is disabled.
register(
    "replay.relay-snuba-publishing-disabled.sample-rate",
    type=Float,
    default=0.0,
    flags=FLAG_ALLOW_EMPTY | FLAG_PRIORITIZE_DISK | FLAG_AUTOMATOR_MODIFIABLE,
)
# Disables replay-video for a specific organization.
register(
    "replay.replay-video.slug-denylist",
    type=Sequence,
    default=[],
    flags=FLAG_ALLOW_EMPTY | FLAG_PRIORITIZE_DISK | FLAG_AUTOMATOR_MODIFIABLE,
)
# Disables viewed by queries for a list of project ids.
register(
    "replay.viewed-by.project-denylist",
    type=Sequence,
    default=[],
    flags=FLAG_ALLOW_EMPTY | FLAG_PRIORITIZE_DISK | FLAG_AUTOMATOR_MODIFIABLE,
)
# Enables trace-item ingestion.
register(
    "replay.recording.ingest-trace-items.rollout",
    type=Float,
    default=0.0,
    flags=FLAG_ALLOW_EMPTY | FLAG_PRIORITIZE_DISK | FLAG_AUTOMATOR_MODIFIABLE,
)
# Enables profiling for replay recording ingestion.
register(
    "replay.consumer.recording.profiling.enabled",
    type=Bool,
    default=False,
    flags=FLAG_AUTOMATOR_MODIFIABLE,
)
# Enable new msgspec-based recording parser.
register(
    "replay.consumer.msgspec_recording_parser",
    type=Bool,
    default=False,
    flags=FLAG_AUTOMATOR_MODIFIABLE,
)
# Trace sampling rates for replay summary endpoint.
register(
    "replay.endpoints.project_replay_summary.trace_sample_rate_post",
    default=0.0,
    flags=FLAG_AUTOMATOR_MODIFIABLE,
)
register(
    "replay.endpoints.project_replay_summary.trace_sample_rate_get",
    default=0.0,
    flags=FLAG_AUTOMATOR_MODIFIABLE,
)

# User Feedback Options
register(
    "feedback.organizations.slug-denylist",
    type=Sequence,
    default=[],
    flags=FLAG_ALLOW_EMPTY | FLAG_AUTOMATOR_MODIFIABLE,
)
register(
    "feedback.message.max-size",
    type=Int,
    default=4096,
    flags=FLAG_ALLOW_EMPTY | FLAG_AUTOMATOR_MODIFIABLE,
)

# Dev Toolbar Options
register(
    "devtoolbar.analytics.enabled",
    type=Bool,
    default=False,
    flags=FLAG_ALLOW_EMPTY | FLAG_PRIORITIZE_DISK | FLAG_AUTOMATOR_MODIFIABLE,
)

# Extract logs from python loggers within sentry itself
# 1.0 = extract all warning-level logs
register(
    "ourlogs.sentry-emit-rollout",
    default=0.0,
    flags=FLAG_AUTOMATOR_MODIFIABLE,
)

# Ingest only a random fraction of logs sent to relay. Used to roll out ourlogs ingestion.
#
# NOTE: Any value below 1.0 will cause customer data to not appear and can break the product. Do not override in production.
register(
    "relay.ourlogs-ingestion.sample-rate",
    default=1.0,
    flags=FLAG_AUTOMATOR_MODIFIABLE,
)

# Extract spans only from a random fraction of transactions.
#
# NOTE: Any value below 1.0 will break the product. Do not override in production.
register(
    "relay.span-extraction.sample-rate",
    default=1.0,
    flags=FLAG_AUTOMATOR_MODIFIABLE,
)

# Allow the Relay to skip normalization of spans for certain hosts.
register(
    "relay.span-normalization.allowed_hosts",
    default=[],
    flags=FLAG_ALLOW_EMPTY | FLAG_AUTOMATOR_MODIFIABLE,
)

# Drop attachments in transaction envelopes in Relay.
register(
    "relay.drop-transaction-attachments",
    type=Bool,
    default=False,
    flags=FLAG_ALLOW_EMPTY | FLAG_AUTOMATOR_MODIFIABLE,
)

# Rollout rate for the Spans V2 format in Kafka.
register(
    "relay.kafka.span-v2.sample-rate",
    type=Float,
    default=0.0,
    flags=FLAG_AUTOMATOR_MODIFIABLE,
)

# Analytics
register("analytics.backend", default="noop", flags=FLAG_NOSTORE)
register("analytics.options", default={}, flags=FLAG_NOSTORE)


# Slack Integration
register("slack.client-id", flags=FLAG_PRIORITIZE_DISK | FLAG_AUTOMATOR_MODIFIABLE)
register("slack.client-secret", flags=FLAG_CREDENTIAL | FLAG_PRIORITIZE_DISK)
# signing-secret is preferred, but need to keep verification-token for apps that use it
register("slack.verification-token", flags=FLAG_CREDENTIAL | FLAG_PRIORITIZE_DISK)
register("slack.signing-secret", flags=FLAG_CREDENTIAL | FLAG_PRIORITIZE_DISK)
# Debug values are used for the Notification Debug CLI
register("slack.debug-workspace", flags=FLAG_AUTOMATOR_MODIFIABLE)
register("slack.debug-channel", flags=FLAG_AUTOMATOR_MODIFIABLE)

# Issue Summary on Alerts (timeout in seconds)
register("alerts.issue_summary_timeout", default=5, flags=FLAG_AUTOMATOR_MODIFIABLE)
# Issue Summary Auto-trigger rate (max number of autofix runs auto-triggered per project per hour)
register(
    "seer.max_num_autofix_autotriggered_per_hour",
    default=20,
    flags=FLAG_AUTOMATOR_MODIFIABLE,
)
# Seer Scanner Auto-trigger rate (max number of scans auto-triggered per project per 10 seconds)
register(
    "seer.max_num_scanner_autotriggered_per_ten_seconds",
    default=15,
    flags=FLAG_AUTOMATOR_MODIFIABLE,
)

# Codecov Integration
register("codecov.client-secret", flags=FLAG_CREDENTIAL | FLAG_PRIORITIZE_DISK)
register("codecov.base-url", default="https://api.codecov.io")
register("codecov.api-bridge-signing-secret", flags=FLAG_CREDENTIAL | FLAG_PRIORITIZE_DISK)
register("codecov.forward-webhooks.rollout", default=0.0, flags=FLAG_AUTOMATOR_MODIFIABLE)
# if a region is in this list, it's safe to forward to codecov
register("codecov.forward-webhooks.regions", default=[], flags=FLAG_AUTOMATOR_MODIFIABLE)

# GitHub Integration
register("github-app.id", default=0, flags=FLAG_AUTOMATOR_MODIFIABLE)
register("github-app.name", default="", flags=FLAG_AUTOMATOR_MODIFIABLE)
register("github-app.webhook-secret", default="", flags=FLAG_CREDENTIAL)
register("github-app.private-key", default="", flags=FLAG_CREDENTIAL)
register("github-app.client-id", flags=FLAG_PRIORITIZE_DISK | FLAG_AUTOMATOR_MODIFIABLE)
register("github-app.client-secret", flags=FLAG_CREDENTIAL | FLAG_PRIORITIZE_DISK)

# Github Enterprise Integration
register(
    "github-enterprise-app.allowed-hosts-legacy-webhooks",
    type=Sequence,
    default=[],
    flags=FLAG_ALLOW_EMPTY | FLAG_AUTOMATOR_MODIFIABLE,
)

# GitHub Auth
register(
    "github-login.client-id",
    default="",
    flags=FLAG_PRIORITIZE_DISK | FLAG_AUTOMATOR_MODIFIABLE,
)
register(
    "github-login.client-secret",
    default="",
    flags=FLAG_CREDENTIAL | FLAG_PRIORITIZE_DISK,
)
register(
    "github-login.require-verified-email",
    type=Bool,
    default=False,
    flags=FLAG_PRIORITIZE_DISK | FLAG_AUTOMATOR_MODIFIABLE,
)
register(
    "github-login.base-domain",
    default="github.com",
    flags=FLAG_PRIORITIZE_DISK | FLAG_AUTOMATOR_MODIFIABLE,
)
register(
    "github-login.api-domain",
    default="api.github.com",
    flags=FLAG_PRIORITIZE_DISK | FLAG_AUTOMATOR_MODIFIABLE,
)
register(
    "github-login.extended-permissions",
    type=Sequence,
    default=[],
    flags=FLAG_PRIORITIZE_DISK | FLAG_AUTOMATOR_MODIFIABLE,
)
register("github-login.organization", flags=FLAG_PRIORITIZE_DISK | FLAG_AUTOMATOR_MODIFIABLE)
register(
    "github-extension.enabled",
    default=False,
    flags=FLAG_MODIFIABLE_BOOL | FLAG_AUTOMATOR_MODIFIABLE,
)
register(
    "github-extension.enabled-orgs",
    default=[],
    flags=FLAG_ALLOW_EMPTY | FLAG_AUTOMATOR_MODIFIABLE,
)

# VSTS Integration
register("vsts.client-id", flags=FLAG_PRIORITIZE_DISK | FLAG_AUTOMATOR_MODIFIABLE)
register("vsts.client-secret", flags=FLAG_CREDENTIAL | FLAG_PRIORITIZE_DISK)

# New VSTS Integration
register("vsts_new.client-id", flags=FLAG_PRIORITIZE_DISK | FLAG_AUTOMATOR_MODIFIABLE)
register("vsts_new.client-secret", flags=FLAG_CREDENTIAL | FLAG_PRIORITIZE_DISK)

# VSTS Integration - with limited scopes
register("vsts-limited.client-id", flags=FLAG_PRIORITIZE_DISK | FLAG_AUTOMATOR_MODIFIABLE)
register("vsts-limited.client-secret", flags=FLAG_CREDENTIAL | FLAG_PRIORITIZE_DISK)

# Azure DevOps Integration Social Login Flow
register(
    "vsts.social-auth-migration",
    default=False,
    type=Bool,
    flags=FLAG_MODIFIABLE_BOOL | FLAG_AUTOMATOR_MODIFIABLE,
)

# Add consent prompt for Azure DevOps Integration
register(
    "vsts.consent-prompt",
    default=False,
    flags=FLAG_AUTOMATOR_MODIFIABLE,
)

# PagerDuty Integration
register("pagerduty.app-id", default="", flags=FLAG_AUTOMATOR_MODIFIABLE)

# Vercel Integration
register("vercel.client-id", flags=FLAG_PRIORITIZE_DISK | FLAG_AUTOMATOR_MODIFIABLE)
register("vercel.client-secret", flags=FLAG_CREDENTIAL | FLAG_PRIORITIZE_DISK)
register("vercel.integration-slug", default="sentry", flags=FLAG_AUTOMATOR_MODIFIABLE)

# MsTeams Integration
register("msteams.client-id", flags=FLAG_PRIORITIZE_DISK | FLAG_AUTOMATOR_MODIFIABLE)
register("msteams.client-secret", flags=FLAG_CREDENTIAL | FLAG_PRIORITIZE_DISK)
register("msteams.app-id")

# Discord Integration
register("discord.application-id", flags=FLAG_PRIORITIZE_DISK | FLAG_AUTOMATOR_MODIFIABLE)
register("discord.public-key", flags=FLAG_PRIORITIZE_DISK | FLAG_AUTOMATOR_MODIFIABLE)
register("discord.bot-token", flags=FLAG_CREDENTIAL | FLAG_PRIORITIZE_DISK)
register("discord.client-secret", flags=FLAG_CREDENTIAL | FLAG_PRIORITIZE_DISK)
# Debug values are used for the Notification Debug CLI
register("discord.debug-server", flags=FLAG_AUTOMATOR_MODIFIABLE)
register("discord.debug-channel", flags=FLAG_AUTOMATOR_MODIFIABLE)

# AWS Lambda Integration
register("aws-lambda.access-key-id", flags=FLAG_PRIORITIZE_DISK | FLAG_AUTOMATOR_MODIFIABLE)
register("aws-lambda.secret-access-key", flags=FLAG_CREDENTIAL | FLAG_PRIORITIZE_DISK)
register("aws-lambda.cloudformation-url", flags=FLAG_AUTOMATOR_MODIFIABLE)
register("aws-lambda.account-number", default="943013980633", flags=FLAG_AUTOMATOR_MODIFIABLE)
register(
    "aws-lambda.node.layer-name",
    default="SentryNodeServerlessSDK",
    flags=FLAG_AUTOMATOR_MODIFIABLE,
)
register("aws-lambda.node.layer-version", flags=FLAG_AUTOMATOR_MODIFIABLE)
register(
    "aws-lambda.python.layer-name",
    default="SentryPythonServerlessSDK",
    flags=FLAG_AUTOMATOR_MODIFIABLE,
)
register("aws-lambda.python.layer-version", flags=FLAG_AUTOMATOR_MODIFIABLE)
# the region of the host account we use for assuming the role
register("aws-lambda.host-region", default="us-east-2", flags=FLAG_AUTOMATOR_MODIFIABLE)
# the number of threads we should use to install Lambdas
register("aws-lambda.thread-count", default=100, flags=FLAG_AUTOMATOR_MODIFIABLE)

# Snuba
register(
    "snuba.search.pre-snuba-candidates-optimizer",
    type=Bool,
    default=False,
    flags=FLAG_AUTOMATOR_MODIFIABLE,
)
register(
    "snuba.search.pre-snuba-candidates-percentage",
    default=0.2,
    flags=FLAG_AUTOMATOR_MODIFIABLE,
)
register(
    "snuba.search.project-group-count-cache-time",
    default=24 * 60 * 60,
    flags=FLAG_AUTOMATOR_MODIFIABLE,
)
register(
    "snuba.search.min-pre-snuba-candidates",
    default=500,
    flags=FLAG_AUTOMATOR_MODIFIABLE,
)
register(
    "snuba.search.max-pre-snuba-candidates",
    default=5000,
    flags=FLAG_AUTOMATOR_MODIFIABLE,
)
register("snuba.search.chunk-growth-rate", default=1.5, flags=FLAG_AUTOMATOR_MODIFIABLE)
register("snuba.search.max-chunk-size", default=2000, flags=FLAG_AUTOMATOR_MODIFIABLE)
register(
    "snuba.search.max-total-chunk-time-seconds",
    default=30.0,
    flags=FLAG_AUTOMATOR_MODIFIABLE,
)
register("snuba.search.hits-sample-size", default=100, flags=FLAG_AUTOMATOR_MODIFIABLE)
register("snuba.track-outcomes-sample-rate", default=0.0, flags=FLAG_AUTOMATOR_MODIFIABLE)

# The percentage of tagkeys that we want to cache. Set to 1.0 in order to cache everything, <=0.0 to stop caching
register(
    "snuba.tagstore.cache-tagkeys-rate",
    default=0.0,
    flags=FLAG_PRIORITIZE_DISK | FLAG_AUTOMATOR_MODIFIABLE,
)

# Kafka Publisher
register(
    "kafka-publisher.raw-event-sample-rate",
    default=0.0,
    flags=FLAG_AUTOMATOR_MODIFIABLE,
)

# Enable multiple topics for eventstream. It allows specific event types to be sent
# to specific topic.
register(
    "store.eventstream-per-type-topic",
    default=False,
    flags=FLAG_PRIORITIZE_DISK | FLAG_AUTOMATOR_MODIFIABLE,
)

# Query and supply Bundle Indexes to Symbolicator SourceMap processing
register(
    "symbolicator.sourcemaps-bundle-index-sample-rate",
    default=0.0,
    flags=FLAG_AUTOMATOR_MODIFIABLE,
)
# Refresh Bundle Indexes reported as used by symbolicator
register(
    "symbolicator.sourcemaps-bundle-index-refresh-sample-rate",
    default=0.0,
    flags=FLAG_AUTOMATOR_MODIFIABLE,
)

# Transaction events
# True => kill switch to disable ingestion of transaction events for internal project.
register(
    "transaction-events.force-disable-internal-project",
    default=False,
    flags=FLAG_AUTOMATOR_MODIFIABLE,
)

# Enables setting a sampling rate when producing the tag facet.
register(
    "discover2.tags_facet_enable_sampling",
    default=True,
    flags=FLAG_PRIORITIZE_DISK | FLAG_AUTOMATOR_MODIFIABLE,
)

# Enable use of symbolic-sourcemapcache for JavaScript Source Maps processing.
# Set this value of the fraction of projects that you want to use it for.
register(
    "processing.sourcemapcache-processor", default=0.0, flags=FLAG_AUTOMATOR_MODIFIABLE
)  # unused

# Killswitch for sending internal errors to the internal project or
# `SENTRY_SDK_CONFIG.relay_dsn`. Set to `0` to only send to
# `SENTRY_SDK_CONFIG.dsn` (the "upstream transport") and nothing else.
#
# Note: A value that is neither 0 nor 1 is regarded as 0
register("store.use-relay-dsn-sample-rate", default=1, flags=FLAG_AUTOMATOR_MODIFIABLE)

# A rate that enables statsd item sending (DDM data) to s4s
register("store.allow-s4s-ddm-sample-rate", default=0.0, flags=FLAG_AUTOMATOR_MODIFIABLE)

# Mock out integrations and services for tests
register("mocks.jira", default=False, flags=FLAG_AUTOMATOR_MODIFIABLE)

# Record statistics about event payloads and their compressibility
register(
    "store.nodestore-stats-sample-rate", default=0.0, flags=FLAG_AUTOMATOR_MODIFIABLE
)  # unused

# Killswitch to stop storing any reprocessing payloads.
register("store.reprocessing-force-disable", default=False, flags=FLAG_AUTOMATOR_MODIFIABLE)

# Enable calling the severity modeling API on group creation
register(
    "processing.calculate-severity-on-group-creation",
    default=False,
    flags=FLAG_AUTOMATOR_MODIFIABLE,
)

# Enable sending the flag to the microservice to tell it to purposefully take longer than our
# timeout, to see the effect on the overall error event processing backlog
register(
    "processing.severity-backlog-test.timeout",
    default=False,
    flags=FLAG_AUTOMATOR_MODIFIABLE,
)

# Enable sending the flag to the microservice to tell it to purposefully send back an error, to see
# the effect on the overall error event processing backlog
register(
    "processing.severity-backlog-test.error",
    default=False,
    flags=FLAG_AUTOMATOR_MODIFIABLE,
)

register(
    "issues.severity.first-event-severity-calculation-projects-allowlist",
    type=Sequence,
    default=[],
    flags=FLAG_ALLOW_EMPTY | FLAG_AUTOMATOR_MODIFIABLE,
)

register(
    "issues.severity.seer-project-rate-limit",
    type=Any,
    default={"limit": 5, "window": 1},
    flags=FLAG_ALLOW_EMPTY | FLAG_AUTOMATOR_MODIFIABLE,
)

register(
    "issues.severity.seer-global-rate-limit",
    type=Any,
    default={"limit": 20, "window": 1},
    flags=FLAG_ALLOW_EMPTY | FLAG_AUTOMATOR_MODIFIABLE,
)

register(
    "issues.severity.seer-circuit-breaker-passthrough-limit",
    type=Dict,
    default={"limit": 1, "window": 10},
    flags=FLAG_ALLOW_EMPTY | FLAG_AUTOMATOR_MODIFIABLE,
)

register(
    "issues.severity.seer-timeout",
    type=Float,
    default=0.2,
    flags=FLAG_ALLOW_EMPTY | FLAG_AUTOMATOR_MODIFIABLE,
)

register(
    "issues.priority.projects-allowlist",
    type=Sequence,
    default=[],
    flags=FLAG_ALLOW_EMPTY | FLAG_AUTOMATOR_MODIFIABLE,
)


# Killswitch for issue priority
register(
    "issues.priority.enabled",
    default=False,
    type=Bool,
    flags=FLAG_MODIFIABLE_BOOL | FLAG_AUTOMATOR_MODIFIABLE,
)

# Killswitch for all Seer services
#
# TODO: So far this is only being checked when calling the Seer similar issues service during
# ingestion
register(
    "seer.global-killswitch.enabled",
    default=False,
    type=Bool,
    flags=FLAG_MODIFIABLE_BOOL | FLAG_AUTOMATOR_MODIFIABLE,
)

# Killswitches for individual Seer services
#
# TODO: Most of these are not yet being used. The one current exception is the similarity service
# killswitch, which is checked before calling Seer when potentially creating a  new group as part of
# ingestion.
register(
    "seer.similarity-killswitch.enabled",
    default=False,
    type=Bool,
    flags=FLAG_MODIFIABLE_BOOL | FLAG_AUTOMATOR_MODIFIABLE,
)
register(
    "seer.similarity-backfill-killswitch.enabled",
    default=False,
    type=Bool,
    flags=FLAG_MODIFIABLE_BOOL | FLAG_AUTOMATOR_MODIFIABLE,
)
register(
    "seer.similarity-embeddings-killswitch.enabled",
    default=False,
    type=Bool,
    flags=FLAG_MODIFIABLE_BOOL | FLAG_AUTOMATOR_MODIFIABLE,
)
register(
    "seer.similarity-embeddings-grouping-killswitch.enabled",
    default=False,
    type=Bool,
    flags=FLAG_MODIFIABLE_BOOL | FLAG_AUTOMATOR_MODIFIABLE,
)
register(
    "seer.similarity-embeddings-delete-by-hash-killswitch.enabled",
    default=False,
    type=Bool,
    flags=FLAG_MODIFIABLE_BOOL | FLAG_AUTOMATOR_MODIFIABLE,
)
register(
    "seer.similarity.grouping_killswitch_projects",
    default=[],
    type=Sequence,
    flags=FLAG_ALLOW_EMPTY | FLAG_AUTOMATOR_MODIFIABLE,
)
register(
    "seer.similarity.grouping-ingest-retries",
    type=Int,
    default=0,
    flags=FLAG_ALLOW_EMPTY | FLAG_AUTOMATOR_MODIFIABLE,
)
register(
    "seer.similarity.grouping-ingest-timeout",
    type=Int,
    default=1,
    flags=FLAG_ALLOW_EMPTY | FLAG_AUTOMATOR_MODIFIABLE,
)
register(
    "seer.severity-killswitch.enabled",
    default=False,
    type=Bool,
    flags=FLAG_MODIFIABLE_BOOL | FLAG_AUTOMATOR_MODIFIABLE,
)
register(
    "seer.breakpoint-detection-killswitch.enabled",
    default=False,
    type=Bool,
    flags=FLAG_MODIFIABLE_BOOL | FLAG_AUTOMATOR_MODIFIABLE,
)
register(
    "seer.autofix-killswitch.enabled",
    default=False,
    type=Bool,
    flags=FLAG_MODIFIABLE_BOOL | FLAG_AUTOMATOR_MODIFIABLE,
)
register(
    "seer.anomaly-detection-killswitch.enabled",
    default=False,
    type=Bool,
    flags=FLAG_MODIFIABLE_BOOL | FLAG_AUTOMATOR_MODIFIABLE,
)

register(
    "seer.similarity.global-rate-limit",
    type=Dict,
    default={"limit": 20, "window": 1},  # window is in seconds
    flags=FLAG_ALLOW_EMPTY | FLAG_AUTOMATOR_MODIFIABLE,
)
register(
    "seer.similarity.per-project-rate-limit",
    type=Dict,
    default={"limit": 5, "window": 1},  # window is in seconds
    flags=FLAG_ALLOW_EMPTY | FLAG_AUTOMATOR_MODIFIABLE,
)

# Note: This is based on US volume. Since other regions are lower-traffic, this effectively means
# the circuit breaker is disabled for any region without its own values configured (you can hardly
# have 33K Seer errors if you don't even have 33K events, so the breaker will never be tripped in
# smaller regions relying on the default).
register(
    "seer.similarity.circuit-breaker-config",
    type=Dict,
    default={
        "error_limit": 33250,  # 95% error rate * avg volume of ~35K events with new hashes/10 min
        "error_limit_window": 600,  # 10 min
        "broken_state_duration": 300,  # 5 min
    },
    flags=FLAG_AUTOMATOR_MODIFIABLE,
)

register(
    "seer.similarity.ingest.use_reranking",
    type=Bool,
    default=True,
    flags=FLAG_AUTOMATOR_MODIFIABLE,
)

register(
    "seer.similarity.similar_issues.use_reranking",
    type=Bool,
    default=True,
    flags=FLAG_AUTOMATOR_MODIFIABLE,
)

register(
    "seer.similarity.ingest.num_matches_to_request",
    type=Int,
    default=1,
    flags=FLAG_AUTOMATOR_MODIFIABLE,
)

# Temporary killswitch for making a second request to Seer to store the incoming event when we have
# a hybrid fingerprint and none of the matches returned by Seer is a fingerprint match
register(
    "seer.similarity.ingest.store_hybrid_fingerprint_non_matches",
    type=Bool,
    default=True,
    flags=FLAG_AUTOMATOR_MODIFIABLE,
)


# TODO: Once Seer grouping is GA-ed, we probably either want to turn this down or get rid of it in
# favor of the default 10% sample rate
register(
    "seer.similarity.metrics_sample_rate",
    type=Float,
    default=1.0,
    flags=FLAG_AUTOMATOR_MODIFIABLE,
)

# Controls whether token count metrics are collected for stacktraces sent to Seer
register(
    "seer.similarity.token_count_metrics_enabled",
    type=Bool,
    default=True,
    flags=FLAG_MODIFIABLE_BOOL,
)

# seer nearest neighbour endpoint timeout
register(
    "embeddings-grouping.seer.nearest-neighbour-timeout",
    type=Float,
    default=0.1,
    flags=FLAG_ALLOW_EMPTY | FLAG_AUTOMATOR_MODIFIABLE,
)

# seer embeddings record update endpoint timeout
register(
    "embeddings-grouping.seer.embeddings-record-update-timeout",
    type=Float,
    default=0.05,
    flags=FLAG_ALLOW_EMPTY | FLAG_AUTOMATOR_MODIFIABLE,
)

# seer embeddings record delete endpoint timeout
register(
    "embeddings-grouping.seer.embeddings-record-delete-timeout",
    type=Float,
    default=0.1,
    flags=FLAG_ALLOW_EMPTY | FLAG_AUTOMATOR_MODIFIABLE,
)

# seer embeddings ratelimit in percentage that is allowed
register(
    "embeddings-grouping.seer.ratelimit",
    type=Int,
    default=0,
    flags=FLAG_ALLOW_EMPTY | FLAG_AUTOMATOR_MODIFIABLE,
)

# seer embeddings backfill batch size
register(
    "embeddings-grouping.seer.backfill-batch-size",
    type=Int,
    default=10,
    flags=FLAG_ALLOW_EMPTY | FLAG_AUTOMATOR_MODIFIABLE,
)

register(
    "embeddings-grouping.seer.delete-record-batch-size",
    type=Int,
    default=100,
    flags=FLAG_AUTOMATOR_MODIFIABLE,
)

# Custom model costs mapping for AI Agent Monitoring. Used to map alternative model ids to existing model ids.
# {"alternative_model_id": "gpt-4o", "existing_model_id": "openai/gpt-4o"}
register(
    "ai-agent-monitoring.custom-model-mapping",
    default=[],
    flags=FLAG_AUTOMATOR_MODIFIABLE,
)

# ## sentry.killswitches
#
# The following options are documented in sentry.killswitches in more detail
register(
    "store.load-shed-group-creation-projects",
    type=Any,
    default=[],
    flags=FLAG_AUTOMATOR_MODIFIABLE,
)
register(
    "store.load-shed-pipeline-projects",
    type=Any,
    default=[],
    flags=FLAG_AUTOMATOR_MODIFIABLE,
)
register(
    "store.load-shed-parsed-pipeline-projects",
    type=Any,
    default=[],
    flags=FLAG_AUTOMATOR_MODIFIABLE,
)
register(
    "store.load-shed-save-event-projects",
    type=Any,
    default=[],
    flags=FLAG_AUTOMATOR_MODIFIABLE,
)
register(
    "store.load-shed-process-event-projects",
    type=Any,
    default=[],
    flags=FLAG_AUTOMATOR_MODIFIABLE,
)
register(
    "store.load-shed-process-event-projects-gradual",
    type=Dict,
    default={},
    flags=FLAG_AUTOMATOR_MODIFIABLE,
)
# Applies load shedding per project gradually. 1.0 means full load shedding
# 0.0 or no config means no load shedding.
register(
    "store.load-shed-symbolicate-event-projects",
    type=Any,
    default=[],
    flags=FLAG_AUTOMATOR_MODIFIABLE,
)
register(
    "store.save-event-highcpu-platforms",
    type=Sequence,
    default=[],
    flags=FLAG_AUTOMATOR_MODIFIABLE,
)
register(
    "post_process.get-autoassign-owners",
    type=Sequence,
    default=[],
    flags=FLAG_AUTOMATOR_MODIFIABLE,
)
register(
    "api.organization.disable-last-deploys",
    type=Sequence,
    default=[],
    flags=FLAG_AUTOMATOR_MODIFIABLE,
)
register(
    "issues.severity.skip-seer-requests",
    type=Sequence,
    default=[],
    flags=FLAG_AUTOMATOR_MODIFIABLE,
)

# Switch for new logic for release health metrics, based on filtering on org & project ids
register(
    "release-health.use-org-and-project-filter",
    type=Bool,
    default=False,
    flags=FLAG_MODIFIABLE_BOOL | FLAG_AUTOMATOR_MODIFIABLE,
)

register(
    "release-health.disable-release-last-seen-update",
    type=Bool,
    default=False,
    flags=FLAG_MODIFIABLE_BOOL | FLAG_AUTOMATOR_MODIFIABLE,
)

# Run an experimental grouping config in background for performance analysis
register("store.background-grouping-config-id", default=None, flags=FLAG_AUTOMATOR_MODIFIABLE)

# Fraction of events that will pass through background grouping
register(
    "store.background-grouping-sample-rate",
    default=0.0,
    flags=FLAG_AUTOMATOR_MODIFIABLE,
)

# Minimum number of files in an archive. Archives with fewer files are extracted and have their
# contents stored as separate release files.
register("processing.release-archive-min-files", default=10, flags=FLAG_AUTOMATOR_MODIFIABLE)

# All Relay options (statically authenticated Relays can be registered here)
register("relay.static_auth", default={}, flags=FLAG_NOSTORE)

# Tell Relay to stop extracting metrics from transaction payloads (see killswitches)
# Example value: [{"project_id": 42}, {"project_id": 123}]
register("relay.drop-transaction-metrics", default=[], flags=FLAG_AUTOMATOR_MODIFIABLE)

# Relay should emit a usage metric to track total spans.
register("relay.span-usage-metric", default=False, flags=FLAG_AUTOMATOR_MODIFIABLE)

# Killswitch for the Relay cardinality limiter, one of `enabled`, `disabled`, `passive`.
# In `passive` mode Relay's cardinality limiter is active but it does not enforce the limits.
register(
    "relay.cardinality-limiter.mode",
    default="disabled",
    flags=FLAG_AUTOMATOR_MODIFIABLE,
)
# Override to set a list of limits into passive mode by organization.
#
# In passive mode Relay's cardinality limiter is active but it does not enforce the limits.
#
# Example: `{'1': ["transactions"]}`
# Forces the `transactions` cardinality limit into passive mode for the organization with id `1` (Sentry).
register(
    "relay.cardinality-limiter.passive-limits-by-org",
    default={},
    flags=FLAG_AUTOMATOR_MODIFIABLE,
)
# Sample rate for Cardinality Limiter Sentry errors.
#
# Rate needs to be between `0.0` and `1.0`.
# If set to `1.0` all cardinality limiter rejections will be logged as a Sentry error.
register(
    "relay.cardinality-limiter.error-sample-rate",
    default=0.00,
    flags=FLAG_AUTOMATOR_MODIFIABLE,
)
# List of additional cardinality limits and selectors.
#
# ```
# {
#   "rollout_rate": 0.001,
#   "limit": { .. Cardinality Limit .. }
# }
# ```
register("relay.cardinality-limiter.limits", default=[], flags=FLAG_AUTOMATOR_MODIFIABLE)

# Controls the encoding used in Relay for encoding distributions and sets
# when writing to Kafka.
#
# Key is the metric namespace (as used by Relay) and the value is the desired encoding.
register("relay.metric-bucket-set-encodings", default={}, flags=FLAG_AUTOMATOR_MODIFIABLE)
register(
    "relay.metric-bucket-distribution-encodings",
    default={},
    flags=FLAG_AUTOMATOR_MODIFIABLE,
)

# Write new kafka headers in eventstream
register("eventstream:kafka-headers", default=True, flags=FLAG_AUTOMATOR_MODIFIABLE)

# Post process forwarder options
# Gets data from Kafka headers
register(
    "post-process-forwarder:kafka-headers",
    default=True,
    flags=FLAG_AUTOMATOR_MODIFIABLE,
)

# Subscription queries sampling rate
register("subscriptions-query.sample-rate", default=0.01, flags=FLAG_AUTOMATOR_MODIFIABLE)

# The ratio of symbolication requests for which metrics will be submitted to redis.
#
# This is to allow gradual rollout of metrics collection for symbolication requests and can be
# removed once it is fully rolled out.
register(
    "symbolicate-event.low-priority.metrics.submission-rate",
    default=0.0,
    flags=FLAG_AUTOMATOR_MODIFIABLE,
)

# The ratio of events for which we emit verbose apple symbol stats.
#
# This is to allow collecting more information on why symx is not performing as it should.
register("symbolicate.symx-logging-rate", default=0.0, flags=FLAG_AUTOMATOR_MODIFIABLE)

# The list of specific os_name+os_version for which we log extra infromation.
#
# This is done since SYMX is not performing bad across the board but rather only in specific case (what we are interested in).
register("symbolicate.symx-os-description-list", default=[], flags=FLAG_AUTOMATOR_MODIFIABLE)

# Drop delete_old_primary_hash messages for a particular project.
register(
    "reprocessing2.drop-delete-old-primary-hash",
    default=[],
    flags=FLAG_AUTOMATOR_MODIFIABLE,
)

# The poll limit for the tempest service.
#
# 348 every 5 min ~ 100k per day
register("tempest.poll-limit", default=348, flags=FLAG_AUTOMATOR_MODIFIABLE)

# BEGIN ABUSE QUOTAS

# Example:
# >>> org = Organization.objects.get(slug='foo')
# >>> org.update_option("project-abuse-quota.transaction-limit", 42)
# >>> for q in SubscriptionQuota()._get_abuse_quotas(org): print(q.to_json())
# {'id': 'pat', 'scope': 'project', 'categories': ['transaction'], 'limit': 420, 'window': 10, 'reasonCode': 'project_abuse_limit'}
# You can see that for this organization, 42 transactions per second
# is effectively enforced as 420/s because the rate limiting window is 10 seconds.

# DEPRECATED (only in use by getsentry).
# Use "project-abuse-quota.window" instead.
register(
    "getsentry.rate-limit.window",
    type=Int,
    default=10,
    flags=FLAG_PRIORITIZE_DISK | FLAG_AUTOMATOR_MODIFIABLE,
)

# Relay isn't effective at enforcing 1s windows - 10 seconds has worked well.
# If the limit is negative, then it means completely blocked.
# I don't see this value needing to be tweaked on a per-org basis,
# so for now the org option "project-abuse-quota.window" doesn't do anything.
register(
    "project-abuse-quota.window",
    type=Int,
    default=10,
    flags=FLAG_PRIORITIZE_DISK | FLAG_AUTOMATOR_MODIFIABLE,
)

# DEPRECATED. Use "project-abuse-quota.error-limit" instead.
# This is set to 0: don't limit by default, because it is configured in production.
# The DEPRECATED org option override is "sentry:project-error-limit".
register(
    "getsentry.rate-limit.project-errors",
    type=Int,
    default=0,
    flags=FLAG_PRIORITIZE_DISK | FLAG_AUTOMATOR_MODIFIABLE,
)
# DEPRECATED. Use "project-abuse-quota.transaction-limit" instead.
# This is set to 0: don't limit by default, because it is configured in production.
# The DEPRECATED org option override is "sentry:project-transaction-limit".
register(
    "getsentry.rate-limit.project-transactions",
    type=Int,
    default=0,
    flags=FLAG_PRIORITIZE_DISK | FLAG_AUTOMATOR_MODIFIABLE,
)

# These are set to 0: don't limit by default.
# These have yet to be configured in production.
# For errors and transactions, the above DEPRECATED options take
# precedence for now, until we decide on values to set for all these.
# Set the same key as an org option which will override these values for the org.
# Similarly, for now, the DEPRECATED org options "sentry:project-error-limit"
# and "sentry:project-transaction-limit" take precedence.
register(
    "project-abuse-quota.error-limit",
    type=Int,
    default=0,
    flags=FLAG_PRIORITIZE_DISK | FLAG_AUTOMATOR_MODIFIABLE,
)
register(
    "project-abuse-quota.transaction-limit",
    type=Int,
    default=0,
    flags=FLAG_PRIORITIZE_DISK | FLAG_AUTOMATOR_MODIFIABLE,
)
register(
    "project-abuse-quota.attachment-limit",
    type=Int,
    default=0,
    flags=FLAG_PRIORITIZE_DISK | FLAG_AUTOMATOR_MODIFIABLE,
)
register(
    "project-abuse-quota.attachment-item-limit",
    type=Int,
    default=0,
    flags=FLAG_PRIORITIZE_DISK | FLAG_AUTOMATOR_MODIFIABLE,
)
register(
    "project-abuse-quota.session-limit",
    type=Int,
    default=0,
    flags=FLAG_PRIORITIZE_DISK | FLAG_AUTOMATOR_MODIFIABLE,
)
register(
    "project-abuse-quota.span-limit",
    type=Int,
    default=0,
    flags=FLAG_PRIORITIZE_DISK | FLAG_AUTOMATOR_MODIFIABLE,
)

register(
    "organization-abuse-quota.metric-bucket-limit",
    type=Int,
    default=0,
    flags=FLAG_PRIORITIZE_DISK | FLAG_AUTOMATOR_MODIFIABLE,
)

register(
    "organization-abuse-quota.custom-metric-bucket-limit",
    type=Int,
    default=0,
    flags=FLAG_PRIORITIZE_DISK | FLAG_AUTOMATOR_MODIFIABLE,
)


for mabq in build_metric_abuse_quotas():
    register(
        mabq.option,
        type=Int,
        default=0,
        flags=FLAG_PRIORITIZE_DISK | FLAG_AUTOMATOR_MODIFIABLE,
    )

# END ABUSE QUOTAS

# Send event messages for specific project IDs to random partitions in Kafka
# contents are a list of project IDs to message types to be randomly assigned
# e.g. [{"project_id": 2, "message_type": "error"}, {"project_id": 3, "message_type": "transaction"}]
register(
    "kafka.send-project-events-to-random-partitions",
    default=[],
    flags=FLAG_AUTOMATOR_MODIFIABLE,
)

# default brownout crontab for api deprecations
register(
    "api.deprecation.brownout-cron",
    default="0 12 * * *",
    type=String,
    flags=FLAG_AUTOMATOR_MODIFIABLE,
)
# Brownout duration to be stored in ISO8601 format for durations (See https://en.wikipedia.org/wiki/ISO_8601#Durations)
register(
    "api.deprecation.brownout-duration-seconds",
    type=Int,
    default=60,
    flags=FLAG_AUTOMATOR_MODIFIABLE,
)

# Option to disable misbehaving use case IDs
register(
    "sentry-metrics.indexer.disabled-namespaces",
    default=[],
    flags=FLAG_AUTOMATOR_MODIFIABLE,
)

# An option to tune the percentage of cache keys that gets replenished during indexer resolve
register(
    "sentry-metrics.indexer.disable-memcache-replenish-rollout",
    default=0.0,
    flags=FLAG_AUTOMATOR_MODIFIABLE,
)

# An option to enable reading from the new schema for the caching indexer
register(
    "sentry-metrics.indexer.read-new-cache-namespace",
    default=False,
    flags=FLAG_AUTOMATOR_MODIFIABLE,
)

# An option to enable writing from the new schema for the caching indexer
register(
    "sentry-metrics.indexer.write-new-cache-namespace",
    default=False,
    flags=FLAG_AUTOMATOR_MODIFIABLE,
)

# Option to control sampling percentage of schema validation on the generic metrics pipeline
# based on namespace.
register(
    "sentry-metrics.indexer.generic-metrics.schema-validation-rules",
    default={},  # empty dict means validate schema for all use cases
    flags=FLAG_AUTOMATOR_MODIFIABLE,
)

# Option to control sampling percentage of schema validation on the release health metrics
# pipeline based on namespace.
register(
    "sentry-metrics.indexer.release-health.schema-validation-rules",
    default={},  # empty dict means validate schema for all use cases
    flags=FLAG_AUTOMATOR_MODIFIABLE,
)

# Option to enable orjson for JSON parsing in reconstruct_messages function
register(
    "sentry-metrics.indexer.reconstruct.enable-orjson",
    default=0.0,
    flags=FLAG_AUTOMATOR_MODIFIABLE,
)


# Option to remove support for percentiles on a per-use case basis.
# Add the use case name (e.g. "custom") to this list
# to disable percentiles storage for the use case
register(
    "sentry-metrics.drop-percentiles.per-use-case",
    default=[],
    flags=FLAG_AUTOMATOR_MODIFIABLE,
)

# Global and per-organization limits on the writes to the string indexer's DB.
#
# Format is a list of dictionaries of format {
#   "window_seconds": ...,
#   "granularity_seconds": ...,
#   "limit": ...
# }
#
# See sentry.ratelimiters.sliding_windows for an explanation of what each of
# those terms mean.
#
# Note that changing either window or granularity_seconds of a limit will
# effectively reset it, as the previous data can't/won't be converted.
register(
    "sentry-metrics.writes-limiter.limits.performance.per-org",
    default=[],
    flags=FLAG_AUTOMATOR_MODIFIABLE,
)
register(
    "sentry-metrics.writes-limiter.limits.transactions.per-org",
    default=[],
    flags=FLAG_AUTOMATOR_MODIFIABLE,
)
register(
    "sentry-metrics.writes-limiter.limits.sessions.per-org",
    default=[],
    flags=FLAG_AUTOMATOR_MODIFIABLE,
)
register(
    "sentry-metrics.writes-limiter.limits.spans.per-org",
    default=[],
    flags=FLAG_AUTOMATOR_MODIFIABLE,
)
register(
    "sentry-metrics.writes-limiter.limits.releasehealth.per-org",
    default=[],
    flags=FLAG_AUTOMATOR_MODIFIABLE,
)
register(
    "sentry-metrics.writes-limiter.limits.custom.per-org",
    default=[],
    flags=FLAG_AUTOMATOR_MODIFIABLE,
)
register(
    "sentry-metrics.writes-limiter.limits.generic-metrics.per-org",
    default=[],
    flags=FLAG_AUTOMATOR_MODIFIABLE,
)

register(
    "sentry-metrics.writes-limiter.limits.performance.global",
    default=[],
    flags=FLAG_AUTOMATOR_MODIFIABLE,
)
register(
    "sentry-metrics.writes-limiter.limits.transactions.global",
    default=[],
    flags=FLAG_AUTOMATOR_MODIFIABLE,
)
register(
    "sentry-metrics.writes-limiter.limits.sessions.global",
    default=[],
    flags=FLAG_AUTOMATOR_MODIFIABLE,
)
register(
    "sentry-metrics.writes-limiter.limits.spans.global",
    default=[],
    flags=FLAG_AUTOMATOR_MODIFIABLE,
)
register(
    "sentry-metrics.writes-limiter.limits.releasehealth.global",
    default=[],
    flags=FLAG_AUTOMATOR_MODIFIABLE,
)
register(
    "sentry-metrics.writes-limiter.limits.custom.global",
    default=[],
    flags=FLAG_AUTOMATOR_MODIFIABLE,
)
register(
    "sentry-metrics.writes-limiter.limits.generic-metrics.global",
    default=[],
    flags=FLAG_AUTOMATOR_MODIFIABLE,
)

# per-organization limits on the number of timeseries that can be observed in
# each window.
#
# Format is a list of dictionaries of format {
#   "window_seconds": ...,
#   "granularity_seconds": ...,
#   "limit": ...
# }
#
# See sentry.ratelimiters.cardinality for an explanation of what each of
# those terms mean.
#
# Note that changing either window or granularity_seconds of a limit will
# effectively reset it, as the previous data can't/won't be converted.
register(
    "sentry-metrics.cardinality-limiter.limits.transactions.per-org",
    default=[
        {"window_seconds": 3600, "granularity_seconds": 600, "limit": 10000},
    ],
    flags=FLAG_AUTOMATOR_MODIFIABLE,
)
register(
    "sentry-metrics.cardinality-limiter.limits.sessions.per-org",
    default=[
        {"window_seconds": 3600, "granularity_seconds": 600, "limit": 10000},
    ],
    flags=FLAG_AUTOMATOR_MODIFIABLE,
)
register(
    "sentry-metrics.cardinality-limiter.limits.spans.per-org",
    default=[
        {"window_seconds": 3600, "granularity_seconds": 600, "limit": 10000},
    ],
    flags=FLAG_AUTOMATOR_MODIFIABLE,
)
register(
    "sentry-metrics.cardinality-limiter.limits.custom.per-org",
    default=[
        {"window_seconds": 3600, "granularity_seconds": 600, "limit": 10000},
    ],
    flags=FLAG_AUTOMATOR_MODIFIABLE,
)
register(
    "sentry-metrics.cardinality-limiter.limits.profiles.per-org",
    default=[
        {"window_seconds": 3600, "granularity_seconds": 600, "limit": 10000},
    ],
    flags=FLAG_AUTOMATOR_MODIFIABLE,
)
register(
    "sentry-metrics.cardinality-limiter.limits.generic-metrics.per-org",
    default=[
        {"window_seconds": 3600, "granularity_seconds": 600, "limit": 10000},
    ],
    flags=FLAG_AUTOMATOR_MODIFIABLE,
)
register(
    "sentry-metrics.10s-granularity",
    default=False,
    flags=FLAG_AUTOMATOR_MODIFIABLE,
)

# Flag to determine whether abnormal_mechanism tag should be extracted
register(
    "sentry-metrics.releasehealth.abnormal-mechanism-extraction-rate",
    default=0.0,
    flags=FLAG_AUTOMATOR_MODIFIABLE,
)

register(
    "sentry-metrics.synchronize-kafka-rebalances",
    default=False,
    flags=FLAG_AUTOMATOR_MODIFIABLE,
)

register(
    "sentry-metrics.synchronized-rebalance-delay",
    default=15,
    flags=FLAG_AUTOMATOR_MODIFIABLE,
)

# Performance issue option for *all* performance issues detection
register(
    "performance.issues.all.problem-detection",
    default=1.0,
    flags=FLAG_AUTOMATOR_MODIFIABLE,
)

# Individual system-wide options in case we need to turn off specific detectors for load concerns, ignoring the set project options.
register(
    "performance.issues.compressed_assets.problem-creation",
    default=1.0,
    flags=FLAG_AUTOMATOR_MODIFIABLE,
)
register(
    "performance.issues.consecutive_db.problem-creation",
    default=1.0,
    flags=FLAG_AUTOMATOR_MODIFIABLE,
)
register(
    "performance.issues.consecutive_http.problem-creation",
    default=1.0,
    flags=FLAG_AUTOMATOR_MODIFIABLE,
)
register(
    "performance.issues.large_http_payload.problem-creation",
    default=1.0,
    flags=FLAG_AUTOMATOR_MODIFIABLE,
)
register(
    "performance.issues.n_plus_one_db.problem-creation",
    default=1.0,
    flags=FLAG_AUTOMATOR_MODIFIABLE,
)
register(
    "performance.issues.file_io_main_thread.problem-creation",
    default=1.0,
    flags=FLAG_AUTOMATOR_MODIFIABLE,
)
register(
    "performance.issues.db_main_thread.problem-creation",
    default=1.0,
    flags=FLAG_AUTOMATOR_MODIFIABLE,
)
register(
    "performance.issues.n_plus_one_api_calls.problem-creation",
    default=1.0,
    flags=FLAG_AUTOMATOR_MODIFIABLE,
)
register(
    "performance.issues.slow_db_query.problem-creation",
    default=1.0,
    flags=FLAG_AUTOMATOR_MODIFIABLE,
)
register(
    "performance.issues.render_blocking_assets.problem-creation",
    default=1.0,
    flags=FLAG_AUTOMATOR_MODIFIABLE,
)
register(
    "performance.issues.m_n_plus_one_db.problem-creation",
    default=1.0,
    flags=FLAG_AUTOMATOR_MODIFIABLE,
)
register(
    "performance.issues.experimental_m_n_plus_one_db_queries.problem-creation",
    default=1.0,
    flags=FLAG_AUTOMATOR_MODIFIABLE,
)
register(
    "performance.issues.http_overhead.problem-creation",
    default=1.0,
    flags=FLAG_AUTOMATOR_MODIFIABLE,
)
register(
    "performance.issues.sql_injection.problem-creation",
    default=0.0,
    flags=FLAG_AUTOMATOR_MODIFIABLE,
)
register(
    "performance.issues.query_injection.problem-creation",
    default=0.0,
    flags=FLAG_AUTOMATOR_MODIFIABLE,
)

# System-wide options for default performance detection settings for any org opted into the performance-issues-ingest feature. Meant for rollout.
register(
    "performance.issues.n_plus_one_db.count_threshold",
    default=5,
    flags=FLAG_AUTOMATOR_MODIFIABLE,
)
register(
    "performance.issues.n_plus_one_db.duration_threshold",
    default=50.0,
    flags=FLAG_AUTOMATOR_MODIFIABLE,
)
register(
    "performance.issues.slow_db_query.duration_threshold",
    default=1000.0,  # ms
    flags=FLAG_AUTOMATOR_MODIFIABLE,
)
register(
    "performance.issues.render_blocking_assets.fcp_minimum_threshold",
    default=2000.0,
    flags=FLAG_AUTOMATOR_MODIFIABLE,
)
register(
    "performance.issues.render_blocking_assets.fcp_maximum_threshold",
    default=10000.0,
    flags=FLAG_AUTOMATOR_MODIFIABLE,
)
register(
    "performance.issues.render_blocking_assets.fcp_ratio_threshold",
    default=0.33,
    flags=FLAG_AUTOMATOR_MODIFIABLE,
)
register(
    "performance.issues.render_blocking_assets.size_threshold",
    default=500000,
    flags=FLAG_AUTOMATOR_MODIFIABLE,
)
register(
    "performance.issues.consecutive_http.max_duration_between_spans",
    default=500,  # ms
    flags=FLAG_AUTOMATOR_MODIFIABLE,
)
register(
    "performance.issues.consecutive_http.consecutive_count_threshold",
    default=3,
    flags=FLAG_AUTOMATOR_MODIFIABLE,
)
register(
    "performance.issues.consecutive_http.span_duration_threshold",
    default=500,  # ms
    flags=FLAG_AUTOMATOR_MODIFIABLE,
)
register(
    "performance.issues.consecutive_http.min_time_saved_threshold",
    default=2000,  # ms
    flags=FLAG_AUTOMATOR_MODIFIABLE,
)
register(
    "performance.issues.large_http_payload.size_threshold",
    default=300000,
    flags=FLAG_AUTOMATOR_MODIFIABLE,
)  # 1MB
register(
    "performance.issues.large_http_payload.filtered_paths",
    default="",
    flags=FLAG_AUTOMATOR_MODIFIABLE,
)
register(
    "performance.issues.db_on_main_thread.total_spans_duration_threshold",
    default=16,
    flags=FLAG_AUTOMATOR_MODIFIABLE,
)  # ms
register(
    "performance.issues.file_io_on_main_thread.total_spans_duration_threshold",
    default=16,
    flags=FLAG_AUTOMATOR_MODIFIABLE,
)  # ms
register(
    "performance.issues.uncompressed_asset.size_threshold",
    default=500 * 1024,
    flags=FLAG_AUTOMATOR_MODIFIABLE,
)  # 512 kilo bytes
register(
    "performance.issues.uncompressed_asset.duration_threshold",
    default=300,
    flags=FLAG_AUTOMATOR_MODIFIABLE,
)  # ms
register(
    "performance.issues.consecutive_db.min_time_saved_threshold",
    default=100,
    flags=FLAG_AUTOMATOR_MODIFIABLE,
)  # ms
register(
    "performance.issues.http_overhead.http_request_delay_threshold",
    default=250,
    flags=FLAG_AUTOMATOR_MODIFIABLE,
)  # ms
register(
    "performance.issues.n_plus_one_api_calls.total_duration",
    default=300,
    flags=FLAG_AUTOMATOR_MODIFIABLE,
)  # ms
register(
    "performance.issues.sql_injection.query_value_length_threshold",
    default=3,
    flags=FLAG_AUTOMATOR_MODIFIABLE,
)

# Adjusting some time buffers in the trace endpoint
register(
    "performance.traces.transaction_query_timebuffer_days",
    type=Float,
    default=1.5,
    flags=FLAG_AUTOMATOR_MODIFIABLE,
)  # days
register(
    "performance.traces.span_query_timebuffer_hours",
    type=Float,
    default=1.0,
    flags=FLAG_AUTOMATOR_MODIFIABLE,
)  # hours
register(
    "performance.traces.query_timestamp_projects",
    type=Bool,
    default=False,
    flags=FLAG_AUTOMATOR_MODIFIABLE,
)
register(
    "performance.traces.trace-explorer-buffer-hours",
    type=Float,
    default=1.0,
    flags=FLAG_AUTOMATOR_MODIFIABLE,
)
register(
    "performance.traces.trace-explorer-max-trace-ids-per-chunk",
    type=Int,
    default=2500,
    flags=FLAG_AUTOMATOR_MODIFIABLE,
)
register(
    "performance.traces.trace-explorer-skip-floating-spans",
    type=Bool,
    default=True,
    flags=FLAG_AUTOMATOR_MODIFIABLE,
)
register(
    "performance.traces.trace-explorer-scan-max-block-size-hours",
    type=Int,
    default=8,
    flags=FLAG_AUTOMATOR_MODIFIABLE,
)
register(
    "performance.traces.trace-explorer-scan-max-batches",
    type=Int,
    default=7,
    flags=FLAG_AUTOMATOR_MODIFIABLE,
)
register(
    "performance.traces.trace-explorer-scan-max-execution-seconds",
    type=Int,
    default=30,
    flags=FLAG_AUTOMATOR_MODIFIABLE,
)
register(
    "performance.traces.trace-explorer-scan-max-parallel-queries",
    type=Int,
    default=3,
    flags=FLAG_AUTOMATOR_MODIFIABLE,
)
register(
    "performance.traces.trace-explorer-skip-recent-seconds",
    type=Int,
    default=0,
    flags=FLAG_AUTOMATOR_MODIFIABLE,
)
register(
    "performance.traces.span_query_minimum_spans",
    type=Int,
    default=10000,
    flags=FLAG_AUTOMATOR_MODIFIABLE,
)
register(
    "performance.traces.check_span_extraction_date",
    type=Bool,
    default=False,
    flags=FLAG_AUTOMATOR_MODIFIABLE,
)
register(
    # the timestamp that spans extraction was enabled for this environment
    "performance.traces.spans_extraction_date",
    type=Int,
    flags=FLAG_AUTOMATOR_MODIFIABLE,
)
register(
    "insights.span-samples-query.sample-rate",
    type=Float,
    default=0.0,  # 0 acts as 'no sampling'
    flags=FLAG_AUTOMATOR_MODIFIABLE,
)

register(
    "performance.spans-tags-key.sample-rate",
    type=Float,
    default=1.0,
    flags=FLAG_AUTOMATOR_MODIFIABLE,
)
register(
    "performance.spans-tags-key.max",
    type=Int,
    default=1000,
    flags=FLAG_AUTOMATOR_MODIFIABLE,
)
register(
    "performance.spans-tags-value.sample-rate",
    type=Float,
    default=1.0,
    flags=FLAG_AUTOMATOR_MODIFIABLE,
)
register(
    "performance.spans-tags-values.max",
    type=Int,
    default=1000,
    flags=FLAG_AUTOMATOR_MODIFIABLE,
)
register(
    "explore.trace-items.keys.max",
    type=Int,
    default=1000,
    flags=FLAG_AUTOMATOR_MODIFIABLE,
)
register(
    "explore.trace-items.values.max",
    type=Int,
    default=1000,
    flags=FLAG_AUTOMATOR_MODIFIABLE,
)

# In Single Tenant with 100% DS, we may need to reverse the UI change made by dynamic-sampling
# if metrics extraction isn't ready.
register(
    "performance.hide-metrics-ui",
    type=Bool,
    default=False,
    flags=FLAG_AUTOMATOR_MODIFIABLE,
)

# Used for enabling flags in ST. Should be removed once Flagpole works in all STs.
register(
    "performance.use_metrics.orgs_allowlist",
    type=Sequence,
    default=[],
    flags=FLAG_ALLOW_EMPTY | FLAG_AUTOMATOR_MODIFIABLE,
)
# Used for the z-score when calculating the margin of error in performance
register(
    "performance.extrapolation.confidence.z-score",
    type=Float,
    default=1.96,
    flags=FLAG_ALLOW_EMPTY | FLAG_AUTOMATOR_MODIFIABLE,
)
# Used for enabling flags in ST. Should be removed once Flagpole works in all STs.
register("performance.use_metrics.enabled", default=False, flags=FLAG_AUTOMATOR_MODIFIABLE)

# Dynamic Sampling system-wide options
# Size of the sliding window used for dynamic sampling. It is defaulted to 24 hours.
register("dynamic-sampling:sliding_window.size", default=24, flags=FLAG_AUTOMATOR_MODIFIABLE)
# Number of large transactions to retrieve from Snuba for transaction re-balancing.
register(
    "dynamic-sampling.prioritise_transactions.num_explicit_large_transactions",
    30,
    flags=FLAG_AUTOMATOR_MODIFIABLE,
)
# Number of large transactions to retrieve from Snuba for transaction re-balancing.
register(
    "dynamic-sampling.prioritise_transactions.num_explicit_small_transactions",
    0,
    flags=FLAG_AUTOMATOR_MODIFIABLE,
)

# Stops dynamic sampling rules from being emitted in relay config.
# This is required for ST instances that have flakey flags as we want to be able kill DS ruining customer data if necessary.
# It is only a killswitch for behaviour, it may actually increase infra load if flipped for a user currently being sampled.
register("dynamic-sampling.config.killswitch", default=False, flags=FLAG_AUTOMATOR_MODIFIABLE)

# Controls the intensity of dynamic sampling transaction rebalancing. 0.0 = explict rebalancing
# not performed, 1.0= full rebalancing (tries to bring everything to mean). Note that even at 0.0
# there will still be some rebalancing between the explicit and implicit transactions ( so setting rebalancing
# to 0.0 is not the same as no rebalancing. To effectively disable rebalancing set the number of explicit
# transactions to be rebalance (both small and large) to 0.
register(
    "dynamic-sampling.prioritise_transactions.rebalance_intensity",
    default=0.8,
    flags=FLAG_MODIFIABLE_RATE | FLAG_AUTOMATOR_MODIFIABLE,
)

# Enables a feature flag check in dynamic sampling tasks that switches
# organizations between transactions and spans for rebalancing. This check is
# expensive, so it can be disabled using this option.
register(
    "dynamic-sampling.check_span_feature_flag",
    default=False,
    flags=FLAG_AUTOMATOR_MODIFIABLE | FLAG_MODIFIABLE_RATE,
)

# === Hybrid cloud subsystem options ===
# UI rollout
register(
    "hybrid_cloud.disable_relative_upload_urls",
    default=False,
    flags=FLAG_AUTOMATOR_MODIFIABLE,
)
register(
    "hybrid_cloud.disable_tombstone_cleanup",
    default=False,
    flags=FLAG_AUTOMATOR_MODIFIABLE,
)

# List of event IDs to pass through
register(
    "hybrid_cloud.audit_log_event_id_invalid_pass_list",
    default=[],
    type=Sequence,
    flags=FLAG_AUTOMATOR_MODIFIABLE,
)

# Flagpole Configuration (used in getsentry)
register("flagpole.debounce_reporting_seconds", default=0, flags=FLAG_AUTOMATOR_MODIFIABLE)

# Feature flagging error capture rate.
# When feature flagging has faults, it can become very high volume and we can overwhelm sentry.
register("features.error.capture_rate", default=0.1, flags=FLAG_AUTOMATOR_MODIFIABLE)

# Retry controls
register("hybridcloud.regionsiloclient.retries", default=5, flags=FLAG_AUTOMATOR_MODIFIABLE)
register("hybridcloud.rpc.retries", default=5, flags=FLAG_AUTOMATOR_MODIFIABLE)
register("hybridcloud.integrationproxy.retries", default=5, flags=FLAG_AUTOMATOR_MODIFIABLE)
register("hybridcloud.endpoint_flag_logging", default=False, flags=FLAG_AUTOMATOR_MODIFIABLE)
register(
    "hybridcloud.rpc.method_retry_overrides",
    default={},
    flags=FLAG_AUTOMATOR_MODIFIABLE,
)
register(
    "hybridcloud.rpc.method_timeout_overrides",
    default={},
    flags=FLAG_AUTOMATOR_MODIFIABLE,
)
# Webhook processing controls
register(
    "hybridcloud.webhookpayload.worker_threads",
    default=4,
    flags=FLAG_AUTOMATOR_MODIFIABLE,
)

# Break glass controls
register(
    "hybrid_cloud.rpc.disabled-service-methods",
    default=[],
    flags=FLAG_AUTOMATOR_MODIFIABLE,
)
# == End hybrid cloud subsystem

# Decides whether an incoming transaction triggers an update of the clustering rule applied to it.
register("txnames.bump-lifetime-sample-rate", default=0.1, flags=FLAG_AUTOMATOR_MODIFIABLE)

# === Nodestore related runtime options ===

register(
    "nodestore.set-subkeys.enable-set-cache-item",
    default=True,
    flags=FLAG_AUTOMATOR_MODIFIABLE,
)

# === Backpressure related runtime options ===

# Enables monitoring of services for backpressure management.
register("backpressure.monitoring.enabled", default=False, flags=FLAG_AUTOMATOR_MODIFIABLE)
# How often the monitor will check service health.
register("backpressure.monitoring.interval", default=5, flags=FLAG_AUTOMATOR_MODIFIABLE)

# Enables checking consumer health for backpressure management.
register("backpressure.checking.enabled", default=False, flags=FLAG_AUTOMATOR_MODIFIABLE)
# How often a consumer will check for its health in a debounced fassion.
register("backpressure.checking.interval", default=5, flags=FLAG_AUTOMATOR_MODIFIABLE)


# How long a status is persisted, which means that updates to health status can be paused for that long before consumers will assume things are unhealthy
register("backpressure.status_ttl", default=60, flags=FLAG_AUTOMATOR_MODIFIABLE)

# The high-watermark levels per-service which will mark a service as unhealthy.
# This should mirror the `SENTRY_PROCESSING_SERVICES` setting.
register(
    "backpressure.high_watermarks.attachments-store",
    default=0.8,
    flags=FLAG_AUTOMATOR_MODIFIABLE,
)
register(
    "backpressure.high_watermarks.processing-store",
    default=0.8,
    flags=FLAG_AUTOMATOR_MODIFIABLE,
)
register(
    "backpressure.high_watermarks.processing-locks",
    default=0.8,
    flags=FLAG_AUTOMATOR_MODIFIABLE,
)
register(
    "backpressure.high_watermarks.post-process-locks",
    default=0.8,
    flags=FLAG_AUTOMATOR_MODIFIABLE,
)
register(
    "backpressure.high_watermarks.processing-store-transactions",
    default=0.8,
    flags=FLAG_AUTOMATOR_MODIFIABLE,
)

# Killswitch for monitor check-ins
register(
    "crons.organization.disable-check-in",
    type=Sequence,
    default=[],
    flags=FLAG_AUTOMATOR_MODIFIABLE,
)

# Temporary killswitch to enable dispatching incident occurrences into the
# incident_occurrence_consumer
register(
    "crons.dispatch_incident_occurrences_to_consumer",
    default=False,
    flags=FLAG_BOOL | FLAG_AUTOMATOR_MODIFIABLE,
)

# Enables recording tick volume metrics and tick decisions based on those
# metrics. Decisions are used to delay notifications in a system incident.
register(
    "crons.system_incidents.collect_metrics",
    default=False,
    flags=FLAG_BOOL | FLAG_AUTOMATOR_MODIFIABLE,
)

# Enables the the crons incident occurrence consumer to consider the clock-tick
# decision made based on volume metrics to determine if a incident occurrence
# should be processed, delayed, or dropped entirely.
register(
    "crons.system_incidents.use_decisions",
    default=False,
    flags=FLAG_BOOL | FLAG_AUTOMATOR_MODIFIABLE,
)

# The threshold that the tick metric must surpass for a tick to be determined
# as anomalous. This value should be negative, since we will only determine an
# incident based on a decrease in volume.
#
# See the `monitors.system_incidents` module for more details
register(
    "crons.system_incidents.pct_deviation_anomaly_threshold",
    default=-10,
    flags=FLAG_AUTOMATOR_MODIFIABLE,
)

# The threshold that the tick metric must surpass to transition to an incident
# state. This should be a fairly high value to avoid false positive incidents.
register(
    "crons.system_incidents.pct_deviation_incident_threshold",
    default=-30,
    flags=FLAG_AUTOMATOR_MODIFIABLE,
)

# This is the number of previous ticks we will consider the tick metrics and
# tick decisions for to determine a decision about the tick being evaluated.
register(
    "crons.system_incidents.tick_decision_window",
    default=5,
    flags=FLAG_AUTOMATOR_MODIFIABLE,
)

# Determines how many check-ins per-minute will be allowed per monitor. This is
# used when computing the QuotaConfig for the DataCategory.MONITOR (check-ins)
#
# See the sentry.monitors.rate_limt module for more details.
#
# XXX(epurkhiser): Remember a single check-in may often consist of two check-in
# messages, one for IN_PROGRESS and another for OK.
register(
    "crons.per_monitor_rate_limit",
    type=Int,
    default=6,
    flags=FLAG_PRIORITIZE_DISK | FLAG_AUTOMATOR_MODIFIABLE,
)


# Sets the timeout for webhooks
register(
    "sentry-apps.webhook.timeout.sec",
    default=1.0,
    flags=FLAG_AUTOMATOR_MODIFIABLE,
)

# Enables statistical detectors for a project
register(
    "statistical_detectors.enable",
    default=False,
    flags=FLAG_PRIORITIZE_DISK | FLAG_AUTOMATOR_MODIFIABLE,
)
register(
    "statistical_detectors.enable.projects.performance",
    type=Sequence,
    default=[],
    flags=FLAG_PRIORITIZE_DISK | FLAG_AUTOMATOR_MODIFIABLE,
)
register(
    "statistical_detectors.enable.projects.profiling",
    type=Sequence,
    default=[],
    flags=FLAG_PRIORITIZE_DISK | FLAG_AUTOMATOR_MODIFIABLE,
)
register(
    "statistical_detectors.query.batch_size",
    type=Int,
    default=100,
    flags=FLAG_PRIORITIZE_DISK | FLAG_AUTOMATOR_MODIFIABLE,
)
register(
    "statistical_detectors.query.transactions.timeseries_days",
    type=Int,
    default=14,
    flags=FLAG_PRIORITIZE_DISK | FLAG_AUTOMATOR_MODIFIABLE,
)
register(
    "statistical_detectors.query.functions.timeseries_days",
    type=Int,
    default=14,
    flags=FLAG_PRIORITIZE_DISK | FLAG_AUTOMATOR_MODIFIABLE,
)
register(
    "statistical_detectors.ratelimit.ema",
    type=Int,
    default=-1,
    flags=FLAG_PRIORITIZE_DISK | FLAG_AUTOMATOR_MODIFIABLE,
)

register(
    "statistical_detectors.throughput.threshold.transactions",
    default=50,
    type=Int,
    flags=FLAG_AUTOMATOR_MODIFIABLE,
)

register(
    "statistical_detectors.throughput.threshold.functions",
    default=25,
    type=Int,
    flags=FLAG_AUTOMATOR_MODIFIABLE,
)

register(
    "options_automator_slack_webhook_enabled",
    default=True,
    flags=FLAG_AUTOMATOR_MODIFIABLE,
)

register(
    "on_demand.max_alert_specs",
    default=50,
    flags=FLAG_AUTOMATOR_MODIFIABLE,
)

register(
    "on_demand.max_widget_specs",
    default=100,
    flags=FLAG_AUTOMATOR_MODIFIABLE,
)
# Some organizations can have more widget specs on a case-by-case basis. Widgets using this limit
# are listed in 'extended_widget_spec_orgs' option.
register("on_demand.extended_max_widget_specs", default=750, flags=FLAG_AUTOMATOR_MODIFIABLE)
register("on_demand.extended_widget_spec_orgs", default=[], flags=FLAG_AUTOMATOR_MODIFIABLE)
register(
    "on_demand.max_widget_cardinality.count",
    default=10000,
    flags=FLAG_AUTOMATOR_MODIFIABLE,
)
register(
    "on_demand.max_widget_cardinality.on_query_count",
    default=50,
    flags=FLAG_AUTOMATOR_MODIFIABLE,
)
register(
    "on_demand.max_widget_cardinality.killswitch",
    default=False,
    flags=FLAG_AUTOMATOR_MODIFIABLE,
)
# Overrides modified date and always updates the row. Can be removed if not needed later.
register(
    "on_demand.update_on_demand_modified",
    default=False,
    flags=FLAG_AUTOMATOR_MODIFIABLE,
)

register(
    "metric_extraction.max_span_attribute_specs",
    default=100,
    flags=FLAG_AUTOMATOR_MODIFIABLE,
)

# SDK Crash Detection
#
# The project ID belongs to the sentry organization: https://sentry.sentry.io/projects/cocoa-sdk-crashes/?project=4505469596663808.
register(
    "issues.sdk_crash_detection.cocoa.project_id",
    default=4505469596663808,
    flags=FLAG_AUTOMATOR_MODIFIABLE,
)

register(
    "issues.sdk_crash_detection.cocoa.sample_rate",
    default=1.0,
    flags=FLAG_AUTOMATOR_MODIFIABLE,
)

# The project ID belongs to the sentry organization: https://sentry.sentry.io/projects/cocoa-sdk-crashes/?project=4506155486085120.
register(
    "issues.sdk_crash_detection.react-native.project_id",
    default=4506155486085120,
    flags=FLAG_AUTOMATOR_MODIFIABLE,
)

# The allowlist of org IDs that the react-native crash detection is enabled for.
register(
    "issues.sdk_crash_detection.react-native.organization_allowlist",
    type=Sequence,
    default=[],
    flags=FLAG_ALLOW_EMPTY | FLAG_AUTOMATOR_MODIFIABLE,
)

register(
    "issues.sdk_crash_detection.react-native.sample_rate",
    default=0.0,
    flags=FLAG_AUTOMATOR_MODIFIABLE,
)

register(
    "issues.sdk_crash_detection.java.project_id",
    default=0,
    type=Int,
    flags=FLAG_ALLOW_EMPTY | FLAG_AUTOMATOR_MODIFIABLE,
)

# The allowlist of org IDs that the java crash detection is enabled for.
register(
    "issues.sdk_crash_detection.java.organization_allowlist",
    type=Sequence,
    default=[],
    flags=FLAG_ALLOW_EMPTY | FLAG_AUTOMATOR_MODIFIABLE,
)

register(
    "issues.sdk_crash_detection.java.sample_rate",
    default=0.0,
    flags=FLAG_AUTOMATOR_MODIFIABLE,
)

register(
    "issues.sdk_crash_detection.native.project_id",
    default=0,
    type=Int,
    flags=FLAG_ALLOW_EMPTY | FLAG_AUTOMATOR_MODIFIABLE,
)

register(
    "issues.sdk_crash_detection.native.organization_allowlist",
    type=Sequence,
    default=[],
    flags=FLAG_ALLOW_EMPTY | FLAG_AUTOMATOR_MODIFIABLE,
)

register(
    "issues.sdk_crash_detection.native.sample_rate",
    default=0.0,
    flags=FLAG_AUTOMATOR_MODIFIABLE,
)

register(
    "issues.sdk_crash_detection.dart.project_id",
    default=0,
    type=Int,
    flags=FLAG_ALLOW_EMPTY | FLAG_AUTOMATOR_MODIFIABLE,
)

register(
    "issues.sdk_crash_detection.dart.organization_allowlist",
    type=Sequence,
    default=[],
    flags=FLAG_ALLOW_EMPTY | FLAG_AUTOMATOR_MODIFIABLE,
)

register(
    "issues.sdk_crash_detection.dart.sample_rate",
    default=0.0,
    flags=FLAG_AUTOMATOR_MODIFIABLE,
)

register(
    "issues.sdk_crash_detection.dotnet.project_id",
    default=0,
    type=Int,
    flags=FLAG_ALLOW_EMPTY | FLAG_AUTOMATOR_MODIFIABLE,
)

register(
    "issues.sdk_crash_detection.dotnet.organization_allowlist",
    type=Sequence,
    default=[],
    flags=FLAG_ALLOW_EMPTY | FLAG_AUTOMATOR_MODIFIABLE,
)

register(
    "issues.sdk_crash_detection.dotnet.sample_rate",
    default=0.0,
    flags=FLAG_AUTOMATOR_MODIFIABLE,
)

# END: SDK Crash Detection

register(
    # Lists the shared resource ids we want to account usage for.
    "shared_resources_accounting_enabled",
    default=[],
    flags=FLAG_AUTOMATOR_MODIFIABLE,
)

# The flag disables the file io on main thread detector
register(
    "performance_issues.file_io_main_thread.disabled",
    default=False,
    flags=FLAG_MODIFIABLE_BOOL | FLAG_AUTOMATOR_MODIFIABLE,
)

# Enables on-demand metric extraction for Dashboard Widgets.
register(
    "on_demand_metrics.check_widgets.enable",
    default=False,
    flags=FLAG_PRIORITIZE_DISK | FLAG_AUTOMATOR_MODIFIABLE,
)
# Rollout % for easing out rollout based on the dashboard widget query id
register(
    "on_demand_metrics.check_widgets.rollout",
    default=0.0,
    type=Float,
    flags=FLAG_PRIORITIZE_DISK | FLAG_AUTOMATOR_MODIFIABLE,
)
# Number of DashboardWidgetQuery to be checked at once.
register(
    "on_demand_metrics.check_widgets.query.batch_size",
    type=Int,
    default=50,
    flags=FLAG_PRIORITIZE_DISK | FLAG_AUTOMATOR_MODIFIABLE,
)
# Number of chunks to split queries across.
register(
    "on_demand_metrics.check_widgets.query.total_batches",
    default=100,
    flags=FLAG_PRIORITIZE_DISK | FLAG_AUTOMATOR_MODIFIABLE,
)
# Use database backed stateful extraction state
register(
    "on_demand_metrics.widgets.use_stateful_extraction",
    default=False,
    flags=FLAG_PRIORITIZE_DISK | FLAG_AUTOMATOR_MODIFIABLE,
)
# Use to rollout using a cache for should_use_on_demand function, which resolves queries
register(
    "on_demand_metrics.cache_should_use_on_demand",
    default=0.0,
    flags=FLAG_AUTOMATOR_MODIFIABLE | FLAG_MODIFIABLE_RATE,
)

# Relocation: whether or not the self-serve API for the feature is enabled. When set on a region
# silo, this flag controls whether or not that region's API will serve relocation requests to
# non-superuser clients. When set on the control silo, it can be used to regulate whether or not
# certain global UI (ex: the relocation creation form at `/relocation/`) is visible to users.
register(
    "relocation.enabled",
    default=False,
    flags=FLAG_BOOL | FLAG_AUTOMATOR_MODIFIABLE,
)

# Relocation: populates the target region drop down in the control silo. Note: this option has NO
# EFFECT in region silos. However, the control silos `relocation.selectable-regions` array should be
# a complete list of all regions where `relocation.enabled`. If a region is enabled/disabled, it
# should also be added to/removed from this array in the control silo at the same time.
register(
    "relocation.selectable-regions",
    default=[],
    flags=FLAG_AUTOMATOR_MODIFIABLE,
)

# Relocation: the step at which new relocations should be autopaused, requiring admin approval
# before continuing.
# DEPRECATED: will be removed after the new `relocation.autopause.*` options are fully rolled out.
register(
    "relocation.autopause",
    default="",
    flags=FLAG_AUTOMATOR_MODIFIABLE,
)

# Relocation: the step at which new `SELF_HOSTED` relocations should be autopaused, requiring an
# admin to unpause before continuing.
register(
    "relocation.autopause.self-hosted",
    default="",
    flags=FLAG_AUTOMATOR_MODIFIABLE,
)

# Relocation: the step at which new `SELF_HOSTED` relocations should be autopaused, requiring an
# admin to unpause before continuing.
register(
    "relocation.autopause.saas-to-saas",
    default="",
    flags=FLAG_AUTOMATOR_MODIFIABLE,
)

# Relocation: globally limits the number of small (<=10MB) relocations allowed per silo per day.
register(
    "relocation.daily-limit.small",
    default=0,
    flags=FLAG_SCALAR | FLAG_AUTOMATOR_MODIFIABLE,
)

# Relocation: globally limits the number of medium (>10MB && <=100MB) relocations allowed per silo
# per day.
register(
    "relocation.daily-limit.medium",
    default=0,
    flags=FLAG_SCALAR | FLAG_AUTOMATOR_MODIFIABLE,
)

# Relocation: globally limits the number of large (>100MB) relocations allowed per silo per day.
register(
    "relocation.daily-limit.large",
    default=0,
    flags=FLAG_SCALAR | FLAG_AUTOMATOR_MODIFIABLE,
)

register(
    "relocation.outbox-orgslug.killswitch",
    default=[],
    type=Sequence,
    flags=FLAG_AUTOMATOR_MODIFIABLE,
)

# max number of profiles to use for computing
# the aggregated flamegraph.
register(
    "profiling.flamegraph.profile-set.size",
    type=Int,
    default=100,
    flags=FLAG_AUTOMATOR_MODIFIABLE,
)

# the duration of the first datetime chunk of data queried
# expressed in hours.
register(
    "profiling.flamegraph.query.initial_chunk_delta.hours",
    type=Int,
    default=12,
    flags=FLAG_AUTOMATOR_MODIFIABLE,
)

# the max duration of any datetime chunk of data queried
# expressed in hours.
register(
    "profiling.flamegraph.query.max_delta.hours",
    type=Int,
    default=48,
    flags=FLAG_AUTOMATOR_MODIFIABLE,
)

# The value by which the current delta is multiplied
register(
    "profiling.flamegraph.query.multiplier",
    type=Int,
    default=2,
    flags=FLAG_AUTOMATOR_MODIFIABLE,
)

# list of platform names for which we allow using unsampled profiles for the purpose
# of improving profile (function) metrics
register(
    "profiling.profile_metrics.unsampled_profiles.platforms",
    type=Sequence,
    default=[],
    flags=FLAG_ALLOW_EMPTY | FLAG_AUTOMATOR_MODIFIABLE,
)

# sample rate for tuning the amount of unsampled profiles that we "let through"
register(
    "profiling.profile_metrics.unsampled_profiles.sample_rate",
    default=0.0,
    flags=FLAG_AUTOMATOR_MODIFIABLE,
)

# killswitch for profile metrics
register(
    "profiling.profile_metrics.unsampled_profiles.enabled",
    default=False,
    type=Bool,
    flags=FLAG_AUTOMATOR_MODIFIABLE,
)

# Enable sending a post update signal after we update groups using a queryset update
register(
    "groups.enable-post-update-signal",
    default=False,
    flags=FLAG_BOOL | FLAG_AUTOMATOR_MODIFIABLE,
)


# Switch to read assemble status from Redis instead of memcache
register("assemble.read_from_redis", default=False, flags=FLAG_AUTOMATOR_MODIFIABLE)

# Sampling rates for testing Rust-based grouping enhancers

# Rate at which to run the Rust implementation of `assemble_stacktrace_component`
# and compare the results
register(
    "grouping.rust_enhancers.compare_components",
    default=0.0,
    flags=FLAG_AUTOMATOR_MODIFIABLE,
)
# Rate at which to prefer the Rust implementation of `assemble_stacktrace_component`.
register(
    "grouping.rust_enhancers.prefer_rust_components",
    default=0.0,
    flags=FLAG_AUTOMATOR_MODIFIABLE,
)

register(
    "metrics.sample-list.sample-rate",
    type=Float,
    default=100_000.0,
    flags=FLAG_PRIORITIZE_DISK | FLAG_AUTOMATOR_MODIFIABLE,
)


# TODO: For now, only a small number of projects are going through a grouping config transition at
# any given time, so we're sampling at 100% in order to be able to get good signal. Once we've fully
# transitioned to the optimized logic, and before the next config change, we probably either want to
# turn this down or get rid of it in favor of the default 10% sample rate
register(
    "grouping.config_transition.metrics_sample_rate",
    type=Float,
    default=1.0,
    flags=FLAG_AUTOMATOR_MODIFIABLE,
)


# Sample rate for double writing to experimental dsn
register(
    "store.experimental-dsn-double-write.sample-rate",
    default=0.0,
    flags=FLAG_AUTOMATOR_MODIFIABLE,
)

# temporary option for logging canonical key fallback stacktraces
register(
    "canonical-fallback.send-error-to-sentry",
    default=0.0,
    flags=FLAG_AUTOMATOR_MODIFIABLE,
)

# SPAN BUFFER
# Span buffer killswitch
register(
    "spans.drop-in-buffer",
    type=Sequence,
    default=[],
    flags=FLAG_ALLOW_EMPTY | FLAG_PRIORITIZE_DISK | FLAG_AUTOMATOR_MODIFIABLE,
)
# Enables profiling of the process-spans consumer
register(
    "spans.process-spans.profiling.rate",
    type=Float,
    default=0.0,
    flags=FLAG_PRIORITIZE_DISK | FLAG_AUTOMATOR_MODIFIABLE,
)
# Timeout for stale segments without a root span to be flushed.
register(
    "spans.buffer.timeout",
    type=Int,
    default=60,
    flags=FLAG_PRIORITIZE_DISK | FLAG_AUTOMATOR_MODIFIABLE,
)
# Timeout for completed segments with root span to be flushed.
register(
    "spans.buffer.root-timeout",
    type=Int,
    default=10,
    flags=FLAG_PRIORITIZE_DISK | FLAG_AUTOMATOR_MODIFIABLE,
)
# Number of spans to fetch at once from the buffer during flush (SCAN count).
register(
    "spans.buffer.segment-page-size",
    type=Int,
    default=100,
    flags=FLAG_PRIORITIZE_DISK | FLAG_AUTOMATOR_MODIFIABLE,
)
# Maximum size of a segment in bytes. Larger segments drop the oldest spans.
register(
    "spans.buffer.max-segment-bytes",
    type=Int,
    default=10 * 1024 * 1024,
    flags=FLAG_PRIORITIZE_DISK | FLAG_AUTOMATOR_MODIFIABLE,
)
# Maximum number of spans in a segment. Larger segments drop the oldest spans.
register(
    "spans.buffer.max-segment-spans",
    type=Int,
    default=1001,
    flags=FLAG_PRIORITIZE_DISK | FLAG_AUTOMATOR_MODIFIABLE,
)
# TTL for keys in Redis. This is a downside protection in case of bugs.
register(
    "spans.buffer.redis-ttl",
    type=Int,
    default=3600,
    flags=FLAG_PRIORITIZE_DISK | FLAG_AUTOMATOR_MODIFIABLE,
)
# Maximum number of segments to fetch and flush per cycle.
register(
    "spans.buffer.max-flush-segments",
    type=Int,
    default=500,
    flags=FLAG_PRIORITIZE_DISK | FLAG_AUTOMATOR_MODIFIABLE,
)
# Maximum memory percentage for the span buffer in Redis before rejecting messages.
register(
    "spans.buffer.max-memory-percentage",
    type=Float,
    default=1.0,
    flags=FLAG_PRIORITIZE_DISK | FLAG_AUTOMATOR_MODIFIABLE,
)
# Number of seconds the flusher needs to be saturated before we issue backpressure
register(
    "spans.buffer.flusher.backpressure-seconds",
    default=10,
    flags=FLAG_PRIORITIZE_DISK | FLAG_AUTOMATOR_MODIFIABLE,
)
# Timeout for flusher checkins before the process is killed and restarted
register(
    "spans.buffer.flusher.max-unhealthy-seconds",
    default=60,
    flags=FLAG_PRIORITIZE_DISK | FLAG_AUTOMATOR_MODIFIABLE,
)

# Compression level for spans buffer segments. Default -1 disables compression, 0-22 for zstd levels
register(
    "spans.buffer.compression.level",
    type=Int,
    default=0,
    flags=FLAG_PRIORITIZE_DISK | FLAG_AUTOMATOR_MODIFIABLE,
)

# Segments consumer
register(
    "spans.process-segments.consumer.enable",
    default=True,
    flags=FLAG_PRIORITIZE_DISK | FLAG_AUTOMATOR_MODIFIABLE,
)
register(
    "spans.process-segments.detect-performance-problems.enable",
    default=False,
    flags=FLAG_PRIORITIZE_DISK | FLAG_AUTOMATOR_MODIFIABLE,
)

register(
    "indexed-spans.agg-span-waterfall.enable",
    default=False,
    flags=FLAG_PRIORITIZE_DISK | FLAG_AUTOMATOR_MODIFIABLE,
)

register(
    "traces.sample-list.sample-rate",
    type=Float,
    default=0.0,
    flags=FLAG_PRIORITIZE_DISK | FLAG_AUTOMATOR_MODIFIABLE,
)

register(
    "discover.saved-query-dataset-split.enable",
    default=False,
    flags=FLAG_PRIORITIZE_DISK | FLAG_AUTOMATOR_MODIFIABLE,
)
register(
    "discover.saved-query-dataset-split.organization-id-allowlist",
    type=Sequence,
    default=[],
    flags=FLAG_PRIORITIZE_DISK | FLAG_AUTOMATOR_MODIFIABLE,
)

# Options for setting LLM providers and usecases
register("llm.provider.options", default={}, flags=FLAG_NOSTORE)
# Example provider:
#     "openai": {
#         "options": {
#             "api_key": "",
#         },
#         "models": ["gpt-4-turbo", "gpt-3.5-turbo"],
#     }

register("llm.usecases.options", default={}, flags=FLAG_NOSTORE, type=Dict)
# Example usecase:
#     "suggestedfix": {
#         "provider": "openai",
#         "options": {
#             "model": "gpt-3.5-turbo",
#         },
#     }
# }

register(
    "feedback.filter_garbage_messages",
    type=Bool,
    default=False,
    flags=FLAG_PRIORITIZE_DISK | FLAG_AUTOMATOR_MODIFIABLE,
)

# List of organizations with increased rate limits for organization_events API
register(
    "api.organization_events.rate-limit-increased.orgs",
    type=Sequence,
    default=[],
    flags=FLAG_ALLOW_EMPTY | FLAG_AUTOMATOR_MODIFIABLE,
)
# Increased rate limits for organization_events API for the orgs above
register(
    "api.organization_events.rate-limit-increased.limits",
    type=Dict,
    default={"limit": 50, "window": 1, "concurrent_limit": 50},
    flags=FLAG_ALLOW_EMPTY | FLAG_AUTOMATOR_MODIFIABLE,
)
# Reduced rate limits for organization_events API for the orgs in LA/EA/GA rollout
# Once GA'd, this will be the default rate limit for all orgs not on the increase list
register(
    "api.organization_events.rate-limit-reduced.limits",
    type=Dict,
    default={"limit": 1000, "window": 300, "concurrent_limit": 15},
    flags=FLAG_ALLOW_EMPTY | FLAG_AUTOMATOR_MODIFIABLE,
)


# TODO: remove once removed from options
register(
    "issue_platform.use_kafka_partition_key",
    type=Bool,
    default=False,
    flags=FLAG_PRIORITIZE_DISK | FLAG_AUTOMATOR_MODIFIABLE,
)


register(
    "sentry.save-event-attachments.project-per-5-minute-limit",
    type=Int,
    default=2000,
    flags=FLAG_AUTOMATOR_MODIFIABLE,
)

register(
    "sentry.save-event-attachments.project-per-sec-limit",
    type=Int,
    default=100,
    flags=FLAG_AUTOMATOR_MODIFIABLE,
)

# max number of profile chunks to use for computing
# the merged profile.
register(
    "profiling.continuous-profiling.chunks-set.size",
    type=Int,
    default=50,
    flags=FLAG_AUTOMATOR_MODIFIABLE,
)
register(
    "profiling.continuous-profiling.chunks-query.size",
    type=Int,
    default=250,
    flags=FLAG_AUTOMATOR_MODIFIABLE,
)
# Limits the total duration of profile chunks to aggregate in flamegraphs
register(
    "profiling.continuous-profiling.flamegraph.max-seconds",
    type=Int,
    default=10 * 60,
    flags=FLAG_AUTOMATOR_MODIFIABLE,
)

# Enable orjson in the occurrence_consumer.process_[message|batch]
register(
    "issues.occurrence_consumer.use_orjson",
    type=Bool,
    default=False,
    flags=FLAG_AUTOMATOR_MODIFIABLE,
)

# Controls the rate of using the sentry api shared secret for communicating to sentry.
register(
    "seer.api.use-shared-secret",
    default=0.0,
    flags=FLAG_AUTOMATOR_MODIFIABLE,
)

register(
    "similarity.backfill_nodestore_use_multithread",
    default=False,
    flags=FLAG_AUTOMATOR_MODIFIABLE,
)

register(
    "similarity.backfill_nodestore_chunk_size",
    default=5,
    flags=FLAG_AUTOMATOR_MODIFIABLE,
)

register(
    "similarity.backfill_nodestore_threads",
    default=6,
    flags=FLAG_AUTOMATOR_MODIFIABLE,
)
register(
    "similarity.backfill_snuba_concurrent_requests",
    default=20,
    flags=FLAG_AUTOMATOR_MODIFIABLE,
)
register(
    "similarity.backfill_seer_chunk_size",
    default=30,
    flags=FLAG_AUTOMATOR_MODIFIABLE,
)
register(
    "similarity.backfill_seer_threads",
    default=1,
    flags=FLAG_AUTOMATOR_MODIFIABLE,
)
register(
    "similarity.backfill_project_cohort_size",
    default=1000,
    flags=FLAG_AUTOMATOR_MODIFIABLE,
)
register(
    "similarity.backfill_total_worker_count",
    default=6,
    flags=FLAG_AUTOMATOR_MODIFIABLE,
)
register(
    "similarity.new_project_seer_grouping.enabled",
    default=False,
    flags=FLAG_AUTOMATOR_MODIFIABLE,
)
register(
    "similarity.backfill_use_reranking",
    default=False,
    flags=FLAG_AUTOMATOR_MODIFIABLE,
)
register(
    "delayed_processing.batch_size",
    default=10000,
    flags=FLAG_AUTOMATOR_MODIFIABLE,
)
register(
    "delayed_processing.emit_logs",
    type=Bool,
    default=False,
    flags=FLAG_AUTOMATOR_MODIFIABLE,
)
register(
    "delayed_workflow.rollout",
    type=Bool,
    default=False,
    flags=FLAG_AUTOMATOR_MODIFIABLE,
)
register(
    "workflow_engine.scheduler.use_conditional_delete",
    type=Bool,
    default=True,
    flags=FLAG_AUTOMATOR_MODIFIABLE,
)

register(
    "workflow_engine.associate_error_detectors",
    type=Bool,
    default=False,
    flags=FLAG_AUTOMATOR_MODIFIABLE,
)

register(
    "grouping.grouphash_metadata.ingestion_writes_enabled",
    type=Bool,
    default=True,
    flags=FLAG_AUTOMATOR_MODIFIABLE,
)

register(
    "workflow_engine.issue_alert.group.type_id.rollout",
    type=Sequence,
    default=[],
    flags=FLAG_AUTOMATOR_MODIFIABLE,
)

register(
    "workflow_engine.group.type_id.open_periods_type_denylist",
    type=Sequence,
    default=[],
    flags=FLAG_AUTOMATOR_MODIFIABLE,
)

register(
    "workflow_engine.issue_alert.group.type_id.ga",
    type=Sequence,
    default=[],
    flags=FLAG_AUTOMATOR_MODIFIABLE,
)

register(
    "workflow_engine.sentry-app-actions-outbox",
    type=Bool,
    default=False,
    flags=FLAG_AUTOMATOR_MODIFIABLE,
)

register(
    "workflow_engine.num_cohorts",
    type=Int,
    default=1,
    flags=FLAG_AUTOMATOR_MODIFIABLE,
)

register(
    "workflow_engine.use_cohort_selection",
    type=Bool,
    default=True,
    flags=FLAG_AUTOMATOR_MODIFIABLE,
)

# Restrict uptime issue creation for specific host provider identifiers. Items
# in this list map to the `host_provider_id` column in the UptimeSubscription
# table.
#
# This may be used to stop issue creation in the event that a network / hosting
# provider blocks the uptime checker causing false positives.
register(
    "uptime.restrict-issue-creation-by-hosting-provider-id",
    type=Sequence,
    default=[],
    flags=FLAG_ALLOW_EMPTY | FLAG_AUTOMATOR_MODIFIABLE,
)

# Disables specific uptime checker regions. This is a list of region slugs
# which must match regions available in the settings.UPTIME_REGIONS list.
#
# Useful to remove a region from check rotation if there is some kind of
# problem with the region.
register(
    "uptime.disabled-checker-regions",
    type=Sequence,
    default=[],
    flags=FLAG_ALLOW_EMPTY | FLAG_AUTOMATOR_MODIFIABLE,
)
register(
    "uptime.checker-regions-mode-override",
    type=Dict,
    default={},
    flags=FLAG_ALLOW_EMPTY | FLAG_AUTOMATOR_MODIFIABLE,
)

register(
    "uptime.date_cutoff_epoch_seconds",
    type=Int,
    default=0,
    flags=FLAG_AUTOMATOR_MODIFIABLE,
)

register(
    "uptime.snuba_uptime_results.enabled",
    type=Bool,
    default=True,
    flags=FLAG_AUTOMATOR_MODIFIABLE,
)

# Controls whether uptime monitoring creates issues via the issue platform.
register(
    "uptime.create-issues",
    type=Bool,
    default=True,
    flags=FLAG_AUTOMATOR_MODIFIABLE,
)

# Controls whether uptime monitoring automatically detects hostnames from error events.
register(
    "uptime.automatic-hostname-detection",
    type=Bool,
    default=True,
    flags=FLAG_AUTOMATOR_MODIFIABLE,
)

# Controls whether uptime monitoring automatically creates subscriptions for detected URLs.
register(
    "uptime.automatic-subscription-creation",
    type=Bool,
    default=True,
    flags=FLAG_AUTOMATOR_MODIFIABLE,
)

# Configures the list of public IP addresses that are returned from the
# `uptime-ips` API. This does NOT control what actual IPs are used to make the
# check, we simply have this as an option so that we can quickly update this
# list without the need for a code-change.
register(
    "uptime.uptime-ips-api-response",
    type=Sequence,
    default=[],
    flags=FLAG_ALLOW_EMPTY | FLAG_AUTOMATOR_MODIFIABLE,
)

# Configures the list of public IP addresses that are returned from the
# `tempest-ips` API. This provides a way to configure and retrieve
# IP addresses for Tempest purposes without code changes.
register(
    "tempest.tempest-ips-api-response",
    type=Sequence,
    default=[],
    flags=FLAG_ALLOW_EMPTY | FLAG_AUTOMATOR_MODIFIABLE,
)

register(
    "releases.no_snuba_for_release_creation",
    type=Bool,
    default=False,
    flags=FLAG_AUTOMATOR_MODIFIABLE,
)

# Secret Scanning. Allows to temporarily disable signature verification.
register(
    "secret-scanning.github.enable-signature-verification",
    type=Bool,
    default=True,
    flags=FLAG_AUTOMATOR_MODIFIABLE,
)

# Rate limiting for the occurrence consumer
register(
    "issues.occurrence-consumer.rate-limit.quota",
    type=Dict,
    default={"window_seconds": 3600, "granularity_seconds": 60, "limit": 1000},
    flags=FLAG_AUTOMATOR_MODIFIABLE,
)

register(
    "issues.occurrence-consumer.rate-limit.enabled",
    type=Bool,
    default=False,
    flags=FLAG_AUTOMATOR_MODIFIABLE,
)
register(
    "eventstore.adjacent_event_ids_use_snql",
    type=Bool,
    default=False,
    flags=FLAG_AUTOMATOR_MODIFIABLE,
)

# Demo mode
register(
    "demo-mode.enabled",
    type=Bool,
    default=False,
    flags=FLAG_AUTOMATOR_MODIFIABLE,
)

register(
    "demo-mode.orgs",
    default=[],
    flags=FLAG_AUTOMATOR_MODIFIABLE,
)

register(
    "demo-mode.users",
    default=[],
    flags=FLAG_AUTOMATOR_MODIFIABLE,
)

# option for sample size when fetching project tag keys
register(
    "visibility.tag-key-sample-size",
    default=1_000_000,
    flags=FLAG_AUTOMATOR_MODIFIABLE,
)

# option for clamping project tag key date range
register(
    "visibility.tag-key-max-date-range.days",
    default=14,
    flags=FLAG_AUTOMATOR_MODIFIABLE,
)

# option used to enable/disable applying
# stack trace rules in profiles
register(
    "profiling.stack_trace_rules.enabled",
    default=False,
    type=Bool,
    flags=FLAG_AUTOMATOR_MODIFIABLE,
)

register(
    "performance.event-tracker.sample-rate.transactions",
    default=0.0,
    flags=FLAG_AUTOMATOR_MODIFIABLE,
)

# allows us to disable indexing during maintenance events
register(
    "sentry.similarity.indexing.enabled",
    default=True,
    type=Bool,
    flags=FLAG_AUTOMATOR_MODIFIABLE,
)

# Enforces a QueryBuilder check that the first relevant event has been sent for each project
register(
    "sentry.search.events.project.check_event",
    default=0.0,
    type=Float,
    flags=FLAG_AUTOMATOR_MODIFIABLE,
)

register(
    "sentry.demo_mode.sync_debug_artifacts.enable",
    type=Bool,
    default=False,
    flags=FLAG_PRIORITIZE_DISK | FLAG_AUTOMATOR_MODIFIABLE,
)
register(
    "sentry.demo_mode.sync_debug_artifacts.source_org_id",
    type=Int,
    flags=FLAG_PRIORITIZE_DISK | FLAG_AUTOMATOR_MODIFIABLE,
)

# Taskbroker flags
register(
    "taskworker.enabled",
    default=True,
    flags=FLAG_AUTOMATOR_MODIFIABLE,
)
register(
    "taskworker.route.overrides",
    default={},
    flags=FLAG_AUTOMATOR_MODIFIABLE,
)
register(
    "taskworker.grpc_service_config",
    type=String,
    default="""{"loadBalancingConfig": [{"round_robin": {}}]}""",
    flags=FLAG_AUTOMATOR_MODIFIABLE,
)
register(
    "taskworker.fetch_next.disabled_pools",
    default=[],
    flags=FLAG_AUTOMATOR_MODIFIABLE,
)


register(
    "sdk-deprecation.profile-chunk.python",
    default="2.24.1",
    flags=FLAG_AUTOMATOR_MODIFIABLE,
)
register(
    "sdk-deprecation.profile-chunk.python.hard",
    default="2.24.1",
    flags=FLAG_AUTOMATOR_MODIFIABLE,
)
register(
    "sdk-deprecation.profile-chunk.cocoa",
    default="8.49.2",
    flags=FLAG_AUTOMATOR_MODIFIABLE,
)
register(
    "sdk-deprecation.profile-chunk.cocoa.hard",
    default="8.49.0",
    flags=FLAG_AUTOMATOR_MODIFIABLE,
)
register(
    "sdk-deprecation.profile-chunk.cocoa.reject",
    default="8.49.2",
    flags=FLAG_AUTOMATOR_MODIFIABLE,
)
register(
    "sdk-deprecation.profile.cocoa.reject",
    default="8.49.2",
    flags=FLAG_AUTOMATOR_MODIFIABLE,
)


# Orgs for which compression should be disabled in the chunk upload endpoint.
# This is intended to circumvent sporadic 503 errors reported by some customers.
register("chunk-upload.no-compression", default=[], flags=FLAG_AUTOMATOR_MODIFIABLE)

register(
    "issues.client_error_sampling.project_allowlist",
    type=Sequence,
    default=[],
    flags=FLAG_ALLOW_EMPTY | FLAG_AUTOMATOR_MODIFIABLE,
)

# Enable adding the `Reporting-Endpoints` header, which will in turn enable the sending of Reporting
# API reports from the browser (as long as it's Chrome).
register(
    "issues.browser_reporting.reporting_endpoints_header_enabled",
    type=Bool,
    default=False,
    flags=FLAG_AUTOMATOR_MODIFIABLE,
)

# Enable the collection of Reporting API reports via the `/api/0/reporting-api-experiment/`
# endpoint. When this is false, the endpoint will just 404.
register(
    "issues.browser_reporting.collector_endpoint_enabled",
    type=Bool,
    default=False,
    flags=FLAG_AUTOMATOR_MODIFIABLE,
)

# Enable experimental message parameterization in grouping.
register(
    "grouping.experimental_parameterization",
    type=Float,
    default=0.0,
    flags=FLAG_AUTOMATOR_MODIFIABLE,
)

# Whether the new objectstore implementation is being used for attachments
register("objectstore.enable_for.attachments", default=0.0, flags=FLAG_AUTOMATOR_MODIFIABLE)
# Whether the new objectstore implementation is being used for attachments in a double-write
# configuration where it writes to the new objectstore alongside the existing filestore.
# This is mutually exclusive with the above setting.
register("objectstore.double_write.attachments", default=0.0, flags=FLAG_AUTOMATOR_MODIFIABLE)

# option used to enable/disable tracking
# rate of potential functions metrics to
# be written into EAP
register(
    "profiling.track_functions_metrics_write_rate.eap.enabled",
    default=False,
    type=Bool,
    flags=FLAG_AUTOMATOR_MODIFIABLE,
)

register(
    "commit.dual-write-start-date",
    type=String,
    default=None,
    flags=FLAG_ALLOW_EMPTY | FLAG_PRIORITIZE_DISK | FLAG_AUTOMATOR_MODIFIABLE,
)

# Killswitch for linking identities for demo users
register(
    "identity.prevent-link-identity-for-demo-users.enabled",
    type=Bool,
    default=False,
    flags=FLAG_AUTOMATOR_MODIFIABLE,
)

register(
    "sentry.send_onboarding_task_metrics",
    type=Bool,
    default=False,
    flags=FLAG_AUTOMATOR_MODIFIABLE,
)

# Skip recording onboarding tasks if organization onboarding is already complete
register(
    "sentry:skip-record-onboarding-tasks-if-complete",
    type=Bool,
    default=False,
    flags=FLAG_AUTOMATOR_MODIFIABLE,
)

# Database field encryption method
# Supported values:
# - 'plaintext': No encryption (default)
# - 'fernet': Fernet symmetric encryption
# - 'keysets': (Future) Google Tink keysets for key rotation
register(
    "database.encryption.method",
    type=String,
    default="plaintext",
    flags=FLAG_PRIORITIZE_DISK | FLAG_AUTOMATOR_MODIFIABLE,
)

# Lists all the consumers we want to dump the stacktrace upon shutdown.
# We have seen some consumers hanging after restart. This should help
# us to identify where they get stuck.
# The consumer name is the ones defined in sentry.consumers.KAFKA_CONSUMERS.
register(
    "consumer.dump_stacktrace_on_shutdown",
    type=Sequence,
    default=[],
    flags=FLAG_AUTOMATOR_MODIFIABLE,
)

# Killswitch for treating demo user as unauthenticated
# in our auth pipelines.
register(
    "demo-user.auth.pipelines.always.unauthenticated.enabled",
    type=Bool,
    default=False,
    flags=FLAG_PRIORITIZE_DISK | FLAG_AUTOMATOR_MODIFIABLE,
)

<<<<<<< HEAD
# The allowlist of organization IDs for which deletion from EAP is enabled.
register(
    "eventstream.eap.deletion_enabled.organization_allowlist",
=======
# Killswich for LLM issue detection
register(
    "issue-detection.llm-detection.enabled",
    type=Bool,
    default=False,
    flags=FLAG_MODIFIABLE_BOOL | FLAG_AUTOMATOR_MODIFIABLE,
)

# Allow list for projects with LLM issue detection enabled
register(
    "issue-detection.llm-detection.projects-allowlist",
>>>>>>> a9862d83
    type=Sequence,
    default=[],
    flags=FLAG_ALLOW_EMPTY | FLAG_AUTOMATOR_MODIFIABLE,
)<|MERGE_RESOLUTION|>--- conflicted
+++ resolved
@@ -3556,23 +3556,17 @@
     flags=FLAG_PRIORITIZE_DISK | FLAG_AUTOMATOR_MODIFIABLE,
 )
 
-<<<<<<< HEAD
+# Killswich for LLM issue detection
+register(
+    "issue-detection.llm-detection.enabled",
+    type=Bool,
+    default=False,
+    flags=FLAG_MODIFIABLE_BOOL | FLAG_AUTOMATOR_MODIFIABLE,
+)
+
 # The allowlist of organization IDs for which deletion from EAP is enabled.
 register(
     "eventstream.eap.deletion_enabled.organization_allowlist",
-=======
-# Killswich for LLM issue detection
-register(
-    "issue-detection.llm-detection.enabled",
-    type=Bool,
-    default=False,
-    flags=FLAG_MODIFIABLE_BOOL | FLAG_AUTOMATOR_MODIFIABLE,
-)
-
-# Allow list for projects with LLM issue detection enabled
-register(
-    "issue-detection.llm-detection.projects-allowlist",
->>>>>>> a9862d83
     type=Sequence,
     default=[],
     flags=FLAG_ALLOW_EMPTY | FLAG_AUTOMATOR_MODIFIABLE,
