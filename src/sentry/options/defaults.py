import os

from sentry.logging import LoggingFormat
from sentry.options import register
from sentry.options.manager import (
    FLAG_ADMIN_MODIFIABLE,
    FLAG_ALLOW_EMPTY,
    FLAG_AUTOMATOR_MODIFIABLE,
    FLAG_BOOL,
    FLAG_CREDENTIAL,
    FLAG_IMMUTABLE,
    FLAG_MODIFIABLE_BOOL,
    FLAG_MODIFIABLE_RATE,
    FLAG_NOSTORE,
    FLAG_PRIORITIZE_DISK,
    FLAG_RATE,
    FLAG_REQUIRED,
    FLAG_SCALAR,
)
from sentry.quotas.base import build_metric_abuse_quotas
from sentry.utils.types import Any, Bool, Dict, Float, Int, Sequence, String

# Cache
# register('cache.backend', flags=FLAG_NOSTORE)
# register('cache.options', type=Dict, flags=FLAG_NOSTORE)


# System
register("system.admin-email", flags=FLAG_REQUIRED)
register(
    "system.support-email",
    flags=FLAG_ALLOW_EMPTY | FLAG_PRIORITIZE_DISK | FLAG_AUTOMATOR_MODIFIABLE,
)
register(
    "system.security-email",
    flags=FLAG_ALLOW_EMPTY | FLAG_PRIORITIZE_DISK | FLAG_AUTOMATOR_MODIFIABLE,
)
register("system.databases", type=Dict, flags=FLAG_NOSTORE)
# register('system.debug', default=False, flags=FLAG_NOSTORE)
register(
    "system.rate-limit",
    default=0,
    flags=FLAG_ALLOW_EMPTY | FLAG_PRIORITIZE_DISK | FLAG_AUTOMATOR_MODIFIABLE,
)
register(
    "system.event-retention-days",
    default=0,
    flags=FLAG_ALLOW_EMPTY | FLAG_PRIORITIZE_DISK | FLAG_AUTOMATOR_MODIFIABLE,
)
register("system.secret-key", flags=FLAG_CREDENTIAL | FLAG_NOSTORE)
register("system.root-api-key", flags=FLAG_PRIORITIZE_DISK | FLAG_AUTOMATOR_MODIFIABLE)
register("system.logging-format", default=LoggingFormat.HUMAN, flags=FLAG_NOSTORE)
# This is used for the chunk upload endpoint
register("system.upload-url-prefix", flags=FLAG_PRIORITIZE_DISK | FLAG_AUTOMATOR_MODIFIABLE)
register(
    "system.maximum-file-size",
    default=2**31,
    flags=FLAG_PRIORITIZE_DISK | FLAG_AUTOMATOR_MODIFIABLE,
)

# URL configuration
# Absolute URL to the sentry root directory. Should not include a trailing slash.
register(
    "system.url-prefix",
    ttl=60,
    grace=3600,
    default=os.environ.get("SENTRY_SYSTEM_URL_PREFIX"),
    flags=FLAG_REQUIRED | FLAG_PRIORITIZE_DISK,
)
register(
    "system.internal-url-prefix",
    flags=FLAG_ALLOW_EMPTY | FLAG_PRIORITIZE_DISK | FLAG_AUTOMATOR_MODIFIABLE,
)
# Base hostname that account domains are subdomains of.
register(
    "system.base-hostname",
    default=os.environ.get("SENTRY_SYSTEM_BASE_HOSTNAME"),
    flags=FLAG_ALLOW_EMPTY | FLAG_PRIORITIZE_DISK | FLAG_NOSTORE,
)
# The template for organization subdomain hostnames.
register(
    "system.organization-base-hostname",
    default=os.environ.get("SENTRY_ORGANIZATION_BASE_HOSTNAME"),
    flags=FLAG_ALLOW_EMPTY | FLAG_PRIORITIZE_DISK | FLAG_NOSTORE,
)
# Template for organization URL including protocol
register(
    "system.organization-url-template",
    default=os.environ.get("SENTRY_ORGANIZATION_URL_TEMPLATE"),
    flags=FLAG_ALLOW_EMPTY | FLAG_PRIORITIZE_DISK | FLAG_NOSTORE,
)
# Template for region based API URL
register(
    "system.region-api-url-template",
    default=os.environ.get("SENTRY_REGION_API_URL_TEMPLATE"),
    flags=FLAG_ALLOW_EMPTY | FLAG_PRIORITIZE_DISK | FLAG_NOSTORE,
)
# The region that this instance is currently running in.
register("system.region", flags=FLAG_ALLOW_EMPTY | FLAG_PRIORITIZE_DISK | FLAG_NOSTORE)

# Redis
register(
    "redis.clusters",
    type=Dict,
    default={"default": {"hosts": {0: {"host": "127.0.0.1", "port": 6379}}}},
    flags=FLAG_NOSTORE | FLAG_IMMUTABLE,
)
register("redis.options", type=Dict, flags=FLAG_NOSTORE)

# Processing worker caches
register(
    "dsym.cache-path",
    type=String,
    default="/tmp/sentry-dsym-cache",
    flags=FLAG_PRIORITIZE_DISK | FLAG_AUTOMATOR_MODIFIABLE,
)
register(
    "releasefile.cache-path",
    type=String,
    default="/tmp/sentry-releasefile-cache",
    flags=FLAG_PRIORITIZE_DISK | FLAG_AUTOMATOR_MODIFIABLE,
)
register(
    "releasefile.cache-limit",
    type=Int,
    default=10 * 1024 * 1024,
    flags=FLAG_PRIORITIZE_DISK | FLAG_AUTOMATOR_MODIFIABLE,
)


# Mail
register("mail.backend", default="smtp", flags=FLAG_NOSTORE)
register(
    "mail.host",
    default="127.0.0.1",
    flags=FLAG_REQUIRED | FLAG_PRIORITIZE_DISK,
)
register(
    "mail.port",
    default=25,
    flags=FLAG_REQUIRED | FLAG_PRIORITIZE_DISK,
)
register(
    "mail.username",
    flags=FLAG_REQUIRED | FLAG_ALLOW_EMPTY | FLAG_PRIORITIZE_DISK,
)
register(
    "mail.password",
    flags=FLAG_REQUIRED | FLAG_ALLOW_EMPTY | FLAG_PRIORITIZE_DISK,
)
register(
    "mail.use-tls",
    default=False,
    flags=FLAG_REQUIRED | FLAG_PRIORITIZE_DISK,
)
register(
    "mail.use-ssl",
    default=False,
    flags=FLAG_REQUIRED | FLAG_PRIORITIZE_DISK,
)
register(
    "mail.subject-prefix",
    default="[Sentry]",
    flags=FLAG_PRIORITIZE_DISK | FLAG_AUTOMATOR_MODIFIABLE,
)
register(
    "mail.from",
    default="root@localhost",
    flags=FLAG_REQUIRED | FLAG_PRIORITIZE_DISK,
)
register("mail.list-namespace", type=String, default="localhost", flags=FLAG_NOSTORE)
register(
    "mail.enable-replies", default=False, flags=FLAG_PRIORITIZE_DISK | FLAG_AUTOMATOR_MODIFIABLE
)
register(
    "mail.reply-hostname",
    default="",
    flags=FLAG_ALLOW_EMPTY | FLAG_PRIORITIZE_DISK | FLAG_AUTOMATOR_MODIFIABLE,
)
register(
    "mail.mailgun-api-key",
    default="",
    flags=FLAG_ALLOW_EMPTY | FLAG_PRIORITIZE_DISK | FLAG_AUTOMATOR_MODIFIABLE,
)
register(
    "mail.timeout",
    default=10,
    type=Int,
    flags=FLAG_ALLOW_EMPTY | FLAG_PRIORITIZE_DISK | FLAG_AUTOMATOR_MODIFIABLE,
)

# TOTP (Auth app)
register(
    "totp.disallow-new-enrollment",
    default=False,
    type=Bool,
    flags=FLAG_ALLOW_EMPTY | FLAG_PRIORITIZE_DISK | FLAG_AUTOMATOR_MODIFIABLE,
)

# SMS
register(
    "sms.twilio-account",
    default="",
    flags=FLAG_ALLOW_EMPTY | FLAG_PRIORITIZE_DISK | FLAG_AUTOMATOR_MODIFIABLE,
)
register(
    "sms.twilio-token", default="", flags=FLAG_CREDENTIAL | FLAG_ALLOW_EMPTY | FLAG_PRIORITIZE_DISK
)
register(
    "sms.twilio-number",
    default="",
    flags=FLAG_ALLOW_EMPTY | FLAG_PRIORITIZE_DISK | FLAG_AUTOMATOR_MODIFIABLE,
)
register(
    "sms.disallow-new-enrollment",
    default=False,
    type=Bool,
    flags=FLAG_ALLOW_EMPTY | FLAG_AUTOMATOR_MODIFIABLE,
)

# U2F
register(
    "u2f.app-id",
    default="",
    flags=FLAG_ALLOW_EMPTY | FLAG_PRIORITIZE_DISK | FLAG_AUTOMATOR_MODIFIABLE,
)
register(
    "u2f.facets",
    default=[],
    type=Sequence,
    flags=FLAG_ALLOW_EMPTY | FLAG_PRIORITIZE_DISK | FLAG_AUTOMATOR_MODIFIABLE,
)
register(
    "u2f.disallow-new-enrollment",
    default=False,
    type=Bool,
    flags=FLAG_ALLOW_EMPTY | FLAG_PRIORITIZE_DISK | FLAG_AUTOMATOR_MODIFIABLE,
)

# Recovery Codes
register(
    "recovery.disallow-new-enrollment",
    default=False,
    type=Bool,
    flags=FLAG_ALLOW_EMPTY | FLAG_PRIORITIZE_DISK | FLAG_AUTOMATOR_MODIFIABLE,
)

# Auth
register(
    "auth.ip-rate-limit",
    default=0,
    flags=FLAG_ALLOW_EMPTY | FLAG_PRIORITIZE_DISK | FLAG_AUTOMATOR_MODIFIABLE,
)
register(
    "auth.user-rate-limit",
    default=0,
    flags=FLAG_ALLOW_EMPTY | FLAG_PRIORITIZE_DISK | FLAG_AUTOMATOR_MODIFIABLE,
)
register(
    "auth.allow-registration",
    default=False,
    flags=FLAG_ALLOW_EMPTY | FLAG_PRIORITIZE_DISK | FLAG_REQUIRED,
)

# Staff
register(
    "staff.ga-rollout",
    type=Bool,
    default=False,
    flags=FLAG_MODIFIABLE_BOOL | FLAG_AUTOMATOR_MODIFIABLE,
)
register(
    "staff.user-email-allowlist",
    type=Sequence,
    default=[],
    flags=FLAG_ALLOW_EMPTY | FLAG_AUTOMATOR_MODIFIABLE,
)
# Superuser read/write
register(
    "superuser.read-write.ga-rollout",
    type=Bool,
    default=False,
    flags=FLAG_MODIFIABLE_BOOL | FLAG_AUTOMATOR_MODIFIABLE,
)

# API
# GA Option for endpoints to work with id or slug as path parameters
register(
    "api.id-or-slug-enabled",
    type=Bool,
    default=False,
    flags=FLAG_MODIFIABLE_BOOL | FLAG_AUTOMATOR_MODIFIABLE,
)
# Enable EA endpoints to work with id or slug as path parameters
register(
    "api.id-or-slug-enabled-ea-endpoints",
    type=Sequence,
    default=[],
    flags=FLAG_ALLOW_EMPTY | FLAG_AUTOMATOR_MODIFIABLE,
)
# EA option limiting to certain specific organizations for endpoints where organization is available
register(
    "api.id-or-slug-enabled-ea-org",
    type=Sequence,
    default=[],
    flags=FLAG_ALLOW_EMPTY | FLAG_AUTOMATOR_MODIFIABLE,
)

# API Tokens
register(
    "apitoken.auto-add-last-chars",
    default=True,
    type=Bool,
    flags=FLAG_ALLOW_EMPTY | FLAG_PRIORITIZE_DISK | FLAG_AUTOMATOR_MODIFIABLE,
)
register(
    "apitoken.save-hash-on-create",
    default=True,
    type=Bool,
    flags=FLAG_ALLOW_EMPTY | FLAG_PRIORITIZE_DISK | FLAG_AUTOMATOR_MODIFIABLE,
)

register(
    "api.remove-non-webhook-control-path-gitlab-parser",
    type=Bool,
    default=False,
    flags=FLAG_MODIFIABLE_BOOL | FLAG_AUTOMATOR_MODIFIABLE,
)

# Controls the rate of using the hashed value of User API tokens for lookups when logging in
# and also updates tokens which are not hashed
register(
    "apitoken.use-and-update-hash-rate",
    default=0.0,
    flags=FLAG_AUTOMATOR_MODIFIABLE,
)

register(
    "api.rate-limit.org-create",
    default=5,
    flags=FLAG_ALLOW_EMPTY | FLAG_PRIORITIZE_DISK | FLAG_AUTOMATOR_MODIFIABLE,
)

# Beacon
register("beacon.anonymous", type=Bool, flags=FLAG_REQUIRED)
register(
    "beacon.record_cpu_ram_usage",
    type=Bool,
    flags=FLAG_ALLOW_EMPTY | FLAG_REQUIRED,
)

# Filestore (default)
register("filestore.backend", default="filesystem", flags=FLAG_NOSTORE)
register("filestore.options", default={"location": "/tmp/sentry-files"}, flags=FLAG_NOSTORE)
register("filestore.relocation-backend", default="filesystem", flags=FLAG_NOSTORE)
register(
    "filestore.relocation-options",
    default={"location": "/tmp/sentry-relocation-files"},
    flags=FLAG_NOSTORE,
)

# Filestore for control silo
register("filestore.control.backend", default="", flags=FLAG_NOSTORE)
register("filestore.control.options", default={}, flags=FLAG_NOSTORE)

# Throttle filestore access in proguard processing. This is in response to
# INC-635.
register(
    "filestore.proguard-throttle",
    default=1.0,
    flags=FLAG_AUTOMATOR_MODIFIABLE | FLAG_MODIFIABLE_RATE,
)

# Whether to use a redis lock on fileblob uploads and deletes
register("fileblob.upload.use_lock", default=True, flags=FLAG_AUTOMATOR_MODIFIABLE)
# Whether to use redis to cache `FileBlob.id` lookups
register("fileblob.upload.use_blobid_cache", default=False, flags=FLAG_AUTOMATOR_MODIFIABLE)

# Symbol server
register(
    "symbolserver.enabled",
    default=False,
    flags=FLAG_ALLOW_EMPTY | FLAG_PRIORITIZE_DISK | FLAG_AUTOMATOR_MODIFIABLE,
)
register(
    "symbolserver.options",
    default={"url": "http://127.0.0.1:3000"},
    flags=FLAG_ALLOW_EMPTY | FLAG_PRIORITIZE_DISK | FLAG_AUTOMATOR_MODIFIABLE,
)

# Symbolicator
register(
    "symbolicator.enabled",
    default=False,
    flags=FLAG_ALLOW_EMPTY | FLAG_PRIORITIZE_DISK | FLAG_AUTOMATOR_MODIFIABLE,
)
register(
    "symbolicator.options",
    default={"url": "http://127.0.0.1:3021"},
    flags=FLAG_ALLOW_EMPTY | FLAG_PRIORITIZE_DISK | FLAG_AUTOMATOR_MODIFIABLE,
)

# Killswitch for symbolication sources, based on a list of source IDs. Meant to be used in extreme
# situations where it is preferable to break symbolication in a few places as opposed to letting
# it break everywhere.
register(
    "symbolicator.ignored_sources",
    type=Sequence,
    default=[],
    flags=FLAG_ALLOW_EMPTY | FLAG_AUTOMATOR_MODIFIABLE,
)

# Backend chart rendering via chartcuterie
register(
    "chart-rendering.enabled",
    default=False,
    flags=FLAG_ALLOW_EMPTY | FLAG_PRIORITIZE_DISK | FLAG_AUTOMATOR_MODIFIABLE,
)
register(
    "chart-rendering.chartcuterie",
    default={"url": "http://127.0.0.1:7901"},
    flags=FLAG_ALLOW_EMPTY | FLAG_PRIORITIZE_DISK | FLAG_AUTOMATOR_MODIFIABLE,
)
# Leaving these empty will use the same storage driver configured for
# Filestore
register(
    "chart-rendering.storage.backend",
    default=None,
    flags=FLAG_ALLOW_EMPTY | FLAG_PRIORITIZE_DISK | FLAG_AUTOMATOR_MODIFIABLE,
)
register(
    "chart-rendering.storage.options",
    type=Dict,
    default=None,
    flags=FLAG_ALLOW_EMPTY | FLAG_PRIORITIZE_DISK | FLAG_AUTOMATOR_MODIFIABLE,
)

# Replay Options
#
# Replay storage backend configuration (only applicable if the direct-storage driver is used)
register(
    "replay.storage.backend",
    default=None,
    flags=FLAG_ALLOW_EMPTY | FLAG_PRIORITIZE_DISK | FLAG_AUTOMATOR_MODIFIABLE,
)
register(
    "replay.storage.options",
    type=Dict,
    default=None,
    flags=FLAG_ALLOW_EMPTY | FLAG_PRIORITIZE_DISK | FLAG_AUTOMATOR_MODIFIABLE,
)
# Replay Analyzer service.
register(
    "replay.analyzer_service_url",
    default=None,
    flags=FLAG_ALLOW_EMPTY | FLAG_PRIORITIZE_DISK | FLAG_AUTOMATOR_MODIFIABLE,
)
register(
    "organizations:session-replay-accessibility-issues-enabled",
    type=Bool,
    default=True,
    flags=FLAG_ALLOW_EMPTY | FLAG_PRIORITIZE_DISK | FLAG_AUTOMATOR_MODIFIABLE,
)
register(
    "replay.organizations.video-slug-denylist",
    type=Sequence,
    default=[],
    flags=FLAG_ALLOW_EMPTY | FLAG_AUTOMATOR_MODIFIABLE,
)

# User Feedback Options
register(
    "feedback.organizations.slug-denylist",
    type=Sequence,
    default=[],
    flags=FLAG_ALLOW_EMPTY | FLAG_AUTOMATOR_MODIFIABLE,
)
# Produce feedback to the new ingest-feedback-events topic, rather than ingest-events
register(
    "feedback.ingest-topic.rollout-rate",
    default=0.0,
    flags=FLAG_AUTOMATOR_MODIFIABLE,
)
# Separate the logic for producing feedbacks from generic events, and handle attachments in the same envelope
register(
    "feedback.ingest-inline-attachments",
    default=False,
    flags=FLAG_AUTOMATOR_MODIFIABLE,
)

# Let spam detection run but don't take action on it.
register(
    "feedback.spam-detection-actions",
    default=False,
    flags=FLAG_AUTOMATOR_MODIFIABLE,
)


# Extract spans only from a random fraction of transactions.
#
# NOTE: Any value below 1.0 will break the product. Do not override in production.
register(
    "relay.span-extraction.sample-rate",
    default=1.0,
    flags=FLAG_AUTOMATOR_MODIFIABLE,
)

# Analytics
register("analytics.backend", default="noop", flags=FLAG_NOSTORE)
register("analytics.options", default={}, flags=FLAG_NOSTORE)

# Slack Integration
register("slack.client-id", flags=FLAG_PRIORITIZE_DISK | FLAG_AUTOMATOR_MODIFIABLE)
register("slack.client-secret", flags=FLAG_CREDENTIAL | FLAG_PRIORITIZE_DISK)
# signing-secret is preferred, but need to keep verification-token for apps that use it
register("slack.verification-token", flags=FLAG_CREDENTIAL | FLAG_PRIORITIZE_DISK)
register("slack.signing-secret", flags=FLAG_CREDENTIAL | FLAG_PRIORITIZE_DISK)

# Codecov Integration
register("codecov.client-secret", flags=FLAG_CREDENTIAL | FLAG_PRIORITIZE_DISK)

# GitHub Integration
register("github-app.id", default=0, flags=FLAG_AUTOMATOR_MODIFIABLE)
register("github-app.name", default="", flags=FLAG_AUTOMATOR_MODIFIABLE)
register("github-app.webhook-secret", default="", flags=FLAG_CREDENTIAL)
register("github-app.private-key", default="", flags=FLAG_CREDENTIAL)
register("github-app.client-id", flags=FLAG_PRIORITIZE_DISK | FLAG_AUTOMATOR_MODIFIABLE)
register("github-app.client-secret", flags=FLAG_CREDENTIAL | FLAG_PRIORITIZE_DISK)

# Github Enterprise Integration
register(
    "github-enterprise-app.alert-rule-action",
    type=Bool,
    default=False,
    flags=FLAG_MODIFIABLE_BOOL | FLAG_AUTOMATOR_MODIFIABLE,
)

# GitHub Auth
register(
    "github-login.client-id", default="", flags=FLAG_PRIORITIZE_DISK | FLAG_AUTOMATOR_MODIFIABLE
)
register("github-login.client-secret", default="", flags=FLAG_CREDENTIAL | FLAG_PRIORITIZE_DISK)
register(
    "github-login.require-verified-email",
    type=Bool,
    default=False,
    flags=FLAG_PRIORITIZE_DISK | FLAG_AUTOMATOR_MODIFIABLE,
)
register(
    "github-login.base-domain",
    default="github.com",
    flags=FLAG_PRIORITIZE_DISK | FLAG_AUTOMATOR_MODIFIABLE,
)
register(
    "github-login.api-domain",
    default="api.github.com",
    flags=FLAG_PRIORITIZE_DISK | FLAG_AUTOMATOR_MODIFIABLE,
)
register(
    "github-login.extended-permissions",
    type=Sequence,
    default=[],
    flags=FLAG_PRIORITIZE_DISK | FLAG_AUTOMATOR_MODIFIABLE,
)
register("github-login.organization", flags=FLAG_PRIORITIZE_DISK | FLAG_AUTOMATOR_MODIFIABLE)
register(
    "github-extension.enabled",
    default=False,
    flags=FLAG_MODIFIABLE_BOOL | FLAG_AUTOMATOR_MODIFIABLE,
)
register(
    "github-extension.enabled-orgs",
    default=[],
    flags=FLAG_ALLOW_EMPTY | FLAG_AUTOMATOR_MODIFIABLE,
)

# VSTS Integration
register("vsts.client-id", flags=FLAG_PRIORITIZE_DISK | FLAG_AUTOMATOR_MODIFIABLE)
register("vsts.client-secret", flags=FLAG_CREDENTIAL | FLAG_PRIORITIZE_DISK)
# VSTS Integration - with limited scopes
register("vsts-limited.client-id", flags=FLAG_PRIORITIZE_DISK | FLAG_AUTOMATOR_MODIFIABLE)
register("vsts-limited.client-secret", flags=FLAG_CREDENTIAL | FLAG_PRIORITIZE_DISK)

# PagerDuty Integration
register("pagerduty.app-id", default="", flags=FLAG_AUTOMATOR_MODIFIABLE)

# Vercel Integration
register("vercel.client-id", flags=FLAG_PRIORITIZE_DISK | FLAG_AUTOMATOR_MODIFIABLE)
register("vercel.client-secret", flags=FLAG_CREDENTIAL | FLAG_PRIORITIZE_DISK)
register("vercel.integration-slug", default="sentry", flags=FLAG_AUTOMATOR_MODIFIABLE)

# MsTeams Integration
register("msteams.client-id", flags=FLAG_PRIORITIZE_DISK | FLAG_AUTOMATOR_MODIFIABLE)
register("msteams.client-secret", flags=FLAG_CREDENTIAL | FLAG_PRIORITIZE_DISK)
register("msteams.app-id")

# Discord Integration
register("discord.application-id", flags=FLAG_PRIORITIZE_DISK | FLAG_AUTOMATOR_MODIFIABLE)
register("discord.public-key", flags=FLAG_PRIORITIZE_DISK | FLAG_AUTOMATOR_MODIFIABLE)
register("discord.bot-token", flags=FLAG_CREDENTIAL | FLAG_PRIORITIZE_DISK)
register("discord.client-secret", flags=FLAG_CREDENTIAL | FLAG_PRIORITIZE_DISK)

# AWS Lambda Integration
register("aws-lambda.access-key-id", flags=FLAG_PRIORITIZE_DISK | FLAG_AUTOMATOR_MODIFIABLE)
register("aws-lambda.secret-access-key", flags=FLAG_CREDENTIAL | FLAG_PRIORITIZE_DISK)
register("aws-lambda.cloudformation-url", flags=FLAG_AUTOMATOR_MODIFIABLE)
register("aws-lambda.account-number", default="943013980633", flags=FLAG_AUTOMATOR_MODIFIABLE)
register(
    "aws-lambda.node.layer-name", default="SentryNodeServerlessSDK", flags=FLAG_AUTOMATOR_MODIFIABLE
)
register("aws-lambda.node.layer-version", flags=FLAG_AUTOMATOR_MODIFIABLE)
register(
    "aws-lambda.python.layer-name",
    default="SentryPythonServerlessSDK",
    flags=FLAG_AUTOMATOR_MODIFIABLE,
)
register("aws-lambda.python.layer-version", flags=FLAG_AUTOMATOR_MODIFIABLE)
# the region of the host account we use for assuming the role
register("aws-lambda.host-region", default="us-east-2", flags=FLAG_AUTOMATOR_MODIFIABLE)
# the number of threads we should use to install Lambdas
register("aws-lambda.thread-count", default=100, flags=FLAG_AUTOMATOR_MODIFIABLE)

# Snuba
register(
    "snuba.search.pre-snuba-candidates-optimizer",
    type=Bool,
    default=False,
    flags=FLAG_AUTOMATOR_MODIFIABLE,
)
register(
    "snuba.search.pre-snuba-candidates-percentage", default=0.2, flags=FLAG_AUTOMATOR_MODIFIABLE
)
register(
    "snuba.search.project-group-count-cache-time",
    default=24 * 60 * 60,
    flags=FLAG_AUTOMATOR_MODIFIABLE,
)
register("snuba.search.min-pre-snuba-candidates", default=500, flags=FLAG_AUTOMATOR_MODIFIABLE)
register("snuba.search.max-pre-snuba-candidates", default=5000, flags=FLAG_AUTOMATOR_MODIFIABLE)
register("snuba.search.chunk-growth-rate", default=1.5, flags=FLAG_AUTOMATOR_MODIFIABLE)
register("snuba.search.max-chunk-size", default=2000, flags=FLAG_AUTOMATOR_MODIFIABLE)
register("snuba.search.max-total-chunk-time-seconds", default=30.0, flags=FLAG_AUTOMATOR_MODIFIABLE)
register("snuba.search.hits-sample-size", default=100, flags=FLAG_AUTOMATOR_MODIFIABLE)
register("snuba.track-outcomes-sample-rate", default=0.0, flags=FLAG_AUTOMATOR_MODIFIABLE)

# The percentage of tagkeys that we want to cache. Set to 1.0 in order to cache everything, <=0.0 to stop caching
register(
    "snuba.tagstore.cache-tagkeys-rate",
    default=0.0,
    flags=FLAG_PRIORITIZE_DISK | FLAG_AUTOMATOR_MODIFIABLE,
)

# Kafka Publisher
register("kafka-publisher.raw-event-sample-rate", default=0.0, flags=FLAG_AUTOMATOR_MODIFIABLE)

# Enable multiple topics for eventstream. It allows specific event types to be sent
# to specific topic.
register(
    "store.eventstream-per-type-topic",
    default=False,
    flags=FLAG_PRIORITIZE_DISK | FLAG_AUTOMATOR_MODIFIABLE,
)

# The fraction of prooguard events that will be routed to the
# separate `store.process_event_proguard` queue
register(
    "store.separate-proguard-queue-rate",
    default=0.0,
    flags=FLAG_AUTOMATOR_MODIFIABLE | FLAG_MODIFIABLE_RATE,
)

# Query and supply Bundle Indexes to Symbolicator SourceMap processing
register(
    "symbolicator.sourcemaps-bundle-index-sample-rate", default=0.0, flags=FLAG_AUTOMATOR_MODIFIABLE
)
# Refresh Bundle Indexes reported as used by symbolicator
register(
    "symbolicator.sourcemaps-bundle-index-refresh-sample-rate",
    default=0.0,
    flags=FLAG_AUTOMATOR_MODIFIABLE,
)

# Enable use of Symbolicator proguard processing for specific projects.
register(
    "symbolicator.proguard-processing-projects",
    type=Sequence,
    default=[],
    flags=FLAG_AUTOMATOR_MODIFIABLE,
)
# Enable use of Symbolicator proguard processing for fraction of projects.
register(
    "symbolicator.proguard-processing-sample-rate", default=0.0, flags=FLAG_AUTOMATOR_MODIFIABLE
)
register("symbolicator.proguard-processing-ab-test", default=0.0, flags=FLAG_AUTOMATOR_MODIFIABLE)


# Transaction events
# True => kill switch to disable ingestion of transaction events for internal project.
register(
    "transaction-events.force-disable-internal-project",
    default=False,
    flags=FLAG_AUTOMATOR_MODIFIABLE,
)

# Enables setting a sampling rate when producing the tag facet.
register(
    "discover2.tags_facet_enable_sampling",
    default=True,
    flags=FLAG_PRIORITIZE_DISK | FLAG_AUTOMATOR_MODIFIABLE,
)

# Enable use of symbolic-sourcemapcache for JavaScript Source Maps processing.
# Set this value of the fraction of projects that you want to use it for.
register(
    "processing.sourcemapcache-processor", default=0.0, flags=FLAG_AUTOMATOR_MODIFIABLE
)  # unused

# Killswitch for sending internal errors to the internal project or
# `SENTRY_SDK_CONFIG.relay_dsn`. Set to `0` to only send to
# `SENTRY_SDK_CONFIG.dsn` (the "upstream transport") and nothing else.
#
# Note: A value that is neither 0 nor 1 is regarded as 0
register("store.use-relay-dsn-sample-rate", default=1, flags=FLAG_AUTOMATOR_MODIFIABLE)

# A rate that enables statsd item sending (DDM data) to s4s
register("store.allow-s4s-ddm-sample-rate", default=0.0, flags=FLAG_AUTOMATOR_MODIFIABLE)

# Mock out integrations and services for tests
register("mocks.jira", default=False, flags=FLAG_AUTOMATOR_MODIFIABLE)

# Record statistics about event payloads and their compressibility
register(
    "store.nodestore-stats-sample-rate", default=0.0, flags=FLAG_AUTOMATOR_MODIFIABLE
)  # unused

# Killswitch to stop storing any reprocessing payloads.
register("store.reprocessing-force-disable", default=False, flags=FLAG_AUTOMATOR_MODIFIABLE)

register(
    "store.race-free-group-creation-force-disable", default=False, flags=FLAG_AUTOMATOR_MODIFIABLE
)

# Enable calling the severity modeling API on group creation
register(
    "processing.calculate-severity-on-group-creation",
    default=False,
    flags=FLAG_AUTOMATOR_MODIFIABLE,
)

# Enable sending the flag to the microservice to tell it to purposefully take longer than our
# timeout, to see the effect on the overall error event processing backlog
register(
    "processing.severity-backlog-test.timeout",
    default=False,
    flags=FLAG_AUTOMATOR_MODIFIABLE,
)

# Enable sending the flag to the microservice to tell it to purposefully send back an error, to see
# the effect on the overall error event processing backlog
register(
    "processing.severity-backlog-test.error",
    default=False,
    flags=FLAG_AUTOMATOR_MODIFIABLE,
)

register(
    "issues.severity.high-priority-alerts-projects-allowlist",
    type=Sequence,
    default=[],
    flags=FLAG_ALLOW_EMPTY | FLAG_AUTOMATOR_MODIFIABLE,
)

register(
    "issues.severity.new-escalation-projects-allowlist",
    type=Sequence,
    default=[],
    flags=FLAG_ALLOW_EMPTY | FLAG_AUTOMATOR_MODIFIABLE,
)

register(
    "issues.severity.first-event-severity-calculation-projects-allowlist",
    type=Sequence,
    default=[],
    flags=FLAG_ALLOW_EMPTY | FLAG_AUTOMATOR_MODIFIABLE,
)

register(
    "issues.severity.seer-project-rate-limit",
    type=Any,
    default={"limit": 5, "window": 1},
    flags=FLAG_ALLOW_EMPTY | FLAG_AUTOMATOR_MODIFIABLE,
)

register(
    "issues.severity.seer-global-rate-limit",
    type=Any,
    default={"limit": 20, "window": 1},
    flags=FLAG_ALLOW_EMPTY | FLAG_AUTOMATOR_MODIFIABLE,
)

register(
    "issues.severity.seer-circuit-breaker-passthrough-limit",
    type=Dict,
    default={"limit": 1, "window": 10},
    flags=FLAG_ALLOW_EMPTY | FLAG_AUTOMATOR_MODIFIABLE,
)

register(
    "issues.severity.seer-timout",
    type=Float,
    default=0.2,
    flags=FLAG_ALLOW_EMPTY | FLAG_AUTOMATOR_MODIFIABLE,
)

register(
    "issues.severity.default-high-priority-alerts-orgs-allowlist",
    type=Sequence,
    default=[],
    flags=FLAG_ALLOW_EMPTY | FLAG_AUTOMATOR_MODIFIABLE,
)

register(
    "issues.priority.projects-allowlist",
    type=Sequence,
    default=[],
    flags=FLAG_ALLOW_EMPTY | FLAG_AUTOMATOR_MODIFIABLE,
)


# Killswitch for issue priority
register(
    "issues.priority.enabled",
    default=False,
    type=Bool,
    flags=FLAG_MODIFIABLE_BOOL | FLAG_AUTOMATOR_MODIFIABLE,
)

register(
    "issues.similarity-embeddings.projects-allowlist",
    type=Sequence,
    default=[],
    flags=FLAG_ALLOW_EMPTY | FLAG_AUTOMATOR_MODIFIABLE,
)

register(
    "issues.similarity-embeddings-grouping.projects-allowlist",
    type=Sequence,
    default=[],
    flags=FLAG_ALLOW_EMPTY | FLAG_AUTOMATOR_MODIFIABLE,
)

# seer nearest neighbour endpoint timeout
register(
    "embeddings-grouping.seer.nearest-neighbour-timeout",
    type=Float,
    default=0.1,
    flags=FLAG_ALLOW_EMPTY | FLAG_AUTOMATOR_MODIFIABLE,
)

# seer embeddings record update endpoint timeout
register(
    "embeddings-grouping.seer.embeddings-record-update-timeout",
    type=Float,
    default=0.05,
    flags=FLAG_ALLOW_EMPTY | FLAG_AUTOMATOR_MODIFIABLE,
)

# seer embeddings record delete endpoint timeout
register(
    "embeddings-grouping.seer.embeddings-record-delete-timeout",
    type=Float,
    default=0.1,
    flags=FLAG_ALLOW_EMPTY | FLAG_AUTOMATOR_MODIFIABLE,
)

# seer embeddings ratelimit in percentage that is allowed
register(
    "embeddings-grouping.seer.ratelimit",
    type=Int,
    default=0,
    flags=FLAG_ALLOW_EMPTY | FLAG_AUTOMATOR_MODIFIABLE,
)

# ## sentry.killswitches
#
# The following options are documented in sentry.killswitches in more detail
register(
    "store.load-shed-group-creation-projects", type=Any, default=[], flags=FLAG_AUTOMATOR_MODIFIABLE
)
register("store.load-shed-pipeline-projects", type=Any, default=[], flags=FLAG_AUTOMATOR_MODIFIABLE)
register(
    "store.load-shed-parsed-pipeline-projects",
    type=Any,
    default=[],
    flags=FLAG_AUTOMATOR_MODIFIABLE,
)
register(
    "store.load-shed-save-event-projects", type=Any, default=[], flags=FLAG_AUTOMATOR_MODIFIABLE
)
register(
    "store.load-shed-process-event-projects", type=Any, default=[], flags=FLAG_AUTOMATOR_MODIFIABLE
)
register("embeddings-grouping.use-embeddings", type=Sequence, default=[])
register(
    "store.load-shed-process-event-projects-gradual",
    type=Dict,
    default={},
    flags=FLAG_AUTOMATOR_MODIFIABLE,
)
# Applies load shedding per project gradually. 1.0 means full load shedding
# 0.0 or no config means no load shedding.
register(
    "store.load-shed-symbolicate-event-projects",
    type=Any,
    default=[],
    flags=FLAG_AUTOMATOR_MODIFIABLE,
)
register(
    "store.save-event-highcpu-platforms", type=Sequence, default=[], flags=FLAG_AUTOMATOR_MODIFIABLE
)
register(
    "store.symbolicate-event-lpq-never", type=Sequence, default=[], flags=FLAG_AUTOMATOR_MODIFIABLE
)
register(
    "store.symbolicate-event-lpq-always", type=Sequence, default=[], flags=FLAG_AUTOMATOR_MODIFIABLE
)
register(
    "post_process.get-autoassign-owners", type=Sequence, default=[], flags=FLAG_AUTOMATOR_MODIFIABLE
)
register(
    "api.organization.disable-last-deploys",
    type=Sequence,
    default=[],
    flags=FLAG_AUTOMATOR_MODIFIABLE,
)
register(
    "issues.skip-seer-requests",
    type=Sequence,
    default=[],
    flags=FLAG_AUTOMATOR_MODIFIABLE,
)

# Switch for more performant project counter incr
register(
    "store.projectcounter-modern-upsert-sample-rate", default=0.0, flags=FLAG_AUTOMATOR_MODIFIABLE
)

# Run an experimental grouping config in background for performance analysis
register("store.background-grouping-config-id", default=None, flags=FLAG_AUTOMATOR_MODIFIABLE)

# Fraction of events that will pass through background grouping
register("store.background-grouping-sample-rate", default=0.0, flags=FLAG_AUTOMATOR_MODIFIABLE)

# Minimum number of files in an archive. Archives with fewer files are extracted and have their
# contents stored as separate release files.
register("processing.release-archive-min-files", default=10, flags=FLAG_AUTOMATOR_MODIFIABLE)

# Whether to use `zstd` instead of `zlib` for the attachment cache.
register("attachment-cache.use-zstd", default=False, flags=FLAG_AUTOMATOR_MODIFIABLE)

# Whether to use `zstd` instead of `zlib` for encoded grouping enhancers.
register("enhancers.use-zstd", default=False, flags=FLAG_AUTOMATOR_MODIFIABLE)

# Set of projects that will always store `EventAttachment` blobs directly.
register("eventattachments.store-blobs.projects", default=[], flags=FLAG_AUTOMATOR_MODIFIABLE)
# Percentage sample rate for `EventAttachment`s that should use direct blob storage.
register("eventattachments.store-blobs.sample-rate", default=0.0, flags=FLAG_AUTOMATOR_MODIFIABLE)

# All Relay options (statically authenticated Relays can be registered here)
register("relay.static_auth", default={}, flags=FLAG_NOSTORE)

# Tell Relay to stop extracting metrics from transaction payloads (see killswitches)
# Example value: [{"project_id": 42}, {"project_id": 123}]
register("relay.drop-transaction-metrics", default=[], flags=FLAG_AUTOMATOR_MODIFIABLE)

# Relay should emit a usage metric to track total spans.
register("relay.span-usage-metric", default=False, flags=FLAG_AUTOMATOR_MODIFIABLE)

# Killswitch for the Relay cardinality limiter, one of `enabled`, `disabled`, `passive`.
# In `passive` mode Relay's cardinality limiter is active but it does not enforce the limits.
#
# Note: To fully enable the cardinality limiter the feature `organizations:relay-cardinality-limiter`
# needs to be rolled out as well.
register("relay.cardinality-limiter.mode", default="enabled", flags=FLAG_AUTOMATOR_MODIFIABLE)
# Override to set a list of limits into passive mode by organization.
#
# In passive mode Relay's cardinality limiter is active but it does not enforce the limits.
#
# Example: `{'1': ["transactions"]}`
# Forces the `transactions` cardinality limit into passive mode for the organization with id `1` (Sentry).
register(
    "relay.cardinality-limiter.passive-limits-by-org", default={}, flags=FLAG_AUTOMATOR_MODIFIABLE
)
# Sample rate for Cardinality Limiter Sentry errors.
#
# Rate needs to be between `0.0` and `1.0`.
# If set to `1.0` all cardinality limiter rejections will be logged as a Sentry error.
register(
    "relay.cardinality-limiter.error-sample-rate", default=0.01, flags=FLAG_AUTOMATOR_MODIFIABLE
)
# List of additional cardinality limits and selectors.
#
# ```
# {
#   "rollout_rate": 0.001,
#   "limit": { .. Cardinality Limit .. }
# }
# ```
register("relay.cardinality-limiter.limits", default=[], flags=FLAG_AUTOMATOR_MODIFIABLE)

# Controls the encoding used in Relay for encoding distributions and sets
# when writing to Kafka.
#
# Key is the metric namespace (as used by Relay) and the value is the desired encoding.
register("relay.metric-bucket-set-encodings", default={}, flags=FLAG_AUTOMATOR_MODIFIABLE)
register("relay.metric-bucket-distribution-encodings", default={}, flags=FLAG_AUTOMATOR_MODIFIABLE)

# Controls the rollout rate in percent (`0.0` to `1.0`) for metric stats.
register("relay.metric-stats.rollout-rate", default=0.0, flags=FLAG_AUTOMATOR_MODIFIABLE)

# Controls whether non-processing relays should run full normalization.
register("relay.force_full_normalization", default=False, flags=FLAG_AUTOMATOR_MODIFIABLE)

# Controls whether processing relays should skip normalization.
register("relay.disable_normalization.processing", default=False, flags=FLAG_AUTOMATOR_MODIFIABLE)

# Write new kafka headers in eventstream
register("eventstream:kafka-headers", default=True, flags=FLAG_AUTOMATOR_MODIFIABLE)

# Post process forwarder options
# Gets data from Kafka headers
register("post-process-forwarder:kafka-headers", default=True, flags=FLAG_AUTOMATOR_MODIFIABLE)

# Subscription queries sampling rate
register("subscriptions-query.sample-rate", default=0.01, flags=FLAG_AUTOMATOR_MODIFIABLE)

# The ratio of symbolication requests for which metrics will be submitted to redis.
#
# This is to allow gradual rollout of metrics collection for symbolication requests and can be
# removed once it is fully rolled out.
register(
    "symbolicate-event.low-priority.metrics.submission-rate",
    default=0.0,
    flags=FLAG_AUTOMATOR_MODIFIABLE,
)

# Drop delete_old_primary_hash messages for a particular project.
register("reprocessing2.drop-delete-old-primary-hash", default=[], flags=FLAG_AUTOMATOR_MODIFIABLE)

# BEGIN ABUSE QUOTAS

# Example:
# >>> org = Organization.objects.get(slug='foo')
# >>> org.update_option("project-abuse-quota.transaction-limit", 42)
# >>> for q in SubscriptionQuota()._get_abuse_quotas(org): print(q.to_json())
# {'id': 'pat', 'scope': 'project', 'categories': ['transaction'], 'limit': 420, 'window': 10, 'reasonCode': 'project_abuse_limit'}
# You can see that for this organization, 42 transactions per second
# is effectively enforced as 420/s because the rate limiting window is 10 seconds.

# DEPRECATED (only in use by getsentry).
# Use "project-abuse-quota.window" instead.
register(
    "getsentry.rate-limit.window",
    type=Int,
    default=10,
    flags=FLAG_PRIORITIZE_DISK | FLAG_AUTOMATOR_MODIFIABLE,
)

# Relay isn't effective at enforcing 1s windows - 10 seconds has worked well.
# If the limit is negative, then it means completely blocked.
# I don't see this value needing to be tweaked on a per-org basis,
# so for now the org option "project-abuse-quota.window" doesn't do anything.
register(
    "project-abuse-quota.window",
    type=Int,
    default=10,
    flags=FLAG_PRIORITIZE_DISK | FLAG_AUTOMATOR_MODIFIABLE,
)

# DEPRECATED. Use "project-abuse-quota.error-limit" instead.
# This is set to 0: don't limit by default, because it is configured in production.
# The DEPRECATED org option override is "sentry:project-error-limit".
register(
    "getsentry.rate-limit.project-errors",
    type=Int,
    default=0,
    flags=FLAG_PRIORITIZE_DISK | FLAG_AUTOMATOR_MODIFIABLE,
)
# DEPRECATED. Use "project-abuse-quota.transaction-limit" instead.
# This is set to 0: don't limit by default, because it is configured in production.
# The DEPRECATED org option override is "sentry:project-transaction-limit".
register(
    "getsentry.rate-limit.project-transactions",
    type=Int,
    default=0,
    flags=FLAG_PRIORITIZE_DISK | FLAG_AUTOMATOR_MODIFIABLE,
)

# These are set to 0: don't limit by default.
# These have yet to be configured in production.
# For errors and transactions, the above DEPRECATED options take
# precedence for now, until we decide on values to set for all these.
# Set the same key as an org option which will override these values for the org.
# Similarly, for now, the DEPRECATED org options "sentry:project-error-limit"
# and "sentry:project-transaction-limit" take precedence.
register(
    "project-abuse-quota.error-limit",
    type=Int,
    default=0,
    flags=FLAG_PRIORITIZE_DISK | FLAG_AUTOMATOR_MODIFIABLE,
)
register(
    "project-abuse-quota.transaction-limit",
    type=Int,
    default=0,
    flags=FLAG_PRIORITIZE_DISK | FLAG_AUTOMATOR_MODIFIABLE,
)
register(
    "project-abuse-quota.attachment-limit",
    type=Int,
    default=0,
    flags=FLAG_PRIORITIZE_DISK | FLAG_AUTOMATOR_MODIFIABLE,
)
register(
    "project-abuse-quota.session-limit",
    type=Int,
    default=0,
    flags=FLAG_PRIORITIZE_DISK | FLAG_AUTOMATOR_MODIFIABLE,
)


register(
    "organization-abuse-quota.metric-bucket-limit",
    type=Int,
    default=0,
    flags=FLAG_PRIORITIZE_DISK | FLAG_AUTOMATOR_MODIFIABLE,
)

register(
    "organization-abuse-quota.custom-metric-bucket-limit",
    type=Int,
    default=0,
    flags=FLAG_PRIORITIZE_DISK | FLAG_AUTOMATOR_MODIFIABLE,
)


for mabq in build_metric_abuse_quotas():
    register(
        mabq.option,
        type=Int,
        default=0,
        flags=FLAG_PRIORITIZE_DISK | FLAG_AUTOMATOR_MODIFIABLE,
    )

# END ABUSE QUOTAS

# Send event messages for specific project IDs to random partitions in Kafka
# contents are a list of project IDs to message types to be randomly assigned
# e.g. [{"project_id": 2, "message_type": "error"}, {"project_id": 3, "message_type": "transaction"}]
register(
    "kafka.send-project-events-to-random-partitions", default=[], flags=FLAG_AUTOMATOR_MODIFIABLE
)

# default brownout crontab for api deprecations
register(
    "api.deprecation.brownout-cron",
    default="0 12 * * *",
    type=String,
    flags=FLAG_AUTOMATOR_MODIFIABLE,
)
# Brownout duration to be stored in ISO8601 format for durations (See https://en.wikipedia.org/wiki/ISO_8601#Durations)
register("api.deprecation.brownout-duration", default="PT1M", flags=FLAG_AUTOMATOR_MODIFIABLE)

# Option to disable misbehaving use case IDs
register("sentry-metrics.indexer.disabled-namespaces", default=[], flags=FLAG_AUTOMATOR_MODIFIABLE)

# A slow rollout option for writing "new" cache keys
# as the transition from UseCaseKey to UseCaseID occurs
register(
    "sentry-metrics.indexer.cache-key-rollout-rate", default=0.0, flags=FLAG_AUTOMATOR_MODIFIABLE
)

# A option for double writing old and new cache keys
# for the same transition
register(
    "sentry-metrics.indexer.cache-key-double-write", default=False, flags=FLAG_AUTOMATOR_MODIFIABLE
)

# An option to tune the percentage of cache keys that gets replenished during indexer resolve
register(
    "sentry-metrics.indexer.disable-memcache-replenish-rollout",
    default=0.0,
    flags=FLAG_AUTOMATOR_MODIFIABLE,
)

# An option to enable reading from the new schema for the caching indexer
register(
    "sentry-metrics.indexer.read-new-cache-namespace",
    default=False,
    flags=FLAG_AUTOMATOR_MODIFIABLE,
)

# An option to enable writing from the new schema for the caching indexer
register(
    "sentry-metrics.indexer.write-new-cache-namespace",
    default=False,
    flags=FLAG_AUTOMATOR_MODIFIABLE,
)

# Option to control sampling percentage of schema validation on the generic metrics pipeline
# based on namespace.
register(
    "sentry-metrics.indexer.generic-metrics.schema-validation-rules",
    default={},  # empty dict means validate schema for all use cases
    flags=FLAG_AUTOMATOR_MODIFIABLE,
)

# Option to control sampling percentage of schema validation on the release health metrics
# pipeline based on namespace.
register(
    "sentry-metrics.indexer.release-health.schema-validation-rules",
    default={},  # empty dict means validate schema for all use cases
    flags=FLAG_AUTOMATOR_MODIFIABLE,
)

# Option to control whether or not we raise ValidationErrors in the indexer
# (Temporary) raising the error would mean we skip the processing or DLQing of these
# invalid messages
register(
    "sentry-metrics.indexer.raise-validation-errors",
    default=False,
    flags=FLAG_AUTOMATOR_MODIFIABLE,
)

# Option to enable orjson for JSON parsing in reconstruct_messages function
register(
    "sentry-metrics.indexer.reconstruct.enable-orjson", default=0.0, flags=FLAG_AUTOMATOR_MODIFIABLE
)

<<<<<<< HEAD
# Option to remove support for percentiles on a per-org basis.
# Add the org_id to list to disable percentiles.
register(
    "sentry-metrics.drop-percentiles.per-org",
    default=[],
    flags=FLAG_AUTOMATOR_MODIFIABLE,
)

# Option to remove support for percentiles on a per-use case basis.
# Add the use case to list to disable percentiles.
register(
    "sentry-metrics.drop-percentiles.per-use-case",
    default=[],
=======
# Option to enable direct storage queries for meta queries in the metrics layer
register(
    "sentry-metrics.metrics-layer.use-storage-direct-meta-queries",
    default=0.0,
>>>>>>> 243c881c
    flags=FLAG_AUTOMATOR_MODIFIABLE,
)

# Global and per-organization limits on the writes to the string indexer's DB.
#
# Format is a list of dictionaries of format {
#   "window_seconds": ...,
#   "granularity_seconds": ...,
#   "limit": ...
# }
#
# See sentry.ratelimiters.sliding_windows for an explanation of what each of
# those terms mean.
#
# Note that changing either window or granularity_seconds of a limit will
# effectively reset it, as the previous data can't/won't be converted.
register(
    "sentry-metrics.writes-limiter.limits.performance.per-org",
    default=[],
    flags=FLAG_AUTOMATOR_MODIFIABLE,
)
register(
    "sentry-metrics.writes-limiter.limits.transactions.per-org",
    default=[],
    flags=FLAG_AUTOMATOR_MODIFIABLE,
)
register(
    "sentry-metrics.writes-limiter.limits.sessions.per-org",
    default=[],
    flags=FLAG_AUTOMATOR_MODIFIABLE,
)
register(
    "sentry-metrics.writes-limiter.limits.spans.per-org",
    default=[],
    flags=FLAG_AUTOMATOR_MODIFIABLE,
)
register(
    "sentry-metrics.writes-limiter.limits.releasehealth.per-org",
    default=[],
    flags=FLAG_AUTOMATOR_MODIFIABLE,
)
register(
    "sentry-metrics.writes-limiter.limits.custom.per-org",
    default=[],
    flags=FLAG_AUTOMATOR_MODIFIABLE,
)
register(
    "sentry-metrics.writes-limiter.limits.generic-metrics.per-org",
    default=[],
    flags=FLAG_AUTOMATOR_MODIFIABLE,
)

register(
    "sentry-metrics.writes-limiter.limits.performance.global",
    default=[],
    flags=FLAG_AUTOMATOR_MODIFIABLE,
)
register(
    "sentry-metrics.writes-limiter.limits.transactions.global",
    default=[],
    flags=FLAG_AUTOMATOR_MODIFIABLE,
)
register(
    "sentry-metrics.writes-limiter.limits.sessions.global",
    default=[],
    flags=FLAG_AUTOMATOR_MODIFIABLE,
)
register(
    "sentry-metrics.writes-limiter.limits.spans.global",
    default=[],
    flags=FLAG_AUTOMATOR_MODIFIABLE,
)
register(
    "sentry-metrics.writes-limiter.limits.releasehealth.global",
    default=[],
    flags=FLAG_AUTOMATOR_MODIFIABLE,
)
register(
    "sentry-metrics.writes-limiter.limits.custom.global",
    default=[],
    flags=FLAG_AUTOMATOR_MODIFIABLE,
)
register(
    "sentry-metrics.writes-limiter.limits.generic-metrics.global",
    default=[],
    flags=FLAG_AUTOMATOR_MODIFIABLE,
)

register(
    "sentry-metrics.writes-limiter.apply-uca-limiting",
    default=True,
    flags=FLAG_AUTOMATOR_MODIFIABLE,
)
# per-organization limits on the number of timeseries that can be observed in
# each window.
#
# Format is a list of dictionaries of format {
#   "window_seconds": ...,
#   "granularity_seconds": ...,
#   "limit": ...
# }
#
# See sentry.ratelimiters.cardinality for an explanation of what each of
# those terms mean.
#
# Note that changing either window or granularity_seconds of a limit will
# effectively reset it, as the previous data can't/won't be converted.
register(
    "sentry-metrics.cardinality-limiter.limits.performance.per-org",
    default=[
        {"window_seconds": 3600, "granularity_seconds": 600, "limit": 10000},
    ],
    flags=FLAG_AUTOMATOR_MODIFIABLE,
)
register(
    "sentry-metrics.cardinality-limiter.limits.releasehealth.per-org",
    default=[
        {"window_seconds": 3600, "granularity_seconds": 600, "limit": 10000},
    ],
    flags=FLAG_AUTOMATOR_MODIFIABLE,
)
register(
    "sentry-metrics.cardinality-limiter.limits.transactions.per-org",
    default=[
        {"window_seconds": 3600, "granularity_seconds": 600, "limit": 10000},
    ],
    flags=FLAG_AUTOMATOR_MODIFIABLE,
)
register(
    "sentry-metrics.cardinality-limiter.limits.sessions.per-org",
    default=[
        {"window_seconds": 3600, "granularity_seconds": 600, "limit": 10000},
    ],
    flags=FLAG_AUTOMATOR_MODIFIABLE,
)
register(
    "sentry-metrics.cardinality-limiter.limits.spans.per-org",
    default=[
        {"window_seconds": 3600, "granularity_seconds": 600, "limit": 10000},
    ],
    flags=FLAG_AUTOMATOR_MODIFIABLE,
)
register(
    "sentry-metrics.cardinality-limiter.limits.custom.per-org",
    default=[
        {"window_seconds": 3600, "granularity_seconds": 600, "limit": 10000},
    ],
    flags=FLAG_AUTOMATOR_MODIFIABLE,
)
register(
    "sentry-metrics.cardinality-limiter.limits.profiles.per-org",
    default=[
        {"window_seconds": 3600, "granularity_seconds": 600, "limit": 10000},
    ],
    flags=FLAG_AUTOMATOR_MODIFIABLE,
)
register(
    "sentry-metrics.cardinality-limiter.limits.generic-metrics.per-org",
    default=[
        {"window_seconds": 3600, "granularity_seconds": 600, "limit": 10000},
    ],
    flags=FLAG_AUTOMATOR_MODIFIABLE,
)
register(
    "sentry-metrics.cardinality-limiter.orgs-rollout-rate",
    default=1.0,
    flags=FLAG_AUTOMATOR_MODIFIABLE,
)
register(
    "sentry-metrics.cardinality-limiter-rh.orgs-rollout-rate",
    default=0.0,
    flags=FLAG_AUTOMATOR_MODIFIABLE,
)
register(
    "sentry-metrics.10s-granularity",
    default=False,
    flags=FLAG_AUTOMATOR_MODIFIABLE,
)

register(
    "sentry-metrics.producer-schema-validation.release-health.rollout-rate",
    default=0.0,
    flags=FLAG_AUTOMATOR_MODIFIABLE,
)
register(
    "sentry-metrics.producer-schema-validation.performance.rollout-rate",
    default=0.0,
    flags=FLAG_AUTOMATOR_MODIFIABLE,
)

# Flag to determine whether abnormal_mechanism tag should be extracted
register(
    "sentry-metrics.releasehealth.abnormal-mechanism-extraction-rate",
    default=0.0,
    flags=FLAG_AUTOMATOR_MODIFIABLE,
)

register(
    "sentry-metrics.synchronize-kafka-rebalances",
    default=False,
    flags=FLAG_AUTOMATOR_MODIFIABLE,
)

register(
    "sentry-metrics.synchronized-rebalance-delay",
    default=15,
    flags=FLAG_AUTOMATOR_MODIFIABLE,
)

# Performance issue option for *all* performance issues detection
register("performance.issues.all.problem-detection", default=1.0, flags=FLAG_AUTOMATOR_MODIFIABLE)

# Individual system-wide options in case we need to turn off specific detectors for load concerns, ignoring the set project options.
register(
    "performance.issues.compressed_assets.problem-creation",
    default=1.0,
    flags=FLAG_AUTOMATOR_MODIFIABLE,
)
register(
    "performance.issues.compressed_assets.la-rollout", default=0.0, flags=FLAG_AUTOMATOR_MODIFIABLE
)
register(
    "performance.issues.compressed_assets.ea-rollout", default=0.0, flags=FLAG_AUTOMATOR_MODIFIABLE
)
register(
    "performance.issues.compressed_assets.ga-rollout", default=1.0, flags=FLAG_AUTOMATOR_MODIFIABLE
)
register(
    "performance.issues.consecutive_db.problem-creation",
    default=1.0,
    flags=FLAG_AUTOMATOR_MODIFIABLE,
)
register(
    "performance.issues.consecutive_db.la-rollout", default=0.0, flags=FLAG_AUTOMATOR_MODIFIABLE
)
register(
    "performance.issues.consecutive_db.ea-rollout", default=0.0, flags=FLAG_AUTOMATOR_MODIFIABLE
)
register(
    "performance.issues.consecutive_db.ga-rollout", default=1.0, flags=FLAG_AUTOMATOR_MODIFIABLE
)
register(
    "performance.issues.n_plus_one_db.problem-detection",
    default=1.0,
    flags=FLAG_AUTOMATOR_MODIFIABLE,
)
register(
    "performance.issues.n_plus_one_db.problem-creation",
    default=1.0,
    flags=FLAG_AUTOMATOR_MODIFIABLE,
)
register(
    "performance.issues.n_plus_one_db_ext.problem-creation",
    default=1.0,
    flags=FLAG_AUTOMATOR_MODIFIABLE,
)
register(
    "performance.issues.file_io_main_thread.problem-creation",
    default=1.0,
    flags=FLAG_AUTOMATOR_MODIFIABLE,
)
register(
    "performance.issues.db_main_thread.problem-creation",
    default=1.0,
    flags=FLAG_AUTOMATOR_MODIFIABLE,
)
register(
    "performance.issues.n_plus_one_api_calls.problem-creation",
    default=1.0,
    flags=FLAG_AUTOMATOR_MODIFIABLE,
)
register(
    "performance.issues.n_plus_one_api_calls.la-rollout",
    default=0.0,
    flags=FLAG_AUTOMATOR_MODIFIABLE,
)
register(
    "performance.issues.n_plus_one_api_calls.ea-rollout",
    default=0.0,
    flags=FLAG_AUTOMATOR_MODIFIABLE,
)
register(
    "performance.issues.n_plus_one_api_calls.ga-rollout",
    default=1.0,
    flags=FLAG_AUTOMATOR_MODIFIABLE,
)
register(
    "performance.issues.slow_db_query.problem-creation",
    default=1.0,
    flags=FLAG_AUTOMATOR_MODIFIABLE,
)
register(
    "performance.issues.slow_db_query.la-rollout", default=0.0, flags=FLAG_AUTOMATOR_MODIFIABLE
)
register(
    "performance.issues.slow_db_query.ea-rollout", default=0.0, flags=FLAG_AUTOMATOR_MODIFIABLE
)
register(
    "performance.issues.slow_db_query.ga-rollout", default=1.0, flags=FLAG_AUTOMATOR_MODIFIABLE
)
register(
    "performance.issues.render_blocking_assets.problem-creation",
    default=1.0,
    flags=FLAG_AUTOMATOR_MODIFIABLE,
)
register(
    "performance.issues.render_blocking_assets.la-rollout",
    default=0.0,
    flags=FLAG_AUTOMATOR_MODIFIABLE,
)
register(
    "performance.issues.render_blocking_assets.ea-rollout",
    default=0.0,
    flags=FLAG_AUTOMATOR_MODIFIABLE,
)
register(
    "performance.issues.render_blocking_assets.ga-rollout",
    default=1.0,
    flags=FLAG_AUTOMATOR_MODIFIABLE,
)
register(
    "performance.issues.m_n_plus_one_db.problem-creation",
    default=1.0,
    flags=FLAG_AUTOMATOR_MODIFIABLE,
)
register(
    "performance.issues.m_n_plus_one_db.la-rollout", default=0.0, flags=FLAG_AUTOMATOR_MODIFIABLE
)
register(
    "performance.issues.m_n_plus_one_db.ea-rollout", default=0.0, flags=FLAG_AUTOMATOR_MODIFIABLE
)
register(
    "performance.issues.m_n_plus_one_db.ga-rollout", default=1.0, flags=FLAG_AUTOMATOR_MODIFIABLE
)
register(
    "performance.issues.http_overhead.problem-creation",
    default=0.0,
    flags=FLAG_AUTOMATOR_MODIFIABLE,
)
register(
    "performance.issues.http_overhead.la-rollout", default=0.0, flags=FLAG_AUTOMATOR_MODIFIABLE
)
register(
    "performance.issues.http_overhead.ea-rollout", default=0.0, flags=FLAG_AUTOMATOR_MODIFIABLE
)
register(
    "performance.issues.http_overhead.ga-rollout", default=0.0, flags=FLAG_AUTOMATOR_MODIFIABLE
)

# System-wide options for default performance detection settings for any org opted into the performance-issues-ingest feature. Meant for rollout.
register(
    "performance.issues.n_plus_one_db.count_threshold", default=5, flags=FLAG_AUTOMATOR_MODIFIABLE
)
register(
    "performance.issues.n_plus_one_db.duration_threshold",
    default=50.0,
    flags=FLAG_AUTOMATOR_MODIFIABLE,
)
register(
    "performance.issues.slow_db_query.duration_threshold",
    default=500.0,  # ms
    flags=FLAG_AUTOMATOR_MODIFIABLE,
)
register(
    "performance.issues.render_blocking_assets.fcp_minimum_threshold",
    default=2000.0,
    flags=FLAG_AUTOMATOR_MODIFIABLE,
)
register(
    "performance.issues.render_blocking_assets.fcp_maximum_threshold",
    default=10000.0,
    flags=FLAG_AUTOMATOR_MODIFIABLE,
)
register(
    "performance.issues.render_blocking_assets.fcp_ratio_threshold",
    default=0.33,
    flags=FLAG_AUTOMATOR_MODIFIABLE,
)
register(
    "performance.issues.render_blocking_assets.size_threshold",
    default=500000,
    flags=FLAG_AUTOMATOR_MODIFIABLE,
)
register(
    "performance.issues.consecutive_http.max_duration_between_spans",
    default=500,  # ms
    flags=FLAG_AUTOMATOR_MODIFIABLE,
)
register(
    "performance.issues.consecutive_http.consecutive_count_threshold",
    default=3,
    flags=FLAG_AUTOMATOR_MODIFIABLE,
)
register(
    "performance.issues.consecutive_http.span_duration_threshold",
    default=500,  # ms
    flags=FLAG_AUTOMATOR_MODIFIABLE,
)
register(
    "performance.issues.consecutive_http.min_time_saved_threshold",
    default=2000,  # ms
    flags=FLAG_AUTOMATOR_MODIFIABLE,
)
register(
    "performance.issues.large_http_payload.size_threshold",
    default=300000,
    flags=FLAG_AUTOMATOR_MODIFIABLE,
)  # 1MB
register(
    "performance.issues.db_on_main_thread.total_spans_duration_threshold",
    default=16,
    flags=FLAG_AUTOMATOR_MODIFIABLE,
)  # ms
register(
    "performance.issues.file_io_on_main_thread.total_spans_duration_threshold",
    default=16,
    flags=FLAG_AUTOMATOR_MODIFIABLE,
)  # ms
register(
    "performance.issues.uncompressed_asset.size_threshold",
    default=500 * 1024,
    flags=FLAG_AUTOMATOR_MODIFIABLE,
)  # 512 kilo bytes
register(
    "performance.issues.uncompressed_asset.duration_threshold",
    default=300,
    flags=FLAG_AUTOMATOR_MODIFIABLE,
)  # ms
register(
    "performance.issues.consecutive_db.min_time_saved_threshold",
    default=100,
    flags=FLAG_AUTOMATOR_MODIFIABLE,
)  # ms
register(
    "performance.issues.http_overhead.http_request_delay_threshold",
    default=500,
    flags=FLAG_AUTOMATOR_MODIFIABLE,
)  # ms
register(
    "performance.issues.n_plus_one_api_calls.total_duration",
    default=300,
    flags=FLAG_AUTOMATOR_MODIFIABLE,
)  # ms

# Adjusting some time buffers in the trace endpoint
register(
    "performance.traces.transaction_query_timebuffer_days",
    type=Float,
    default=1.5,
    flags=FLAG_AUTOMATOR_MODIFIABLE,
)  # days
register(
    "performance.traces.span_query_timebuffer_hours",
    type=Float,
    default=1.0,
    flags=FLAG_AUTOMATOR_MODIFIABLE,
)  # hours
register(
    "performance.traces.query_timestamp_projects",
    type=Bool,
    default=False,
    flags=FLAG_AUTOMATOR_MODIFIABLE,
)
register(
    "performance.traces.trace-explorer-buffer-hours",
    type=Float,
    default=1.0,
    flags=FLAG_AUTOMATOR_MODIFIABLE,
)  # hours
register(
    "performance.traces.trace-explorer-max-trace-ids-per-chunk",
    type=Int,
    default=2500,
    flags=FLAG_AUTOMATOR_MODIFIABLE,
)
register(
    "performance.traces.trace-explorer-skip-floating-spans",
    type=Bool,
    default=True,
    flags=FLAG_AUTOMATOR_MODIFIABLE,
)
register(
    "performance.traces.span_query_minimum_spans",
    type=Int,
    default=10000,
    flags=FLAG_AUTOMATOR_MODIFIABLE,
)
register(
    "performance.spans-tags-key.sample-rate",
    type=Float,
    default=1.0,
    flags=FLAG_AUTOMATOR_MODIFIABLE,
)
register(
    "performance.spans-tags-key.max",
    type=Int,
    default=1000,
    flags=FLAG_AUTOMATOR_MODIFIABLE,
)
register(
    "performance.spans-tags-value.sample-rate",
    type=Float,
    default=1.0,
    flags=FLAG_AUTOMATOR_MODIFIABLE,
)
register(
    "performance.spans-tags-values.max",
    type=Int,
    default=1000,
    flags=FLAG_AUTOMATOR_MODIFIABLE,
)

# Dynamic Sampling system-wide options
# Size of the sliding window used for dynamic sampling. It is defaulted to 24 hours.
register("dynamic-sampling:sliding_window.size", default=24, flags=FLAG_AUTOMATOR_MODIFIABLE)
# Number of large transactions to retrieve from Snuba for transaction re-balancing.
register(
    "dynamic-sampling.prioritise_transactions.num_explicit_large_transactions",
    30,
    flags=FLAG_AUTOMATOR_MODIFIABLE,
)
# Number of large transactions to retrieve from Snuba for transaction re-balancing.
register(
    "dynamic-sampling.prioritise_transactions.num_explicit_small_transactions",
    0,
    flags=FLAG_AUTOMATOR_MODIFIABLE,
)
# Controls the intensity of dynamic sampling transaction rebalancing. 0.0 = explict rebalancing
# not performed, 1.0= full rebalancing (tries to bring everything to mean). Note that even at 0.0
# there will still be some rebalancing between the explicit and implicit transactions ( so setting rebalancing
# to 0.0 is not the same as no rebalancing. To effectively disable rebalancing set the number of explicit
# transactions to be rebalance (both small and large) to 0.
register(
    "dynamic-sampling.prioritise_transactions.rebalance_intensity",
    default=0.8,
    flags=FLAG_MODIFIABLE_RATE | FLAG_AUTOMATOR_MODIFIABLE,
)

# === Hybrid cloud subsystem options ===
# UI rollout
register("hybrid_cloud.multi-region-selector", default=False, flags=FLAG_AUTOMATOR_MODIFIABLE)
register("hybrid_cloud.region-domain-allow-list", default=[], flags=FLAG_AUTOMATOR_MODIFIABLE)
register("hybrid_cloud.region-user-allow-list", default=[], flags=FLAG_AUTOMATOR_MODIFIABLE)

register(
    "hybrid_cloud.use_region_specific_upload_url", default=True, flags=FLAG_AUTOMATOR_MODIFIABLE
)

register(
    "hybrid_cloud.disable_relative_upload_urls", default=False, flags=FLAG_AUTOMATOR_MODIFIABLE
)
register("hybrid_cloud.allow_cross_db_tombstones", default=False, flags=FLAG_AUTOMATOR_MODIFIABLE)
register("hybrid_cloud.disable_tombstone_cleanup", default=False, flags=FLAG_AUTOMATOR_MODIFIABLE)

# Flagpole Rollout
register("flagpole_features", default={}, flags=FLAG_AUTOMATOR_MODIFIABLE)
register("flagpole.rollout_phase", default=0, flags=FLAG_AUTOMATOR_MODIFIABLE)
register("flagpole.flagpole_only_features", default=[], flags=FLAG_AUTOMATOR_MODIFIABLE)
register("flagpole.feature_compare_list", default=[], flags=FLAG_AUTOMATOR_MODIFIABLE)


# Retry controls
register("hybridcloud.regionsiloclient.retries", default=5, flags=FLAG_AUTOMATOR_MODIFIABLE)
register("hybridcloud.rpc.retries", default=5, flags=FLAG_AUTOMATOR_MODIFIABLE)
register("hybridcloud.integrationproxy.retries", default=5, flags=FLAG_AUTOMATOR_MODIFIABLE)

# Webhook processing controls
register(
    "hybridcloud.webhookpayload.worker_threads",
    default=4,
    flags=FLAG_AUTOMATOR_MODIFIABLE,
)

# Break glass controls
register("hybrid_cloud.rpc.disabled-service-methods", default=[], flags=FLAG_AUTOMATOR_MODIFIABLE)
# == End hybrid cloud subsystem

# Decides whether an incoming transaction triggers an update of the clustering rule applied to it.
register("txnames.bump-lifetime-sample-rate", default=0.1, flags=FLAG_AUTOMATOR_MODIFIABLE)
# Decides whether an incoming span triggers an update of the clustering rule applied to it.
register("span_descs.bump-lifetime-sample-rate", default=0.25, flags=FLAG_AUTOMATOR_MODIFIABLE)

# === Nodestore related runtime options ===

register(
    "nodestore.set-subkeys.enable-set-cache-item", default=True, flags=FLAG_AUTOMATOR_MODIFIABLE
)

# === Backpressure related runtime options ===

# Enables monitoring of services for backpressure management.
register("backpressure.monitoring.enabled", default=False, flags=FLAG_AUTOMATOR_MODIFIABLE)
# How often the monitor will check service health.
register("backpressure.monitoring.interval", default=5, flags=FLAG_AUTOMATOR_MODIFIABLE)

# Enables checking consumer health for backpressure management.
register("backpressure.checking.enabled", default=False, flags=FLAG_AUTOMATOR_MODIFIABLE)
# How often a consumer will check for its health in a debounced fassion.
register("backpressure.checking.interval", default=5, flags=FLAG_AUTOMATOR_MODIFIABLE)


# How long a status is persisted, which means that updates to health status can be paused for that long before consumers will assume things are unhealthy
register("backpressure.status_ttl", default=60, flags=FLAG_AUTOMATOR_MODIFIABLE)

# The high-watermark levels per-service which will mark a service as unhealthy.
# This should mirror the `SENTRY_PROCESSING_SERVICES` setting.
register(
    "backpressure.high_watermarks.celery",
    default=0.5,
    flags=FLAG_AUTOMATOR_MODIFIABLE,
)
register(
    "backpressure.high_watermarks.attachments-store",
    default=0.8,
    flags=FLAG_AUTOMATOR_MODIFIABLE,
)
register(
    "backpressure.high_watermarks.processing-store",
    default=0.8,
    flags=FLAG_AUTOMATOR_MODIFIABLE,
)
register(
    "backpressure.high_watermarks.processing-locks",
    default=0.8,
    flags=FLAG_AUTOMATOR_MODIFIABLE,
)
register(
    "backpressure.high_watermarks.post-process-locks",
    default=0.8,
    flags=FLAG_AUTOMATOR_MODIFIABLE,
)

# Killswitch for monitor check-ins
register("crons.organization.disable-check-in", type=Sequence, default=[])

# Sets the timeout for webhooks
register(
    "sentry-apps.webhook.timeout.sec",
    default=1.0,
    flags=FLAG_AUTOMATOR_MODIFIABLE,
)

# The flag activates whether to send group attributes messages to kafka
register(
    "issues.group_attributes.send_kafka",
    default=True,
    flags=FLAG_MODIFIABLE_BOOL | FLAG_AUTOMATOR_MODIFIABLE,
)

# Enables statistical detectors for a project
register(
    "statistical_detectors.enable",
    default=False,
    flags=FLAG_PRIORITIZE_DISK | FLAG_AUTOMATOR_MODIFIABLE,
)
register(
    "statistical_detectors.enable.projects.performance",
    type=Sequence,
    default=[],
    flags=FLAG_PRIORITIZE_DISK | FLAG_AUTOMATOR_MODIFIABLE,
)
register(
    "statistical_detectors.enable.projects.profiling",
    type=Sequence,
    default=[],
    flags=FLAG_PRIORITIZE_DISK | FLAG_AUTOMATOR_MODIFIABLE,
)
register(
    "statistical_detectors.query.batch_size",
    type=Int,
    default=100,
    flags=FLAG_PRIORITIZE_DISK | FLAG_AUTOMATOR_MODIFIABLE,
)
register(
    "statistical_detectors.query.transactions.timeseries_days",
    type=Int,
    default=14,
    flags=FLAG_PRIORITIZE_DISK | FLAG_AUTOMATOR_MODIFIABLE,
)
register(
    "statistical_detectors.ratelimit.ema",
    type=Int,
    default=-1,
    flags=FLAG_PRIORITIZE_DISK | FLAG_AUTOMATOR_MODIFIABLE,
)

register(
    "options_automator_slack_webhook_enabled",
    default=True,
    flags=FLAG_AUTOMATOR_MODIFIABLE,
)

register(
    "on_demand.max_alert_specs",
    default=50,
    flags=FLAG_AUTOMATOR_MODIFIABLE,
)

register(
    "on_demand.max_widget_specs",
    default=100,
    flags=FLAG_AUTOMATOR_MODIFIABLE,
)
# Some organizations can have more widget specs on a case-by-case basis. Widgets using this limit
# are listed in 'extended_widget_spec_orgs' option.
register("on_demand.extended_max_widget_specs", default=750, flags=FLAG_AUTOMATOR_MODIFIABLE)
register("on_demand.extended_widget_spec_orgs", default=[], flags=FLAG_AUTOMATOR_MODIFIABLE)
register(
    "on_demand.max_widget_cardinality.count",
    default=10000,
    flags=FLAG_AUTOMATOR_MODIFIABLE,
)
register(
    "on_demand.max_widget_cardinality.on_query_count",
    default=50,
    flags=FLAG_AUTOMATOR_MODIFIABLE,
)
register(
    "on_demand.max_widget_cardinality.killswitch",
    default=False,
    flags=FLAG_AUTOMATOR_MODIFIABLE,
)
# Overrides modified date and always updates the row. Can be removed if not needed later.
register(
    "on_demand.update_on_demand_modified",
    default=False,
    flags=FLAG_AUTOMATOR_MODIFIABLE,
)

register(
    "delightful_metrics.minimetrics_sample_rate",
    default=0.0,
    flags=FLAG_AUTOMATOR_MODIFIABLE,
)

register(
    "delightful_metrics.enable_capture_envelope",
    default=False,
    flags=FLAG_AUTOMATOR_MODIFIABLE,
)

register(
    "delightful_metrics.enable_common_tags",
    default=False,
    flags=FLAG_AUTOMATOR_MODIFIABLE,
)

register(
    "delightful_metrics.emit_gauges",
    default=False,
    flags=FLAG_AUTOMATOR_MODIFIABLE,
)

register(
    "delightful_metrics.enable_code_locations",
    default=False,
    flags=FLAG_AUTOMATOR_MODIFIABLE,
)

register(
    "delightful_metrics.metrics_summary_sample_rate",
    default=0.0,
    flags=FLAG_AUTOMATOR_MODIFIABLE,
)

# IDs of orgs that will stop ingesting custom metrics.
register(
    "custom-metrics-ingestion-disabled-orgs",
    default=[],
    flags=FLAG_AUTOMATOR_MODIFIABLE,
)

# IDs of projects that will stop ingesting custom metrics.
register(
    "custom-metrics-ingestion-disabled-projects",
    default=[],
    flags=FLAG_AUTOMATOR_MODIFIABLE,
)

# IDs of orgs that will be disabled from querying metrics via `/metrics/query` endpoint.
register(
    "custom-metrics-querying-disabled-orgs",
    default=[],
    flags=FLAG_AUTOMATOR_MODIFIABLE,
)

# SDK Crash Detection
#
# The project ID belongs to the sentry organization: https://sentry.sentry.io/projects/cocoa-sdk-crashes/?project=4505469596663808.
register(
    "issues.sdk_crash_detection.cocoa.project_id",
    default=4505469596663808,
    flags=FLAG_AUTOMATOR_MODIFIABLE,
)

register(
    "issues.sdk_crash_detection.cocoa.sample_rate",
    default=1.0,
    flags=FLAG_AUTOMATOR_MODIFIABLE,
)

# The project ID belongs to the sentry organization: https://sentry.sentry.io/projects/cocoa-sdk-crashes/?project=4506155486085120.
register(
    "issues.sdk_crash_detection.react-native.project_id",
    default=4506155486085120,
    flags=FLAG_AUTOMATOR_MODIFIABLE,
)

# The allowlist of org IDs that the react-native crash detection is enabled for.
register(
    "issues.sdk_crash_detection.react-native.organization_allowlist",
    type=Sequence,
    default=[],
    flags=FLAG_ALLOW_EMPTY | FLAG_AUTOMATOR_MODIFIABLE,
)

register(
    "issues.sdk_crash_detection.react-native.sample_rate",
    default=0.0,
    flags=FLAG_AUTOMATOR_MODIFIABLE,
)

register(
    "issues.sdk_crash_detection.java.project_id",
    default=0,
    type=Int,
    flags=FLAG_ALLOW_EMPTY | FLAG_AUTOMATOR_MODIFIABLE,
)

# The allowlist of org IDs that the java crash detection is enabled for.
register(
    "issues.sdk_crash_detection.java.organization_allowlist",
    type=Sequence,
    default=[],
    flags=FLAG_ALLOW_EMPTY | FLAG_AUTOMATOR_MODIFIABLE,
)

register(
    "issues.sdk_crash_detection.java.sample_rate",
    default=0.0,
    flags=FLAG_AUTOMATOR_MODIFIABLE,
)

register(
    "issues.sdk_crash_detection.native.project_id",
    default=0,
    type=Int,
    flags=FLAG_ALLOW_EMPTY | FLAG_AUTOMATOR_MODIFIABLE,
)

register(
    "issues.sdk_crash_detection.native.organization_allowlist",
    type=Sequence,
    default=[],
    flags=FLAG_ALLOW_EMPTY | FLAG_AUTOMATOR_MODIFIABLE,
)

register(
    "issues.sdk_crash_detection.native.sample_rate",
    default=0.0,
    flags=FLAG_AUTOMATOR_MODIFIABLE,
)

# END: SDK Crash Detection

register(
    # Lists the shared resource ids we want to account usage for.
    "shared_resources_accounting_enabled",
    default=[],
    flags=FLAG_AUTOMATOR_MODIFIABLE,
)

register(
    "releases_v2.single-tenant",
    default=False,
    flags=FLAG_AUTOMATOR_MODIFIABLE,
)

# The flag disables the file io on main thread detector
register(
    "performance_issues.file_io_main_thread.disabled",
    default=False,
    flags=FLAG_MODIFIABLE_BOOL | FLAG_AUTOMATOR_MODIFIABLE,
)

# Enables on-demand metric extraction for Dashboard Widgets.
register(
    "on_demand_metrics.check_widgets.enable",
    default=False,
    flags=FLAG_PRIORITIZE_DISK | FLAG_AUTOMATOR_MODIFIABLE,
)
# Rollout % for easing out rollout based on the dashboard widget query id
register(
    "on_demand_metrics.check_widgets.rollout",
    default=0.0,
    type=Float,
    flags=FLAG_PRIORITIZE_DISK | FLAG_AUTOMATOR_MODIFIABLE,
)
# Number of DashboardWidgetQuery to be checked at once.
register(
    "on_demand_metrics.check_widgets.query.batch_size",
    type=Int,
    default=50,
    flags=FLAG_PRIORITIZE_DISK | FLAG_AUTOMATOR_MODIFIABLE,
)
# Number of chunks to split queries across.
register(
    "on_demand_metrics.check_widgets.query.total_batches",
    default=100,
    flags=FLAG_PRIORITIZE_DISK | FLAG_AUTOMATOR_MODIFIABLE,
)
# Use database backed stateful extraction state
register(
    "on_demand_metrics.widgets.use_stateful_extraction",
    default=False,
    flags=FLAG_PRIORITIZE_DISK | FLAG_AUTOMATOR_MODIFIABLE,
)
# Use to rollout using a cache for should_use_on_demand function, which resolves queries
register(
    "on_demand_metrics.cache_should_use_on_demand",
    default=0.0,
    flags=FLAG_AUTOMATOR_MODIFIABLE | FLAG_MODIFIABLE_RATE,
)

# Relocation: whether or not the self-serve API for the feature is enabled. When set on a region
# silo, this flag controls whether or not that region's API will serve relocation requests to
# non-superuser clients. When set on the control silo, it can be used to regulate whether or not
# certain global UI (ex: the relocation creation form at `/relocation/`) is visible to users.
register(
    "relocation.enabled",
    default=False,
    flags=FLAG_BOOL | FLAG_AUTOMATOR_MODIFIABLE,
)

# Relocation: populates the target region drop down in the control silo. Note: this option has NO
# EFFECT in region silos. However, the control silos `relocation.selectable-regions` array should be
# a complete list of all regions where `relocation.enabled`. If a region is enabled/disabled, it
# should also be added to/removed from this array in the control silo at the same time.
register(
    "relocation.selectable-regions",
    default=[],
    flags=FLAG_AUTOMATOR_MODIFIABLE,
)

# Relocation: the step at which new relocations should be autopaused, requiring admin approval
# before continuing.
register(
    "relocation.autopause",
    default="",
    flags=FLAG_AUTOMATOR_MODIFIABLE,
)

# Relocation: globally limits the number of small (<=10MB) relocations allowed per silo per day.
register(
    "relocation.daily-limit.small",
    default=0,
    flags=FLAG_SCALAR | FLAG_AUTOMATOR_MODIFIABLE,
)

# Relocation: globally limits the number of medium (>10MB && <=100MB) relocations allowed per silo
# per day.
register(
    "relocation.daily-limit.medium",
    default=0,
    flags=FLAG_SCALAR | FLAG_AUTOMATOR_MODIFIABLE,
)

# Relocation: globally limits the number of large (>100MB) relocations allowed per silo per day.
register(
    "relocation.daily-limit.large",
    default=0,
    flags=FLAG_SCALAR | FLAG_AUTOMATOR_MODIFIABLE,
)

# max number of profiles to use for computing
# the aggregated flamegraph.
register(
    "profiling.flamegraph.profile-set.size",
    type=Int,
    default=100,
    flags=FLAG_AUTOMATOR_MODIFIABLE,
)

# org IDs for which we want to avoid using the unsampled profiles for function metrics.
# This will let us selectively disable the behaviour for entire orgs that may have an
# extremely high volume increase
register(
    "profiling.profile_metrics.unsampled_profiles.excluded_org_ids",
    type=Sequence,
    default=[],
    flags=FLAG_ALLOW_EMPTY | FLAG_AUTOMATOR_MODIFIABLE,
)

# project IDs for which we want to avoid using the unsampled profiles for function metrics.
# This will let us selectively disable the behaviour for project that may have an extremely
# high volume increase
register(
    "profiling.profile_metrics.unsampled_profiles.excluded_project_ids",
    type=Sequence,
    default=[],
    flags=FLAG_ALLOW_EMPTY | FLAG_AUTOMATOR_MODIFIABLE,
)

# list of platform names for which we allow using unsampled profiles for the purpose
# of improving profile (function) metrics
register(
    "profiling.profile_metrics.unsampled_profiles.platforms",
    type=Sequence,
    default=[],
    flags=FLAG_ALLOW_EMPTY | FLAG_AUTOMATOR_MODIFIABLE,
)

# sample rate for tuning the amount of unsampled profiles that we "let through"
register(
    "profiling.profile_metrics.unsampled_profiles.sample_rate",
    default=0.0,
    flags=FLAG_AUTOMATOR_MODIFIABLE,
)

# killswitch for profile metrics
register(
    "profiling.profile_metrics.unsampled_profiles.enabled",
    default=False,
    type=Bool,
    flags=FLAG_AUTOMATOR_MODIFIABLE,
)

# Enable sending a post update signal after we update groups using a queryset update
register(
    "groups.enable-post-update-signal",
    default=False,
    flags=FLAG_BOOL | FLAG_AUTOMATOR_MODIFIABLE,
)


# Switch to read assemble status from Redis instead of memcache
register("assemble.read_from_redis", default=False, flags=FLAG_AUTOMATOR_MODIFIABLE)

# Sampling rates for testing Rust-based grouping enhancers

# Rate at which to run the Rust implementation of `assemble_stacktrace_component`
# and compare the results
register(
    "grouping.rust_enhancers.compare_components",
    default=0.0,
    flags=FLAG_AUTOMATOR_MODIFIABLE,
)
# Rate at which to prefer the Rust implementation of `assemble_stacktrace_component`.
register(
    "grouping.rust_enhancers.prefer_rust_components",
    default=0.0,
    flags=FLAG_AUTOMATOR_MODIFIABLE,
)
register(
    "metrics.sample-list.sample-rate",
    type=Float,
    default=100_000.0,
    flags=FLAG_PRIORITIZE_DISK | FLAG_AUTOMATOR_MODIFIABLE,
)

# Rates controlling the rollout of grouping parameterization experiments
register(
    "grouping.experiments.parameterization.uniq_id",
    default=0.0,
    flags=FLAG_ADMIN_MODIFIABLE | FLAG_AUTOMATOR_MODIFIABLE | FLAG_RATE,
)

# Sample rate for double writing to experimental dsn
register(
    "store.experimental-dsn-double-write.sample-rate",
    default=0.0,
    flags=FLAG_AUTOMATOR_MODIFIABLE,
)

# killswitch for profiling ddm functions metrics.
# Enable/Disable the ingestion of function metrics
# in the generic metrics platform
register(
    "profiling.generic_metrics.functions_ingestion.enabled",
    default=False,
    type=Bool,
    flags=FLAG_AUTOMATOR_MODIFIABLE,
)

# list of org IDs for which we'll write the function
# metrics to the generic metrics platform
register(
    "profiling.generic_metrics.functions_ingestion.allowed_org_ids",
    type=Sequence,
    default=[],
    flags=FLAG_ALLOW_EMPTY | FLAG_AUTOMATOR_MODIFIABLE,
)

# list of project IDs we want to deny ingesting profiles
# function metrics into the generic metrics platform
register(
    "profiling.generic_metrics.functions_ingestion.denied_proj_ids",
    type=Sequence,
    default=[],
    flags=FLAG_ALLOW_EMPTY | FLAG_AUTOMATOR_MODIFIABLE,
)

# rollout rate: % of profiles for which we ingest the extracted profile
# functions metrics into the generic metrics platform
register(
    "profiling.generic_metrics.functions_ingestion.rollout_rate",
    type=Float,
    default=0.0,
    flags=FLAG_AUTOMATOR_MODIFIABLE,
)

# Standalone spans
register(
    "standalone-spans.process-spans-consumer.enable",
    default=False,
    flags=FLAG_PRIORITIZE_DISK | FLAG_AUTOMATOR_MODIFIABLE,
)
register(
    "standalone-spans.process-spans-consumer.project-allowlist",
    type=Sequence,
    default=[],
    flags=FLAG_PRIORITIZE_DISK | FLAG_AUTOMATOR_MODIFIABLE,
)
register(
    "standalone-spans.process-spans-consumer.project-rollout",
    type=Float,
    default=0.0,
    flags=FLAG_PRIORITIZE_DISK | FLAG_AUTOMATOR_MODIFIABLE,
)
register(
    "standalone-spans.buffer-window.seconds",
    type=Int,
    default=120,  # 2 minutes
    flags=FLAG_PRIORITIZE_DISK | FLAG_AUTOMATOR_MODIFIABLE,
)
register(
    "standalone-spans.buffer-ttl.seconds",
    type=Int,
    default=300,  # 5 minutes
    flags=FLAG_PRIORITIZE_DISK | FLAG_AUTOMATOR_MODIFIABLE,
)
register(
    "standalone-spans.detect-performance-issues-consumer.enable",
    default=True,
    flags=FLAG_PRIORITIZE_DISK | FLAG_AUTOMATOR_MODIFIABLE,
)
register(
    "standalone-spans.send-occurrence-to-platform.enable",
    default=False,
    flags=FLAG_PRIORITIZE_DISK | FLAG_AUTOMATOR_MODIFIABLE,
)
register(
    "standalone-spans.profile-process-messages.rate",
    type=Float,
    default=0.0,
    flags=FLAG_PRIORITIZE_DISK | FLAG_AUTOMATOR_MODIFIABLE,
)
register(
    "standalone-spans.deserialize-spans-rapidjson.enable",
    default=False,
    flags=FLAG_PRIORITIZE_DISK | FLAG_AUTOMATOR_MODIFIABLE,
)
register(
    "standalone-spans.deserialize-spans-orjson.enable",
    default=False,
    flags=FLAG_PRIORITIZE_DISK | FLAG_AUTOMATOR_MODIFIABLE,
)
register(
    "indexed-spans.agg-span-waterfall.enable",
    default=False,
    flags=FLAG_PRIORITIZE_DISK | FLAG_AUTOMATOR_MODIFIABLE,
)

# Deobfuscate profiles using Symbolicator
register(
    "profiling.deobfuscate-using-symbolicator.enable-for-project",
    type=Sequence,
    default=[],
    flags=FLAG_PRIORITIZE_DISK | FLAG_AUTOMATOR_MODIFIABLE,
)
register(
    "traces.sample-list.sample-rate",
    type=Float,
    default=0.0,
    flags=FLAG_PRIORITIZE_DISK | FLAG_AUTOMATOR_MODIFIABLE,
)

# Options for setting LLM providers and usecases
register("llm.provider.options", default={}, flags=FLAG_NOSTORE)
# Example provider:
#     "openai": {
#         "options": {
#             "api_key": "",
#         },
#         "models": ["gpt-4-turbo", "gpt-3.5-turbo"],
#     }

register("llm.usecases.options", default={}, flags=FLAG_NOSTORE, type=Dict)
# Example usecase:
#     "suggestedfix": {
#         "provider": "openai",
#         "options": {
#             "model": "gpt-3.5-turbo",
#         },
#     }
# }

register(
    "feedback.filter_garbage_messages",
    type=Bool,
    default=False,
    flags=FLAG_PRIORITIZE_DISK | FLAG_AUTOMATOR_MODIFIABLE,
)

# List of organizations with increased rate limits for organization_events API
register(
    "api.organization_events.rate-limit-increased.orgs",
    type=Sequence,
    default=[],
    flags=FLAG_ALLOW_EMPTY | FLAG_AUTOMATOR_MODIFIABLE,
)
# Increased rate limits for organization_events API for the orgs above
register(
    "api.organization_events.rate-limit-increased.limits",
    type=Dict,
    default={"limit": 50, "window": 1, "concurrent_limit": 50},
    flags=FLAG_ALLOW_EMPTY | FLAG_AUTOMATOR_MODIFIABLE,
)
# Reduced rate limits for organization_events API for the orgs in LA/EA/GA rollout
# Once GA'd, this will be the default rate limit for all orgs not on the increase list
register(
    "api.organization_events.rate-limit-reduced.limits",
    type=Dict,
    default={"limit": 1000, "window": 300, "concurrent_limit": 15},
    flags=FLAG_ALLOW_EMPTY | FLAG_AUTOMATOR_MODIFIABLE,
)

# TODO: remove once removed from options
register(
    "issue_platform.use_kafka_partition_key",
    type=Bool,
    default=False,
    flags=FLAG_PRIORITIZE_DISK | FLAG_AUTOMATOR_MODIFIABLE,
)


# default brownout crontab for Organization Events API deprecations
# TODO: remove once endpoint is removed
register(
    "api.organization-activity.brownout-cron",
    default="*/3 * * * *",
    type=String,
    flags=FLAG_AUTOMATOR_MODIFIABLE,
)
# Brownout duration to be stored in ISO8601 format for durations (See https://en.wikipedia.org/wiki/ISO_8601#Durations)
register(
    "api.organization-activity.brownout-duration", default="PT1M", flags=FLAG_AUTOMATOR_MODIFIABLE
)<|MERGE_RESOLUTION|>--- conflicted
+++ resolved
@@ -1237,7 +1237,13 @@
     "sentry-metrics.indexer.reconstruct.enable-orjson", default=0.0, flags=FLAG_AUTOMATOR_MODIFIABLE
 )
 
-<<<<<<< HEAD
+# Option to enable direct storage queries for meta queries in the metrics layer
+register(
+    "sentry-metrics.metrics-layer.use-storage-direct-meta-queries",
+    default=0.0,
+    flags=FLAG_AUTOMATOR_MODIFIABLE,
+)
+
 # Option to remove support for percentiles on a per-org basis.
 # Add the org_id to list to disable percentiles.
 register(
@@ -1251,12 +1257,6 @@
 register(
     "sentry-metrics.drop-percentiles.per-use-case",
     default=[],
-=======
-# Option to enable direct storage queries for meta queries in the metrics layer
-register(
-    "sentry-metrics.metrics-layer.use-storage-direct-meta-queries",
-    default=0.0,
->>>>>>> 243c881c
     flags=FLAG_AUTOMATOR_MODIFIABLE,
 )
 
