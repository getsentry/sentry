import os

from sentry.logging import LoggingFormat
from sentry.options import register
from sentry.options.manager import (
    FLAG_ADMIN_MODIFIABLE,
    FLAG_ALLOW_EMPTY,
    FLAG_AUTOMATOR_MODIFIABLE,
    FLAG_BOOL,
    FLAG_CREDENTIAL,
    FLAG_IMMUTABLE,
    FLAG_MODIFIABLE_BOOL,
    FLAG_MODIFIABLE_RATE,
    FLAG_NOSTORE,
    FLAG_PRIORITIZE_DISK,
    FLAG_RATE,
    FLAG_REQUIRED,
    FLAG_SCALAR,
)
from sentry.quotas.base import build_metric_abuse_quotas
from sentry.utils.types import Any, Bool, Dict, Float, Int, Sequence, String

# Cache
# register('cache.backend', flags=FLAG_NOSTORE)
# register('cache.options', type=Dict, flags=FLAG_NOSTORE)


# System
register("system.admin-email", flags=FLAG_REQUIRED)
register(
    "system.support-email",
    flags=FLAG_ALLOW_EMPTY | FLAG_PRIORITIZE_DISK | FLAG_AUTOMATOR_MODIFIABLE,
)
register(
    "system.security-email",
    flags=FLAG_ALLOW_EMPTY | FLAG_PRIORITIZE_DISK | FLAG_AUTOMATOR_MODIFIABLE,
)
register("system.databases", type=Dict, flags=FLAG_NOSTORE)
# register('system.debug', default=False, flags=FLAG_NOSTORE)
register(
    "system.rate-limit",
    default=0,
    flags=FLAG_ALLOW_EMPTY | FLAG_PRIORITIZE_DISK | FLAG_AUTOMATOR_MODIFIABLE,
)
register(
    "system.event-retention-days",
    default=0,
    flags=FLAG_ALLOW_EMPTY | FLAG_PRIORITIZE_DISK | FLAG_AUTOMATOR_MODIFIABLE,
)
register("system.secret-key", flags=FLAG_CREDENTIAL | FLAG_NOSTORE)
register("system.root-api-key", flags=FLAG_PRIORITIZE_DISK | FLAG_AUTOMATOR_MODIFIABLE)
register("system.logging-format", default=LoggingFormat.HUMAN, flags=FLAG_NOSTORE)
# This is used for the chunk upload endpoint
register("system.upload-url-prefix", flags=FLAG_PRIORITIZE_DISK | FLAG_AUTOMATOR_MODIFIABLE)


# URL configuration
# Absolute URL to the sentry root directory. Should not include a trailing slash.
register(
    "system.url-prefix",
    ttl=60,
    grace=3600,
    default=os.environ.get("SENTRY_SYSTEM_URL_PREFIX"),
    flags=FLAG_REQUIRED | FLAG_PRIORITIZE_DISK,
)
register(
    "system.internal-url-prefix",
    flags=FLAG_ALLOW_EMPTY | FLAG_PRIORITIZE_DISK | FLAG_AUTOMATOR_MODIFIABLE,
)
# Base hostname that account domains are subdomains of.
register(
    "system.base-hostname",
    default=os.environ.get("SENTRY_SYSTEM_BASE_HOSTNAME"),
    flags=FLAG_ALLOW_EMPTY | FLAG_PRIORITIZE_DISK | FLAG_NOSTORE,
)
# The template for organization subdomain hostnames.
register(
    "system.organization-base-hostname",
    default=os.environ.get("SENTRY_ORGANIZATION_BASE_HOSTNAME"),
    flags=FLAG_ALLOW_EMPTY | FLAG_PRIORITIZE_DISK | FLAG_NOSTORE,
)
# Template for organization URL including protocol
register(
    "system.organization-url-template",
    default=os.environ.get("SENTRY_ORGANIZATION_URL_TEMPLATE"),
    flags=FLAG_ALLOW_EMPTY | FLAG_PRIORITIZE_DISK | FLAG_NOSTORE,
)
# Template for region based API URL
register(
    "system.region-api-url-template",
    default=os.environ.get("SENTRY_REGION_API_URL_TEMPLATE"),
    flags=FLAG_ALLOW_EMPTY | FLAG_PRIORITIZE_DISK | FLAG_NOSTORE,
)
# The region that this instance is currently running in.
register("system.region", flags=FLAG_ALLOW_EMPTY | FLAG_PRIORITIZE_DISK | FLAG_NOSTORE)
# Enable date-util parsing for timestamps
register(
    "system.use-date-util-timestamps",
    default=False,
    flags=FLAG_AUTOMATOR_MODIFIABLE,
)
# Redis
register(
    "redis.clusters",
    type=Dict,
    default={"default": {"hosts": {0: {"host": "127.0.0.1", "port": 6379}}}},
    flags=FLAG_NOSTORE | FLAG_IMMUTABLE,
)
register("redis.options", type=Dict, flags=FLAG_NOSTORE)

# Processing worker caches
register(
    "dsym.cache-path",
    type=String,
    default="/tmp/sentry-dsym-cache",
    flags=FLAG_PRIORITIZE_DISK | FLAG_AUTOMATOR_MODIFIABLE,
)
register(
    "releasefile.cache-path",
    type=String,
    default="/tmp/sentry-releasefile-cache",
    flags=FLAG_PRIORITIZE_DISK | FLAG_AUTOMATOR_MODIFIABLE,
)
register(
    "releasefile.cache-limit",
    type=Int,
    default=10 * 1024 * 1024,
    flags=FLAG_PRIORITIZE_DISK | FLAG_AUTOMATOR_MODIFIABLE,
)


# Mail
register("mail.backend", default="smtp", flags=FLAG_NOSTORE)
register(
    "mail.host",
    default="127.0.0.1",
    flags=FLAG_REQUIRED | FLAG_PRIORITIZE_DISK,
)
register(
    "mail.port",
    default=25,
    flags=FLAG_REQUIRED | FLAG_PRIORITIZE_DISK,
)
register(
    "mail.username",
    flags=FLAG_REQUIRED | FLAG_ALLOW_EMPTY | FLAG_PRIORITIZE_DISK,
)
register(
    "mail.password",
    flags=FLAG_REQUIRED | FLAG_ALLOW_EMPTY | FLAG_PRIORITIZE_DISK,
)
register(
    "mail.use-tls",
    default=False,
    flags=FLAG_REQUIRED | FLAG_PRIORITIZE_DISK,
)
register(
    "mail.use-ssl",
    default=False,
    flags=FLAG_REQUIRED | FLAG_PRIORITIZE_DISK,
)
register(
    "mail.subject-prefix",
    default="[Sentry]",
    flags=FLAG_PRIORITIZE_DISK | FLAG_AUTOMATOR_MODIFIABLE,
)
register(
    "mail.from",
    default="root@localhost",
    flags=FLAG_REQUIRED | FLAG_PRIORITIZE_DISK,
)
register("mail.list-namespace", type=String, default="localhost", flags=FLAG_NOSTORE)
register(
    "mail.enable-replies", default=False, flags=FLAG_PRIORITIZE_DISK | FLAG_AUTOMATOR_MODIFIABLE
)
register(
    "mail.reply-hostname",
    default="",
    flags=FLAG_ALLOW_EMPTY | FLAG_PRIORITIZE_DISK | FLAG_AUTOMATOR_MODIFIABLE,
)
register(
    "mail.mailgun-api-key",
    default="",
    flags=FLAG_ALLOW_EMPTY | FLAG_PRIORITIZE_DISK | FLAG_AUTOMATOR_MODIFIABLE,
)
register(
    "mail.timeout",
    default=10,
    type=Int,
    flags=FLAG_ALLOW_EMPTY | FLAG_PRIORITIZE_DISK | FLAG_AUTOMATOR_MODIFIABLE,
)

# TOTP (Auth app)
register(
    "totp.disallow-new-enrollment",
    default=False,
    type=Bool,
    flags=FLAG_ALLOW_EMPTY | FLAG_PRIORITIZE_DISK | FLAG_AUTOMATOR_MODIFIABLE,
)

# SMS
register(
    "sms.twilio-account",
    default="",
    flags=FLAG_ALLOW_EMPTY | FLAG_PRIORITIZE_DISK | FLAG_AUTOMATOR_MODIFIABLE,
)
register(
    "sms.twilio-token", default="", flags=FLAG_CREDENTIAL | FLAG_ALLOW_EMPTY | FLAG_PRIORITIZE_DISK
)
register(
    "sms.twilio-number",
    default="",
    flags=FLAG_ALLOW_EMPTY | FLAG_PRIORITIZE_DISK | FLAG_AUTOMATOR_MODIFIABLE,
)
register(
    "sms.disallow-new-enrollment",
    default=False,
    type=Bool,
    flags=FLAG_ALLOW_EMPTY | FLAG_AUTOMATOR_MODIFIABLE,
)

# U2F
register(
    "u2f.app-id",
    default="",
    flags=FLAG_ALLOW_EMPTY | FLAG_PRIORITIZE_DISK | FLAG_AUTOMATOR_MODIFIABLE,
)
register(
    "u2f.facets",
    default=[],
    type=Sequence,
    flags=FLAG_ALLOW_EMPTY | FLAG_PRIORITIZE_DISK | FLAG_AUTOMATOR_MODIFIABLE,
)
register(
    "u2f.disallow-new-enrollment",
    default=False,
    type=Bool,
    flags=FLAG_ALLOW_EMPTY | FLAG_PRIORITIZE_DISK | FLAG_AUTOMATOR_MODIFIABLE,
)

# Recovery Codes
register(
    "recovery.disallow-new-enrollment",
    default=False,
    type=Bool,
    flags=FLAG_ALLOW_EMPTY | FLAG_PRIORITIZE_DISK | FLAG_AUTOMATOR_MODIFIABLE,
)

# Auth
register(
    "auth.ip-rate-limit",
    default=0,
    flags=FLAG_ALLOW_EMPTY | FLAG_PRIORITIZE_DISK | FLAG_AUTOMATOR_MODIFIABLE,
)
register(
    "auth.user-rate-limit",
    default=0,
    flags=FLAG_ALLOW_EMPTY | FLAG_PRIORITIZE_DISK | FLAG_AUTOMATOR_MODIFIABLE,
)
register(
    "auth.allow-registration",
    default=False,
    flags=FLAG_ALLOW_EMPTY | FLAG_PRIORITIZE_DISK | FLAG_REQUIRED,
)

# User Settings
register(
    "user-settings.signed-url-confirmation-emails-salt",
    type=String,
    default="signed-url-confirmation-emails-salt",
    flags=FLAG_ALLOW_EMPTY | FLAG_PRIORITIZE_DISK | FLAG_AUTOMATOR_MODIFIABLE,
)
register(
    "user-settings.signed-url-confirmation-emails",
    default=False,
    flags=FLAG_ALLOW_EMPTY | FLAG_PRIORITIZE_DISK | FLAG_AUTOMATOR_MODIFIABLE,
)

# Staff
register(
    "staff.ga-rollout",
    type=Bool,
    default=False,
    flags=FLAG_MODIFIABLE_BOOL | FLAG_AUTOMATOR_MODIFIABLE,
)
register(
    "staff.user-email-allowlist",
    type=Sequence,
    default=[],
    flags=FLAG_ALLOW_EMPTY | FLAG_AUTOMATOR_MODIFIABLE,
)
# Superuser read/write
register(
    "superuser.read-write.ga-rollout",
    type=Bool,
    default=False,
    flags=FLAG_MODIFIABLE_BOOL | FLAG_AUTOMATOR_MODIFIABLE,
)

# API Tokens
register(
    "apitoken.auto-add-last-chars",
    default=True,
    type=Bool,
    flags=FLAG_ALLOW_EMPTY | FLAG_PRIORITIZE_DISK | FLAG_AUTOMATOR_MODIFIABLE,
)
register(
    "apitoken.save-hash-on-create",
    default=True,
    type=Bool,
    flags=FLAG_ALLOW_EMPTY | FLAG_PRIORITIZE_DISK | FLAG_AUTOMATOR_MODIFIABLE,
)

# Controls the rate of using the hashed value of User API tokens for lookups when logging in
# and also updates tokens which are not hashed
register(
    "apitoken.use-and-update-hash-rate",
    default=0.0,
    flags=FLAG_AUTOMATOR_MODIFIABLE,
)

register(
    "api.rate-limit.org-create",
    default=5,
    flags=FLAG_ALLOW_EMPTY | FLAG_PRIORITIZE_DISK | FLAG_AUTOMATOR_MODIFIABLE,
)

# Beacon
register("beacon.anonymous", type=Bool, flags=FLAG_REQUIRED)
register(
    "beacon.record_cpu_ram_usage",
    type=Bool,
    flags=FLAG_ALLOW_EMPTY | FLAG_REQUIRED,
)

# Filestore (default)
register("filestore.backend", default="filesystem", flags=FLAG_NOSTORE)
register("filestore.options", default={"location": "/tmp/sentry-files"}, flags=FLAG_NOSTORE)
register("filestore.relocation-backend", default="filesystem", flags=FLAG_NOSTORE)
register(
    "filestore.relocation-options",
    default={"location": "/tmp/sentry-relocation-files"},
    flags=FLAG_NOSTORE,
)
register("filestore.profiles-backend", default="filesystem", flags=FLAG_NOSTORE)
register(
    "filestore.profiles-options",
    default={"location": "/tmp/sentry-profiles", "allow_overwrite": True},
    flags=FLAG_NOSTORE,
)

# Filestore for control silo
register("filestore.control.backend", default="", flags=FLAG_NOSTORE)
register("filestore.control.options", default={}, flags=FLAG_NOSTORE)

# Whether to use a redis lock on fileblob uploads and deletes
register("fileblob.upload.use_lock", default=True, flags=FLAG_AUTOMATOR_MODIFIABLE)
# Whether to use redis to cache `FileBlob.id` lookups
register("fileblob.upload.use_blobid_cache", default=False, flags=FLAG_AUTOMATOR_MODIFIABLE)

# Symbol server
register(
    "symbolserver.enabled",
    default=False,
    flags=FLAG_ALLOW_EMPTY | FLAG_PRIORITIZE_DISK | FLAG_AUTOMATOR_MODIFIABLE,
)
register(
    "symbolserver.options",
    default={"url": "http://127.0.0.1:3000"},
    flags=FLAG_ALLOW_EMPTY | FLAG_PRIORITIZE_DISK | FLAG_AUTOMATOR_MODIFIABLE,
)

# Symbolicator
register(
    "symbolicator.enabled",
    default=False,
    flags=FLAG_ALLOW_EMPTY | FLAG_PRIORITIZE_DISK | FLAG_AUTOMATOR_MODIFIABLE,
)
register(
    "symbolicator.options",
    default={"url": "http://127.0.0.1:3021"},
    flags=FLAG_ALLOW_EMPTY | FLAG_PRIORITIZE_DISK | FLAG_AUTOMATOR_MODIFIABLE,
)

# Killswitch for symbolication sources, based on a list of source IDs. Meant to be used in extreme
# situations where it is preferable to break symbolication in a few places as opposed to letting
# it break everywhere.
register(
    "symbolicator.ignored_sources",
    type=Sequence,
    default=[],
    flags=FLAG_ALLOW_EMPTY | FLAG_AUTOMATOR_MODIFIABLE,
)

# Backend chart rendering via chartcuterie
register(
    "chart-rendering.enabled",
    default=False,
    flags=FLAG_ALLOW_EMPTY | FLAG_PRIORITIZE_DISK | FLAG_AUTOMATOR_MODIFIABLE,
)
register(
    "chart-rendering.chartcuterie",
    default={"url": "http://127.0.0.1:7901"},
    flags=FLAG_ALLOW_EMPTY | FLAG_PRIORITIZE_DISK | FLAG_AUTOMATOR_MODIFIABLE,
)
# Leaving these empty will use the same storage driver configured for
# Filestore
register(
    "chart-rendering.storage.backend",
    default=None,
    flags=FLAG_ALLOW_EMPTY | FLAG_PRIORITIZE_DISK | FLAG_AUTOMATOR_MODIFIABLE,
)
register(
    "chart-rendering.storage.options",
    type=Dict,
    default=None,
    flags=FLAG_ALLOW_EMPTY | FLAG_PRIORITIZE_DISK | FLAG_AUTOMATOR_MODIFIABLE,
)

# Configuration Options
register(
    "configurations.storage.backend",
    default=None,
    flags=FLAG_ALLOW_EMPTY | FLAG_PRIORITIZE_DISK | FLAG_AUTOMATOR_MODIFIABLE,
)
register(
    "configurations.storage.options",
    type=Dict,
    default=None,
    flags=FLAG_ALLOW_EMPTY | FLAG_PRIORITIZE_DISK | FLAG_AUTOMATOR_MODIFIABLE,
)

# Flag Options
register(
    "flags:options-audit-log-is-enabled",
    default=True,
    flags=FLAG_ALLOW_EMPTY | FLAG_PRIORITIZE_DISK | FLAG_AUTOMATOR_MODIFIABLE,
    type=Bool,
)
register(
    "flags:options-audit-log-organization-id",
    default=None,
    flags=FLAG_ALLOW_EMPTY | FLAG_PRIORITIZE_DISK | FLAG_AUTOMATOR_MODIFIABLE,
    type=Int,
)

# Replay Options
#
# Replay storage backend configuration (only applicable if the direct-storage driver is used)
register(
    "replay.storage.backend",
    default=None,
    flags=FLAG_ALLOW_EMPTY | FLAG_PRIORITIZE_DISK | FLAG_AUTOMATOR_MODIFIABLE,
)
register(
    "replay.storage.options",
    type=Dict,
    default=None,
    flags=FLAG_ALLOW_EMPTY | FLAG_PRIORITIZE_DISK | FLAG_AUTOMATOR_MODIFIABLE,
)
# Beta recording consumer rollout.
register(
    "replay.consumer.recording.beta-rollout",
    type=Int,
    default=0,
    flags=FLAG_ALLOW_EMPTY | FLAG_PRIORITIZE_DISK | FLAG_AUTOMATOR_MODIFIABLE,
)
# Globally disables replay-video.
register(
    "replay.replay-video.disabled",
    type=Bool,
    default=False,
    flags=FLAG_ALLOW_EMPTY | FLAG_PRIORITIZE_DISK | FLAG_AUTOMATOR_MODIFIABLE,
)
# Billing skip for mobile replay orgs.
register(
    "replay.replay-video.billing-skip-org-ids",
    type=Sequence,
    default=[],
    flags=FLAG_ALLOW_EMPTY | FLAG_PRIORITIZE_DISK | FLAG_AUTOMATOR_MODIFIABLE,
)
# Disables replay-video for a specific organization.
register(
    "replay.replay-video.slug-denylist",
    type=Sequence,
    default=[],
    flags=FLAG_ALLOW_EMPTY | FLAG_PRIORITIZE_DISK | FLAG_AUTOMATOR_MODIFIABLE,
)
# Used for internal dogfooding of a reduced timeout on rage/dead clicks.
register(
    "replay.rage-click.experimental-timeout.org-id-list",
    type=Sequence,
    default=[],
    flags=FLAG_ALLOW_EMPTY | FLAG_AUTOMATOR_MODIFIABLE,
)
register(
    "replay.rage-click.experimental-timeout.milliseconds",
    type=Int,
    default=5000,
    flags=FLAG_AUTOMATOR_MODIFIABLE,
)
# Disables viewed by queries for a list of project ids.
register(
    "replay.viewed-by.project-denylist",
    type=Sequence,
    default=[],
    flags=FLAG_ALLOW_EMPTY | FLAG_PRIORITIZE_DISK | FLAG_AUTOMATOR_MODIFIABLE,
)

# User Feedback Options
register(
    "feedback.organizations.slug-denylist",
    type=Sequence,
    default=[],
    flags=FLAG_ALLOW_EMPTY | FLAG_AUTOMATOR_MODIFIABLE,
)
register(
    "feedback.message.max-size",
    type=Int,
    default=4096,
    flags=FLAG_ALLOW_EMPTY | FLAG_AUTOMATOR_MODIFIABLE,
)

# Dev Toolbar Options
register(
    "devtoolbar.analytics.enabled",
    type=Bool,
    default=False,
    flags=FLAG_ALLOW_EMPTY | FLAG_PRIORITIZE_DISK | FLAG_AUTOMATOR_MODIFIABLE,
)

# Extract logs from python loggers within sentry itself
# 1.0 = extract all warning-level logs
register(
    "ourlogs.sentry-emit-rollout",
    default=0.0,
    flags=FLAG_AUTOMATOR_MODIFIABLE,
)

# Extract logs from breadcrumbs only for a random fraction of sent breadcrumbs.
#
# NOTE: Any value below 1.0 will break the product. Do not override in production.
register(
    "relay.ourlogs-breadcrumb-extraction.sample-rate",
    default=0.0,
    flags=FLAG_AUTOMATOR_MODIFIABLE,
)

# Control number of breadcrumbs converted to OurLogs
register(
    "relay.ourlogs-breadcrumb-extraction.max-breadcrumbs-converted",
    default=100,
    flags=FLAG_AUTOMATOR_MODIFIABLE,
)

# Ingest only a random fraction of logs sent to relay. Used to roll out ourlogs ingestion.
#
# NOTE: Any value below 1.0 will cause customer data to not appear and can break the product. Do not override in production.
register(
    "relay.ourlogs-ingestion.sample-rate",
    default=0.0,
    flags=FLAG_AUTOMATOR_MODIFIABLE,
)

# Extract spans only from a random fraction of transactions.
#
# NOTE: Any value below 1.0 will break the product. Do not override in production.
register(
    "relay.span-extraction.sample-rate",
    default=1.0,
    flags=FLAG_AUTOMATOR_MODIFIABLE,
)

# Allow the Relay to skip normalization of spans for certain hosts.
register(
    "relay.span-normalization.allowed_hosts",
    default=[],
    flags=FLAG_ALLOW_EMPTY | FLAG_AUTOMATOR_MODIFIABLE,
)

# Drop attachments in transaction envelopes in Relay.
register(
    "relay.drop-transaction-attachments",
    type=Bool,
    default=False,
    flags=FLAG_ALLOW_EMPTY | FLAG_AUTOMATOR_MODIFIABLE,
)

# Analytics
register("analytics.backend", default="noop", flags=FLAG_NOSTORE)
register("analytics.options", default={}, flags=FLAG_NOSTORE)

# Slack Integration
register("slack.client-id", flags=FLAG_PRIORITIZE_DISK | FLAG_AUTOMATOR_MODIFIABLE)
register("slack.client-secret", flags=FLAG_CREDENTIAL | FLAG_PRIORITIZE_DISK)
# signing-secret is preferred, but need to keep verification-token for apps that use it
register("slack.verification-token", flags=FLAG_CREDENTIAL | FLAG_PRIORITIZE_DISK)
register("slack.signing-secret", flags=FLAG_CREDENTIAL | FLAG_PRIORITIZE_DISK)

# Issue Summary on Alerts (timeout in seconds)
register("alerts.issue_summary_timeout", default=5, flags=FLAG_AUTOMATOR_MODIFIABLE)

# Codecov Integration
register("codecov.client-secret", flags=FLAG_CREDENTIAL | FLAG_PRIORITIZE_DISK)

# GitHub Integration
register("github-app.id", default=0, flags=FLAG_AUTOMATOR_MODIFIABLE)
register("github-app.name", default="", flags=FLAG_AUTOMATOR_MODIFIABLE)
register("github-app.webhook-secret", default="", flags=FLAG_CREDENTIAL)
register("github-app.private-key", default="", flags=FLAG_CREDENTIAL)
register("github-app.client-id", flags=FLAG_PRIORITIZE_DISK | FLAG_AUTOMATOR_MODIFIABLE)
register("github-app.client-secret", flags=FLAG_CREDENTIAL | FLAG_PRIORITIZE_DISK)

# Github Enterprise Integration
register(
    "github-enterprise-app.allowed-hosts-legacy-webhooks",
    type=Sequence,
    default=[],
    flags=FLAG_ALLOW_EMPTY | FLAG_AUTOMATOR_MODIFIABLE,
)

# GitHub Auth
register(
    "github-login.client-id", default="", flags=FLAG_PRIORITIZE_DISK | FLAG_AUTOMATOR_MODIFIABLE
)
register("github-login.client-secret", default="", flags=FLAG_CREDENTIAL | FLAG_PRIORITIZE_DISK)
register(
    "github-login.require-verified-email",
    type=Bool,
    default=False,
    flags=FLAG_PRIORITIZE_DISK | FLAG_AUTOMATOR_MODIFIABLE,
)
register(
    "github-login.base-domain",
    default="github.com",
    flags=FLAG_PRIORITIZE_DISK | FLAG_AUTOMATOR_MODIFIABLE,
)
register(
    "github-login.api-domain",
    default="api.github.com",
    flags=FLAG_PRIORITIZE_DISK | FLAG_AUTOMATOR_MODIFIABLE,
)
register(
    "github-login.extended-permissions",
    type=Sequence,
    default=[],
    flags=FLAG_PRIORITIZE_DISK | FLAG_AUTOMATOR_MODIFIABLE,
)
register("github-login.organization", flags=FLAG_PRIORITIZE_DISK | FLAG_AUTOMATOR_MODIFIABLE)
register(
    "github-extension.enabled",
    default=False,
    flags=FLAG_MODIFIABLE_BOOL | FLAG_AUTOMATOR_MODIFIABLE,
)
register(
    "github-extension.enabled-orgs",
    default=[],
    flags=FLAG_ALLOW_EMPTY | FLAG_AUTOMATOR_MODIFIABLE,
)

# VSTS Integration
register("vsts.client-id", flags=FLAG_PRIORITIZE_DISK | FLAG_AUTOMATOR_MODIFIABLE)
register("vsts.client-secret", flags=FLAG_CREDENTIAL | FLAG_PRIORITIZE_DISK)

# New VSTS Integration
register("vsts_new.client-id", flags=FLAG_PRIORITIZE_DISK | FLAG_AUTOMATOR_MODIFIABLE)
register("vsts_new.client-secret", flags=FLAG_CREDENTIAL | FLAG_PRIORITIZE_DISK)

# VSTS Integration - with limited scopes
register("vsts-limited.client-id", flags=FLAG_PRIORITIZE_DISK | FLAG_AUTOMATOR_MODIFIABLE)
register("vsts-limited.client-secret", flags=FLAG_CREDENTIAL | FLAG_PRIORITIZE_DISK)

# Azure DevOps Integration Social Login Flow
register(
    "vsts.social-auth-migration",
    default=False,
    type=Bool,
    flags=FLAG_MODIFIABLE_BOOL | FLAG_AUTOMATOR_MODIFIABLE,
)

# Add consent prompt for Azure DevOps Integration
register(
    "vsts.consent-prompt",
    default=False,
    flags=FLAG_AUTOMATOR_MODIFIABLE,
)

# PagerDuty Integration
register("pagerduty.app-id", default="", flags=FLAG_AUTOMATOR_MODIFIABLE)

# Vercel Integration
register("vercel.client-id", flags=FLAG_PRIORITIZE_DISK | FLAG_AUTOMATOR_MODIFIABLE)
register("vercel.client-secret", flags=FLAG_CREDENTIAL | FLAG_PRIORITIZE_DISK)
register("vercel.integration-slug", default="sentry", flags=FLAG_AUTOMATOR_MODIFIABLE)

# MsTeams Integration
register("msteams.client-id", flags=FLAG_PRIORITIZE_DISK | FLAG_AUTOMATOR_MODIFIABLE)
register("msteams.client-secret", flags=FLAG_CREDENTIAL | FLAG_PRIORITIZE_DISK)
register("msteams.app-id")

# Discord Integration
register("discord.application-id", flags=FLAG_PRIORITIZE_DISK | FLAG_AUTOMATOR_MODIFIABLE)
register("discord.public-key", flags=FLAG_PRIORITIZE_DISK | FLAG_AUTOMATOR_MODIFIABLE)
register("discord.bot-token", flags=FLAG_CREDENTIAL | FLAG_PRIORITIZE_DISK)
register("discord.client-secret", flags=FLAG_CREDENTIAL | FLAG_PRIORITIZE_DISK)

# AWS Lambda Integration
register("aws-lambda.access-key-id", flags=FLAG_PRIORITIZE_DISK | FLAG_AUTOMATOR_MODIFIABLE)
register("aws-lambda.secret-access-key", flags=FLAG_CREDENTIAL | FLAG_PRIORITIZE_DISK)
register("aws-lambda.cloudformation-url", flags=FLAG_AUTOMATOR_MODIFIABLE)
register("aws-lambda.account-number", default="943013980633", flags=FLAG_AUTOMATOR_MODIFIABLE)
register(
    "aws-lambda.node.layer-name", default="SentryNodeServerlessSDK", flags=FLAG_AUTOMATOR_MODIFIABLE
)
register("aws-lambda.node.layer-version", flags=FLAG_AUTOMATOR_MODIFIABLE)
register(
    "aws-lambda.python.layer-name",
    default="SentryPythonServerlessSDK",
    flags=FLAG_AUTOMATOR_MODIFIABLE,
)
register("aws-lambda.python.layer-version", flags=FLAG_AUTOMATOR_MODIFIABLE)
# the region of the host account we use for assuming the role
register("aws-lambda.host-region", default="us-east-2", flags=FLAG_AUTOMATOR_MODIFIABLE)
# the number of threads we should use to install Lambdas
register("aws-lambda.thread-count", default=100, flags=FLAG_AUTOMATOR_MODIFIABLE)

# Snuba
register(
    "snuba.search.pre-snuba-candidates-optimizer",
    type=Bool,
    default=False,
    flags=FLAG_AUTOMATOR_MODIFIABLE,
)
register(
    "snuba.search.pre-snuba-candidates-percentage", default=0.2, flags=FLAG_AUTOMATOR_MODIFIABLE
)
register(
    "snuba.search.project-group-count-cache-time",
    default=24 * 60 * 60,
    flags=FLAG_AUTOMATOR_MODIFIABLE,
)
register("snuba.search.min-pre-snuba-candidates", default=500, flags=FLAG_AUTOMATOR_MODIFIABLE)
register("snuba.search.max-pre-snuba-candidates", default=5000, flags=FLAG_AUTOMATOR_MODIFIABLE)
register("snuba.search.chunk-growth-rate", default=1.5, flags=FLAG_AUTOMATOR_MODIFIABLE)
register("snuba.search.max-chunk-size", default=2000, flags=FLAG_AUTOMATOR_MODIFIABLE)
register("snuba.search.max-total-chunk-time-seconds", default=30.0, flags=FLAG_AUTOMATOR_MODIFIABLE)
register("snuba.search.hits-sample-size", default=100, flags=FLAG_AUTOMATOR_MODIFIABLE)
register("snuba.track-outcomes-sample-rate", default=0.0, flags=FLAG_AUTOMATOR_MODIFIABLE)

# The percentage of tagkeys that we want to cache. Set to 1.0 in order to cache everything, <=0.0 to stop caching
register(
    "snuba.tagstore.cache-tagkeys-rate",
    default=0.0,
    flags=FLAG_PRIORITIZE_DISK | FLAG_AUTOMATOR_MODIFIABLE,
)

# Kafka Publisher
register("kafka-publisher.raw-event-sample-rate", default=0.0, flags=FLAG_AUTOMATOR_MODIFIABLE)

# Enable multiple topics for eventstream. It allows specific event types to be sent
# to specific topic.
register(
    "store.eventstream-per-type-topic",
    default=False,
    flags=FLAG_PRIORITIZE_DISK | FLAG_AUTOMATOR_MODIFIABLE,
)

# Query and supply Bundle Indexes to Symbolicator SourceMap processing
register(
    "symbolicator.sourcemaps-bundle-index-sample-rate", default=0.0, flags=FLAG_AUTOMATOR_MODIFIABLE
)
# Refresh Bundle Indexes reported as used by symbolicator
register(
    "symbolicator.sourcemaps-bundle-index-refresh-sample-rate",
    default=0.0,
    flags=FLAG_AUTOMATOR_MODIFIABLE,
)

# Transaction events
# True => kill switch to disable ingestion of transaction events for internal project.
register(
    "transaction-events.force-disable-internal-project",
    default=False,
    flags=FLAG_AUTOMATOR_MODIFIABLE,
)

# Enables setting a sampling rate when producing the tag facet.
register(
    "discover2.tags_facet_enable_sampling",
    default=True,
    flags=FLAG_PRIORITIZE_DISK | FLAG_AUTOMATOR_MODIFIABLE,
)

# Enable use of symbolic-sourcemapcache for JavaScript Source Maps processing.
# Set this value of the fraction of projects that you want to use it for.
register(
    "processing.sourcemapcache-processor", default=0.0, flags=FLAG_AUTOMATOR_MODIFIABLE
)  # unused

# Killswitch for sending internal errors to the internal project or
# `SENTRY_SDK_CONFIG.relay_dsn`. Set to `0` to only send to
# `SENTRY_SDK_CONFIG.dsn` (the "upstream transport") and nothing else.
#
# Note: A value that is neither 0 nor 1 is regarded as 0
register("store.use-relay-dsn-sample-rate", default=1, flags=FLAG_AUTOMATOR_MODIFIABLE)

# A rate that enables statsd item sending (DDM data) to s4s
register("store.allow-s4s-ddm-sample-rate", default=0.0, flags=FLAG_AUTOMATOR_MODIFIABLE)

# Mock out integrations and services for tests
register("mocks.jira", default=False, flags=FLAG_AUTOMATOR_MODIFIABLE)

# Record statistics about event payloads and their compressibility
register(
    "store.nodestore-stats-sample-rate", default=0.0, flags=FLAG_AUTOMATOR_MODIFIABLE
)  # unused

# Killswitch to stop storing any reprocessing payloads.
register("store.reprocessing-force-disable", default=False, flags=FLAG_AUTOMATOR_MODIFIABLE)

# Enable calling the severity modeling API on group creation
register(
    "processing.calculate-severity-on-group-creation",
    default=False,
    flags=FLAG_AUTOMATOR_MODIFIABLE,
)

# Enable sending the flag to the microservice to tell it to purposefully take longer than our
# timeout, to see the effect on the overall error event processing backlog
register(
    "processing.severity-backlog-test.timeout",
    default=False,
    flags=FLAG_AUTOMATOR_MODIFIABLE,
)

# Enable sending the flag to the microservice to tell it to purposefully send back an error, to see
# the effect on the overall error event processing backlog
register(
    "processing.severity-backlog-test.error",
    default=False,
    flags=FLAG_AUTOMATOR_MODIFIABLE,
)

register(
    "issues.severity.first-event-severity-calculation-projects-allowlist",
    type=Sequence,
    default=[],
    flags=FLAG_ALLOW_EMPTY | FLAG_AUTOMATOR_MODIFIABLE,
)

register(
    "issues.severity.seer-project-rate-limit",
    type=Any,
    default={"limit": 5, "window": 1},
    flags=FLAG_ALLOW_EMPTY | FLAG_AUTOMATOR_MODIFIABLE,
)

register(
    "issues.severity.seer-global-rate-limit",
    type=Any,
    default={"limit": 20, "window": 1},
    flags=FLAG_ALLOW_EMPTY | FLAG_AUTOMATOR_MODIFIABLE,
)

register(
    "issues.severity.seer-circuit-breaker-passthrough-limit",
    type=Dict,
    default={"limit": 1, "window": 10},
    flags=FLAG_ALLOW_EMPTY | FLAG_AUTOMATOR_MODIFIABLE,
)

register(
    "issues.severity.seer-timout",
    type=Float,
    default=0.2,
    flags=FLAG_ALLOW_EMPTY | FLAG_AUTOMATOR_MODIFIABLE,
)

register(
    "issues.priority.projects-allowlist",
    type=Sequence,
    default=[],
    flags=FLAG_ALLOW_EMPTY | FLAG_AUTOMATOR_MODIFIABLE,
)

#  Percentage of orgs that will be put into a bucket using the split rate below.
register(
    "issues.details.streamline-experiment-rollout-rate",
    type=Float,
    default=0.0,
    flags=FLAG_ALLOW_EMPTY | FLAG_AUTOMATOR_MODIFIABLE,
)

# 50% of orgs will only see the Streamline UI, 50% will only see the Legacy UI.
register(
    "issues.details.streamline-experiment-split-rate",
    type=Float,
    default=0.5,
    flags=FLAG_ALLOW_EMPTY | FLAG_AUTOMATOR_MODIFIABLE,
)


# Killswitch for issue priority
register(
    "issues.priority.enabled",
    default=False,
    type=Bool,
    flags=FLAG_MODIFIABLE_BOOL | FLAG_AUTOMATOR_MODIFIABLE,
)

# Killswitch for all Seer services
#
# TODO: So far this is only being checked when calling the Seer similar issues service during
# ingestion
register(
    "seer.global-killswitch.enabled",
    default=False,
    type=Bool,
    flags=FLAG_MODIFIABLE_BOOL | FLAG_AUTOMATOR_MODIFIABLE,
)

# Killswitches for individual Seer services
#
# TODO: Most of these are not yet being used. The one current exception is the similarity service
# killswitch, which is checked before calling Seer when potentially creating a  new group as part of
# ingestion.
register(
    "seer.similarity-killswitch.enabled",
    default=False,
    type=Bool,
    flags=FLAG_MODIFIABLE_BOOL | FLAG_AUTOMATOR_MODIFIABLE,
)
register(
    "seer.similarity-backfill-killswitch.enabled",
    default=False,
    type=Bool,
    flags=FLAG_MODIFIABLE_BOOL | FLAG_AUTOMATOR_MODIFIABLE,
)
register(
    "seer.similarity-embeddings-killswitch.enabled",
    default=False,
    type=Bool,
    flags=FLAG_MODIFIABLE_BOOL | FLAG_AUTOMATOR_MODIFIABLE,
)
register(
    "seer.similarity-embeddings-grouping-killswitch.enabled",
    default=False,
    type=Bool,
    flags=FLAG_MODIFIABLE_BOOL | FLAG_AUTOMATOR_MODIFIABLE,
)
register(
    "seer.similarity-embeddings-delete-by-hash-killswitch.enabled",
    default=False,
    type=Bool,
    flags=FLAG_MODIFIABLE_BOOL | FLAG_AUTOMATOR_MODIFIABLE,
)
register(
    "seer.similarity.grouping_killswitch_projects",
    default=[],
    type=Sequence,
    flags=FLAG_ALLOW_EMPTY | FLAG_AUTOMATOR_MODIFIABLE,
)
register(
    "seer.severity-killswitch.enabled",
    default=False,
    type=Bool,
    flags=FLAG_MODIFIABLE_BOOL | FLAG_AUTOMATOR_MODIFIABLE,
)
register(
    "seer.breakpoint-detection-killswitch.enabled",
    default=False,
    type=Bool,
    flags=FLAG_MODIFIABLE_BOOL | FLAG_AUTOMATOR_MODIFIABLE,
)
register(
    "seer.autofix-killswitch.enabled",
    default=False,
    type=Bool,
    flags=FLAG_MODIFIABLE_BOOL | FLAG_AUTOMATOR_MODIFIABLE,
)
register(
    "seer.anomaly-detection-killswitch.enabled",
    default=False,
    type=Bool,
    flags=FLAG_MODIFIABLE_BOOL | FLAG_AUTOMATOR_MODIFIABLE,
)

register(
    "seer.similarity.global-rate-limit",
    type=Dict,
    default={"limit": 20, "window": 1},  # window is in seconds
    flags=FLAG_ALLOW_EMPTY | FLAG_AUTOMATOR_MODIFIABLE,
)
register(
    "seer.similarity.per-project-rate-limit",
    type=Dict,
    default={"limit": 5, "window": 1},  # window is in seconds
    flags=FLAG_ALLOW_EMPTY | FLAG_AUTOMATOR_MODIFIABLE,
)

# Note: This is based on US volume. Since other regions are lower-traffic, this effectively means
# the circuit breaker is disabled for any region without its own values configured (you can hardly
# have 33K Seer errors if you don't even have 33K events, so the breaker will never be tripped in
# smaller regions relying on the default).
register(
    "seer.similarity.circuit-breaker-config",
    type=Dict,
    default={
        "error_limit": 33250,  # 95% error rate * avg volume of ~35K events with new hashes/10 min
        "error_limit_window": 600,  # 10 min
        "broken_state_duration": 300,  # 5 min
    },
    flags=FLAG_AUTOMATOR_MODIFIABLE,
)

register(
    "seer.similarity.ingest.use_reranking",
    type=Bool,
    default=True,
    flags=FLAG_AUTOMATOR_MODIFIABLE,
)

register(
    "seer.similarity.similar_issues.use_reranking",
    type=Bool,
    default=True,
    flags=FLAG_AUTOMATOR_MODIFIABLE,
)

register(
    "seer.similarity.ingest.num_matches_to_request",
    type=Int,
    default=1,
    flags=FLAG_AUTOMATOR_MODIFIABLE,
)

# Temporary killswitch for making a second request to Seer to store the incoming event when we have
# a hybrid fingerprint and none of the matches returned by Seer is a fingerprint match
register(
    "seer.similarity.ingest.store_hybrid_fingerprint_non_matches",
    type=Bool,
    default=True,
    flags=FLAG_AUTOMATOR_MODIFIABLE,
)


# TODO: Once Seer grouping is GA-ed, we probably either want to turn this down or get rid of it in
# favor of the default 10% sample rate
register(
    "seer.similarity.metrics_sample_rate",
    type=Float,
    default=1.0,
    flags=FLAG_AUTOMATOR_MODIFIABLE,
)

# seer nearest neighbour endpoint timeout
register(
    "embeddings-grouping.seer.nearest-neighbour-timeout",
    type=Float,
    default=0.1,
    flags=FLAG_ALLOW_EMPTY | FLAG_AUTOMATOR_MODIFIABLE,
)

# seer embeddings record update endpoint timeout
register(
    "embeddings-grouping.seer.embeddings-record-update-timeout",
    type=Float,
    default=0.05,
    flags=FLAG_ALLOW_EMPTY | FLAG_AUTOMATOR_MODIFIABLE,
)

# seer embeddings record delete endpoint timeout
register(
    "embeddings-grouping.seer.embeddings-record-delete-timeout",
    type=Float,
    default=0.1,
    flags=FLAG_ALLOW_EMPTY | FLAG_AUTOMATOR_MODIFIABLE,
)

# seer embeddings ratelimit in percentage that is allowed
register(
    "embeddings-grouping.seer.ratelimit",
    type=Int,
    default=0,
    flags=FLAG_ALLOW_EMPTY | FLAG_AUTOMATOR_MODIFIABLE,
)

# seer embeddings backfill batch size
register(
    "embeddings-grouping.seer.backfill-batch-size",
    type=Int,
    default=10,
    flags=FLAG_ALLOW_EMPTY | FLAG_AUTOMATOR_MODIFIABLE,
)

register(
    "embeddings-grouping.seer.delete-record-batch-size",
    type=Int,
    default=100,
    flags=FLAG_ALLOW_EMPTY | FLAG_AUTOMATOR_MODIFIABLE,
)

# ## sentry.killswitches
#
# The following options are documented in sentry.killswitches in more detail
register(
    "store.load-shed-group-creation-projects", type=Any, default=[], flags=FLAG_AUTOMATOR_MODIFIABLE
)
register("store.load-shed-pipeline-projects", type=Any, default=[], flags=FLAG_AUTOMATOR_MODIFIABLE)
register(
    "store.load-shed-parsed-pipeline-projects",
    type=Any,
    default=[],
    flags=FLAG_AUTOMATOR_MODIFIABLE,
)
register(
    "store.load-shed-save-event-projects", type=Any, default=[], flags=FLAG_AUTOMATOR_MODIFIABLE
)
register(
    "store.load-shed-process-event-projects", type=Any, default=[], flags=FLAG_AUTOMATOR_MODIFIABLE
)
register(
    "store.load-shed-process-event-projects-gradual",
    type=Dict,
    default={},
    flags=FLAG_AUTOMATOR_MODIFIABLE,
)
# Applies load shedding per project gradually. 1.0 means full load shedding
# 0.0 or no config means no load shedding.
register(
    "store.load-shed-symbolicate-event-projects",
    type=Any,
    default=[],
    flags=FLAG_AUTOMATOR_MODIFIABLE,
)
register(
    "store.save-event-highcpu-platforms", type=Sequence, default=[], flags=FLAG_AUTOMATOR_MODIFIABLE
)
register(
    "post_process.get-autoassign-owners", type=Sequence, default=[], flags=FLAG_AUTOMATOR_MODIFIABLE
)
register(
    "api.organization.disable-last-deploys",
    type=Sequence,
    default=[],
    flags=FLAG_AUTOMATOR_MODIFIABLE,
)
register(
    "issues.severity.skip-seer-requests",
    type=Sequence,
    default=[],
    flags=FLAG_AUTOMATOR_MODIFIABLE,
)

# Switch for new logic for release health metrics, based on filtering on org & project ids
register(
    "release-health.use-org-and-project-filter",
    type=Bool,
    default=False,
    flags=FLAG_MODIFIABLE_BOOL | FLAG_AUTOMATOR_MODIFIABLE,
)

# Switch for more performant project counter incr
register(
    "store.projectcounter-modern-upsert-sample-rate", default=0.0, flags=FLAG_AUTOMATOR_MODIFIABLE
)

# Run an experimental grouping config in background for performance analysis
register("store.background-grouping-config-id", default=None, flags=FLAG_AUTOMATOR_MODIFIABLE)

# Fraction of events that will pass through background grouping
register("store.background-grouping-sample-rate", default=0.0, flags=FLAG_AUTOMATOR_MODIFIABLE)

# Minimum number of files in an archive. Archives with fewer files are extracted and have their
# contents stored as separate release files.
register("processing.release-archive-min-files", default=10, flags=FLAG_AUTOMATOR_MODIFIABLE)

# All Relay options (statically authenticated Relays can be registered here)
register("relay.static_auth", default={}, flags=FLAG_NOSTORE)

# Tell Relay to stop extracting metrics from transaction payloads (see killswitches)
# Example value: [{"project_id": 42}, {"project_id": 123}]
register("relay.drop-transaction-metrics", default=[], flags=FLAG_AUTOMATOR_MODIFIABLE)

# Relay should emit a usage metric to track total spans.
register("relay.span-usage-metric", default=False, flags=FLAG_AUTOMATOR_MODIFIABLE)

# Killswitch for the Relay cardinality limiter, one of `enabled`, `disabled`, `passive`.
# In `passive` mode Relay's cardinality limiter is active but it does not enforce the limits.
register("relay.cardinality-limiter.mode", default="enabled", flags=FLAG_AUTOMATOR_MODIFIABLE)
# Override to set a list of limits into passive mode by organization.
#
# In passive mode Relay's cardinality limiter is active but it does not enforce the limits.
#
# Example: `{'1': ["transactions"]}`
# Forces the `transactions` cardinality limit into passive mode for the organization with id `1` (Sentry).
register(
    "relay.cardinality-limiter.passive-limits-by-org", default={}, flags=FLAG_AUTOMATOR_MODIFIABLE
)
# Sample rate for Cardinality Limiter Sentry errors.
#
# Rate needs to be between `0.0` and `1.0`.
# If set to `1.0` all cardinality limiter rejections will be logged as a Sentry error.
register(
    "relay.cardinality-limiter.error-sample-rate", default=0.01, flags=FLAG_AUTOMATOR_MODIFIABLE
)
# List of additional cardinality limits and selectors.
#
# ```
# {
#   "rollout_rate": 0.001,
#   "limit": { .. Cardinality Limit .. }
# }
# ```
register("relay.cardinality-limiter.limits", default=[], flags=FLAG_AUTOMATOR_MODIFIABLE)

# Controls the encoding used in Relay for encoding distributions and sets
# when writing to Kafka.
#
# Key is the metric namespace (as used by Relay) and the value is the desired encoding.
register("relay.metric-bucket-set-encodings", default={}, flags=FLAG_AUTOMATOR_MODIFIABLE)
register("relay.metric-bucket-distribution-encodings", default={}, flags=FLAG_AUTOMATOR_MODIFIABLE)

# Controls the rollout rate in percent (`0.0` to `1.0`) for metric stats.
register("relay.metric-stats.rollout-rate", default=0.0, flags=FLAG_AUTOMATOR_MODIFIABLE)

# Write new kafka headers in eventstream
register("eventstream:kafka-headers", default=True, flags=FLAG_AUTOMATOR_MODIFIABLE)

# Post process forwarder options
# Gets data from Kafka headers
register("post-process-forwarder:kafka-headers", default=True, flags=FLAG_AUTOMATOR_MODIFIABLE)

# Subscription queries sampling rate
register("subscriptions-query.sample-rate", default=0.01, flags=FLAG_AUTOMATOR_MODIFIABLE)

# The ratio of symbolication requests for which metrics will be submitted to redis.
#
# This is to allow gradual rollout of metrics collection for symbolication requests and can be
# removed once it is fully rolled out.
register(
    "symbolicate-event.low-priority.metrics.submission-rate",
    default=0.0,
    flags=FLAG_AUTOMATOR_MODIFIABLE,
)

# The ratio of events for which we emit verbose apple symbol stats.
#
# This is to allow collecting more information on why symx is not performing as it should.
register("symbolicate.symx-logging-rate", default=0.0, flags=FLAG_AUTOMATOR_MODIFIABLE)

# The list of specific os_name+os_version for which we log extra infromation.
#
# This is done since SYMX is not performing bad across the board but rather only in specific case (what we are interested in).
register("symbolicate.symx-os-description-list", default=[], flags=FLAG_AUTOMATOR_MODIFIABLE)

# Drop delete_old_primary_hash messages for a particular project.
register("reprocessing2.drop-delete-old-primary-hash", default=[], flags=FLAG_AUTOMATOR_MODIFIABLE)

# The poll limit for the tempest service.
#
# 348 every 5 min ~ 100k per day
register("tempest.poll-limit", default=348, flags=FLAG_AUTOMATOR_MODIFIABLE)

# BEGIN ABUSE QUOTAS

# Example:
# >>> org = Organization.objects.get(slug='foo')
# >>> org.update_option("project-abuse-quota.transaction-limit", 42)
# >>> for q in SubscriptionQuota()._get_abuse_quotas(org): print(q.to_json())
# {'id': 'pat', 'scope': 'project', 'categories': ['transaction'], 'limit': 420, 'window': 10, 'reasonCode': 'project_abuse_limit'}
# You can see that for this organization, 42 transactions per second
# is effectively enforced as 420/s because the rate limiting window is 10 seconds.

# DEPRECATED (only in use by getsentry).
# Use "project-abuse-quota.window" instead.
register(
    "getsentry.rate-limit.window",
    type=Int,
    default=10,
    flags=FLAG_PRIORITIZE_DISK | FLAG_AUTOMATOR_MODIFIABLE,
)

# Relay isn't effective at enforcing 1s windows - 10 seconds has worked well.
# If the limit is negative, then it means completely blocked.
# I don't see this value needing to be tweaked on a per-org basis,
# so for now the org option "project-abuse-quota.window" doesn't do anything.
register(
    "project-abuse-quota.window",
    type=Int,
    default=10,
    flags=FLAG_PRIORITIZE_DISK | FLAG_AUTOMATOR_MODIFIABLE,
)

# DEPRECATED. Use "project-abuse-quota.error-limit" instead.
# This is set to 0: don't limit by default, because it is configured in production.
# The DEPRECATED org option override is "sentry:project-error-limit".
register(
    "getsentry.rate-limit.project-errors",
    type=Int,
    default=0,
    flags=FLAG_PRIORITIZE_DISK | FLAG_AUTOMATOR_MODIFIABLE,
)
# DEPRECATED. Use "project-abuse-quota.transaction-limit" instead.
# This is set to 0: don't limit by default, because it is configured in production.
# The DEPRECATED org option override is "sentry:project-transaction-limit".
register(
    "getsentry.rate-limit.project-transactions",
    type=Int,
    default=0,
    flags=FLAG_PRIORITIZE_DISK | FLAG_AUTOMATOR_MODIFIABLE,
)

# These are set to 0: don't limit by default.
# These have yet to be configured in production.
# For errors and transactions, the above DEPRECATED options take
# precedence for now, until we decide on values to set for all these.
# Set the same key as an org option which will override these values for the org.
# Similarly, for now, the DEPRECATED org options "sentry:project-error-limit"
# and "sentry:project-transaction-limit" take precedence.
register(
    "project-abuse-quota.error-limit",
    type=Int,
    default=0,
    flags=FLAG_PRIORITIZE_DISK | FLAG_AUTOMATOR_MODIFIABLE,
)
register(
    "project-abuse-quota.transaction-limit",
    type=Int,
    default=0,
    flags=FLAG_PRIORITIZE_DISK | FLAG_AUTOMATOR_MODIFIABLE,
)
register(
    "project-abuse-quota.attachment-limit",
    type=Int,
    default=0,
    flags=FLAG_PRIORITIZE_DISK | FLAG_AUTOMATOR_MODIFIABLE,
)
register(
    "project-abuse-quota.attachment-item-limit",
    type=Int,
    default=0,
    flags=FLAG_PRIORITIZE_DISK | FLAG_AUTOMATOR_MODIFIABLE,
)
register(
    "project-abuse-quota.session-limit",
    type=Int,
    default=0,
    flags=FLAG_PRIORITIZE_DISK | FLAG_AUTOMATOR_MODIFIABLE,
)
register(
    "project-abuse-quota.span-limit",
    type=Int,
    default=0,
    flags=FLAG_PRIORITIZE_DISK | FLAG_AUTOMATOR_MODIFIABLE,
)
register(
    "project-abuse-quota.log-limit",
    type=Int,
    default=0,
    flags=FLAG_PRIORITIZE_DISK | FLAG_AUTOMATOR_MODIFIABLE,
)


register(
    "organization-abuse-quota.metric-bucket-limit",
    type=Int,
    default=0,
    flags=FLAG_PRIORITIZE_DISK | FLAG_AUTOMATOR_MODIFIABLE,
)

register(
    "organization-abuse-quota.custom-metric-bucket-limit",
    type=Int,
    default=0,
    flags=FLAG_PRIORITIZE_DISK | FLAG_AUTOMATOR_MODIFIABLE,
)


for mabq in build_metric_abuse_quotas():
    register(
        mabq.option,
        type=Int,
        default=0,
        flags=FLAG_PRIORITIZE_DISK | FLAG_AUTOMATOR_MODIFIABLE,
    )

# END ABUSE QUOTAS

# Send event messages for specific project IDs to random partitions in Kafka
# contents are a list of project IDs to message types to be randomly assigned
# e.g. [{"project_id": 2, "message_type": "error"}, {"project_id": 3, "message_type": "transaction"}]
register(
    "kafka.send-project-events-to-random-partitions", default=[], flags=FLAG_AUTOMATOR_MODIFIABLE
)

# default brownout crontab for api deprecations
register(
    "api.deprecation.brownout-cron",
    default="0 12 * * *",
    type=String,
    flags=FLAG_AUTOMATOR_MODIFIABLE,
)
# Brownout duration to be stored in ISO8601 format for durations (See https://en.wikipedia.org/wiki/ISO_8601#Durations)
register("api.deprecation.brownout-duration", default="PT1M", flags=FLAG_AUTOMATOR_MODIFIABLE)

# Option to disable misbehaving use case IDs
register("sentry-metrics.indexer.disabled-namespaces", default=[], flags=FLAG_AUTOMATOR_MODIFIABLE)

# An option to tune the percentage of cache keys that gets replenished during indexer resolve
register(
    "sentry-metrics.indexer.disable-memcache-replenish-rollout",
    default=0.0,
    flags=FLAG_AUTOMATOR_MODIFIABLE,
)

# An option to enable reading from the new schema for the caching indexer
register(
    "sentry-metrics.indexer.read-new-cache-namespace",
    default=False,
    flags=FLAG_AUTOMATOR_MODIFIABLE,
)

# An option to enable writing from the new schema for the caching indexer
register(
    "sentry-metrics.indexer.write-new-cache-namespace",
    default=False,
    flags=FLAG_AUTOMATOR_MODIFIABLE,
)

# Option to control sampling percentage of schema validation on the generic metrics pipeline
# based on namespace.
register(
    "sentry-metrics.indexer.generic-metrics.schema-validation-rules",
    default={},  # empty dict means validate schema for all use cases
    flags=FLAG_AUTOMATOR_MODIFIABLE,
)

# Option to control sampling percentage of schema validation on the release health metrics
# pipeline based on namespace.
register(
    "sentry-metrics.indexer.release-health.schema-validation-rules",
    default={},  # empty dict means validate schema for all use cases
    flags=FLAG_AUTOMATOR_MODIFIABLE,
)

# Option to enable orjson for JSON parsing in reconstruct_messages function
register(
    "sentry-metrics.indexer.reconstruct.enable-orjson", default=0.0, flags=FLAG_AUTOMATOR_MODIFIABLE
)


# Option to remove support for percentiles on a per-use case basis.
# Add the use case name (e.g. "custom") to this list
# to disable percentiles storage for the use case
register(
    "sentry-metrics.drop-percentiles.per-use-case",
    default=[],
    flags=FLAG_AUTOMATOR_MODIFIABLE,
)

# Global and per-organization limits on the writes to the string indexer's DB.
#
# Format is a list of dictionaries of format {
#   "window_seconds": ...,
#   "granularity_seconds": ...,
#   "limit": ...
# }
#
# See sentry.ratelimiters.sliding_windows for an explanation of what each of
# those terms mean.
#
# Note that changing either window or granularity_seconds of a limit will
# effectively reset it, as the previous data can't/won't be converted.
register(
    "sentry-metrics.writes-limiter.limits.performance.per-org",
    default=[],
    flags=FLAG_AUTOMATOR_MODIFIABLE,
)
register(
    "sentry-metrics.writes-limiter.limits.transactions.per-org",
    default=[],
    flags=FLAG_AUTOMATOR_MODIFIABLE,
)
register(
    "sentry-metrics.writes-limiter.limits.sessions.per-org",
    default=[],
    flags=FLAG_AUTOMATOR_MODIFIABLE,
)
register(
    "sentry-metrics.writes-limiter.limits.spans.per-org",
    default=[],
    flags=FLAG_AUTOMATOR_MODIFIABLE,
)
register(
    "sentry-metrics.writes-limiter.limits.releasehealth.per-org",
    default=[],
    flags=FLAG_AUTOMATOR_MODIFIABLE,
)
register(
    "sentry-metrics.writes-limiter.limits.custom.per-org",
    default=[],
    flags=FLAG_AUTOMATOR_MODIFIABLE,
)
register(
    "sentry-metrics.writes-limiter.limits.generic-metrics.per-org",
    default=[],
    flags=FLAG_AUTOMATOR_MODIFIABLE,
)

register(
    "sentry-metrics.writes-limiter.limits.performance.global",
    default=[],
    flags=FLAG_AUTOMATOR_MODIFIABLE,
)
register(
    "sentry-metrics.writes-limiter.limits.transactions.global",
    default=[],
    flags=FLAG_AUTOMATOR_MODIFIABLE,
)
register(
    "sentry-metrics.writes-limiter.limits.sessions.global",
    default=[],
    flags=FLAG_AUTOMATOR_MODIFIABLE,
)
register(
    "sentry-metrics.writes-limiter.limits.spans.global",
    default=[],
    flags=FLAG_AUTOMATOR_MODIFIABLE,
)
register(
    "sentry-metrics.writes-limiter.limits.releasehealth.global",
    default=[],
    flags=FLAG_AUTOMATOR_MODIFIABLE,
)
register(
    "sentry-metrics.writes-limiter.limits.custom.global",
    default=[],
    flags=FLAG_AUTOMATOR_MODIFIABLE,
)
register(
    "sentry-metrics.writes-limiter.limits.generic-metrics.global",
    default=[],
    flags=FLAG_AUTOMATOR_MODIFIABLE,
)

# per-organization limits on the number of timeseries that can be observed in
# each window.
#
# Format is a list of dictionaries of format {
#   "window_seconds": ...,
#   "granularity_seconds": ...,
#   "limit": ...
# }
#
# See sentry.ratelimiters.cardinality for an explanation of what each of
# those terms mean.
#
# Note that changing either window or granularity_seconds of a limit will
# effectively reset it, as the previous data can't/won't be converted.
register(
    "sentry-metrics.cardinality-limiter.limits.transactions.per-org",
    default=[
        {"window_seconds": 3600, "granularity_seconds": 600, "limit": 10000},
    ],
    flags=FLAG_AUTOMATOR_MODIFIABLE,
)
register(
    "sentry-metrics.cardinality-limiter.limits.sessions.per-org",
    default=[
        {"window_seconds": 3600, "granularity_seconds": 600, "limit": 10000},
    ],
    flags=FLAG_AUTOMATOR_MODIFIABLE,
)
register(
    "sentry-metrics.cardinality-limiter.limits.spans.per-org",
    default=[
        {"window_seconds": 3600, "granularity_seconds": 600, "limit": 10000},
    ],
    flags=FLAG_AUTOMATOR_MODIFIABLE,
)
register(
    "sentry-metrics.cardinality-limiter.limits.custom.per-org",
    default=[
        {"window_seconds": 3600, "granularity_seconds": 600, "limit": 10000},
    ],
    flags=FLAG_AUTOMATOR_MODIFIABLE,
)
register(
    "sentry-metrics.cardinality-limiter.limits.profiles.per-org",
    default=[
        {"window_seconds": 3600, "granularity_seconds": 600, "limit": 10000},
    ],
    flags=FLAG_AUTOMATOR_MODIFIABLE,
)
register(
    "sentry-metrics.cardinality-limiter.limits.generic-metrics.per-org",
    default=[
        {"window_seconds": 3600, "granularity_seconds": 600, "limit": 10000},
    ],
    flags=FLAG_AUTOMATOR_MODIFIABLE,
)
register(
    "sentry-metrics.10s-granularity",
    default=False,
    flags=FLAG_AUTOMATOR_MODIFIABLE,
)

# Flag to determine whether abnormal_mechanism tag should be extracted
register(
    "sentry-metrics.releasehealth.abnormal-mechanism-extraction-rate",
    default=0.0,
    flags=FLAG_AUTOMATOR_MODIFIABLE,
)

register(
    "sentry-metrics.synchronize-kafka-rebalances",
    default=False,
    flags=FLAG_AUTOMATOR_MODIFIABLE,
)

register(
    "sentry-metrics.synchronized-rebalance-delay",
    default=15,
    flags=FLAG_AUTOMATOR_MODIFIABLE,
)

# Performance issue option for *all* performance issues detection
register("performance.issues.all.problem-detection", default=1.0, flags=FLAG_AUTOMATOR_MODIFIABLE)

# Individual system-wide options in case we need to turn off specific detectors for load concerns, ignoring the set project options.
register(
    "performance.issues.compressed_assets.problem-creation",
    default=1.0,
    flags=FLAG_AUTOMATOR_MODIFIABLE,
)
register(
    "performance.issues.compressed_assets.la-rollout", default=0.0, flags=FLAG_AUTOMATOR_MODIFIABLE
)
register(
    "performance.issues.compressed_assets.ea-rollout", default=0.0, flags=FLAG_AUTOMATOR_MODIFIABLE
)
register(
    "performance.issues.compressed_assets.ga-rollout", default=1.0, flags=FLAG_AUTOMATOR_MODIFIABLE
)
register(
    "performance.issues.consecutive_db.problem-creation",
    default=1.0,
    flags=FLAG_AUTOMATOR_MODIFIABLE,
)
register(
    "performance.issues.consecutive_db.la-rollout", default=0.0, flags=FLAG_AUTOMATOR_MODIFIABLE
)
register(
    "performance.issues.consecutive_db.ea-rollout", default=0.0, flags=FLAG_AUTOMATOR_MODIFIABLE
)
register(
    "performance.issues.consecutive_db.ga-rollout", default=1.0, flags=FLAG_AUTOMATOR_MODIFIABLE
)
register(
    "performance.issues.n_plus_one_db.problem-detection",
    default=1.0,
    flags=FLAG_AUTOMATOR_MODIFIABLE,
)
register(
    "performance.issues.n_plus_one_db.problem-creation",
    default=1.0,
    flags=FLAG_AUTOMATOR_MODIFIABLE,
)
register(
    "performance.issues.n_plus_one_db_ext.problem-creation",
    default=1.0,
    flags=FLAG_AUTOMATOR_MODIFIABLE,
)
register(
    "performance.issues.file_io_main_thread.problem-creation",
    default=1.0,
    flags=FLAG_AUTOMATOR_MODIFIABLE,
)
register(
    "performance.issues.db_main_thread.problem-creation",
    default=1.0,
    flags=FLAG_AUTOMATOR_MODIFIABLE,
)
register(
    "performance.issues.n_plus_one_api_calls.problem-creation",
    default=1.0,
    flags=FLAG_AUTOMATOR_MODIFIABLE,
)
register(
    "performance.issues.n_plus_one_api_calls.la-rollout",
    default=0.0,
    flags=FLAG_AUTOMATOR_MODIFIABLE,
)
register(
    "performance.issues.n_plus_one_api_calls.ea-rollout",
    default=0.0,
    flags=FLAG_AUTOMATOR_MODIFIABLE,
)
register(
    "performance.issues.n_plus_one_api_calls.ga-rollout",
    default=1.0,
    flags=FLAG_AUTOMATOR_MODIFIABLE,
)
register(
    "performance.issues.slow_db_query.problem-creation",
    default=1.0,
    flags=FLAG_AUTOMATOR_MODIFIABLE,
)
register(
    "performance.issues.slow_db_query.la-rollout", default=0.0, flags=FLAG_AUTOMATOR_MODIFIABLE
)
register(
    "performance.issues.slow_db_query.ea-rollout", default=0.0, flags=FLAG_AUTOMATOR_MODIFIABLE
)
register(
    "performance.issues.slow_db_query.ga-rollout", default=1.0, flags=FLAG_AUTOMATOR_MODIFIABLE
)
register(
    "performance.issues.render_blocking_assets.problem-creation",
    default=1.0,
    flags=FLAG_AUTOMATOR_MODIFIABLE,
)
register(
    "performance.issues.render_blocking_assets.la-rollout",
    default=0.0,
    flags=FLAG_AUTOMATOR_MODIFIABLE,
)
register(
    "performance.issues.render_blocking_assets.ea-rollout",
    default=0.0,
    flags=FLAG_AUTOMATOR_MODIFIABLE,
)
register(
    "performance.issues.render_blocking_assets.ga-rollout",
    default=1.0,
    flags=FLAG_AUTOMATOR_MODIFIABLE,
)
register(
    "performance.issues.m_n_plus_one_db.problem-creation",
    default=1.0,
    flags=FLAG_AUTOMATOR_MODIFIABLE,
)
register(
    "performance.issues.m_n_plus_one_db.la-rollout", default=0.0, flags=FLAG_AUTOMATOR_MODIFIABLE
)
register(
    "performance.issues.m_n_plus_one_db.ea-rollout", default=0.0, flags=FLAG_AUTOMATOR_MODIFIABLE
)
register(
    "performance.issues.m_n_plus_one_db.ga-rollout", default=1.0, flags=FLAG_AUTOMATOR_MODIFIABLE
)
register(
    "performance.issues.http_overhead.problem-creation",
    default=0.0,
    flags=FLAG_AUTOMATOR_MODIFIABLE,
)
register(
    "performance.issues.http_overhead.la-rollout", default=0.0, flags=FLAG_AUTOMATOR_MODIFIABLE
)
register(
    "performance.issues.http_overhead.ea-rollout", default=0.0, flags=FLAG_AUTOMATOR_MODIFIABLE
)
register(
    "performance.issues.http_overhead.ga-rollout", default=0.0, flags=FLAG_AUTOMATOR_MODIFIABLE
)

# System-wide options for default performance detection settings for any org opted into the performance-issues-ingest feature. Meant for rollout.
register(
    "performance.issues.n_plus_one_db.count_threshold", default=5, flags=FLAG_AUTOMATOR_MODIFIABLE
)
register(
    "performance.issues.n_plus_one_db.duration_threshold",
    default=50.0,
    flags=FLAG_AUTOMATOR_MODIFIABLE,
)
register(
    "performance.issues.slow_db_query.duration_threshold",
    default=500.0,  # ms
    flags=FLAG_AUTOMATOR_MODIFIABLE,
)
register(
    "performance.issues.render_blocking_assets.fcp_minimum_threshold",
    default=2000.0,
    flags=FLAG_AUTOMATOR_MODIFIABLE,
)
register(
    "performance.issues.render_blocking_assets.fcp_maximum_threshold",
    default=10000.0,
    flags=FLAG_AUTOMATOR_MODIFIABLE,
)
register(
    "performance.issues.render_blocking_assets.fcp_ratio_threshold",
    default=0.33,
    flags=FLAG_AUTOMATOR_MODIFIABLE,
)
register(
    "performance.issues.render_blocking_assets.size_threshold",
    default=500000,
    flags=FLAG_AUTOMATOR_MODIFIABLE,
)
register(
    "performance.issues.consecutive_http.max_duration_between_spans",
    default=500,  # ms
    flags=FLAG_AUTOMATOR_MODIFIABLE,
)
register(
    "performance.issues.consecutive_http.consecutive_count_threshold",
    default=3,
    flags=FLAG_AUTOMATOR_MODIFIABLE,
)
register(
    "performance.issues.consecutive_http.span_duration_threshold",
    default=500,  # ms
    flags=FLAG_AUTOMATOR_MODIFIABLE,
)
register(
    "performance.issues.consecutive_http.min_time_saved_threshold",
    default=2000,  # ms
    flags=FLAG_AUTOMATOR_MODIFIABLE,
)
register(
    "performance.issues.large_http_payload.size_threshold",
    default=300000,
    flags=FLAG_AUTOMATOR_MODIFIABLE,
)  # 1MB
register(
    "performance.issues.db_on_main_thread.total_spans_duration_threshold",
    default=16,
    flags=FLAG_AUTOMATOR_MODIFIABLE,
)  # ms
register(
    "performance.issues.file_io_on_main_thread.total_spans_duration_threshold",
    default=16,
    flags=FLAG_AUTOMATOR_MODIFIABLE,
)  # ms
register(
    "performance.issues.uncompressed_asset.size_threshold",
    default=500 * 1024,
    flags=FLAG_AUTOMATOR_MODIFIABLE,
)  # 512 kilo bytes
register(
    "performance.issues.uncompressed_asset.duration_threshold",
    default=300,
    flags=FLAG_AUTOMATOR_MODIFIABLE,
)  # ms
register(
    "performance.issues.consecutive_db.min_time_saved_threshold",
    default=100,
    flags=FLAG_AUTOMATOR_MODIFIABLE,
)  # ms
register(
    "performance.issues.http_overhead.http_request_delay_threshold",
    default=500,
    flags=FLAG_AUTOMATOR_MODIFIABLE,
)  # ms
register(
    "performance.issues.n_plus_one_api_calls.total_duration",
    default=300,
    flags=FLAG_AUTOMATOR_MODIFIABLE,
)  # ms

# Adjusting some time buffers in the trace endpoint
register(
    "performance.traces.transaction_query_timebuffer_days",
    type=Float,
    default=1.5,
    flags=FLAG_AUTOMATOR_MODIFIABLE,
)  # days
register(
    "performance.traces.span_query_timebuffer_hours",
    type=Float,
    default=1.0,
    flags=FLAG_AUTOMATOR_MODIFIABLE,
)  # hours
register(
    "performance.traces.query_timestamp_projects",
    type=Bool,
    default=False,
    flags=FLAG_AUTOMATOR_MODIFIABLE,
)
register(
    "performance.traces.trace-explorer-buffer-hours",
    type=Float,
    default=1.0,
    flags=FLAG_AUTOMATOR_MODIFIABLE,
)
register(
    "performance.traces.trace-explorer-max-trace-ids-per-chunk",
    type=Int,
    default=2500,
    flags=FLAG_AUTOMATOR_MODIFIABLE,
)
register(
    "performance.traces.trace-explorer-skip-floating-spans",
    type=Bool,
    default=True,
    flags=FLAG_AUTOMATOR_MODIFIABLE,
)
register(
    "performance.traces.trace-explorer-scan-max-block-size-hours",
    type=Int,
    default=8,
    flags=FLAG_AUTOMATOR_MODIFIABLE,
)
register(
    "performance.traces.trace-explorer-scan-max-batches",
    type=Int,
    default=7,
    flags=FLAG_AUTOMATOR_MODIFIABLE,
)
register(
    "performance.traces.trace-explorer-scan-max-execution-seconds",
    type=Int,
    default=30,
    flags=FLAG_AUTOMATOR_MODIFIABLE,
)
register(
    "performance.traces.trace-explorer-scan-max-parallel-queries",
    type=Int,
    default=3,
    flags=FLAG_AUTOMATOR_MODIFIABLE,
)
register(
    "performance.traces.trace-explorer-skip-recent-seconds",
    type=Int,
    default=0,
    flags=FLAG_AUTOMATOR_MODIFIABLE,
)
register(
    "performance.traces.span_query_minimum_spans",
    type=Int,
    default=10000,
    flags=FLAG_AUTOMATOR_MODIFIABLE,
)
register(
    "performance.traces.check_span_extraction_date",
    type=Bool,
    default=False,
    flags=FLAG_AUTOMATOR_MODIFIABLE,
)
register(
    # the timestamp that spans extraction was enabled for this environment
    "performance.traces.spans_extraction_date",
    type=Int,
    flags=FLAG_AUTOMATOR_MODIFIABLE,
)
register(
    "insights.span-samples-query.sample-rate",
    type=Float,
    default=0.0,  # 0 acts as 'no sampling'
    flags=FLAG_AUTOMATOR_MODIFIABLE,
)

register(
    "performance.spans-tags-key.sample-rate",
    type=Float,
    default=1.0,
    flags=FLAG_AUTOMATOR_MODIFIABLE,
)
register(
    "performance.spans-tags-key.max",
    type=Int,
    default=1000,
    flags=FLAG_AUTOMATOR_MODIFIABLE,
)
register(
    "performance.spans-tags-value.sample-rate",
    type=Float,
    default=1.0,
    flags=FLAG_AUTOMATOR_MODIFIABLE,
)
register(
    "performance.spans-tags-values.max",
    type=Int,
    default=1000,
    flags=FLAG_AUTOMATOR_MODIFIABLE,
)

# In Single Tenant with 100% DS, we may need to reverse the UI change made by dynamic-sampling
# if metrics extraction isn't ready.
register("performance.hide-metrics-ui", type=Bool, default=False, flags=FLAG_AUTOMATOR_MODIFIABLE)

# Used for enabling flags in ST. Should be removed once Flagpole works in all STs.
register(
    "performance.use_metrics.orgs_allowlist",
    type=Sequence,
    default=[],
    flags=FLAG_ALLOW_EMPTY | FLAG_AUTOMATOR_MODIFIABLE,
)
# Used for the z-score when calculating the margin of error in performance
register(
    "performance.extrapolation.confidence.z-score",
    type=Float,
    default=1.96,
    flags=FLAG_ALLOW_EMPTY | FLAG_AUTOMATOR_MODIFIABLE,
)
# Used for enabling flags in ST. Should be removed once Flagpole works in all STs.
register("performance.use_metrics.enabled", default=False, flags=FLAG_AUTOMATOR_MODIFIABLE)

# Dynamic Sampling system-wide options
# Size of the sliding window used for dynamic sampling. It is defaulted to 24 hours.
register("dynamic-sampling:sliding_window.size", default=24, flags=FLAG_AUTOMATOR_MODIFIABLE)
# Number of large transactions to retrieve from Snuba for transaction re-balancing.
register(
    "dynamic-sampling.prioritise_transactions.num_explicit_large_transactions",
    30,
    flags=FLAG_AUTOMATOR_MODIFIABLE,
)
# Number of large transactions to retrieve from Snuba for transaction re-balancing.
register(
    "dynamic-sampling.prioritise_transactions.num_explicit_small_transactions",
    0,
    flags=FLAG_AUTOMATOR_MODIFIABLE,
)

# Stops dynamic sampling rules from being emitted in relay config.
# This is required for ST instances that have flakey flags as we want to be able kill DS ruining customer data if necessary.
# It is only a killswitch for behaviour, it may actually increase infra load if flipped for a user currently being sampled.
register("dynamic-sampling.config.killswitch", default=False, flags=FLAG_AUTOMATOR_MODIFIABLE)

# Controls the intensity of dynamic sampling transaction rebalancing. 0.0 = explict rebalancing
# not performed, 1.0= full rebalancing (tries to bring everything to mean). Note that even at 0.0
# there will still be some rebalancing between the explicit and implicit transactions ( so setting rebalancing
# to 0.0 is not the same as no rebalancing. To effectively disable rebalancing set the number of explicit
# transactions to be rebalance (both small and large) to 0.
register(
    "dynamic-sampling.prioritise_transactions.rebalance_intensity",
    default=0.8,
    flags=FLAG_MODIFIABLE_RATE | FLAG_AUTOMATOR_MODIFIABLE,
)

# Enables a feature flag check in dynamic sampling tasks that switches
# organizations between transactions and spans for rebalancing. This check is
# expensive, so it can be disabled using this option.
register(
    "dynamic-sampling.check_span_feature_flag",
    default=False,
    flags=FLAG_AUTOMATOR_MODIFIABLE | FLAG_MODIFIABLE_RATE,
)

# === Hybrid cloud subsystem options ===
# UI rollout
register(
    "hybrid_cloud.disable_relative_upload_urls", default=False, flags=FLAG_AUTOMATOR_MODIFIABLE
)
register("hybrid_cloud.disable_tombstone_cleanup", default=False, flags=FLAG_AUTOMATOR_MODIFIABLE)

# List of event IDs to pass through
register(
    "hybrid_cloud.audit_log_event_id_invalid_pass_list",
    default=[],
    type=Sequence,
    flags=FLAG_AUTOMATOR_MODIFIABLE,
)

# Flagpole Configuration (used in getsentry)
register("flagpole.debounce_reporting_seconds", default=0, flags=FLAG_AUTOMATOR_MODIFIABLE)

# Feature flagging error capture rate.
# When feature flagging has faults, it can become very high volume and we can overwhelm sentry.
register("features.error.capture_rate", default=0.1, flags=FLAG_AUTOMATOR_MODIFIABLE)

# Retry controls
register("hybridcloud.regionsiloclient.retries", default=5, flags=FLAG_AUTOMATOR_MODIFIABLE)
register("hybridcloud.rpc.retries", default=5, flags=FLAG_AUTOMATOR_MODIFIABLE)
register("hybridcloud.integrationproxy.retries", default=5, flags=FLAG_AUTOMATOR_MODIFIABLE)
register("hybridcloud.endpoint_flag_logging", default=False, flags=FLAG_AUTOMATOR_MODIFIABLE)
register("hybridcloud.rpc.method_retry_overrides", default={}, flags=FLAG_AUTOMATOR_MODIFIABLE)
register("hybridcloud.rpc.method_timeout_overrides", default={}, flags=FLAG_AUTOMATOR_MODIFIABLE)
# Webhook processing controls
register(
    "hybridcloud.webhookpayload.worker_threads",
    default=4,
    flags=FLAG_AUTOMATOR_MODIFIABLE,
)

# Break glass controls
register("hybrid_cloud.rpc.disabled-service-methods", default=[], flags=FLAG_AUTOMATOR_MODIFIABLE)
# == End hybrid cloud subsystem

# Decides whether an incoming transaction triggers an update of the clustering rule applied to it.
register("txnames.bump-lifetime-sample-rate", default=0.1, flags=FLAG_AUTOMATOR_MODIFIABLE)

# === Nodestore related runtime options ===

register(
    "nodestore.set-subkeys.enable-set-cache-item", default=True, flags=FLAG_AUTOMATOR_MODIFIABLE
)

# === Backpressure related runtime options ===

# Enables monitoring of services for backpressure management.
register("backpressure.monitoring.enabled", default=False, flags=FLAG_AUTOMATOR_MODIFIABLE)
# How often the monitor will check service health.
register("backpressure.monitoring.interval", default=5, flags=FLAG_AUTOMATOR_MODIFIABLE)

# Enables checking consumer health for backpressure management.
register("backpressure.checking.enabled", default=False, flags=FLAG_AUTOMATOR_MODIFIABLE)
# How often a consumer will check for its health in a debounced fassion.
register("backpressure.checking.interval", default=5, flags=FLAG_AUTOMATOR_MODIFIABLE)


# How long a status is persisted, which means that updates to health status can be paused for that long before consumers will assume things are unhealthy
register("backpressure.status_ttl", default=60, flags=FLAG_AUTOMATOR_MODIFIABLE)

# The high-watermark levels per-service which will mark a service as unhealthy.
# This should mirror the `SENTRY_PROCESSING_SERVICES` setting.
register(
    "backpressure.high_watermarks.celery",
    default=0.5,
    flags=FLAG_AUTOMATOR_MODIFIABLE,
)
register(
    "backpressure.high_watermarks.attachments-store",
    default=0.8,
    flags=FLAG_AUTOMATOR_MODIFIABLE,
)
register(
    "backpressure.high_watermarks.processing-store",
    default=0.8,
    flags=FLAG_AUTOMATOR_MODIFIABLE,
)
register(
    "backpressure.high_watermarks.processing-locks",
    default=0.8,
    flags=FLAG_AUTOMATOR_MODIFIABLE,
)
register(
    "backpressure.high_watermarks.post-process-locks",
    default=0.8,
    flags=FLAG_AUTOMATOR_MODIFIABLE,
)
register(
    "backpressure.high_watermarks.processing-store-transactions",
    default=0.8,
    flags=FLAG_AUTOMATOR_MODIFIABLE,
)

# Killswitch for monitor check-ins
register(
    "crons.organization.disable-check-in",
    type=Sequence,
    default=[],
    flags=FLAG_AUTOMATOR_MODIFIABLE,
)

# Temporary killswitch to enable dispatching incident occurrences into the
# incident_occurrence_consumer
register(
    "crons.dispatch_incident_occurrences_to_consumer",
    default=False,
    flags=FLAG_BOOL | FLAG_AUTOMATOR_MODIFIABLE,
)

# Enables recording tick volume metrics and tick decisions based on those
# metrics. Decisions are used to delay notifications in a system incident.
register(
    "crons.system_incidents.collect_metrics",
    default=False,
    flags=FLAG_BOOL | FLAG_AUTOMATOR_MODIFIABLE,
)

# Enables the the crons incident occurrence consumer to consider the clock-tick
# decision made based on volume metrics to determine if a incident occurrence
# should be processed, delayed, or dropped entirely.
register(
    "crons.system_incidents.use_decisions",
    default=False,
    flags=FLAG_BOOL | FLAG_AUTOMATOR_MODIFIABLE,
)

# The threshold that the tick metric must surpass for a tick to be determined
# as anomalous. This value should be negative, since we will only determine an
# incident based on a decrease in volume.
#
# See the `monitors.system_incidents` module for more details
register(
    "crons.system_incidents.pct_deviation_anomaly_threshold",
    default=-10,
    flags=FLAG_AUTOMATOR_MODIFIABLE,
)

# The threshold that the tick metric must surpass to transition to an incident
# state. This should be a fairly high value to avoid false positive incidents.
register(
    "crons.system_incidents.pct_deviation_incident_threshold",
    default=-30,
    flags=FLAG_AUTOMATOR_MODIFIABLE,
)

# This is the number of previous ticks we will consider the tick metrics and
# tick decisions for to determine a decision about the tick being evaluated.
register(
    "crons.system_incidents.tick_decision_window",
    default=5,
    flags=FLAG_AUTOMATOR_MODIFIABLE,
)

# Determines how many check-ins per-minute will be allowed per monitor. This is
# used when computing the QuotaConfig for the DataCategory.MONITOR (check-ins)
#
# See the sentry.monitors.rate_limt module for more details.
#
# XXX(epurkhiser): Remember a single check-in may often consist of two check-in
# messages, one for IN_PROGRESS and another for OK.
register(
    "crons.per_monitor_rate_limit",
    type=Int,
    default=6,
    flags=FLAG_PRIORITIZE_DISK | FLAG_AUTOMATOR_MODIFIABLE,
)


# Sets the timeout for webhooks
register(
    "sentry-apps.webhook.timeout.sec",
    default=1.0,
    flags=FLAG_AUTOMATOR_MODIFIABLE,
)

# Enables statistical detectors for a project
register(
    "statistical_detectors.enable",
    default=False,
    flags=FLAG_PRIORITIZE_DISK | FLAG_AUTOMATOR_MODIFIABLE,
)
register(
    "statistical_detectors.enable.projects.performance",
    type=Sequence,
    default=[],
    flags=FLAG_PRIORITIZE_DISK | FLAG_AUTOMATOR_MODIFIABLE,
)
register(
    "statistical_detectors.enable.projects.profiling",
    type=Sequence,
    default=[],
    flags=FLAG_PRIORITIZE_DISK | FLAG_AUTOMATOR_MODIFIABLE,
)
register(
    "statistical_detectors.query.batch_size",
    type=Int,
    default=100,
    flags=FLAG_PRIORITIZE_DISK | FLAG_AUTOMATOR_MODIFIABLE,
)
register(
    "statistical_detectors.query.transactions.timeseries_days",
    type=Int,
    default=14,
    flags=FLAG_PRIORITIZE_DISK | FLAG_AUTOMATOR_MODIFIABLE,
)
register(
    "statistical_detectors.query.functions.timeseries_days",
    type=Int,
    default=14,
    flags=FLAG_PRIORITIZE_DISK | FLAG_AUTOMATOR_MODIFIABLE,
)
register(
    "statistical_detectors.ratelimit.ema",
    type=Int,
    default=-1,
    flags=FLAG_PRIORITIZE_DISK | FLAG_AUTOMATOR_MODIFIABLE,
)

register(
    "statistical_detectors.throughput.threshold.transactions",
    default=50,
    type=Int,
    flags=FLAG_AUTOMATOR_MODIFIABLE,
)

register(
    "statistical_detectors.throughput.threshold.functions",
    default=25,
    type=Int,
    flags=FLAG_AUTOMATOR_MODIFIABLE,
)

register(
    "options_automator_slack_webhook_enabled",
    default=True,
    flags=FLAG_AUTOMATOR_MODIFIABLE,
)

register(
    "on_demand.max_alert_specs",
    default=50,
    flags=FLAG_AUTOMATOR_MODIFIABLE,
)

register(
    "on_demand.max_widget_specs",
    default=100,
    flags=FLAG_AUTOMATOR_MODIFIABLE,
)
# Some organizations can have more widget specs on a case-by-case basis. Widgets using this limit
# are listed in 'extended_widget_spec_orgs' option.
register("on_demand.extended_max_widget_specs", default=750, flags=FLAG_AUTOMATOR_MODIFIABLE)
register("on_demand.extended_widget_spec_orgs", default=[], flags=FLAG_AUTOMATOR_MODIFIABLE)
register(
    "on_demand.max_widget_cardinality.count",
    default=10000,
    flags=FLAG_AUTOMATOR_MODIFIABLE,
)
register(
    "on_demand.max_widget_cardinality.on_query_count",
    default=50,
    flags=FLAG_AUTOMATOR_MODIFIABLE,
)
register(
    "on_demand.max_widget_cardinality.killswitch",
    default=False,
    flags=FLAG_AUTOMATOR_MODIFIABLE,
)
# Overrides modified date and always updates the row. Can be removed if not needed later.
register(
    "on_demand.update_on_demand_modified",
    default=False,
    flags=FLAG_AUTOMATOR_MODIFIABLE,
)

register("metric_extraction.max_span_attribute_specs", default=100, flags=FLAG_AUTOMATOR_MODIFIABLE)

register(
    "delightful_metrics.minimetrics_sample_rate",
    default=0.0,
    flags=FLAG_AUTOMATOR_MODIFIABLE,
)

# IDs of orgs that will stop ingesting custom metrics.
register(
    "custom-metrics-ingestion-disabled-orgs",
    default=[],
    flags=FLAG_AUTOMATOR_MODIFIABLE,
)

# IDs of projects that will stop ingesting custom metrics.
register(
    "custom-metrics-ingestion-disabled-projects",
    default=[],
    flags=FLAG_AUTOMATOR_MODIFIABLE,
)

# IDs of orgs that will be disabled from querying metrics via `/metrics/query` endpoint.
register(
    "custom-metrics-querying-disabled-orgs",
    default=[],
    flags=FLAG_AUTOMATOR_MODIFIABLE,
)

# SDK Crash Detection
#
# The project ID belongs to the sentry organization: https://sentry.sentry.io/projects/cocoa-sdk-crashes/?project=4505469596663808.
register(
    "issues.sdk_crash_detection.cocoa.project_id",
    default=4505469596663808,
    flags=FLAG_AUTOMATOR_MODIFIABLE,
)

register(
    "issues.sdk_crash_detection.cocoa.sample_rate",
    default=1.0,
    flags=FLAG_AUTOMATOR_MODIFIABLE,
)

# The project ID belongs to the sentry organization: https://sentry.sentry.io/projects/cocoa-sdk-crashes/?project=4506155486085120.
register(
    "issues.sdk_crash_detection.react-native.project_id",
    default=4506155486085120,
    flags=FLAG_AUTOMATOR_MODIFIABLE,
)

# The allowlist of org IDs that the react-native crash detection is enabled for.
register(
    "issues.sdk_crash_detection.react-native.organization_allowlist",
    type=Sequence,
    default=[],
    flags=FLAG_ALLOW_EMPTY | FLAG_AUTOMATOR_MODIFIABLE,
)

register(
    "issues.sdk_crash_detection.react-native.sample_rate",
    default=0.0,
    flags=FLAG_AUTOMATOR_MODIFIABLE,
)

register(
    "issues.sdk_crash_detection.java.project_id",
    default=0,
    type=Int,
    flags=FLAG_ALLOW_EMPTY | FLAG_AUTOMATOR_MODIFIABLE,
)

# The allowlist of org IDs that the java crash detection is enabled for.
register(
    "issues.sdk_crash_detection.java.organization_allowlist",
    type=Sequence,
    default=[],
    flags=FLAG_ALLOW_EMPTY | FLAG_AUTOMATOR_MODIFIABLE,
)

register(
    "issues.sdk_crash_detection.java.sample_rate",
    default=0.0,
    flags=FLAG_AUTOMATOR_MODIFIABLE,
)

register(
    "issues.sdk_crash_detection.native.project_id",
    default=0,
    type=Int,
    flags=FLAG_ALLOW_EMPTY | FLAG_AUTOMATOR_MODIFIABLE,
)

register(
    "issues.sdk_crash_detection.native.organization_allowlist",
    type=Sequence,
    default=[],
    flags=FLAG_ALLOW_EMPTY | FLAG_AUTOMATOR_MODIFIABLE,
)

register(
    "issues.sdk_crash_detection.native.sample_rate",
    default=0.0,
    flags=FLAG_AUTOMATOR_MODIFIABLE,
)

register(
    "issues.sdk_crash_detection.dart.project_id",
    default=0,
    type=Int,
    flags=FLAG_ALLOW_EMPTY | FLAG_AUTOMATOR_MODIFIABLE,
)

register(
    "issues.sdk_crash_detection.dart.organization_allowlist",
    type=Sequence,
    default=[],
    flags=FLAG_ALLOW_EMPTY | FLAG_AUTOMATOR_MODIFIABLE,
)

register(
    "issues.sdk_crash_detection.dart.sample_rate",
    default=0.0,
    flags=FLAG_AUTOMATOR_MODIFIABLE,
)

# END: SDK Crash Detection

register(
    "issues.auto_source_code_config.update_code_mapping_if_needed",
    default=False,
    flags=FLAG_AUTOMATOR_MODIFIABLE,
)

register(
    # Lists the shared resource ids we want to account usage for.
    "shared_resources_accounting_enabled",
    default=[],
    flags=FLAG_AUTOMATOR_MODIFIABLE,
)

# The flag disables the file io on main thread detector
register(
    "performance_issues.file_io_main_thread.disabled",
    default=False,
    flags=FLAG_MODIFIABLE_BOOL | FLAG_AUTOMATOR_MODIFIABLE,
)

# Enables on-demand metric extraction for Dashboard Widgets.
register(
    "on_demand_metrics.check_widgets.enable",
    default=False,
    flags=FLAG_PRIORITIZE_DISK | FLAG_AUTOMATOR_MODIFIABLE,
)
# Rollout % for easing out rollout based on the dashboard widget query id
register(
    "on_demand_metrics.check_widgets.rollout",
    default=0.0,
    type=Float,
    flags=FLAG_PRIORITIZE_DISK | FLAG_AUTOMATOR_MODIFIABLE,
)
# Number of DashboardWidgetQuery to be checked at once.
register(
    "on_demand_metrics.check_widgets.query.batch_size",
    type=Int,
    default=50,
    flags=FLAG_PRIORITIZE_DISK | FLAG_AUTOMATOR_MODIFIABLE,
)
# Number of chunks to split queries across.
register(
    "on_demand_metrics.check_widgets.query.total_batches",
    default=100,
    flags=FLAG_PRIORITIZE_DISK | FLAG_AUTOMATOR_MODIFIABLE,
)
# Use database backed stateful extraction state
register(
    "on_demand_metrics.widgets.use_stateful_extraction",
    default=False,
    flags=FLAG_PRIORITIZE_DISK | FLAG_AUTOMATOR_MODIFIABLE,
)
# Use to rollout using a cache for should_use_on_demand function, which resolves queries
register(
    "on_demand_metrics.cache_should_use_on_demand",
    default=0.0,
    flags=FLAG_AUTOMATOR_MODIFIABLE | FLAG_MODIFIABLE_RATE,
)

# Relocation: whether or not the self-serve API for the feature is enabled. When set on a region
# silo, this flag controls whether or not that region's API will serve relocation requests to
# non-superuser clients. When set on the control silo, it can be used to regulate whether or not
# certain global UI (ex: the relocation creation form at `/relocation/`) is visible to users.
register(
    "relocation.enabled",
    default=False,
    flags=FLAG_BOOL | FLAG_AUTOMATOR_MODIFIABLE,
)

# Relocation: populates the target region drop down in the control silo. Note: this option has NO
# EFFECT in region silos. However, the control silos `relocation.selectable-regions` array should be
# a complete list of all regions where `relocation.enabled`. If a region is enabled/disabled, it
# should also be added to/removed from this array in the control silo at the same time.
register(
    "relocation.selectable-regions",
    default=[],
    flags=FLAG_AUTOMATOR_MODIFIABLE,
)

# Relocation: the step at which new relocations should be autopaused, requiring admin approval
# before continuing.
# DEPRECATED: will be removed after the new `relocation.autopause.*` options are fully rolled out.
register(
    "relocation.autopause",
    default="",
    flags=FLAG_AUTOMATOR_MODIFIABLE,
)

# Relocation: the step at which new `SELF_HOSTED` relocations should be autopaused, requiring an
# admin to unpause before continuing.
register(
    "relocation.autopause.self-hosted",
    default="",
    flags=FLAG_AUTOMATOR_MODIFIABLE,
)

# Relocation: the step at which new `SELF_HOSTED` relocations should be autopaused, requiring an
# admin to unpause before continuing.
register(
    "relocation.autopause.saas-to-saas",
    default="",
    flags=FLAG_AUTOMATOR_MODIFIABLE,
)

# Relocation: globally limits the number of small (<=10MB) relocations allowed per silo per day.
register(
    "relocation.daily-limit.small",
    default=0,
    flags=FLAG_SCALAR | FLAG_AUTOMATOR_MODIFIABLE,
)

# Relocation: globally limits the number of medium (>10MB && <=100MB) relocations allowed per silo
# per day.
register(
    "relocation.daily-limit.medium",
    default=0,
    flags=FLAG_SCALAR | FLAG_AUTOMATOR_MODIFIABLE,
)

# Relocation: globally limits the number of large (>100MB) relocations allowed per silo per day.
register(
    "relocation.daily-limit.large",
    default=0,
    flags=FLAG_SCALAR | FLAG_AUTOMATOR_MODIFIABLE,
)

register(
    "relocation.outbox-orgslug.killswitch",
    default=[],
    type=Sequence,
    flags=FLAG_AUTOMATOR_MODIFIABLE,
)

# max number of profiles to use for computing
# the aggregated flamegraph.
register(
    "profiling.flamegraph.profile-set.size",
    type=Int,
    default=100,
    flags=FLAG_AUTOMATOR_MODIFIABLE,
)

# list of platform names for which we allow using unsampled profiles for the purpose
# of improving profile (function) metrics
register(
    "profiling.profile_metrics.unsampled_profiles.platforms",
    type=Sequence,
    default=[],
    flags=FLAG_ALLOW_EMPTY | FLAG_AUTOMATOR_MODIFIABLE,
)

# sample rate for tuning the amount of unsampled profiles that we "let through"
register(
    "profiling.profile_metrics.unsampled_profiles.sample_rate",
    default=0.0,
    flags=FLAG_AUTOMATOR_MODIFIABLE,
)

# killswitch for profile metrics
register(
    "profiling.profile_metrics.unsampled_profiles.enabled",
    default=False,
    type=Bool,
    flags=FLAG_AUTOMATOR_MODIFIABLE,
)

# Enable sending a post update signal after we update groups using a queryset update
register(
    "groups.enable-post-update-signal",
    default=False,
    flags=FLAG_BOOL | FLAG_AUTOMATOR_MODIFIABLE,
)


# Switch to read assemble status from Redis instead of memcache
register("assemble.read_from_redis", default=False, flags=FLAG_AUTOMATOR_MODIFIABLE)

# Sampling rates for testing Rust-based grouping enhancers

# Rate at which to run the Rust implementation of `assemble_stacktrace_component`
# and compare the results
register(
    "grouping.rust_enhancers.compare_components",
    default=0.0,
    flags=FLAG_AUTOMATOR_MODIFIABLE,
)
# Rate at which to prefer the Rust implementation of `assemble_stacktrace_component`.
register(
    "grouping.rust_enhancers.prefer_rust_components",
    default=0.0,
    flags=FLAG_AUTOMATOR_MODIFIABLE,
)
register(
    "metrics.sample-list.sample-rate",
    type=Float,
    default=100_000.0,
    flags=FLAG_PRIORITIZE_DISK | FLAG_AUTOMATOR_MODIFIABLE,
)

# Rates controlling the rollout of grouping parameterization experiments
register(
    "grouping.experiments.parameterization.uniq_id",
    default=0.0,
    flags=FLAG_ADMIN_MODIFIABLE | FLAG_AUTOMATOR_MODIFIABLE | FLAG_RATE,
)

# TODO: For now, only a small number of projects are going through a grouping config transition at
# any given time, so we're sampling at 100% in order to be able to get good signal. Once we've fully
# transitioned to the optimized logic, and before the next config change, we probably either want to
# turn this down or get rid of it in favor of the default 10% sample rate
register(
    "grouping.config_transition.metrics_sample_rate",
    type=Float,
    default=1.0,
    flags=FLAG_AUTOMATOR_MODIFIABLE,
)


# Sample rate for double writing to experimental dsn
register(
    "store.experimental-dsn-double-write.sample-rate",
    default=0.0,
    flags=FLAG_AUTOMATOR_MODIFIABLE,
)

# temporary option for logging canonical key fallback stacktraces
register(
    "canonical-fallback.send-error-to-sentry",
    default=0.0,
    flags=FLAG_AUTOMATOR_MODIFIABLE,
)

# Standalone spans
register(
    "standalone-spans.process-spans-consumer.enable",
    default=False,
    flags=FLAG_PRIORITIZE_DISK | FLAG_AUTOMATOR_MODIFIABLE,
)
register(
    "standalone-spans.process-spans-consumer.project-allowlist",
    type=Sequence,
    default=[],
    flags=FLAG_PRIORITIZE_DISK | FLAG_AUTOMATOR_MODIFIABLE,
)
register(
    "standalone-spans.process-spans-consumer.project-rollout",
    type=Float,
    default=0.0,
    flags=FLAG_PRIORITIZE_DISK | FLAG_AUTOMATOR_MODIFIABLE,
)
register(
    "standalone-spans.buffer-window.seconds",
    type=Int,
    default=120,  # 2 minutes
    flags=FLAG_PRIORITIZE_DISK | FLAG_AUTOMATOR_MODIFIABLE,
)
register(
    "standalone-spans.buffer-ttl.seconds",
    type=Int,
    default=300,  # 5 minutes
    flags=FLAG_PRIORITIZE_DISK | FLAG_AUTOMATOR_MODIFIABLE,
)
register(
    "standalone-spans.process-segments-consumer.enable",
    default=True,
    flags=FLAG_PRIORITIZE_DISK | FLAG_AUTOMATOR_MODIFIABLE,
)
register(
    "standalone-spans.send-occurrence-to-platform.enable",
    default=False,
    flags=FLAG_PRIORITIZE_DISK | FLAG_AUTOMATOR_MODIFIABLE,
)
register(
    "standalone-spans.detect-performance-problems.enable",
    default=False,
    flags=FLAG_PRIORITIZE_DISK | FLAG_AUTOMATOR_MODIFIABLE,
)
register(
    "standalone-spans.profile-process-messages.rate",
    type=Float,
    default=0.0,
    flags=FLAG_PRIORITIZE_DISK | FLAG_AUTOMATOR_MODIFIABLE,
)
register(
    "standalone-spans.deserialize-spans-rapidjson.enable",
    default=False,
    flags=FLAG_PRIORITIZE_DISK | FLAG_AUTOMATOR_MODIFIABLE,
)
register(
    "standalone-spans.deserialize-spans-orjson.enable",
    default=False,
    flags=FLAG_PRIORITIZE_DISK | FLAG_AUTOMATOR_MODIFIABLE,
)
register(
    "indexed-spans.agg-span-waterfall.enable",
    default=False,
    flags=FLAG_PRIORITIZE_DISK | FLAG_AUTOMATOR_MODIFIABLE,
)

register(
    "traces.sample-list.sample-rate",
    type=Float,
    default=0.0,
    flags=FLAG_PRIORITIZE_DISK | FLAG_AUTOMATOR_MODIFIABLE,
)

register(
    "discover.saved-query-dataset-split.enable",
    default=False,
    flags=FLAG_PRIORITIZE_DISK | FLAG_AUTOMATOR_MODIFIABLE,
)
register(
    "discover.saved-query-dataset-split.organization-id-allowlist",
    type=Sequence,
    default=[],
    flags=FLAG_PRIORITIZE_DISK | FLAG_AUTOMATOR_MODIFIABLE,
)

# Options for setting LLM providers and usecases
register("llm.provider.options", default={}, flags=FLAG_NOSTORE)
# Example provider:
#     "openai": {
#         "options": {
#             "api_key": "",
#         },
#         "models": ["gpt-4-turbo", "gpt-3.5-turbo"],
#     }

register("llm.usecases.options", default={}, flags=FLAG_NOSTORE, type=Dict)
# Example usecase:
#     "suggestedfix": {
#         "provider": "openai",
#         "options": {
#             "model": "gpt-3.5-turbo",
#         },
#     }
# }

register(
    "feedback.filter_garbage_messages",
    type=Bool,
    default=False,
    flags=FLAG_PRIORITIZE_DISK | FLAG_AUTOMATOR_MODIFIABLE,
)

# List of organizations with increased rate limits for organization_events API
register(
    "api.organization_events.rate-limit-increased.orgs",
    type=Sequence,
    default=[],
    flags=FLAG_ALLOW_EMPTY | FLAG_AUTOMATOR_MODIFIABLE,
)
# Increased rate limits for organization_events API for the orgs above
register(
    "api.organization_events.rate-limit-increased.limits",
    type=Dict,
    default={"limit": 50, "window": 1, "concurrent_limit": 50},
    flags=FLAG_ALLOW_EMPTY | FLAG_AUTOMATOR_MODIFIABLE,
)
# Reduced rate limits for organization_events API for the orgs in LA/EA/GA rollout
# Once GA'd, this will be the default rate limit for all orgs not on the increase list
register(
    "api.organization_events.rate-limit-reduced.limits",
    type=Dict,
    default={"limit": 1000, "window": 300, "concurrent_limit": 15},
    flags=FLAG_ALLOW_EMPTY | FLAG_AUTOMATOR_MODIFIABLE,
)

# Killswitch for EnvironmentProject.get_or_create refactor
register(
    "environmentproject.new_add_project.rollout",
    default=0.0,
    type=Float,
    flags=FLAG_AUTOMATOR_MODIFIABLE,
)

# TODO: remove once removed from options
register(
    "issue_platform.use_kafka_partition_key",
    type=Bool,
    default=False,
    flags=FLAG_PRIORITIZE_DISK | FLAG_AUTOMATOR_MODIFIABLE,
)


register(
    "sentry.save-event-attachments.project-per-5-minute-limit",
    type=Int,
    default=2000,
    flags=FLAG_AUTOMATOR_MODIFIABLE,
)

register(
    "sentry.save-event-attachments.project-per-sec-limit",
    type=Int,
    default=100,
    flags=FLAG_AUTOMATOR_MODIFIABLE,
)

# max number of profile chunks to use for computing
# the merged profile.
register(
    "profiling.continuous-profiling.chunks-set.size",
    type=Int,
    default=50,
    flags=FLAG_AUTOMATOR_MODIFIABLE,
)
register(
    "profiling.continuous-profiling.chunks-query.size",
    type=Int,
    default=250,
    flags=FLAG_AUTOMATOR_MODIFIABLE,
)

# Enable orjson in the occurrence_consumer.process_[message|batch]
register(
    "issues.occurrence_consumer.use_orjson",
    type=Bool,
    default=False,
    flags=FLAG_AUTOMATOR_MODIFIABLE,
)

# Controls the rate of using the sentry api shared secret for communicating to sentry.
register(
    "seer.api.use-shared-secret",
    default=0.0,
    flags=FLAG_AUTOMATOR_MODIFIABLE,
)

register(
    "similarity.backfill_nodestore_use_multithread",
    default=False,
    flags=FLAG_AUTOMATOR_MODIFIABLE,
)

register(
    "similarity.backfill_nodestore_chunk_size",
    default=5,
    flags=FLAG_AUTOMATOR_MODIFIABLE,
)

register(
    "similarity.backfill_nodestore_threads",
    default=6,
    flags=FLAG_AUTOMATOR_MODIFIABLE,
)
register(
    "similarity.backfill_snuba_concurrent_requests",
    default=20,
    flags=FLAG_AUTOMATOR_MODIFIABLE,
)
register(
    "similarity.backfill_seer_chunk_size",
    default=30,
    flags=FLAG_AUTOMATOR_MODIFIABLE,
)
register(
    "similarity.backfill_seer_threads",
    default=1,
    flags=FLAG_AUTOMATOR_MODIFIABLE,
)
register(
    "similarity.backfill_project_cohort_size",
    default=1000,
    flags=FLAG_AUTOMATOR_MODIFIABLE,
)
register(
    "similarity.backfill_total_worker_count",
    default=6,
    flags=FLAG_AUTOMATOR_MODIFIABLE,
)
register(
    "similarity.new_project_seer_grouping.enabled",
    default=False,
    flags=FLAG_AUTOMATOR_MODIFIABLE,
)
register(
    "similarity.backfill_use_reranking",
    default=False,
    flags=FLAG_AUTOMATOR_MODIFIABLE,
)
register(
    "delayed_processing.batch_size",
    default=10000,
    flags=FLAG_AUTOMATOR_MODIFIABLE,
)
register(
    "delayed_processing.emit_logs",
    type=Bool,
    default=False,
    flags=FLAG_AUTOMATOR_MODIFIABLE,
)
register(
    "delayed_workflow.rollout",
    type=Bool,
    default=False,
    flags=FLAG_AUTOMATOR_MODIFIABLE,
)
register(
    "celery_split_queue_task_rollout",
    default={},
    flags=FLAG_AUTOMATOR_MODIFIABLE,
)

register(
    "grouping.grouphash_metadata.ingestion_writes_enabled",
    type=Bool,
    default=True,
    flags=FLAG_AUTOMATOR_MODIFIABLE,
)
register(
    "grouping.grouphash_metadata.backfill_sample_rate",
    type=Float,
    default=0.0,
    flags=FLAG_AUTOMATOR_MODIFIABLE,
)


# Restrict uptime issue creation for specific host provider identifiers. Items
# in this list map to the `host_provider_id` column in the UptimeSubscription
# table.
#
# This may be used to stop issue creation in the event that a network / hosting
# provider blocks the uptime checker causing false positives.
register(
    "uptime.restrict-issue-creation-by-hosting-provider-id",
    type=Sequence,
    default=[],
    flags=FLAG_ALLOW_EMPTY | FLAG_AUTOMATOR_MODIFIABLE,
)

# Disables specific uptime checker regions. This is a list of region slugs
# which must match regions available in the settings.UPTIME_REGIONS list.
#
# Useful to remove a region from check rotation if there is some kind of
# problem with the region.
register(
    "uptime.disabled-checker-regions",
    type=Sequence,
    default=[],
    flags=FLAG_ALLOW_EMPTY | FLAG_AUTOMATOR_MODIFIABLE,
)
register(
    "uptime.checker-regions-mode-override",
    type=Dict,
    default={},
    flags=FLAG_ALLOW_EMPTY | FLAG_AUTOMATOR_MODIFIABLE,
)

# When in active monitoring mode, overrides how many failures in a row we need to see to mark the monitor as down
register(
    "uptime.active-failure-threshold",
    type=Int,
    default=3,
    flags=FLAG_AUTOMATOR_MODIFIABLE,
)
# When in active monitoring mode, how many successes in a row do we need to mark it as up
register(
    "uptime.active-recovery-threshold",
    type=Int,
    default=1,
    flags=FLAG_AUTOMATOR_MODIFIABLE,
)

register(
    "uptime.date_cutoff_epoch_seconds",
    type=Int,
    default=0,
    flags=FLAG_AUTOMATOR_MODIFIABLE,
)

register(
    "uptime.snuba_uptime_results.enabled",
    type=Bool,
    default=False,
    flags=FLAG_AUTOMATOR_MODIFIABLE,
)

# Configures the list of public IP addresses that are returned from the
# `uptime-ips` API. This does NOT control what actual IPs are used to make the
# check, we simply have this as an option so that we can quickly update this
# list without the need for a code-change.
register(
    "uptime.uptime-ips-api-response",
    type=Sequence,
    default=[],
    flags=FLAG_ALLOW_EMPTY | FLAG_AUTOMATOR_MODIFIABLE,
)


register(
    "releases.no_snuba_for_release_creation",
    type=Bool,
    default=False,
    flags=FLAG_AUTOMATOR_MODIFIABLE,
)

register(
    "celery_split_queue_rollout",
    default={"post_process_transactions": 1.0},
    flags=FLAG_AUTOMATOR_MODIFIABLE,
)

# Secret Scanning. Allows to temporarily disable signature verification.
register(
    "secret-scanning.github.enable-signature-verification",
    type=Bool,
    default=True,
    flags=FLAG_AUTOMATOR_MODIFIABLE,
)

# Rate limiting for the occurrence consumer
register(
    "issues.occurrence-consumer.rate-limit.quota",
    type=Dict,
    default={"window_seconds": 3600, "granularity_seconds": 60, "limit": 1000},
    flags=FLAG_AUTOMATOR_MODIFIABLE,
)

register(
    "issues.occurrence-consumer.rate-limit.enabled",
    type=Bool,
    default=False,
    flags=FLAG_AUTOMATOR_MODIFIABLE,
)
register(
    "eventstore.adjacent_event_ids_use_snql",
    type=Bool,
    default=False,
    flags=FLAG_AUTOMATOR_MODIFIABLE,
)

# Demo mode
register(
    "demo-mode.enabled",
    type=Bool,
    default=False,
    flags=FLAG_AUTOMATOR_MODIFIABLE,
)

register(
    "demo-mode.orgs",
    default=[],
    flags=FLAG_AUTOMATOR_MODIFIABLE,
)

register(
    "demo-mode.users",
    default=[],
    flags=FLAG_AUTOMATOR_MODIFIABLE,
)

# option for sample size when fetching project tag keys
register(
    "visibility.tag-key-sample-size",
    default=1_000_000,
    flags=FLAG_AUTOMATOR_MODIFIABLE,
)

# option for clamping project tag key date range
register(
    "visibility.tag-key-max-date-range.days",
    default=14,
    flags=FLAG_AUTOMATOR_MODIFIABLE,
)

# option used to enable/disable applying
# stack trace rules in profiles
register(
    "profiling.stack_trace_rules.enabled",
    default=False,
    type=Bool,
    flags=FLAG_AUTOMATOR_MODIFIABLE,
)

register(
    "performance.event-tracker.sample-rate.transactions",
    default=0.0,
    flags=FLAG_AUTOMATOR_MODIFIABLE,
)

# allows us to disable indexing during maintenance events
register(
    "sentry.similarity.indexing.enabled",
    default=True,
    type=Bool,
    flags=FLAG_AUTOMATOR_MODIFIABLE,
)

# Enforces a QueryBuilder check that the first relevant event has been sent for each project
register(
    "sentry.search.events.project.check_event",
    default=0.0,
    type=Float,
    flags=FLAG_AUTOMATOR_MODIFIABLE,
)

register(
    "taskworker.grpc_service_config",
    type=String,
    default="""{"loadBalancingConfig": [{"round_robin": {}}]}""",
    flags=FLAG_AUTOMATOR_MODIFIABLE,
)

# Increases event title character limit
register(
    "sentry.save-event.title-char-limit-256.enabled",
    type=Bool,
    default=False,
    flags=FLAG_AUTOMATOR_MODIFIABLE,
)

register(
    "sentry.demo_mode.sync_artifact_bundles.enable",
    type=Bool,
    default=False,
    flags=FLAG_PRIORITIZE_DISK | FLAG_AUTOMATOR_MODIFIABLE,
)
register(
    "sentry.demo_mode.sync_artifact_bundles.source_org_id",
    type=Int,
    flags=FLAG_PRIORITIZE_DISK | FLAG_AUTOMATOR_MODIFIABLE,
)
register(
    "sentry.demo_mode.sync_artifact_bundles.lookback_days",
    default=1,
    flags=FLAG_PRIORITIZE_DISK | FLAG_AUTOMATOR_MODIFIABLE,
)

# Taskbroker flags

register(
    "taskworker.route.overrides",
    default={},
    flags=FLAG_AUTOMATOR_MODIFIABLE,
)
register(
    "taskworker.deletions.rollout",
    default={},
    flags=FLAG_AUTOMATOR_MODIFIABLE,
)
register(
    "taskworker.deletions.control.rollout",
    default={},
    flags=FLAG_AUTOMATOR_MODIFIABLE,
)
register(
    "taskworker.tempest.rollout",
    default={},
    flags=FLAG_AUTOMATOR_MODIFIABLE,
)
register(
    "taskworker.relocation.rollout",
    default={},
    flags=FLAG_AUTOMATOR_MODIFIABLE,
)
register(
    "taskworker.relocation.control.rollout",
    default={},
    flags=FLAG_AUTOMATOR_MODIFIABLE,
)
register(
    "taskworker.auth.rollout",
    default={},
    flags=FLAG_AUTOMATOR_MODIFIABLE,
)
register(
    "taskworker.auth.control.rollout",
    default={},
    flags=FLAG_AUTOMATOR_MODIFIABLE,
)
register(
    "taskworker.demomode.rollout",
    default={},
    flags=FLAG_AUTOMATOR_MODIFIABLE,
)
register(
    "taskworker.options.rollout",
    default={},
    flags=FLAG_AUTOMATOR_MODIFIABLE,
)
register(
    "taskworker.options.control.rollout",
    default={},
    flags=FLAG_AUTOMATOR_MODIFIABLE,
)
register(
    "taskworker.sdk.rollout",
    default={},
    flags=FLAG_AUTOMATOR_MODIFIABLE,
)
register(
    "taskworker.sdk.control.rollout",
    default={},
    flags=FLAG_AUTOMATOR_MODIFIABLE,
)
register(
    "taskworker.selfhosted.rollout",
    default={},
    flags=FLAG_AUTOMATOR_MODIFIABLE,
)
register(
    "taskworker.alerts.rollout",
    default={},
    flags=FLAG_AUTOMATOR_MODIFIABLE,
)
register(
    "sdk-deprecation.profile-chunk.python",
    default="2.24.1",
    flags=FLAG_AUTOMATOR_MODIFIABLE,
)
register(
    "sdk-deprecation.profile-chunk.cocoa",
    default="8.49.0",
    flags=FLAG_AUTOMATOR_MODIFIABLE,
)
register(
    "taskworker.crons.rollout",
    default={},
    flags=FLAG_AUTOMATOR_MODIFIABLE,
)
register(
    "taskworker.digests.rollout",
    default={},
    flags=FLAG_AUTOMATOR_MODIFIABLE,
)
register(
    "taskworker.hybridcloud.rollout",
    default={},
    flags=FLAG_AUTOMATOR_MODIFIABLE,
)
register(
    "taskworker.hybridcloud.control.rollout",
    default={},
    flags=FLAG_AUTOMATOR_MODIFIABLE,
)
register(
    "taskworker.replays.rollout",
    default={},
    flags=FLAG_AUTOMATOR_MODIFIABLE,
)
register(
    "taskworker.notifications.rollout",
    default={},
    flags=FLAG_AUTOMATOR_MODIFIABLE,
)
register(
    "taskworker.notifications.control.rollout",
    default={},
    flags=FLAG_AUTOMATOR_MODIFIABLE,
)
register(
    "taskworker.uptime.rollout",
    default={},
    flags=FLAG_AUTOMATOR_MODIFIABLE,
)
register(
    "taskworker.integrations.control.rollout",
    default={},
    flags=FLAG_AUTOMATOR_MODIFIABLE,
)
register(
    "taskworker.integrations.rollout",
    default={},
    flags=FLAG_AUTOMATOR_MODIFIABLE,
)
register(
    "taskworker.seer.rollout",
    default={},
    flags=FLAG_AUTOMATOR_MODIFIABLE,
)
<<<<<<< HEAD
register(
    "taskworker.export.rollout",
    default={},
    flags=FLAG_AUTOMATOR_MODIFIABLE,
)
=======
register("taskworker.buffer.rollout", default={}, flags=FLAG_AUTOMATOR_MODIFIABLE)
>>>>>>> b2e07ff0
<|MERGE_RESOLUTION|>--- conflicted
+++ resolved
@@ -3318,12 +3318,13 @@
     default={},
     flags=FLAG_AUTOMATOR_MODIFIABLE,
 )
-<<<<<<< HEAD
 register(
     "taskworker.export.rollout",
     default={},
     flags=FLAG_AUTOMATOR_MODIFIABLE,
 )
-=======
-register("taskworker.buffer.rollout", default={}, flags=FLAG_AUTOMATOR_MODIFIABLE)
->>>>>>> b2e07ff0
+register(
+    "taskworker.buffer.rollout",
+    default={},
+    flags=FLAG_AUTOMATOR_MODIFIABLE,
+)