--- conflicted
+++ resolved
@@ -2542,12 +2542,6 @@
     flags=FLAG_AUTOMATOR_MODIFIABLE,
 )
 
-<<<<<<< HEAD
-# Controls the rate of using the sentry api shared secret for communicating to sentry.
-register(
-    "seer.api.use-shared-secret",
-    default=0.0,
-=======
 # max number of profile chunks to use for computing
 # the merged profile.
 register(
@@ -2562,6 +2556,12 @@
     "issues.occurrence_consumer.use_orjson",
     type=Bool,
     default=False,
->>>>>>> 85ca774f
+    flags=FLAG_AUTOMATOR_MODIFIABLE,
+)
+
+# Controls the rate of using the sentry api shared secret for communicating to sentry.
+register(
+    "seer.api.use-shared-secret",
+    default=0.0,
     flags=FLAG_AUTOMATOR_MODIFIABLE,
 )