--- conflicted
+++ resolved
@@ -3332,18 +3332,16 @@
     flags=FLAG_AUTOMATOR_MODIFIABLE,
 )
 register(
-<<<<<<< HEAD
     "taskworker.performance.rollout",
     default={},
     flags=FLAG_AUTOMATOR_MODIFIABLE,
 )
-=======
+register(
     "taskworker.reports.rollout",
     default={},
     flags=FLAG_AUTOMATOR_MODIFIABLE,
 )
 
->>>>>>> b9e34dd5
 # Orgs for which compression should be disabled in the chunk upload endpoint.
 # This is intended to circumvent sporadic 503 errors reported by some customers.
 register("chunk-upload.no-compression", default=[], flags=FLAG_AUTOMATOR_MODIFIABLE)