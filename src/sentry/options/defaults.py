import os

from sentry.logging import LoggingFormat
from sentry.options import register
from sentry.options.manager import (
    FLAG_ADMIN_MODIFIABLE,
    FLAG_ALLOW_EMPTY,
    FLAG_AUTOMATOR_MODIFIABLE,
    FLAG_BOOL,
    FLAG_CREDENTIAL,
    FLAG_IMMUTABLE,
    FLAG_MODIFIABLE_BOOL,
    FLAG_MODIFIABLE_RATE,
    FLAG_NOSTORE,
    FLAG_PRIORITIZE_DISK,
    FLAG_RATE,
    FLAG_REQUIRED,
    FLAG_SCALAR,
)
from sentry.quotas.base import build_metric_abuse_quotas
from sentry.utils.types import Any, Bool, Dict, Float, Int, Sequence, String

# Cache
# register('cache.backend', flags=FLAG_NOSTORE)
# register('cache.options', type=Dict, flags=FLAG_NOSTORE)


# System
register("system.admin-email", flags=FLAG_REQUIRED)
register(
    "system.support-email",
    flags=FLAG_ALLOW_EMPTY | FLAG_PRIORITIZE_DISK | FLAG_AUTOMATOR_MODIFIABLE,
)
register(
    "system.security-email",
    flags=FLAG_ALLOW_EMPTY | FLAG_PRIORITIZE_DISK | FLAG_AUTOMATOR_MODIFIABLE,
)
register("system.databases", type=Dict, flags=FLAG_NOSTORE)
# register('system.debug', default=False, flags=FLAG_NOSTORE)
register(
    "system.rate-limit",
    default=0,
    flags=FLAG_ALLOW_EMPTY | FLAG_PRIORITIZE_DISK | FLAG_AUTOMATOR_MODIFIABLE,
)
register(
    "system.event-retention-days",
    default=0,
    flags=FLAG_ALLOW_EMPTY | FLAG_PRIORITIZE_DISK | FLAG_AUTOMATOR_MODIFIABLE,
)
register("system.secret-key", flags=FLAG_CREDENTIAL | FLAG_NOSTORE)
register("system.root-api-key", flags=FLAG_PRIORITIZE_DISK | FLAG_AUTOMATOR_MODIFIABLE)
register("system.logging-format", default=LoggingFormat.HUMAN, flags=FLAG_NOSTORE)
# This is used for the chunk upload endpoint
register("system.upload-url-prefix", flags=FLAG_PRIORITIZE_DISK | FLAG_AUTOMATOR_MODIFIABLE)
register(
    "system.maximum-file-size",
    default=2**31,
    flags=FLAG_PRIORITIZE_DISK | FLAG_AUTOMATOR_MODIFIABLE,
)

# URL configuration
# Absolute URL to the sentry root directory. Should not include a trailing slash.
register(
    "system.url-prefix",
    ttl=60,
    grace=3600,
    default=os.environ.get("SENTRY_SYSTEM_URL_PREFIX"),
    flags=FLAG_REQUIRED | FLAG_PRIORITIZE_DISK,
)
register(
    "system.internal-url-prefix",
    flags=FLAG_ALLOW_EMPTY | FLAG_PRIORITIZE_DISK | FLAG_AUTOMATOR_MODIFIABLE,
)
# Base hostname that account domains are subdomains of.
register(
    "system.base-hostname",
    default=os.environ.get("SENTRY_SYSTEM_BASE_HOSTNAME"),
    flags=FLAG_ALLOW_EMPTY | FLAG_PRIORITIZE_DISK | FLAG_NOSTORE,
)
# The template for organization subdomain hostnames.
register(
    "system.organization-base-hostname",
    default=os.environ.get("SENTRY_ORGANIZATION_BASE_HOSTNAME"),
    flags=FLAG_ALLOW_EMPTY | FLAG_PRIORITIZE_DISK | FLAG_NOSTORE,
)
# Template for organization URL including protocol
register(
    "system.organization-url-template",
    default=os.environ.get("SENTRY_ORGANIZATION_URL_TEMPLATE"),
    flags=FLAG_ALLOW_EMPTY | FLAG_PRIORITIZE_DISK | FLAG_NOSTORE,
)
# Template for region based API URL
register(
    "system.region-api-url-template",
    default=os.environ.get("SENTRY_REGION_API_URL_TEMPLATE"),
    flags=FLAG_ALLOW_EMPTY | FLAG_PRIORITIZE_DISK | FLAG_NOSTORE,
)
# The region that this instance is currently running in.
register("system.region", flags=FLAG_ALLOW_EMPTY | FLAG_PRIORITIZE_DISK | FLAG_NOSTORE)
# Enable date-util parsing for timestamps
register(
    "system.use-date-util-timestamps",
    default=False,
    flags=FLAG_AUTOMATOR_MODIFIABLE,
)
# Redis
register(
    "redis.clusters",
    type=Dict,
    default={"default": {"hosts": {0: {"host": "127.0.0.1", "port": 6379}}}},
    flags=FLAG_NOSTORE | FLAG_IMMUTABLE,
)
register("redis.options", type=Dict, flags=FLAG_NOSTORE)

# Processing worker caches
register(
    "dsym.cache-path",
    type=String,
    default="/tmp/sentry-dsym-cache",
    flags=FLAG_PRIORITIZE_DISK | FLAG_AUTOMATOR_MODIFIABLE,
)
register(
    "releasefile.cache-path",
    type=String,
    default="/tmp/sentry-releasefile-cache",
    flags=FLAG_PRIORITIZE_DISK | FLAG_AUTOMATOR_MODIFIABLE,
)
register(
    "releasefile.cache-limit",
    type=Int,
    default=10 * 1024 * 1024,
    flags=FLAG_PRIORITIZE_DISK | FLAG_AUTOMATOR_MODIFIABLE,
)


# Mail
register("mail.backend", default="smtp", flags=FLAG_NOSTORE)
register(
    "mail.host",
    default="127.0.0.1",
    flags=FLAG_REQUIRED | FLAG_PRIORITIZE_DISK,
)
register(
    "mail.port",
    default=25,
    flags=FLAG_REQUIRED | FLAG_PRIORITIZE_DISK,
)
register(
    "mail.username",
    flags=FLAG_REQUIRED | FLAG_ALLOW_EMPTY | FLAG_PRIORITIZE_DISK,
)
register(
    "mail.password",
    flags=FLAG_REQUIRED | FLAG_ALLOW_EMPTY | FLAG_PRIORITIZE_DISK,
)
register(
    "mail.use-tls",
    default=False,
    flags=FLAG_REQUIRED | FLAG_PRIORITIZE_DISK,
)
register(
    "mail.use-ssl",
    default=False,
    flags=FLAG_REQUIRED | FLAG_PRIORITIZE_DISK,
)
register(
    "mail.subject-prefix",
    default="[Sentry]",
    flags=FLAG_PRIORITIZE_DISK | FLAG_AUTOMATOR_MODIFIABLE,
)
register(
    "mail.from",
    default="root@localhost",
    flags=FLAG_REQUIRED | FLAG_PRIORITIZE_DISK,
)
register("mail.list-namespace", type=String, default="localhost", flags=FLAG_NOSTORE)
register(
    "mail.enable-replies", default=False, flags=FLAG_PRIORITIZE_DISK | FLAG_AUTOMATOR_MODIFIABLE
)
register(
    "mail.reply-hostname",
    default="",
    flags=FLAG_ALLOW_EMPTY | FLAG_PRIORITIZE_DISK | FLAG_AUTOMATOR_MODIFIABLE,
)
register(
    "mail.mailgun-api-key",
    default="",
    flags=FLAG_ALLOW_EMPTY | FLAG_PRIORITIZE_DISK | FLAG_AUTOMATOR_MODIFIABLE,
)
register(
    "mail.timeout",
    default=10,
    type=Int,
    flags=FLAG_ALLOW_EMPTY | FLAG_PRIORITIZE_DISK | FLAG_AUTOMATOR_MODIFIABLE,
)

# TOTP (Auth app)
register(
    "totp.disallow-new-enrollment",
    default=False,
    type=Bool,
    flags=FLAG_ALLOW_EMPTY | FLAG_PRIORITIZE_DISK | FLAG_AUTOMATOR_MODIFIABLE,
)

# SMS
register(
    "sms.twilio-account",
    default="",
    flags=FLAG_ALLOW_EMPTY | FLAG_PRIORITIZE_DISK | FLAG_AUTOMATOR_MODIFIABLE,
)
register(
    "sms.twilio-token", default="", flags=FLAG_CREDENTIAL | FLAG_ALLOW_EMPTY | FLAG_PRIORITIZE_DISK
)
register(
    "sms.twilio-number",
    default="",
    flags=FLAG_ALLOW_EMPTY | FLAG_PRIORITIZE_DISK | FLAG_AUTOMATOR_MODIFIABLE,
)
register(
    "sms.disallow-new-enrollment",
    default=False,
    type=Bool,
    flags=FLAG_ALLOW_EMPTY | FLAG_AUTOMATOR_MODIFIABLE,
)

# U2F
register(
    "u2f.app-id",
    default="",
    flags=FLAG_ALLOW_EMPTY | FLAG_PRIORITIZE_DISK | FLAG_AUTOMATOR_MODIFIABLE,
)
register(
    "u2f.facets",
    default=[],
    type=Sequence,
    flags=FLAG_ALLOW_EMPTY | FLAG_PRIORITIZE_DISK | FLAG_AUTOMATOR_MODIFIABLE,
)
register(
    "u2f.disallow-new-enrollment",
    default=False,
    type=Bool,
    flags=FLAG_ALLOW_EMPTY | FLAG_PRIORITIZE_DISK | FLAG_AUTOMATOR_MODIFIABLE,
)

# Recovery Codes
register(
    "recovery.disallow-new-enrollment",
    default=False,
    type=Bool,
    flags=FLAG_ALLOW_EMPTY | FLAG_PRIORITIZE_DISK | FLAG_AUTOMATOR_MODIFIABLE,
)

# Auth
register(
    "auth.ip-rate-limit",
    default=0,
    flags=FLAG_ALLOW_EMPTY | FLAG_PRIORITIZE_DISK | FLAG_AUTOMATOR_MODIFIABLE,
)
register(
    "auth.user-rate-limit",
    default=0,
    flags=FLAG_ALLOW_EMPTY | FLAG_PRIORITIZE_DISK | FLAG_AUTOMATOR_MODIFIABLE,
)
register(
    "auth.allow-registration",
    default=False,
    flags=FLAG_ALLOW_EMPTY | FLAG_PRIORITIZE_DISK | FLAG_REQUIRED,
)

# User Settings
register(
    "user-settings.signed-url-confirmation-emails-salt",
    type=String,
    default="signed-url-confirmation-emails-salt",
    flags=FLAG_ALLOW_EMPTY | FLAG_PRIORITIZE_DISK | FLAG_AUTOMATOR_MODIFIABLE,
)
register(
    "user-settings.signed-url-confirmation-emails",
    default=False,
    flags=FLAG_ALLOW_EMPTY | FLAG_PRIORITIZE_DISK | FLAG_AUTOMATOR_MODIFIABLE,
)

# Staff
register(
    "staff.ga-rollout",
    type=Bool,
    default=False,
    flags=FLAG_MODIFIABLE_BOOL | FLAG_AUTOMATOR_MODIFIABLE,
)
register(
    "staff.user-email-allowlist",
    type=Sequence,
    default=[],
    flags=FLAG_ALLOW_EMPTY | FLAG_AUTOMATOR_MODIFIABLE,
)
# Superuser read/write
register(
    "superuser.read-write.ga-rollout",
    type=Bool,
    default=False,
    flags=FLAG_MODIFIABLE_BOOL | FLAG_AUTOMATOR_MODIFIABLE,
)

# API Tokens
register(
    "apitoken.auto-add-last-chars",
    default=True,
    type=Bool,
    flags=FLAG_ALLOW_EMPTY | FLAG_PRIORITIZE_DISK | FLAG_AUTOMATOR_MODIFIABLE,
)
register(
    "apitoken.save-hash-on-create",
    default=True,
    type=Bool,
    flags=FLAG_ALLOW_EMPTY | FLAG_PRIORITIZE_DISK | FLAG_AUTOMATOR_MODIFIABLE,
)

# Controls the rate of using the hashed value of User API tokens for lookups when logging in
# and also updates tokens which are not hashed
register(
    "apitoken.use-and-update-hash-rate",
    default=0.0,
    flags=FLAG_AUTOMATOR_MODIFIABLE,
)

register(
    "api.rate-limit.org-create",
    default=5,
    flags=FLAG_ALLOW_EMPTY | FLAG_PRIORITIZE_DISK | FLAG_AUTOMATOR_MODIFIABLE,
)

# Beacon
register("beacon.anonymous", type=Bool, flags=FLAG_REQUIRED)
register(
    "beacon.record_cpu_ram_usage",
    type=Bool,
    flags=FLAG_ALLOW_EMPTY | FLAG_REQUIRED,
)

# Filestore (default)
register("filestore.backend", default="filesystem", flags=FLAG_NOSTORE)
register("filestore.options", default={"location": "/tmp/sentry-files"}, flags=FLAG_NOSTORE)
register("filestore.relocation-backend", default="filesystem", flags=FLAG_NOSTORE)
register(
    "filestore.relocation-options",
    default={"location": "/tmp/sentry-relocation-files"},
    flags=FLAG_NOSTORE,
)

# Filestore for control silo
register("filestore.control.backend", default="", flags=FLAG_NOSTORE)
register("filestore.control.options", default={}, flags=FLAG_NOSTORE)

# Whether to use a redis lock on fileblob uploads and deletes
register("fileblob.upload.use_lock", default=True, flags=FLAG_AUTOMATOR_MODIFIABLE)
# Whether to use redis to cache `FileBlob.id` lookups
register("fileblob.upload.use_blobid_cache", default=False, flags=FLAG_AUTOMATOR_MODIFIABLE)

# Symbol server
register(
    "symbolserver.enabled",
    default=False,
    flags=FLAG_ALLOW_EMPTY | FLAG_PRIORITIZE_DISK | FLAG_AUTOMATOR_MODIFIABLE,
)
register(
    "symbolserver.options",
    default={"url": "http://127.0.0.1:3000"},
    flags=FLAG_ALLOW_EMPTY | FLAG_PRIORITIZE_DISK | FLAG_AUTOMATOR_MODIFIABLE,
)

# Symbolicator
register(
    "symbolicator.enabled",
    default=False,
    flags=FLAG_ALLOW_EMPTY | FLAG_PRIORITIZE_DISK | FLAG_AUTOMATOR_MODIFIABLE,
)
register(
    "symbolicator.options",
    default={"url": "http://127.0.0.1:3021"},
    flags=FLAG_ALLOW_EMPTY | FLAG_PRIORITIZE_DISK | FLAG_AUTOMATOR_MODIFIABLE,
)

# Killswitch for symbolication sources, based on a list of source IDs. Meant to be used in extreme
# situations where it is preferable to break symbolication in a few places as opposed to letting
# it break everywhere.
register(
    "symbolicator.ignored_sources",
    type=Sequence,
    default=[],
    flags=FLAG_ALLOW_EMPTY | FLAG_AUTOMATOR_MODIFIABLE,
)

# Backend chart rendering via chartcuterie
register(
    "chart-rendering.enabled",
    default=False,
    flags=FLAG_ALLOW_EMPTY | FLAG_PRIORITIZE_DISK | FLAG_AUTOMATOR_MODIFIABLE,
)
register(
    "chart-rendering.chartcuterie",
    default={"url": "http://127.0.0.1:7901"},
    flags=FLAG_ALLOW_EMPTY | FLAG_PRIORITIZE_DISK | FLAG_AUTOMATOR_MODIFIABLE,
)
# Leaving these empty will use the same storage driver configured for
# Filestore
register(
    "chart-rendering.storage.backend",
    default=None,
    flags=FLAG_ALLOW_EMPTY | FLAG_PRIORITIZE_DISK | FLAG_AUTOMATOR_MODIFIABLE,
)
register(
    "chart-rendering.storage.options",
    type=Dict,
    default=None,
    flags=FLAG_ALLOW_EMPTY | FLAG_PRIORITIZE_DISK | FLAG_AUTOMATOR_MODIFIABLE,
)

# Configuration Options
register(
    "configurations.storage.backend",
    default=None,
    flags=FLAG_ALLOW_EMPTY | FLAG_PRIORITIZE_DISK | FLAG_AUTOMATOR_MODIFIABLE,
)
register(
    "configurations.storage.options",
    type=Dict,
    default=None,
    flags=FLAG_ALLOW_EMPTY | FLAG_PRIORITIZE_DISK | FLAG_AUTOMATOR_MODIFIABLE,
)

# Flag Options
register(
    "flags:options-audit-log-is-enabled",
    default=True,
    flags=FLAG_ALLOW_EMPTY | FLAG_PRIORITIZE_DISK | FLAG_AUTOMATOR_MODIFIABLE,
    type=Bool,
)
register(
    "flags:options-audit-log-organization-id",
    default=None,
    flags=FLAG_ALLOW_EMPTY | FLAG_PRIORITIZE_DISK | FLAG_AUTOMATOR_MODIFIABLE,
    type=Int,
)

# Replay Options
#
# Replay storage backend configuration (only applicable if the direct-storage driver is used)
register(
    "replay.storage.backend",
    default=None,
    flags=FLAG_ALLOW_EMPTY | FLAG_PRIORITIZE_DISK | FLAG_AUTOMATOR_MODIFIABLE,
)
register(
    "replay.storage.options",
    type=Dict,
    default=None,
    flags=FLAG_ALLOW_EMPTY | FLAG_PRIORITIZE_DISK | FLAG_AUTOMATOR_MODIFIABLE,
)
# Beta recording consumer rollout.
register(
    "replay.consumer.recording.beta-rollout",
    type=Int,
    default=0,
    flags=FLAG_ALLOW_EMPTY | FLAG_PRIORITIZE_DISK | FLAG_AUTOMATOR_MODIFIABLE,
)
# Globally disables replay-video.
register(
    "replay.replay-video.disabled",
    type=Bool,
    default=False,
    flags=FLAG_ALLOW_EMPTY | FLAG_PRIORITIZE_DISK | FLAG_AUTOMATOR_MODIFIABLE,
)
# Billing skip for mobile replay orgs.
register(
    "replay.replay-video.billing-skip-org-ids",
    type=Sequence,
    default=[],
    flags=FLAG_ALLOW_EMPTY | FLAG_PRIORITIZE_DISK | FLAG_AUTOMATOR_MODIFIABLE,
)
# Disables replay-video for a specific organization.
register(
    "replay.replay-video.slug-denylist",
    type=Sequence,
    default=[],
    flags=FLAG_ALLOW_EMPTY | FLAG_PRIORITIZE_DISK | FLAG_AUTOMATOR_MODIFIABLE,
)
# Used for internal dogfooding of a reduced timeout on rage/dead clicks.
register(
    "replay.rage-click.experimental-timeout.org-id-list",
    type=Sequence,
    default=[],
    flags=FLAG_ALLOW_EMPTY | FLAG_AUTOMATOR_MODIFIABLE,
)
register(
    "replay.rage-click.experimental-timeout.milliseconds",
    type=Int,
    default=5000,
    flags=FLAG_AUTOMATOR_MODIFIABLE,
)
# Disables viewed by queries for a list of project ids.
register(
    "replay.viewed-by.project-denylist",
    type=Sequence,
    default=[],
    flags=FLAG_ALLOW_EMPTY | FLAG_PRIORITIZE_DISK | FLAG_AUTOMATOR_MODIFIABLE,
)

# User Feedback Options
register(
    "feedback.organizations.slug-denylist",
    type=Sequence,
    default=[],
    flags=FLAG_ALLOW_EMPTY | FLAG_AUTOMATOR_MODIFIABLE,
)
register(
    "feedback.message.max-size",
    type=Int,
    default=4096,
    flags=FLAG_ALLOW_EMPTY | FLAG_AUTOMATOR_MODIFIABLE,
)

# Dev Toolbar Options
register(
    "devtoolbar.analytics.enabled",
    type=Bool,
    default=False,
    flags=FLAG_ALLOW_EMPTY | FLAG_PRIORITIZE_DISK | FLAG_AUTOMATOR_MODIFIABLE,
)

# Extract logs from python loggers within sentry itself
# 1.0 = extract all warning-level logs
register(
    "ourlogs.sentry-emit-rollout",
    default=0.0,
    flags=FLAG_AUTOMATOR_MODIFIABLE,
)

# Extract logs from breadcrumbs only for a random fraction of sent breadcrumbs.
#
# NOTE: Any value below 1.0 will break the product. Do not override in production.
register(
    "relay.ourlogs-breadcrumb-extraction.sample-rate",
    default=0.0,
    flags=FLAG_AUTOMATOR_MODIFIABLE,
)

# Control number of breadcrumbs converted to OurLogs
register(
    "relay.ourlogs-breadcrumb-extraction.max-breadcrumbs-converted",
    default=100,
    flags=FLAG_AUTOMATOR_MODIFIABLE,
)

# Ingest only a random fraction of logs sent to relay. Used to roll out ourlogs ingestion.
#
# NOTE: Any value below 1.0 will cause customer data to not appear and can break the product. Do not override in production.
register(
    "relay.ourlogs-ingestion.sample-rate",
    default=0.0,
    flags=FLAG_AUTOMATOR_MODIFIABLE,
)

# Extract spans only from a random fraction of transactions.
#
# NOTE: Any value below 1.0 will break the product. Do not override in production.
register(
    "relay.span-extraction.sample-rate",
    default=1.0,
    flags=FLAG_AUTOMATOR_MODIFIABLE,
)

# Allow the Relay to skip normalization of spans for certain hosts.
register(
    "relay.span-normalization.allowed_hosts",
    default=[],
    flags=FLAG_ALLOW_EMPTY | FLAG_AUTOMATOR_MODIFIABLE,
)

# Drop attachments in transaction envelopes in Relay.
register(
    "relay.drop-transaction-attachments",
    type=Bool,
    default=False,
    flags=FLAG_ALLOW_EMPTY | FLAG_AUTOMATOR_MODIFIABLE,
)

# Analytics
register("analytics.backend", default="noop", flags=FLAG_NOSTORE)
register("analytics.options", default={}, flags=FLAG_NOSTORE)

# Slack Integration
register("slack.client-id", flags=FLAG_PRIORITIZE_DISK | FLAG_AUTOMATOR_MODIFIABLE)
register("slack.client-secret", flags=FLAG_CREDENTIAL | FLAG_PRIORITIZE_DISK)
# signing-secret is preferred, but need to keep verification-token for apps that use it
register("slack.verification-token", flags=FLAG_CREDENTIAL | FLAG_PRIORITIZE_DISK)
register("slack.signing-secret", flags=FLAG_CREDENTIAL | FLAG_PRIORITIZE_DISK)

# Issue Summary on Alerts (timeout in seconds)
register("alerts.issue_summary_timeout", default=5, flags=FLAG_AUTOMATOR_MODIFIABLE)

# Codecov Integration
register("codecov.client-secret", flags=FLAG_CREDENTIAL | FLAG_PRIORITIZE_DISK)

# GitHub Integration
register("github-app.id", default=0, flags=FLAG_AUTOMATOR_MODIFIABLE)
register("github-app.name", default="", flags=FLAG_AUTOMATOR_MODIFIABLE)
register("github-app.webhook-secret", default="", flags=FLAG_CREDENTIAL)
register("github-app.private-key", default="", flags=FLAG_CREDENTIAL)
register("github-app.client-id", flags=FLAG_PRIORITIZE_DISK | FLAG_AUTOMATOR_MODIFIABLE)
register("github-app.client-secret", flags=FLAG_CREDENTIAL | FLAG_PRIORITIZE_DISK)

# Github Enterprise Integration
register(
    "github-enterprise-app.alert-rule-action",
    type=Bool,
    default=False,
    flags=FLAG_MODIFIABLE_BOOL | FLAG_AUTOMATOR_MODIFIABLE,
)
register(
    "github-enterprise-app.allowed-hosts-legacy-webhooks",
    type=Sequence,
    default=[],
    flags=FLAG_ALLOW_EMPTY | FLAG_AUTOMATOR_MODIFIABLE,
)

# GitHub Auth
register(
    "github-login.client-id", default="", flags=FLAG_PRIORITIZE_DISK | FLAG_AUTOMATOR_MODIFIABLE
)
register("github-login.client-secret", default="", flags=FLAG_CREDENTIAL | FLAG_PRIORITIZE_DISK)
register(
    "github-login.require-verified-email",
    type=Bool,
    default=False,
    flags=FLAG_PRIORITIZE_DISK | FLAG_AUTOMATOR_MODIFIABLE,
)
register(
    "github-login.base-domain",
    default="github.com",
    flags=FLAG_PRIORITIZE_DISK | FLAG_AUTOMATOR_MODIFIABLE,
)
register(
    "github-login.api-domain",
    default="api.github.com",
    flags=FLAG_PRIORITIZE_DISK | FLAG_AUTOMATOR_MODIFIABLE,
)
register(
    "github-login.extended-permissions",
    type=Sequence,
    default=[],
    flags=FLAG_PRIORITIZE_DISK | FLAG_AUTOMATOR_MODIFIABLE,
)
register("github-login.organization", flags=FLAG_PRIORITIZE_DISK | FLAG_AUTOMATOR_MODIFIABLE)
register(
    "github-extension.enabled",
    default=False,
    flags=FLAG_MODIFIABLE_BOOL | FLAG_AUTOMATOR_MODIFIABLE,
)
register(
    "github-extension.enabled-orgs",
    default=[],
    flags=FLAG_ALLOW_EMPTY | FLAG_AUTOMATOR_MODIFIABLE,
)

# VSTS Integration
register("vsts.client-id", flags=FLAG_PRIORITIZE_DISK | FLAG_AUTOMATOR_MODIFIABLE)
register("vsts.client-secret", flags=FLAG_CREDENTIAL | FLAG_PRIORITIZE_DISK)

# New VSTS Integration
register("vsts_new.client-id", flags=FLAG_PRIORITIZE_DISK | FLAG_AUTOMATOR_MODIFIABLE)
register("vsts_new.client-secret", flags=FLAG_CREDENTIAL | FLAG_PRIORITIZE_DISK)

# VSTS Integration - with limited scopes
register("vsts-limited.client-id", flags=FLAG_PRIORITIZE_DISK | FLAG_AUTOMATOR_MODIFIABLE)
register("vsts-limited.client-secret", flags=FLAG_CREDENTIAL | FLAG_PRIORITIZE_DISK)

# Azure DevOps Integration Social Login Flow
register(
    "vsts.social-auth-migration",
    default=False,
    type=Bool,
    flags=FLAG_MODIFIABLE_BOOL | FLAG_AUTOMATOR_MODIFIABLE,
)

# Add consent prompt for Azure DevOps Integration
register(
    "vsts.consent-prompt",
    default=False,
    flags=FLAG_AUTOMATOR_MODIFIABLE,
)

# PagerDuty Integration
register("pagerduty.app-id", default="", flags=FLAG_AUTOMATOR_MODIFIABLE)

# Vercel Integration
register("vercel.client-id", flags=FLAG_PRIORITIZE_DISK | FLAG_AUTOMATOR_MODIFIABLE)
register("vercel.client-secret", flags=FLAG_CREDENTIAL | FLAG_PRIORITIZE_DISK)
register("vercel.integration-slug", default="sentry", flags=FLAG_AUTOMATOR_MODIFIABLE)

# MsTeams Integration
register("msteams.client-id", flags=FLAG_PRIORITIZE_DISK | FLAG_AUTOMATOR_MODIFIABLE)
register("msteams.client-secret", flags=FLAG_CREDENTIAL | FLAG_PRIORITIZE_DISK)
register("msteams.app-id")

# Discord Integration
register("discord.application-id", flags=FLAG_PRIORITIZE_DISK | FLAG_AUTOMATOR_MODIFIABLE)
register("discord.public-key", flags=FLAG_PRIORITIZE_DISK | FLAG_AUTOMATOR_MODIFIABLE)
register("discord.bot-token", flags=FLAG_CREDENTIAL | FLAG_PRIORITIZE_DISK)
register("discord.client-secret", flags=FLAG_CREDENTIAL | FLAG_PRIORITIZE_DISK)

# AWS Lambda Integration
register("aws-lambda.access-key-id", flags=FLAG_PRIORITIZE_DISK | FLAG_AUTOMATOR_MODIFIABLE)
register("aws-lambda.secret-access-key", flags=FLAG_CREDENTIAL | FLAG_PRIORITIZE_DISK)
register("aws-lambda.cloudformation-url", flags=FLAG_AUTOMATOR_MODIFIABLE)
register("aws-lambda.account-number", default="943013980633", flags=FLAG_AUTOMATOR_MODIFIABLE)
register(
    "aws-lambda.node.layer-name", default="SentryNodeServerlessSDK", flags=FLAG_AUTOMATOR_MODIFIABLE
)
register("aws-lambda.node.layer-version", flags=FLAG_AUTOMATOR_MODIFIABLE)
register(
    "aws-lambda.python.layer-name",
    default="SentryPythonServerlessSDK",
    flags=FLAG_AUTOMATOR_MODIFIABLE,
)
register("aws-lambda.python.layer-version", flags=FLAG_AUTOMATOR_MODIFIABLE)
# the region of the host account we use for assuming the role
register("aws-lambda.host-region", default="us-east-2", flags=FLAG_AUTOMATOR_MODIFIABLE)
# the number of threads we should use to install Lambdas
register("aws-lambda.thread-count", default=100, flags=FLAG_AUTOMATOR_MODIFIABLE)

# Snuba
register(
    "snuba.search.pre-snuba-candidates-optimizer",
    type=Bool,
    default=False,
    flags=FLAG_AUTOMATOR_MODIFIABLE,
)
register(
    "snuba.search.pre-snuba-candidates-percentage", default=0.2, flags=FLAG_AUTOMATOR_MODIFIABLE
)
register(
    "snuba.search.project-group-count-cache-time",
    default=24 * 60 * 60,
    flags=FLAG_AUTOMATOR_MODIFIABLE,
)
register("snuba.search.min-pre-snuba-candidates", default=500, flags=FLAG_AUTOMATOR_MODIFIABLE)
register("snuba.search.max-pre-snuba-candidates", default=5000, flags=FLAG_AUTOMATOR_MODIFIABLE)
register("snuba.search.chunk-growth-rate", default=1.5, flags=FLAG_AUTOMATOR_MODIFIABLE)
register("snuba.search.max-chunk-size", default=2000, flags=FLAG_AUTOMATOR_MODIFIABLE)
register("snuba.search.max-total-chunk-time-seconds", default=30.0, flags=FLAG_AUTOMATOR_MODIFIABLE)
register("snuba.search.hits-sample-size", default=100, flags=FLAG_AUTOMATOR_MODIFIABLE)
register("snuba.track-outcomes-sample-rate", default=0.0, flags=FLAG_AUTOMATOR_MODIFIABLE)

# The percentage of tagkeys that we want to cache. Set to 1.0 in order to cache everything, <=0.0 to stop caching
register(
    "snuba.tagstore.cache-tagkeys-rate",
    default=0.0,
    flags=FLAG_PRIORITIZE_DISK | FLAG_AUTOMATOR_MODIFIABLE,
)

# Kafka Publisher
register("kafka-publisher.raw-event-sample-rate", default=0.0, flags=FLAG_AUTOMATOR_MODIFIABLE)

# Enable multiple topics for eventstream. It allows specific event types to be sent
# to specific topic.
register(
    "store.eventstream-per-type-topic",
    default=False,
    flags=FLAG_PRIORITIZE_DISK | FLAG_AUTOMATOR_MODIFIABLE,
)

# Query and supply Bundle Indexes to Symbolicator SourceMap processing
register(
    "symbolicator.sourcemaps-bundle-index-sample-rate", default=0.0, flags=FLAG_AUTOMATOR_MODIFIABLE
)
# Refresh Bundle Indexes reported as used by symbolicator
register(
    "symbolicator.sourcemaps-bundle-index-refresh-sample-rate",
    default=0.0,
    flags=FLAG_AUTOMATOR_MODIFIABLE,
)

# Transaction events
# True => kill switch to disable ingestion of transaction events for internal project.
register(
    "transaction-events.force-disable-internal-project",
    default=False,
    flags=FLAG_AUTOMATOR_MODIFIABLE,
)

# Enables setting a sampling rate when producing the tag facet.
register(
    "discover2.tags_facet_enable_sampling",
    default=True,
    flags=FLAG_PRIORITIZE_DISK | FLAG_AUTOMATOR_MODIFIABLE,
)

# Enable use of symbolic-sourcemapcache for JavaScript Source Maps processing.
# Set this value of the fraction of projects that you want to use it for.
register(
    "processing.sourcemapcache-processor", default=0.0, flags=FLAG_AUTOMATOR_MODIFIABLE
)  # unused

# Killswitch for sending internal errors to the internal project or
# `SENTRY_SDK_CONFIG.relay_dsn`. Set to `0` to only send to
# `SENTRY_SDK_CONFIG.dsn` (the "upstream transport") and nothing else.
#
# Note: A value that is neither 0 nor 1 is regarded as 0
register("store.use-relay-dsn-sample-rate", default=1, flags=FLAG_AUTOMATOR_MODIFIABLE)

# A rate that enables statsd item sending (DDM data) to s4s
register("store.allow-s4s-ddm-sample-rate", default=0.0, flags=FLAG_AUTOMATOR_MODIFIABLE)

# Mock out integrations and services for tests
register("mocks.jira", default=False, flags=FLAG_AUTOMATOR_MODIFIABLE)

# Record statistics about event payloads and their compressibility
register(
    "store.nodestore-stats-sample-rate", default=0.0, flags=FLAG_AUTOMATOR_MODIFIABLE
)  # unused

# Killswitch to stop storing any reprocessing payloads.
register("store.reprocessing-force-disable", default=False, flags=FLAG_AUTOMATOR_MODIFIABLE)

# Enable calling the severity modeling API on group creation
register(
    "processing.calculate-severity-on-group-creation",
    default=False,
    flags=FLAG_AUTOMATOR_MODIFIABLE,
)

# Enable sending the flag to the microservice to tell it to purposefully take longer than our
# timeout, to see the effect on the overall error event processing backlog
register(
    "processing.severity-backlog-test.timeout",
    default=False,
    flags=FLAG_AUTOMATOR_MODIFIABLE,
)

# Enable sending the flag to the microservice to tell it to purposefully send back an error, to see
# the effect on the overall error event processing backlog
register(
    "processing.severity-backlog-test.error",
    default=False,
    flags=FLAG_AUTOMATOR_MODIFIABLE,
)

register(
    "issues.severity.first-event-severity-calculation-projects-allowlist",
    type=Sequence,
    default=[],
    flags=FLAG_ALLOW_EMPTY | FLAG_AUTOMATOR_MODIFIABLE,
)

register(
    "issues.severity.seer-project-rate-limit",
    type=Any,
    default={"limit": 5, "window": 1},
    flags=FLAG_ALLOW_EMPTY | FLAG_AUTOMATOR_MODIFIABLE,
)

register(
    "issues.severity.seer-global-rate-limit",
    type=Any,
    default={"limit": 20, "window": 1},
    flags=FLAG_ALLOW_EMPTY | FLAG_AUTOMATOR_MODIFIABLE,
)

register(
    "issues.severity.seer-circuit-breaker-passthrough-limit",
    type=Dict,
    default={"limit": 1, "window": 10},
    flags=FLAG_ALLOW_EMPTY | FLAG_AUTOMATOR_MODIFIABLE,
)

register(
    "issues.severity.seer-timout",
    type=Float,
    default=0.2,
    flags=FLAG_ALLOW_EMPTY | FLAG_AUTOMATOR_MODIFIABLE,
)

register(
    "issues.priority.projects-allowlist",
    type=Sequence,
    default=[],
    flags=FLAG_ALLOW_EMPTY | FLAG_AUTOMATOR_MODIFIABLE,
)

#  Percentage of orgs that will be put into a bucket using the split rate below.
register(
    "issues.details.streamline-experiment-rollout-rate",
    type=Float,
    default=0.0,
    flags=FLAG_ALLOW_EMPTY | FLAG_AUTOMATOR_MODIFIABLE,
)

# 50% of orgs will only see the Streamline UI, 50% will only see the Legacy UI.
register(
    "issues.details.streamline-experiment-split-rate",
    type=Float,
    default=0.5,
    flags=FLAG_ALLOW_EMPTY | FLAG_AUTOMATOR_MODIFIABLE,
)


# Killswitch for issue priority
register(
    "issues.priority.enabled",
    default=False,
    type=Bool,
    flags=FLAG_MODIFIABLE_BOOL | FLAG_AUTOMATOR_MODIFIABLE,
)

# Killswitch for all Seer services
#
# TODO: So far this is only being checked when calling the Seer similar issues service during
# ingestion
register(
    "seer.global-killswitch.enabled",
    default=False,
    type=Bool,
    flags=FLAG_MODIFIABLE_BOOL | FLAG_AUTOMATOR_MODIFIABLE,
)

# Killswitches for individual Seer services
#
# TODO: Most of these are not yet being used. The one current exception is the similarity service
# killswitch, which is checked before calling Seer when potentially creating a  new group as part of
# ingestion.
register(
    "seer.similarity-killswitch.enabled",
    default=False,
    type=Bool,
    flags=FLAG_MODIFIABLE_BOOL | FLAG_AUTOMATOR_MODIFIABLE,
)
register(
    "seer.similarity-backfill-killswitch.enabled",
    default=False,
    type=Bool,
    flags=FLAG_MODIFIABLE_BOOL | FLAG_AUTOMATOR_MODIFIABLE,
)
register(
    "seer.similarity-embeddings-killswitch.enabled",
    default=False,
    type=Bool,
    flags=FLAG_MODIFIABLE_BOOL | FLAG_AUTOMATOR_MODIFIABLE,
)
register(
    "seer.similarity-embeddings-grouping-killswitch.enabled",
    default=False,
    type=Bool,
    flags=FLAG_MODIFIABLE_BOOL | FLAG_AUTOMATOR_MODIFIABLE,
)
register(
    "seer.similarity-embeddings-delete-by-hash-killswitch.enabled",
    default=False,
    type=Bool,
    flags=FLAG_MODIFIABLE_BOOL | FLAG_AUTOMATOR_MODIFIABLE,
)
register(
    "seer.similarity.grouping_killswitch_projects",
    default=[],
    type=Sequence,
    flags=FLAG_ALLOW_EMPTY | FLAG_AUTOMATOR_MODIFIABLE,
)
register(
    "seer.severity-killswitch.enabled",
    default=False,
    type=Bool,
    flags=FLAG_MODIFIABLE_BOOL | FLAG_AUTOMATOR_MODIFIABLE,
)
register(
    "seer.breakpoint-detection-killswitch.enabled",
    default=False,
    type=Bool,
    flags=FLAG_MODIFIABLE_BOOL | FLAG_AUTOMATOR_MODIFIABLE,
)
register(
    "seer.autofix-killswitch.enabled",
    default=False,
    type=Bool,
    flags=FLAG_MODIFIABLE_BOOL | FLAG_AUTOMATOR_MODIFIABLE,
)
register(
    "seer.anomaly-detection-killswitch.enabled",
    default=False,
    type=Bool,
    flags=FLAG_MODIFIABLE_BOOL | FLAG_AUTOMATOR_MODIFIABLE,
)

register(
    "seer.similarity.global-rate-limit",
    type=Dict,
    default={"limit": 20, "window": 1},  # window is in seconds
    flags=FLAG_ALLOW_EMPTY | FLAG_AUTOMATOR_MODIFIABLE,
)
register(
    "seer.similarity.per-project-rate-limit",
    type=Dict,
    default={"limit": 5, "window": 1},  # window is in seconds
    flags=FLAG_ALLOW_EMPTY | FLAG_AUTOMATOR_MODIFIABLE,
)

# Note: This is based on US volume. Since other regions are lower-traffic, this effectively means
# the circuit breaker is disabled for any region without its own values configured (you can hardly
# have 33K Seer errors if you don't even have 33K events, so the breaker will never be tripped in
# smaller regions relying on the default).
register(
    "seer.similarity.circuit-breaker-config",
    type=Dict,
    default={
        "error_limit": 33250,  # 95% error rate * avg volume of ~35K events with new hashes/10 min
        "error_limit_window": 600,  # 10 min
        "broken_state_duration": 300,  # 5 min
    },
    flags=FLAG_AUTOMATOR_MODIFIABLE,
)

register(
    "seer.similarity.ingest.use_reranking",
    type=Bool,
    default=True,
    flags=FLAG_AUTOMATOR_MODIFIABLE,
)

register(
    "seer.similarity.similar_issues.use_reranking",
    type=Bool,
    default=True,
    flags=FLAG_AUTOMATOR_MODIFIABLE,
)

register(
    "seer.similarity.ingest.num_matches_to_request",
    type=Int,
    default=1,
    flags=FLAG_AUTOMATOR_MODIFIABLE,
)

# TODO: Once Seer grouping is GA-ed, we probably either want to turn this down or get rid of it in
# favor of the default 10% sample rate
register(
    "seer.similarity.metrics_sample_rate",
    type=Float,
    default=1.0,
    flags=FLAG_AUTOMATOR_MODIFIABLE,
)

# seer nearest neighbour endpoint timeout
register(
    "embeddings-grouping.seer.nearest-neighbour-timeout",
    type=Float,
    default=0.1,
    flags=FLAG_ALLOW_EMPTY | FLAG_AUTOMATOR_MODIFIABLE,
)

# seer embeddings record update endpoint timeout
register(
    "embeddings-grouping.seer.embeddings-record-update-timeout",
    type=Float,
    default=0.05,
    flags=FLAG_ALLOW_EMPTY | FLAG_AUTOMATOR_MODIFIABLE,
)

# seer embeddings record delete endpoint timeout
register(
    "embeddings-grouping.seer.embeddings-record-delete-timeout",
    type=Float,
    default=0.1,
    flags=FLAG_ALLOW_EMPTY | FLAG_AUTOMATOR_MODIFIABLE,
)

# seer embeddings ratelimit in percentage that is allowed
register(
    "embeddings-grouping.seer.ratelimit",
    type=Int,
    default=0,
    flags=FLAG_ALLOW_EMPTY | FLAG_AUTOMATOR_MODIFIABLE,
)

# seer embeddings backfill batch size
register(
    "embeddings-grouping.seer.backfill-batch-size",
    type=Int,
    default=10,
    flags=FLAG_ALLOW_EMPTY | FLAG_AUTOMATOR_MODIFIABLE,
)

register(
    "embeddings-grouping.seer.delete-record-batch-size",
    type=Int,
    default=100,
    flags=FLAG_ALLOW_EMPTY | FLAG_AUTOMATOR_MODIFIABLE,
)

# ## sentry.killswitches
#
# The following options are documented in sentry.killswitches in more detail
register(
    "store.load-shed-group-creation-projects", type=Any, default=[], flags=FLAG_AUTOMATOR_MODIFIABLE
)
register("store.load-shed-pipeline-projects", type=Any, default=[], flags=FLAG_AUTOMATOR_MODIFIABLE)
register(
    "store.load-shed-parsed-pipeline-projects",
    type=Any,
    default=[],
    flags=FLAG_AUTOMATOR_MODIFIABLE,
)
register(
    "store.load-shed-save-event-projects", type=Any, default=[], flags=FLAG_AUTOMATOR_MODIFIABLE
)
register(
    "store.load-shed-process-event-projects", type=Any, default=[], flags=FLAG_AUTOMATOR_MODIFIABLE
)
register(
    "store.load-shed-process-event-projects-gradual",
    type=Dict,
    default={},
    flags=FLAG_AUTOMATOR_MODIFIABLE,
)
# Applies load shedding per project gradually. 1.0 means full load shedding
# 0.0 or no config means no load shedding.
register(
    "store.load-shed-symbolicate-event-projects",
    type=Any,
    default=[],
    flags=FLAG_AUTOMATOR_MODIFIABLE,
)
register(
    "store.save-event-highcpu-platforms", type=Sequence, default=[], flags=FLAG_AUTOMATOR_MODIFIABLE
)
register(
    "post_process.get-autoassign-owners", type=Sequence, default=[], flags=FLAG_AUTOMATOR_MODIFIABLE
)
register(
    "api.organization.disable-last-deploys",
    type=Sequence,
    default=[],
    flags=FLAG_AUTOMATOR_MODIFIABLE,
)
register(
    "issues.severity.skip-seer-requests",
    type=Sequence,
    default=[],
    flags=FLAG_AUTOMATOR_MODIFIABLE,
)

# Switch for new logic for release health metrics, based on filtering on org & project ids
register(
    "release-health.use-org-and-project-filter",
    type=Bool,
    default=False,
    flags=FLAG_MODIFIABLE_BOOL | FLAG_AUTOMATOR_MODIFIABLE,
)

# Switch for more performant project counter incr
register(
    "store.projectcounter-modern-upsert-sample-rate", default=0.0, flags=FLAG_AUTOMATOR_MODIFIABLE
)

# Run an experimental grouping config in background for performance analysis
register("store.background-grouping-config-id", default=None, flags=FLAG_AUTOMATOR_MODIFIABLE)

# Fraction of events that will pass through background grouping
register("store.background-grouping-sample-rate", default=0.0, flags=FLAG_AUTOMATOR_MODIFIABLE)

# Minimum number of files in an archive. Archives with fewer files are extracted and have their
# contents stored as separate release files.
register("processing.release-archive-min-files", default=10, flags=FLAG_AUTOMATOR_MODIFIABLE)

# All Relay options (statically authenticated Relays can be registered here)
register("relay.static_auth", default={}, flags=FLAG_NOSTORE)

# Tell Relay to stop extracting metrics from transaction payloads (see killswitches)
# Example value: [{"project_id": 42}, {"project_id": 123}]
register("relay.drop-transaction-metrics", default=[], flags=FLAG_AUTOMATOR_MODIFIABLE)

# Relay should emit a usage metric to track total spans.
register("relay.span-usage-metric", default=False, flags=FLAG_AUTOMATOR_MODIFIABLE)

# Killswitch for the Relay cardinality limiter, one of `enabled`, `disabled`, `passive`.
# In `passive` mode Relay's cardinality limiter is active but it does not enforce the limits.
register("relay.cardinality-limiter.mode", default="enabled", flags=FLAG_AUTOMATOR_MODIFIABLE)
# Override to set a list of limits into passive mode by organization.
#
# In passive mode Relay's cardinality limiter is active but it does not enforce the limits.
#
# Example: `{'1': ["transactions"]}`
# Forces the `transactions` cardinality limit into passive mode for the organization with id `1` (Sentry).
register(
    "relay.cardinality-limiter.passive-limits-by-org", default={}, flags=FLAG_AUTOMATOR_MODIFIABLE
)
# Sample rate for Cardinality Limiter Sentry errors.
#
# Rate needs to be between `0.0` and `1.0`.
# If set to `1.0` all cardinality limiter rejections will be logged as a Sentry error.
register(
    "relay.cardinality-limiter.error-sample-rate", default=0.01, flags=FLAG_AUTOMATOR_MODIFIABLE
)
# List of additional cardinality limits and selectors.
#
# ```
# {
#   "rollout_rate": 0.001,
#   "limit": { .. Cardinality Limit .. }
# }
# ```
register("relay.cardinality-limiter.limits", default=[], flags=FLAG_AUTOMATOR_MODIFIABLE)

# Controls the encoding used in Relay for encoding distributions and sets
# when writing to Kafka.
#
# Key is the metric namespace (as used by Relay) and the value is the desired encoding.
register("relay.metric-bucket-set-encodings", default={}, flags=FLAG_AUTOMATOR_MODIFIABLE)
register("relay.metric-bucket-distribution-encodings", default={}, flags=FLAG_AUTOMATOR_MODIFIABLE)

# Controls the rollout rate in percent (`0.0` to `1.0`) for metric stats.
register("relay.metric-stats.rollout-rate", default=0.0, flags=FLAG_AUTOMATOR_MODIFIABLE)

# Write new kafka headers in eventstream
register("eventstream:kafka-headers", default=True, flags=FLAG_AUTOMATOR_MODIFIABLE)

# Post process forwarder options
# Gets data from Kafka headers
register("post-process-forwarder:kafka-headers", default=True, flags=FLAG_AUTOMATOR_MODIFIABLE)

# Subscription queries sampling rate
register("subscriptions-query.sample-rate", default=0.01, flags=FLAG_AUTOMATOR_MODIFIABLE)

# The ratio of symbolication requests for which metrics will be submitted to redis.
#
# This is to allow gradual rollout of metrics collection for symbolication requests and can be
# removed once it is fully rolled out.
register(
    "symbolicate-event.low-priority.metrics.submission-rate",
    default=0.0,
    flags=FLAG_AUTOMATOR_MODIFIABLE,
)

# The ratio of events for which we emit verbose apple symbol stats.
#
# This is to allow collecting more information on why symx is not performing as it should.
register("symbolicate.symx-logging-rate", default=0.0, flags=FLAG_AUTOMATOR_MODIFIABLE)

# The list of specific os_name+os_version for which we log extra infromation.
#
# This is done since SYMX is not performing bad across the board but rather only in specific case (what we are interested in).
register("symbolicate.symx-os-description-list", default=[], flags=FLAG_AUTOMATOR_MODIFIABLE)

# Drop delete_old_primary_hash messages for a particular project.
register("reprocessing2.drop-delete-old-primary-hash", default=[], flags=FLAG_AUTOMATOR_MODIFIABLE)

# The poll limit for the tempest service.
#
# 348 every 5 min ~ 100k per day
register("tempest.poll-limit", default=348, flags=FLAG_AUTOMATOR_MODIFIABLE)

# BEGIN ABUSE QUOTAS

# Example:
# >>> org = Organization.objects.get(slug='foo')
# >>> org.update_option("project-abuse-quota.transaction-limit", 42)
# >>> for q in SubscriptionQuota()._get_abuse_quotas(org): print(q.to_json())
# {'id': 'pat', 'scope': 'project', 'categories': ['transaction'], 'limit': 420, 'window': 10, 'reasonCode': 'project_abuse_limit'}
# You can see that for this organization, 42 transactions per second
# is effectively enforced as 420/s because the rate limiting window is 10 seconds.

# DEPRECATED (only in use by getsentry).
# Use "project-abuse-quota.window" instead.
register(
    "getsentry.rate-limit.window",
    type=Int,
    default=10,
    flags=FLAG_PRIORITIZE_DISK | FLAG_AUTOMATOR_MODIFIABLE,
)

# Relay isn't effective at enforcing 1s windows - 10 seconds has worked well.
# If the limit is negative, then it means completely blocked.
# I don't see this value needing to be tweaked on a per-org basis,
# so for now the org option "project-abuse-quota.window" doesn't do anything.
register(
    "project-abuse-quota.window",
    type=Int,
    default=10,
    flags=FLAG_PRIORITIZE_DISK | FLAG_AUTOMATOR_MODIFIABLE,
)

# DEPRECATED. Use "project-abuse-quota.error-limit" instead.
# This is set to 0: don't limit by default, because it is configured in production.
# The DEPRECATED org option override is "sentry:project-error-limit".
register(
    "getsentry.rate-limit.project-errors",
    type=Int,
    default=0,
    flags=FLAG_PRIORITIZE_DISK | FLAG_AUTOMATOR_MODIFIABLE,
)
# DEPRECATED. Use "project-abuse-quota.transaction-limit" instead.
# This is set to 0: don't limit by default, because it is configured in production.
# The DEPRECATED org option override is "sentry:project-transaction-limit".
register(
    "getsentry.rate-limit.project-transactions",
    type=Int,
    default=0,
    flags=FLAG_PRIORITIZE_DISK | FLAG_AUTOMATOR_MODIFIABLE,
)

# These are set to 0: don't limit by default.
# These have yet to be configured in production.
# For errors and transactions, the above DEPRECATED options take
# precedence for now, until we decide on values to set for all these.
# Set the same key as an org option which will override these values for the org.
# Similarly, for now, the DEPRECATED org options "sentry:project-error-limit"
# and "sentry:project-transaction-limit" take precedence.
register(
    "project-abuse-quota.error-limit",
    type=Int,
    default=0,
    flags=FLAG_PRIORITIZE_DISK | FLAG_AUTOMATOR_MODIFIABLE,
)
register(
    "project-abuse-quota.transaction-limit",
    type=Int,
    default=0,
    flags=FLAG_PRIORITIZE_DISK | FLAG_AUTOMATOR_MODIFIABLE,
)
register(
    "project-abuse-quota.attachment-limit",
    type=Int,
    default=0,
    flags=FLAG_PRIORITIZE_DISK | FLAG_AUTOMATOR_MODIFIABLE,
)
register(
    "project-abuse-quota.attachment-item-limit",
    type=Int,
    default=0,
    flags=FLAG_PRIORITIZE_DISK | FLAG_AUTOMATOR_MODIFIABLE,
)
register(
    "project-abuse-quota.session-limit",
    type=Int,
    default=0,
    flags=FLAG_PRIORITIZE_DISK | FLAG_AUTOMATOR_MODIFIABLE,
)
register(
    "project-abuse-quota.span-limit",
    type=Int,
    default=0,
    flags=FLAG_PRIORITIZE_DISK | FLAG_AUTOMATOR_MODIFIABLE,
)
register(
    "project-abuse-quota.log-limit",
    type=Int,
    default=0,
    flags=FLAG_PRIORITIZE_DISK | FLAG_AUTOMATOR_MODIFIABLE,
)


register(
    "organization-abuse-quota.metric-bucket-limit",
    type=Int,
    default=0,
    flags=FLAG_PRIORITIZE_DISK | FLAG_AUTOMATOR_MODIFIABLE,
)

register(
    "organization-abuse-quota.custom-metric-bucket-limit",
    type=Int,
    default=0,
    flags=FLAG_PRIORITIZE_DISK | FLAG_AUTOMATOR_MODIFIABLE,
)


for mabq in build_metric_abuse_quotas():
    register(
        mabq.option,
        type=Int,
        default=0,
        flags=FLAG_PRIORITIZE_DISK | FLAG_AUTOMATOR_MODIFIABLE,
    )

# END ABUSE QUOTAS

# Send event messages for specific project IDs to random partitions in Kafka
# contents are a list of project IDs to message types to be randomly assigned
# e.g. [{"project_id": 2, "message_type": "error"}, {"project_id": 3, "message_type": "transaction"}]
register(
    "kafka.send-project-events-to-random-partitions", default=[], flags=FLAG_AUTOMATOR_MODIFIABLE
)

# default brownout crontab for api deprecations
register(
    "api.deprecation.brownout-cron",
    default="0 12 * * *",
    type=String,
    flags=FLAG_AUTOMATOR_MODIFIABLE,
)
# Brownout duration to be stored in ISO8601 format for durations (See https://en.wikipedia.org/wiki/ISO_8601#Durations)
register("api.deprecation.brownout-duration", default="PT1M", flags=FLAG_AUTOMATOR_MODIFIABLE)

# Option to disable misbehaving use case IDs
register("sentry-metrics.indexer.disabled-namespaces", default=[], flags=FLAG_AUTOMATOR_MODIFIABLE)

# An option to tune the percentage of cache keys that gets replenished during indexer resolve
register(
    "sentry-metrics.indexer.disable-memcache-replenish-rollout",
    default=0.0,
    flags=FLAG_AUTOMATOR_MODIFIABLE,
)

# An option to enable reading from the new schema for the caching indexer
register(
    "sentry-metrics.indexer.read-new-cache-namespace",
    default=False,
    flags=FLAG_AUTOMATOR_MODIFIABLE,
)

# An option to enable writing from the new schema for the caching indexer
register(
    "sentry-metrics.indexer.write-new-cache-namespace",
    default=False,
    flags=FLAG_AUTOMATOR_MODIFIABLE,
)

# Option to control sampling percentage of schema validation on the generic metrics pipeline
# based on namespace.
register(
    "sentry-metrics.indexer.generic-metrics.schema-validation-rules",
    default={},  # empty dict means validate schema for all use cases
    flags=FLAG_AUTOMATOR_MODIFIABLE,
)

# Option to control sampling percentage of schema validation on the release health metrics
# pipeline based on namespace.
register(
    "sentry-metrics.indexer.release-health.schema-validation-rules",
    default={},  # empty dict means validate schema for all use cases
    flags=FLAG_AUTOMATOR_MODIFIABLE,
)

# Option to enable orjson for JSON parsing in reconstruct_messages function
register(
    "sentry-metrics.indexer.reconstruct.enable-orjson", default=0.0, flags=FLAG_AUTOMATOR_MODIFIABLE
)


# Option to remove support for percentiles on a per-use case basis.
# Add the use case name (e.g. "custom") to this list
# to disable percentiles storage for the use case
register(
    "sentry-metrics.drop-percentiles.per-use-case",
    default=[],
    flags=FLAG_AUTOMATOR_MODIFIABLE,
)

# Global and per-organization limits on the writes to the string indexer's DB.
#
# Format is a list of dictionaries of format {
#   "window_seconds": ...,
#   "granularity_seconds": ...,
#   "limit": ...
# }
#
# See sentry.ratelimiters.sliding_windows for an explanation of what each of
# those terms mean.
#
# Note that changing either window or granularity_seconds of a limit will
# effectively reset it, as the previous data can't/won't be converted.
register(
    "sentry-metrics.writes-limiter.limits.performance.per-org",
    default=[],
    flags=FLAG_AUTOMATOR_MODIFIABLE,
)
register(
    "sentry-metrics.writes-limiter.limits.transactions.per-org",
    default=[],
    flags=FLAG_AUTOMATOR_MODIFIABLE,
)
register(
    "sentry-metrics.writes-limiter.limits.sessions.per-org",
    default=[],
    flags=FLAG_AUTOMATOR_MODIFIABLE,
)
register(
    "sentry-metrics.writes-limiter.limits.spans.per-org",
    default=[],
    flags=FLAG_AUTOMATOR_MODIFIABLE,
)
register(
    "sentry-metrics.writes-limiter.limits.releasehealth.per-org",
    default=[],
    flags=FLAG_AUTOMATOR_MODIFIABLE,
)
register(
    "sentry-metrics.writes-limiter.limits.custom.per-org",
    default=[],
    flags=FLAG_AUTOMATOR_MODIFIABLE,
)
register(
    "sentry-metrics.writes-limiter.limits.generic-metrics.per-org",
    default=[],
    flags=FLAG_AUTOMATOR_MODIFIABLE,
)

register(
    "sentry-metrics.writes-limiter.limits.performance.global",
    default=[],
    flags=FLAG_AUTOMATOR_MODIFIABLE,
)
register(
    "sentry-metrics.writes-limiter.limits.transactions.global",
    default=[],
    flags=FLAG_AUTOMATOR_MODIFIABLE,
)
register(
    "sentry-metrics.writes-limiter.limits.sessions.global",
    default=[],
    flags=FLAG_AUTOMATOR_MODIFIABLE,
)
register(
    "sentry-metrics.writes-limiter.limits.spans.global",
    default=[],
    flags=FLAG_AUTOMATOR_MODIFIABLE,
)
register(
    "sentry-metrics.writes-limiter.limits.releasehealth.global",
    default=[],
    flags=FLAG_AUTOMATOR_MODIFIABLE,
)
register(
    "sentry-metrics.writes-limiter.limits.custom.global",
    default=[],
    flags=FLAG_AUTOMATOR_MODIFIABLE,
)
register(
    "sentry-metrics.writes-limiter.limits.generic-metrics.global",
    default=[],
    flags=FLAG_AUTOMATOR_MODIFIABLE,
)

# per-organization limits on the number of timeseries that can be observed in
# each window.
#
# Format is a list of dictionaries of format {
#   "window_seconds": ...,
#   "granularity_seconds": ...,
#   "limit": ...
# }
#
# See sentry.ratelimiters.cardinality for an explanation of what each of
# those terms mean.
#
# Note that changing either window or granularity_seconds of a limit will
# effectively reset it, as the previous data can't/won't be converted.
register(
    "sentry-metrics.cardinality-limiter.limits.transactions.per-org",
    default=[
        {"window_seconds": 3600, "granularity_seconds": 600, "limit": 10000},
    ],
    flags=FLAG_AUTOMATOR_MODIFIABLE,
)
register(
    "sentry-metrics.cardinality-limiter.limits.sessions.per-org",
    default=[
        {"window_seconds": 3600, "granularity_seconds": 600, "limit": 10000},
    ],
    flags=FLAG_AUTOMATOR_MODIFIABLE,
)
register(
    "sentry-metrics.cardinality-limiter.limits.spans.per-org",
    default=[
        {"window_seconds": 3600, "granularity_seconds": 600, "limit": 10000},
    ],
    flags=FLAG_AUTOMATOR_MODIFIABLE,
)
register(
    "sentry-metrics.cardinality-limiter.limits.custom.per-org",
    default=[
        {"window_seconds": 3600, "granularity_seconds": 600, "limit": 10000},
    ],
    flags=FLAG_AUTOMATOR_MODIFIABLE,
)
register(
    "sentry-metrics.cardinality-limiter.limits.profiles.per-org",
    default=[
        {"window_seconds": 3600, "granularity_seconds": 600, "limit": 10000},
    ],
    flags=FLAG_AUTOMATOR_MODIFIABLE,
)
register(
    "sentry-metrics.cardinality-limiter.limits.generic-metrics.per-org",
    default=[
        {"window_seconds": 3600, "granularity_seconds": 600, "limit": 10000},
    ],
    flags=FLAG_AUTOMATOR_MODIFIABLE,
)
register(
    "sentry-metrics.10s-granularity",
    default=False,
    flags=FLAG_AUTOMATOR_MODIFIABLE,
)

# Flag to determine whether abnormal_mechanism tag should be extracted
register(
    "sentry-metrics.releasehealth.abnormal-mechanism-extraction-rate",
    default=0.0,
    flags=FLAG_AUTOMATOR_MODIFIABLE,
)

register(
    "sentry-metrics.synchronize-kafka-rebalances",
    default=False,
    flags=FLAG_AUTOMATOR_MODIFIABLE,
)

register(
    "sentry-metrics.synchronized-rebalance-delay",
    default=15,
    flags=FLAG_AUTOMATOR_MODIFIABLE,
)

# Performance issue option for *all* performance issues detection
register("performance.issues.all.problem-detection", default=1.0, flags=FLAG_AUTOMATOR_MODIFIABLE)

# Individual system-wide options in case we need to turn off specific detectors for load concerns, ignoring the set project options.
register(
    "performance.issues.compressed_assets.problem-creation",
    default=1.0,
    flags=FLAG_AUTOMATOR_MODIFIABLE,
)
register(
    "performance.issues.compressed_assets.la-rollout", default=0.0, flags=FLAG_AUTOMATOR_MODIFIABLE
)
register(
    "performance.issues.compressed_assets.ea-rollout", default=0.0, flags=FLAG_AUTOMATOR_MODIFIABLE
)
register(
    "performance.issues.compressed_assets.ga-rollout", default=1.0, flags=FLAG_AUTOMATOR_MODIFIABLE
)
register(
    "performance.issues.consecutive_db.problem-creation",
    default=1.0,
    flags=FLAG_AUTOMATOR_MODIFIABLE,
)
register(
    "performance.issues.consecutive_db.la-rollout", default=0.0, flags=FLAG_AUTOMATOR_MODIFIABLE
)
register(
    "performance.issues.consecutive_db.ea-rollout", default=0.0, flags=FLAG_AUTOMATOR_MODIFIABLE
)
register(
    "performance.issues.consecutive_db.ga-rollout", default=1.0, flags=FLAG_AUTOMATOR_MODIFIABLE
)
register(
    "performance.issues.n_plus_one_db.problem-detection",
    default=1.0,
    flags=FLAG_AUTOMATOR_MODIFIABLE,
)
register(
    "performance.issues.n_plus_one_db.problem-creation",
    default=1.0,
    flags=FLAG_AUTOMATOR_MODIFIABLE,
)
register(
    "performance.issues.n_plus_one_db_ext.problem-creation",
    default=1.0,
    flags=FLAG_AUTOMATOR_MODIFIABLE,
)
register(
    "performance.issues.file_io_main_thread.problem-creation",
    default=1.0,
    flags=FLAG_AUTOMATOR_MODIFIABLE,
)
register(
    "performance.issues.db_main_thread.problem-creation",
    default=1.0,
    flags=FLAG_AUTOMATOR_MODIFIABLE,
)
register(
    "performance.issues.n_plus_one_api_calls.problem-creation",
    default=1.0,
    flags=FLAG_AUTOMATOR_MODIFIABLE,
)
register(
    "performance.issues.n_plus_one_api_calls.la-rollout",
    default=0.0,
    flags=FLAG_AUTOMATOR_MODIFIABLE,
)
register(
    "performance.issues.n_plus_one_api_calls.ea-rollout",
    default=0.0,
    flags=FLAG_AUTOMATOR_MODIFIABLE,
)
register(
    "performance.issues.n_plus_one_api_calls.ga-rollout",
    default=1.0,
    flags=FLAG_AUTOMATOR_MODIFIABLE,
)
register(
    "performance.issues.slow_db_query.problem-creation",
    default=1.0,
    flags=FLAG_AUTOMATOR_MODIFIABLE,
)
register(
    "performance.issues.slow_db_query.la-rollout", default=0.0, flags=FLAG_AUTOMATOR_MODIFIABLE
)
register(
    "performance.issues.slow_db_query.ea-rollout", default=0.0, flags=FLAG_AUTOMATOR_MODIFIABLE
)
register(
    "performance.issues.slow_db_query.ga-rollout", default=1.0, flags=FLAG_AUTOMATOR_MODIFIABLE
)
register(
    "performance.issues.render_blocking_assets.problem-creation",
    default=1.0,
    flags=FLAG_AUTOMATOR_MODIFIABLE,
)
register(
    "performance.issues.render_blocking_assets.la-rollout",
    default=0.0,
    flags=FLAG_AUTOMATOR_MODIFIABLE,
)
register(
    "performance.issues.render_blocking_assets.ea-rollout",
    default=0.0,
    flags=FLAG_AUTOMATOR_MODIFIABLE,
)
register(
    "performance.issues.render_blocking_assets.ga-rollout",
    default=1.0,
    flags=FLAG_AUTOMATOR_MODIFIABLE,
)
register(
    "performance.issues.m_n_plus_one_db.problem-creation",
    default=1.0,
    flags=FLAG_AUTOMATOR_MODIFIABLE,
)
register(
    "performance.issues.m_n_plus_one_db.la-rollout", default=0.0, flags=FLAG_AUTOMATOR_MODIFIABLE
)
register(
    "performance.issues.m_n_plus_one_db.ea-rollout", default=0.0, flags=FLAG_AUTOMATOR_MODIFIABLE
)
register(
    "performance.issues.m_n_plus_one_db.ga-rollout", default=1.0, flags=FLAG_AUTOMATOR_MODIFIABLE
)
register(
    "performance.issues.http_overhead.problem-creation",
    default=0.0,
    flags=FLAG_AUTOMATOR_MODIFIABLE,
)
register(
    "performance.issues.http_overhead.la-rollout", default=0.0, flags=FLAG_AUTOMATOR_MODIFIABLE
)
register(
    "performance.issues.http_overhead.ea-rollout", default=0.0, flags=FLAG_AUTOMATOR_MODIFIABLE
)
register(
    "performance.issues.http_overhead.ga-rollout", default=0.0, flags=FLAG_AUTOMATOR_MODIFIABLE
)

# System-wide options for default performance detection settings for any org opted into the performance-issues-ingest feature. Meant for rollout.
register(
    "performance.issues.n_plus_one_db.count_threshold", default=5, flags=FLAG_AUTOMATOR_MODIFIABLE
)
register(
    "performance.issues.n_plus_one_db.duration_threshold",
    default=50.0,
    flags=FLAG_AUTOMATOR_MODIFIABLE,
)
register(
    "performance.issues.slow_db_query.duration_threshold",
    default=500.0,  # ms
    flags=FLAG_AUTOMATOR_MODIFIABLE,
)
register(
    "performance.issues.render_blocking_assets.fcp_minimum_threshold",
    default=2000.0,
    flags=FLAG_AUTOMATOR_MODIFIABLE,
)
register(
    "performance.issues.render_blocking_assets.fcp_maximum_threshold",
    default=10000.0,
    flags=FLAG_AUTOMATOR_MODIFIABLE,
)
register(
    "performance.issues.render_blocking_assets.fcp_ratio_threshold",
    default=0.33,
    flags=FLAG_AUTOMATOR_MODIFIABLE,
)
register(
    "performance.issues.render_blocking_assets.size_threshold",
    default=500000,
    flags=FLAG_AUTOMATOR_MODIFIABLE,
)
register(
    "performance.issues.consecutive_http.max_duration_between_spans",
    default=500,  # ms
    flags=FLAG_AUTOMATOR_MODIFIABLE,
)
register(
    "performance.issues.consecutive_http.consecutive_count_threshold",
    default=3,
    flags=FLAG_AUTOMATOR_MODIFIABLE,
)
register(
    "performance.issues.consecutive_http.span_duration_threshold",
    default=500,  # ms
    flags=FLAG_AUTOMATOR_MODIFIABLE,
)
register(
    "performance.issues.consecutive_http.min_time_saved_threshold",
    default=2000,  # ms
    flags=FLAG_AUTOMATOR_MODIFIABLE,
)
register(
    "performance.issues.large_http_payload.size_threshold",
    default=300000,
    flags=FLAG_AUTOMATOR_MODIFIABLE,
)  # 1MB
register(
    "performance.issues.db_on_main_thread.total_spans_duration_threshold",
    default=16,
    flags=FLAG_AUTOMATOR_MODIFIABLE,
)  # ms
register(
    "performance.issues.file_io_on_main_thread.total_spans_duration_threshold",
    default=16,
    flags=FLAG_AUTOMATOR_MODIFIABLE,
)  # ms
register(
    "performance.issues.uncompressed_asset.size_threshold",
    default=500 * 1024,
    flags=FLAG_AUTOMATOR_MODIFIABLE,
)  # 512 kilo bytes
register(
    "performance.issues.uncompressed_asset.duration_threshold",
    default=300,
    flags=FLAG_AUTOMATOR_MODIFIABLE,
)  # ms
register(
    "performance.issues.consecutive_db.min_time_saved_threshold",
    default=100,
    flags=FLAG_AUTOMATOR_MODIFIABLE,
)  # ms
register(
    "performance.issues.http_overhead.http_request_delay_threshold",
    default=500,
    flags=FLAG_AUTOMATOR_MODIFIABLE,
)  # ms
register(
    "performance.issues.n_plus_one_api_calls.total_duration",
    default=300,
    flags=FLAG_AUTOMATOR_MODIFIABLE,
)  # ms

# Adjusting some time buffers in the trace endpoint
register(
    "performance.traces.transaction_query_timebuffer_days",
    type=Float,
    default=1.5,
    flags=FLAG_AUTOMATOR_MODIFIABLE,
)  # days
register(
    "performance.traces.span_query_timebuffer_hours",
    type=Float,
    default=1.0,
    flags=FLAG_AUTOMATOR_MODIFIABLE,
)  # hours
register(
    "performance.traces.query_timestamp_projects",
    type=Bool,
    default=False,
    flags=FLAG_AUTOMATOR_MODIFIABLE,
)
register(
    "performance.traces.trace-explorer-buffer-hours",
    type=Float,
    default=1.0,
    flags=FLAG_AUTOMATOR_MODIFIABLE,
)
register(
    "performance.traces.trace-explorer-max-trace-ids-per-chunk",
    type=Int,
    default=2500,
    flags=FLAG_AUTOMATOR_MODIFIABLE,
)
register(
    "performance.traces.trace-explorer-skip-floating-spans",
    type=Bool,
    default=True,
    flags=FLAG_AUTOMATOR_MODIFIABLE,
)
register(
    "performance.traces.trace-explorer-scan-max-block-size-hours",
    type=Int,
    default=8,
    flags=FLAG_AUTOMATOR_MODIFIABLE,
)
register(
    "performance.traces.trace-explorer-scan-max-batches",
    type=Int,
    default=7,
    flags=FLAG_AUTOMATOR_MODIFIABLE,
)
register(
    "performance.traces.trace-explorer-scan-max-execution-seconds",
    type=Int,
    default=30,
    flags=FLAG_AUTOMATOR_MODIFIABLE,
)
register(
    "performance.traces.trace-explorer-scan-max-parallel-queries",
    type=Int,
    default=3,
    flags=FLAG_AUTOMATOR_MODIFIABLE,
)
register(
    "performance.traces.trace-explorer-skip-recent-seconds",
    type=Int,
    default=0,
    flags=FLAG_AUTOMATOR_MODIFIABLE,
)
register(
    "performance.traces.span_query_minimum_spans",
    type=Int,
    default=10000,
    flags=FLAG_AUTOMATOR_MODIFIABLE,
)
register(
    "performance.traces.check_span_extraction_date",
    type=Bool,
    default=False,
    flags=FLAG_AUTOMATOR_MODIFIABLE,
)
register(
    # the timestamp that spans extraction was enabled for this environment
    "performance.traces.spans_extraction_date",
    type=Int,
    flags=FLAG_AUTOMATOR_MODIFIABLE,
)
register(
    "insights.span-samples-query.sample-rate",
    type=Float,
    default=0.0,  # 0 acts as 'no sampling'
    flags=FLAG_AUTOMATOR_MODIFIABLE,
)

register(
    "performance.spans-tags-key.sample-rate",
    type=Float,
    default=1.0,
    flags=FLAG_AUTOMATOR_MODIFIABLE,
)
register(
    "performance.spans-tags-key.max",
    type=Int,
    default=1000,
    flags=FLAG_AUTOMATOR_MODIFIABLE,
)
register(
    "performance.spans-tags-value.sample-rate",
    type=Float,
    default=1.0,
    flags=FLAG_AUTOMATOR_MODIFIABLE,
)
register(
    "performance.spans-tags-values.max",
    type=Int,
    default=1000,
    flags=FLAG_AUTOMATOR_MODIFIABLE,
)

# In Single Tenant with 100% DS, we may need to reverse the UI change made by dynamic-sampling
# if metrics extraction isn't ready.
register("performance.hide-metrics-ui", type=Bool, default=False, flags=FLAG_AUTOMATOR_MODIFIABLE)

# Used for enabling flags in ST. Should be removed once Flagpole works in all STs.
register(
    "performance.use_metrics.orgs_allowlist",
    type=Sequence,
    default=[],
    flags=FLAG_ALLOW_EMPTY | FLAG_AUTOMATOR_MODIFIABLE,
)
# Used for the z-score when calculating the margin of error in performance
register(
    "performance.extrapolation.confidence.z-score",
    type=Float,
    default=1.96,
    flags=FLAG_ALLOW_EMPTY | FLAG_AUTOMATOR_MODIFIABLE,
)
# Used for enabling flags in ST. Should be removed once Flagpole works in all STs.
register("performance.use_metrics.enabled", default=False, flags=FLAG_AUTOMATOR_MODIFIABLE)

# Dynamic Sampling system-wide options
# Size of the sliding window used for dynamic sampling. It is defaulted to 24 hours.
register("dynamic-sampling:sliding_window.size", default=24, flags=FLAG_AUTOMATOR_MODIFIABLE)
# Number of large transactions to retrieve from Snuba for transaction re-balancing.
register(
    "dynamic-sampling.prioritise_transactions.num_explicit_large_transactions",
    30,
    flags=FLAG_AUTOMATOR_MODIFIABLE,
)
# Number of large transactions to retrieve from Snuba for transaction re-balancing.
register(
    "dynamic-sampling.prioritise_transactions.num_explicit_small_transactions",
    0,
    flags=FLAG_AUTOMATOR_MODIFIABLE,
)

# Stops dynamic sampling rules from being emitted in relay config.
# This is required for ST instances that have flakey flags as we want to be able kill DS ruining customer data if necessary.
# It is only a killswitch for behaviour, it may actually increase infra load if flipped for a user currently being sampled.
register("dynamic-sampling.config.killswitch", default=False, flags=FLAG_AUTOMATOR_MODIFIABLE)

# Controls the intensity of dynamic sampling transaction rebalancing. 0.0 = explict rebalancing
# not performed, 1.0= full rebalancing (tries to bring everything to mean). Note that even at 0.0
# there will still be some rebalancing between the explicit and implicit transactions ( so setting rebalancing
# to 0.0 is not the same as no rebalancing. To effectively disable rebalancing set the number of explicit
# transactions to be rebalance (both small and large) to 0.
register(
    "dynamic-sampling.prioritise_transactions.rebalance_intensity",
    default=0.8,
    flags=FLAG_MODIFIABLE_RATE | FLAG_AUTOMATOR_MODIFIABLE,
)

# Enables a feature flag check in dynamic sampling tasks that switches
# organizations between transactions and spans for rebalancing. This check is
# expensive, so it can be disabled using this option.
register(
    "dynamic-sampling.check_span_feature_flag",
    default=False,
    flags=FLAG_AUTOMATOR_MODIFIABLE | FLAG_MODIFIABLE_RATE,
)

# === Hybrid cloud subsystem options ===
# UI rollout
register(
    "hybrid_cloud.disable_relative_upload_urls", default=False, flags=FLAG_AUTOMATOR_MODIFIABLE
)
register("hybrid_cloud.disable_tombstone_cleanup", default=False, flags=FLAG_AUTOMATOR_MODIFIABLE)

# List of event IDs to pass through
register(
    "hybrid_cloud.audit_log_event_id_invalid_pass_list",
    default=[],
    type=Sequence,
    flags=FLAG_AUTOMATOR_MODIFIABLE,
)

# Flagpole Configuration (used in getsentry)
register("flagpole.debounce_reporting_seconds", default=0, flags=FLAG_AUTOMATOR_MODIFIABLE)

# Feature flagging error capture rate.
# When feature flagging has faults, it can become very high volume and we can overwhelm sentry.
register("features.error.capture_rate", default=0.1, flags=FLAG_AUTOMATOR_MODIFIABLE)

# Retry controls
register("hybridcloud.regionsiloclient.retries", default=5, flags=FLAG_AUTOMATOR_MODIFIABLE)
register("hybridcloud.rpc.retries", default=5, flags=FLAG_AUTOMATOR_MODIFIABLE)
register("hybridcloud.integrationproxy.retries", default=5, flags=FLAG_AUTOMATOR_MODIFIABLE)
register("hybridcloud.endpoint_flag_logging", default=False, flags=FLAG_AUTOMATOR_MODIFIABLE)
register("hybridcloud.rpc.method_retry_overrides", default={}, flags=FLAG_AUTOMATOR_MODIFIABLE)
register("hybridcloud.rpc.method_timeout_overrides", default={}, flags=FLAG_AUTOMATOR_MODIFIABLE)
# Webhook processing controls
register(
    "hybridcloud.webhookpayload.worker_threads",
    default=4,
    flags=FLAG_AUTOMATOR_MODIFIABLE,
)

# Break glass controls
register("hybrid_cloud.rpc.disabled-service-methods", default=[], flags=FLAG_AUTOMATOR_MODIFIABLE)
# == End hybrid cloud subsystem

# Decides whether an incoming transaction triggers an update of the clustering rule applied to it.
register("txnames.bump-lifetime-sample-rate", default=0.1, flags=FLAG_AUTOMATOR_MODIFIABLE)

# === Nodestore related runtime options ===

register(
    "nodestore.set-subkeys.enable-set-cache-item", default=True, flags=FLAG_AUTOMATOR_MODIFIABLE
)

# === Backpressure related runtime options ===

# Enables monitoring of services for backpressure management.
register("backpressure.monitoring.enabled", default=False, flags=FLAG_AUTOMATOR_MODIFIABLE)
# How often the monitor will check service health.
register("backpressure.monitoring.interval", default=5, flags=FLAG_AUTOMATOR_MODIFIABLE)

# Enables checking consumer health for backpressure management.
register("backpressure.checking.enabled", default=False, flags=FLAG_AUTOMATOR_MODIFIABLE)
# How often a consumer will check for its health in a debounced fassion.
register("backpressure.checking.interval", default=5, flags=FLAG_AUTOMATOR_MODIFIABLE)


# How long a status is persisted, which means that updates to health status can be paused for that long before consumers will assume things are unhealthy
register("backpressure.status_ttl", default=60, flags=FLAG_AUTOMATOR_MODIFIABLE)

# The high-watermark levels per-service which will mark a service as unhealthy.
# This should mirror the `SENTRY_PROCESSING_SERVICES` setting.
register(
    "backpressure.high_watermarks.celery",
    default=0.5,
    flags=FLAG_AUTOMATOR_MODIFIABLE,
)
register(
    "backpressure.high_watermarks.attachments-store",
    default=0.8,
    flags=FLAG_AUTOMATOR_MODIFIABLE,
)
register(
    "backpressure.high_watermarks.processing-store",
    default=0.8,
    flags=FLAG_AUTOMATOR_MODIFIABLE,
)
register(
    "backpressure.high_watermarks.processing-locks",
    default=0.8,
    flags=FLAG_AUTOMATOR_MODIFIABLE,
)
register(
    "backpressure.high_watermarks.post-process-locks",
    default=0.8,
    flags=FLAG_AUTOMATOR_MODIFIABLE,
)
register(
    "backpressure.high_watermarks.processing-store-transactions",
    default=0.8,
    flags=FLAG_AUTOMATOR_MODIFIABLE,
)

# Killswitch for monitor check-ins
register(
    "crons.organization.disable-check-in",
    type=Sequence,
    default=[],
    flags=FLAG_AUTOMATOR_MODIFIABLE,
)

# Temporary killswitch to enable dispatching incident occurrences into the
# incident_occurrence_consumer
register(
    "crons.dispatch_incident_occurrences_to_consumer",
    default=False,
    flags=FLAG_BOOL | FLAG_AUTOMATOR_MODIFIABLE,
)

# Enables recording tick volume metrics and tick decisions based on those
# metrics. Decisions are used to delay notifications in a system incident.
register(
    "crons.system_incidents.collect_metrics",
    default=False,
    flags=FLAG_BOOL | FLAG_AUTOMATOR_MODIFIABLE,
)

# Enables the the crons incident occurrence consumer to consider the clock-tick
# decision made based on volume metrics to determine if a incident occurrence
# should be processed, delayed, or dropped entirely.
register(
    "crons.system_incidents.use_decisions",
    default=False,
    flags=FLAG_BOOL | FLAG_AUTOMATOR_MODIFIABLE,
)

# The threshold that the tick metric must surpass for a tick to be determined
# as anomalous. This value should be negative, since we will only determine an
# incident based on a decrease in volume.
#
# See the `monitors.system_incidents` module for more details
register(
    "crons.system_incidents.pct_deviation_anomaly_threshold",
    default=-10,
    flags=FLAG_AUTOMATOR_MODIFIABLE,
)

# The threshold that the tick metric must surpass to transition to an incident
# state. This should be a fairly high value to avoid false positive incidents.
register(
    "crons.system_incidents.pct_deviation_incident_threshold",
    default=-30,
    flags=FLAG_AUTOMATOR_MODIFIABLE,
)

# This is the number of previous ticks we will consider the tick metrics and
# tick decisions for to determine a decision about the tick being evaluated.
register(
    "crons.system_incidents.tick_decision_window",
    default=5,
    flags=FLAG_AUTOMATOR_MODIFIABLE,
)

# Determines how many check-ins per-minute will be allowed per monitor. This is
# used when computing the QuotaConfig for the DataCategory.MONITOR (check-ins)
#
# See the sentry.monitors.rate_limt module for more details.
#
# XXX(epurkhiser): Remember a single check-in may often consist of two check-in
# messages, one for IN_PROGRESS and another for OK.
register(
    "crons.per_monitor_rate_limit",
    type=Int,
    default=6,
    flags=FLAG_PRIORITIZE_DISK | FLAG_AUTOMATOR_MODIFIABLE,
)


# Sets the timeout for webhooks
register(
    "sentry-apps.webhook.timeout.sec",
    default=1.0,
    flags=FLAG_AUTOMATOR_MODIFIABLE,
)

# Enables statistical detectors for a project
register(
    "statistical_detectors.enable",
    default=False,
    flags=FLAG_PRIORITIZE_DISK | FLAG_AUTOMATOR_MODIFIABLE,
)
register(
    "statistical_detectors.enable.projects.performance",
    type=Sequence,
    default=[],
    flags=FLAG_PRIORITIZE_DISK | FLAG_AUTOMATOR_MODIFIABLE,
)
register(
    "statistical_detectors.enable.projects.profiling",
    type=Sequence,
    default=[],
    flags=FLAG_PRIORITIZE_DISK | FLAG_AUTOMATOR_MODIFIABLE,
)
register(
    "statistical_detectors.query.batch_size",
    type=Int,
    default=100,
    flags=FLAG_PRIORITIZE_DISK | FLAG_AUTOMATOR_MODIFIABLE,
)
register(
    "statistical_detectors.query.transactions.timeseries_days",
    type=Int,
    default=14,
    flags=FLAG_PRIORITIZE_DISK | FLAG_AUTOMATOR_MODIFIABLE,
)
register(
    "statistical_detectors.query.functions.timeseries_days",
    type=Int,
    default=14,
    flags=FLAG_PRIORITIZE_DISK | FLAG_AUTOMATOR_MODIFIABLE,
)
register(
    "statistical_detectors.ratelimit.ema",
    type=Int,
    default=-1,
    flags=FLAG_PRIORITIZE_DISK | FLAG_AUTOMATOR_MODIFIABLE,
)

register(
    "statistical_detectors.throughput.threshold.transactions",
    default=50,
    type=Int,
    flags=FLAG_AUTOMATOR_MODIFIABLE,
)

register(
    "statistical_detectors.throughput.threshold.functions",
    default=25,
    type=Int,
    flags=FLAG_AUTOMATOR_MODIFIABLE,
)

register(
    "options_automator_slack_webhook_enabled",
    default=True,
    flags=FLAG_AUTOMATOR_MODIFIABLE,
)

register(
    "on_demand.max_alert_specs",
    default=50,
    flags=FLAG_AUTOMATOR_MODIFIABLE,
)

register(
    "on_demand.max_widget_specs",
    default=100,
    flags=FLAG_AUTOMATOR_MODIFIABLE,
)
# Some organizations can have more widget specs on a case-by-case basis. Widgets using this limit
# are listed in 'extended_widget_spec_orgs' option.
register("on_demand.extended_max_widget_specs", default=750, flags=FLAG_AUTOMATOR_MODIFIABLE)
register("on_demand.extended_widget_spec_orgs", default=[], flags=FLAG_AUTOMATOR_MODIFIABLE)
register(
    "on_demand.max_widget_cardinality.count",
    default=10000,
    flags=FLAG_AUTOMATOR_MODIFIABLE,
)
register(
    "on_demand.max_widget_cardinality.on_query_count",
    default=50,
    flags=FLAG_AUTOMATOR_MODIFIABLE,
)
register(
    "on_demand.max_widget_cardinality.killswitch",
    default=False,
    flags=FLAG_AUTOMATOR_MODIFIABLE,
)
# Overrides modified date and always updates the row. Can be removed if not needed later.
register(
    "on_demand.update_on_demand_modified",
    default=False,
    flags=FLAG_AUTOMATOR_MODIFIABLE,
)

register("metric_extraction.max_span_attribute_specs", default=100, flags=FLAG_AUTOMATOR_MODIFIABLE)

register(
    "delightful_metrics.minimetrics_sample_rate",
    default=0.0,
    flags=FLAG_AUTOMATOR_MODIFIABLE,
)

# IDs of orgs that will stop ingesting custom metrics.
register(
    "custom-metrics-ingestion-disabled-orgs",
    default=[],
    flags=FLAG_AUTOMATOR_MODIFIABLE,
)

# IDs of projects that will stop ingesting custom metrics.
register(
    "custom-metrics-ingestion-disabled-projects",
    default=[],
    flags=FLAG_AUTOMATOR_MODIFIABLE,
)

# IDs of orgs that will be disabled from querying metrics via `/metrics/query` endpoint.
register(
    "custom-metrics-querying-disabled-orgs",
    default=[],
    flags=FLAG_AUTOMATOR_MODIFIABLE,
)

# SDK Crash Detection
#
# The project ID belongs to the sentry organization: https://sentry.sentry.io/projects/cocoa-sdk-crashes/?project=4505469596663808.
register(
    "issues.sdk_crash_detection.cocoa.project_id",
    default=4505469596663808,
    flags=FLAG_AUTOMATOR_MODIFIABLE,
)

register(
    "issues.sdk_crash_detection.cocoa.sample_rate",
    default=1.0,
    flags=FLAG_AUTOMATOR_MODIFIABLE,
)

# The project ID belongs to the sentry organization: https://sentry.sentry.io/projects/cocoa-sdk-crashes/?project=4506155486085120.
register(
    "issues.sdk_crash_detection.react-native.project_id",
    default=4506155486085120,
    flags=FLAG_AUTOMATOR_MODIFIABLE,
)

# The allowlist of org IDs that the react-native crash detection is enabled for.
register(
    "issues.sdk_crash_detection.react-native.organization_allowlist",
    type=Sequence,
    default=[],
    flags=FLAG_ALLOW_EMPTY | FLAG_AUTOMATOR_MODIFIABLE,
)

register(
    "issues.sdk_crash_detection.react-native.sample_rate",
    default=0.0,
    flags=FLAG_AUTOMATOR_MODIFIABLE,
)

register(
    "issues.sdk_crash_detection.java.project_id",
    default=0,
    type=Int,
    flags=FLAG_ALLOW_EMPTY | FLAG_AUTOMATOR_MODIFIABLE,
)

# The allowlist of org IDs that the java crash detection is enabled for.
register(
    "issues.sdk_crash_detection.java.organization_allowlist",
    type=Sequence,
    default=[],
    flags=FLAG_ALLOW_EMPTY | FLAG_AUTOMATOR_MODIFIABLE,
)

register(
    "issues.sdk_crash_detection.java.sample_rate",
    default=0.0,
    flags=FLAG_AUTOMATOR_MODIFIABLE,
)

register(
    "issues.sdk_crash_detection.native.project_id",
    default=0,
    type=Int,
    flags=FLAG_ALLOW_EMPTY | FLAG_AUTOMATOR_MODIFIABLE,
)

register(
    "issues.sdk_crash_detection.native.organization_allowlist",
    type=Sequence,
    default=[],
    flags=FLAG_ALLOW_EMPTY | FLAG_AUTOMATOR_MODIFIABLE,
)

register(
    "issues.sdk_crash_detection.native.sample_rate",
    default=0.0,
    flags=FLAG_AUTOMATOR_MODIFIABLE,
)

register(
    "issues.sdk_crash_detection.dart.project_id",
    default=0,
    type=Int,
    flags=FLAG_ALLOW_EMPTY | FLAG_AUTOMATOR_MODIFIABLE,
)

register(
    "issues.sdk_crash_detection.dart.organization_allowlist",
    type=Sequence,
    default=[],
    flags=FLAG_ALLOW_EMPTY | FLAG_AUTOMATOR_MODIFIABLE,
)

register(
    "issues.sdk_crash_detection.dart.sample_rate",
    default=0.0,
    flags=FLAG_AUTOMATOR_MODIFIABLE,
)

# END: SDK Crash Detection

register(
    # Lists the shared resource ids we want to account usage for.
    "shared_resources_accounting_enabled",
    default=[],
    flags=FLAG_AUTOMATOR_MODIFIABLE,
)

# The flag disables the file io on main thread detector
register(
    "performance_issues.file_io_main_thread.disabled",
    default=False,
    flags=FLAG_MODIFIABLE_BOOL | FLAG_AUTOMATOR_MODIFIABLE,
)

# Enables on-demand metric extraction for Dashboard Widgets.
register(
    "on_demand_metrics.check_widgets.enable",
    default=False,
    flags=FLAG_PRIORITIZE_DISK | FLAG_AUTOMATOR_MODIFIABLE,
)
# Rollout % for easing out rollout based on the dashboard widget query id
register(
    "on_demand_metrics.check_widgets.rollout",
    default=0.0,
    type=Float,
    flags=FLAG_PRIORITIZE_DISK | FLAG_AUTOMATOR_MODIFIABLE,
)
# Number of DashboardWidgetQuery to be checked at once.
register(
    "on_demand_metrics.check_widgets.query.batch_size",
    type=Int,
    default=50,
    flags=FLAG_PRIORITIZE_DISK | FLAG_AUTOMATOR_MODIFIABLE,
)
# Number of chunks to split queries across.
register(
    "on_demand_metrics.check_widgets.query.total_batches",
    default=100,
    flags=FLAG_PRIORITIZE_DISK | FLAG_AUTOMATOR_MODIFIABLE,
)
# Use database backed stateful extraction state
register(
    "on_demand_metrics.widgets.use_stateful_extraction",
    default=False,
    flags=FLAG_PRIORITIZE_DISK | FLAG_AUTOMATOR_MODIFIABLE,
)
# Use to rollout using a cache for should_use_on_demand function, which resolves queries
register(
    "on_demand_metrics.cache_should_use_on_demand",
    default=0.0,
    flags=FLAG_AUTOMATOR_MODIFIABLE | FLAG_MODIFIABLE_RATE,
)

# Relocation: whether or not the self-serve API for the feature is enabled. When set on a region
# silo, this flag controls whether or not that region's API will serve relocation requests to
# non-superuser clients. When set on the control silo, it can be used to regulate whether or not
# certain global UI (ex: the relocation creation form at `/relocation/`) is visible to users.
register(
    "relocation.enabled",
    default=False,
    flags=FLAG_BOOL | FLAG_AUTOMATOR_MODIFIABLE,
)

# Relocation: populates the target region drop down in the control silo. Note: this option has NO
# EFFECT in region silos. However, the control silos `relocation.selectable-regions` array should be
# a complete list of all regions where `relocation.enabled`. If a region is enabled/disabled, it
# should also be added to/removed from this array in the control silo at the same time.
register(
    "relocation.selectable-regions",
    default=[],
    flags=FLAG_AUTOMATOR_MODIFIABLE,
)

# Relocation: the step at which new relocations should be autopaused, requiring admin approval
# before continuing.
# DEPRECATED: will be removed after the new `relocation.autopause.*` options are fully rolled out.
register(
    "relocation.autopause",
    default="",
    flags=FLAG_AUTOMATOR_MODIFIABLE,
)

# Relocation: the step at which new `SELF_HOSTED` relocations should be autopaused, requiring an
# admin to unpause before continuing.
register(
    "relocation.autopause.self-hosted",
    default="",
    flags=FLAG_AUTOMATOR_MODIFIABLE,
)

# Relocation: the step at which new `SELF_HOSTED` relocations should be autopaused, requiring an
# admin to unpause before continuing.
register(
    "relocation.autopause.saas-to-saas",
    default="",
    flags=FLAG_AUTOMATOR_MODIFIABLE,
)

# Relocation: globally limits the number of small (<=10MB) relocations allowed per silo per day.
register(
    "relocation.daily-limit.small",
    default=0,
    flags=FLAG_SCALAR | FLAG_AUTOMATOR_MODIFIABLE,
)

# Relocation: globally limits the number of medium (>10MB && <=100MB) relocations allowed per silo
# per day.
register(
    "relocation.daily-limit.medium",
    default=0,
    flags=FLAG_SCALAR | FLAG_AUTOMATOR_MODIFIABLE,
)

# Relocation: globally limits the number of large (>100MB) relocations allowed per silo per day.
register(
    "relocation.daily-limit.large",
    default=0,
    flags=FLAG_SCALAR | FLAG_AUTOMATOR_MODIFIABLE,
)

register(
    "relocation.outbox-orgslug.killswitch",
    default=[],
    type=Sequence,
    flags=FLAG_AUTOMATOR_MODIFIABLE,
)

# max number of profiles to use for computing
# the aggregated flamegraph.
register(
    "profiling.flamegraph.profile-set.size",
    type=Int,
    default=100,
    flags=FLAG_AUTOMATOR_MODIFIABLE,
)

# list of platform names for which we allow using unsampled profiles for the purpose
# of improving profile (function) metrics
register(
    "profiling.profile_metrics.unsampled_profiles.platforms",
    type=Sequence,
    default=[],
    flags=FLAG_ALLOW_EMPTY | FLAG_AUTOMATOR_MODIFIABLE,
)

# sample rate for tuning the amount of unsampled profiles that we "let through"
register(
    "profiling.profile_metrics.unsampled_profiles.sample_rate",
    default=0.0,
    flags=FLAG_AUTOMATOR_MODIFIABLE,
)

# killswitch for profile metrics
register(
    "profiling.profile_metrics.unsampled_profiles.enabled",
    default=False,
    type=Bool,
    flags=FLAG_AUTOMATOR_MODIFIABLE,
)

# Enable sending a post update signal after we update groups using a queryset update
register(
    "groups.enable-post-update-signal",
    default=False,
    flags=FLAG_BOOL | FLAG_AUTOMATOR_MODIFIABLE,
)


# Switch to read assemble status from Redis instead of memcache
register("assemble.read_from_redis", default=False, flags=FLAG_AUTOMATOR_MODIFIABLE)

# Sampling rates for testing Rust-based grouping enhancers

# Rate at which to run the Rust implementation of `assemble_stacktrace_component`
# and compare the results
register(
    "grouping.rust_enhancers.compare_components",
    default=0.0,
    flags=FLAG_AUTOMATOR_MODIFIABLE,
)
# Rate at which to prefer the Rust implementation of `assemble_stacktrace_component`.
register(
    "grouping.rust_enhancers.prefer_rust_components",
    default=0.0,
    flags=FLAG_AUTOMATOR_MODIFIABLE,
)
register(
    "metrics.sample-list.sample-rate",
    type=Float,
    default=100_000.0,
    flags=FLAG_PRIORITIZE_DISK | FLAG_AUTOMATOR_MODIFIABLE,
)

# Rates controlling the rollout of grouping parameterization experiments
register(
    "grouping.experiments.parameterization.uniq_id",
    default=0.0,
    flags=FLAG_ADMIN_MODIFIABLE | FLAG_AUTOMATOR_MODIFIABLE | FLAG_RATE,
)

# TODO: For now, only a small number of projects are going through a grouping config transition at
# any given time, so we're sampling at 100% in order to be able to get good signal. Once we've fully
# transitioned to the optimized logic, and before the next config change, we probably either want to
# turn this down or get rid of it in favor of the default 10% sample rate
register(
    "grouping.config_transition.metrics_sample_rate",
    type=Float,
    default=1.0,
    flags=FLAG_AUTOMATOR_MODIFIABLE,
)


# Sample rate for double writing to experimental dsn
register(
    "store.experimental-dsn-double-write.sample-rate",
    default=0.0,
    flags=FLAG_AUTOMATOR_MODIFIABLE,
)

# temporary option for logging canonical key fallback stacktraces
register(
    "canonical-fallback.send-error-to-sentry",
    default=0.0,
    flags=FLAG_AUTOMATOR_MODIFIABLE,
)

# Standalone spans
register(
    "standalone-spans.process-spans-consumer.enable",
    default=False,
    flags=FLAG_PRIORITIZE_DISK | FLAG_AUTOMATOR_MODIFIABLE,
)
register(
    "standalone-spans.process-spans-consumer.project-allowlist",
    type=Sequence,
    default=[],
    flags=FLAG_PRIORITIZE_DISK | FLAG_AUTOMATOR_MODIFIABLE,
)
register(
    "standalone-spans.process-spans-consumer.project-rollout",
    type=Float,
    default=0.0,
    flags=FLAG_PRIORITIZE_DISK | FLAG_AUTOMATOR_MODIFIABLE,
)
register(
    "standalone-spans.buffer-window.seconds",
    type=Int,
    default=120,  # 2 minutes
    flags=FLAG_PRIORITIZE_DISK | FLAG_AUTOMATOR_MODIFIABLE,
)
register(
    "standalone-spans.buffer-ttl.seconds",
    type=Int,
    default=300,  # 5 minutes
    flags=FLAG_PRIORITIZE_DISK | FLAG_AUTOMATOR_MODIFIABLE,
)
register(
    "standalone-spans.process-segments-consumer.enable",
    default=True,
    flags=FLAG_PRIORITIZE_DISK | FLAG_AUTOMATOR_MODIFIABLE,
)
register(
    "standalone-spans.send-occurrence-to-platform.enable",
    default=False,
    flags=FLAG_PRIORITIZE_DISK | FLAG_AUTOMATOR_MODIFIABLE,
)
register(
    "standalone-spans.detect-performance-problems.enable",
    default=False,
    flags=FLAG_PRIORITIZE_DISK | FLAG_AUTOMATOR_MODIFIABLE,
)
register(
    "standalone-spans.profile-process-messages.rate",
    type=Float,
    default=0.0,
    flags=FLAG_PRIORITIZE_DISK | FLAG_AUTOMATOR_MODIFIABLE,
)
register(
    "standalone-spans.deserialize-spans-rapidjson.enable",
    default=False,
    flags=FLAG_PRIORITIZE_DISK | FLAG_AUTOMATOR_MODIFIABLE,
)
register(
    "standalone-spans.deserialize-spans-orjson.enable",
    default=False,
    flags=FLAG_PRIORITIZE_DISK | FLAG_AUTOMATOR_MODIFIABLE,
)
register(
    "indexed-spans.agg-span-waterfall.enable",
    default=False,
    flags=FLAG_PRIORITIZE_DISK | FLAG_AUTOMATOR_MODIFIABLE,
)

register(
    "traces.sample-list.sample-rate",
    type=Float,
    default=0.0,
    flags=FLAG_PRIORITIZE_DISK | FLAG_AUTOMATOR_MODIFIABLE,
)

register(
    "discover.saved-query-dataset-split.enable",
    default=False,
    flags=FLAG_PRIORITIZE_DISK | FLAG_AUTOMATOR_MODIFIABLE,
)
register(
    "discover.saved-query-dataset-split.organization-id-allowlist",
    type=Sequence,
    default=[],
    flags=FLAG_PRIORITIZE_DISK | FLAG_AUTOMATOR_MODIFIABLE,
)

# Options for setting LLM providers and usecases
register("llm.provider.options", default={}, flags=FLAG_NOSTORE)
# Example provider:
#     "openai": {
#         "options": {
#             "api_key": "",
#         },
#         "models": ["gpt-4-turbo", "gpt-3.5-turbo"],
#     }

register("llm.usecases.options", default={}, flags=FLAG_NOSTORE, type=Dict)
# Example usecase:
#     "suggestedfix": {
#         "provider": "openai",
#         "options": {
#             "model": "gpt-3.5-turbo",
#         },
#     }
# }

register(
    "feedback.filter_garbage_messages",
    type=Bool,
    default=False,
    flags=FLAG_PRIORITIZE_DISK | FLAG_AUTOMATOR_MODIFIABLE,
)

# List of organizations with increased rate limits for organization_events API
register(
    "api.organization_events.rate-limit-increased.orgs",
    type=Sequence,
    default=[],
    flags=FLAG_ALLOW_EMPTY | FLAG_AUTOMATOR_MODIFIABLE,
)
# Increased rate limits for organization_events API for the orgs above
register(
    "api.organization_events.rate-limit-increased.limits",
    type=Dict,
    default={"limit": 50, "window": 1, "concurrent_limit": 50},
    flags=FLAG_ALLOW_EMPTY | FLAG_AUTOMATOR_MODIFIABLE,
)
# Reduced rate limits for organization_events API for the orgs in LA/EA/GA rollout
# Once GA'd, this will be the default rate limit for all orgs not on the increase list
register(
    "api.organization_events.rate-limit-reduced.limits",
    type=Dict,
    default={"limit": 1000, "window": 300, "concurrent_limit": 15},
    flags=FLAG_ALLOW_EMPTY | FLAG_AUTOMATOR_MODIFIABLE,
)

# Killswitch for GroupRelease.get_or_create refactor
register(
    "grouprelease.new_get_or_create.rollout",
    default=0.0,
    type=Float,
    flags=FLAG_AUTOMATOR_MODIFIABLE,
)

# Killswitch for Postgres query timeout error handling
register(
    "api.postgres-query-timeout-error-handling.enabled",
    default=False,
    type=Bool,
    flags=FLAG_MODIFIABLE_BOOL | FLAG_AUTOMATOR_MODIFIABLE,
)

# TODO: remove once removed from options
register(
    "issue_platform.use_kafka_partition_key",
    type=Bool,
    default=False,
    flags=FLAG_PRIORITIZE_DISK | FLAG_AUTOMATOR_MODIFIABLE,
)


register(
    "sentry.save-event-attachments.project-per-5-minute-limit",
    type=Int,
    default=2000,
    flags=FLAG_AUTOMATOR_MODIFIABLE,
)

register(
    "sentry.save-event-attachments.project-per-sec-limit",
    type=Int,
    default=100,
    flags=FLAG_AUTOMATOR_MODIFIABLE,
)

# max number of profile chunks to use for computing
# the merged profile.
register(
    "profiling.continuous-profiling.chunks-set.size",
    type=Int,
    default=50,
    flags=FLAG_AUTOMATOR_MODIFIABLE,
)
register(
    "profiling.continuous-profiling.chunks-query.size",
    type=Int,
    default=250,
    flags=FLAG_AUTOMATOR_MODIFIABLE,
)

# Enable orjson in the occurrence_consumer.process_[message|batch]
register(
    "issues.occurrence_consumer.use_orjson",
    type=Bool,
    default=False,
    flags=FLAG_AUTOMATOR_MODIFIABLE,
)

# Controls the rate of using the sentry api shared secret for communicating to sentry.
register(
    "seer.api.use-shared-secret",
    default=0.0,
    flags=FLAG_AUTOMATOR_MODIFIABLE,
)

register(
    "similarity.backfill_nodestore_use_multithread",
    default=False,
    flags=FLAG_AUTOMATOR_MODIFIABLE,
)

register(
    "similarity.backfill_nodestore_chunk_size",
    default=5,
    flags=FLAG_AUTOMATOR_MODIFIABLE,
)

register(
    "similarity.backfill_nodestore_threads",
    default=6,
    flags=FLAG_AUTOMATOR_MODIFIABLE,
)
register(
    "similarity.backfill_snuba_concurrent_requests",
    default=20,
    flags=FLAG_AUTOMATOR_MODIFIABLE,
)
register(
    "similarity.backfill_seer_chunk_size",
    default=30,
    flags=FLAG_AUTOMATOR_MODIFIABLE,
)
register(
    "similarity.backfill_seer_threads",
    default=1,
    flags=FLAG_AUTOMATOR_MODIFIABLE,
)
register(
    "similarity.backfill_project_cohort_size",
    default=1000,
    flags=FLAG_AUTOMATOR_MODIFIABLE,
)
register(
    "similarity.backfill_total_worker_count",
    default=6,
    flags=FLAG_AUTOMATOR_MODIFIABLE,
)
register(
    "similarity.new_project_seer_grouping.enabled",
    default=False,
    flags=FLAG_AUTOMATOR_MODIFIABLE,
)
register(
    "similarity.backfill_use_reranking",
    default=False,
    flags=FLAG_AUTOMATOR_MODIFIABLE,
)
register(
    "delayed_processing.batch_size",
    default=10000,
    flags=FLAG_AUTOMATOR_MODIFIABLE,
)
register(
    "delayed_processing.emit_logs",
    type=Bool,
    default=False,
    flags=FLAG_AUTOMATOR_MODIFIABLE,
)
register(
    "delayed_workflow.rollout",
    type=Bool,
    default=False,
    flags=FLAG_AUTOMATOR_MODIFIABLE,
)
register(
    "celery_split_queue_task_rollout",
    default={},
    flags=FLAG_AUTOMATOR_MODIFIABLE,
)

register(
    "grouping.grouphash_metadata.ingestion_writes_enabled",
    type=Bool,
    default=True,
    flags=FLAG_AUTOMATOR_MODIFIABLE,
)
register(
    "grouping.grouphash_metadata.backfill_sample_rate",
    type=Float,
    default=0.0,
    flags=FLAG_AUTOMATOR_MODIFIABLE,
)

register(
    "ecosystem:enable_integration_form_error_raise", default=True, flags=FLAG_AUTOMATOR_MODIFIABLE
)


# Restrict uptime issue creation for specific host provider identifiers. Items
# in this list map to the `host_provider_id` column in the UptimeSubscription
# table.
#
# This may be used to stop issue creation in the event that a network / hosting
# provider blocks the uptime checker causing false positives.
register(
    "uptime.restrict-issue-creation-by-hosting-provider-id",
    type=Sequence,
    default=[],
    flags=FLAG_ALLOW_EMPTY | FLAG_AUTOMATOR_MODIFIABLE,
)

# Disables specific uptime checker regions. This is a list of region slugs
# which must match regions available in the settings.UPTIME_REGIONS list.
#
# Useful to remove a region from check rotation if there is some kind of
# problem with the region.
register(
    "uptime.disabled-checker-regions",
    type=Sequence,
    default=[],
    flags=FLAG_ALLOW_EMPTY | FLAG_AUTOMATOR_MODIFIABLE,
)
register(
    "uptime.checker-regions-mode-override",
    type=Dict,
    default={},
    flags=FLAG_ALLOW_EMPTY | FLAG_AUTOMATOR_MODIFIABLE,
)

# When in active monitoring mode, overrides how many failures in a row we need to see to mark the monitor as down
register(
    "uptime.active-failure-threshold",
    type=Int,
    default=3,
    flags=FLAG_AUTOMATOR_MODIFIABLE,
)
# When in active monitoring mode, how many successes in a row do we need to mark it as up
register(
    "uptime.active-recovery-threshold",
    type=Int,
    default=1,
    flags=FLAG_AUTOMATOR_MODIFIABLE,
)

register(
    "uptime.date_cutoff_epoch_seconds",
    type=Int,
    default=0,
    flags=FLAG_AUTOMATOR_MODIFIABLE,
)

register(
    "uptime.snuba_uptime_results.enabled",
    type=Bool,
    default=False,
    flags=FLAG_AUTOMATOR_MODIFIABLE,
)

# Configures the list of public IP addresses that are returned from the
# `uptime-ips` API. This does NOT control what actual IPs are used to make the
# check, we simply have this as an option so that we can quickly update this
# list without the need for a code-change.
register(
    "uptime.uptime-ips-api-response",
    type=Sequence,
    default=[],
    flags=FLAG_ALLOW_EMPTY | FLAG_AUTOMATOR_MODIFIABLE,
)


register(
    "releases.no_snuba_for_release_creation",
    type=Bool,
    default=False,
    flags=FLAG_AUTOMATOR_MODIFIABLE,
)

register(
    "celery_split_queue_rollout",
    default={"post_process_transactions": 1.0},
    flags=FLAG_AUTOMATOR_MODIFIABLE,
)

# Secret Scanning. Allows to temporarily disable signature verification.
register(
    "secret-scanning.github.enable-signature-verification",
    type=Bool,
    default=True,
    flags=FLAG_AUTOMATOR_MODIFIABLE,
)

# Rate limiting for the occurrence consumer
register(
    "issues.occurrence-consumer.rate-limit.quota",
    type=Dict,
    default={"window_seconds": 3600, "granularity_seconds": 60, "limit": 1000},
    flags=FLAG_AUTOMATOR_MODIFIABLE,
)

register(
    "issues.occurrence-consumer.rate-limit.enabled",
    type=Bool,
    default=False,
    flags=FLAG_AUTOMATOR_MODIFIABLE,
)
register(
    "eventstore.adjacent_event_ids_use_snql",
    type=Bool,
    default=False,
    flags=FLAG_AUTOMATOR_MODIFIABLE,
)

# Demo mode
register(
    "demo-mode.enabled",
    type=Bool,
    default=False,
    flags=FLAG_AUTOMATOR_MODIFIABLE,
)

register(
    "demo-mode.orgs",
    default=[],
    flags=FLAG_AUTOMATOR_MODIFIABLE,
)

register(
    "demo-mode.users",
    default=[],
    flags=FLAG_AUTOMATOR_MODIFIABLE,
)

# option for sample size when fetching project tag keys
register(
    "visibility.tag-key-sample-size",
    default=1_000_000,
    flags=FLAG_AUTOMATOR_MODIFIABLE,
)

# option for clamping project tag key date range
register(
    "visibility.tag-key-max-date-range.days",
    default=14,
    flags=FLAG_AUTOMATOR_MODIFIABLE,
)

# option used to enable/disable applying
# stack trace rules in profiles
register(
    "profiling.stack_trace_rules.enabled",
    default=False,
    type=Bool,
    flags=FLAG_AUTOMATOR_MODIFIABLE,
)

register(
    "performance.event-tracker.sample-rate.transactions",
    default=0.0,
    flags=FLAG_AUTOMATOR_MODIFIABLE,
)

# allows us to disable indexing during maintenance events
register(
    "sentry.similarity.indexing.enabled",
    default=True,
    type=Bool,
    flags=FLAG_AUTOMATOR_MODIFIABLE,
)

# Enforces a QueryBuilder check that the first relevant event has been sent for each project
register(
    "sentry.search.events.project.check_event",
    default=0.0,
    type=Float,
    flags=FLAG_AUTOMATOR_MODIFIABLE,
)

register(
    "taskworker.grpc_service_config",
    type=String,
    default="""{"loadBalancingConfig": [{"round_robin": {}}]}""",
    flags=FLAG_AUTOMATOR_MODIFIABLE,
)

# Increases event title character limit
register(
    "sentry.save-event.title-char-limit-256.enabled",
    type=Bool,
    default=False,
    flags=FLAG_AUTOMATOR_MODIFIABLE,
)

register(
    "sentry.demo_mode.sync_artifact_bundles.enable",
    type=Bool,
    default=False,
    flags=FLAG_PRIORITIZE_DISK | FLAG_AUTOMATOR_MODIFIABLE,
)
register(
    "sentry.demo_mode.sync_artifact_bundles.source_org_id",
    type=Int,
    flags=FLAG_PRIORITIZE_DISK | FLAG_AUTOMATOR_MODIFIABLE,
)
register(
    "sentry.demo_mode.sync_artifact_bundles.lookback_days",
    default=1,
    flags=FLAG_PRIORITIZE_DISK | FLAG_AUTOMATOR_MODIFIABLE,
)

# Taskbroker flags

register(
    "taskworker.route.overrides",
    default={},
    flags=FLAG_AUTOMATOR_MODIFIABLE,
)
register(
    "taskworker.deletions.rollout",
    default={},
    flags=FLAG_AUTOMATOR_MODIFIABLE,
)
register(
    "taskworker.deletions.control.rollout",
    default={},
    flags=FLAG_AUTOMATOR_MODIFIABLE,
)
register(
    "taskworker.tempest.rollout",
    default={},
    flags=FLAG_AUTOMATOR_MODIFIABLE,
)
register(
    "taskworker.auth.rollout",
    default={},
    flags=FLAG_AUTOMATOR_MODIFIABLE,
)
register(
    "taskworker.auth.control.rollout",
    default={},
    flags=FLAG_AUTOMATOR_MODIFIABLE,
)
register(
    "taskworker.demomode.rollout",
    default={},
    flags=FLAG_AUTOMATOR_MODIFIABLE,
)
register(
    "taskworker.options.rollout",
    default={},
    flags=FLAG_AUTOMATOR_MODIFIABLE,
)
register(
    "taskworker.options.control.rollout",
    default={},
    flags=FLAG_AUTOMATOR_MODIFIABLE,
)
register(
    "taskworker.sdk.rollout",
    default={},
    flags=FLAG_AUTOMATOR_MODIFIABLE,
)
register(
    "taskworker.sdk.control.rollout",
    default={},
    flags=FLAG_AUTOMATOR_MODIFIABLE,
)
register(
    "taskworker.selfhosted.rollout",
    default={},
    flags=FLAG_AUTOMATOR_MODIFIABLE,
)
register(
    "taskworker.alerts.rollout",
    default={},
    flags=FLAG_AUTOMATOR_MODIFIABLE,
)
register(
    "sdk-deprecation.profile-chunk.python",
    default="2.24.1",
    flags=FLAG_AUTOMATOR_MODIFIABLE,
)
register(
    "sdk-deprecation.profile-chunk.cocoa",
    default="8.49.0",
    flags=FLAG_AUTOMATOR_MODIFIABLE,
)
register(
    "taskworker.crons.rollout",
    default={},
    flags=FLAG_AUTOMATOR_MODIFIABLE,
)
register(
    "taskworker.digests.rollout",
    default={},
    flags=FLAG_AUTOMATOR_MODIFIABLE,
)
register(
    "taskworker.hybridcloud.rollout",
    default={},
    flags=FLAG_AUTOMATOR_MODIFIABLE,
)
register(
    "taskworker.hybridcloud.control.rollout",
    default={},
    flags=FLAG_AUTOMATOR_MODIFIABLE,
)
register(
<<<<<<< HEAD
    "taskworker.notifications.rollout",
=======
    "taskworker.uptime.rollout",
>>>>>>> c6ec7a0f
    default={},
    flags=FLAG_AUTOMATOR_MODIFIABLE,
)
register(
<<<<<<< HEAD
    "taskworker.notifications.control.rollout",
=======
    "taskworker.integrations.control.rollout",
    default={},
    flags=FLAG_AUTOMATOR_MODIFIABLE,
)
register(
    "taskworker.integrations.rollout",
>>>>>>> c6ec7a0f
    default={},
    flags=FLAG_AUTOMATOR_MODIFIABLE,
)<|MERGE_RESOLUTION|>--- conflicted
+++ resolved
@@ -3274,25 +3274,27 @@
     flags=FLAG_AUTOMATOR_MODIFIABLE,
 )
 register(
-<<<<<<< HEAD
     "taskworker.notifications.rollout",
-=======
+    default={},
+    flags=FLAG_AUTOMATOR_MODIFIABLE,
+)
+register(
+    "taskworker.notifications.control.rollout",
+    default={},
+    flags=FLAG_AUTOMATOR_MODIFIABLE,
+)
+register(
     "taskworker.uptime.rollout",
->>>>>>> c6ec7a0f
     default={},
     flags=FLAG_AUTOMATOR_MODIFIABLE,
 )
 register(
-<<<<<<< HEAD
-    "taskworker.notifications.control.rollout",
-=======
     "taskworker.integrations.control.rollout",
     default={},
     flags=FLAG_AUTOMATOR_MODIFIABLE,
 )
 register(
     "taskworker.integrations.rollout",
->>>>>>> c6ec7a0f
     default={},
     flags=FLAG_AUTOMATOR_MODIFIABLE,
 )