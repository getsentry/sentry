from __future__ import absolute_import, print_function

from sentry.logging import LoggingFormat
from sentry.options import (
    FLAG_IMMUTABLE,
    FLAG_NOSTORE,
    FLAG_PRIORITIZE_DISK,
    FLAG_REQUIRED,
    FLAG_ALLOW_EMPTY,
    register,
)
from sentry.utils.types import Bool, Dict, String, Sequence, Int

# Cache
# register('cache.backend', flags=FLAG_NOSTORE)
# register('cache.options', type=Dict, flags=FLAG_NOSTORE)

# System
register("system.admin-email", flags=FLAG_REQUIRED)
register("system.support-email", flags=FLAG_ALLOW_EMPTY | FLAG_PRIORITIZE_DISK)
register("system.security-email", flags=FLAG_ALLOW_EMPTY | FLAG_PRIORITIZE_DISK)
register("system.databases", type=Dict, flags=FLAG_NOSTORE)
# register('system.debug', default=False, flags=FLAG_NOSTORE)
register("system.rate-limit", default=0, flags=FLAG_ALLOW_EMPTY | FLAG_PRIORITIZE_DISK)
register("system.event-retention-days", default=0, flags=FLAG_ALLOW_EMPTY | FLAG_PRIORITIZE_DISK)
register("system.secret-key", flags=FLAG_NOSTORE)
# Absolute URL to the sentry root directory. Should not include a trailing slash.
register("system.url-prefix", ttl=60, grace=3600, flags=FLAG_REQUIRED | FLAG_PRIORITIZE_DISK)
register("system.internal-url-prefix", flags=FLAG_ALLOW_EMPTY | FLAG_PRIORITIZE_DISK)
register("system.root-api-key", flags=FLAG_PRIORITIZE_DISK)
register("system.logging-format", default=LoggingFormat.HUMAN, flags=FLAG_NOSTORE)
# This is used for the chunk upload endpoint
register("system.upload-url-prefix", flags=FLAG_PRIORITIZE_DISK)
register("system.maximum-file-size", default=2 ** 31, flags=FLAG_PRIORITIZE_DISK)

# Redis
register(
    "redis.clusters",
    type=Dict,
    default={"default": {"hosts": {0: {"host": "127.0.0.1", "port": 6379}}}},
    flags=FLAG_NOSTORE | FLAG_IMMUTABLE,
)
register("redis.options", type=Dict, flags=FLAG_NOSTORE)

# symbolizer specifics
register(
    "dsym.cache-path", type=String, default="/tmp/sentry-dsym-cache", flags=FLAG_PRIORITIZE_DISK
)

# Mail
register("mail.backend", default="smtp", flags=FLAG_NOSTORE)
register("mail.host", default="localhost", flags=FLAG_REQUIRED | FLAG_PRIORITIZE_DISK)
register("mail.port", default=25, flags=FLAG_REQUIRED | FLAG_PRIORITIZE_DISK)
register("mail.username", flags=FLAG_REQUIRED | FLAG_ALLOW_EMPTY | FLAG_PRIORITIZE_DISK)
register("mail.password", flags=FLAG_REQUIRED | FLAG_ALLOW_EMPTY | FLAG_PRIORITIZE_DISK)
register("mail.use-tls", default=False, flags=FLAG_REQUIRED | FLAG_PRIORITIZE_DISK)
register("mail.subject-prefix", default="[Sentry] ", flags=FLAG_PRIORITIZE_DISK)
register("mail.from", default="root@localhost", flags=FLAG_REQUIRED | FLAG_PRIORITIZE_DISK)
register("mail.list-namespace", type=String, default="localhost", flags=FLAG_NOSTORE)
register("mail.enable-replies", default=False, flags=FLAG_PRIORITIZE_DISK)
register("mail.reply-hostname", default="", flags=FLAG_ALLOW_EMPTY | FLAG_PRIORITIZE_DISK)
register("mail.mailgun-api-key", default="", flags=FLAG_ALLOW_EMPTY | FLAG_PRIORITIZE_DISK)
register("mail.timeout", default=10, type=Int, flags=FLAG_ALLOW_EMPTY | FLAG_PRIORITIZE_DISK)

# SMS
register("sms.twilio-account", default="", flags=FLAG_ALLOW_EMPTY | FLAG_PRIORITIZE_DISK)
register("sms.twilio-token", default="", flags=FLAG_ALLOW_EMPTY | FLAG_PRIORITIZE_DISK)
register("sms.twilio-number", default="", flags=FLAG_ALLOW_EMPTY | FLAG_PRIORITIZE_DISK)

# U2F
register("u2f.app-id", default="", flags=FLAG_ALLOW_EMPTY | FLAG_PRIORITIZE_DISK)
register("u2f.facets", default=(), type=Sequence, flags=FLAG_ALLOW_EMPTY | FLAG_PRIORITIZE_DISK)

register("auth.ip-rate-limit", default=0, flags=FLAG_ALLOW_EMPTY | FLAG_PRIORITIZE_DISK)
register("auth.user-rate-limit", default=0, flags=FLAG_ALLOW_EMPTY | FLAG_PRIORITIZE_DISK)
register(
    "auth.allow-registration",
    default=False,
    flags=FLAG_ALLOW_EMPTY | FLAG_PRIORITIZE_DISK | FLAG_REQUIRED,
)

register("api.rate-limit.org-create", default=5, flags=FLAG_ALLOW_EMPTY | FLAG_PRIORITIZE_DISK)

# Beacon
register("beacon.anonymous", type=Bool, flags=FLAG_REQUIRED)

# Filestore
register("filestore.backend", default="filesystem", flags=FLAG_NOSTORE)
register("filestore.options", default={"location": "/tmp/sentry-files"}, flags=FLAG_NOSTORE)

# Symbol server
register("symbolserver.enabled", default=False, flags=FLAG_ALLOW_EMPTY | FLAG_PRIORITIZE_DISK)
register(
    "symbolserver.options",
    default={"url": "http://127.0.0.1:3000"},
    flags=FLAG_ALLOW_EMPTY | FLAG_PRIORITIZE_DISK,
)

# Symbolicator
register("symbolicator.enabled", default=False, flags=FLAG_ALLOW_EMPTY | FLAG_PRIORITIZE_DISK)
register(
    "symbolicator.options",
    default={"url": "http://localhost:3021"},
    flags=FLAG_ALLOW_EMPTY | FLAG_PRIORITIZE_DISK,
)

# Analytics
register("analytics.backend", default="noop", flags=FLAG_NOSTORE)
register("analytics.options", default={}, flags=FLAG_NOSTORE)

register("cloudflare.secret-key", default="")

# Slack Integration
register("slack.client-id", flags=FLAG_PRIORITIZE_DISK)
register("slack.client-secret", flags=FLAG_PRIORITIZE_DISK)
register("slack.verification-token", flags=FLAG_PRIORITIZE_DISK)

# GitHub Integration
register("github-app.id", default=0)
register("github-app.name", default="")
register("github-app.webhook-secret", default="")
register("github-app.private-key", default="")
register("github-app.client-id", flags=FLAG_PRIORITIZE_DISK)
register("github-app.client-secret", flags=FLAG_PRIORITIZE_DISK)

# VSTS Integration
register("vsts.client-id", flags=FLAG_PRIORITIZE_DISK)
register("vsts.client-secret", flags=FLAG_PRIORITIZE_DISK)

# Snuba
register("snuba.search.pre-snuba-candidates-optimizer", type=Bool, default=False)
register("snuba.search.pre-snuba-candidates-percentage", default=0.2)
register("snuba.search.project-group-count-cache-time", default=24 * 60 * 60)
register("snuba.search.min-pre-snuba-candidates", default=500)
register("snuba.search.max-pre-snuba-candidates", default=5000)
register("snuba.search.chunk-growth-rate", default=1.5)
register("snuba.search.max-chunk-size", default=2000)
register("snuba.search.max-total-chunk-time-seconds", default=30.0)
register("snuba.search.hits-sample-size", default=100)
register("snuba.track-outcomes-sample-rate", default=0.0)

# Kafka Publisher
register("kafka-publisher.raw-event-sample-rate", default=0.0)
register("kafka-publisher.max-event-size", default=100000)

# Ingest refactor
register("store.projects-normalize-in-rust-opt-in", type=Sequence, default=[])  # unused
register("store.projects-normalize-in-rust-opt-out", type=Sequence, default=[])  # unused
# positive value means stable opt-in in the range 0.0 to 1.0, negative value
# means random opt-in with the same range.
register("store.projects-normalize-in-rust-percent-opt-in", default=0.0)  # unused

# From 0.0 to 1.0: Randomly disable normalization code in interfaces when loading from db
register("store.empty-interface-sample-rate", default=0.0)

<<<<<<< HEAD
# Check postgres for duplicates before saving an event
register("store.check-duplicates", default=True, flags=FLAG_PRIORITIZE_DISK)
=======
# if this is turned to `True` sentry will behave like relay would do with
# regards to filter responses.
register("store.lie-about-filter-status", default=False)
>>>>>>> 21ed7a4c

# Symbolicator refactors
# - Disabling minidump stackwalking in endpoints
register("symbolicator.minidump-refactor-projects-opt-in", type=Sequence, default=[])  # unused
register("symbolicator.minidump-refactor-projects-opt-out", type=Sequence, default=[])  # unused
register("symbolicator.minidump-refactor-random-sampling", default=0.0)  # unused


# Normalization after processors
register("store.normalize-after-processing", default=0.0)  # unused
register("store.disable-trim-in-renormalization", default=0.0)  # unused

# Post Process Error Hook Sampling
register("post-process.use-error-hook-sampling", default=False)  # unused
# From 0.0 to 1.0: Randomly enqueue process_resource_change task
register("post-process.error-hook-sample-rate", default=0.0)  # unused

# Transaction events
# True => kill switch to disable ingestion of transaction events for internal project.
register("transaction-events.force-disable-internal-project", default=False)

# Moving signals and TSDB into outcomes consumer
register("outcomes.signals-in-consumer-sample-rate", default=0.0)
register("outcomes.tsdb-in-consumer-sample-rate", default=0.0)<|MERGE_RESOLUTION|>--- conflicted
+++ resolved
@@ -153,14 +153,13 @@
 # From 0.0 to 1.0: Randomly disable normalization code in interfaces when loading from db
 register("store.empty-interface-sample-rate", default=0.0)
 
-<<<<<<< HEAD
-# Check postgres for duplicates before saving an event
-register("store.check-duplicates", default=True, flags=FLAG_PRIORITIZE_DISK)
-=======
 # if this is turned to `True` sentry will behave like relay would do with
 # regards to filter responses.
 register("store.lie-about-filter-status", default=False)
->>>>>>> 21ed7a4c
+
+# Check postgres for duplicates before saving an event
+register("store.check-duplicates", default=True, flags=FLAG_PRIORITIZE_DISK)
+
 
 # Symbolicator refactors
 # - Disabling minidump stackwalking in endpoints
