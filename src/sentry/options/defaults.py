--- conflicted
+++ resolved
@@ -3667,15 +3667,13 @@
     flags=FLAG_AUTOMATOR_MODIFIABLE,
 )
 
-<<<<<<< HEAD
-# Use "first-seen" group instead of "most-seen" group when merging
-register(
-    "issues.merging.first-seen",
-    type=Bool,
-    default=True,
-    flags=FLAG_AUTOMATOR_MODIFIABLE,
-)
-=======
 # Enable enhancing access logs with snuba responses
 register("issues.use-snuba-error-data", type=Float, default=0.0, flags=FLAG_AUTOMATOR_MODIFIABLE)
->>>>>>> 1e0c3921
+
+# Use "first-seen" group instead of "most-seen" group when merging
+register(
+    "issues.merging.first-seen",
+    type=Bool,
+    default=True,
+    flags=FLAG_AUTOMATOR_MODIFIABLE,
+)