from sentry.logging import LoggingFormat
from sentry.options import (
    FLAG_ALLOW_EMPTY,
    FLAG_IMMUTABLE,
    FLAG_NOSTORE,
    FLAG_PRIORITIZE_DISK,
    FLAG_REQUIRED,
    register,
)
from sentry.utils.types import Any, Bool, Dict, Int, Sequence, String

# Cache
# register('cache.backend', flags=FLAG_NOSTORE)
# register('cache.options', type=Dict, flags=FLAG_NOSTORE)

# System
register("system.admin-email", flags=FLAG_REQUIRED)
register("system.support-email", flags=FLAG_ALLOW_EMPTY | FLAG_PRIORITIZE_DISK)
register("system.security-email", flags=FLAG_ALLOW_EMPTY | FLAG_PRIORITIZE_DISK)
register("system.databases", type=Dict, flags=FLAG_NOSTORE)
# register('system.debug', default=False, flags=FLAG_NOSTORE)
register("system.rate-limit", default=0, flags=FLAG_ALLOW_EMPTY | FLAG_PRIORITIZE_DISK)
register("system.event-retention-days", default=0, flags=FLAG_ALLOW_EMPTY | FLAG_PRIORITIZE_DISK)
register("system.secret-key", flags=FLAG_NOSTORE)
# Absolute URL to the sentry root directory. Should not include a trailing slash.
register("system.url-prefix", ttl=60, grace=3600, flags=FLAG_REQUIRED | FLAG_PRIORITIZE_DISK)
register("system.internal-url-prefix", flags=FLAG_ALLOW_EMPTY | FLAG_PRIORITIZE_DISK)
register("system.base-hostname", flags=FLAG_ALLOW_EMPTY | FLAG_PRIORITIZE_DISK)
register("system.customer-base-hostname", flags=FLAG_ALLOW_EMPTY | FLAG_PRIORITIZE_DISK)
register("system.root-api-key", flags=FLAG_PRIORITIZE_DISK)
register("system.logging-format", default=LoggingFormat.HUMAN, flags=FLAG_NOSTORE)
# This is used for the chunk upload endpoint
register("system.upload-url-prefix", flags=FLAG_PRIORITIZE_DISK)
register("system.maximum-file-size", default=2**31, flags=FLAG_PRIORITIZE_DISK)

# Redis
register(
    "redis.clusters",
    type=Dict,
    default={"default": {"hosts": {0: {"host": "127.0.0.1", "port": 6379}}}},
    flags=FLAG_NOSTORE | FLAG_IMMUTABLE,
)
register("redis.options", type=Dict, flags=FLAG_NOSTORE)

# Processing worker caches
register(
    "dsym.cache-path", type=String, default="/tmp/sentry-dsym-cache", flags=FLAG_PRIORITIZE_DISK
)
register(
    "releasefile.cache-path",
    type=String,
    default="/tmp/sentry-releasefile-cache",
    flags=FLAG_PRIORITIZE_DISK,
)
register("releasefile.cache-limit", type=Int, default=10 * 1024 * 1024, flags=FLAG_PRIORITIZE_DISK)
register(
    "releasefile.cache-max-archive-size",
    type=Int,
    default=1024 * 1024 * 1024,
    flags=FLAG_PRIORITIZE_DISK,
)


# Mail
register("mail.backend", default="smtp", flags=FLAG_NOSTORE)
register("mail.host", default="127.0.0.1", flags=FLAG_REQUIRED | FLAG_PRIORITIZE_DISK)
register("mail.port", default=25, flags=FLAG_REQUIRED | FLAG_PRIORITIZE_DISK)
register("mail.username", flags=FLAG_REQUIRED | FLAG_ALLOW_EMPTY | FLAG_PRIORITIZE_DISK)
register("mail.password", flags=FLAG_REQUIRED | FLAG_ALLOW_EMPTY | FLAG_PRIORITIZE_DISK)
register("mail.use-tls", default=False, flags=FLAG_REQUIRED | FLAG_PRIORITIZE_DISK)
register("mail.use-ssl", default=False, flags=FLAG_REQUIRED | FLAG_PRIORITIZE_DISK)
register("mail.subject-prefix", default="[Sentry]", flags=FLAG_PRIORITIZE_DISK)
register("mail.from", default="root@localhost", flags=FLAG_REQUIRED | FLAG_PRIORITIZE_DISK)
register("mail.list-namespace", type=String, default="localhost", flags=FLAG_NOSTORE)
register("mail.enable-replies", default=False, flags=FLAG_PRIORITIZE_DISK)
register("mail.reply-hostname", default="", flags=FLAG_ALLOW_EMPTY | FLAG_PRIORITIZE_DISK)
register("mail.mailgun-api-key", default="", flags=FLAG_ALLOW_EMPTY | FLAG_PRIORITIZE_DISK)
register("mail.timeout", default=10, type=Int, flags=FLAG_ALLOW_EMPTY | FLAG_PRIORITIZE_DISK)

# SMS
register("sms.twilio-account", default="", flags=FLAG_ALLOW_EMPTY | FLAG_PRIORITIZE_DISK)
register("sms.twilio-token", default="", flags=FLAG_ALLOW_EMPTY | FLAG_PRIORITIZE_DISK)
register("sms.twilio-number", default="", flags=FLAG_ALLOW_EMPTY | FLAG_PRIORITIZE_DISK)

# U2F
register("u2f.app-id", default="", flags=FLAG_ALLOW_EMPTY | FLAG_PRIORITIZE_DISK)
register("u2f.facets", default=(), type=Sequence, flags=FLAG_ALLOW_EMPTY | FLAG_PRIORITIZE_DISK)

register("auth.ip-rate-limit", default=0, flags=FLAG_ALLOW_EMPTY | FLAG_PRIORITIZE_DISK)
register("auth.user-rate-limit", default=0, flags=FLAG_ALLOW_EMPTY | FLAG_PRIORITIZE_DISK)
register(
    "auth.allow-registration",
    default=False,
    flags=FLAG_ALLOW_EMPTY | FLAG_PRIORITIZE_DISK | FLAG_REQUIRED,
)

register("api.rate-limit.org-create", default=5, flags=FLAG_ALLOW_EMPTY | FLAG_PRIORITIZE_DISK)

# Beacon
register("beacon.anonymous", type=Bool, flags=FLAG_REQUIRED)

# Filestore
register("filestore.backend", default="filesystem", flags=FLAG_NOSTORE)
register("filestore.options", default={"location": "/tmp/sentry-files"}, flags=FLAG_NOSTORE)

# Symbol server
register("symbolserver.enabled", default=False, flags=FLAG_ALLOW_EMPTY | FLAG_PRIORITIZE_DISK)
register(
    "symbolserver.options",
    default={"url": "http://127.0.0.1:3000"},
    flags=FLAG_ALLOW_EMPTY | FLAG_PRIORITIZE_DISK,
)

# Symbolicator
register("symbolicator.enabled", default=False, flags=FLAG_ALLOW_EMPTY | FLAG_PRIORITIZE_DISK)
register(
    "symbolicator.options",
    default={"url": "http://localhost:3021"},
    flags=FLAG_ALLOW_EMPTY | FLAG_PRIORITIZE_DISK,
)

# Killswitch for symbolication sources, based on a list of source IDs. Meant to be used in extreme
# situations where it is preferable to break symbolication in a few places as opposed to letting
# it break everywhere.
register("symbolicator.ignored_sources", type=Sequence, default=(), flags=FLAG_ALLOW_EMPTY)

# Backend chart rendering via chartcuterie
register("chart-rendering.enabled", default=False, flags=FLAG_ALLOW_EMPTY | FLAG_PRIORITIZE_DISK)
register(
    "chart-rendering.chartcuterie",
    default={"url": "http://localhost:7901"},
    flags=FLAG_ALLOW_EMPTY | FLAG_PRIORITIZE_DISK,
)
# Leaving these empty will use the same storage driver configured for
# Filestore
register(
    "chart-rendering.storage.backend", default=None, flags=FLAG_ALLOW_EMPTY | FLAG_PRIORITIZE_DISK
)
register(
    "chart-rendering.storage.options",
    type=Dict,
    default=None,
    flags=FLAG_ALLOW_EMPTY | FLAG_PRIORITIZE_DISK,
)

# Analytics
register("analytics.backend", default="noop", flags=FLAG_NOSTORE)
register("analytics.options", default={}, flags=FLAG_NOSTORE)

register("cloudflare.secret-key", default="")

# Slack Integration
register("slack.client-id", flags=FLAG_PRIORITIZE_DISK)
register("slack.client-secret", flags=FLAG_PRIORITIZE_DISK)
# signing-secret is preferred, but need to keep verification-token for apps that use it
register("slack.verification-token", flags=FLAG_PRIORITIZE_DISK)
register("slack.signing-secret", flags=FLAG_PRIORITIZE_DISK)

# GitHub Integration
register("github-app.id", default=0)
register("github-app.name", default="")
register("github-app.webhook-secret", default="")
register("github-app.private-key", default="")
register("github-app.client-id", flags=FLAG_PRIORITIZE_DISK)
register("github-app.client-secret", flags=FLAG_PRIORITIZE_DISK)

# GitHub Auth
register("github-login.client-id", default="", flags=FLAG_PRIORITIZE_DISK)
register("github-login.client-secret", default="", flags=FLAG_PRIORITIZE_DISK)
register(
    "github-login.require-verified-email", type=Bool, default=False, flags=FLAG_PRIORITIZE_DISK
)
register("github-login.base-domain", default="github.com", flags=FLAG_PRIORITIZE_DISK)
register("github-login.api-domain", default="api.github.com", flags=FLAG_PRIORITIZE_DISK)
register("github-login.extended-permissions", type=Sequence, default=[], flags=FLAG_PRIORITIZE_DISK)
register("github-login.organization", flags=FLAG_PRIORITIZE_DISK)

# VSTS Integration
register("vsts.client-id", flags=FLAG_PRIORITIZE_DISK)
register("vsts.client-secret", flags=FLAG_PRIORITIZE_DISK)
# VSTS Integration - with limited scopes
register("vsts-limited.client-id", flags=FLAG_PRIORITIZE_DISK)
register("vsts-limited.client-secret", flags=FLAG_PRIORITIZE_DISK)

# PagerDuty Integration
register("pagerduty.app-id", default="")

# Vercel Integration
register("vercel.client-id", flags=FLAG_PRIORITIZE_DISK)
register("vercel.client-secret", flags=FLAG_PRIORITIZE_DISK)
register("vercel.integration-slug", default="sentry")

# MsTeams Integration
register("msteams.client-id", flags=FLAG_PRIORITIZE_DISK)
register("msteams.client-secret", flags=FLAG_PRIORITIZE_DISK)
register("msteams.app-id")

# AWS Lambda Integration
register("aws-lambda.access-key-id", flags=FLAG_PRIORITIZE_DISK)
register("aws-lambda.secret-access-key", flags=FLAG_PRIORITIZE_DISK)
register("aws-lambda.cloudformation-url")
register("aws-lambda.account-number", default="943013980633")
register("aws-lambda.node.layer-name", default="SentryNodeServerlessSDK")
register("aws-lambda.node.layer-version")
register("aws-lambda.python.layer-name", default="SentryPythonServerlessSDK")
register("aws-lambda.python.layer-version")
# the region of the host account we use for assuming the role
register("aws-lambda.host-region", default="us-east-2")
# the number of threads we should use to install Lambdas
register("aws-lambda.thread-count", default=100)

# Snuba
register("snuba.search.pre-snuba-candidates-optimizer", type=Bool, default=False)
register("snuba.search.pre-snuba-candidates-percentage", default=0.2)
register("snuba.search.project-group-count-cache-time", default=24 * 60 * 60)
register("snuba.search.min-pre-snuba-candidates", default=500)
register("snuba.search.max-pre-snuba-candidates", default=5000)
register("snuba.search.chunk-growth-rate", default=1.5)
register("snuba.search.max-chunk-size", default=2000)
register("snuba.search.max-total-chunk-time-seconds", default=30.0)
register("snuba.search.hits-sample-size", default=100)
register("snuba.track-outcomes-sample-rate", default=0.0)

# The percentage of tagkeys that we want to cache. Set to 1.0 in order to cache everything, <=0.0 to stop caching
register("snuba.tagstore.cache-tagkeys-rate", default=0.0, flags=FLAG_PRIORITIZE_DISK)

# Kafka Publisher
register("kafka-publisher.raw-event-sample-rate", default=0.0)
register("kafka-publisher.max-event-size", default=100000)

# Ingest refactor
register("store.projects-normalize-in-rust-opt-in", type=Sequence, default=[])  # unused
register("store.projects-normalize-in-rust-opt-out", type=Sequence, default=[])  # unused
# positive value means stable opt-in in the range 0.0 to 1.0, negative value
# means random opt-in with the same range.
register("store.projects-normalize-in-rust-percent-opt-in", default=0.0)  # unused

# From 0.0 to 1.0: Randomly disable normalization code in interfaces when loading from db
register("store.empty-interface-sample-rate", default=0.0)

# Enable multiple topics for eventstream. It allows specific event types to be sent
# to specific topic.
register("store.eventstream-per-type-topic", default=False, flags=FLAG_PRIORITIZE_DISK)

# if this is turned to `True` sentry will behave like relay would do with
# regards to filter responses.
register("store.lie-about-filter-status", default=False)

# Toggles between processing transactions directly in the ingest consumer
# (``False``) and spawning a save_event task (``True``).
register("store.transactions-celery", default=False)  # unused

# Symbolicator refactors
# - Disabling minidump stackwalking in endpoints
register("symbolicator.minidump-refactor-projects-opt-in", type=Sequence, default=[])  # unused
register("symbolicator.minidump-refactor-projects-opt-out", type=Sequence, default=[])  # unused
register("symbolicator.minidump-refactor-random-sampling", default=0.0)  # unused


# Normalization after processors
register("store.normalize-after-processing", default=0.0)  # unused
register("store.disable-trim-in-renormalization", default=0.0)  # unused

# Data scrubbing in Rust
register("store.sample-rust-data-scrubber", default=0.0)  # unused
register("store.use-rust-data-scrubber", default=False)  # unused

# Post Process Error Hook Sampling
register("post-process.use-error-hook-sampling", default=False)  # unused
# From 0.0 to 1.0: Randomly enqueue process_resource_change task
register("post-process.error-hook-sample-rate", default=0.0)  # unused

# Transaction events
# True => kill switch to disable ingestion of transaction events for internal project.
register("transaction-events.force-disable-internal-project", default=False)

# Moving signals and TSDB into outcomes consumer
register("outcomes.signals-in-consumer-sample-rate", default=0.0)  # unused
register("outcomes.tsdb-in-consumer-sample-rate", default=0.0)  # unused

# Node data save rate
register("nodedata.cache-sample-rate", default=0.0, flags=FLAG_PRIORITIZE_DISK)
register("nodedata.cache-on-save", default=False, flags=FLAG_PRIORITIZE_DISK)

# Use nodestore for eventstore.get_events
register("eventstore.use-nodestore", default=False, flags=FLAG_PRIORITIZE_DISK)

# Alerts / Workflow incremental rollout rate. Tied to feature handlers in getsentry
register("workflow.rollout-rate", default=0, flags=FLAG_PRIORITIZE_DISK)

# Performance metric alerts incremental rollout rate. Tied to feature handlers
# in getsentry
register("incidents-performance.rollout-rate", default=0, flags=FLAG_PRIORITIZE_DISK)

# Max number of tags to combine in a single query in Discover2 tags facet.
register("discover2.max_tags_to_combine", default=3, flags=FLAG_PRIORITIZE_DISK)

# Enables setting a sampling rate when producing the tag facet.
register("discover2.tags_facet_enable_sampling", default=True, flags=FLAG_PRIORITIZE_DISK)

# Killswitch for datascrubbing after stacktrace processing. Set to False to
# disable datascrubbers.
register("processing.can-use-scrubbers", default=True)

# Killswitch for sending internal errors to the internal project or
# `SENTRY_SDK_CONFIG.relay_dsn`. Set to `0` to only send to
# `SENTRY_SDK_CONFIG.dsn` (the "upstream transport") and nothing else.
#
# Note: A value that is neither 0 nor 1 is regarded as 0
register("store.use-relay-dsn-sample-rate", default=1)

# A rate to apply to any events denoted as experimental to be sent to an experimental dsn.
register("store.use-experimental-dsn-sample-rate", default=0.0)

# Mock out integrations and services for tests
register("mocks.jira", default=False)

# Record statistics about event payloads and their compressibility
register("store.nodestore-stats-sample-rate", default=0.0)  # unused

# Killswitch to stop storing any reprocessing payloads.
register("store.reprocessing-force-disable", default=False)

register("store.race-free-group-creation-force-disable", default=False)


# ## sentry.killswitches
#
# The following options are documented in sentry.killswitches in more detail
register("store.load-shed-group-creation-projects", type=Any, default=[])
register("store.load-shed-pipeline-projects", type=Any, default=[])
register("store.load-shed-parsed-pipeline-projects", type=Any, default=[])
register("store.load-shed-save-event-projects", type=Any, default=[])
register("store.load-shed-process-event-projects", type=Any, default=[])
register("store.load-shed-symbolicate-event-projects", type=Any, default=[])
register("store.symbolicate-event-lpq-never", type=Sequence, default=[])
register("store.symbolicate-event-lpq-always", type=Sequence, default=[])
register("post_process.get-autoassign-owners", type=Sequence, default=[])

# Switch for more performant project counter incr
register("store.projectcounter-modern-upsert-sample-rate", default=0.0)

# Run an experimental grouping config in background for performance analysis
register("store.background-grouping-config-id", default=None)

# Fraction of events that will pass through background grouping
register("store.background-grouping-sample-rate", default=0.0)

# True if background grouping should run before secondary and primary grouping
register("store.background-grouping-before", default=False)

# Store release files bundled as zip files
register("processing.save-release-archives", default=False)  # unused

# Minimum number of files in an archive. Small archives are extracted and its contents
# are stored as separate release files.
register("processing.release-archive-min-files", default=10)

# Try to read release artifacts from zip archives
register("processing.use-release-archives-sample-rate", default=0.0)  # unused

# All Relay options (statically authenticated Relays can be registered here)
register("relay.static_auth", default={}, flags=FLAG_NOSTORE)

<<<<<<< HEAD
# Tell Relay to stop extracting metrics from transaction payloads
=======
# Tell Relay to stop extracting metrics from transaction payloads (see killswitches)
# Example value: [{"project_id": 42}, {"project_id": 123}]
>>>>>>> 8b13ba0e
register("relay.drop-transaction-metrics", default=[])

# Write new kafka headers in eventstream
register("eventstream:kafka-headers", default=False)

# Post process forwarder options
# Gets data from Kafka headers
register("post-process-forwarder:kafka-headers", default=False)
# Number of threads to use for post processing
register("post-process-forwarder:concurrency", default=1)

# Subscription queries sampling rate
register("subscriptions-query.sample-rate", default=0.01)

# The ratio of symbolication requests for which metrics will be submitted to redis.
#
# This is to allow gradual rollout of metrics collection for symbolication requests and can be
# removed once it is fully rolled out.
register("symbolicate-event.low-priority.metrics.submission-rate", default=0.0)

# This is to enable the ingestion of suspect spans by project ids.
register("performance.suspect-spans-ingestion-projects", default={})
# This is to enable the ingestion of suspect spans by project groups.
register("performance.suspect-spans-ingestion.rollout-rate", default=0)

# Sampling rate for controlled rollout of a change where ignest-consumer spawns
# special save_event task for transactions avoiding the preprocess.
register("store.save-transactions-ingest-consumer-rate", default=0.0)

# Drop delete_old_primary_hash messages for a particular project.
register("reprocessing2.drop-delete-old-primary-hash", default=[])

# Send event messages for specific project IDs to random partitions in Kafka
# contents are a list of project IDs to message types to be randomly assigned
# e.g. [{"project_id": 2, "message_type": "error"}, {"project_id": 3, "message_type": "transaction"}]
register("kafka.send-project-events-to-random-partitions", default=[])

# Rate to project_configs_v3, no longer used.
register("relay.project-config-v3-enable", default=0.0)

# Mechanism for dialing up the last-seen-updater, which isn't needed outside
# of SaaS (last_seen is a marker for deleting stale customer data)
register("sentry-metrics.last-seen-updater.accept-rate", default=0.0)

# default brownout crontab for api deprecations
register("api.deprecation.brownout-cron", default="0 12 * * *", type=String)
# Brownout duration to be stored in ISO8601 format for durations (See https://en.wikipedia.org/wiki/ISO_8601#Durations)
register("api.deprecation.brownout-duration", default="PT1M")<|MERGE_RESOLUTION|>--- conflicted
+++ resolved
@@ -362,12 +362,8 @@
 # All Relay options (statically authenticated Relays can be registered here)
 register("relay.static_auth", default={}, flags=FLAG_NOSTORE)
 
-<<<<<<< HEAD
-# Tell Relay to stop extracting metrics from transaction payloads
-=======
 # Tell Relay to stop extracting metrics from transaction payloads (see killswitches)
 # Example value: [{"project_id": 42}, {"project_id": 123}]
->>>>>>> 8b13ba0e
 register("relay.drop-transaction-metrics", default=[])
 
 # Write new kafka headers in eventstream
