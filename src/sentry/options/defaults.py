import os

from sentry.logging import LoggingFormat
from sentry.options import register
from sentry.options.manager import (
    FLAG_ADMIN_MODIFIABLE,
    FLAG_ALLOW_EMPTY,
    FLAG_AUTOMATOR_MODIFIABLE,
    FLAG_BOOL,
    FLAG_CREDENTIAL,
    FLAG_IMMUTABLE,
    FLAG_MODIFIABLE_BOOL,
    FLAG_MODIFIABLE_RATE,
    FLAG_NOSTORE,
    FLAG_PRIORITIZE_DISK,
    FLAG_RATE,
    FLAG_REQUIRED,
    FLAG_SCALAR,
)
from sentry.quotas.base import build_metric_abuse_quotas
from sentry.utils.types import Any, Bool, Dict, Float, Int, Sequence, String

# Cache
# register('cache.backend', flags=FLAG_NOSTORE)
# register('cache.options', type=Dict, flags=FLAG_NOSTORE)


# System
register("system.admin-email", flags=FLAG_REQUIRED)
register(
    "system.support-email",
    flags=FLAG_ALLOW_EMPTY | FLAG_PRIORITIZE_DISK | FLAG_AUTOMATOR_MODIFIABLE,
)
register(
    "system.security-email",
    flags=FLAG_ALLOW_EMPTY | FLAG_PRIORITIZE_DISK | FLAG_AUTOMATOR_MODIFIABLE,
)
register("system.databases", type=Dict, flags=FLAG_NOSTORE)
# register('system.debug', default=False, flags=FLAG_NOSTORE)
register(
    "system.rate-limit",
    default=0,
    flags=FLAG_ALLOW_EMPTY | FLAG_PRIORITIZE_DISK | FLAG_AUTOMATOR_MODIFIABLE,
)
register(
    "system.event-retention-days",
    default=0,
    flags=FLAG_ALLOW_EMPTY | FLAG_PRIORITIZE_DISK | FLAG_AUTOMATOR_MODIFIABLE,
)
register("system.secret-key", flags=FLAG_CREDENTIAL | FLAG_NOSTORE)
register("system.root-api-key", flags=FLAG_PRIORITIZE_DISK | FLAG_AUTOMATOR_MODIFIABLE)
register("system.logging-format", default=LoggingFormat.HUMAN, flags=FLAG_NOSTORE)
# This is used for the chunk upload endpoint
register("system.upload-url-prefix", flags=FLAG_PRIORITIZE_DISK | FLAG_AUTOMATOR_MODIFIABLE)


# URL configuration
# Absolute URL to the sentry root directory. Should not include a trailing slash.
register(
    "system.url-prefix",
    ttl=60,
    grace=3600,
    default=os.environ.get("SENTRY_SYSTEM_URL_PREFIX"),
    flags=FLAG_REQUIRED | FLAG_PRIORITIZE_DISK,
)
register(
    "system.internal-url-prefix",
    flags=FLAG_ALLOW_EMPTY | FLAG_PRIORITIZE_DISK | FLAG_AUTOMATOR_MODIFIABLE,
)
# Base hostname that account domains are subdomains of.
register(
    "system.base-hostname",
    default=os.environ.get("SENTRY_SYSTEM_BASE_HOSTNAME"),
    flags=FLAG_ALLOW_EMPTY | FLAG_PRIORITIZE_DISK | FLAG_NOSTORE,
)
# The template for organization subdomain hostnames.
register(
    "system.organization-base-hostname",
    default=os.environ.get("SENTRY_ORGANIZATION_BASE_HOSTNAME"),
    flags=FLAG_ALLOW_EMPTY | FLAG_PRIORITIZE_DISK | FLAG_NOSTORE,
)
# Template for organization URL including protocol
register(
    "system.organization-url-template",
    default=os.environ.get("SENTRY_ORGANIZATION_URL_TEMPLATE"),
    flags=FLAG_ALLOW_EMPTY | FLAG_PRIORITIZE_DISK | FLAG_NOSTORE,
)
# Template for region based API URL
register(
    "system.region-api-url-template",
    default=os.environ.get("SENTRY_REGION_API_URL_TEMPLATE"),
    flags=FLAG_ALLOW_EMPTY | FLAG_PRIORITIZE_DISK | FLAG_NOSTORE,
)
# The region that this instance is currently running in.
register("system.region", flags=FLAG_ALLOW_EMPTY | FLAG_PRIORITIZE_DISK | FLAG_NOSTORE)
# Enable date-util parsing for timestamps
register(
    "system.use-date-util-timestamps",
    default=False,
    flags=FLAG_AUTOMATOR_MODIFIABLE,
)
# Redis
register(
    "redis.clusters",
    type=Dict,
    default={"default": {"hosts": {0: {"host": "127.0.0.1", "port": 6379}}}},
    flags=FLAG_NOSTORE | FLAG_IMMUTABLE,
)
register("redis.options", type=Dict, flags=FLAG_NOSTORE)

# Processing worker caches
register(
    "dsym.cache-path",
    type=String,
    default="/tmp/sentry-dsym-cache",
    flags=FLAG_PRIORITIZE_DISK | FLAG_AUTOMATOR_MODIFIABLE,
)
register(
    "releasefile.cache-path",
    type=String,
    default="/tmp/sentry-releasefile-cache",
    flags=FLAG_PRIORITIZE_DISK | FLAG_AUTOMATOR_MODIFIABLE,
)
register(
    "releasefile.cache-limit",
    type=Int,
    default=10 * 1024 * 1024,
    flags=FLAG_PRIORITIZE_DISK | FLAG_AUTOMATOR_MODIFIABLE,
)


# Mail
register("mail.backend", default="smtp", flags=FLAG_NOSTORE)
register(
    "mail.host",
    default="127.0.0.1",
    flags=FLAG_REQUIRED | FLAG_PRIORITIZE_DISK,
)
register(
    "mail.port",
    default=25,
    flags=FLAG_REQUIRED | FLAG_PRIORITIZE_DISK,
)
register(
    "mail.username",
    flags=FLAG_REQUIRED | FLAG_ALLOW_EMPTY | FLAG_PRIORITIZE_DISK,
)
register(
    "mail.password",
    flags=FLAG_REQUIRED | FLAG_ALLOW_EMPTY | FLAG_PRIORITIZE_DISK,
)
register(
    "mail.use-tls",
    default=False,
    flags=FLAG_REQUIRED | FLAG_PRIORITIZE_DISK,
)
register(
    "mail.use-ssl",
    default=False,
    flags=FLAG_REQUIRED | FLAG_PRIORITIZE_DISK,
)
register(
    "mail.subject-prefix",
    default="[Sentry]",
    flags=FLAG_PRIORITIZE_DISK | FLAG_AUTOMATOR_MODIFIABLE,
)
register(
    "mail.from",
    default="root@localhost",
    flags=FLAG_REQUIRED | FLAG_PRIORITIZE_DISK,
)
register("mail.list-namespace", type=String, default="localhost", flags=FLAG_NOSTORE)
register(
    "mail.enable-replies", default=False, flags=FLAG_PRIORITIZE_DISK | FLAG_AUTOMATOR_MODIFIABLE
)
register(
    "mail.reply-hostname",
    default="",
    flags=FLAG_ALLOW_EMPTY | FLAG_PRIORITIZE_DISK | FLAG_AUTOMATOR_MODIFIABLE,
)
register(
    "mail.mailgun-api-key",
    default="",
    flags=FLAG_ALLOW_EMPTY | FLAG_PRIORITIZE_DISK | FLAG_AUTOMATOR_MODIFIABLE,
)
register(
    "mail.timeout",
    default=10,
    type=Int,
    flags=FLAG_ALLOW_EMPTY | FLAG_PRIORITIZE_DISK | FLAG_AUTOMATOR_MODIFIABLE,
)

# TOTP (Auth app)
register(
    "totp.disallow-new-enrollment",
    default=False,
    type=Bool,
    flags=FLAG_ALLOW_EMPTY | FLAG_PRIORITIZE_DISK | FLAG_AUTOMATOR_MODIFIABLE,
)

# SMS
register(
    "sms.twilio-account",
    default="",
    flags=FLAG_ALLOW_EMPTY | FLAG_PRIORITIZE_DISK | FLAG_AUTOMATOR_MODIFIABLE,
)
register(
    "sms.twilio-token", default="", flags=FLAG_CREDENTIAL | FLAG_ALLOW_EMPTY | FLAG_PRIORITIZE_DISK
)
register(
    "sms.twilio-number",
    default="",
    flags=FLAG_ALLOW_EMPTY | FLAG_PRIORITIZE_DISK | FLAG_AUTOMATOR_MODIFIABLE,
)
register(
    "sms.disallow-new-enrollment",
    default=False,
    type=Bool,
    flags=FLAG_ALLOW_EMPTY | FLAG_AUTOMATOR_MODIFIABLE,
)

# U2F
register(
    "u2f.app-id",
    default="",
    flags=FLAG_ALLOW_EMPTY | FLAG_PRIORITIZE_DISK | FLAG_AUTOMATOR_MODIFIABLE,
)
register(
    "u2f.facets",
    default=[],
    type=Sequence,
    flags=FLAG_ALLOW_EMPTY | FLAG_PRIORITIZE_DISK | FLAG_AUTOMATOR_MODIFIABLE,
)
register(
    "u2f.disallow-new-enrollment",
    default=False,
    type=Bool,
    flags=FLAG_ALLOW_EMPTY | FLAG_PRIORITIZE_DISK | FLAG_AUTOMATOR_MODIFIABLE,
)

# Recovery Codes
register(
    "recovery.disallow-new-enrollment",
    default=False,
    type=Bool,
    flags=FLAG_ALLOW_EMPTY | FLAG_PRIORITIZE_DISK | FLAG_AUTOMATOR_MODIFIABLE,
)

# Auth
register(
    "auth.ip-rate-limit",
    default=0,
    flags=FLAG_ALLOW_EMPTY | FLAG_PRIORITIZE_DISK | FLAG_AUTOMATOR_MODIFIABLE,
)
register(
    "auth.user-rate-limit",
    default=0,
    flags=FLAG_ALLOW_EMPTY | FLAG_PRIORITIZE_DISK | FLAG_AUTOMATOR_MODIFIABLE,
)
register(
    "auth.allow-registration",
    default=False,
    flags=FLAG_ALLOW_EMPTY | FLAG_PRIORITIZE_DISK | FLAG_REQUIRED,
)

# User Settings
register(
    "user-settings.signed-url-confirmation-emails-salt",
    type=String,
    default="signed-url-confirmation-emails-salt",
    flags=FLAG_ALLOW_EMPTY | FLAG_PRIORITIZE_DISK | FLAG_AUTOMATOR_MODIFIABLE,
)
register(
    "user-settings.signed-url-confirmation-emails",
    default=False,
    flags=FLAG_ALLOW_EMPTY | FLAG_PRIORITIZE_DISK | FLAG_AUTOMATOR_MODIFIABLE,
)

# Staff
register(
    "staff.ga-rollout",
    type=Bool,
    default=False,
    flags=FLAG_MODIFIABLE_BOOL | FLAG_AUTOMATOR_MODIFIABLE,
)
register(
    "staff.user-email-allowlist",
    type=Sequence,
    default=[],
    flags=FLAG_ALLOW_EMPTY | FLAG_AUTOMATOR_MODIFIABLE,
)
# Superuser read/write
register(
    "superuser.read-write.ga-rollout",
    type=Bool,
    default=False,
    flags=FLAG_MODIFIABLE_BOOL | FLAG_AUTOMATOR_MODIFIABLE,
)

# API Tokens
register(
    "apitoken.auto-add-last-chars",
    default=True,
    type=Bool,
    flags=FLAG_ALLOW_EMPTY | FLAG_PRIORITIZE_DISK | FLAG_AUTOMATOR_MODIFIABLE,
)
register(
    "apitoken.save-hash-on-create",
    default=True,
    type=Bool,
    flags=FLAG_ALLOW_EMPTY | FLAG_PRIORITIZE_DISK | FLAG_AUTOMATOR_MODIFIABLE,
)

# Controls the rate of using the hashed value of User API tokens for lookups when logging in
# and also updates tokens which are not hashed
register(
    "apitoken.use-and-update-hash-rate",
    default=0.0,
    flags=FLAG_AUTOMATOR_MODIFIABLE,
)

register(
    "api.rate-limit.org-create",
    default=5,
    flags=FLAG_ALLOW_EMPTY | FLAG_PRIORITIZE_DISK | FLAG_AUTOMATOR_MODIFIABLE,
)

# Beacon
register("beacon.anonymous", type=Bool, flags=FLAG_REQUIRED)
register(
    "beacon.record_cpu_ram_usage",
    type=Bool,
    flags=FLAG_ALLOW_EMPTY | FLAG_REQUIRED,
)

# Filestore (default)
register("filestore.backend", default="filesystem", flags=FLAG_NOSTORE)
register("filestore.options", default={"location": "/tmp/sentry-files"}, flags=FLAG_NOSTORE)
register("filestore.relocation-backend", default="filesystem", flags=FLAG_NOSTORE)
register(
    "filestore.relocation-options",
    default={"location": "/tmp/sentry-relocation-files"},
    flags=FLAG_NOSTORE,
)
register("filestore.profiles-backend", default="filesystem", flags=FLAG_NOSTORE)
register(
    "filestore.profiles-options",
    default={"location": "/tmp/sentry-profiles", "allow_overwrite": True},
    flags=FLAG_NOSTORE,
)

# Filestore for control silo
register("filestore.control.backend", default="", flags=FLAG_NOSTORE)
register("filestore.control.options", default={}, flags=FLAG_NOSTORE)

# Whether to use a redis lock on fileblob uploads and deletes
register("fileblob.upload.use_lock", default=True, flags=FLAG_AUTOMATOR_MODIFIABLE)
# Whether to use redis to cache `FileBlob.id` lookups
register("fileblob.upload.use_blobid_cache", default=False, flags=FLAG_AUTOMATOR_MODIFIABLE)

# Symbol server
register(
    "symbolserver.enabled",
    default=False,
    flags=FLAG_ALLOW_EMPTY | FLAG_PRIORITIZE_DISK | FLAG_AUTOMATOR_MODIFIABLE,
)
register(
    "symbolserver.options",
    default={"url": "http://127.0.0.1:3000"},
    flags=FLAG_ALLOW_EMPTY | FLAG_PRIORITIZE_DISK | FLAG_AUTOMATOR_MODIFIABLE,
)

# Symbolicator
register(
    "symbolicator.enabled",
    default=False,
    flags=FLAG_ALLOW_EMPTY | FLAG_PRIORITIZE_DISK | FLAG_AUTOMATOR_MODIFIABLE,
)
register(
    "symbolicator.options",
    default={"url": "http://127.0.0.1:3021"},
    flags=FLAG_ALLOW_EMPTY | FLAG_PRIORITIZE_DISK | FLAG_AUTOMATOR_MODIFIABLE,
)

# Killswitch for symbolication sources, based on a list of source IDs. Meant to be used in extreme
# situations where it is preferable to break symbolication in a few places as opposed to letting
# it break everywhere.
register(
    "symbolicator.ignored_sources",
    type=Sequence,
    default=[],
    flags=FLAG_ALLOW_EMPTY | FLAG_AUTOMATOR_MODIFIABLE,
)

# Backend chart rendering via chartcuterie
register(
    "chart-rendering.enabled",
    default=False,
    flags=FLAG_ALLOW_EMPTY | FLAG_PRIORITIZE_DISK | FLAG_AUTOMATOR_MODIFIABLE,
)
register(
    "chart-rendering.chartcuterie",
    default={"url": "http://127.0.0.1:7901"},
    flags=FLAG_ALLOW_EMPTY | FLAG_PRIORITIZE_DISK | FLAG_AUTOMATOR_MODIFIABLE,
)
# Leaving these empty will use the same storage driver configured for
# Filestore
register(
    "chart-rendering.storage.backend",
    default=None,
    flags=FLAG_ALLOW_EMPTY | FLAG_PRIORITIZE_DISK | FLAG_AUTOMATOR_MODIFIABLE,
)
register(
    "chart-rendering.storage.options",
    type=Dict,
    default=None,
    flags=FLAG_ALLOW_EMPTY | FLAG_PRIORITIZE_DISK | FLAG_AUTOMATOR_MODIFIABLE,
)

# Configuration Options
register(
    "configurations.storage.backend",
    default=None,
    flags=FLAG_ALLOW_EMPTY | FLAG_PRIORITIZE_DISK | FLAG_AUTOMATOR_MODIFIABLE,
)
register(
    "configurations.storage.options",
    type=Dict,
    default=None,
    flags=FLAG_ALLOW_EMPTY | FLAG_PRIORITIZE_DISK | FLAG_AUTOMATOR_MODIFIABLE,
)

# Flag Options
register(
    "flags:options-audit-log-is-enabled",
    default=True,
    flags=FLAG_ALLOW_EMPTY | FLAG_PRIORITIZE_DISK | FLAG_AUTOMATOR_MODIFIABLE,
    type=Bool,
)
register(
    "flags:options-audit-log-organization-id",
    default=None,
    flags=FLAG_ALLOW_EMPTY | FLAG_PRIORITIZE_DISK | FLAG_AUTOMATOR_MODIFIABLE,
    type=Int,
)

# Replay Options
#
# Replay storage backend configuration (only applicable if the direct-storage driver is used)
register(
    "replay.storage.backend",
    default=None,
    flags=FLAG_ALLOW_EMPTY | FLAG_PRIORITIZE_DISK | FLAG_AUTOMATOR_MODIFIABLE,
)
register(
    "replay.storage.options",
    type=Dict,
    default=None,
    flags=FLAG_ALLOW_EMPTY | FLAG_PRIORITIZE_DISK | FLAG_AUTOMATOR_MODIFIABLE,
)
# Beta recording consumer rollout.
register(
    "replay.consumer.recording.beta-rollout",
    type=Int,
    default=0,
    flags=FLAG_ALLOW_EMPTY | FLAG_PRIORITIZE_DISK | FLAG_AUTOMATOR_MODIFIABLE,
)
# Globally disables replay-video.
register(
    "replay.replay-video.disabled",
    type=Bool,
    default=False,
    flags=FLAG_ALLOW_EMPTY | FLAG_PRIORITIZE_DISK | FLAG_AUTOMATOR_MODIFIABLE,
)
# Billing skip for mobile replay orgs.
register(
    "replay.replay-video.billing-skip-org-ids",
    type=Sequence,
    default=[],
    flags=FLAG_ALLOW_EMPTY | FLAG_PRIORITIZE_DISK | FLAG_AUTOMATOR_MODIFIABLE,
)
# Disables replay-video for a specific organization.
register(
    "replay.replay-video.slug-denylist",
    type=Sequence,
    default=[],
    flags=FLAG_ALLOW_EMPTY | FLAG_PRIORITIZE_DISK | FLAG_AUTOMATOR_MODIFIABLE,
)
# Used for internal dogfooding of a reduced timeout on rage/dead clicks.
register(
    "replay.rage-click.experimental-timeout.org-id-list",
    type=Sequence,
    default=[],
    flags=FLAG_ALLOW_EMPTY | FLAG_AUTOMATOR_MODIFIABLE,
)
register(
    "replay.rage-click.experimental-timeout.milliseconds",
    type=Int,
    default=5000,
    flags=FLAG_AUTOMATOR_MODIFIABLE,
)
# Disables viewed by queries for a list of project ids.
register(
    "replay.viewed-by.project-denylist",
    type=Sequence,
    default=[],
    flags=FLAG_ALLOW_EMPTY | FLAG_PRIORITIZE_DISK | FLAG_AUTOMATOR_MODIFIABLE,
)

# User Feedback Options
register(
    "feedback.organizations.slug-denylist",
    type=Sequence,
    default=[],
    flags=FLAG_ALLOW_EMPTY | FLAG_AUTOMATOR_MODIFIABLE,
)
register(
    "feedback.message.max-size",
    type=Int,
    default=4096,
    flags=FLAG_ALLOW_EMPTY | FLAG_AUTOMATOR_MODIFIABLE,
)

# Dev Toolbar Options
register(
    "devtoolbar.analytics.enabled",
    type=Bool,
    default=False,
    flags=FLAG_ALLOW_EMPTY | FLAG_PRIORITIZE_DISK | FLAG_AUTOMATOR_MODIFIABLE,
)

# Extract logs from python loggers within sentry itself
# 1.0 = extract all warning-level logs
register(
    "ourlogs.sentry-emit-rollout",
    default=0.0,
    flags=FLAG_AUTOMATOR_MODIFIABLE,
)

# Extract logs from breadcrumbs only for a random fraction of sent breadcrumbs.
#
# NOTE: Any value below 1.0 will break the product. Do not override in production.
register(
    "relay.ourlogs-breadcrumb-extraction.sample-rate",
    default=0.0,
    flags=FLAG_AUTOMATOR_MODIFIABLE,
)

# Control number of breadcrumbs converted to OurLogs
register(
    "relay.ourlogs-breadcrumb-extraction.max-breadcrumbs-converted",
    default=100,
    flags=FLAG_AUTOMATOR_MODIFIABLE,
)

# Ingest only a random fraction of logs sent to relay. Used to roll out ourlogs ingestion.
#
# NOTE: Any value below 1.0 will cause customer data to not appear and can break the product. Do not override in production.
register(
    "relay.ourlogs-ingestion.sample-rate",
    default=0.0,
    flags=FLAG_AUTOMATOR_MODIFIABLE,
)

# Extract spans only from a random fraction of transactions.
#
# NOTE: Any value below 1.0 will break the product. Do not override in production.
register(
    "relay.span-extraction.sample-rate",
    default=1.0,
    flags=FLAG_AUTOMATOR_MODIFIABLE,
)

# Allow the Relay to skip normalization of spans for certain hosts.
register(
    "relay.span-normalization.allowed_hosts",
    default=[],
    flags=FLAG_ALLOW_EMPTY | FLAG_AUTOMATOR_MODIFIABLE,
)

# Drop attachments in transaction envelopes in Relay.
register(
    "relay.drop-transaction-attachments",
    type=Bool,
    default=False,
    flags=FLAG_ALLOW_EMPTY | FLAG_AUTOMATOR_MODIFIABLE,
)

# Analytics
register("analytics.backend", default="noop", flags=FLAG_NOSTORE)
register("analytics.options", default={}, flags=FLAG_NOSTORE)

# Slack Integration
register("slack.client-id", flags=FLAG_PRIORITIZE_DISK | FLAG_AUTOMATOR_MODIFIABLE)
register("slack.client-secret", flags=FLAG_CREDENTIAL | FLAG_PRIORITIZE_DISK)
# signing-secret is preferred, but need to keep verification-token for apps that use it
register("slack.verification-token", flags=FLAG_CREDENTIAL | FLAG_PRIORITIZE_DISK)
register("slack.signing-secret", flags=FLAG_CREDENTIAL | FLAG_PRIORITIZE_DISK)

# Issue Summary on Alerts (timeout in seconds)
register("alerts.issue_summary_timeout", default=5, flags=FLAG_AUTOMATOR_MODIFIABLE)

# Codecov Integration
register("codecov.client-secret", flags=FLAG_CREDENTIAL | FLAG_PRIORITIZE_DISK)

# GitHub Integration
register("github-app.id", default=0, flags=FLAG_AUTOMATOR_MODIFIABLE)
register("github-app.name", default="", flags=FLAG_AUTOMATOR_MODIFIABLE)
register("github-app.webhook-secret", default="", flags=FLAG_CREDENTIAL)
register("github-app.private-key", default="", flags=FLAG_CREDENTIAL)
register("github-app.client-id", flags=FLAG_PRIORITIZE_DISK | FLAG_AUTOMATOR_MODIFIABLE)
register("github-app.client-secret", flags=FLAG_CREDENTIAL | FLAG_PRIORITIZE_DISK)

# Github Enterprise Integration
register(
    "github-enterprise-app.allowed-hosts-legacy-webhooks",
    type=Sequence,
    default=[],
    flags=FLAG_ALLOW_EMPTY | FLAG_AUTOMATOR_MODIFIABLE,
)

# GitHub Auth
register(
    "github-login.client-id", default="", flags=FLAG_PRIORITIZE_DISK | FLAG_AUTOMATOR_MODIFIABLE
)
register("github-login.client-secret", default="", flags=FLAG_CREDENTIAL | FLAG_PRIORITIZE_DISK)
register(
    "github-login.require-verified-email",
    type=Bool,
    default=False,
    flags=FLAG_PRIORITIZE_DISK | FLAG_AUTOMATOR_MODIFIABLE,
)
register(
    "github-login.base-domain",
    default="github.com",
    flags=FLAG_PRIORITIZE_DISK | FLAG_AUTOMATOR_MODIFIABLE,
)
register(
    "github-login.api-domain",
    default="api.github.com",
    flags=FLAG_PRIORITIZE_DISK | FLAG_AUTOMATOR_MODIFIABLE,
)
register(
    "github-login.extended-permissions",
    type=Sequence,
    default=[],
    flags=FLAG_PRIORITIZE_DISK | FLAG_AUTOMATOR_MODIFIABLE,
)
register("github-login.organization", flags=FLAG_PRIORITIZE_DISK | FLAG_AUTOMATOR_MODIFIABLE)
register(
    "github-extension.enabled",
    default=False,
    flags=FLAG_MODIFIABLE_BOOL | FLAG_AUTOMATOR_MODIFIABLE,
)
register(
    "github-extension.enabled-orgs",
    default=[],
    flags=FLAG_ALLOW_EMPTY | FLAG_AUTOMATOR_MODIFIABLE,
)

# VSTS Integration
register("vsts.client-id", flags=FLAG_PRIORITIZE_DISK | FLAG_AUTOMATOR_MODIFIABLE)
register("vsts.client-secret", flags=FLAG_CREDENTIAL | FLAG_PRIORITIZE_DISK)

# New VSTS Integration
register("vsts_new.client-id", flags=FLAG_PRIORITIZE_DISK | FLAG_AUTOMATOR_MODIFIABLE)
register("vsts_new.client-secret", flags=FLAG_CREDENTIAL | FLAG_PRIORITIZE_DISK)

# VSTS Integration - with limited scopes
register("vsts-limited.client-id", flags=FLAG_PRIORITIZE_DISK | FLAG_AUTOMATOR_MODIFIABLE)
register("vsts-limited.client-secret", flags=FLAG_CREDENTIAL | FLAG_PRIORITIZE_DISK)

# Azure DevOps Integration Social Login Flow
register(
    "vsts.social-auth-migration",
    default=False,
    type=Bool,
    flags=FLAG_MODIFIABLE_BOOL | FLAG_AUTOMATOR_MODIFIABLE,
)

# Add consent prompt for Azure DevOps Integration
register(
    "vsts.consent-prompt",
    default=False,
    flags=FLAG_AUTOMATOR_MODIFIABLE,
)

# PagerDuty Integration
register("pagerduty.app-id", default="", flags=FLAG_AUTOMATOR_MODIFIABLE)

# Vercel Integration
register("vercel.client-id", flags=FLAG_PRIORITIZE_DISK | FLAG_AUTOMATOR_MODIFIABLE)
register("vercel.client-secret", flags=FLAG_CREDENTIAL | FLAG_PRIORITIZE_DISK)
register("vercel.integration-slug", default="sentry", flags=FLAG_AUTOMATOR_MODIFIABLE)

# MsTeams Integration
register("msteams.client-id", flags=FLAG_PRIORITIZE_DISK | FLAG_AUTOMATOR_MODIFIABLE)
register("msteams.client-secret", flags=FLAG_CREDENTIAL | FLAG_PRIORITIZE_DISK)
register("msteams.app-id")

# Discord Integration
register("discord.application-id", flags=FLAG_PRIORITIZE_DISK | FLAG_AUTOMATOR_MODIFIABLE)
register("discord.public-key", flags=FLAG_PRIORITIZE_DISK | FLAG_AUTOMATOR_MODIFIABLE)
register("discord.bot-token", flags=FLAG_CREDENTIAL | FLAG_PRIORITIZE_DISK)
register("discord.client-secret", flags=FLAG_CREDENTIAL | FLAG_PRIORITIZE_DISK)

# AWS Lambda Integration
register("aws-lambda.access-key-id", flags=FLAG_PRIORITIZE_DISK | FLAG_AUTOMATOR_MODIFIABLE)
register("aws-lambda.secret-access-key", flags=FLAG_CREDENTIAL | FLAG_PRIORITIZE_DISK)
register("aws-lambda.cloudformation-url", flags=FLAG_AUTOMATOR_MODIFIABLE)
register("aws-lambda.account-number", default="943013980633", flags=FLAG_AUTOMATOR_MODIFIABLE)
register(
    "aws-lambda.node.layer-name", default="SentryNodeServerlessSDK", flags=FLAG_AUTOMATOR_MODIFIABLE
)
register("aws-lambda.node.layer-version", flags=FLAG_AUTOMATOR_MODIFIABLE)
register(
    "aws-lambda.python.layer-name",
    default="SentryPythonServerlessSDK",
    flags=FLAG_AUTOMATOR_MODIFIABLE,
)
register("aws-lambda.python.layer-version", flags=FLAG_AUTOMATOR_MODIFIABLE)
# the region of the host account we use for assuming the role
register("aws-lambda.host-region", default="us-east-2", flags=FLAG_AUTOMATOR_MODIFIABLE)
# the number of threads we should use to install Lambdas
register("aws-lambda.thread-count", default=100, flags=FLAG_AUTOMATOR_MODIFIABLE)

# Snuba
register(
    "snuba.search.pre-snuba-candidates-optimizer",
    type=Bool,
    default=False,
    flags=FLAG_AUTOMATOR_MODIFIABLE,
)
register(
    "snuba.search.pre-snuba-candidates-percentage", default=0.2, flags=FLAG_AUTOMATOR_MODIFIABLE
)
register(
    "snuba.search.project-group-count-cache-time",
    default=24 * 60 * 60,
    flags=FLAG_AUTOMATOR_MODIFIABLE,
)
register("snuba.search.min-pre-snuba-candidates", default=500, flags=FLAG_AUTOMATOR_MODIFIABLE)
register("snuba.search.max-pre-snuba-candidates", default=5000, flags=FLAG_AUTOMATOR_MODIFIABLE)
register("snuba.search.chunk-growth-rate", default=1.5, flags=FLAG_AUTOMATOR_MODIFIABLE)
register("snuba.search.max-chunk-size", default=2000, flags=FLAG_AUTOMATOR_MODIFIABLE)
register("snuba.search.max-total-chunk-time-seconds", default=30.0, flags=FLAG_AUTOMATOR_MODIFIABLE)
register("snuba.search.hits-sample-size", default=100, flags=FLAG_AUTOMATOR_MODIFIABLE)
register("snuba.track-outcomes-sample-rate", default=0.0, flags=FLAG_AUTOMATOR_MODIFIABLE)

# The percentage of tagkeys that we want to cache. Set to 1.0 in order to cache everything, <=0.0 to stop caching
register(
    "snuba.tagstore.cache-tagkeys-rate",
    default=0.0,
    flags=FLAG_PRIORITIZE_DISK | FLAG_AUTOMATOR_MODIFIABLE,
)

# Kafka Publisher
register("kafka-publisher.raw-event-sample-rate", default=0.0, flags=FLAG_AUTOMATOR_MODIFIABLE)

# Enable multiple topics for eventstream. It allows specific event types to be sent
# to specific topic.
register(
    "store.eventstream-per-type-topic",
    default=False,
    flags=FLAG_PRIORITIZE_DISK | FLAG_AUTOMATOR_MODIFIABLE,
)

# Query and supply Bundle Indexes to Symbolicator SourceMap processing
register(
    "symbolicator.sourcemaps-bundle-index-sample-rate", default=0.0, flags=FLAG_AUTOMATOR_MODIFIABLE
)
# Refresh Bundle Indexes reported as used by symbolicator
register(
    "symbolicator.sourcemaps-bundle-index-refresh-sample-rate",
    default=0.0,
    flags=FLAG_AUTOMATOR_MODIFIABLE,
)

# Transaction events
# True => kill switch to disable ingestion of transaction events for internal project.
register(
    "transaction-events.force-disable-internal-project",
    default=False,
    flags=FLAG_AUTOMATOR_MODIFIABLE,
)

# Enables setting a sampling rate when producing the tag facet.
register(
    "discover2.tags_facet_enable_sampling",
    default=True,
    flags=FLAG_PRIORITIZE_DISK | FLAG_AUTOMATOR_MODIFIABLE,
)

# Enable use of symbolic-sourcemapcache for JavaScript Source Maps processing.
# Set this value of the fraction of projects that you want to use it for.
register(
    "processing.sourcemapcache-processor", default=0.0, flags=FLAG_AUTOMATOR_MODIFIABLE
)  # unused

# Killswitch for sending internal errors to the internal project or
# `SENTRY_SDK_CONFIG.relay_dsn`. Set to `0` to only send to
# `SENTRY_SDK_CONFIG.dsn` (the "upstream transport") and nothing else.
#
# Note: A value that is neither 0 nor 1 is regarded as 0
register("store.use-relay-dsn-sample-rate", default=1, flags=FLAG_AUTOMATOR_MODIFIABLE)

# A rate that enables statsd item sending (DDM data) to s4s
register("store.allow-s4s-ddm-sample-rate", default=0.0, flags=FLAG_AUTOMATOR_MODIFIABLE)

# Mock out integrations and services for tests
register("mocks.jira", default=False, flags=FLAG_AUTOMATOR_MODIFIABLE)

# Record statistics about event payloads and their compressibility
register(
    "store.nodestore-stats-sample-rate", default=0.0, flags=FLAG_AUTOMATOR_MODIFIABLE
)  # unused

# Killswitch to stop storing any reprocessing payloads.
register("store.reprocessing-force-disable", default=False, flags=FLAG_AUTOMATOR_MODIFIABLE)

# Enable calling the severity modeling API on group creation
register(
    "processing.calculate-severity-on-group-creation",
    default=False,
    flags=FLAG_AUTOMATOR_MODIFIABLE,
)

# Enable sending the flag to the microservice to tell it to purposefully take longer than our
# timeout, to see the effect on the overall error event processing backlog
register(
    "processing.severity-backlog-test.timeout",
    default=False,
    flags=FLAG_AUTOMATOR_MODIFIABLE,
)

# Enable sending the flag to the microservice to tell it to purposefully send back an error, to see
# the effect on the overall error event processing backlog
register(
    "processing.severity-backlog-test.error",
    default=False,
    flags=FLAG_AUTOMATOR_MODIFIABLE,
)

register(
    "issues.severity.first-event-severity-calculation-projects-allowlist",
    type=Sequence,
    default=[],
    flags=FLAG_ALLOW_EMPTY | FLAG_AUTOMATOR_MODIFIABLE,
)

register(
    "issues.severity.seer-project-rate-limit",
    type=Any,
    default={"limit": 5, "window": 1},
    flags=FLAG_ALLOW_EMPTY | FLAG_AUTOMATOR_MODIFIABLE,
)

register(
    "issues.severity.seer-global-rate-limit",
    type=Any,
    default={"limit": 20, "window": 1},
    flags=FLAG_ALLOW_EMPTY | FLAG_AUTOMATOR_MODIFIABLE,
)

register(
    "issues.severity.seer-circuit-breaker-passthrough-limit",
    type=Dict,
    default={"limit": 1, "window": 10},
    flags=FLAG_ALLOW_EMPTY | FLAG_AUTOMATOR_MODIFIABLE,
)

register(
    "issues.severity.seer-timout",
    type=Float,
    default=0.2,
    flags=FLAG_ALLOW_EMPTY | FLAG_AUTOMATOR_MODIFIABLE,
)

register(
    "issues.priority.projects-allowlist",
    type=Sequence,
    default=[],
    flags=FLAG_ALLOW_EMPTY | FLAG_AUTOMATOR_MODIFIABLE,
)

#  Percentage of orgs that will be put into a bucket using the split rate below.
register(
    "issues.details.streamline-experiment-rollout-rate",
    type=Float,
    default=0.0,
    flags=FLAG_ALLOW_EMPTY | FLAG_AUTOMATOR_MODIFIABLE,
)

# 50% of orgs will only see the Streamline UI, 50% will only see the Legacy UI.
register(
    "issues.details.streamline-experiment-split-rate",
    type=Float,
    default=0.5,
    flags=FLAG_ALLOW_EMPTY | FLAG_AUTOMATOR_MODIFIABLE,
)


# Killswitch for issue priority
register(
    "issues.priority.enabled",
    default=False,
    type=Bool,
    flags=FLAG_MODIFIABLE_BOOL | FLAG_AUTOMATOR_MODIFIABLE,
)

# Killswitch for all Seer services
#
# TODO: So far this is only being checked when calling the Seer similar issues service during
# ingestion
register(
    "seer.global-killswitch.enabled",
    default=False,
    type=Bool,
    flags=FLAG_MODIFIABLE_BOOL | FLAG_AUTOMATOR_MODIFIABLE,
)

# Killswitches for individual Seer services
#
# TODO: Most of these are not yet being used. The one current exception is the similarity service
# killswitch, which is checked before calling Seer when potentially creating a  new group as part of
# ingestion.
register(
    "seer.similarity-killswitch.enabled",
    default=False,
    type=Bool,
    flags=FLAG_MODIFIABLE_BOOL | FLAG_AUTOMATOR_MODIFIABLE,
)
register(
    "seer.similarity-backfill-killswitch.enabled",
    default=False,
    type=Bool,
    flags=FLAG_MODIFIABLE_BOOL | FLAG_AUTOMATOR_MODIFIABLE,
)
register(
    "seer.similarity-embeddings-killswitch.enabled",
    default=False,
    type=Bool,
    flags=FLAG_MODIFIABLE_BOOL | FLAG_AUTOMATOR_MODIFIABLE,
)
register(
    "seer.similarity-embeddings-grouping-killswitch.enabled",
    default=False,
    type=Bool,
    flags=FLAG_MODIFIABLE_BOOL | FLAG_AUTOMATOR_MODIFIABLE,
)
register(
    "seer.similarity-embeddings-delete-by-hash-killswitch.enabled",
    default=False,
    type=Bool,
    flags=FLAG_MODIFIABLE_BOOL | FLAG_AUTOMATOR_MODIFIABLE,
)
register(
    "seer.similarity.grouping_killswitch_projects",
    default=[],
    type=Sequence,
    flags=FLAG_ALLOW_EMPTY | FLAG_AUTOMATOR_MODIFIABLE,
)
register(
    "seer.severity-killswitch.enabled",
    default=False,
    type=Bool,
    flags=FLAG_MODIFIABLE_BOOL | FLAG_AUTOMATOR_MODIFIABLE,
)
register(
    "seer.breakpoint-detection-killswitch.enabled",
    default=False,
    type=Bool,
    flags=FLAG_MODIFIABLE_BOOL | FLAG_AUTOMATOR_MODIFIABLE,
)
register(
    "seer.autofix-killswitch.enabled",
    default=False,
    type=Bool,
    flags=FLAG_MODIFIABLE_BOOL | FLAG_AUTOMATOR_MODIFIABLE,
)
register(
    "seer.anomaly-detection-killswitch.enabled",
    default=False,
    type=Bool,
    flags=FLAG_MODIFIABLE_BOOL | FLAG_AUTOMATOR_MODIFIABLE,
)

register(
    "seer.similarity.global-rate-limit",
    type=Dict,
    default={"limit": 20, "window": 1},  # window is in seconds
    flags=FLAG_ALLOW_EMPTY | FLAG_AUTOMATOR_MODIFIABLE,
)
register(
    "seer.similarity.per-project-rate-limit",
    type=Dict,
    default={"limit": 5, "window": 1},  # window is in seconds
    flags=FLAG_ALLOW_EMPTY | FLAG_AUTOMATOR_MODIFIABLE,
)

# Note: This is based on US volume. Since other regions are lower-traffic, this effectively means
# the circuit breaker is disabled for any region without its own values configured (you can hardly
# have 33K Seer errors if you don't even have 33K events, so the breaker will never be tripped in
# smaller regions relying on the default).
register(
    "seer.similarity.circuit-breaker-config",
    type=Dict,
    default={
        "error_limit": 33250,  # 95% error rate * avg volume of ~35K events with new hashes/10 min
        "error_limit_window": 600,  # 10 min
        "broken_state_duration": 300,  # 5 min
    },
    flags=FLAG_AUTOMATOR_MODIFIABLE,
)

register(
    "seer.similarity.ingest.use_reranking",
    type=Bool,
    default=True,
    flags=FLAG_AUTOMATOR_MODIFIABLE,
)

register(
    "seer.similarity.similar_issues.use_reranking",
    type=Bool,
    default=True,
    flags=FLAG_AUTOMATOR_MODIFIABLE,
)

register(
    "seer.similarity.ingest.num_matches_to_request",
    type=Int,
    default=1,
    flags=FLAG_AUTOMATOR_MODIFIABLE,
)

# Temporary killswitch for making a second request to Seer to store the incoming event when we have
# a hybrid fingerprint and none of the matches returned by Seer is a fingerprint match
register(
    "seer.similarity.ingest.store_hybrid_fingerprint_non_matches",
    type=Bool,
    default=True,
    flags=FLAG_AUTOMATOR_MODIFIABLE,
)


# TODO: Once Seer grouping is GA-ed, we probably either want to turn this down or get rid of it in
# favor of the default 10% sample rate
register(
    "seer.similarity.metrics_sample_rate",
    type=Float,
    default=1.0,
    flags=FLAG_AUTOMATOR_MODIFIABLE,
)

# seer nearest neighbour endpoint timeout
register(
    "embeddings-grouping.seer.nearest-neighbour-timeout",
    type=Float,
    default=0.1,
    flags=FLAG_ALLOW_EMPTY | FLAG_AUTOMATOR_MODIFIABLE,
)

# seer embeddings record update endpoint timeout
register(
    "embeddings-grouping.seer.embeddings-record-update-timeout",
    type=Float,
    default=0.05,
    flags=FLAG_ALLOW_EMPTY | FLAG_AUTOMATOR_MODIFIABLE,
)

# seer embeddings record delete endpoint timeout
register(
    "embeddings-grouping.seer.embeddings-record-delete-timeout",
    type=Float,
    default=0.1,
    flags=FLAG_ALLOW_EMPTY | FLAG_AUTOMATOR_MODIFIABLE,
)

# seer embeddings ratelimit in percentage that is allowed
register(
    "embeddings-grouping.seer.ratelimit",
    type=Int,
    default=0,
    flags=FLAG_ALLOW_EMPTY | FLAG_AUTOMATOR_MODIFIABLE,
)

# seer embeddings backfill batch size
register(
    "embeddings-grouping.seer.backfill-batch-size",
    type=Int,
    default=10,
    flags=FLAG_ALLOW_EMPTY | FLAG_AUTOMATOR_MODIFIABLE,
)

register(
    "embeddings-grouping.seer.delete-record-batch-size",
    type=Int,
    default=100,
    flags=FLAG_ALLOW_EMPTY | FLAG_AUTOMATOR_MODIFIABLE,
)

# ## sentry.killswitches
#
# The following options are documented in sentry.killswitches in more detail
register(
    "store.load-shed-group-creation-projects", type=Any, default=[], flags=FLAG_AUTOMATOR_MODIFIABLE
)
register("store.load-shed-pipeline-projects", type=Any, default=[], flags=FLAG_AUTOMATOR_MODIFIABLE)
register(
    "store.load-shed-parsed-pipeline-projects",
    type=Any,
    default=[],
    flags=FLAG_AUTOMATOR_MODIFIABLE,
)
register(
    "store.load-shed-save-event-projects", type=Any, default=[], flags=FLAG_AUTOMATOR_MODIFIABLE
)
register(
    "store.load-shed-process-event-projects", type=Any, default=[], flags=FLAG_AUTOMATOR_MODIFIABLE
)
register(
    "store.load-shed-process-event-projects-gradual",
    type=Dict,
    default={},
    flags=FLAG_AUTOMATOR_MODIFIABLE,
)
# Applies load shedding per project gradually. 1.0 means full load shedding
# 0.0 or no config means no load shedding.
register(
    "store.load-shed-symbolicate-event-projects",
    type=Any,
    default=[],
    flags=FLAG_AUTOMATOR_MODIFIABLE,
)
register(
    "store.save-event-highcpu-platforms", type=Sequence, default=[], flags=FLAG_AUTOMATOR_MODIFIABLE
)
register(
    "post_process.get-autoassign-owners", type=Sequence, default=[], flags=FLAG_AUTOMATOR_MODIFIABLE
)
register(
    "api.organization.disable-last-deploys",
    type=Sequence,
    default=[],
    flags=FLAG_AUTOMATOR_MODIFIABLE,
)
register(
    "issues.severity.skip-seer-requests",
    type=Sequence,
    default=[],
    flags=FLAG_AUTOMATOR_MODIFIABLE,
)

# Switch for new logic for release health metrics, based on filtering on org & project ids
register(
    "release-health.use-org-and-project-filter",
    type=Bool,
    default=False,
    flags=FLAG_MODIFIABLE_BOOL | FLAG_AUTOMATOR_MODIFIABLE,
)

# Switch for more performant project counter incr
register(
    "store.projectcounter-modern-upsert-sample-rate", default=0.0, flags=FLAG_AUTOMATOR_MODIFIABLE
)

# Run an experimental grouping config in background for performance analysis
register("store.background-grouping-config-id", default=None, flags=FLAG_AUTOMATOR_MODIFIABLE)

# Fraction of events that will pass through background grouping
register("store.background-grouping-sample-rate", default=0.0, flags=FLAG_AUTOMATOR_MODIFIABLE)

# Minimum number of files in an archive. Archives with fewer files are extracted and have their
# contents stored as separate release files.
register("processing.release-archive-min-files", default=10, flags=FLAG_AUTOMATOR_MODIFIABLE)

# All Relay options (statically authenticated Relays can be registered here)
register("relay.static_auth", default={}, flags=FLAG_NOSTORE)

# Tell Relay to stop extracting metrics from transaction payloads (see killswitches)
# Example value: [{"project_id": 42}, {"project_id": 123}]
register("relay.drop-transaction-metrics", default=[], flags=FLAG_AUTOMATOR_MODIFIABLE)

# Relay should emit a usage metric to track total spans.
register("relay.span-usage-metric", default=False, flags=FLAG_AUTOMATOR_MODIFIABLE)

# Killswitch for the Relay cardinality limiter, one of `enabled`, `disabled`, `passive`.
# In `passive` mode Relay's cardinality limiter is active but it does not enforce the limits.
register("relay.cardinality-limiter.mode", default="enabled", flags=FLAG_AUTOMATOR_MODIFIABLE)
# Override to set a list of limits into passive mode by organization.
#
# In passive mode Relay's cardinality limiter is active but it does not enforce the limits.
#
# Example: `{'1': ["transactions"]}`
# Forces the `transactions` cardinality limit into passive mode for the organization with id `1` (Sentry).
register(
    "relay.cardinality-limiter.passive-limits-by-org", default={}, flags=FLAG_AUTOMATOR_MODIFIABLE
)
# Sample rate for Cardinality Limiter Sentry errors.
#
# Rate needs to be between `0.0` and `1.0`.
# If set to `1.0` all cardinality limiter rejections will be logged as a Sentry error.
register(
    "relay.cardinality-limiter.error-sample-rate", default=0.01, flags=FLAG_AUTOMATOR_MODIFIABLE
)
# List of additional cardinality limits and selectors.
#
# ```
# {
#   "rollout_rate": 0.001,
#   "limit": { .. Cardinality Limit .. }
# }
# ```
register("relay.cardinality-limiter.limits", default=[], flags=FLAG_AUTOMATOR_MODIFIABLE)

# Controls the encoding used in Relay for encoding distributions and sets
# when writing to Kafka.
#
# Key is the metric namespace (as used by Relay) and the value is the desired encoding.
register("relay.metric-bucket-set-encodings", default={}, flags=FLAG_AUTOMATOR_MODIFIABLE)
register("relay.metric-bucket-distribution-encodings", default={}, flags=FLAG_AUTOMATOR_MODIFIABLE)

# Controls the rollout rate in percent (`0.0` to `1.0`) for metric stats.
register("relay.metric-stats.rollout-rate", default=0.0, flags=FLAG_AUTOMATOR_MODIFIABLE)

# Write new kafka headers in eventstream
register("eventstream:kafka-headers", default=True, flags=FLAG_AUTOMATOR_MODIFIABLE)

# Post process forwarder options
# Gets data from Kafka headers
register("post-process-forwarder:kafka-headers", default=True, flags=FLAG_AUTOMATOR_MODIFIABLE)

# Subscription queries sampling rate
register("subscriptions-query.sample-rate", default=0.01, flags=FLAG_AUTOMATOR_MODIFIABLE)

# The ratio of symbolication requests for which metrics will be submitted to redis.
#
# This is to allow gradual rollout of metrics collection for symbolication requests and can be
# removed once it is fully rolled out.
register(
    "symbolicate-event.low-priority.metrics.submission-rate",
    default=0.0,
    flags=FLAG_AUTOMATOR_MODIFIABLE,
)

# The ratio of events for which we emit verbose apple symbol stats.
#
# This is to allow collecting more information on why symx is not performing as it should.
register("symbolicate.symx-logging-rate", default=0.0, flags=FLAG_AUTOMATOR_MODIFIABLE)

# The list of specific os_name+os_version for which we log extra infromation.
#
# This is done since SYMX is not performing bad across the board but rather only in specific case (what we are interested in).
register("symbolicate.symx-os-description-list", default=[], flags=FLAG_AUTOMATOR_MODIFIABLE)

# Drop delete_old_primary_hash messages for a particular project.
register("reprocessing2.drop-delete-old-primary-hash", default=[], flags=FLAG_AUTOMATOR_MODIFIABLE)

# The poll limit for the tempest service.
#
# 348 every 5 min ~ 100k per day
register("tempest.poll-limit", default=348, flags=FLAG_AUTOMATOR_MODIFIABLE)

# BEGIN ABUSE QUOTAS

# Example:
# >>> org = Organization.objects.get(slug='foo')
# >>> org.update_option("project-abuse-quota.transaction-limit", 42)
# >>> for q in SubscriptionQuota()._get_abuse_quotas(org): print(q.to_json())
# {'id': 'pat', 'scope': 'project', 'categories': ['transaction'], 'limit': 420, 'window': 10, 'reasonCode': 'project_abuse_limit'}
# You can see that for this organization, 42 transactions per second
# is effectively enforced as 420/s because the rate limiting window is 10 seconds.

# DEPRECATED (only in use by getsentry).
# Use "project-abuse-quota.window" instead.
register(
    "getsentry.rate-limit.window",
    type=Int,
    default=10,
    flags=FLAG_PRIORITIZE_DISK | FLAG_AUTOMATOR_MODIFIABLE,
)

# Relay isn't effective at enforcing 1s windows - 10 seconds has worked well.
# If the limit is negative, then it means completely blocked.
# I don't see this value needing to be tweaked on a per-org basis,
# so for now the org option "project-abuse-quota.window" doesn't do anything.
register(
    "project-abuse-quota.window",
    type=Int,
    default=10,
    flags=FLAG_PRIORITIZE_DISK | FLAG_AUTOMATOR_MODIFIABLE,
)

# DEPRECATED. Use "project-abuse-quota.error-limit" instead.
# This is set to 0: don't limit by default, because it is configured in production.
# The DEPRECATED org option override is "sentry:project-error-limit".
register(
    "getsentry.rate-limit.project-errors",
    type=Int,
    default=0,
    flags=FLAG_PRIORITIZE_DISK | FLAG_AUTOMATOR_MODIFIABLE,
)
# DEPRECATED. Use "project-abuse-quota.transaction-limit" instead.
# This is set to 0: don't limit by default, because it is configured in production.
# The DEPRECATED org option override is "sentry:project-transaction-limit".
register(
    "getsentry.rate-limit.project-transactions",
    type=Int,
    default=0,
    flags=FLAG_PRIORITIZE_DISK | FLAG_AUTOMATOR_MODIFIABLE,
)

# These are set to 0: don't limit by default.
# These have yet to be configured in production.
# For errors and transactions, the above DEPRECATED options take
# precedence for now, until we decide on values to set for all these.
# Set the same key as an org option which will override these values for the org.
# Similarly, for now, the DEPRECATED org options "sentry:project-error-limit"
# and "sentry:project-transaction-limit" take precedence.
register(
    "project-abuse-quota.error-limit",
    type=Int,
    default=0,
    flags=FLAG_PRIORITIZE_DISK | FLAG_AUTOMATOR_MODIFIABLE,
)
register(
    "project-abuse-quota.transaction-limit",
    type=Int,
    default=0,
    flags=FLAG_PRIORITIZE_DISK | FLAG_AUTOMATOR_MODIFIABLE,
)
register(
    "project-abuse-quota.attachment-limit",
    type=Int,
    default=0,
    flags=FLAG_PRIORITIZE_DISK | FLAG_AUTOMATOR_MODIFIABLE,
)
register(
    "project-abuse-quota.attachment-item-limit",
    type=Int,
    default=0,
    flags=FLAG_PRIORITIZE_DISK | FLAG_AUTOMATOR_MODIFIABLE,
)
register(
    "project-abuse-quota.session-limit",
    type=Int,
    default=0,
    flags=FLAG_PRIORITIZE_DISK | FLAG_AUTOMATOR_MODIFIABLE,
)
register(
    "project-abuse-quota.span-limit",
    type=Int,
    default=0,
    flags=FLAG_PRIORITIZE_DISK | FLAG_AUTOMATOR_MODIFIABLE,
)
register(
    "project-abuse-quota.log-limit",
    type=Int,
    default=0,
    flags=FLAG_PRIORITIZE_DISK | FLAG_AUTOMATOR_MODIFIABLE,
)


register(
    "organization-abuse-quota.metric-bucket-limit",
    type=Int,
    default=0,
    flags=FLAG_PRIORITIZE_DISK | FLAG_AUTOMATOR_MODIFIABLE,
)

register(
    "organization-abuse-quota.custom-metric-bucket-limit",
    type=Int,
    default=0,
    flags=FLAG_PRIORITIZE_DISK | FLAG_AUTOMATOR_MODIFIABLE,
)


for mabq in build_metric_abuse_quotas():
    register(
        mabq.option,
        type=Int,
        default=0,
        flags=FLAG_PRIORITIZE_DISK | FLAG_AUTOMATOR_MODIFIABLE,
    )

# END ABUSE QUOTAS

# Send event messages for specific project IDs to random partitions in Kafka
# contents are a list of project IDs to message types to be randomly assigned
# e.g. [{"project_id": 2, "message_type": "error"}, {"project_id": 3, "message_type": "transaction"}]
register(
    "kafka.send-project-events-to-random-partitions", default=[], flags=FLAG_AUTOMATOR_MODIFIABLE
)

# default brownout crontab for api deprecations
register(
    "api.deprecation.brownout-cron",
    default="0 12 * * *",
    type=String,
    flags=FLAG_AUTOMATOR_MODIFIABLE,
)
# Brownout duration to be stored in ISO8601 format for durations (See https://en.wikipedia.org/wiki/ISO_8601#Durations)
register("api.deprecation.brownout-duration", default="PT1M", flags=FLAG_AUTOMATOR_MODIFIABLE)

# Option to disable misbehaving use case IDs
register("sentry-metrics.indexer.disabled-namespaces", default=[], flags=FLAG_AUTOMATOR_MODIFIABLE)

# An option to tune the percentage of cache keys that gets replenished during indexer resolve
register(
    "sentry-metrics.indexer.disable-memcache-replenish-rollout",
    default=0.0,
    flags=FLAG_AUTOMATOR_MODIFIABLE,
)

# An option to enable reading from the new schema for the caching indexer
register(
    "sentry-metrics.indexer.read-new-cache-namespace",
    default=False,
    flags=FLAG_AUTOMATOR_MODIFIABLE,
)

# An option to enable writing from the new schema for the caching indexer
register(
    "sentry-metrics.indexer.write-new-cache-namespace",
    default=False,
    flags=FLAG_AUTOMATOR_MODIFIABLE,
)

# Option to control sampling percentage of schema validation on the generic metrics pipeline
# based on namespace.
register(
    "sentry-metrics.indexer.generic-metrics.schema-validation-rules",
    default={},  # empty dict means validate schema for all use cases
    flags=FLAG_AUTOMATOR_MODIFIABLE,
)

# Option to control sampling percentage of schema validation on the release health metrics
# pipeline based on namespace.
register(
    "sentry-metrics.indexer.release-health.schema-validation-rules",
    default={},  # empty dict means validate schema for all use cases
    flags=FLAG_AUTOMATOR_MODIFIABLE,
)

# Option to enable orjson for JSON parsing in reconstruct_messages function
register(
    "sentry-metrics.indexer.reconstruct.enable-orjson", default=0.0, flags=FLAG_AUTOMATOR_MODIFIABLE
)


# Option to remove support for percentiles on a per-use case basis.
# Add the use case name (e.g. "custom") to this list
# to disable percentiles storage for the use case
register(
    "sentry-metrics.drop-percentiles.per-use-case",
    default=[],
    flags=FLAG_AUTOMATOR_MODIFIABLE,
)

# Global and per-organization limits on the writes to the string indexer's DB.
#
# Format is a list of dictionaries of format {
#   "window_seconds": ...,
#   "granularity_seconds": ...,
#   "limit": ...
# }
#
# See sentry.ratelimiters.sliding_windows for an explanation of what each of
# those terms mean.
#
# Note that changing either window or granularity_seconds of a limit will
# effectively reset it, as the previous data can't/won't be converted.
register(
    "sentry-metrics.writes-limiter.limits.performance.per-org",
    default=[],
    flags=FLAG_AUTOMATOR_MODIFIABLE,
)
register(
    "sentry-metrics.writes-limiter.limits.transactions.per-org",
    default=[],
    flags=FLAG_AUTOMATOR_MODIFIABLE,
)
register(
    "sentry-metrics.writes-limiter.limits.sessions.per-org",
    default=[],
    flags=FLAG_AUTOMATOR_MODIFIABLE,
)
register(
    "sentry-metrics.writes-limiter.limits.spans.per-org",
    default=[],
    flags=FLAG_AUTOMATOR_MODIFIABLE,
)
register(
    "sentry-metrics.writes-limiter.limits.releasehealth.per-org",
    default=[],
    flags=FLAG_AUTOMATOR_MODIFIABLE,
)
register(
    "sentry-metrics.writes-limiter.limits.custom.per-org",
    default=[],
    flags=FLAG_AUTOMATOR_MODIFIABLE,
)
register(
    "sentry-metrics.writes-limiter.limits.generic-metrics.per-org",
    default=[],
    flags=FLAG_AUTOMATOR_MODIFIABLE,
)

register(
    "sentry-metrics.writes-limiter.limits.performance.global",
    default=[],
    flags=FLAG_AUTOMATOR_MODIFIABLE,
)
register(
    "sentry-metrics.writes-limiter.limits.transactions.global",
    default=[],
    flags=FLAG_AUTOMATOR_MODIFIABLE,
)
register(
    "sentry-metrics.writes-limiter.limits.sessions.global",
    default=[],
    flags=FLAG_AUTOMATOR_MODIFIABLE,
)
register(
    "sentry-metrics.writes-limiter.limits.spans.global",
    default=[],
    flags=FLAG_AUTOMATOR_MODIFIABLE,
)
register(
    "sentry-metrics.writes-limiter.limits.releasehealth.global",
    default=[],
    flags=FLAG_AUTOMATOR_MODIFIABLE,
)
register(
    "sentry-metrics.writes-limiter.limits.custom.global",
    default=[],
    flags=FLAG_AUTOMATOR_MODIFIABLE,
)
register(
    "sentry-metrics.writes-limiter.limits.generic-metrics.global",
    default=[],
    flags=FLAG_AUTOMATOR_MODIFIABLE,
)

# per-organization limits on the number of timeseries that can be observed in
# each window.
#
# Format is a list of dictionaries of format {
#   "window_seconds": ...,
#   "granularity_seconds": ...,
#   "limit": ...
# }
#
# See sentry.ratelimiters.cardinality for an explanation of what each of
# those terms mean.
#
# Note that changing either window or granularity_seconds of a limit will
# effectively reset it, as the previous data can't/won't be converted.
register(
    "sentry-metrics.cardinality-limiter.limits.transactions.per-org",
    default=[
        {"window_seconds": 3600, "granularity_seconds": 600, "limit": 10000},
    ],
    flags=FLAG_AUTOMATOR_MODIFIABLE,
)
register(
    "sentry-metrics.cardinality-limiter.limits.sessions.per-org",
    default=[
        {"window_seconds": 3600, "granularity_seconds": 600, "limit": 10000},
    ],
    flags=FLAG_AUTOMATOR_MODIFIABLE,
)
register(
    "sentry-metrics.cardinality-limiter.limits.spans.per-org",
    default=[
        {"window_seconds": 3600, "granularity_seconds": 600, "limit": 10000},
    ],
    flags=FLAG_AUTOMATOR_MODIFIABLE,
)
register(
    "sentry-metrics.cardinality-limiter.limits.custom.per-org",
    default=[
        {"window_seconds": 3600, "granularity_seconds": 600, "limit": 10000},
    ],
    flags=FLAG_AUTOMATOR_MODIFIABLE,
)
register(
    "sentry-metrics.cardinality-limiter.limits.profiles.per-org",
    default=[
        {"window_seconds": 3600, "granularity_seconds": 600, "limit": 10000},
    ],
    flags=FLAG_AUTOMATOR_MODIFIABLE,
)
register(
    "sentry-metrics.cardinality-limiter.limits.generic-metrics.per-org",
    default=[
        {"window_seconds": 3600, "granularity_seconds": 600, "limit": 10000},
    ],
    flags=FLAG_AUTOMATOR_MODIFIABLE,
)
register(
    "sentry-metrics.10s-granularity",
    default=False,
    flags=FLAG_AUTOMATOR_MODIFIABLE,
)

# Flag to determine whether abnormal_mechanism tag should be extracted
register(
    "sentry-metrics.releasehealth.abnormal-mechanism-extraction-rate",
    default=0.0,
    flags=FLAG_AUTOMATOR_MODIFIABLE,
)

register(
    "sentry-metrics.synchronize-kafka-rebalances",
    default=False,
    flags=FLAG_AUTOMATOR_MODIFIABLE,
)

register(
    "sentry-metrics.synchronized-rebalance-delay",
    default=15,
    flags=FLAG_AUTOMATOR_MODIFIABLE,
)

# Performance issue option for *all* performance issues detection
register("performance.issues.all.problem-detection", default=1.0, flags=FLAG_AUTOMATOR_MODIFIABLE)

# Individual system-wide options in case we need to turn off specific detectors for load concerns, ignoring the set project options.
register(
    "performance.issues.compressed_assets.problem-creation",
    default=1.0,
    flags=FLAG_AUTOMATOR_MODIFIABLE,
)
register(
    "performance.issues.compressed_assets.la-rollout", default=0.0, flags=FLAG_AUTOMATOR_MODIFIABLE
)
register(
    "performance.issues.compressed_assets.ea-rollout", default=0.0, flags=FLAG_AUTOMATOR_MODIFIABLE
)
register(
    "performance.issues.compressed_assets.ga-rollout", default=1.0, flags=FLAG_AUTOMATOR_MODIFIABLE
)
register(
    "performance.issues.consecutive_db.problem-creation",
    default=1.0,
    flags=FLAG_AUTOMATOR_MODIFIABLE,
)
register(
    "performance.issues.consecutive_db.la-rollout", default=0.0, flags=FLAG_AUTOMATOR_MODIFIABLE
)
register(
    "performance.issues.consecutive_db.ea-rollout", default=0.0, flags=FLAG_AUTOMATOR_MODIFIABLE
)
register(
    "performance.issues.consecutive_db.ga-rollout", default=1.0, flags=FLAG_AUTOMATOR_MODIFIABLE
)
register(
    "performance.issues.n_plus_one_db.problem-detection",
    default=1.0,
    flags=FLAG_AUTOMATOR_MODIFIABLE,
)
register(
    "performance.issues.n_plus_one_db.problem-creation",
    default=1.0,
    flags=FLAG_AUTOMATOR_MODIFIABLE,
)
register(
    "performance.issues.n_plus_one_db_ext.problem-creation",
    default=1.0,
    flags=FLAG_AUTOMATOR_MODIFIABLE,
)
register(
    "performance.issues.file_io_main_thread.problem-creation",
    default=1.0,
    flags=FLAG_AUTOMATOR_MODIFIABLE,
)
register(
    "performance.issues.db_main_thread.problem-creation",
    default=1.0,
    flags=FLAG_AUTOMATOR_MODIFIABLE,
)
register(
    "performance.issues.n_plus_one_api_calls.problem-creation",
    default=1.0,
    flags=FLAG_AUTOMATOR_MODIFIABLE,
)
register(
    "performance.issues.n_plus_one_api_calls.la-rollout",
    default=0.0,
    flags=FLAG_AUTOMATOR_MODIFIABLE,
)
register(
    "performance.issues.n_plus_one_api_calls.ea-rollout",
    default=0.0,
    flags=FLAG_AUTOMATOR_MODIFIABLE,
)
register(
    "performance.issues.n_plus_one_api_calls.ga-rollout",
    default=1.0,
    flags=FLAG_AUTOMATOR_MODIFIABLE,
)
register(
    "performance.issues.slow_db_query.problem-creation",
    default=1.0,
    flags=FLAG_AUTOMATOR_MODIFIABLE,
)
register(
    "performance.issues.slow_db_query.la-rollout", default=0.0, flags=FLAG_AUTOMATOR_MODIFIABLE
)
register(
    "performance.issues.slow_db_query.ea-rollout", default=0.0, flags=FLAG_AUTOMATOR_MODIFIABLE
)
register(
    "performance.issues.slow_db_query.ga-rollout", default=1.0, flags=FLAG_AUTOMATOR_MODIFIABLE
)
register(
    "performance.issues.render_blocking_assets.problem-creation",
    default=1.0,
    flags=FLAG_AUTOMATOR_MODIFIABLE,
)
register(
    "performance.issues.render_blocking_assets.la-rollout",
    default=0.0,
    flags=FLAG_AUTOMATOR_MODIFIABLE,
)
register(
    "performance.issues.render_blocking_assets.ea-rollout",
    default=0.0,
    flags=FLAG_AUTOMATOR_MODIFIABLE,
)
register(
    "performance.issues.render_blocking_assets.ga-rollout",
    default=1.0,
    flags=FLAG_AUTOMATOR_MODIFIABLE,
)
register(
    "performance.issues.m_n_plus_one_db.problem-creation",
    default=1.0,
    flags=FLAG_AUTOMATOR_MODIFIABLE,
)
register(
    "performance.issues.m_n_plus_one_db.la-rollout", default=0.0, flags=FLAG_AUTOMATOR_MODIFIABLE
)
register(
    "performance.issues.m_n_plus_one_db.ea-rollout", default=0.0, flags=FLAG_AUTOMATOR_MODIFIABLE
)
register(
    "performance.issues.m_n_plus_one_db.ga-rollout", default=1.0, flags=FLAG_AUTOMATOR_MODIFIABLE
)
register(
    "performance.issues.http_overhead.problem-creation",
    default=0.0,
    flags=FLAG_AUTOMATOR_MODIFIABLE,
)
register(
    "performance.issues.http_overhead.la-rollout", default=0.0, flags=FLAG_AUTOMATOR_MODIFIABLE
)
register(
    "performance.issues.http_overhead.ea-rollout", default=0.0, flags=FLAG_AUTOMATOR_MODIFIABLE
)
register(
    "performance.issues.http_overhead.ga-rollout", default=0.0, flags=FLAG_AUTOMATOR_MODIFIABLE
)

# System-wide options for default performance detection settings for any org opted into the performance-issues-ingest feature. Meant for rollout.
register(
    "performance.issues.n_plus_one_db.count_threshold", default=5, flags=FLAG_AUTOMATOR_MODIFIABLE
)
register(
    "performance.issues.n_plus_one_db.duration_threshold",
    default=50.0,
    flags=FLAG_AUTOMATOR_MODIFIABLE,
)
register(
    "performance.issues.slow_db_query.duration_threshold",
    default=500.0,  # ms
    flags=FLAG_AUTOMATOR_MODIFIABLE,
)
register(
    "performance.issues.render_blocking_assets.fcp_minimum_threshold",
    default=2000.0,
    flags=FLAG_AUTOMATOR_MODIFIABLE,
)
register(
    "performance.issues.render_blocking_assets.fcp_maximum_threshold",
    default=10000.0,
    flags=FLAG_AUTOMATOR_MODIFIABLE,
)
register(
    "performance.issues.render_blocking_assets.fcp_ratio_threshold",
    default=0.33,
    flags=FLAG_AUTOMATOR_MODIFIABLE,
)
register(
    "performance.issues.render_blocking_assets.size_threshold",
    default=500000,
    flags=FLAG_AUTOMATOR_MODIFIABLE,
)
register(
    "performance.issues.consecutive_http.max_duration_between_spans",
    default=500,  # ms
    flags=FLAG_AUTOMATOR_MODIFIABLE,
)
register(
    "performance.issues.consecutive_http.consecutive_count_threshold",
    default=3,
    flags=FLAG_AUTOMATOR_MODIFIABLE,
)
register(
    "performance.issues.consecutive_http.span_duration_threshold",
    default=500,  # ms
    flags=FLAG_AUTOMATOR_MODIFIABLE,
)
register(
    "performance.issues.consecutive_http.min_time_saved_threshold",
    default=2000,  # ms
    flags=FLAG_AUTOMATOR_MODIFIABLE,
)
register(
    "performance.issues.large_http_payload.size_threshold",
    default=300000,
    flags=FLAG_AUTOMATOR_MODIFIABLE,
)  # 1MB
register(
    "performance.issues.db_on_main_thread.total_spans_duration_threshold",
    default=16,
    flags=FLAG_AUTOMATOR_MODIFIABLE,
)  # ms
register(
    "performance.issues.file_io_on_main_thread.total_spans_duration_threshold",
    default=16,
    flags=FLAG_AUTOMATOR_MODIFIABLE,
)  # ms
register(
    "performance.issues.uncompressed_asset.size_threshold",
    default=500 * 1024,
    flags=FLAG_AUTOMATOR_MODIFIABLE,
)  # 512 kilo bytes
register(
    "performance.issues.uncompressed_asset.duration_threshold",
    default=300,
    flags=FLAG_AUTOMATOR_MODIFIABLE,
)  # ms
register(
    "performance.issues.consecutive_db.min_time_saved_threshold",
    default=100,
    flags=FLAG_AUTOMATOR_MODIFIABLE,
)  # ms
register(
    "performance.issues.http_overhead.http_request_delay_threshold",
    default=500,
    flags=FLAG_AUTOMATOR_MODIFIABLE,
)  # ms
register(
    "performance.issues.n_plus_one_api_calls.total_duration",
    default=300,
    flags=FLAG_AUTOMATOR_MODIFIABLE,
)  # ms

# Adjusting some time buffers in the trace endpoint
register(
    "performance.traces.transaction_query_timebuffer_days",
    type=Float,
    default=1.5,
    flags=FLAG_AUTOMATOR_MODIFIABLE,
)  # days
register(
    "performance.traces.span_query_timebuffer_hours",
    type=Float,
    default=1.0,
    flags=FLAG_AUTOMATOR_MODIFIABLE,
)  # hours
register(
    "performance.traces.query_timestamp_projects",
    type=Bool,
    default=False,
    flags=FLAG_AUTOMATOR_MODIFIABLE,
)
register(
    "performance.traces.trace-explorer-buffer-hours",
    type=Float,
    default=1.0,
    flags=FLAG_AUTOMATOR_MODIFIABLE,
)
register(
    "performance.traces.trace-explorer-max-trace-ids-per-chunk",
    type=Int,
    default=2500,
    flags=FLAG_AUTOMATOR_MODIFIABLE,
)
register(
    "performance.traces.trace-explorer-skip-floating-spans",
    type=Bool,
    default=True,
    flags=FLAG_AUTOMATOR_MODIFIABLE,
)
register(
    "performance.traces.trace-explorer-scan-max-block-size-hours",
    type=Int,
    default=8,
    flags=FLAG_AUTOMATOR_MODIFIABLE,
)
register(
    "performance.traces.trace-explorer-scan-max-batches",
    type=Int,
    default=7,
    flags=FLAG_AUTOMATOR_MODIFIABLE,
)
register(
    "performance.traces.trace-explorer-scan-max-execution-seconds",
    type=Int,
    default=30,
    flags=FLAG_AUTOMATOR_MODIFIABLE,
)
register(
    "performance.traces.trace-explorer-scan-max-parallel-queries",
    type=Int,
    default=3,
    flags=FLAG_AUTOMATOR_MODIFIABLE,
)
register(
    "performance.traces.trace-explorer-skip-recent-seconds",
    type=Int,
    default=0,
    flags=FLAG_AUTOMATOR_MODIFIABLE,
)
register(
    "performance.traces.span_query_minimum_spans",
    type=Int,
    default=10000,
    flags=FLAG_AUTOMATOR_MODIFIABLE,
)
register(
    "performance.traces.check_span_extraction_date",
    type=Bool,
    default=False,
    flags=FLAG_AUTOMATOR_MODIFIABLE,
)
register(
    # the timestamp that spans extraction was enabled for this environment
    "performance.traces.spans_extraction_date",
    type=Int,
    flags=FLAG_AUTOMATOR_MODIFIABLE,
)
register(
    "insights.span-samples-query.sample-rate",
    type=Float,
    default=0.0,  # 0 acts as 'no sampling'
    flags=FLAG_AUTOMATOR_MODIFIABLE,
)

register(
    "performance.spans-tags-key.sample-rate",
    type=Float,
    default=1.0,
    flags=FLAG_AUTOMATOR_MODIFIABLE,
)
register(
    "performance.spans-tags-key.max",
    type=Int,
    default=1000,
    flags=FLAG_AUTOMATOR_MODIFIABLE,
)
register(
    "performance.spans-tags-value.sample-rate",
    type=Float,
    default=1.0,
    flags=FLAG_AUTOMATOR_MODIFIABLE,
)
register(
    "performance.spans-tags-values.max",
    type=Int,
    default=1000,
    flags=FLAG_AUTOMATOR_MODIFIABLE,
)

# In Single Tenant with 100% DS, we may need to reverse the UI change made by dynamic-sampling
# if metrics extraction isn't ready.
register("performance.hide-metrics-ui", type=Bool, default=False, flags=FLAG_AUTOMATOR_MODIFIABLE)

# Used for enabling flags in ST. Should be removed once Flagpole works in all STs.
register(
    "performance.use_metrics.orgs_allowlist",
    type=Sequence,
    default=[],
    flags=FLAG_ALLOW_EMPTY | FLAG_AUTOMATOR_MODIFIABLE,
)
# Used for the z-score when calculating the margin of error in performance
register(
    "performance.extrapolation.confidence.z-score",
    type=Float,
    default=1.96,
    flags=FLAG_ALLOW_EMPTY | FLAG_AUTOMATOR_MODIFIABLE,
)
# Used for enabling flags in ST. Should be removed once Flagpole works in all STs.
register("performance.use_metrics.enabled", default=False, flags=FLAG_AUTOMATOR_MODIFIABLE)

# Dynamic Sampling system-wide options
# Size of the sliding window used for dynamic sampling. It is defaulted to 24 hours.
register("dynamic-sampling:sliding_window.size", default=24, flags=FLAG_AUTOMATOR_MODIFIABLE)
# Number of large transactions to retrieve from Snuba for transaction re-balancing.
register(
    "dynamic-sampling.prioritise_transactions.num_explicit_large_transactions",
    30,
    flags=FLAG_AUTOMATOR_MODIFIABLE,
)
# Number of large transactions to retrieve from Snuba for transaction re-balancing.
register(
    "dynamic-sampling.prioritise_transactions.num_explicit_small_transactions",
    0,
    flags=FLAG_AUTOMATOR_MODIFIABLE,
)

# Stops dynamic sampling rules from being emitted in relay config.
# This is required for ST instances that have flakey flags as we want to be able kill DS ruining customer data if necessary.
# It is only a killswitch for behaviour, it may actually increase infra load if flipped for a user currently being sampled.
register("dynamic-sampling.config.killswitch", default=False, flags=FLAG_AUTOMATOR_MODIFIABLE)

# Controls the intensity of dynamic sampling transaction rebalancing. 0.0 = explict rebalancing
# not performed, 1.0= full rebalancing (tries to bring everything to mean). Note that even at 0.0
# there will still be some rebalancing between the explicit and implicit transactions ( so setting rebalancing
# to 0.0 is not the same as no rebalancing. To effectively disable rebalancing set the number of explicit
# transactions to be rebalance (both small and large) to 0.
register(
    "dynamic-sampling.prioritise_transactions.rebalance_intensity",
    default=0.8,
    flags=FLAG_MODIFIABLE_RATE | FLAG_AUTOMATOR_MODIFIABLE,
)

# Enables a feature flag check in dynamic sampling tasks that switches
# organizations between transactions and spans for rebalancing. This check is
# expensive, so it can be disabled using this option.
register(
    "dynamic-sampling.check_span_feature_flag",
    default=False,
    flags=FLAG_AUTOMATOR_MODIFIABLE | FLAG_MODIFIABLE_RATE,
)

# === Hybrid cloud subsystem options ===
# UI rollout
register(
    "hybrid_cloud.disable_relative_upload_urls", default=False, flags=FLAG_AUTOMATOR_MODIFIABLE
)
register("hybrid_cloud.disable_tombstone_cleanup", default=False, flags=FLAG_AUTOMATOR_MODIFIABLE)

# List of event IDs to pass through
register(
    "hybrid_cloud.audit_log_event_id_invalid_pass_list",
    default=[],
    type=Sequence,
    flags=FLAG_AUTOMATOR_MODIFIABLE,
)

# Flagpole Configuration (used in getsentry)
register("flagpole.debounce_reporting_seconds", default=0, flags=FLAG_AUTOMATOR_MODIFIABLE)

# Feature flagging error capture rate.
# When feature flagging has faults, it can become very high volume and we can overwhelm sentry.
register("features.error.capture_rate", default=0.1, flags=FLAG_AUTOMATOR_MODIFIABLE)

# Retry controls
register("hybridcloud.regionsiloclient.retries", default=5, flags=FLAG_AUTOMATOR_MODIFIABLE)
register("hybridcloud.rpc.retries", default=5, flags=FLAG_AUTOMATOR_MODIFIABLE)
register("hybridcloud.integrationproxy.retries", default=5, flags=FLAG_AUTOMATOR_MODIFIABLE)
register("hybridcloud.endpoint_flag_logging", default=False, flags=FLAG_AUTOMATOR_MODIFIABLE)
register("hybridcloud.rpc.method_retry_overrides", default={}, flags=FLAG_AUTOMATOR_MODIFIABLE)
register("hybridcloud.rpc.method_timeout_overrides", default={}, flags=FLAG_AUTOMATOR_MODIFIABLE)
# Webhook processing controls
register(
    "hybridcloud.webhookpayload.worker_threads",
    default=4,
    flags=FLAG_AUTOMATOR_MODIFIABLE,
)

# Break glass controls
register("hybrid_cloud.rpc.disabled-service-methods", default=[], flags=FLAG_AUTOMATOR_MODIFIABLE)
# == End hybrid cloud subsystem

# Decides whether an incoming transaction triggers an update of the clustering rule applied to it.
register("txnames.bump-lifetime-sample-rate", default=0.1, flags=FLAG_AUTOMATOR_MODIFIABLE)

# === Nodestore related runtime options ===

register(
    "nodestore.set-subkeys.enable-set-cache-item", default=True, flags=FLAG_AUTOMATOR_MODIFIABLE
)

# === Backpressure related runtime options ===

# Enables monitoring of services for backpressure management.
register("backpressure.monitoring.enabled", default=False, flags=FLAG_AUTOMATOR_MODIFIABLE)
# How often the monitor will check service health.
register("backpressure.monitoring.interval", default=5, flags=FLAG_AUTOMATOR_MODIFIABLE)

# Enables checking consumer health for backpressure management.
register("backpressure.checking.enabled", default=False, flags=FLAG_AUTOMATOR_MODIFIABLE)
# How often a consumer will check for its health in a debounced fassion.
register("backpressure.checking.interval", default=5, flags=FLAG_AUTOMATOR_MODIFIABLE)


# How long a status is persisted, which means that updates to health status can be paused for that long before consumers will assume things are unhealthy
register("backpressure.status_ttl", default=60, flags=FLAG_AUTOMATOR_MODIFIABLE)

# The high-watermark levels per-service which will mark a service as unhealthy.
# This should mirror the `SENTRY_PROCESSING_SERVICES` setting.
register(
    "backpressure.high_watermarks.celery",
    default=0.5,
    flags=FLAG_AUTOMATOR_MODIFIABLE,
)
register(
    "backpressure.high_watermarks.attachments-store",
    default=0.8,
    flags=FLAG_AUTOMATOR_MODIFIABLE,
)
register(
    "backpressure.high_watermarks.processing-store",
    default=0.8,
    flags=FLAG_AUTOMATOR_MODIFIABLE,
)
register(
    "backpressure.high_watermarks.processing-locks",
    default=0.8,
    flags=FLAG_AUTOMATOR_MODIFIABLE,
)
register(
    "backpressure.high_watermarks.post-process-locks",
    default=0.8,
    flags=FLAG_AUTOMATOR_MODIFIABLE,
)
register(
    "backpressure.high_watermarks.processing-store-transactions",
    default=0.8,
    flags=FLAG_AUTOMATOR_MODIFIABLE,
)

# Killswitch for monitor check-ins
register(
    "crons.organization.disable-check-in",
    type=Sequence,
    default=[],
    flags=FLAG_AUTOMATOR_MODIFIABLE,
)

# Temporary killswitch to enable dispatching incident occurrences into the
# incident_occurrence_consumer
register(
    "crons.dispatch_incident_occurrences_to_consumer",
    default=False,
    flags=FLAG_BOOL | FLAG_AUTOMATOR_MODIFIABLE,
)

# Enables recording tick volume metrics and tick decisions based on those
# metrics. Decisions are used to delay notifications in a system incident.
register(
    "crons.system_incidents.collect_metrics",
    default=False,
    flags=FLAG_BOOL | FLAG_AUTOMATOR_MODIFIABLE,
)

# Enables the the crons incident occurrence consumer to consider the clock-tick
# decision made based on volume metrics to determine if a incident occurrence
# should be processed, delayed, or dropped entirely.
register(
    "crons.system_incidents.use_decisions",
    default=False,
    flags=FLAG_BOOL | FLAG_AUTOMATOR_MODIFIABLE,
)

# The threshold that the tick metric must surpass for a tick to be determined
# as anomalous. This value should be negative, since we will only determine an
# incident based on a decrease in volume.
#
# See the `monitors.system_incidents` module for more details
register(
    "crons.system_incidents.pct_deviation_anomaly_threshold",
    default=-10,
    flags=FLAG_AUTOMATOR_MODIFIABLE,
)

# The threshold that the tick metric must surpass to transition to an incident
# state. This should be a fairly high value to avoid false positive incidents.
register(
    "crons.system_incidents.pct_deviation_incident_threshold",
    default=-30,
    flags=FLAG_AUTOMATOR_MODIFIABLE,
)

# This is the number of previous ticks we will consider the tick metrics and
# tick decisions for to determine a decision about the tick being evaluated.
register(
    "crons.system_incidents.tick_decision_window",
    default=5,
    flags=FLAG_AUTOMATOR_MODIFIABLE,
)

# Determines how many check-ins per-minute will be allowed per monitor. This is
# used when computing the QuotaConfig for the DataCategory.MONITOR (check-ins)
#
# See the sentry.monitors.rate_limt module for more details.
#
# XXX(epurkhiser): Remember a single check-in may often consist of two check-in
# messages, one for IN_PROGRESS and another for OK.
register(
    "crons.per_monitor_rate_limit",
    type=Int,
    default=6,
    flags=FLAG_PRIORITIZE_DISK | FLAG_AUTOMATOR_MODIFIABLE,
)


# Sets the timeout for webhooks
register(
    "sentry-apps.webhook.timeout.sec",
    default=1.0,
    flags=FLAG_AUTOMATOR_MODIFIABLE,
)

# Enables statistical detectors for a project
register(
    "statistical_detectors.enable",
    default=False,
    flags=FLAG_PRIORITIZE_DISK | FLAG_AUTOMATOR_MODIFIABLE,
)
register(
    "statistical_detectors.enable.projects.performance",
    type=Sequence,
    default=[],
    flags=FLAG_PRIORITIZE_DISK | FLAG_AUTOMATOR_MODIFIABLE,
)
register(
    "statistical_detectors.enable.projects.profiling",
    type=Sequence,
    default=[],
    flags=FLAG_PRIORITIZE_DISK | FLAG_AUTOMATOR_MODIFIABLE,
)
register(
    "statistical_detectors.query.batch_size",
    type=Int,
    default=100,
    flags=FLAG_PRIORITIZE_DISK | FLAG_AUTOMATOR_MODIFIABLE,
)
register(
    "statistical_detectors.query.transactions.timeseries_days",
    type=Int,
    default=14,
    flags=FLAG_PRIORITIZE_DISK | FLAG_AUTOMATOR_MODIFIABLE,
)
register(
    "statistical_detectors.query.functions.timeseries_days",
    type=Int,
    default=14,
    flags=FLAG_PRIORITIZE_DISK | FLAG_AUTOMATOR_MODIFIABLE,
)
register(
    "statistical_detectors.ratelimit.ema",
    type=Int,
    default=-1,
    flags=FLAG_PRIORITIZE_DISK | FLAG_AUTOMATOR_MODIFIABLE,
)

register(
    "statistical_detectors.throughput.threshold.transactions",
    default=50,
    type=Int,
    flags=FLAG_AUTOMATOR_MODIFIABLE,
)

register(
    "statistical_detectors.throughput.threshold.functions",
    default=25,
    type=Int,
    flags=FLAG_AUTOMATOR_MODIFIABLE,
)

register(
    "options_automator_slack_webhook_enabled",
    default=True,
    flags=FLAG_AUTOMATOR_MODIFIABLE,
)

register(
    "on_demand.max_alert_specs",
    default=50,
    flags=FLAG_AUTOMATOR_MODIFIABLE,
)

register(
    "on_demand.max_widget_specs",
    default=100,
    flags=FLAG_AUTOMATOR_MODIFIABLE,
)
# Some organizations can have more widget specs on a case-by-case basis. Widgets using this limit
# are listed in 'extended_widget_spec_orgs' option.
register("on_demand.extended_max_widget_specs", default=750, flags=FLAG_AUTOMATOR_MODIFIABLE)
register("on_demand.extended_widget_spec_orgs", default=[], flags=FLAG_AUTOMATOR_MODIFIABLE)
register(
    "on_demand.max_widget_cardinality.count",
    default=10000,
    flags=FLAG_AUTOMATOR_MODIFIABLE,
)
register(
    "on_demand.max_widget_cardinality.on_query_count",
    default=50,
    flags=FLAG_AUTOMATOR_MODIFIABLE,
)
register(
    "on_demand.max_widget_cardinality.killswitch",
    default=False,
    flags=FLAG_AUTOMATOR_MODIFIABLE,
)
# Overrides modified date and always updates the row. Can be removed if not needed later.
register(
    "on_demand.update_on_demand_modified",
    default=False,
    flags=FLAG_AUTOMATOR_MODIFIABLE,
)

register("metric_extraction.max_span_attribute_specs", default=100, flags=FLAG_AUTOMATOR_MODIFIABLE)

register(
    "delightful_metrics.minimetrics_sample_rate",
    default=0.0,
    flags=FLAG_AUTOMATOR_MODIFIABLE,
)

# IDs of orgs that will stop ingesting custom metrics.
register(
    "custom-metrics-ingestion-disabled-orgs",
    default=[],
    flags=FLAG_AUTOMATOR_MODIFIABLE,
)

# IDs of projects that will stop ingesting custom metrics.
register(
    "custom-metrics-ingestion-disabled-projects",
    default=[],
    flags=FLAG_AUTOMATOR_MODIFIABLE,
)

# IDs of orgs that will be disabled from querying metrics via `/metrics/query` endpoint.
register(
    "custom-metrics-querying-disabled-orgs",
    default=[],
    flags=FLAG_AUTOMATOR_MODIFIABLE,
)

# SDK Crash Detection
#
# The project ID belongs to the sentry organization: https://sentry.sentry.io/projects/cocoa-sdk-crashes/?project=4505469596663808.
register(
    "issues.sdk_crash_detection.cocoa.project_id",
    default=4505469596663808,
    flags=FLAG_AUTOMATOR_MODIFIABLE,
)

register(
    "issues.sdk_crash_detection.cocoa.sample_rate",
    default=1.0,
    flags=FLAG_AUTOMATOR_MODIFIABLE,
)

# The project ID belongs to the sentry organization: https://sentry.sentry.io/projects/cocoa-sdk-crashes/?project=4506155486085120.
register(
    "issues.sdk_crash_detection.react-native.project_id",
    default=4506155486085120,
    flags=FLAG_AUTOMATOR_MODIFIABLE,
)

# The allowlist of org IDs that the react-native crash detection is enabled for.
register(
    "issues.sdk_crash_detection.react-native.organization_allowlist",
    type=Sequence,
    default=[],
    flags=FLAG_ALLOW_EMPTY | FLAG_AUTOMATOR_MODIFIABLE,
)

register(
    "issues.sdk_crash_detection.react-native.sample_rate",
    default=0.0,
    flags=FLAG_AUTOMATOR_MODIFIABLE,
)

register(
    "issues.sdk_crash_detection.java.project_id",
    default=0,
    type=Int,
    flags=FLAG_ALLOW_EMPTY | FLAG_AUTOMATOR_MODIFIABLE,
)

# The allowlist of org IDs that the java crash detection is enabled for.
register(
    "issues.sdk_crash_detection.java.organization_allowlist",
    type=Sequence,
    default=[],
    flags=FLAG_ALLOW_EMPTY | FLAG_AUTOMATOR_MODIFIABLE,
)

register(
    "issues.sdk_crash_detection.java.sample_rate",
    default=0.0,
    flags=FLAG_AUTOMATOR_MODIFIABLE,
)

register(
    "issues.sdk_crash_detection.native.project_id",
    default=0,
    type=Int,
    flags=FLAG_ALLOW_EMPTY | FLAG_AUTOMATOR_MODIFIABLE,
)

register(
    "issues.sdk_crash_detection.native.organization_allowlist",
    type=Sequence,
    default=[],
    flags=FLAG_ALLOW_EMPTY | FLAG_AUTOMATOR_MODIFIABLE,
)

register(
    "issues.sdk_crash_detection.native.sample_rate",
    default=0.0,
    flags=FLAG_AUTOMATOR_MODIFIABLE,
)

register(
    "issues.sdk_crash_detection.dart.project_id",
    default=0,
    type=Int,
    flags=FLAG_ALLOW_EMPTY | FLAG_AUTOMATOR_MODIFIABLE,
)

register(
    "issues.sdk_crash_detection.dart.organization_allowlist",
    type=Sequence,
    default=[],
    flags=FLAG_ALLOW_EMPTY | FLAG_AUTOMATOR_MODIFIABLE,
)

register(
    "issues.sdk_crash_detection.dart.sample_rate",
    default=0.0,
    flags=FLAG_AUTOMATOR_MODIFIABLE,
)

# END: SDK Crash Detection

register(
    "issues.auto_source_code_config.update_code_mapping_if_needed",
    default=False,
    flags=FLAG_AUTOMATOR_MODIFIABLE,
)

register(
    # Lists the shared resource ids we want to account usage for.
    "shared_resources_accounting_enabled",
    default=[],
    flags=FLAG_AUTOMATOR_MODIFIABLE,
)

# The flag disables the file io on main thread detector
register(
    "performance_issues.file_io_main_thread.disabled",
    default=False,
    flags=FLAG_MODIFIABLE_BOOL | FLAG_AUTOMATOR_MODIFIABLE,
)

# Enables on-demand metric extraction for Dashboard Widgets.
register(
    "on_demand_metrics.check_widgets.enable",
    default=False,
    flags=FLAG_PRIORITIZE_DISK | FLAG_AUTOMATOR_MODIFIABLE,
)
# Rollout % for easing out rollout based on the dashboard widget query id
register(
    "on_demand_metrics.check_widgets.rollout",
    default=0.0,
    type=Float,
    flags=FLAG_PRIORITIZE_DISK | FLAG_AUTOMATOR_MODIFIABLE,
)
# Number of DashboardWidgetQuery to be checked at once.
register(
    "on_demand_metrics.check_widgets.query.batch_size",
    type=Int,
    default=50,
    flags=FLAG_PRIORITIZE_DISK | FLAG_AUTOMATOR_MODIFIABLE,
)
# Number of chunks to split queries across.
register(
    "on_demand_metrics.check_widgets.query.total_batches",
    default=100,
    flags=FLAG_PRIORITIZE_DISK | FLAG_AUTOMATOR_MODIFIABLE,
)
# Use database backed stateful extraction state
register(
    "on_demand_metrics.widgets.use_stateful_extraction",
    default=False,
    flags=FLAG_PRIORITIZE_DISK | FLAG_AUTOMATOR_MODIFIABLE,
)
# Use to rollout using a cache for should_use_on_demand function, which resolves queries
register(
    "on_demand_metrics.cache_should_use_on_demand",
    default=0.0,
    flags=FLAG_AUTOMATOR_MODIFIABLE | FLAG_MODIFIABLE_RATE,
)

# Relocation: whether or not the self-serve API for the feature is enabled. When set on a region
# silo, this flag controls whether or not that region's API will serve relocation requests to
# non-superuser clients. When set on the control silo, it can be used to regulate whether or not
# certain global UI (ex: the relocation creation form at `/relocation/`) is visible to users.
register(
    "relocation.enabled",
    default=False,
    flags=FLAG_BOOL | FLAG_AUTOMATOR_MODIFIABLE,
)

# Relocation: populates the target region drop down in the control silo. Note: this option has NO
# EFFECT in region silos. However, the control silos `relocation.selectable-regions` array should be
# a complete list of all regions where `relocation.enabled`. If a region is enabled/disabled, it
# should also be added to/removed from this array in the control silo at the same time.
register(
    "relocation.selectable-regions",
    default=[],
    flags=FLAG_AUTOMATOR_MODIFIABLE,
)

# Relocation: the step at which new relocations should be autopaused, requiring admin approval
# before continuing.
# DEPRECATED: will be removed after the new `relocation.autopause.*` options are fully rolled out.
register(
    "relocation.autopause",
    default="",
    flags=FLAG_AUTOMATOR_MODIFIABLE,
)

# Relocation: the step at which new `SELF_HOSTED` relocations should be autopaused, requiring an
# admin to unpause before continuing.
register(
    "relocation.autopause.self-hosted",
    default="",
    flags=FLAG_AUTOMATOR_MODIFIABLE,
)

# Relocation: the step at which new `SELF_HOSTED` relocations should be autopaused, requiring an
# admin to unpause before continuing.
register(
    "relocation.autopause.saas-to-saas",
    default="",
    flags=FLAG_AUTOMATOR_MODIFIABLE,
)

# Relocation: globally limits the number of small (<=10MB) relocations allowed per silo per day.
register(
    "relocation.daily-limit.small",
    default=0,
    flags=FLAG_SCALAR | FLAG_AUTOMATOR_MODIFIABLE,
)

# Relocation: globally limits the number of medium (>10MB && <=100MB) relocations allowed per silo
# per day.
register(
    "relocation.daily-limit.medium",
    default=0,
    flags=FLAG_SCALAR | FLAG_AUTOMATOR_MODIFIABLE,
)

# Relocation: globally limits the number of large (>100MB) relocations allowed per silo per day.
register(
    "relocation.daily-limit.large",
    default=0,
    flags=FLAG_SCALAR | FLAG_AUTOMATOR_MODIFIABLE,
)

register(
    "relocation.outbox-orgslug.killswitch",
    default=[],
    type=Sequence,
    flags=FLAG_AUTOMATOR_MODIFIABLE,
)

# max number of profiles to use for computing
# the aggregated flamegraph.
register(
    "profiling.flamegraph.profile-set.size",
    type=Int,
    default=100,
    flags=FLAG_AUTOMATOR_MODIFIABLE,
)

# list of platform names for which we allow using unsampled profiles for the purpose
# of improving profile (function) metrics
register(
    "profiling.profile_metrics.unsampled_profiles.platforms",
    type=Sequence,
    default=[],
    flags=FLAG_ALLOW_EMPTY | FLAG_AUTOMATOR_MODIFIABLE,
)

# sample rate for tuning the amount of unsampled profiles that we "let through"
register(
    "profiling.profile_metrics.unsampled_profiles.sample_rate",
    default=0.0,
    flags=FLAG_AUTOMATOR_MODIFIABLE,
)

# killswitch for profile metrics
register(
    "profiling.profile_metrics.unsampled_profiles.enabled",
    default=False,
    type=Bool,
    flags=FLAG_AUTOMATOR_MODIFIABLE,
)

# Enable sending a post update signal after we update groups using a queryset update
register(
    "groups.enable-post-update-signal",
    default=False,
    flags=FLAG_BOOL | FLAG_AUTOMATOR_MODIFIABLE,
)


# Switch to read assemble status from Redis instead of memcache
register("assemble.read_from_redis", default=False, flags=FLAG_AUTOMATOR_MODIFIABLE)

# Sampling rates for testing Rust-based grouping enhancers

# Rate at which to run the Rust implementation of `assemble_stacktrace_component`
# and compare the results
register(
    "grouping.rust_enhancers.compare_components",
    default=0.0,
    flags=FLAG_AUTOMATOR_MODIFIABLE,
)
# Rate at which to prefer the Rust implementation of `assemble_stacktrace_component`.
register(
    "grouping.rust_enhancers.prefer_rust_components",
    default=0.0,
    flags=FLAG_AUTOMATOR_MODIFIABLE,
)
register(
    "metrics.sample-list.sample-rate",
    type=Float,
    default=100_000.0,
    flags=FLAG_PRIORITIZE_DISK | FLAG_AUTOMATOR_MODIFIABLE,
)

# Rates controlling the rollout of grouping parameterization experiments
register(
    "grouping.experiments.parameterization.uniq_id",
    default=0.0,
    flags=FLAG_ADMIN_MODIFIABLE | FLAG_AUTOMATOR_MODIFIABLE | FLAG_RATE,
)

# TODO: For now, only a small number of projects are going through a grouping config transition at
# any given time, so we're sampling at 100% in order to be able to get good signal. Once we've fully
# transitioned to the optimized logic, and before the next config change, we probably either want to
# turn this down or get rid of it in favor of the default 10% sample rate
register(
    "grouping.config_transition.metrics_sample_rate",
    type=Float,
    default=1.0,
    flags=FLAG_AUTOMATOR_MODIFIABLE,
)


# Sample rate for double writing to experimental dsn
register(
    "store.experimental-dsn-double-write.sample-rate",
    default=0.0,
    flags=FLAG_AUTOMATOR_MODIFIABLE,
)

# temporary option for logging canonical key fallback stacktraces
register(
    "canonical-fallback.send-error-to-sentry",
    default=0.0,
    flags=FLAG_AUTOMATOR_MODIFIABLE,
)

# Standalone spans
register(
    "standalone-spans.process-spans-consumer.enable",
    default=False,
    flags=FLAG_PRIORITIZE_DISK | FLAG_AUTOMATOR_MODIFIABLE,
)
register(
    "standalone-spans.process-spans-consumer.project-allowlist",
    type=Sequence,
    default=[],
    flags=FLAG_PRIORITIZE_DISK | FLAG_AUTOMATOR_MODIFIABLE,
)
register(
    "standalone-spans.process-spans-consumer.project-rollout",
    type=Float,
    default=0.0,
    flags=FLAG_PRIORITIZE_DISK | FLAG_AUTOMATOR_MODIFIABLE,
)
register(
    "standalone-spans.buffer-window.seconds",
    type=Int,
    default=120,  # 2 minutes
    flags=FLAG_PRIORITIZE_DISK | FLAG_AUTOMATOR_MODIFIABLE,
)
register(
    "standalone-spans.buffer-ttl.seconds",
    type=Int,
    default=300,  # 5 minutes
    flags=FLAG_PRIORITIZE_DISK | FLAG_AUTOMATOR_MODIFIABLE,
)
register(
    "standalone-spans.process-segments-consumer.enable",
    default=True,
    flags=FLAG_PRIORITIZE_DISK | FLAG_AUTOMATOR_MODIFIABLE,
)
register(
    "standalone-spans.send-occurrence-to-platform.enable",
    default=False,
    flags=FLAG_PRIORITIZE_DISK | FLAG_AUTOMATOR_MODIFIABLE,
)
register(
    "standalone-spans.detect-performance-problems.enable",
    default=False,
    flags=FLAG_PRIORITIZE_DISK | FLAG_AUTOMATOR_MODIFIABLE,
)
register(
    "standalone-spans.profile-process-messages.rate",
    type=Float,
    default=0.0,
    flags=FLAG_PRIORITIZE_DISK | FLAG_AUTOMATOR_MODIFIABLE,
)
register(
    "standalone-spans.deserialize-spans-rapidjson.enable",
    default=False,
    flags=FLAG_PRIORITIZE_DISK | FLAG_AUTOMATOR_MODIFIABLE,
)
register(
    "standalone-spans.deserialize-spans-orjson.enable",
    default=False,
    flags=FLAG_PRIORITIZE_DISK | FLAG_AUTOMATOR_MODIFIABLE,
)
register(
    "indexed-spans.agg-span-waterfall.enable",
    default=False,
    flags=FLAG_PRIORITIZE_DISK | FLAG_AUTOMATOR_MODIFIABLE,
)

register(
    "traces.sample-list.sample-rate",
    type=Float,
    default=0.0,
    flags=FLAG_PRIORITIZE_DISK | FLAG_AUTOMATOR_MODIFIABLE,
)

register(
    "discover.saved-query-dataset-split.enable",
    default=False,
    flags=FLAG_PRIORITIZE_DISK | FLAG_AUTOMATOR_MODIFIABLE,
)
register(
    "discover.saved-query-dataset-split.organization-id-allowlist",
    type=Sequence,
    default=[],
    flags=FLAG_PRIORITIZE_DISK | FLAG_AUTOMATOR_MODIFIABLE,
)

# Options for setting LLM providers and usecases
register("llm.provider.options", default={}, flags=FLAG_NOSTORE)
# Example provider:
#     "openai": {
#         "options": {
#             "api_key": "",
#         },
#         "models": ["gpt-4-turbo", "gpt-3.5-turbo"],
#     }

register("llm.usecases.options", default={}, flags=FLAG_NOSTORE, type=Dict)
# Example usecase:
#     "suggestedfix": {
#         "provider": "openai",
#         "options": {
#             "model": "gpt-3.5-turbo",
#         },
#     }
# }

register(
    "feedback.filter_garbage_messages",
    type=Bool,
    default=False,
    flags=FLAG_PRIORITIZE_DISK | FLAG_AUTOMATOR_MODIFIABLE,
)

# List of organizations with increased rate limits for organization_events API
register(
    "api.organization_events.rate-limit-increased.orgs",
    type=Sequence,
    default=[],
    flags=FLAG_ALLOW_EMPTY | FLAG_AUTOMATOR_MODIFIABLE,
)
# Increased rate limits for organization_events API for the orgs above
register(
    "api.organization_events.rate-limit-increased.limits",
    type=Dict,
    default={"limit": 50, "window": 1, "concurrent_limit": 50},
    flags=FLAG_ALLOW_EMPTY | FLAG_AUTOMATOR_MODIFIABLE,
)
# Reduced rate limits for organization_events API for the orgs in LA/EA/GA rollout
# Once GA'd, this will be the default rate limit for all orgs not on the increase list
register(
    "api.organization_events.rate-limit-reduced.limits",
    type=Dict,
    default={"limit": 1000, "window": 300, "concurrent_limit": 15},
    flags=FLAG_ALLOW_EMPTY | FLAG_AUTOMATOR_MODIFIABLE,
)


# TODO: remove once removed from options
register(
    "issue_platform.use_kafka_partition_key",
    type=Bool,
    default=False,
    flags=FLAG_PRIORITIZE_DISK | FLAG_AUTOMATOR_MODIFIABLE,
)


register(
    "sentry.save-event-attachments.project-per-5-minute-limit",
    type=Int,
    default=2000,
    flags=FLAG_AUTOMATOR_MODIFIABLE,
)

register(
    "sentry.save-event-attachments.project-per-sec-limit",
    type=Int,
    default=100,
    flags=FLAG_AUTOMATOR_MODIFIABLE,
)

# max number of profile chunks to use for computing
# the merged profile.
register(
    "profiling.continuous-profiling.chunks-set.size",
    type=Int,
    default=50,
    flags=FLAG_AUTOMATOR_MODIFIABLE,
)
register(
    "profiling.continuous-profiling.chunks-query.size",
    type=Int,
    default=250,
    flags=FLAG_AUTOMATOR_MODIFIABLE,
)

# Enable orjson in the occurrence_consumer.process_[message|batch]
register(
    "issues.occurrence_consumer.use_orjson",
    type=Bool,
    default=False,
    flags=FLAG_AUTOMATOR_MODIFIABLE,
)

# Controls the rate of using the sentry api shared secret for communicating to sentry.
register(
    "seer.api.use-shared-secret",
    default=0.0,
    flags=FLAG_AUTOMATOR_MODIFIABLE,
)

register(
    "similarity.backfill_nodestore_use_multithread",
    default=False,
    flags=FLAG_AUTOMATOR_MODIFIABLE,
)

register(
    "similarity.backfill_nodestore_chunk_size",
    default=5,
    flags=FLAG_AUTOMATOR_MODIFIABLE,
)

register(
    "similarity.backfill_nodestore_threads",
    default=6,
    flags=FLAG_AUTOMATOR_MODIFIABLE,
)
register(
    "similarity.backfill_snuba_concurrent_requests",
    default=20,
    flags=FLAG_AUTOMATOR_MODIFIABLE,
)
register(
    "similarity.backfill_seer_chunk_size",
    default=30,
    flags=FLAG_AUTOMATOR_MODIFIABLE,
)
register(
    "similarity.backfill_seer_threads",
    default=1,
    flags=FLAG_AUTOMATOR_MODIFIABLE,
)
register(
    "similarity.backfill_project_cohort_size",
    default=1000,
    flags=FLAG_AUTOMATOR_MODIFIABLE,
)
register(
    "similarity.backfill_total_worker_count",
    default=6,
    flags=FLAG_AUTOMATOR_MODIFIABLE,
)
register(
    "similarity.new_project_seer_grouping.enabled",
    default=False,
    flags=FLAG_AUTOMATOR_MODIFIABLE,
)
register(
    "similarity.backfill_use_reranking",
    default=False,
    flags=FLAG_AUTOMATOR_MODIFIABLE,
)
register(
    "delayed_processing.batch_size",
    default=10000,
    flags=FLAG_AUTOMATOR_MODIFIABLE,
)
register(
    "delayed_processing.emit_logs",
    type=Bool,
    default=False,
    flags=FLAG_AUTOMATOR_MODIFIABLE,
)
register(
    "delayed_workflow.rollout",
    type=Bool,
    default=False,
    flags=FLAG_AUTOMATOR_MODIFIABLE,
)
register(
    "celery_split_queue_task_rollout",
    default={},
    flags=FLAG_AUTOMATOR_MODIFIABLE,
)

register(
    "grouping.grouphash_metadata.ingestion_writes_enabled",
    type=Bool,
    default=True,
    flags=FLAG_AUTOMATOR_MODIFIABLE,
)
register(
    "grouping.grouphash_metadata.backfill_sample_rate",
    type=Float,
    default=0.0,
    flags=FLAG_AUTOMATOR_MODIFIABLE,
)


# Restrict uptime issue creation for specific host provider identifiers. Items
# in this list map to the `host_provider_id` column in the UptimeSubscription
# table.
#
# This may be used to stop issue creation in the event that a network / hosting
# provider blocks the uptime checker causing false positives.
register(
    "uptime.restrict-issue-creation-by-hosting-provider-id",
    type=Sequence,
    default=[],
    flags=FLAG_ALLOW_EMPTY | FLAG_AUTOMATOR_MODIFIABLE,
)

# Disables specific uptime checker regions. This is a list of region slugs
# which must match regions available in the settings.UPTIME_REGIONS list.
#
# Useful to remove a region from check rotation if there is some kind of
# problem with the region.
register(
    "uptime.disabled-checker-regions",
    type=Sequence,
    default=[],
    flags=FLAG_ALLOW_EMPTY | FLAG_AUTOMATOR_MODIFIABLE,
)
register(
    "uptime.checker-regions-mode-override",
    type=Dict,
    default={},
    flags=FLAG_ALLOW_EMPTY | FLAG_AUTOMATOR_MODIFIABLE,
)

# When in active monitoring mode, overrides how many failures in a row we need to see to mark the monitor as down
register(
    "uptime.active-failure-threshold",
    type=Int,
    default=3,
    flags=FLAG_AUTOMATOR_MODIFIABLE,
)
# When in active monitoring mode, how many successes in a row do we need to mark it as up
register(
    "uptime.active-recovery-threshold",
    type=Int,
    default=1,
    flags=FLAG_AUTOMATOR_MODIFIABLE,
)

register(
    "uptime.date_cutoff_epoch_seconds",
    type=Int,
    default=0,
    flags=FLAG_AUTOMATOR_MODIFIABLE,
)

register(
    "uptime.snuba_uptime_results.enabled",
    type=Bool,
    default=False,
    flags=FLAG_AUTOMATOR_MODIFIABLE,
)

# Configures the list of public IP addresses that are returned from the
# `uptime-ips` API. This does NOT control what actual IPs are used to make the
# check, we simply have this as an option so that we can quickly update this
# list without the need for a code-change.
register(
    "uptime.uptime-ips-api-response",
    type=Sequence,
    default=[],
    flags=FLAG_ALLOW_EMPTY | FLAG_AUTOMATOR_MODIFIABLE,
)


register(
    "releases.no_snuba_for_release_creation",
    type=Bool,
    default=False,
    flags=FLAG_AUTOMATOR_MODIFIABLE,
)

register(
    "celery_split_queue_rollout",
    default={"post_process_transactions": 1.0},
    flags=FLAG_AUTOMATOR_MODIFIABLE,
)

# Secret Scanning. Allows to temporarily disable signature verification.
register(
    "secret-scanning.github.enable-signature-verification",
    type=Bool,
    default=True,
    flags=FLAG_AUTOMATOR_MODIFIABLE,
)

# Rate limiting for the occurrence consumer
register(
    "issues.occurrence-consumer.rate-limit.quota",
    type=Dict,
    default={"window_seconds": 3600, "granularity_seconds": 60, "limit": 1000},
    flags=FLAG_AUTOMATOR_MODIFIABLE,
)

register(
    "issues.occurrence-consumer.rate-limit.enabled",
    type=Bool,
    default=False,
    flags=FLAG_AUTOMATOR_MODIFIABLE,
)
register(
    "eventstore.adjacent_event_ids_use_snql",
    type=Bool,
    default=False,
    flags=FLAG_AUTOMATOR_MODIFIABLE,
)

# Demo mode
register(
    "demo-mode.enabled",
    type=Bool,
    default=False,
    flags=FLAG_AUTOMATOR_MODIFIABLE,
)

register(
    "demo-mode.orgs",
    default=[],
    flags=FLAG_AUTOMATOR_MODIFIABLE,
)

register(
    "demo-mode.users",
    default=[],
    flags=FLAG_AUTOMATOR_MODIFIABLE,
)

# option for sample size when fetching project tag keys
register(
    "visibility.tag-key-sample-size",
    default=1_000_000,
    flags=FLAG_AUTOMATOR_MODIFIABLE,
)

# option for clamping project tag key date range
register(
    "visibility.tag-key-max-date-range.days",
    default=14,
    flags=FLAG_AUTOMATOR_MODIFIABLE,
)

# option used to enable/disable applying
# stack trace rules in profiles
register(
    "profiling.stack_trace_rules.enabled",
    default=False,
    type=Bool,
    flags=FLAG_AUTOMATOR_MODIFIABLE,
)

register(
    "performance.event-tracker.sample-rate.transactions",
    default=0.0,
    flags=FLAG_AUTOMATOR_MODIFIABLE,
)

# allows us to disable indexing during maintenance events
register(
    "sentry.similarity.indexing.enabled",
    default=True,
    type=Bool,
    flags=FLAG_AUTOMATOR_MODIFIABLE,
)

# Enforces a QueryBuilder check that the first relevant event has been sent for each project
register(
    "sentry.search.events.project.check_event",
    default=0.0,
    type=Float,
    flags=FLAG_AUTOMATOR_MODIFIABLE,
)

register(
    "taskworker.grpc_service_config",
    type=String,
    default="""{"loadBalancingConfig": [{"round_robin": {}}]}""",
    flags=FLAG_AUTOMATOR_MODIFIABLE,
)

# Increases event title character limit
register(
    "sentry.save-event.title-char-limit-256.enabled",
    type=Bool,
    default=False,
    flags=FLAG_AUTOMATOR_MODIFIABLE,
)

register(
    "sentry.demo_mode.sync_artifact_bundles.enable",
    type=Bool,
    default=False,
    flags=FLAG_PRIORITIZE_DISK | FLAG_AUTOMATOR_MODIFIABLE,
)
register(
    "sentry.demo_mode.sync_artifact_bundles.source_org_id",
    type=Int,
    flags=FLAG_PRIORITIZE_DISK | FLAG_AUTOMATOR_MODIFIABLE,
)
register(
    "sentry.demo_mode.sync_artifact_bundles.lookback_days",
    default=1,
    flags=FLAG_PRIORITIZE_DISK | FLAG_AUTOMATOR_MODIFIABLE,
)

# Taskbroker flags

register(
    "taskworker.route.overrides",
    default={},
    flags=FLAG_AUTOMATOR_MODIFIABLE,
)
register(
    "taskworker.deletions.rollout",
    default={},
    flags=FLAG_AUTOMATOR_MODIFIABLE,
)
register(
    "taskworker.deletions.control.rollout",
    default={},
    flags=FLAG_AUTOMATOR_MODIFIABLE,
)
register(
    "taskworker.tempest.rollout",
    default={},
    flags=FLAG_AUTOMATOR_MODIFIABLE,
)
register(
    "taskworker.relocation.rollout",
    default={},
    flags=FLAG_AUTOMATOR_MODIFIABLE,
)
register(
    "taskworker.relocation.control.rollout",
    default={},
    flags=FLAG_AUTOMATOR_MODIFIABLE,
)
register(
    "taskworker.auth.rollout",
    default={},
    flags=FLAG_AUTOMATOR_MODIFIABLE,
)
register(
    "taskworker.auth.control.rollout",
    default={},
    flags=FLAG_AUTOMATOR_MODIFIABLE,
)
register(
    "taskworker.demomode.rollout",
    default={},
    flags=FLAG_AUTOMATOR_MODIFIABLE,
)
register(
    "taskworker.options.rollout",
    default={},
    flags=FLAG_AUTOMATOR_MODIFIABLE,
)
register(
    "taskworker.options.control.rollout",
    default={},
    flags=FLAG_AUTOMATOR_MODIFIABLE,
)
register(
    "taskworker.sdk.rollout",
    default={},
    flags=FLAG_AUTOMATOR_MODIFIABLE,
)
register(
    "taskworker.sdk.control.rollout",
    default={},
    flags=FLAG_AUTOMATOR_MODIFIABLE,
)
register(
    "taskworker.selfhosted.rollout",
    default={},
    flags=FLAG_AUTOMATOR_MODIFIABLE,
)
register(
    "taskworker.alerts.rollout",
    default={},
    flags=FLAG_AUTOMATOR_MODIFIABLE,
)
register(
    "sdk-deprecation.profile-chunk.python",
    default="2.24.1",
    flags=FLAG_AUTOMATOR_MODIFIABLE,
)
register(
    "sdk-deprecation.profile-chunk.cocoa",
    default="8.49.0",
    flags=FLAG_AUTOMATOR_MODIFIABLE,
)
register(
    "taskworker.crons.rollout",
    default={},
    flags=FLAG_AUTOMATOR_MODIFIABLE,
)
register(
    "taskworker.digests.rollout",
    default={},
    flags=FLAG_AUTOMATOR_MODIFIABLE,
)
register(
    "taskworker.hybridcloud.rollout",
    default={},
    flags=FLAG_AUTOMATOR_MODIFIABLE,
)
register(
    "taskworker.hybridcloud.control.rollout",
    default={},
    flags=FLAG_AUTOMATOR_MODIFIABLE,
)
register(
    "taskworker.replays.rollout",
    default={},
    flags=FLAG_AUTOMATOR_MODIFIABLE,
)
register(
    "taskworker.notifications.rollout",
    default={},
    flags=FLAG_AUTOMATOR_MODIFIABLE,
)
register(
    "taskworker.notifications.control.rollout",
    default={},
    flags=FLAG_AUTOMATOR_MODIFIABLE,
)
register(
    "taskworker.uptime.rollout",
    default={},
    flags=FLAG_AUTOMATOR_MODIFIABLE,
)
register(
    "taskworker.integrations.control.rollout",
    default={},
    flags=FLAG_AUTOMATOR_MODIFIABLE,
)
register(
    "taskworker.integrations.rollout",
    default={},
    flags=FLAG_AUTOMATOR_MODIFIABLE,
)
register(
<<<<<<< HEAD
    "taskworker.attachments.rollout",
    default={},
    flags=FLAG_AUTOMATOR_MODIFIABLE,
)
=======
    "taskworker.seer.rollout",
    default={},
    flags=FLAG_AUTOMATOR_MODIFIABLE,
)
register(
    "taskworker.issues.rollout",
    default={},
    flags=FLAG_AUTOMATOR_MODIFIABLE,
)
register(
    "taskworker.export.rollout",
    default={},
    flags=FLAG_AUTOMATOR_MODIFIABLE,
)
register(
    "taskworker.buffer.rollout",
    default={},
    flags=FLAG_AUTOMATOR_MODIFIABLE,
)
# Orgs for which compression should be disabled in the chunk upload endpoint.
# This is intended to circumvent sporadic 503 errors reported by some customers.
register("chunk-upload.no-compression", default=[], flags=FLAG_AUTOMATOR_MODIFIABLE)
>>>>>>> 263beae5
<|MERGE_RESOLUTION|>--- conflicted
+++ resolved
@@ -3307,12 +3307,11 @@
     flags=FLAG_AUTOMATOR_MODIFIABLE,
 )
 register(
-<<<<<<< HEAD
     "taskworker.attachments.rollout",
     default={},
     flags=FLAG_AUTOMATOR_MODIFIABLE,
 )
-=======
+register(
     "taskworker.seer.rollout",
     default={},
     flags=FLAG_AUTOMATOR_MODIFIABLE,
@@ -3334,5 +3333,4 @@
 )
 # Orgs for which compression should be disabled in the chunk upload endpoint.
 # This is intended to circumvent sporadic 503 errors reported by some customers.
-register("chunk-upload.no-compression", default=[], flags=FLAG_AUTOMATOR_MODIFIABLE)
->>>>>>> 263beae5
+register("chunk-upload.no-compression", default=[], flags=FLAG_AUTOMATOR_MODIFIABLE)