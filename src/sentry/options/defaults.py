--- conflicted
+++ resolved
@@ -3199,20 +3199,22 @@
     flags=FLAG_AUTOMATOR_MODIFIABLE,
 )
 register(
-<<<<<<< HEAD
+    "taskworker.options.rollout",
+    default={},
+    flags=FLAG_AUTOMATOR_MODIFIABLE,
+)
+register(
+    "taskworker.options.control.rollout",
+    default={},
+    flags=FLAG_AUTOMATOR_MODIFIABLE,
+)
+register(
     "taskworker.sdk.rollout",
-=======
-    "taskworker.options.rollout",
->>>>>>> 8beb16e2
     default={},
     flags=FLAG_AUTOMATOR_MODIFIABLE,
 )
 register(
-<<<<<<< HEAD
     "taskworker.sdk.control.rollout",
-=======
-    "taskworker.options.control.rollout",
->>>>>>> 8beb16e2
     default={},
     flags=FLAG_AUTOMATOR_MODIFIABLE,
 )