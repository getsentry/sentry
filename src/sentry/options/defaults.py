import os

from sentry.logging import LoggingFormat
from sentry.options import register
from sentry.options.manager import (
    FLAG_ADMIN_MODIFIABLE,
    FLAG_ALLOW_EMPTY,
    FLAG_AUTOMATOR_MODIFIABLE,
    FLAG_BOOL,
    FLAG_CREDENTIAL,
    FLAG_IMMUTABLE,
    FLAG_MODIFIABLE_BOOL,
    FLAG_MODIFIABLE_RATE,
    FLAG_NOSTORE,
    FLAG_PRIORITIZE_DISK,
    FLAG_RATE,
    FLAG_REQUIRED,
    FLAG_SCALAR,
)
from sentry.quotas.base import build_metric_abuse_quotas
from sentry.utils.types import Any, Bool, Dict, Float, Int, Sequence, String

# Cache
# register('cache.backend', flags=FLAG_NOSTORE)
# register('cache.options', type=Dict, flags=FLAG_NOSTORE)


# System
register("system.admin-email", flags=FLAG_REQUIRED)
register(
    "system.support-email",
    flags=FLAG_ALLOW_EMPTY | FLAG_PRIORITIZE_DISK | FLAG_AUTOMATOR_MODIFIABLE,
)
register(
    "system.security-email",
    flags=FLAG_ALLOW_EMPTY | FLAG_PRIORITIZE_DISK | FLAG_AUTOMATOR_MODIFIABLE,
)
register("system.databases", type=Dict, flags=FLAG_NOSTORE)
# register('system.debug', default=False, flags=FLAG_NOSTORE)
register(
    "system.rate-limit",
    default=0,
    flags=FLAG_ALLOW_EMPTY | FLAG_PRIORITIZE_DISK | FLAG_AUTOMATOR_MODIFIABLE,
)
register(
    "system.event-retention-days",
    default=0,
    flags=FLAG_ALLOW_EMPTY | FLAG_PRIORITIZE_DISK | FLAG_AUTOMATOR_MODIFIABLE,
)
register("system.secret-key", flags=FLAG_CREDENTIAL | FLAG_NOSTORE)
register("system.root-api-key", flags=FLAG_PRIORITIZE_DISK | FLAG_AUTOMATOR_MODIFIABLE)
register("system.logging-format", default=LoggingFormat.HUMAN, flags=FLAG_NOSTORE)
# This is used for the chunk upload endpoint
register("system.upload-url-prefix", flags=FLAG_PRIORITIZE_DISK | FLAG_AUTOMATOR_MODIFIABLE)
register(
    "system.maximum-file-size",
    default=2**31,
    flags=FLAG_PRIORITIZE_DISK | FLAG_AUTOMATOR_MODIFIABLE,
)

# URL configuration
# Absolute URL to the sentry root directory. Should not include a trailing slash.
register(
    "system.url-prefix",
    ttl=60,
    grace=3600,
    default=os.environ.get("SENTRY_SYSTEM_URL_PREFIX"),
    flags=FLAG_REQUIRED | FLAG_PRIORITIZE_DISK,
)
register(
    "system.internal-url-prefix",
    flags=FLAG_ALLOW_EMPTY | FLAG_PRIORITIZE_DISK | FLAG_AUTOMATOR_MODIFIABLE,
)
# Base hostname that account domains are subdomains of.
register(
    "system.base-hostname",
    default=os.environ.get("SENTRY_SYSTEM_BASE_HOSTNAME"),
    flags=FLAG_ALLOW_EMPTY | FLAG_PRIORITIZE_DISK | FLAG_NOSTORE,
)
# The template for organization subdomain hostnames.
register(
    "system.organization-base-hostname",
    default=os.environ.get("SENTRY_ORGANIZATION_BASE_HOSTNAME"),
    flags=FLAG_ALLOW_EMPTY | FLAG_PRIORITIZE_DISK | FLAG_NOSTORE,
)
# Template for organization URL including protocol
register(
    "system.organization-url-template",
    default=os.environ.get("SENTRY_ORGANIZATION_URL_TEMPLATE"),
    flags=FLAG_ALLOW_EMPTY | FLAG_PRIORITIZE_DISK | FLAG_NOSTORE,
)
# Template for region based API URL
register(
    "system.region-api-url-template",
    default=os.environ.get("SENTRY_REGION_API_URL_TEMPLATE"),
    flags=FLAG_ALLOW_EMPTY | FLAG_PRIORITIZE_DISK | FLAG_NOSTORE,
)
# The region that this instance is currently running in.
register("system.region", flags=FLAG_ALLOW_EMPTY | FLAG_PRIORITIZE_DISK | FLAG_NOSTORE)
# Enable date-util parsing for timestamps
register(
    "system.use-date-util-timestamps",
    default=False,
    flags=FLAG_AUTOMATOR_MODIFIABLE,
)
# Redis
register(
    "redis.clusters",
    type=Dict,
    default={"default": {"hosts": {0: {"host": "127.0.0.1", "port": 6379}}}},
    flags=FLAG_NOSTORE | FLAG_IMMUTABLE,
)
register("redis.options", type=Dict, flags=FLAG_NOSTORE)

# Processing worker caches
register(
    "dsym.cache-path",
    type=String,
    default="/tmp/sentry-dsym-cache",
    flags=FLAG_PRIORITIZE_DISK | FLAG_AUTOMATOR_MODIFIABLE,
)
register(
    "releasefile.cache-path",
    type=String,
    default="/tmp/sentry-releasefile-cache",
    flags=FLAG_PRIORITIZE_DISK | FLAG_AUTOMATOR_MODIFIABLE,
)
register(
    "releasefile.cache-limit",
    type=Int,
    default=10 * 1024 * 1024,
    flags=FLAG_PRIORITIZE_DISK | FLAG_AUTOMATOR_MODIFIABLE,
)


# Mail
register("mail.backend", default="smtp", flags=FLAG_NOSTORE)
register(
    "mail.host",
    default="127.0.0.1",
    flags=FLAG_REQUIRED | FLAG_PRIORITIZE_DISK,
)
register(
    "mail.port",
    default=25,
    flags=FLAG_REQUIRED | FLAG_PRIORITIZE_DISK,
)
register(
    "mail.username",
    flags=FLAG_REQUIRED | FLAG_ALLOW_EMPTY | FLAG_PRIORITIZE_DISK,
)
register(
    "mail.password",
    flags=FLAG_REQUIRED | FLAG_ALLOW_EMPTY | FLAG_PRIORITIZE_DISK,
)
register(
    "mail.use-tls",
    default=False,
    flags=FLAG_REQUIRED | FLAG_PRIORITIZE_DISK,
)
register(
    "mail.use-ssl",
    default=False,
    flags=FLAG_REQUIRED | FLAG_PRIORITIZE_DISK,
)
register(
    "mail.subject-prefix",
    default="[Sentry]",
    flags=FLAG_PRIORITIZE_DISK | FLAG_AUTOMATOR_MODIFIABLE,
)
register(
    "mail.from",
    default="root@localhost",
    flags=FLAG_REQUIRED | FLAG_PRIORITIZE_DISK,
)
register("mail.list-namespace", type=String, default="localhost", flags=FLAG_NOSTORE)
register(
    "mail.enable-replies", default=False, flags=FLAG_PRIORITIZE_DISK | FLAG_AUTOMATOR_MODIFIABLE
)
register(
    "mail.reply-hostname",
    default="",
    flags=FLAG_ALLOW_EMPTY | FLAG_PRIORITIZE_DISK | FLAG_AUTOMATOR_MODIFIABLE,
)
register(
    "mail.mailgun-api-key",
    default="",
    flags=FLAG_ALLOW_EMPTY | FLAG_PRIORITIZE_DISK | FLAG_AUTOMATOR_MODIFIABLE,
)
register(
    "mail.timeout",
    default=10,
    type=Int,
    flags=FLAG_ALLOW_EMPTY | FLAG_PRIORITIZE_DISK | FLAG_AUTOMATOR_MODIFIABLE,
)

# TOTP (Auth app)
register(
    "totp.disallow-new-enrollment",
    default=False,
    type=Bool,
    flags=FLAG_ALLOW_EMPTY | FLAG_PRIORITIZE_DISK | FLAG_AUTOMATOR_MODIFIABLE,
)

# SMS
register(
    "sms.twilio-account",
    default="",
    flags=FLAG_ALLOW_EMPTY | FLAG_PRIORITIZE_DISK | FLAG_AUTOMATOR_MODIFIABLE,
)
register(
    "sms.twilio-token", default="", flags=FLAG_CREDENTIAL | FLAG_ALLOW_EMPTY | FLAG_PRIORITIZE_DISK
)
register(
    "sms.twilio-number",
    default="",
    flags=FLAG_ALLOW_EMPTY | FLAG_PRIORITIZE_DISK | FLAG_AUTOMATOR_MODIFIABLE,
)
register(
    "sms.disallow-new-enrollment",
    default=False,
    type=Bool,
    flags=FLAG_ALLOW_EMPTY | FLAG_AUTOMATOR_MODIFIABLE,
)

# U2F
register(
    "u2f.app-id",
    default="",
    flags=FLAG_ALLOW_EMPTY | FLAG_PRIORITIZE_DISK | FLAG_AUTOMATOR_MODIFIABLE,
)
register(
    "u2f.facets",
    default=[],
    type=Sequence,
    flags=FLAG_ALLOW_EMPTY | FLAG_PRIORITIZE_DISK | FLAG_AUTOMATOR_MODIFIABLE,
)
register(
    "u2f.disallow-new-enrollment",
    default=False,
    type=Bool,
    flags=FLAG_ALLOW_EMPTY | FLAG_PRIORITIZE_DISK | FLAG_AUTOMATOR_MODIFIABLE,
)

# Recovery Codes
register(
    "recovery.disallow-new-enrollment",
    default=False,
    type=Bool,
    flags=FLAG_ALLOW_EMPTY | FLAG_PRIORITIZE_DISK | FLAG_AUTOMATOR_MODIFIABLE,
)

# Auth
register(
    "auth.ip-rate-limit",
    default=0,
    flags=FLAG_ALLOW_EMPTY | FLAG_PRIORITIZE_DISK | FLAG_AUTOMATOR_MODIFIABLE,
)
register(
    "auth.user-rate-limit",
    default=0,
    flags=FLAG_ALLOW_EMPTY | FLAG_PRIORITIZE_DISK | FLAG_AUTOMATOR_MODIFIABLE,
)
register(
    "auth.allow-registration",
    default=False,
    flags=FLAG_ALLOW_EMPTY | FLAG_PRIORITIZE_DISK | FLAG_REQUIRED,
)

# User Settings
register(
    "user-settings.signed-url-confirmation-emails-salt",
    type=String,
    default="signed-url-confirmation-emails-salt",
    flags=FLAG_ALLOW_EMPTY | FLAG_PRIORITIZE_DISK | FLAG_AUTOMATOR_MODIFIABLE,
)
register(
    "user-settings.signed-url-confirmation-emails",
    default=False,
    flags=FLAG_ALLOW_EMPTY | FLAG_PRIORITIZE_DISK | FLAG_AUTOMATOR_MODIFIABLE,
)

# Staff
register(
    "staff.ga-rollout",
    type=Bool,
    default=False,
    flags=FLAG_MODIFIABLE_BOOL | FLAG_AUTOMATOR_MODIFIABLE,
)
register(
    "staff.user-email-allowlist",
    type=Sequence,
    default=[],
    flags=FLAG_ALLOW_EMPTY | FLAG_AUTOMATOR_MODIFIABLE,
)
# Superuser read/write
register(
    "superuser.read-write.ga-rollout",
    type=Bool,
    default=False,
    flags=FLAG_MODIFIABLE_BOOL | FLAG_AUTOMATOR_MODIFIABLE,
)

# API Tokens
register(
    "apitoken.auto-add-last-chars",
    default=True,
    type=Bool,
    flags=FLAG_ALLOW_EMPTY | FLAG_PRIORITIZE_DISK | FLAG_AUTOMATOR_MODIFIABLE,
)
register(
    "apitoken.save-hash-on-create",
    default=True,
    type=Bool,
    flags=FLAG_ALLOW_EMPTY | FLAG_PRIORITIZE_DISK | FLAG_AUTOMATOR_MODIFIABLE,
)

# Controls the rate of using the hashed value of User API tokens for lookups when logging in
# and also updates tokens which are not hashed
register(
    "apitoken.use-and-update-hash-rate",
    default=0.0,
    flags=FLAG_AUTOMATOR_MODIFIABLE,
)

register(
    "api.rate-limit.org-create",
    default=5,
    flags=FLAG_ALLOW_EMPTY | FLAG_PRIORITIZE_DISK | FLAG_AUTOMATOR_MODIFIABLE,
)

# Beacon
register("beacon.anonymous", type=Bool, flags=FLAG_REQUIRED)
register(
    "beacon.record_cpu_ram_usage",
    type=Bool,
    flags=FLAG_ALLOW_EMPTY | FLAG_REQUIRED,
)

# Filestore (default)
register("filestore.backend", default="filesystem", flags=FLAG_NOSTORE)
register("filestore.options", default={"location": "/tmp/sentry-files"}, flags=FLAG_NOSTORE)
register("filestore.relocation-backend", default="filesystem", flags=FLAG_NOSTORE)
register(
    "filestore.relocation-options",
    default={"location": "/tmp/sentry-relocation-files"},
    flags=FLAG_NOSTORE,
)

# Filestore for control silo
register("filestore.control.backend", default="", flags=FLAG_NOSTORE)
register("filestore.control.options", default={}, flags=FLAG_NOSTORE)

# Whether to use a redis lock on fileblob uploads and deletes
register("fileblob.upload.use_lock", default=True, flags=FLAG_AUTOMATOR_MODIFIABLE)
# Whether to use redis to cache `FileBlob.id` lookups
register("fileblob.upload.use_blobid_cache", default=False, flags=FLAG_AUTOMATOR_MODIFIABLE)

# Symbol server
register(
    "symbolserver.enabled",
    default=False,
    flags=FLAG_ALLOW_EMPTY | FLAG_PRIORITIZE_DISK | FLAG_AUTOMATOR_MODIFIABLE,
)
register(
    "symbolserver.options",
    default={"url": "http://127.0.0.1:3000"},
    flags=FLAG_ALLOW_EMPTY | FLAG_PRIORITIZE_DISK | FLAG_AUTOMATOR_MODIFIABLE,
)

# Symbolicator
register(
    "symbolicator.enabled",
    default=False,
    flags=FLAG_ALLOW_EMPTY | FLAG_PRIORITIZE_DISK | FLAG_AUTOMATOR_MODIFIABLE,
)
register(
    "symbolicator.options",
    default={"url": "http://127.0.0.1:3021"},
    flags=FLAG_ALLOW_EMPTY | FLAG_PRIORITIZE_DISK | FLAG_AUTOMATOR_MODIFIABLE,
)

# Killswitch for symbolication sources, based on a list of source IDs. Meant to be used in extreme
# situations where it is preferable to break symbolication in a few places as opposed to letting
# it break everywhere.
register(
    "symbolicator.ignored_sources",
    type=Sequence,
    default=[],
    flags=FLAG_ALLOW_EMPTY | FLAG_AUTOMATOR_MODIFIABLE,
)

# Backend chart rendering via chartcuterie
register(
    "chart-rendering.enabled",
    default=False,
    flags=FLAG_ALLOW_EMPTY | FLAG_PRIORITIZE_DISK | FLAG_AUTOMATOR_MODIFIABLE,
)
register(
    "chart-rendering.chartcuterie",
    default={"url": "http://127.0.0.1:7901"},
    flags=FLAG_ALLOW_EMPTY | FLAG_PRIORITIZE_DISK | FLAG_AUTOMATOR_MODIFIABLE,
)
# Leaving these empty will use the same storage driver configured for
# Filestore
register(
    "chart-rendering.storage.backend",
    default=None,
    flags=FLAG_ALLOW_EMPTY | FLAG_PRIORITIZE_DISK | FLAG_AUTOMATOR_MODIFIABLE,
)
register(
    "chart-rendering.storage.options",
    type=Dict,
    default=None,
    flags=FLAG_ALLOW_EMPTY | FLAG_PRIORITIZE_DISK | FLAG_AUTOMATOR_MODIFIABLE,
)

# Configuration Options
register(
    "configurations.storage.backend",
    default=None,
    flags=FLAG_ALLOW_EMPTY | FLAG_PRIORITIZE_DISK | FLAG_AUTOMATOR_MODIFIABLE,
)
register(
    "configurations.storage.options",
    type=Dict,
    default=None,
    flags=FLAG_ALLOW_EMPTY | FLAG_PRIORITIZE_DISK | FLAG_AUTOMATOR_MODIFIABLE,
)

# Flag Options
register(
    "flags:options-audit-log-is-enabled",
    default=True,
    flags=FLAG_ALLOW_EMPTY | FLAG_PRIORITIZE_DISK | FLAG_AUTOMATOR_MODIFIABLE,
    type=Bool,
)
register(
    "flags:options-audit-log-organization-id",
    default=None,
    flags=FLAG_ALLOW_EMPTY | FLAG_PRIORITIZE_DISK | FLAG_AUTOMATOR_MODIFIABLE,
    type=Int,
)

# Replay Options
#
# Replay storage backend configuration (only applicable if the direct-storage driver is used)
register(
    "replay.storage.backend",
    default=None,
    flags=FLAG_ALLOW_EMPTY | FLAG_PRIORITIZE_DISK | FLAG_AUTOMATOR_MODIFIABLE,
)
register(
    "replay.storage.options",
    type=Dict,
    default=None,
    flags=FLAG_ALLOW_EMPTY | FLAG_PRIORITIZE_DISK | FLAG_AUTOMATOR_MODIFIABLE,
)
# Beta recording consumer rollout.
register(
    "replay.consumer.recording.beta-rollout",
    type=Int,
    default=0,
    flags=FLAG_ALLOW_EMPTY | FLAG_PRIORITIZE_DISK | FLAG_AUTOMATOR_MODIFIABLE,
)
# Globally disables replay-video.
register(
    "replay.replay-video.disabled",
    type=Bool,
    default=False,
    flags=FLAG_ALLOW_EMPTY | FLAG_PRIORITIZE_DISK | FLAG_AUTOMATOR_MODIFIABLE,
)
# Billing skip for mobile replay orgs.
register(
    "replay.replay-video.billing-skip-org-ids",
    type=Sequence,
    default=[],
    flags=FLAG_ALLOW_EMPTY | FLAG_PRIORITIZE_DISK | FLAG_AUTOMATOR_MODIFIABLE,
)
# Disables replay-video for a specific organization.
register(
    "replay.replay-video.slug-denylist",
    type=Sequence,
    default=[],
    flags=FLAG_ALLOW_EMPTY | FLAG_PRIORITIZE_DISK | FLAG_AUTOMATOR_MODIFIABLE,
)
# Used for internal dogfooding of a reduced timeout on rage/dead clicks.
register(
    "replay.rage-click.experimental-timeout.org-id-list",
    type=Sequence,
    default=[],
    flags=FLAG_ALLOW_EMPTY | FLAG_AUTOMATOR_MODIFIABLE,
)
register(
    "replay.rage-click.experimental-timeout.milliseconds",
    type=Int,
    default=5000,
    flags=FLAG_AUTOMATOR_MODIFIABLE,
)
# Disables viewed by queries for a list of project ids.
register(
    "replay.viewed-by.project-denylist",
    type=Sequence,
    default=[],
    flags=FLAG_ALLOW_EMPTY | FLAG_PRIORITIZE_DISK | FLAG_AUTOMATOR_MODIFIABLE,
)

# User Feedback Options
register(
    "feedback.organizations.slug-denylist",
    type=Sequence,
    default=[],
    flags=FLAG_ALLOW_EMPTY | FLAG_AUTOMATOR_MODIFIABLE,
)
register(
    "feedback.message.max-size",
    type=Int,
    default=4096,
    flags=FLAG_ALLOW_EMPTY | FLAG_AUTOMATOR_MODIFIABLE,
)

# Dev Toolbar Options
register(
    "devtoolbar.analytics.enabled",
    type=Bool,
    default=False,
    flags=FLAG_ALLOW_EMPTY | FLAG_PRIORITIZE_DISK | FLAG_AUTOMATOR_MODIFIABLE,
)

# Extract logs from python loggers within sentry itself
# 1.0 = extract all warning-level logs
register(
    "ourlogs.sentry-emit-rollout",
    default=0.0,
    flags=FLAG_AUTOMATOR_MODIFIABLE,
)

# Extract logs from breadcrumbs only for a random fraction of sent breadcrumbs.
#
# NOTE: Any value below 1.0 will break the product. Do not override in production.
register(
    "relay.ourlogs-breadcrumb-extraction.sample-rate",
    default=0.0,
    flags=FLAG_AUTOMATOR_MODIFIABLE,
)

# Control number of breadcrumbs converted to OurLogs
register(
    "relay.ourlogs-breadcrumb-extraction.max-breadcrumbs-converted",
    default=100,
    flags=FLAG_AUTOMATOR_MODIFIABLE,
)

# Ingest only a random fraction of logs sent to relay. Used to roll out ourlogs ingestion.
#
# NOTE: Any value below 1.0 will cause customer data to not appear and can break the product. Do not override in production.
register(
    "relay.ourlogs-ingestion.sample-rate",
    default=0.0,
    flags=FLAG_AUTOMATOR_MODIFIABLE,
)

# Extract spans only from a random fraction of transactions.
#
# NOTE: Any value below 1.0 will break the product. Do not override in production.
register(
    "relay.span-extraction.sample-rate",
    default=1.0,
    flags=FLAG_AUTOMATOR_MODIFIABLE,
)

# Allow the Relay to skip normalization of spans for certain hosts.
register(
    "relay.span-normalization.allowed_hosts",
    default=[],
    flags=FLAG_ALLOW_EMPTY | FLAG_AUTOMATOR_MODIFIABLE,
)

# Drop attachments in transaction envelopes in Relay.
register(
    "relay.drop-transaction-attachments",
    type=Bool,
    default=False,
    flags=FLAG_ALLOW_EMPTY | FLAG_AUTOMATOR_MODIFIABLE,
)

# Analytics
register("analytics.backend", default="noop", flags=FLAG_NOSTORE)
register("analytics.options", default={}, flags=FLAG_NOSTORE)

# Slack Integration
register("slack.client-id", flags=FLAG_PRIORITIZE_DISK | FLAG_AUTOMATOR_MODIFIABLE)
register("slack.client-secret", flags=FLAG_CREDENTIAL | FLAG_PRIORITIZE_DISK)
# signing-secret is preferred, but need to keep verification-token for apps that use it
register("slack.verification-token", flags=FLAG_CREDENTIAL | FLAG_PRIORITIZE_DISK)
register("slack.signing-secret", flags=FLAG_CREDENTIAL | FLAG_PRIORITIZE_DISK)

# Issue Summary on Alerts (timeout in seconds)
register("alerts.issue_summary_timeout", default=5, flags=FLAG_AUTOMATOR_MODIFIABLE)

# Codecov Integration
register("codecov.client-secret", flags=FLAG_CREDENTIAL | FLAG_PRIORITIZE_DISK)

# GitHub Integration
register("github-app.id", default=0, flags=FLAG_AUTOMATOR_MODIFIABLE)
register("github-app.name", default="", flags=FLAG_AUTOMATOR_MODIFIABLE)
register("github-app.webhook-secret", default="", flags=FLAG_CREDENTIAL)
register("github-app.private-key", default="", flags=FLAG_CREDENTIAL)
register("github-app.client-id", flags=FLAG_PRIORITIZE_DISK | FLAG_AUTOMATOR_MODIFIABLE)
register("github-app.client-secret", flags=FLAG_CREDENTIAL | FLAG_PRIORITIZE_DISK)

# Github Enterprise Integration
register(
    "github-enterprise-app.alert-rule-action",
    type=Bool,
    default=False,
    flags=FLAG_MODIFIABLE_BOOL | FLAG_AUTOMATOR_MODIFIABLE,
)
register(
    "github-enterprise-app.allowed-hosts-legacy-webhooks",
    type=Sequence,
    default=[],
    flags=FLAG_ALLOW_EMPTY | FLAG_AUTOMATOR_MODIFIABLE,
)

# GitHub Auth
register(
    "github-login.client-id", default="", flags=FLAG_PRIORITIZE_DISK | FLAG_AUTOMATOR_MODIFIABLE
)
register("github-login.client-secret", default="", flags=FLAG_CREDENTIAL | FLAG_PRIORITIZE_DISK)
register(
    "github-login.require-verified-email",
    type=Bool,
    default=False,
    flags=FLAG_PRIORITIZE_DISK | FLAG_AUTOMATOR_MODIFIABLE,
)
register(
    "github-login.base-domain",
    default="github.com",
    flags=FLAG_PRIORITIZE_DISK | FLAG_AUTOMATOR_MODIFIABLE,
)
register(
    "github-login.api-domain",
    default="api.github.com",
    flags=FLAG_PRIORITIZE_DISK | FLAG_AUTOMATOR_MODIFIABLE,
)
register(
    "github-login.extended-permissions",
    type=Sequence,
    default=[],
    flags=FLAG_PRIORITIZE_DISK | FLAG_AUTOMATOR_MODIFIABLE,
)
register("github-login.organization", flags=FLAG_PRIORITIZE_DISK | FLAG_AUTOMATOR_MODIFIABLE)
register(
    "github-extension.enabled",
    default=False,
    flags=FLAG_MODIFIABLE_BOOL | FLAG_AUTOMATOR_MODIFIABLE,
)
register(
    "github-extension.enabled-orgs",
    default=[],
    flags=FLAG_ALLOW_EMPTY | FLAG_AUTOMATOR_MODIFIABLE,
)

# VSTS Integration
register("vsts.client-id", flags=FLAG_PRIORITIZE_DISK | FLAG_AUTOMATOR_MODIFIABLE)
register("vsts.client-secret", flags=FLAG_CREDENTIAL | FLAG_PRIORITIZE_DISK)

# New VSTS Integration
register("vsts_new.client-id", flags=FLAG_PRIORITIZE_DISK | FLAG_AUTOMATOR_MODIFIABLE)
register("vsts_new.client-secret", flags=FLAG_CREDENTIAL | FLAG_PRIORITIZE_DISK)

# VSTS Integration - with limited scopes
register("vsts-limited.client-id", flags=FLAG_PRIORITIZE_DISK | FLAG_AUTOMATOR_MODIFIABLE)
register("vsts-limited.client-secret", flags=FLAG_CREDENTIAL | FLAG_PRIORITIZE_DISK)

# Azure DevOps Integration Social Login Flow
register(
    "vsts.social-auth-migration",
    default=False,
    type=Bool,
    flags=FLAG_MODIFIABLE_BOOL | FLAG_AUTOMATOR_MODIFIABLE,
)

# Add consent prompt for Azure DevOps Integration
register(
    "vsts.consent-prompt",
    default=False,
    flags=FLAG_AUTOMATOR_MODIFIABLE,
)

# PagerDuty Integration
register("pagerduty.app-id", default="", flags=FLAG_AUTOMATOR_MODIFIABLE)

# Vercel Integration
register("vercel.client-id", flags=FLAG_PRIORITIZE_DISK | FLAG_AUTOMATOR_MODIFIABLE)
register("vercel.client-secret", flags=FLAG_CREDENTIAL | FLAG_PRIORITIZE_DISK)
register("vercel.integration-slug", default="sentry", flags=FLAG_AUTOMATOR_MODIFIABLE)

# MsTeams Integration
register("msteams.client-id", flags=FLAG_PRIORITIZE_DISK | FLAG_AUTOMATOR_MODIFIABLE)
register("msteams.client-secret", flags=FLAG_CREDENTIAL | FLAG_PRIORITIZE_DISK)
register("msteams.app-id")

# Discord Integration
register("discord.application-id", flags=FLAG_PRIORITIZE_DISK | FLAG_AUTOMATOR_MODIFIABLE)
register("discord.public-key", flags=FLAG_PRIORITIZE_DISK | FLAG_AUTOMATOR_MODIFIABLE)
register("discord.bot-token", flags=FLAG_CREDENTIAL | FLAG_PRIORITIZE_DISK)
register("discord.client-secret", flags=FLAG_CREDENTIAL | FLAG_PRIORITIZE_DISK)

# AWS Lambda Integration
register("aws-lambda.access-key-id", flags=FLAG_PRIORITIZE_DISK | FLAG_AUTOMATOR_MODIFIABLE)
register("aws-lambda.secret-access-key", flags=FLAG_CREDENTIAL | FLAG_PRIORITIZE_DISK)
register("aws-lambda.cloudformation-url", flags=FLAG_AUTOMATOR_MODIFIABLE)
register("aws-lambda.account-number", default="943013980633", flags=FLAG_AUTOMATOR_MODIFIABLE)
register(
    "aws-lambda.node.layer-name", default="SentryNodeServerlessSDK", flags=FLAG_AUTOMATOR_MODIFIABLE
)
register("aws-lambda.node.layer-version", flags=FLAG_AUTOMATOR_MODIFIABLE)
register(
    "aws-lambda.python.layer-name",
    default="SentryPythonServerlessSDK",
    flags=FLAG_AUTOMATOR_MODIFIABLE,
)
register("aws-lambda.python.layer-version", flags=FLAG_AUTOMATOR_MODIFIABLE)
# the region of the host account we use for assuming the role
register("aws-lambda.host-region", default="us-east-2", flags=FLAG_AUTOMATOR_MODIFIABLE)
# the number of threads we should use to install Lambdas
register("aws-lambda.thread-count", default=100, flags=FLAG_AUTOMATOR_MODIFIABLE)

# Snuba
register(
    "snuba.search.pre-snuba-candidates-optimizer",
    type=Bool,
    default=False,
    flags=FLAG_AUTOMATOR_MODIFIABLE,
)
register(
    "snuba.search.pre-snuba-candidates-percentage", default=0.2, flags=FLAG_AUTOMATOR_MODIFIABLE
)
register(
    "snuba.search.project-group-count-cache-time",
    default=24 * 60 * 60,
    flags=FLAG_AUTOMATOR_MODIFIABLE,
)
register("snuba.search.min-pre-snuba-candidates", default=500, flags=FLAG_AUTOMATOR_MODIFIABLE)
register("snuba.search.max-pre-snuba-candidates", default=5000, flags=FLAG_AUTOMATOR_MODIFIABLE)
register("snuba.search.chunk-growth-rate", default=1.5, flags=FLAG_AUTOMATOR_MODIFIABLE)
register("snuba.search.max-chunk-size", default=2000, flags=FLAG_AUTOMATOR_MODIFIABLE)
register("snuba.search.max-total-chunk-time-seconds", default=30.0, flags=FLAG_AUTOMATOR_MODIFIABLE)
register("snuba.search.hits-sample-size", default=100, flags=FLAG_AUTOMATOR_MODIFIABLE)
register("snuba.track-outcomes-sample-rate", default=0.0, flags=FLAG_AUTOMATOR_MODIFIABLE)

# The percentage of tagkeys that we want to cache. Set to 1.0 in order to cache everything, <=0.0 to stop caching
register(
    "snuba.tagstore.cache-tagkeys-rate",
    default=0.0,
    flags=FLAG_PRIORITIZE_DISK | FLAG_AUTOMATOR_MODIFIABLE,
)

# Kafka Publisher
register("kafka-publisher.raw-event-sample-rate", default=0.0, flags=FLAG_AUTOMATOR_MODIFIABLE)

# Enable multiple topics for eventstream. It allows specific event types to be sent
# to specific topic.
register(
    "store.eventstream-per-type-topic",
    default=False,
    flags=FLAG_PRIORITIZE_DISK | FLAG_AUTOMATOR_MODIFIABLE,
)

# Query and supply Bundle Indexes to Symbolicator SourceMap processing
register(
    "symbolicator.sourcemaps-bundle-index-sample-rate", default=0.0, flags=FLAG_AUTOMATOR_MODIFIABLE
)
# Refresh Bundle Indexes reported as used by symbolicator
register(
    "symbolicator.sourcemaps-bundle-index-refresh-sample-rate",
    default=0.0,
    flags=FLAG_AUTOMATOR_MODIFIABLE,
)

# Transaction events
# True => kill switch to disable ingestion of transaction events for internal project.
register(
    "transaction-events.force-disable-internal-project",
    default=False,
    flags=FLAG_AUTOMATOR_MODIFIABLE,
)

# Enables setting a sampling rate when producing the tag facet.
register(
    "discover2.tags_facet_enable_sampling",
    default=True,
    flags=FLAG_PRIORITIZE_DISK | FLAG_AUTOMATOR_MODIFIABLE,
)

# Enable use of symbolic-sourcemapcache for JavaScript Source Maps processing.
# Set this value of the fraction of projects that you want to use it for.
register(
    "processing.sourcemapcache-processor", default=0.0, flags=FLAG_AUTOMATOR_MODIFIABLE
)  # unused

# Killswitch for sending internal errors to the internal project or
# `SENTRY_SDK_CONFIG.relay_dsn`. Set to `0` to only send to
# `SENTRY_SDK_CONFIG.dsn` (the "upstream transport") and nothing else.
#
# Note: A value that is neither 0 nor 1 is regarded as 0
register("store.use-relay-dsn-sample-rate", default=1, flags=FLAG_AUTOMATOR_MODIFIABLE)

# A rate that enables statsd item sending (DDM data) to s4s
register("store.allow-s4s-ddm-sample-rate", default=0.0, flags=FLAG_AUTOMATOR_MODIFIABLE)

# Mock out integrations and services for tests
register("mocks.jira", default=False, flags=FLAG_AUTOMATOR_MODIFIABLE)

# Record statistics about event payloads and their compressibility
register(
    "store.nodestore-stats-sample-rate", default=0.0, flags=FLAG_AUTOMATOR_MODIFIABLE
)  # unused

# Killswitch to stop storing any reprocessing payloads.
register("store.reprocessing-force-disable", default=False, flags=FLAG_AUTOMATOR_MODIFIABLE)

# Enable calling the severity modeling API on group creation
register(
    "processing.calculate-severity-on-group-creation",
    default=False,
    flags=FLAG_AUTOMATOR_MODIFIABLE,
)

# Enable sending the flag to the microservice to tell it to purposefully take longer than our
# timeout, to see the effect on the overall error event processing backlog
register(
    "processing.severity-backlog-test.timeout",
    default=False,
    flags=FLAG_AUTOMATOR_MODIFIABLE,
)

# Enable sending the flag to the microservice to tell it to purposefully send back an error, to see
# the effect on the overall error event processing backlog
register(
    "processing.severity-backlog-test.error",
    default=False,
    flags=FLAG_AUTOMATOR_MODIFIABLE,
)

register(
    "issues.severity.first-event-severity-calculation-projects-allowlist",
    type=Sequence,
    default=[],
    flags=FLAG_ALLOW_EMPTY | FLAG_AUTOMATOR_MODIFIABLE,
)

register(
    "issues.severity.seer-project-rate-limit",
    type=Any,
    default={"limit": 5, "window": 1},
    flags=FLAG_ALLOW_EMPTY | FLAG_AUTOMATOR_MODIFIABLE,
)

register(
    "issues.severity.seer-global-rate-limit",
    type=Any,
    default={"limit": 20, "window": 1},
    flags=FLAG_ALLOW_EMPTY | FLAG_AUTOMATOR_MODIFIABLE,
)

register(
    "issues.severity.seer-circuit-breaker-passthrough-limit",
    type=Dict,
    default={"limit": 1, "window": 10},
    flags=FLAG_ALLOW_EMPTY | FLAG_AUTOMATOR_MODIFIABLE,
)

register(
    "issues.severity.seer-timout",
    type=Float,
    default=0.2,
    flags=FLAG_ALLOW_EMPTY | FLAG_AUTOMATOR_MODIFIABLE,
)

register(
    "issues.priority.projects-allowlist",
    type=Sequence,
    default=[],
    flags=FLAG_ALLOW_EMPTY | FLAG_AUTOMATOR_MODIFIABLE,
)

#  Percentage of orgs that will be put into a bucket using the split rate below.
register(
    "issues.details.streamline-experiment-rollout-rate",
    type=Float,
    default=0.0,
    flags=FLAG_ALLOW_EMPTY | FLAG_AUTOMATOR_MODIFIABLE,
)

# 50% of orgs will only see the Streamline UI, 50% will only see the Legacy UI.
register(
    "issues.details.streamline-experiment-split-rate",
    type=Float,
    default=0.5,
    flags=FLAG_ALLOW_EMPTY | FLAG_AUTOMATOR_MODIFIABLE,
)


# Killswitch for issue priority
register(
    "issues.priority.enabled",
    default=False,
    type=Bool,
    flags=FLAG_MODIFIABLE_BOOL | FLAG_AUTOMATOR_MODIFIABLE,
)

# Killswitch for all Seer services
#
# TODO: So far this is only being checked when calling the Seer similar issues service during
# ingestion
register(
    "seer.global-killswitch.enabled",
    default=False,
    type=Bool,
    flags=FLAG_MODIFIABLE_BOOL | FLAG_AUTOMATOR_MODIFIABLE,
)

# Killswitches for individual Seer services
#
# TODO: Most of these are not yet being used. The one current exception is the similarity service
# killswitch, which is checked before calling Seer when potentially creating a  new group as part of
# ingestion.
register(
    "seer.similarity-killswitch.enabled",
    default=False,
    type=Bool,
    flags=FLAG_MODIFIABLE_BOOL | FLAG_AUTOMATOR_MODIFIABLE,
)
register(
    "seer.similarity-backfill-killswitch.enabled",
    default=False,
    type=Bool,
    flags=FLAG_MODIFIABLE_BOOL | FLAG_AUTOMATOR_MODIFIABLE,
)
register(
    "seer.similarity-embeddings-killswitch.enabled",
    default=False,
    type=Bool,
    flags=FLAG_MODIFIABLE_BOOL | FLAG_AUTOMATOR_MODIFIABLE,
)
register(
    "seer.similarity-embeddings-grouping-killswitch.enabled",
    default=False,
    type=Bool,
    flags=FLAG_MODIFIABLE_BOOL | FLAG_AUTOMATOR_MODIFIABLE,
)
register(
    "seer.similarity-embeddings-delete-by-hash-killswitch.enabled",
    default=False,
    type=Bool,
    flags=FLAG_MODIFIABLE_BOOL | FLAG_AUTOMATOR_MODIFIABLE,
)
register(
    "seer.similarity.grouping_killswitch_projects",
    default=[],
    type=Sequence,
    flags=FLAG_ALLOW_EMPTY | FLAG_AUTOMATOR_MODIFIABLE,
)
register(
    "seer.severity-killswitch.enabled",
    default=False,
    type=Bool,
    flags=FLAG_MODIFIABLE_BOOL | FLAG_AUTOMATOR_MODIFIABLE,
)
register(
    "seer.breakpoint-detection-killswitch.enabled",
    default=False,
    type=Bool,
    flags=FLAG_MODIFIABLE_BOOL | FLAG_AUTOMATOR_MODIFIABLE,
)
register(
    "seer.autofix-killswitch.enabled",
    default=False,
    type=Bool,
    flags=FLAG_MODIFIABLE_BOOL | FLAG_AUTOMATOR_MODIFIABLE,
)
register(
    "seer.anomaly-detection-killswitch.enabled",
    default=False,
    type=Bool,
    flags=FLAG_MODIFIABLE_BOOL | FLAG_AUTOMATOR_MODIFIABLE,
)

register(
    "seer.similarity.global-rate-limit",
    type=Dict,
    default={"limit": 20, "window": 1},  # window is in seconds
    flags=FLAG_ALLOW_EMPTY | FLAG_AUTOMATOR_MODIFIABLE,
)
register(
    "seer.similarity.per-project-rate-limit",
    type=Dict,
    default={"limit": 5, "window": 1},  # window is in seconds
    flags=FLAG_ALLOW_EMPTY | FLAG_AUTOMATOR_MODIFIABLE,
)

# Note: This is based on US volume. Since other regions are lower-traffic, this effectively means
# the circuit breaker is disabled for any region without its own values configured (you can hardly
# have 33K Seer errors if you don't even have 33K events, so the breaker will never be tripped in
# smaller regions relying on the default).
register(
    "seer.similarity.circuit-breaker-config",
    type=Dict,
    default={
        "error_limit": 33250,  # 95% error rate * avg volume of ~35K events with new hashes/10 min
        "error_limit_window": 600,  # 10 min
        "broken_state_duration": 300,  # 5 min
    },
    flags=FLAG_AUTOMATOR_MODIFIABLE,
)

register(
    "seer.similarity.ingest.use_reranking",
    type=Bool,
    default=True,
    flags=FLAG_AUTOMATOR_MODIFIABLE,
)

register(
    "seer.similarity.similar_issues.use_reranking",
    type=Bool,
    default=True,
    flags=FLAG_AUTOMATOR_MODIFIABLE,
)

register(
    "seer.similarity.ingest.num_matches_to_request",
    type=Int,
    default=1,
    flags=FLAG_AUTOMATOR_MODIFIABLE,
)

# TODO: Once Seer grouping is GA-ed, we probably either want to turn this down or get rid of it in
# favor of the default 10% sample rate
register(
    "seer.similarity.metrics_sample_rate",
    type=Float,
    default=1.0,
    flags=FLAG_AUTOMATOR_MODIFIABLE,
)

# seer nearest neighbour endpoint timeout
register(
    "embeddings-grouping.seer.nearest-neighbour-timeout",
    type=Float,
    default=0.1,
    flags=FLAG_ALLOW_EMPTY | FLAG_AUTOMATOR_MODIFIABLE,
)

# seer embeddings record update endpoint timeout
register(
    "embeddings-grouping.seer.embeddings-record-update-timeout",
    type=Float,
    default=0.05,
    flags=FLAG_ALLOW_EMPTY | FLAG_AUTOMATOR_MODIFIABLE,
)

# seer embeddings record delete endpoint timeout
register(
    "embeddings-grouping.seer.embeddings-record-delete-timeout",
    type=Float,
    default=0.1,
    flags=FLAG_ALLOW_EMPTY | FLAG_AUTOMATOR_MODIFIABLE,
)

# seer embeddings ratelimit in percentage that is allowed
register(
    "embeddings-grouping.seer.ratelimit",
    type=Int,
    default=0,
    flags=FLAG_ALLOW_EMPTY | FLAG_AUTOMATOR_MODIFIABLE,
)

# seer embeddings backfill batch size
register(
    "embeddings-grouping.seer.backfill-batch-size",
    type=Int,
    default=10,
    flags=FLAG_ALLOW_EMPTY | FLAG_AUTOMATOR_MODIFIABLE,
)

register(
    "embeddings-grouping.seer.delete-record-batch-size",
    type=Int,
    default=100,
    flags=FLAG_ALLOW_EMPTY | FLAG_AUTOMATOR_MODIFIABLE,
)

# ## sentry.killswitches
#
# The following options are documented in sentry.killswitches in more detail
register(
    "store.load-shed-group-creation-projects", type=Any, default=[], flags=FLAG_AUTOMATOR_MODIFIABLE
)
register("store.load-shed-pipeline-projects", type=Any, default=[], flags=FLAG_AUTOMATOR_MODIFIABLE)
register(
    "store.load-shed-parsed-pipeline-projects",
    type=Any,
    default=[],
    flags=FLAG_AUTOMATOR_MODIFIABLE,
)
register(
    "store.load-shed-save-event-projects", type=Any, default=[], flags=FLAG_AUTOMATOR_MODIFIABLE
)
register(
    "store.load-shed-process-event-projects", type=Any, default=[], flags=FLAG_AUTOMATOR_MODIFIABLE
)
register(
    "store.load-shed-process-event-projects-gradual",
    type=Dict,
    default={},
    flags=FLAG_AUTOMATOR_MODIFIABLE,
)
# Applies load shedding per project gradually. 1.0 means full load shedding
# 0.0 or no config means no load shedding.
register(
    "store.load-shed-symbolicate-event-projects",
    type=Any,
    default=[],
    flags=FLAG_AUTOMATOR_MODIFIABLE,
)
register(
    "store.save-event-highcpu-platforms", type=Sequence, default=[], flags=FLAG_AUTOMATOR_MODIFIABLE
)
register(
    "post_process.get-autoassign-owners", type=Sequence, default=[], flags=FLAG_AUTOMATOR_MODIFIABLE
)
register(
    "api.organization.disable-last-deploys",
    type=Sequence,
    default=[],
    flags=FLAG_AUTOMATOR_MODIFIABLE,
)
register(
    "issues.severity.skip-seer-requests",
    type=Sequence,
    default=[],
    flags=FLAG_AUTOMATOR_MODIFIABLE,
)

# Switch for new logic for release health metrics, based on filtering on org & project ids
register(
    "release-health.use-org-and-project-filter",
    type=Bool,
    default=False,
    flags=FLAG_MODIFIABLE_BOOL | FLAG_AUTOMATOR_MODIFIABLE,
)

# Switch for more performant project counter incr
register(
    "store.projectcounter-modern-upsert-sample-rate", default=0.0, flags=FLAG_AUTOMATOR_MODIFIABLE
)

# Run an experimental grouping config in background for performance analysis
register("store.background-grouping-config-id", default=None, flags=FLAG_AUTOMATOR_MODIFIABLE)

# Fraction of events that will pass through background grouping
register("store.background-grouping-sample-rate", default=0.0, flags=FLAG_AUTOMATOR_MODIFIABLE)

# Minimum number of files in an archive. Archives with fewer files are extracted and have their
# contents stored as separate release files.
register("processing.release-archive-min-files", default=10, flags=FLAG_AUTOMATOR_MODIFIABLE)

# All Relay options (statically authenticated Relays can be registered here)
register("relay.static_auth", default={}, flags=FLAG_NOSTORE)

# Tell Relay to stop extracting metrics from transaction payloads (see killswitches)
# Example value: [{"project_id": 42}, {"project_id": 123}]
register("relay.drop-transaction-metrics", default=[], flags=FLAG_AUTOMATOR_MODIFIABLE)

# Relay should emit a usage metric to track total spans.
register("relay.span-usage-metric", default=False, flags=FLAG_AUTOMATOR_MODIFIABLE)

# Killswitch for the Relay cardinality limiter, one of `enabled`, `disabled`, `passive`.
# In `passive` mode Relay's cardinality limiter is active but it does not enforce the limits.
register("relay.cardinality-limiter.mode", default="enabled", flags=FLAG_AUTOMATOR_MODIFIABLE)
# Override to set a list of limits into passive mode by organization.
#
# In passive mode Relay's cardinality limiter is active but it does not enforce the limits.
#
# Example: `{'1': ["transactions"]}`
# Forces the `transactions` cardinality limit into passive mode for the organization with id `1` (Sentry).
register(
    "relay.cardinality-limiter.passive-limits-by-org", default={}, flags=FLAG_AUTOMATOR_MODIFIABLE
)
# Sample rate for Cardinality Limiter Sentry errors.
#
# Rate needs to be between `0.0` and `1.0`.
# If set to `1.0` all cardinality limiter rejections will be logged as a Sentry error.
register(
    "relay.cardinality-limiter.error-sample-rate", default=0.01, flags=FLAG_AUTOMATOR_MODIFIABLE
)
# List of additional cardinality limits and selectors.
#
# ```
# {
#   "rollout_rate": 0.001,
#   "limit": { .. Cardinality Limit .. }
# }
# ```
register("relay.cardinality-limiter.limits", default=[], flags=FLAG_AUTOMATOR_MODIFIABLE)

# Controls the encoding used in Relay for encoding distributions and sets
# when writing to Kafka.
#
# Key is the metric namespace (as used by Relay) and the value is the desired encoding.
register("relay.metric-bucket-set-encodings", default={}, flags=FLAG_AUTOMATOR_MODIFIABLE)
register("relay.metric-bucket-distribution-encodings", default={}, flags=FLAG_AUTOMATOR_MODIFIABLE)

# Controls the rollout rate in percent (`0.0` to `1.0`) for metric stats.
register("relay.metric-stats.rollout-rate", default=0.0, flags=FLAG_AUTOMATOR_MODIFIABLE)

# Write new kafka headers in eventstream
register("eventstream:kafka-headers", default=True, flags=FLAG_AUTOMATOR_MODIFIABLE)

# Post process forwarder options
# Gets data from Kafka headers
register("post-process-forwarder:kafka-headers", default=True, flags=FLAG_AUTOMATOR_MODIFIABLE)

# Subscription queries sampling rate
register("subscriptions-query.sample-rate", default=0.01, flags=FLAG_AUTOMATOR_MODIFIABLE)

# The ratio of symbolication requests for which metrics will be submitted to redis.
#
# This is to allow gradual rollout of metrics collection for symbolication requests and can be
# removed once it is fully rolled out.
register(
    "symbolicate-event.low-priority.metrics.submission-rate",
    default=0.0,
    flags=FLAG_AUTOMATOR_MODIFIABLE,
)

# The ratio of events for which we emit verbose apple symbol stats.
#
# This is to allow collecting more information on why symx is not performing as it should.
register("symbolicate.symx-logging-rate", default=0.0, flags=FLAG_AUTOMATOR_MODIFIABLE)

# The list of specific os_name+os_version for which we log extra infromation.
#
# This is done since SYMX is not performing bad across the board but rather only in specific case (what we are interested in).
register("symbolicate.symx-os-description-list", default=[], flags=FLAG_AUTOMATOR_MODIFIABLE)

# Drop delete_old_primary_hash messages for a particular project.
register("reprocessing2.drop-delete-old-primary-hash", default=[], flags=FLAG_AUTOMATOR_MODIFIABLE)

# The poll limit for the tempest service.
#
# 348 every 5 min ~ 100k per day
register("tempest.poll-limit", default=348, flags=FLAG_AUTOMATOR_MODIFIABLE)

# BEGIN ABUSE QUOTAS

# Example:
# >>> org = Organization.objects.get(slug='foo')
# >>> org.update_option("project-abuse-quota.transaction-limit", 42)
# >>> for q in SubscriptionQuota()._get_abuse_quotas(org): print(q.to_json())
# {'id': 'pat', 'scope': 'project', 'categories': ['transaction'], 'limit': 420, 'window': 10, 'reasonCode': 'project_abuse_limit'}
# You can see that for this organization, 42 transactions per second
# is effectively enforced as 420/s because the rate limiting window is 10 seconds.

# DEPRECATED (only in use by getsentry).
# Use "project-abuse-quota.window" instead.
register(
    "getsentry.rate-limit.window",
    type=Int,
    default=10,
    flags=FLAG_PRIORITIZE_DISK | FLAG_AUTOMATOR_MODIFIABLE,
)

# Relay isn't effective at enforcing 1s windows - 10 seconds has worked well.
# If the limit is negative, then it means completely blocked.
# I don't see this value needing to be tweaked on a per-org basis,
# so for now the org option "project-abuse-quota.window" doesn't do anything.
register(
    "project-abuse-quota.window",
    type=Int,
    default=10,
    flags=FLAG_PRIORITIZE_DISK | FLAG_AUTOMATOR_MODIFIABLE,
)

# DEPRECATED. Use "project-abuse-quota.error-limit" instead.
# This is set to 0: don't limit by default, because it is configured in production.
# The DEPRECATED org option override is "sentry:project-error-limit".
register(
    "getsentry.rate-limit.project-errors",
    type=Int,
    default=0,
    flags=FLAG_PRIORITIZE_DISK | FLAG_AUTOMATOR_MODIFIABLE,
)
# DEPRECATED. Use "project-abuse-quota.transaction-limit" instead.
# This is set to 0: don't limit by default, because it is configured in production.
# The DEPRECATED org option override is "sentry:project-transaction-limit".
register(
    "getsentry.rate-limit.project-transactions",
    type=Int,
    default=0,
    flags=FLAG_PRIORITIZE_DISK | FLAG_AUTOMATOR_MODIFIABLE,
)

# These are set to 0: don't limit by default.
# These have yet to be configured in production.
# For errors and transactions, the above DEPRECATED options take
# precedence for now, until we decide on values to set for all these.
# Set the same key as an org option which will override these values for the org.
# Similarly, for now, the DEPRECATED org options "sentry:project-error-limit"
# and "sentry:project-transaction-limit" take precedence.
register(
    "project-abuse-quota.error-limit",
    type=Int,
    default=0,
    flags=FLAG_PRIORITIZE_DISK | FLAG_AUTOMATOR_MODIFIABLE,
)
register(
    "project-abuse-quota.transaction-limit",
    type=Int,
    default=0,
    flags=FLAG_PRIORITIZE_DISK | FLAG_AUTOMATOR_MODIFIABLE,
)
register(
    "project-abuse-quota.attachment-limit",
    type=Int,
    default=0,
    flags=FLAG_PRIORITIZE_DISK | FLAG_AUTOMATOR_MODIFIABLE,
)
register(
    "project-abuse-quota.attachment-item-limit",
    type=Int,
    default=0,
    flags=FLAG_PRIORITIZE_DISK | FLAG_AUTOMATOR_MODIFIABLE,
)
register(
    "project-abuse-quota.session-limit",
    type=Int,
    default=0,
    flags=FLAG_PRIORITIZE_DISK | FLAG_AUTOMATOR_MODIFIABLE,
)
register(
    "project-abuse-quota.span-limit",
    type=Int,
    default=0,
    flags=FLAG_PRIORITIZE_DISK | FLAG_AUTOMATOR_MODIFIABLE,
)
register(
    "project-abuse-quota.log-limit",
    type=Int,
    default=0,
    flags=FLAG_PRIORITIZE_DISK | FLAG_AUTOMATOR_MODIFIABLE,
)


register(
    "organization-abuse-quota.metric-bucket-limit",
    type=Int,
    default=0,
    flags=FLAG_PRIORITIZE_DISK | FLAG_AUTOMATOR_MODIFIABLE,
)

register(
    "organization-abuse-quota.custom-metric-bucket-limit",
    type=Int,
    default=0,
    flags=FLAG_PRIORITIZE_DISK | FLAG_AUTOMATOR_MODIFIABLE,
)


for mabq in build_metric_abuse_quotas():
    register(
        mabq.option,
        type=Int,
        default=0,
        flags=FLAG_PRIORITIZE_DISK | FLAG_AUTOMATOR_MODIFIABLE,
    )

# END ABUSE QUOTAS

# Send event messages for specific project IDs to random partitions in Kafka
# contents are a list of project IDs to message types to be randomly assigned
# e.g. [{"project_id": 2, "message_type": "error"}, {"project_id": 3, "message_type": "transaction"}]
register(
    "kafka.send-project-events-to-random-partitions", default=[], flags=FLAG_AUTOMATOR_MODIFIABLE
)

# default brownout crontab for api deprecations
register(
    "api.deprecation.brownout-cron",
    default="0 12 * * *",
    type=String,
    flags=FLAG_AUTOMATOR_MODIFIABLE,
)
# Brownout duration to be stored in ISO8601 format for durations (See https://en.wikipedia.org/wiki/ISO_8601#Durations)
register("api.deprecation.brownout-duration", default="PT1M", flags=FLAG_AUTOMATOR_MODIFIABLE)

# Option to disable misbehaving use case IDs
register("sentry-metrics.indexer.disabled-namespaces", default=[], flags=FLAG_AUTOMATOR_MODIFIABLE)

# An option to tune the percentage of cache keys that gets replenished during indexer resolve
register(
    "sentry-metrics.indexer.disable-memcache-replenish-rollout",
    default=0.0,
    flags=FLAG_AUTOMATOR_MODIFIABLE,
)

# An option to enable reading from the new schema for the caching indexer
register(
    "sentry-metrics.indexer.read-new-cache-namespace",
    default=False,
    flags=FLAG_AUTOMATOR_MODIFIABLE,
)

# An option to enable writing from the new schema for the caching indexer
register(
    "sentry-metrics.indexer.write-new-cache-namespace",
    default=False,
    flags=FLAG_AUTOMATOR_MODIFIABLE,
)

# Option to control sampling percentage of schema validation on the generic metrics pipeline
# based on namespace.
register(
    "sentry-metrics.indexer.generic-metrics.schema-validation-rules",
    default={},  # empty dict means validate schema for all use cases
    flags=FLAG_AUTOMATOR_MODIFIABLE,
)

# Option to control sampling percentage of schema validation on the release health metrics
# pipeline based on namespace.
register(
    "sentry-metrics.indexer.release-health.schema-validation-rules",
    default={},  # empty dict means validate schema for all use cases
    flags=FLAG_AUTOMATOR_MODIFIABLE,
)

# Option to enable orjson for JSON parsing in reconstruct_messages function
register(
    "sentry-metrics.indexer.reconstruct.enable-orjson", default=0.0, flags=FLAG_AUTOMATOR_MODIFIABLE
)


# Option to remove support for percentiles on a per-use case basis.
# Add the use case name (e.g. "custom") to this list
# to disable percentiles storage for the use case
register(
    "sentry-metrics.drop-percentiles.per-use-case",
    default=[],
    flags=FLAG_AUTOMATOR_MODIFIABLE,
)

# Global and per-organization limits on the writes to the string indexer's DB.
#
# Format is a list of dictionaries of format {
#   "window_seconds": ...,
#   "granularity_seconds": ...,
#   "limit": ...
# }
#
# See sentry.ratelimiters.sliding_windows for an explanation of what each of
# those terms mean.
#
# Note that changing either window or granularity_seconds of a limit will
# effectively reset it, as the previous data can't/won't be converted.
register(
    "sentry-metrics.writes-limiter.limits.performance.per-org",
    default=[],
    flags=FLAG_AUTOMATOR_MODIFIABLE,
)
register(
    "sentry-metrics.writes-limiter.limits.transactions.per-org",
    default=[],
    flags=FLAG_AUTOMATOR_MODIFIABLE,
)
register(
    "sentry-metrics.writes-limiter.limits.sessions.per-org",
    default=[],
    flags=FLAG_AUTOMATOR_MODIFIABLE,
)
register(
    "sentry-metrics.writes-limiter.limits.spans.per-org",
    default=[],
    flags=FLAG_AUTOMATOR_MODIFIABLE,
)
register(
    "sentry-metrics.writes-limiter.limits.releasehealth.per-org",
    default=[],
    flags=FLAG_AUTOMATOR_MODIFIABLE,
)
register(
    "sentry-metrics.writes-limiter.limits.custom.per-org",
    default=[],
    flags=FLAG_AUTOMATOR_MODIFIABLE,
)
register(
    "sentry-metrics.writes-limiter.limits.generic-metrics.per-org",
    default=[],
    flags=FLAG_AUTOMATOR_MODIFIABLE,
)

register(
    "sentry-metrics.writes-limiter.limits.performance.global",
    default=[],
    flags=FLAG_AUTOMATOR_MODIFIABLE,
)
register(
    "sentry-metrics.writes-limiter.limits.transactions.global",
    default=[],
    flags=FLAG_AUTOMATOR_MODIFIABLE,
)
register(
    "sentry-metrics.writes-limiter.limits.sessions.global",
    default=[],
    flags=FLAG_AUTOMATOR_MODIFIABLE,
)
register(
    "sentry-metrics.writes-limiter.limits.spans.global",
    default=[],
    flags=FLAG_AUTOMATOR_MODIFIABLE,
)
register(
    "sentry-metrics.writes-limiter.limits.releasehealth.global",
    default=[],
    flags=FLAG_AUTOMATOR_MODIFIABLE,
)
register(
    "sentry-metrics.writes-limiter.limits.custom.global",
    default=[],
    flags=FLAG_AUTOMATOR_MODIFIABLE,
)
register(
    "sentry-metrics.writes-limiter.limits.generic-metrics.global",
    default=[],
    flags=FLAG_AUTOMATOR_MODIFIABLE,
)

# per-organization limits on the number of timeseries that can be observed in
# each window.
#
# Format is a list of dictionaries of format {
#   "window_seconds": ...,
#   "granularity_seconds": ...,
#   "limit": ...
# }
#
# See sentry.ratelimiters.cardinality for an explanation of what each of
# those terms mean.
#
# Note that changing either window or granularity_seconds of a limit will
# effectively reset it, as the previous data can't/won't be converted.
register(
    "sentry-metrics.cardinality-limiter.limits.transactions.per-org",
    default=[
        {"window_seconds": 3600, "granularity_seconds": 600, "limit": 10000},
    ],
    flags=FLAG_AUTOMATOR_MODIFIABLE,
)
register(
    "sentry-metrics.cardinality-limiter.limits.sessions.per-org",
    default=[
        {"window_seconds": 3600, "granularity_seconds": 600, "limit": 10000},
    ],
    flags=FLAG_AUTOMATOR_MODIFIABLE,
)
register(
    "sentry-metrics.cardinality-limiter.limits.spans.per-org",
    default=[
        {"window_seconds": 3600, "granularity_seconds": 600, "limit": 10000},
    ],
    flags=FLAG_AUTOMATOR_MODIFIABLE,
)
register(
    "sentry-metrics.cardinality-limiter.limits.custom.per-org",
    default=[
        {"window_seconds": 3600, "granularity_seconds": 600, "limit": 10000},
    ],
    flags=FLAG_AUTOMATOR_MODIFIABLE,
)
register(
    "sentry-metrics.cardinality-limiter.limits.profiles.per-org",
    default=[
        {"window_seconds": 3600, "granularity_seconds": 600, "limit": 10000},
    ],
    flags=FLAG_AUTOMATOR_MODIFIABLE,
)
register(
    "sentry-metrics.cardinality-limiter.limits.generic-metrics.per-org",
    default=[
        {"window_seconds": 3600, "granularity_seconds": 600, "limit": 10000},
    ],
    flags=FLAG_AUTOMATOR_MODIFIABLE,
)
register(
    "sentry-metrics.10s-granularity",
    default=False,
    flags=FLAG_AUTOMATOR_MODIFIABLE,
)

# Flag to determine whether abnormal_mechanism tag should be extracted
register(
    "sentry-metrics.releasehealth.abnormal-mechanism-extraction-rate",
    default=0.0,
    flags=FLAG_AUTOMATOR_MODIFIABLE,
)

register(
    "sentry-metrics.synchronize-kafka-rebalances",
    default=False,
    flags=FLAG_AUTOMATOR_MODIFIABLE,
)

register(
    "sentry-metrics.synchronized-rebalance-delay",
    default=15,
    flags=FLAG_AUTOMATOR_MODIFIABLE,
)

# Performance issue option for *all* performance issues detection
register("performance.issues.all.problem-detection", default=1.0, flags=FLAG_AUTOMATOR_MODIFIABLE)

# Individual system-wide options in case we need to turn off specific detectors for load concerns, ignoring the set project options.
register(
    "performance.issues.compressed_assets.problem-creation",
    default=1.0,
    flags=FLAG_AUTOMATOR_MODIFIABLE,
)
register(
    "performance.issues.compressed_assets.la-rollout", default=0.0, flags=FLAG_AUTOMATOR_MODIFIABLE
)
register(
    "performance.issues.compressed_assets.ea-rollout", default=0.0, flags=FLAG_AUTOMATOR_MODIFIABLE
)
register(
    "performance.issues.compressed_assets.ga-rollout", default=1.0, flags=FLAG_AUTOMATOR_MODIFIABLE
)
register(
    "performance.issues.consecutive_db.problem-creation",
    default=1.0,
    flags=FLAG_AUTOMATOR_MODIFIABLE,
)
register(
    "performance.issues.consecutive_db.la-rollout", default=0.0, flags=FLAG_AUTOMATOR_MODIFIABLE
)
register(
    "performance.issues.consecutive_db.ea-rollout", default=0.0, flags=FLAG_AUTOMATOR_MODIFIABLE
)
register(
    "performance.issues.consecutive_db.ga-rollout", default=1.0, flags=FLAG_AUTOMATOR_MODIFIABLE
)
register(
    "performance.issues.n_plus_one_db.problem-detection",
    default=1.0,
    flags=FLAG_AUTOMATOR_MODIFIABLE,
)
register(
    "performance.issues.n_plus_one_db.problem-creation",
    default=1.0,
    flags=FLAG_AUTOMATOR_MODIFIABLE,
)
register(
    "performance.issues.n_plus_one_db_ext.problem-creation",
    default=1.0,
    flags=FLAG_AUTOMATOR_MODIFIABLE,
)
register(
    "performance.issues.file_io_main_thread.problem-creation",
    default=1.0,
    flags=FLAG_AUTOMATOR_MODIFIABLE,
)
register(
    "performance.issues.db_main_thread.problem-creation",
    default=1.0,
    flags=FLAG_AUTOMATOR_MODIFIABLE,
)
register(
    "performance.issues.n_plus_one_api_calls.problem-creation",
    default=1.0,
    flags=FLAG_AUTOMATOR_MODIFIABLE,
)
register(
    "performance.issues.n_plus_one_api_calls.la-rollout",
    default=0.0,
    flags=FLAG_AUTOMATOR_MODIFIABLE,
)
register(
    "performance.issues.n_plus_one_api_calls.ea-rollout",
    default=0.0,
    flags=FLAG_AUTOMATOR_MODIFIABLE,
)
register(
    "performance.issues.n_plus_one_api_calls.ga-rollout",
    default=1.0,
    flags=FLAG_AUTOMATOR_MODIFIABLE,
)
register(
    "performance.issues.slow_db_query.problem-creation",
    default=1.0,
    flags=FLAG_AUTOMATOR_MODIFIABLE,
)
register(
    "performance.issues.slow_db_query.la-rollout", default=0.0, flags=FLAG_AUTOMATOR_MODIFIABLE
)
register(
    "performance.issues.slow_db_query.ea-rollout", default=0.0, flags=FLAG_AUTOMATOR_MODIFIABLE
)
register(
    "performance.issues.slow_db_query.ga-rollout", default=1.0, flags=FLAG_AUTOMATOR_MODIFIABLE
)
register(
    "performance.issues.render_blocking_assets.problem-creation",
    default=1.0,
    flags=FLAG_AUTOMATOR_MODIFIABLE,
)
register(
    "performance.issues.render_blocking_assets.la-rollout",
    default=0.0,
    flags=FLAG_AUTOMATOR_MODIFIABLE,
)
register(
    "performance.issues.render_blocking_assets.ea-rollout",
    default=0.0,
    flags=FLAG_AUTOMATOR_MODIFIABLE,
)
register(
    "performance.issues.render_blocking_assets.ga-rollout",
    default=1.0,
    flags=FLAG_AUTOMATOR_MODIFIABLE,
)
register(
    "performance.issues.m_n_plus_one_db.problem-creation",
    default=1.0,
    flags=FLAG_AUTOMATOR_MODIFIABLE,
)
register(
    "performance.issues.m_n_plus_one_db.la-rollout", default=0.0, flags=FLAG_AUTOMATOR_MODIFIABLE
)
register(
    "performance.issues.m_n_plus_one_db.ea-rollout", default=0.0, flags=FLAG_AUTOMATOR_MODIFIABLE
)
register(
    "performance.issues.m_n_plus_one_db.ga-rollout", default=1.0, flags=FLAG_AUTOMATOR_MODIFIABLE
)
register(
    "performance.issues.http_overhead.problem-creation",
    default=0.0,
    flags=FLAG_AUTOMATOR_MODIFIABLE,
)
register(
    "performance.issues.http_overhead.la-rollout", default=0.0, flags=FLAG_AUTOMATOR_MODIFIABLE
)
register(
    "performance.issues.http_overhead.ea-rollout", default=0.0, flags=FLAG_AUTOMATOR_MODIFIABLE
)
register(
    "performance.issues.http_overhead.ga-rollout", default=0.0, flags=FLAG_AUTOMATOR_MODIFIABLE
)

# System-wide options for default performance detection settings for any org opted into the performance-issues-ingest feature. Meant for rollout.
register(
    "performance.issues.n_plus_one_db.count_threshold", default=5, flags=FLAG_AUTOMATOR_MODIFIABLE
)
register(
    "performance.issues.n_plus_one_db.duration_threshold",
    default=50.0,
    flags=FLAG_AUTOMATOR_MODIFIABLE,
)
register(
    "performance.issues.slow_db_query.duration_threshold",
    default=500.0,  # ms
    flags=FLAG_AUTOMATOR_MODIFIABLE,
)
register(
    "performance.issues.render_blocking_assets.fcp_minimum_threshold",
    default=2000.0,
    flags=FLAG_AUTOMATOR_MODIFIABLE,
)
register(
    "performance.issues.render_blocking_assets.fcp_maximum_threshold",
    default=10000.0,
    flags=FLAG_AUTOMATOR_MODIFIABLE,
)
register(
    "performance.issues.render_blocking_assets.fcp_ratio_threshold",
    default=0.33,
    flags=FLAG_AUTOMATOR_MODIFIABLE,
)
register(
    "performance.issues.render_blocking_assets.size_threshold",
    default=500000,
    flags=FLAG_AUTOMATOR_MODIFIABLE,
)
register(
    "performance.issues.consecutive_http.max_duration_between_spans",
    default=500,  # ms
    flags=FLAG_AUTOMATOR_MODIFIABLE,
)
register(
    "performance.issues.consecutive_http.consecutive_count_threshold",
    default=3,
    flags=FLAG_AUTOMATOR_MODIFIABLE,
)
register(
    "performance.issues.consecutive_http.span_duration_threshold",
    default=500,  # ms
    flags=FLAG_AUTOMATOR_MODIFIABLE,
)
register(
    "performance.issues.consecutive_http.min_time_saved_threshold",
    default=2000,  # ms
    flags=FLAG_AUTOMATOR_MODIFIABLE,
)
register(
    "performance.issues.large_http_payload.size_threshold",
    default=300000,
    flags=FLAG_AUTOMATOR_MODIFIABLE,
)  # 1MB
register(
    "performance.issues.db_on_main_thread.total_spans_duration_threshold",
    default=16,
    flags=FLAG_AUTOMATOR_MODIFIABLE,
)  # ms
register(
    "performance.issues.file_io_on_main_thread.total_spans_duration_threshold",
    default=16,
    flags=FLAG_AUTOMATOR_MODIFIABLE,
)  # ms
register(
    "performance.issues.uncompressed_asset.size_threshold",
    default=500 * 1024,
    flags=FLAG_AUTOMATOR_MODIFIABLE,
)  # 512 kilo bytes
register(
    "performance.issues.uncompressed_asset.duration_threshold",
    default=300,
    flags=FLAG_AUTOMATOR_MODIFIABLE,
)  # ms
register(
    "performance.issues.consecutive_db.min_time_saved_threshold",
    default=100,
    flags=FLAG_AUTOMATOR_MODIFIABLE,
)  # ms
register(
    "performance.issues.http_overhead.http_request_delay_threshold",
    default=500,
    flags=FLAG_AUTOMATOR_MODIFIABLE,
)  # ms
register(
    "performance.issues.n_plus_one_api_calls.total_duration",
    default=300,
    flags=FLAG_AUTOMATOR_MODIFIABLE,
)  # ms

# Adjusting some time buffers in the trace endpoint
register(
    "performance.traces.transaction_query_timebuffer_days",
    type=Float,
    default=1.5,
    flags=FLAG_AUTOMATOR_MODIFIABLE,
)  # days
register(
    "performance.traces.span_query_timebuffer_hours",
    type=Float,
    default=1.0,
    flags=FLAG_AUTOMATOR_MODIFIABLE,
)  # hours
register(
    "performance.traces.query_timestamp_projects",
    type=Bool,
    default=False,
    flags=FLAG_AUTOMATOR_MODIFIABLE,
)
register(
    "performance.traces.trace-explorer-buffer-hours",
    type=Float,
    default=1.0,
    flags=FLAG_AUTOMATOR_MODIFIABLE,
)
register(
    "performance.traces.trace-explorer-max-trace-ids-per-chunk",
    type=Int,
    default=2500,
    flags=FLAG_AUTOMATOR_MODIFIABLE,
)
register(
    "performance.traces.trace-explorer-skip-floating-spans",
    type=Bool,
    default=True,
    flags=FLAG_AUTOMATOR_MODIFIABLE,
)
register(
    "performance.traces.trace-explorer-scan-max-block-size-hours",
    type=Int,
    default=8,
    flags=FLAG_AUTOMATOR_MODIFIABLE,
)
register(
    "performance.traces.trace-explorer-scan-max-batches",
    type=Int,
    default=7,
    flags=FLAG_AUTOMATOR_MODIFIABLE,
)
register(
    "performance.traces.trace-explorer-scan-max-execution-seconds",
    type=Int,
    default=30,
    flags=FLAG_AUTOMATOR_MODIFIABLE,
)
register(
    "performance.traces.trace-explorer-scan-max-parallel-queries",
    type=Int,
    default=3,
    flags=FLAG_AUTOMATOR_MODIFIABLE,
)
register(
    "performance.traces.trace-explorer-skip-recent-seconds",
    type=Int,
    default=0,
    flags=FLAG_AUTOMATOR_MODIFIABLE,
)
register(
    "performance.traces.span_query_minimum_spans",
    type=Int,
    default=10000,
    flags=FLAG_AUTOMATOR_MODIFIABLE,
)
register(
    "performance.traces.check_span_extraction_date",
    type=Bool,
    default=False,
    flags=FLAG_AUTOMATOR_MODIFIABLE,
)
register(
    # the timestamp that spans extraction was enabled for this environment
    "performance.traces.spans_extraction_date",
    type=Int,
    flags=FLAG_AUTOMATOR_MODIFIABLE,
)
register(
    "insights.span-samples-query.sample-rate",
    type=Float,
    default=0.0,  # 0 acts as 'no sampling'
    flags=FLAG_AUTOMATOR_MODIFIABLE,
)

register(
    "performance.spans-tags-key.sample-rate",
    type=Float,
    default=1.0,
    flags=FLAG_AUTOMATOR_MODIFIABLE,
)
register(
    "performance.spans-tags-key.max",
    type=Int,
    default=1000,
    flags=FLAG_AUTOMATOR_MODIFIABLE,
)
register(
    "performance.spans-tags-value.sample-rate",
    type=Float,
    default=1.0,
    flags=FLAG_AUTOMATOR_MODIFIABLE,
)
register(
    "performance.spans-tags-values.max",
    type=Int,
    default=1000,
    flags=FLAG_AUTOMATOR_MODIFIABLE,
)

# In Single Tenant with 100% DS, we may need to reverse the UI change made by dynamic-sampling
# if metrics extraction isn't ready.
register("performance.hide-metrics-ui", type=Bool, default=False, flags=FLAG_AUTOMATOR_MODIFIABLE)

# Used for enabling flags in ST. Should be removed once Flagpole works in all STs.
register(
    "performance.use_metrics.orgs_allowlist",
    type=Sequence,
    default=[],
    flags=FLAG_ALLOW_EMPTY | FLAG_AUTOMATOR_MODIFIABLE,
)
# Used for the z-score when calculating the margin of error in performance
register(
    "performance.extrapolation.confidence.z-score",
    type=Float,
    default=1.96,
    flags=FLAG_ALLOW_EMPTY | FLAG_AUTOMATOR_MODIFIABLE,
)
# Used for enabling flags in ST. Should be removed once Flagpole works in all STs.
register("performance.use_metrics.enabled", default=False, flags=FLAG_AUTOMATOR_MODIFIABLE)

# Dynamic Sampling system-wide options
# Size of the sliding window used for dynamic sampling. It is defaulted to 24 hours.
register("dynamic-sampling:sliding_window.size", default=24, flags=FLAG_AUTOMATOR_MODIFIABLE)
# Number of large transactions to retrieve from Snuba for transaction re-balancing.
register(
    "dynamic-sampling.prioritise_transactions.num_explicit_large_transactions",
    30,
    flags=FLAG_AUTOMATOR_MODIFIABLE,
)
# Number of large transactions to retrieve from Snuba for transaction re-balancing.
register(
    "dynamic-sampling.prioritise_transactions.num_explicit_small_transactions",
    0,
    flags=FLAG_AUTOMATOR_MODIFIABLE,
)

# Stops dynamic sampling rules from being emitted in relay config.
# This is required for ST instances that have flakey flags as we want to be able kill DS ruining customer data if necessary.
# It is only a killswitch for behaviour, it may actually increase infra load if flipped for a user currently being sampled.
register("dynamic-sampling.config.killswitch", default=False, flags=FLAG_AUTOMATOR_MODIFIABLE)

# Controls the intensity of dynamic sampling transaction rebalancing. 0.0 = explict rebalancing
# not performed, 1.0= full rebalancing (tries to bring everything to mean). Note that even at 0.0
# there will still be some rebalancing between the explicit and implicit transactions ( so setting rebalancing
# to 0.0 is not the same as no rebalancing. To effectively disable rebalancing set the number of explicit
# transactions to be rebalance (both small and large) to 0.
register(
    "dynamic-sampling.prioritise_transactions.rebalance_intensity",
    default=0.8,
    flags=FLAG_MODIFIABLE_RATE | FLAG_AUTOMATOR_MODIFIABLE,
)

# Enables a feature flag check in dynamic sampling tasks that switches
# organizations between transactions and spans for rebalancing. This check is
# expensive, so it can be disabled using this option.
register(
    "dynamic-sampling.check_span_feature_flag",
    default=False,
    flags=FLAG_AUTOMATOR_MODIFIABLE | FLAG_MODIFIABLE_RATE,
)

# === Hybrid cloud subsystem options ===
# UI rollout
register(
    "hybrid_cloud.disable_relative_upload_urls", default=False, flags=FLAG_AUTOMATOR_MODIFIABLE
)
register("hybrid_cloud.disable_tombstone_cleanup", default=False, flags=FLAG_AUTOMATOR_MODIFIABLE)

# List of event IDs to pass through
register(
    "hybrid_cloud.audit_log_event_id_invalid_pass_list",
    default=[],
    type=Sequence,
    flags=FLAG_AUTOMATOR_MODIFIABLE,
)

# Flagpole Configuration (used in getsentry)
register("flagpole.debounce_reporting_seconds", default=0, flags=FLAG_AUTOMATOR_MODIFIABLE)

# Feature flagging error capture rate.
# When feature flagging has faults, it can become very high volume and we can overwhelm sentry.
register("features.error.capture_rate", default=0.1, flags=FLAG_AUTOMATOR_MODIFIABLE)

# Retry controls
register("hybridcloud.regionsiloclient.retries", default=5, flags=FLAG_AUTOMATOR_MODIFIABLE)
register("hybridcloud.rpc.retries", default=5, flags=FLAG_AUTOMATOR_MODIFIABLE)
register("hybridcloud.integrationproxy.retries", default=5, flags=FLAG_AUTOMATOR_MODIFIABLE)
register("hybridcloud.endpoint_flag_logging", default=False, flags=FLAG_AUTOMATOR_MODIFIABLE)
register("hybridcloud.rpc.method_retry_overrides", default={}, flags=FLAG_AUTOMATOR_MODIFIABLE)
register("hybridcloud.rpc.method_timeout_overrides", default={}, flags=FLAG_AUTOMATOR_MODIFIABLE)
# Webhook processing controls
register(
    "hybridcloud.webhookpayload.worker_threads",
    default=4,
    flags=FLAG_AUTOMATOR_MODIFIABLE,
)

# Break glass controls
register("hybrid_cloud.rpc.disabled-service-methods", default=[], flags=FLAG_AUTOMATOR_MODIFIABLE)
# == End hybrid cloud subsystem

# Decides whether an incoming transaction triggers an update of the clustering rule applied to it.
register("txnames.bump-lifetime-sample-rate", default=0.1, flags=FLAG_AUTOMATOR_MODIFIABLE)

# === Nodestore related runtime options ===

register(
    "nodestore.set-subkeys.enable-set-cache-item", default=True, flags=FLAG_AUTOMATOR_MODIFIABLE
)

# === Backpressure related runtime options ===

# Enables monitoring of services for backpressure management.
register("backpressure.monitoring.enabled", default=False, flags=FLAG_AUTOMATOR_MODIFIABLE)
# How often the monitor will check service health.
register("backpressure.monitoring.interval", default=5, flags=FLAG_AUTOMATOR_MODIFIABLE)

# Enables checking consumer health for backpressure management.
register("backpressure.checking.enabled", default=False, flags=FLAG_AUTOMATOR_MODIFIABLE)
# How often a consumer will check for its health in a debounced fassion.
register("backpressure.checking.interval", default=5, flags=FLAG_AUTOMATOR_MODIFIABLE)


# How long a status is persisted, which means that updates to health status can be paused for that long before consumers will assume things are unhealthy
register("backpressure.status_ttl", default=60, flags=FLAG_AUTOMATOR_MODIFIABLE)

# The high-watermark levels per-service which will mark a service as unhealthy.
# This should mirror the `SENTRY_PROCESSING_SERVICES` setting.
register(
    "backpressure.high_watermarks.celery",
    default=0.5,
    flags=FLAG_AUTOMATOR_MODIFIABLE,
)
register(
    "backpressure.high_watermarks.attachments-store",
    default=0.8,
    flags=FLAG_AUTOMATOR_MODIFIABLE,
)
register(
    "backpressure.high_watermarks.processing-store",
    default=0.8,
    flags=FLAG_AUTOMATOR_MODIFIABLE,
)
register(
    "backpressure.high_watermarks.processing-locks",
    default=0.8,
    flags=FLAG_AUTOMATOR_MODIFIABLE,
)
register(
    "backpressure.high_watermarks.post-process-locks",
    default=0.8,
    flags=FLAG_AUTOMATOR_MODIFIABLE,
)
register(
    "backpressure.high_watermarks.processing-store-transactions",
    default=0.8,
    flags=FLAG_AUTOMATOR_MODIFIABLE,
)

# Killswitch for monitor check-ins
register(
    "crons.organization.disable-check-in",
    type=Sequence,
    default=[],
    flags=FLAG_AUTOMATOR_MODIFIABLE,
)

# Temporary killswitch to enable dispatching incident occurrences into the
# incident_occurrence_consumer
register(
    "crons.dispatch_incident_occurrences_to_consumer",
    default=False,
    flags=FLAG_BOOL | FLAG_AUTOMATOR_MODIFIABLE,
)

# Enables recording tick volume metrics and tick decisions based on those
# metrics. Decisions are used to delay notifications in a system incident.
register(
    "crons.system_incidents.collect_metrics",
    default=False,
    flags=FLAG_BOOL | FLAG_AUTOMATOR_MODIFIABLE,
)

# Enables the the crons incident occurrence consumer to consider the clock-tick
# decision made based on volume metrics to determine if a incident occurrence
# should be processed, delayed, or dropped entirely.
register(
    "crons.system_incidents.use_decisions",
    default=False,
    flags=FLAG_BOOL | FLAG_AUTOMATOR_MODIFIABLE,
)

# The threshold that the tick metric must surpass for a tick to be determined
# as anomalous. This value should be negative, since we will only determine an
# incident based on a decrease in volume.
#
# See the `monitors.system_incidents` module for more details
register(
    "crons.system_incidents.pct_deviation_anomaly_threshold",
    default=-10,
    flags=FLAG_AUTOMATOR_MODIFIABLE,
)

# The threshold that the tick metric must surpass to transition to an incident
# state. This should be a fairly high value to avoid false positive incidents.
register(
    "crons.system_incidents.pct_deviation_incident_threshold",
    default=-30,
    flags=FLAG_AUTOMATOR_MODIFIABLE,
)

# This is the number of previous ticks we will consider the tick metrics and
# tick decisions for to determine a decision about the tick being evaluated.
register(
    "crons.system_incidents.tick_decision_window",
    default=5,
    flags=FLAG_AUTOMATOR_MODIFIABLE,
)

# Determines how many check-ins per-minute will be allowed per monitor. This is
# used when computing the QuotaConfig for the DataCategory.MONITOR (check-ins)
#
# See the sentry.monitors.rate_limt module for more details.
#
# XXX(epurkhiser): Remember a single check-in may often consist of two check-in
# messages, one for IN_PROGRESS and another for OK.
register(
    "crons.per_monitor_rate_limit",
    type=Int,
    default=6,
    flags=FLAG_PRIORITIZE_DISK | FLAG_AUTOMATOR_MODIFIABLE,
)


# Sets the timeout for webhooks
register(
    "sentry-apps.webhook.timeout.sec",
    default=1.0,
    flags=FLAG_AUTOMATOR_MODIFIABLE,
)

# Enables statistical detectors for a project
register(
    "statistical_detectors.enable",
    default=False,
    flags=FLAG_PRIORITIZE_DISK | FLAG_AUTOMATOR_MODIFIABLE,
)
register(
    "statistical_detectors.enable.projects.performance",
    type=Sequence,
    default=[],
    flags=FLAG_PRIORITIZE_DISK | FLAG_AUTOMATOR_MODIFIABLE,
)
register(
    "statistical_detectors.enable.projects.profiling",
    type=Sequence,
    default=[],
    flags=FLAG_PRIORITIZE_DISK | FLAG_AUTOMATOR_MODIFIABLE,
)
register(
    "statistical_detectors.query.batch_size",
    type=Int,
    default=100,
    flags=FLAG_PRIORITIZE_DISK | FLAG_AUTOMATOR_MODIFIABLE,
)
register(
    "statistical_detectors.query.transactions.timeseries_days",
    type=Int,
    default=14,
    flags=FLAG_PRIORITIZE_DISK | FLAG_AUTOMATOR_MODIFIABLE,
)
register(
    "statistical_detectors.query.functions.timeseries_days",
    type=Int,
    default=14,
    flags=FLAG_PRIORITIZE_DISK | FLAG_AUTOMATOR_MODIFIABLE,
)
register(
    "statistical_detectors.ratelimit.ema",
    type=Int,
    default=-1,
    flags=FLAG_PRIORITIZE_DISK | FLAG_AUTOMATOR_MODIFIABLE,
)

register(
    "statistical_detectors.throughput.threshold.transactions",
    default=50,
    type=Int,
    flags=FLAG_AUTOMATOR_MODIFIABLE,
)

register(
    "statistical_detectors.throughput.threshold.functions",
    default=25,
    type=Int,
    flags=FLAG_AUTOMATOR_MODIFIABLE,
)

register(
    "options_automator_slack_webhook_enabled",
    default=True,
    flags=FLAG_AUTOMATOR_MODIFIABLE,
)

register(
    "on_demand.max_alert_specs",
    default=50,
    flags=FLAG_AUTOMATOR_MODIFIABLE,
)

register(
    "on_demand.max_widget_specs",
    default=100,
    flags=FLAG_AUTOMATOR_MODIFIABLE,
)
# Some organizations can have more widget specs on a case-by-case basis. Widgets using this limit
# are listed in 'extended_widget_spec_orgs' option.
register("on_demand.extended_max_widget_specs", default=750, flags=FLAG_AUTOMATOR_MODIFIABLE)
register("on_demand.extended_widget_spec_orgs", default=[], flags=FLAG_AUTOMATOR_MODIFIABLE)
register(
    "on_demand.max_widget_cardinality.count",
    default=10000,
    flags=FLAG_AUTOMATOR_MODIFIABLE,
)
register(
    "on_demand.max_widget_cardinality.on_query_count",
    default=50,
    flags=FLAG_AUTOMATOR_MODIFIABLE,
)
register(
    "on_demand.max_widget_cardinality.killswitch",
    default=False,
    flags=FLAG_AUTOMATOR_MODIFIABLE,
)
# Overrides modified date and always updates the row. Can be removed if not needed later.
register(
    "on_demand.update_on_demand_modified",
    default=False,
    flags=FLAG_AUTOMATOR_MODIFIABLE,
)

register("metric_extraction.max_span_attribute_specs", default=100, flags=FLAG_AUTOMATOR_MODIFIABLE)

register(
    "delightful_metrics.minimetrics_sample_rate",
    default=0.0,
    flags=FLAG_AUTOMATOR_MODIFIABLE,
)

# IDs of orgs that will stop ingesting custom metrics.
register(
    "custom-metrics-ingestion-disabled-orgs",
    default=[],
    flags=FLAG_AUTOMATOR_MODIFIABLE,
)

# IDs of projects that will stop ingesting custom metrics.
register(
    "custom-metrics-ingestion-disabled-projects",
    default=[],
    flags=FLAG_AUTOMATOR_MODIFIABLE,
)

# IDs of orgs that will be disabled from querying metrics via `/metrics/query` endpoint.
register(
    "custom-metrics-querying-disabled-orgs",
    default=[],
    flags=FLAG_AUTOMATOR_MODIFIABLE,
)

# SDK Crash Detection
#
# The project ID belongs to the sentry organization: https://sentry.sentry.io/projects/cocoa-sdk-crashes/?project=4505469596663808.
register(
    "issues.sdk_crash_detection.cocoa.project_id",
    default=4505469596663808,
    flags=FLAG_AUTOMATOR_MODIFIABLE,
)

register(
    "issues.sdk_crash_detection.cocoa.sample_rate",
    default=1.0,
    flags=FLAG_AUTOMATOR_MODIFIABLE,
)

# The project ID belongs to the sentry organization: https://sentry.sentry.io/projects/cocoa-sdk-crashes/?project=4506155486085120.
register(
    "issues.sdk_crash_detection.react-native.project_id",
    default=4506155486085120,
    flags=FLAG_AUTOMATOR_MODIFIABLE,
)

# The allowlist of org IDs that the react-native crash detection is enabled for.
register(
    "issues.sdk_crash_detection.react-native.organization_allowlist",
    type=Sequence,
    default=[],
    flags=FLAG_ALLOW_EMPTY | FLAG_AUTOMATOR_MODIFIABLE,
)

register(
    "issues.sdk_crash_detection.react-native.sample_rate",
    default=0.0,
    flags=FLAG_AUTOMATOR_MODIFIABLE,
)

register(
    "issues.sdk_crash_detection.java.project_id",
    default=0,
    type=Int,
    flags=FLAG_ALLOW_EMPTY | FLAG_AUTOMATOR_MODIFIABLE,
)

# The allowlist of org IDs that the java crash detection is enabled for.
register(
    "issues.sdk_crash_detection.java.organization_allowlist",
    type=Sequence,
    default=[],
    flags=FLAG_ALLOW_EMPTY | FLAG_AUTOMATOR_MODIFIABLE,
)

register(
    "issues.sdk_crash_detection.java.sample_rate",
    default=0.0,
    flags=FLAG_AUTOMATOR_MODIFIABLE,
)

register(
    "issues.sdk_crash_detection.native.project_id",
    default=0,
    type=Int,
    flags=FLAG_ALLOW_EMPTY | FLAG_AUTOMATOR_MODIFIABLE,
)

register(
    "issues.sdk_crash_detection.native.organization_allowlist",
    type=Sequence,
    default=[],
    flags=FLAG_ALLOW_EMPTY | FLAG_AUTOMATOR_MODIFIABLE,
)

register(
    "issues.sdk_crash_detection.native.sample_rate",
    default=0.0,
    flags=FLAG_AUTOMATOR_MODIFIABLE,
)

register(
    "issues.sdk_crash_detection.dart.project_id",
    default=0,
    type=Int,
    flags=FLAG_ALLOW_EMPTY | FLAG_AUTOMATOR_MODIFIABLE,
)

register(
    "issues.sdk_crash_detection.dart.organization_allowlist",
    type=Sequence,
    default=[],
    flags=FLAG_ALLOW_EMPTY | FLAG_AUTOMATOR_MODIFIABLE,
)

register(
    "issues.sdk_crash_detection.dart.sample_rate",
    default=0.0,
    flags=FLAG_AUTOMATOR_MODIFIABLE,
)

# END: SDK Crash Detection

register(
    # Lists the shared resource ids we want to account usage for.
    "shared_resources_accounting_enabled",
    default=[],
    flags=FLAG_AUTOMATOR_MODIFIABLE,
)

# The flag disables the file io on main thread detector
register(
    "performance_issues.file_io_main_thread.disabled",
    default=False,
    flags=FLAG_MODIFIABLE_BOOL | FLAG_AUTOMATOR_MODIFIABLE,
)

# Enables on-demand metric extraction for Dashboard Widgets.
register(
    "on_demand_metrics.check_widgets.enable",
    default=False,
    flags=FLAG_PRIORITIZE_DISK | FLAG_AUTOMATOR_MODIFIABLE,
)
# Rollout % for easing out rollout based on the dashboard widget query id
register(
    "on_demand_metrics.check_widgets.rollout",
    default=0.0,
    type=Float,
    flags=FLAG_PRIORITIZE_DISK | FLAG_AUTOMATOR_MODIFIABLE,
)
# Number of DashboardWidgetQuery to be checked at once.
register(
    "on_demand_metrics.check_widgets.query.batch_size",
    type=Int,
    default=50,
    flags=FLAG_PRIORITIZE_DISK | FLAG_AUTOMATOR_MODIFIABLE,
)
# Number of chunks to split queries across.
register(
    "on_demand_metrics.check_widgets.query.total_batches",
    default=100,
    flags=FLAG_PRIORITIZE_DISK | FLAG_AUTOMATOR_MODIFIABLE,
)
# Use database backed stateful extraction state
register(
    "on_demand_metrics.widgets.use_stateful_extraction",
    default=False,
    flags=FLAG_PRIORITIZE_DISK | FLAG_AUTOMATOR_MODIFIABLE,
)
# Use to rollout using a cache for should_use_on_demand function, which resolves queries
register(
    "on_demand_metrics.cache_should_use_on_demand",
    default=0.0,
    flags=FLAG_AUTOMATOR_MODIFIABLE | FLAG_MODIFIABLE_RATE,
)

# Relocation: whether or not the self-serve API for the feature is enabled. When set on a region
# silo, this flag controls whether or not that region's API will serve relocation requests to
# non-superuser clients. When set on the control silo, it can be used to regulate whether or not
# certain global UI (ex: the relocation creation form at `/relocation/`) is visible to users.
register(
    "relocation.enabled",
    default=False,
    flags=FLAG_BOOL | FLAG_AUTOMATOR_MODIFIABLE,
)

# Relocation: populates the target region drop down in the control silo. Note: this option has NO
# EFFECT in region silos. However, the control silos `relocation.selectable-regions` array should be
# a complete list of all regions where `relocation.enabled`. If a region is enabled/disabled, it
# should also be added to/removed from this array in the control silo at the same time.
register(
    "relocation.selectable-regions",
    default=[],
    flags=FLAG_AUTOMATOR_MODIFIABLE,
)

# Relocation: the step at which new relocations should be autopaused, requiring admin approval
# before continuing.
# DEPRECATED: will be removed after the new `relocation.autopause.*` options are fully rolled out.
register(
    "relocation.autopause",
    default="",
    flags=FLAG_AUTOMATOR_MODIFIABLE,
)

# Relocation: the step at which new `SELF_HOSTED` relocations should be autopaused, requiring an
# admin to unpause before continuing.
register(
    "relocation.autopause.self-hosted",
    default="",
    flags=FLAG_AUTOMATOR_MODIFIABLE,
)

# Relocation: the step at which new `SELF_HOSTED` relocations should be autopaused, requiring an
# admin to unpause before continuing.
register(
    "relocation.autopause.saas-to-saas",
    default="",
    flags=FLAG_AUTOMATOR_MODIFIABLE,
)

# Relocation: globally limits the number of small (<=10MB) relocations allowed per silo per day.
register(
    "relocation.daily-limit.small",
    default=0,
    flags=FLAG_SCALAR | FLAG_AUTOMATOR_MODIFIABLE,
)

# Relocation: globally limits the number of medium (>10MB && <=100MB) relocations allowed per silo
# per day.
register(
    "relocation.daily-limit.medium",
    default=0,
    flags=FLAG_SCALAR | FLAG_AUTOMATOR_MODIFIABLE,
)

# Relocation: globally limits the number of large (>100MB) relocations allowed per silo per day.
register(
    "relocation.daily-limit.large",
    default=0,
    flags=FLAG_SCALAR | FLAG_AUTOMATOR_MODIFIABLE,
)

register(
    "relocation.outbox-orgslug.killswitch",
    default=[],
    type=Sequence,
    flags=FLAG_AUTOMATOR_MODIFIABLE,
)

# max number of profiles to use for computing
# the aggregated flamegraph.
register(
    "profiling.flamegraph.profile-set.size",
    type=Int,
    default=100,
    flags=FLAG_AUTOMATOR_MODIFIABLE,
)

# list of platform names for which we allow using unsampled profiles for the purpose
# of improving profile (function) metrics
register(
    "profiling.profile_metrics.unsampled_profiles.platforms",
    type=Sequence,
    default=[],
    flags=FLAG_ALLOW_EMPTY | FLAG_AUTOMATOR_MODIFIABLE,
)

# sample rate for tuning the amount of unsampled profiles that we "let through"
register(
    "profiling.profile_metrics.unsampled_profiles.sample_rate",
    default=0.0,
    flags=FLAG_AUTOMATOR_MODIFIABLE,
)

# killswitch for profile metrics
register(
    "profiling.profile_metrics.unsampled_profiles.enabled",
    default=False,
    type=Bool,
    flags=FLAG_AUTOMATOR_MODIFIABLE,
)

# Enable sending a post update signal after we update groups using a queryset update
register(
    "groups.enable-post-update-signal",
    default=False,
    flags=FLAG_BOOL | FLAG_AUTOMATOR_MODIFIABLE,
)


# Switch to read assemble status from Redis instead of memcache
register("assemble.read_from_redis", default=False, flags=FLAG_AUTOMATOR_MODIFIABLE)

# Sampling rates for testing Rust-based grouping enhancers

# Rate at which to run the Rust implementation of `assemble_stacktrace_component`
# and compare the results
register(
    "grouping.rust_enhancers.compare_components",
    default=0.0,
    flags=FLAG_AUTOMATOR_MODIFIABLE,
)
# Rate at which to prefer the Rust implementation of `assemble_stacktrace_component`.
register(
    "grouping.rust_enhancers.prefer_rust_components",
    default=0.0,
    flags=FLAG_AUTOMATOR_MODIFIABLE,
)
register(
    "metrics.sample-list.sample-rate",
    type=Float,
    default=100_000.0,
    flags=FLAG_PRIORITIZE_DISK | FLAG_AUTOMATOR_MODIFIABLE,
)

# Rates controlling the rollout of grouping parameterization experiments
register(
    "grouping.experiments.parameterization.uniq_id",
    default=0.0,
    flags=FLAG_ADMIN_MODIFIABLE | FLAG_AUTOMATOR_MODIFIABLE | FLAG_RATE,
)

# TODO: For now, only a small number of projects are going through a grouping config transition at
# any given time, so we're sampling at 100% in order to be able to get good signal. Once we've fully
# transitioned to the optimized logic, and before the next config change, we probably either want to
# turn this down or get rid of it in favor of the default 10% sample rate
register(
    "grouping.config_transition.metrics_sample_rate",
    type=Float,
    default=1.0,
    flags=FLAG_AUTOMATOR_MODIFIABLE,
)


# Sample rate for double writing to experimental dsn
register(
    "store.experimental-dsn-double-write.sample-rate",
    default=0.0,
    flags=FLAG_AUTOMATOR_MODIFIABLE,
)

# temporary option for logging canonical key fallback stacktraces
register(
    "canonical-fallback.send-error-to-sentry",
    default=0.0,
    flags=FLAG_AUTOMATOR_MODIFIABLE,
)

# Standalone spans
register(
    "standalone-spans.process-spans-consumer.enable",
    default=False,
    flags=FLAG_PRIORITIZE_DISK | FLAG_AUTOMATOR_MODIFIABLE,
)
register(
    "standalone-spans.process-spans-consumer.project-allowlist",
    type=Sequence,
    default=[],
    flags=FLAG_PRIORITIZE_DISK | FLAG_AUTOMATOR_MODIFIABLE,
)
register(
    "standalone-spans.process-spans-consumer.project-rollout",
    type=Float,
    default=0.0,
    flags=FLAG_PRIORITIZE_DISK | FLAG_AUTOMATOR_MODIFIABLE,
)
register(
    "standalone-spans.buffer-window.seconds",
    type=Int,
    default=120,  # 2 minutes
    flags=FLAG_PRIORITIZE_DISK | FLAG_AUTOMATOR_MODIFIABLE,
)
register(
    "standalone-spans.buffer-ttl.seconds",
    type=Int,
    default=300,  # 5 minutes
    flags=FLAG_PRIORITIZE_DISK | FLAG_AUTOMATOR_MODIFIABLE,
)
register(
    "standalone-spans.process-segments-consumer.enable",
    default=True,
    flags=FLAG_PRIORITIZE_DISK | FLAG_AUTOMATOR_MODIFIABLE,
)
register(
    "standalone-spans.send-occurrence-to-platform.enable",
    default=False,
    flags=FLAG_PRIORITIZE_DISK | FLAG_AUTOMATOR_MODIFIABLE,
)
register(
    "standalone-spans.detect-performance-problems.enable",
    default=False,
    flags=FLAG_PRIORITIZE_DISK | FLAG_AUTOMATOR_MODIFIABLE,
)
register(
    "standalone-spans.profile-process-messages.rate",
    type=Float,
    default=0.0,
    flags=FLAG_PRIORITIZE_DISK | FLAG_AUTOMATOR_MODIFIABLE,
)
register(
    "standalone-spans.deserialize-spans-rapidjson.enable",
    default=False,
    flags=FLAG_PRIORITIZE_DISK | FLAG_AUTOMATOR_MODIFIABLE,
)
register(
    "standalone-spans.deserialize-spans-orjson.enable",
    default=False,
    flags=FLAG_PRIORITIZE_DISK | FLAG_AUTOMATOR_MODIFIABLE,
)
register(
    "indexed-spans.agg-span-waterfall.enable",
    default=False,
    flags=FLAG_PRIORITIZE_DISK | FLAG_AUTOMATOR_MODIFIABLE,
)

register(
    "traces.sample-list.sample-rate",
    type=Float,
    default=0.0,
    flags=FLAG_PRIORITIZE_DISK | FLAG_AUTOMATOR_MODIFIABLE,
)

register(
    "discover.saved-query-dataset-split.enable",
    default=False,
    flags=FLAG_PRIORITIZE_DISK | FLAG_AUTOMATOR_MODIFIABLE,
)
register(
    "discover.saved-query-dataset-split.organization-id-allowlist",
    type=Sequence,
    default=[],
    flags=FLAG_PRIORITIZE_DISK | FLAG_AUTOMATOR_MODIFIABLE,
)

# Options for setting LLM providers and usecases
register("llm.provider.options", default={}, flags=FLAG_NOSTORE)
# Example provider:
#     "openai": {
#         "options": {
#             "api_key": "",
#         },
#         "models": ["gpt-4-turbo", "gpt-3.5-turbo"],
#     }

register("llm.usecases.options", default={}, flags=FLAG_NOSTORE, type=Dict)
# Example usecase:
#     "suggestedfix": {
#         "provider": "openai",
#         "options": {
#             "model": "gpt-3.5-turbo",
#         },
#     }
# }

register(
    "feedback.filter_garbage_messages",
    type=Bool,
    default=False,
    flags=FLAG_PRIORITIZE_DISK | FLAG_AUTOMATOR_MODIFIABLE,
)

# List of organizations with increased rate limits for organization_events API
register(
    "api.organization_events.rate-limit-increased.orgs",
    type=Sequence,
    default=[],
    flags=FLAG_ALLOW_EMPTY | FLAG_AUTOMATOR_MODIFIABLE,
)
# Increased rate limits for organization_events API for the orgs above
register(
    "api.organization_events.rate-limit-increased.limits",
    type=Dict,
    default={"limit": 50, "window": 1, "concurrent_limit": 50},
    flags=FLAG_ALLOW_EMPTY | FLAG_AUTOMATOR_MODIFIABLE,
)
# Reduced rate limits for organization_events API for the orgs in LA/EA/GA rollout
# Once GA'd, this will be the default rate limit for all orgs not on the increase list
register(
    "api.organization_events.rate-limit-reduced.limits",
    type=Dict,
    default={"limit": 1000, "window": 300, "concurrent_limit": 15},
    flags=FLAG_ALLOW_EMPTY | FLAG_AUTOMATOR_MODIFIABLE,
)

# Killswitch for Postgres query timeout error handling
register(
    "api.postgres-query-timeout-error-handling.enabled",
    default=False,
    type=Bool,
    flags=FLAG_MODIFIABLE_BOOL | FLAG_AUTOMATOR_MODIFIABLE,
)

# TODO: remove once removed from options
register(
    "issue_platform.use_kafka_partition_key",
    type=Bool,
    default=False,
    flags=FLAG_PRIORITIZE_DISK | FLAG_AUTOMATOR_MODIFIABLE,
)


register(
    "sentry.save-event-attachments.project-per-5-minute-limit",
    type=Int,
    default=2000,
    flags=FLAG_AUTOMATOR_MODIFIABLE,
)

register(
    "sentry.save-event-attachments.project-per-sec-limit",
    type=Int,
    default=100,
    flags=FLAG_AUTOMATOR_MODIFIABLE,
)

# max number of profile chunks to use for computing
# the merged profile.
register(
    "profiling.continuous-profiling.chunks-set.size",
    type=Int,
    default=50,
    flags=FLAG_AUTOMATOR_MODIFIABLE,
)
register(
    "profiling.continuous-profiling.chunks-query.size",
    type=Int,
    default=250,
    flags=FLAG_AUTOMATOR_MODIFIABLE,
)

# Enable orjson in the occurrence_consumer.process_[message|batch]
register(
    "issues.occurrence_consumer.use_orjson",
    type=Bool,
    default=False,
    flags=FLAG_AUTOMATOR_MODIFIABLE,
)

# Controls the rate of using the sentry api shared secret for communicating to sentry.
register(
    "seer.api.use-shared-secret",
    default=0.0,
    flags=FLAG_AUTOMATOR_MODIFIABLE,
)

register(
    "similarity.backfill_nodestore_use_multithread",
    default=False,
    flags=FLAG_AUTOMATOR_MODIFIABLE,
)

register(
    "similarity.backfill_nodestore_chunk_size",
    default=5,
    flags=FLAG_AUTOMATOR_MODIFIABLE,
)

register(
    "similarity.backfill_nodestore_threads",
    default=6,
    flags=FLAG_AUTOMATOR_MODIFIABLE,
)
register(
    "similarity.backfill_snuba_concurrent_requests",
    default=20,
    flags=FLAG_AUTOMATOR_MODIFIABLE,
)
register(
    "similarity.backfill_seer_chunk_size",
    default=30,
    flags=FLAG_AUTOMATOR_MODIFIABLE,
)
register(
    "similarity.backfill_seer_threads",
    default=1,
    flags=FLAG_AUTOMATOR_MODIFIABLE,
)
register(
    "similarity.backfill_project_cohort_size",
    default=1000,
    flags=FLAG_AUTOMATOR_MODIFIABLE,
)
register(
    "similarity.backfill_total_worker_count",
    default=6,
    flags=FLAG_AUTOMATOR_MODIFIABLE,
)
register(
    "similarity.new_project_seer_grouping.enabled",
    default=False,
    flags=FLAG_AUTOMATOR_MODIFIABLE,
)
register(
    "similarity.backfill_use_reranking",
    default=False,
    flags=FLAG_AUTOMATOR_MODIFIABLE,
)
register(
    "delayed_processing.batch_size",
    default=10000,
    flags=FLAG_AUTOMATOR_MODIFIABLE,
)
register(
    "delayed_processing.emit_logs",
    type=Bool,
    default=False,
    flags=FLAG_AUTOMATOR_MODIFIABLE,
)
register(
    "delayed_workflow.rollout",
    type=Bool,
    default=False,
    flags=FLAG_AUTOMATOR_MODIFIABLE,
)
register(
    "celery_split_queue_task_rollout",
    default={},
    flags=FLAG_AUTOMATOR_MODIFIABLE,
)

register(
    "grouping.grouphash_metadata.ingestion_writes_enabled",
    type=Bool,
    default=True,
    flags=FLAG_AUTOMATOR_MODIFIABLE,
)
register(
    "grouping.grouphash_metadata.backfill_sample_rate",
    type=Float,
    default=0.0,
    flags=FLAG_AUTOMATOR_MODIFIABLE,
)

register(
    "ecosystem:enable_integration_form_error_raise", default=True, flags=FLAG_AUTOMATOR_MODIFIABLE
)


# Restrict uptime issue creation for specific host provider identifiers. Items
# in this list map to the `host_provider_id` column in the UptimeSubscription
# table.
#
# This may be used to stop issue creation in the event that a network / hosting
# provider blocks the uptime checker causing false positives.
register(
    "uptime.restrict-issue-creation-by-hosting-provider-id",
    type=Sequence,
    default=[],
    flags=FLAG_ALLOW_EMPTY | FLAG_AUTOMATOR_MODIFIABLE,
)

# Disables specific uptime checker regions. This is a list of region slugs
# which must match regions available in the settings.UPTIME_REGIONS list.
#
# Useful to remove a region from check rotation if there is some kind of
# problem with the region.
register(
    "uptime.disabled-checker-regions",
    type=Sequence,
    default=[],
    flags=FLAG_ALLOW_EMPTY | FLAG_AUTOMATOR_MODIFIABLE,
)
register(
    "uptime.checker-regions-mode-override",
    type=Dict,
    default={},
    flags=FLAG_ALLOW_EMPTY | FLAG_AUTOMATOR_MODIFIABLE,
)

# When in active monitoring mode, overrides how many failures in a row we need to see to mark the monitor as down
register(
    "uptime.active-failure-threshold",
    type=Int,
    default=3,
    flags=FLAG_AUTOMATOR_MODIFIABLE,
)
# When in active monitoring mode, how many successes in a row do we need to mark it as up
register(
    "uptime.active-recovery-threshold",
    type=Int,
    default=1,
    flags=FLAG_AUTOMATOR_MODIFIABLE,
)

register(
    "uptime.date_cutoff_epoch_seconds",
    type=Int,
    default=0,
    flags=FLAG_AUTOMATOR_MODIFIABLE,
)

register(
    "uptime.snuba_uptime_results.enabled",
    type=Bool,
    default=False,
    flags=FLAG_AUTOMATOR_MODIFIABLE,
)

# Configures the list of public IP addresses that are returned from the
# `uptime-ips` API. This does NOT control what actual IPs are used to make the
# check, we simply have this as an option so that we can quickly update this
# list without the need for a code-change.
register(
    "uptime.uptime-ips-api-response",
    type=Sequence,
    default=[],
    flags=FLAG_ALLOW_EMPTY | FLAG_AUTOMATOR_MODIFIABLE,
)


register(
    "releases.no_snuba_for_release_creation",
    type=Bool,
    default=False,
    flags=FLAG_AUTOMATOR_MODIFIABLE,
)

register(
    "celery_split_queue_rollout",
    default={"post_process_transactions": 1.0},
    flags=FLAG_AUTOMATOR_MODIFIABLE,
)

# Secret Scanning. Allows to temporarily disable signature verification.
register(
    "secret-scanning.github.enable-signature-verification",
    type=Bool,
    default=True,
    flags=FLAG_AUTOMATOR_MODIFIABLE,
)

# Rate limiting for the occurrence consumer
register(
    "issues.occurrence-consumer.rate-limit.quota",
    type=Dict,
    default={"window_seconds": 3600, "granularity_seconds": 60, "limit": 1000},
    flags=FLAG_AUTOMATOR_MODIFIABLE,
)

register(
    "issues.occurrence-consumer.rate-limit.enabled",
    type=Bool,
    default=False,
    flags=FLAG_AUTOMATOR_MODIFIABLE,
)
register(
    "eventstore.adjacent_event_ids_use_snql",
    type=Bool,
    default=False,
    flags=FLAG_AUTOMATOR_MODIFIABLE,
)

# Demo mode
register(
    "demo-mode.enabled",
    type=Bool,
    default=False,
    flags=FLAG_AUTOMATOR_MODIFIABLE,
)

register(
    "demo-mode.orgs",
    default=[],
    flags=FLAG_AUTOMATOR_MODIFIABLE,
)

register(
    "demo-mode.users",
    default=[],
    flags=FLAG_AUTOMATOR_MODIFIABLE,
)

# option for sample size when fetching project tag keys
register(
    "visibility.tag-key-sample-size",
    default=1_000_000,
    flags=FLAG_AUTOMATOR_MODIFIABLE,
)

# option for clamping project tag key date range
register(
    "visibility.tag-key-max-date-range.days",
    default=14,
    flags=FLAG_AUTOMATOR_MODIFIABLE,
)

# option used to enable/disable applying
# stack trace rules in profiles
register(
    "profiling.stack_trace_rules.enabled",
    default=False,
    type=Bool,
    flags=FLAG_AUTOMATOR_MODIFIABLE,
)

register(
    "performance.event-tracker.sample-rate.transactions",
    default=0.0,
    flags=FLAG_AUTOMATOR_MODIFIABLE,
)

# allows us to disable indexing during maintenance events
register(
    "sentry.similarity.indexing.enabled",
    default=True,
    type=Bool,
    flags=FLAG_AUTOMATOR_MODIFIABLE,
)

# Enforces a QueryBuilder check that the first relevant event has been sent for each project
register(
    "sentry.search.events.project.check_event",
    default=0.0,
    type=Float,
    flags=FLAG_AUTOMATOR_MODIFIABLE,
)

register(
    "taskworker.grpc_service_config",
    type=String,
    default="""{"loadBalancingConfig": [{"round_robin": {}}]}""",
    flags=FLAG_AUTOMATOR_MODIFIABLE,
)

# Increases event title character limit
register(
    "sentry.save-event.title-char-limit-256.enabled",
    type=Bool,
    default=False,
    flags=FLAG_AUTOMATOR_MODIFIABLE,
)

register(
    "sentry.demo_mode.sync_artifact_bundles.enable",
    type=Bool,
    default=False,
    flags=FLAG_PRIORITIZE_DISK | FLAG_AUTOMATOR_MODIFIABLE,
)
register(
    "sentry.demo_mode.sync_artifact_bundles.source_org_id",
    type=Int,
    flags=FLAG_PRIORITIZE_DISK | FLAG_AUTOMATOR_MODIFIABLE,
)
register(
    "sentry.demo_mode.sync_artifact_bundles.lookback_days",
    default=1,
    flags=FLAG_PRIORITIZE_DISK | FLAG_AUTOMATOR_MODIFIABLE,
)

# Taskbroker flags

register(
    "taskworker.route.overrides",
    default={},
    flags=FLAG_AUTOMATOR_MODIFIABLE,
)
register(
    "taskworker.deletions.rollout",
    default={},
    flags=FLAG_AUTOMATOR_MODIFIABLE,
)
register(
    "taskworker.deletions.control.rollout",
    default={},
    flags=FLAG_AUTOMATOR_MODIFIABLE,
)
register(
    "taskworker.tempest.rollout",
    default={},
    flags=FLAG_AUTOMATOR_MODIFIABLE,
)
register(
    "taskworker.auth.rollout",
    default={},
    flags=FLAG_AUTOMATOR_MODIFIABLE,
)
register(
    "taskworker.auth.control.rollout",
    default={},
    flags=FLAG_AUTOMATOR_MODIFIABLE,
)
register(
    "taskworker.demomode.rollout",
    default={},
    flags=FLAG_AUTOMATOR_MODIFIABLE,
)
register(
    "taskworker.options.rollout",
    default={},
    flags=FLAG_AUTOMATOR_MODIFIABLE,
)
register(
    "taskworker.options.control.rollout",
    default={},
    flags=FLAG_AUTOMATOR_MODIFIABLE,
)
register(
    "taskworker.sdk.rollout",
    default={},
    flags=FLAG_AUTOMATOR_MODIFIABLE,
)
register(
    "taskworker.sdk.control.rollout",
    default={},
    flags=FLAG_AUTOMATOR_MODIFIABLE,
)
register(
    "taskworker.selfhosted.rollout",
    default={},
    flags=FLAG_AUTOMATOR_MODIFIABLE,
)
register(
    "taskworker.alerts.rollout",
    default={},
    flags=FLAG_AUTOMATOR_MODIFIABLE,
)
register(
    "sdk-deprecation.profile-chunk.python",
    default="2.24.1",
    flags=FLAG_AUTOMATOR_MODIFIABLE,
)
register(
    "sdk-deprecation.profile-chunk.cocoa",
    default="8.49.0",
    flags=FLAG_AUTOMATOR_MODIFIABLE,
)
register(
    "taskworker.crons.rollout",
    default={},
    flags=FLAG_AUTOMATOR_MODIFIABLE,
)
register(
    "taskworker.digests.rollout",
    default={},
    flags=FLAG_AUTOMATOR_MODIFIABLE,
)
register(
    "taskworker.hybridcloud.rollout",
    default={},
    flags=FLAG_AUTOMATOR_MODIFIABLE,
)
register(
    "taskworker.hybridcloud.control.rollout",
    default={},
    flags=FLAG_AUTOMATOR_MODIFIABLE,
)
register(
<<<<<<< HEAD
    "taskworker.uptime.rollout",
=======
    "taskworker.integrations.rollout",
    default={},
    flags=FLAG_AUTOMATOR_MODIFIABLE,
)
register(
    "taskworker.integrations.control.rollout",
>>>>>>> 29dabc7b
    default={},
    flags=FLAG_AUTOMATOR_MODIFIABLE,
)<|MERGE_RESOLUTION|>--- conflicted
+++ resolved
@@ -3266,16 +3266,17 @@
     flags=FLAG_AUTOMATOR_MODIFIABLE,
 )
 register(
-<<<<<<< HEAD
     "taskworker.uptime.rollout",
-=======
+    default={},
+    flags=FLAG_AUTOMATOR_MODIFIABLE,
+)
+register(
+    "taskworker.integrations.control.rollout",
+    default={},
+    flags=FLAG_AUTOMATOR_MODIFIABLE,
+)
+register(
     "taskworker.integrations.rollout",
     default={},
     flags=FLAG_AUTOMATOR_MODIFIABLE,
-)
-register(
-    "taskworker.integrations.control.rollout",
->>>>>>> 29dabc7b
-    default={},
-    flags=FLAG_AUTOMATOR_MODIFIABLE,
 )