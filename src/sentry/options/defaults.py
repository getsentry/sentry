--- conflicted
+++ resolved
@@ -1184,23 +1184,6 @@
     flags=FLAG_AUTOMATOR_MODIFIABLE,
 )  # 1MB
 
-<<<<<<< HEAD
-# System-wide option for sending occurrences to the issues platform
-register(
-    "performance.issues.send_to_issues_platform",
-    default=False,
-    flags=FLAG_MODIFIABLE_BOOL | FLAG_AUTOMATOR_MODIFIABLE,
-)
-
-# System-wide option for performance issue creation through issues platform
-register(
-    "performance.issues.create_issues_through_platform",
-    default=False,
-    flags=FLAG_MODIFIABLE_BOOL | FLAG_AUTOMATOR_MODIFIABLE,
-)
-=======
->>>>>>> cdba2351
-
 # Dynamic Sampling system wide options
 # Killswitch to disable new dynamic sampling behavior specifically new dynamic sampling biases
 register("dynamic-sampling:enabled-biases", default=True, flags=FLAG_AUTOMATOR_MODIFIABLE)
