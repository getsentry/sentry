--- conflicted
+++ resolved
@@ -446,7 +446,6 @@
 # Drop delete_old_primary_hash messages for a particular project.
 register("reprocessing2.drop-delete-old-primary-hash", default=[])
 
-<<<<<<< HEAD
 # BEGIN PROJECT ABUSE QUOTAS
 
 # Example:
@@ -495,13 +494,6 @@
 
 # END PROJECT ABUSE QUOTAS
 
-# Send transaction events to random Kafka partitions. Currently
-# this defaults to false as transaction events are partitioned the same
-# as errors (by project ID). Eventually we will flip the default.
-register("kafka.partition-transactions-randomly", default=False)
-
-=======
->>>>>>> 074c09f3
 # Send event messages for specific project IDs to random partitions in Kafka
 # contents are a list of project IDs to message types to be randomly assigned
 # e.g. [{"project_id": 2, "message_type": "error"}, {"project_id": 3, "message_type": "transaction"}]
