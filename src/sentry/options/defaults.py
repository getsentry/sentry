--- conflicted
+++ resolved
@@ -1663,18 +1663,12 @@
     flags=FLAG_AUTOMATOR_MODIFIABLE,
 )
 
-<<<<<<< HEAD
-=======
 register(
     "delightful_metrics.emit_gauges",
     default=False,
     flags=FLAG_AUTOMATOR_MODIFIABLE,
 )
 
-
-register("metric_alerts.rate_limit", default=False, flags=FLAG_AUTOMATOR_MODIFIABLE)
-
->>>>>>> 05ff69ae
 # SDK Crash Detection
 #
 # The project ID belongs to the sentry organization: https://sentry.sentry.io/projects/cocoa-sdk-crashes/?project=4505469596663808.
