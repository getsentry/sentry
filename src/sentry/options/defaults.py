import os

from sentry.logging import LoggingFormat
from sentry.options import register
from sentry.options.manager import (
    FLAG_ADMIN_MODIFIABLE,
    FLAG_ALLOW_EMPTY,
    FLAG_AUTOMATOR_MODIFIABLE,
    FLAG_BOOL,
    FLAG_CREDENTIAL,
    FLAG_IMMUTABLE,
    FLAG_MODIFIABLE_BOOL,
    FLAG_MODIFIABLE_RATE,
    FLAG_NOSTORE,
    FLAG_PRIORITIZE_DISK,
    FLAG_RATE,
    FLAG_REQUIRED,
    FLAG_SCALAR,
)
from sentry.quotas.base import build_metric_abuse_quotas
from sentry.utils.types import Any, Bool, Dict, Float, Int, Sequence, String

# Cache
# register('cache.backend', flags=FLAG_NOSTORE)
# register('cache.options', type=Dict, flags=FLAG_NOSTORE)


# System
register("system.admin-email", flags=FLAG_REQUIRED)
register(
    "system.support-email",
    flags=FLAG_ALLOW_EMPTY | FLAG_PRIORITIZE_DISK | FLAG_AUTOMATOR_MODIFIABLE,
)
register(
    "system.security-email",
    flags=FLAG_ALLOW_EMPTY | FLAG_PRIORITIZE_DISK | FLAG_AUTOMATOR_MODIFIABLE,
)
register("system.databases", type=Dict, flags=FLAG_NOSTORE)
# register('system.debug', default=False, flags=FLAG_NOSTORE)
register(
    "system.rate-limit",
    default=0,
    flags=FLAG_ALLOW_EMPTY | FLAG_PRIORITIZE_DISK | FLAG_AUTOMATOR_MODIFIABLE,
)
register(
    "system.event-retention-days",
    default=0,
    flags=FLAG_ALLOW_EMPTY | FLAG_PRIORITIZE_DISK | FLAG_AUTOMATOR_MODIFIABLE,
)
register("system.secret-key", flags=FLAG_CREDENTIAL | FLAG_NOSTORE)
register("system.root-api-key", flags=FLAG_PRIORITIZE_DISK | FLAG_AUTOMATOR_MODIFIABLE)
register("system.logging-format", default=LoggingFormat.HUMAN, flags=FLAG_NOSTORE)
# This is used for the chunk upload endpoint
register("system.upload-url-prefix", flags=FLAG_PRIORITIZE_DISK | FLAG_AUTOMATOR_MODIFIABLE)


# URL configuration
# Absolute URL to the sentry root directory. Should not include a trailing slash.
register(
    "system.url-prefix",
    ttl=60,
    grace=3600,
    default=os.environ.get("SENTRY_SYSTEM_URL_PREFIX"),
    flags=FLAG_REQUIRED | FLAG_PRIORITIZE_DISK,
)
register(
    "system.internal-url-prefix",
    flags=FLAG_ALLOW_EMPTY | FLAG_PRIORITIZE_DISK | FLAG_AUTOMATOR_MODIFIABLE,
)
# Base hostname that account domains are subdomains of.
register(
    "system.base-hostname",
    default=os.environ.get("SENTRY_SYSTEM_BASE_HOSTNAME"),
    flags=FLAG_ALLOW_EMPTY | FLAG_PRIORITIZE_DISK | FLAG_NOSTORE,
)
# The template for organization subdomain hostnames.
register(
    "system.organization-base-hostname",
    default=os.environ.get("SENTRY_ORGANIZATION_BASE_HOSTNAME"),
    flags=FLAG_ALLOW_EMPTY | FLAG_PRIORITIZE_DISK | FLAG_NOSTORE,
)
# Template for organization URL including protocol
register(
    "system.organization-url-template",
    default=os.environ.get("SENTRY_ORGANIZATION_URL_TEMPLATE"),
    flags=FLAG_ALLOW_EMPTY | FLAG_PRIORITIZE_DISK | FLAG_NOSTORE,
)
# Template for region based API URL
register(
    "system.region-api-url-template",
    default=os.environ.get("SENTRY_REGION_API_URL_TEMPLATE"),
    flags=FLAG_ALLOW_EMPTY | FLAG_PRIORITIZE_DISK | FLAG_NOSTORE,
)
# The region that this instance is currently running in.
register("system.region", flags=FLAG_ALLOW_EMPTY | FLAG_PRIORITIZE_DISK | FLAG_NOSTORE)
# Enable date-util parsing for timestamps
register(
    "system.use-date-util-timestamps",
    default=False,
    flags=FLAG_AUTOMATOR_MODIFIABLE,
)
# Redis
register(
    "redis.clusters",
    type=Dict,
    default={"default": {"hosts": {0: {"host": "127.0.0.1", "port": 6379}}}},
    flags=FLAG_NOSTORE | FLAG_IMMUTABLE,
)
register("redis.options", type=Dict, flags=FLAG_NOSTORE)

# Processing worker caches
register(
    "dsym.cache-path",
    type=String,
    default="/tmp/sentry-dsym-cache",
    flags=FLAG_PRIORITIZE_DISK | FLAG_AUTOMATOR_MODIFIABLE,
)
register(
    "releasefile.cache-path",
    type=String,
    default="/tmp/sentry-releasefile-cache",
    flags=FLAG_PRIORITIZE_DISK | FLAG_AUTOMATOR_MODIFIABLE,
)
register(
    "releasefile.cache-limit",
    type=Int,
    default=10 * 1024 * 1024,
    flags=FLAG_PRIORITIZE_DISK | FLAG_AUTOMATOR_MODIFIABLE,
)


# Mail
register("mail.backend", default="smtp", flags=FLAG_NOSTORE)
register(
    "mail.host",
    default="127.0.0.1",
    flags=FLAG_REQUIRED | FLAG_PRIORITIZE_DISK,
)
register(
    "mail.port",
    default=25,
    flags=FLAG_REQUIRED | FLAG_PRIORITIZE_DISK,
)
register(
    "mail.username",
    flags=FLAG_REQUIRED | FLAG_ALLOW_EMPTY | FLAG_PRIORITIZE_DISK,
)
register(
    "mail.password",
    flags=FLAG_REQUIRED | FLAG_ALLOW_EMPTY | FLAG_PRIORITIZE_DISK,
)
register(
    "mail.use-tls",
    default=False,
    flags=FLAG_REQUIRED | FLAG_PRIORITIZE_DISK,
)
register(
    "mail.use-ssl",
    default=False,
    flags=FLAG_REQUIRED | FLAG_PRIORITIZE_DISK,
)
register(
    "mail.subject-prefix",
    default="[Sentry]",
    flags=FLAG_PRIORITIZE_DISK | FLAG_AUTOMATOR_MODIFIABLE,
)
register(
    "mail.from",
    default="root@localhost",
    flags=FLAG_REQUIRED | FLAG_PRIORITIZE_DISK,
)
register("mail.list-namespace", type=String, default="localhost", flags=FLAG_NOSTORE)
register(
    "mail.enable-replies", default=False, flags=FLAG_PRIORITIZE_DISK | FLAG_AUTOMATOR_MODIFIABLE
)
register(
    "mail.reply-hostname",
    default="",
    flags=FLAG_ALLOW_EMPTY | FLAG_PRIORITIZE_DISK | FLAG_AUTOMATOR_MODIFIABLE,
)
register(
    "mail.mailgun-api-key",
    default="",
    flags=FLAG_ALLOW_EMPTY | FLAG_PRIORITIZE_DISK | FLAG_AUTOMATOR_MODIFIABLE,
)
register(
    "mail.timeout",
    default=10,
    type=Int,
    flags=FLAG_ALLOW_EMPTY | FLAG_PRIORITIZE_DISK | FLAG_AUTOMATOR_MODIFIABLE,
)

# TOTP (Auth app)
register(
    "totp.disallow-new-enrollment",
    default=False,
    type=Bool,
    flags=FLAG_ALLOW_EMPTY | FLAG_PRIORITIZE_DISK | FLAG_AUTOMATOR_MODIFIABLE,
)

# SMS
register(
    "sms.twilio-account",
    default="",
    flags=FLAG_ALLOW_EMPTY | FLAG_PRIORITIZE_DISK | FLAG_AUTOMATOR_MODIFIABLE,
)
register(
    "sms.twilio-token", default="", flags=FLAG_CREDENTIAL | FLAG_ALLOW_EMPTY | FLAG_PRIORITIZE_DISK
)
register(
    "sms.twilio-number",
    default="",
    flags=FLAG_ALLOW_EMPTY | FLAG_PRIORITIZE_DISK | FLAG_AUTOMATOR_MODIFIABLE,
)
register(
    "sms.disallow-new-enrollment",
    default=False,
    type=Bool,
    flags=FLAG_ALLOW_EMPTY | FLAG_AUTOMATOR_MODIFIABLE,
)

# U2F
register(
    "u2f.app-id",
    default="",
    flags=FLAG_ALLOW_EMPTY | FLAG_PRIORITIZE_DISK | FLAG_AUTOMATOR_MODIFIABLE,
)
register(
    "u2f.facets",
    default=[],
    type=Sequence,
    flags=FLAG_ALLOW_EMPTY | FLAG_PRIORITIZE_DISK | FLAG_AUTOMATOR_MODIFIABLE,
)
register(
    "u2f.disallow-new-enrollment",
    default=False,
    type=Bool,
    flags=FLAG_ALLOW_EMPTY | FLAG_PRIORITIZE_DISK | FLAG_AUTOMATOR_MODIFIABLE,
)

# Recovery Codes
register(
    "recovery.disallow-new-enrollment",
    default=False,
    type=Bool,
    flags=FLAG_ALLOW_EMPTY | FLAG_PRIORITIZE_DISK | FLAG_AUTOMATOR_MODIFIABLE,
)

# Auth
register(
    "auth.ip-rate-limit",
    default=0,
    flags=FLAG_ALLOW_EMPTY | FLAG_PRIORITIZE_DISK | FLAG_AUTOMATOR_MODIFIABLE,
)
register(
    "auth.user-rate-limit",
    default=0,
    flags=FLAG_ALLOW_EMPTY | FLAG_PRIORITIZE_DISK | FLAG_AUTOMATOR_MODIFIABLE,
)
register(
    "auth.allow-registration",
    default=False,
    flags=FLAG_ALLOW_EMPTY | FLAG_PRIORITIZE_DISK | FLAG_REQUIRED,
)

# User Settings
register(
    "user-settings.signed-url-confirmation-emails-salt",
    type=String,
    default="signed-url-confirmation-emails-salt",
    flags=FLAG_ALLOW_EMPTY | FLAG_PRIORITIZE_DISK | FLAG_AUTOMATOR_MODIFIABLE,
)
register(
    "user-settings.signed-url-confirmation-emails",
    default=False,
    flags=FLAG_ALLOW_EMPTY | FLAG_PRIORITIZE_DISK | FLAG_AUTOMATOR_MODIFIABLE,
)

# Staff
register(
    "staff.ga-rollout",
    type=Bool,
    default=False,
    flags=FLAG_MODIFIABLE_BOOL | FLAG_AUTOMATOR_MODIFIABLE,
)
register(
    "staff.user-email-allowlist",
    type=Sequence,
    default=[],
    flags=FLAG_ALLOW_EMPTY | FLAG_AUTOMATOR_MODIFIABLE,
)
# Superuser read/write
register(
    "superuser.read-write.ga-rollout",
    type=Bool,
    default=False,
    flags=FLAG_MODIFIABLE_BOOL | FLAG_AUTOMATOR_MODIFIABLE,
)

# API Tokens
register(
    "apitoken.auto-add-last-chars",
    default=True,
    type=Bool,
    flags=FLAG_ALLOW_EMPTY | FLAG_PRIORITIZE_DISK | FLAG_AUTOMATOR_MODIFIABLE,
)
register(
    "apitoken.save-hash-on-create",
    default=True,
    type=Bool,
    flags=FLAG_ALLOW_EMPTY | FLAG_PRIORITIZE_DISK | FLAG_AUTOMATOR_MODIFIABLE,
)

# Controls the rate of using the hashed value of User API tokens for lookups when logging in
# and also updates tokens which are not hashed
register(
    "apitoken.use-and-update-hash-rate",
    default=0.0,
    flags=FLAG_AUTOMATOR_MODIFIABLE,
)

register(
    "api.rate-limit.org-create",
    default=5,
    flags=FLAG_ALLOW_EMPTY | FLAG_PRIORITIZE_DISK | FLAG_AUTOMATOR_MODIFIABLE,
)

# Beacon
register("beacon.anonymous", type=Bool, flags=FLAG_REQUIRED)
register(
    "beacon.record_cpu_ram_usage",
    type=Bool,
    flags=FLAG_ALLOW_EMPTY | FLAG_REQUIRED,
)

# Filestore (default)
register("filestore.backend", default="filesystem", flags=FLAG_NOSTORE)
register("filestore.options", default={"location": "/tmp/sentry-files"}, flags=FLAG_NOSTORE)
register("filestore.relocation-backend", default="filesystem", flags=FLAG_NOSTORE)
register(
    "filestore.relocation-options",
    default={"location": "/tmp/sentry-relocation-files"},
    flags=FLAG_NOSTORE,
)
register("filestore.profiles-backend", default="filesystem", flags=FLAG_NOSTORE)
register(
    "filestore.profiles-options",
    default={"location": "/tmp/sentry-profiles", "allow_overwrite": True},
    flags=FLAG_NOSTORE,
)

# Filestore for control silo
register("filestore.control.backend", default="", flags=FLAG_NOSTORE)
register("filestore.control.options", default={}, flags=FLAG_NOSTORE)

# Whether to use a redis lock on fileblob uploads and deletes
register("fileblob.upload.use_lock", default=True, flags=FLAG_AUTOMATOR_MODIFIABLE)
# Whether to use redis to cache `FileBlob.id` lookups
register("fileblob.upload.use_blobid_cache", default=False, flags=FLAG_AUTOMATOR_MODIFIABLE)

# Symbol server
register(
    "symbolserver.enabled",
    default=False,
    flags=FLAG_ALLOW_EMPTY | FLAG_PRIORITIZE_DISK | FLAG_AUTOMATOR_MODIFIABLE,
)
register(
    "symbolserver.options",
    default={"url": "http://127.0.0.1:3000"},
    flags=FLAG_ALLOW_EMPTY | FLAG_PRIORITIZE_DISK | FLAG_AUTOMATOR_MODIFIABLE,
)

# Symbolicator
register(
    "symbolicator.enabled",
    default=False,
    flags=FLAG_ALLOW_EMPTY | FLAG_PRIORITIZE_DISK | FLAG_AUTOMATOR_MODIFIABLE,
)
register(
    "symbolicator.options",
    default={"url": "http://127.0.0.1:3021"},
    flags=FLAG_ALLOW_EMPTY | FLAG_PRIORITIZE_DISK | FLAG_AUTOMATOR_MODIFIABLE,
)

# Killswitch for symbolication sources, based on a list of source IDs. Meant to be used in extreme
# situations where it is preferable to break symbolication in a few places as opposed to letting
# it break everywhere.
register(
    "symbolicator.ignored_sources",
    type=Sequence,
    default=[],
    flags=FLAG_ALLOW_EMPTY | FLAG_AUTOMATOR_MODIFIABLE,
)

# Backend chart rendering via chartcuterie
register(
    "chart-rendering.enabled",
    default=False,
    flags=FLAG_ALLOW_EMPTY | FLAG_PRIORITIZE_DISK | FLAG_AUTOMATOR_MODIFIABLE,
)
register(
    "chart-rendering.chartcuterie",
    default={"url": "http://127.0.0.1:7901"},
    flags=FLAG_ALLOW_EMPTY | FLAG_PRIORITIZE_DISK | FLAG_AUTOMATOR_MODIFIABLE,
)
# Leaving these empty will use the same storage driver configured for
# Filestore
register(
    "chart-rendering.storage.backend",
    default=None,
    flags=FLAG_ALLOW_EMPTY | FLAG_PRIORITIZE_DISK | FLAG_AUTOMATOR_MODIFIABLE,
)
register(
    "chart-rendering.storage.options",
    type=Dict,
    default=None,
    flags=FLAG_ALLOW_EMPTY | FLAG_PRIORITIZE_DISK | FLAG_AUTOMATOR_MODIFIABLE,
)

# Configuration Options
register(
    "configurations.storage.backend",
    default=None,
    flags=FLAG_ALLOW_EMPTY | FLAG_PRIORITIZE_DISK | FLAG_AUTOMATOR_MODIFIABLE,
)
register(
    "configurations.storage.options",
    type=Dict,
    default=None,
    flags=FLAG_ALLOW_EMPTY | FLAG_PRIORITIZE_DISK | FLAG_AUTOMATOR_MODIFIABLE,
)

# Flag Options
register(
    "flags:options-audit-log-is-enabled",
    default=True,
    flags=FLAG_ALLOW_EMPTY | FLAG_PRIORITIZE_DISK | FLAG_AUTOMATOR_MODIFIABLE,
    type=Bool,
)
register(
    "flags:options-audit-log-organization-id",
    default=None,
    flags=FLAG_ALLOW_EMPTY | FLAG_PRIORITIZE_DISK | FLAG_AUTOMATOR_MODIFIABLE,
    type=Int,
)

# Replay Options
#
# Replay storage backend configuration (only applicable if the direct-storage driver is used)
register(
    "replay.storage.backend",
    default=None,
    flags=FLAG_ALLOW_EMPTY | FLAG_PRIORITIZE_DISK | FLAG_AUTOMATOR_MODIFIABLE,
)
register(
    "replay.storage.options",
    type=Dict,
    default=None,
    flags=FLAG_ALLOW_EMPTY | FLAG_PRIORITIZE_DISK | FLAG_AUTOMATOR_MODIFIABLE,
)
# Beta recording consumer rollout.
register(
    "replay.consumer.recording.beta-rollout",
    type=Int,
    default=0,
    flags=FLAG_ALLOW_EMPTY | FLAG_PRIORITIZE_DISK | FLAG_AUTOMATOR_MODIFIABLE,
)
# Globally disables replay-video.
register(
    "replay.replay-video.disabled",
    type=Bool,
    default=False,
    flags=FLAG_ALLOW_EMPTY | FLAG_PRIORITIZE_DISK | FLAG_AUTOMATOR_MODIFIABLE,
)
# Billing skip for mobile replay orgs.
register(
    "replay.replay-video.billing-skip-org-ids",
    type=Sequence,
    default=[],
    flags=FLAG_ALLOW_EMPTY | FLAG_PRIORITIZE_DISK | FLAG_AUTOMATOR_MODIFIABLE,
)
# Disables replay-video for a specific organization.
register(
    "replay.replay-video.slug-denylist",
    type=Sequence,
    default=[],
    flags=FLAG_ALLOW_EMPTY | FLAG_PRIORITIZE_DISK | FLAG_AUTOMATOR_MODIFIABLE,
)
# Used for internal dogfooding of a reduced timeout on rage/dead clicks.
register(
    "replay.rage-click.experimental-timeout.org-id-list",
    type=Sequence,
    default=[],
    flags=FLAG_ALLOW_EMPTY | FLAG_AUTOMATOR_MODIFIABLE,
)
register(
    "replay.rage-click.experimental-timeout.milliseconds",
    type=Int,
    default=5000,
    flags=FLAG_AUTOMATOR_MODIFIABLE,
)
# Disables viewed by queries for a list of project ids.
register(
    "replay.viewed-by.project-denylist",
    type=Sequence,
    default=[],
    flags=FLAG_ALLOW_EMPTY | FLAG_PRIORITIZE_DISK | FLAG_AUTOMATOR_MODIFIABLE,
)

# User Feedback Options
register(
    "feedback.organizations.slug-denylist",
    type=Sequence,
    default=[],
    flags=FLAG_ALLOW_EMPTY | FLAG_AUTOMATOR_MODIFIABLE,
)
register(
    "feedback.message.max-size",
    type=Int,
    default=4096,
    flags=FLAG_ALLOW_EMPTY | FLAG_AUTOMATOR_MODIFIABLE,
)

# Dev Toolbar Options
register(
    "devtoolbar.analytics.enabled",
    type=Bool,
    default=False,
    flags=FLAG_ALLOW_EMPTY | FLAG_PRIORITIZE_DISK | FLAG_AUTOMATOR_MODIFIABLE,
)

# Extract logs from python loggers within sentry itself
# 1.0 = extract all warning-level logs
register(
    "ourlogs.sentry-emit-rollout",
    default=0.0,
    flags=FLAG_AUTOMATOR_MODIFIABLE,
)

# Extract logs from breadcrumbs only for a random fraction of sent breadcrumbs.
#
# NOTE: Any value below 1.0 will break the product. Do not override in production.
register(
    "relay.ourlogs-breadcrumb-extraction.sample-rate",
    default=0.0,
    flags=FLAG_AUTOMATOR_MODIFIABLE,
)

# Control number of breadcrumbs converted to OurLogs
register(
    "relay.ourlogs-breadcrumb-extraction.max-breadcrumbs-converted",
    default=100,
    flags=FLAG_AUTOMATOR_MODIFIABLE,
)

# Ingest only a random fraction of logs sent to relay. Used to roll out ourlogs ingestion.
#
# NOTE: Any value below 1.0 will cause customer data to not appear and can break the product. Do not override in production.
register(
    "relay.ourlogs-ingestion.sample-rate",
    default=0.0,
    flags=FLAG_AUTOMATOR_MODIFIABLE,
)

# Extract spans only from a random fraction of transactions.
#
# NOTE: Any value below 1.0 will break the product. Do not override in production.
register(
    "relay.span-extraction.sample-rate",
    default=1.0,
    flags=FLAG_AUTOMATOR_MODIFIABLE,
)

# Allow the Relay to skip normalization of spans for certain hosts.
register(
    "relay.span-normalization.allowed_hosts",
    default=[],
    flags=FLAG_ALLOW_EMPTY | FLAG_AUTOMATOR_MODIFIABLE,
)

# Drop attachments in transaction envelopes in Relay.
register(
    "relay.drop-transaction-attachments",
    type=Bool,
    default=False,
    flags=FLAG_ALLOW_EMPTY | FLAG_AUTOMATOR_MODIFIABLE,
)

# Analytics
register("analytics.backend", default="noop", flags=FLAG_NOSTORE)
register("analytics.options", default={}, flags=FLAG_NOSTORE)

# Slack Integration
register("slack.client-id", flags=FLAG_PRIORITIZE_DISK | FLAG_AUTOMATOR_MODIFIABLE)
register("slack.client-secret", flags=FLAG_CREDENTIAL | FLAG_PRIORITIZE_DISK)
# signing-secret is preferred, but need to keep verification-token for apps that use it
register("slack.verification-token", flags=FLAG_CREDENTIAL | FLAG_PRIORITIZE_DISK)
register("slack.signing-secret", flags=FLAG_CREDENTIAL | FLAG_PRIORITIZE_DISK)

# Issue Summary on Alerts (timeout in seconds)
register("alerts.issue_summary_timeout", default=5, flags=FLAG_AUTOMATOR_MODIFIABLE)

# Codecov Integration
register("codecov.client-secret", flags=FLAG_CREDENTIAL | FLAG_PRIORITIZE_DISK)

# GitHub Integration
register("github-app.id", default=0, flags=FLAG_AUTOMATOR_MODIFIABLE)
register("github-app.name", default="", flags=FLAG_AUTOMATOR_MODIFIABLE)
register("github-app.webhook-secret", default="", flags=FLAG_CREDENTIAL)
register("github-app.private-key", default="", flags=FLAG_CREDENTIAL)
register("github-app.client-id", flags=FLAG_PRIORITIZE_DISK | FLAG_AUTOMATOR_MODIFIABLE)
register("github-app.client-secret", flags=FLAG_CREDENTIAL | FLAG_PRIORITIZE_DISK)

# Github Enterprise Integration
register(
    "github-enterprise-app.allowed-hosts-legacy-webhooks",
    type=Sequence,
    default=[],
    flags=FLAG_ALLOW_EMPTY | FLAG_AUTOMATOR_MODIFIABLE,
)

# GitHub Auth
register(
    "github-login.client-id", default="", flags=FLAG_PRIORITIZE_DISK | FLAG_AUTOMATOR_MODIFIABLE
)
register("github-login.client-secret", default="", flags=FLAG_CREDENTIAL | FLAG_PRIORITIZE_DISK)
register(
    "github-login.require-verified-email",
    type=Bool,
    default=False,
    flags=FLAG_PRIORITIZE_DISK | FLAG_AUTOMATOR_MODIFIABLE,
)
register(
    "github-login.base-domain",
    default="github.com",
    flags=FLAG_PRIORITIZE_DISK | FLAG_AUTOMATOR_MODIFIABLE,
)
register(
    "github-login.api-domain",
    default="api.github.com",
    flags=FLAG_PRIORITIZE_DISK | FLAG_AUTOMATOR_MODIFIABLE,
)
register(
    "github-login.extended-permissions",
    type=Sequence,
    default=[],
    flags=FLAG_PRIORITIZE_DISK | FLAG_AUTOMATOR_MODIFIABLE,
)
register("github-login.organization", flags=FLAG_PRIORITIZE_DISK | FLAG_AUTOMATOR_MODIFIABLE)
register(
    "github-extension.enabled",
    default=False,
    flags=FLAG_MODIFIABLE_BOOL | FLAG_AUTOMATOR_MODIFIABLE,
)
register(
    "github-extension.enabled-orgs",
    default=[],
    flags=FLAG_ALLOW_EMPTY | FLAG_AUTOMATOR_MODIFIABLE,
)

# VSTS Integration
register("vsts.client-id", flags=FLAG_PRIORITIZE_DISK | FLAG_AUTOMATOR_MODIFIABLE)
register("vsts.client-secret", flags=FLAG_CREDENTIAL | FLAG_PRIORITIZE_DISK)

# New VSTS Integration
register("vsts_new.client-id", flags=FLAG_PRIORITIZE_DISK | FLAG_AUTOMATOR_MODIFIABLE)
register("vsts_new.client-secret", flags=FLAG_CREDENTIAL | FLAG_PRIORITIZE_DISK)

# VSTS Integration - with limited scopes
register("vsts-limited.client-id", flags=FLAG_PRIORITIZE_DISK | FLAG_AUTOMATOR_MODIFIABLE)
register("vsts-limited.client-secret", flags=FLAG_CREDENTIAL | FLAG_PRIORITIZE_DISK)

# Azure DevOps Integration Social Login Flow
register(
    "vsts.social-auth-migration",
    default=False,
    type=Bool,
    flags=FLAG_MODIFIABLE_BOOL | FLAG_AUTOMATOR_MODIFIABLE,
)

# Add consent prompt for Azure DevOps Integration
register(
    "vsts.consent-prompt",
    default=False,
    flags=FLAG_AUTOMATOR_MODIFIABLE,
)

# PagerDuty Integration
register("pagerduty.app-id", default="", flags=FLAG_AUTOMATOR_MODIFIABLE)

# Vercel Integration
register("vercel.client-id", flags=FLAG_PRIORITIZE_DISK | FLAG_AUTOMATOR_MODIFIABLE)
register("vercel.client-secret", flags=FLAG_CREDENTIAL | FLAG_PRIORITIZE_DISK)
register("vercel.integration-slug", default="sentry", flags=FLAG_AUTOMATOR_MODIFIABLE)

# MsTeams Integration
register("msteams.client-id", flags=FLAG_PRIORITIZE_DISK | FLAG_AUTOMATOR_MODIFIABLE)
register("msteams.client-secret", flags=FLAG_CREDENTIAL | FLAG_PRIORITIZE_DISK)
register("msteams.app-id")

# Discord Integration
register("discord.application-id", flags=FLAG_PRIORITIZE_DISK | FLAG_AUTOMATOR_MODIFIABLE)
register("discord.public-key", flags=FLAG_PRIORITIZE_DISK | FLAG_AUTOMATOR_MODIFIABLE)
register("discord.bot-token", flags=FLAG_CREDENTIAL | FLAG_PRIORITIZE_DISK)
register("discord.client-secret", flags=FLAG_CREDENTIAL | FLAG_PRIORITIZE_DISK)

# AWS Lambda Integration
register("aws-lambda.access-key-id", flags=FLAG_PRIORITIZE_DISK | FLAG_AUTOMATOR_MODIFIABLE)
register("aws-lambda.secret-access-key", flags=FLAG_CREDENTIAL | FLAG_PRIORITIZE_DISK)
register("aws-lambda.cloudformation-url", flags=FLAG_AUTOMATOR_MODIFIABLE)
register("aws-lambda.account-number", default="943013980633", flags=FLAG_AUTOMATOR_MODIFIABLE)
register(
    "aws-lambda.node.layer-name", default="SentryNodeServerlessSDK", flags=FLAG_AUTOMATOR_MODIFIABLE
)
register("aws-lambda.node.layer-version", flags=FLAG_AUTOMATOR_MODIFIABLE)
register(
    "aws-lambda.python.layer-name",
    default="SentryPythonServerlessSDK",
    flags=FLAG_AUTOMATOR_MODIFIABLE,
)
register("aws-lambda.python.layer-version", flags=FLAG_AUTOMATOR_MODIFIABLE)
# the region of the host account we use for assuming the role
register("aws-lambda.host-region", default="us-east-2", flags=FLAG_AUTOMATOR_MODIFIABLE)
# the number of threads we should use to install Lambdas
register("aws-lambda.thread-count", default=100, flags=FLAG_AUTOMATOR_MODIFIABLE)

# Snuba
register(
    "snuba.search.pre-snuba-candidates-optimizer",
    type=Bool,
    default=False,
    flags=FLAG_AUTOMATOR_MODIFIABLE,
)
register(
    "snuba.search.pre-snuba-candidates-percentage", default=0.2, flags=FLAG_AUTOMATOR_MODIFIABLE
)
register(
    "snuba.search.project-group-count-cache-time",
    default=24 * 60 * 60,
    flags=FLAG_AUTOMATOR_MODIFIABLE,
)
register("snuba.search.min-pre-snuba-candidates", default=500, flags=FLAG_AUTOMATOR_MODIFIABLE)
register("snuba.search.max-pre-snuba-candidates", default=5000, flags=FLAG_AUTOMATOR_MODIFIABLE)
register("snuba.search.chunk-growth-rate", default=1.5, flags=FLAG_AUTOMATOR_MODIFIABLE)
register("snuba.search.max-chunk-size", default=2000, flags=FLAG_AUTOMATOR_MODIFIABLE)
register("snuba.search.max-total-chunk-time-seconds", default=30.0, flags=FLAG_AUTOMATOR_MODIFIABLE)
register("snuba.search.hits-sample-size", default=100, flags=FLAG_AUTOMATOR_MODIFIABLE)
register("snuba.track-outcomes-sample-rate", default=0.0, flags=FLAG_AUTOMATOR_MODIFIABLE)

# The percentage of tagkeys that we want to cache. Set to 1.0 in order to cache everything, <=0.0 to stop caching
register(
    "snuba.tagstore.cache-tagkeys-rate",
    default=0.0,
    flags=FLAG_PRIORITIZE_DISK | FLAG_AUTOMATOR_MODIFIABLE,
)

# Kafka Publisher
register("kafka-publisher.raw-event-sample-rate", default=0.0, flags=FLAG_AUTOMATOR_MODIFIABLE)

# Enable multiple topics for eventstream. It allows specific event types to be sent
# to specific topic.
register(
    "store.eventstream-per-type-topic",
    default=False,
    flags=FLAG_PRIORITIZE_DISK | FLAG_AUTOMATOR_MODIFIABLE,
)

# Query and supply Bundle Indexes to Symbolicator SourceMap processing
register(
    "symbolicator.sourcemaps-bundle-index-sample-rate", default=0.0, flags=FLAG_AUTOMATOR_MODIFIABLE
)
# Refresh Bundle Indexes reported as used by symbolicator
register(
    "symbolicator.sourcemaps-bundle-index-refresh-sample-rate",
    default=0.0,
    flags=FLAG_AUTOMATOR_MODIFIABLE,
)

# Transaction events
# True => kill switch to disable ingestion of transaction events for internal project.
register(
    "transaction-events.force-disable-internal-project",
    default=False,
    flags=FLAG_AUTOMATOR_MODIFIABLE,
)

# Enables setting a sampling rate when producing the tag facet.
register(
    "discover2.tags_facet_enable_sampling",
    default=True,
    flags=FLAG_PRIORITIZE_DISK | FLAG_AUTOMATOR_MODIFIABLE,
)

# Enable use of symbolic-sourcemapcache for JavaScript Source Maps processing.
# Set this value of the fraction of projects that you want to use it for.
register(
    "processing.sourcemapcache-processor", default=0.0, flags=FLAG_AUTOMATOR_MODIFIABLE
)  # unused

# Killswitch for sending internal errors to the internal project or
# `SENTRY_SDK_CONFIG.relay_dsn`. Set to `0` to only send to
# `SENTRY_SDK_CONFIG.dsn` (the "upstream transport") and nothing else.
#
# Note: A value that is neither 0 nor 1 is regarded as 0
register("store.use-relay-dsn-sample-rate", default=1, flags=FLAG_AUTOMATOR_MODIFIABLE)

# A rate that enables statsd item sending (DDM data) to s4s
register("store.allow-s4s-ddm-sample-rate", default=0.0, flags=FLAG_AUTOMATOR_MODIFIABLE)

# Mock out integrations and services for tests
register("mocks.jira", default=False, flags=FLAG_AUTOMATOR_MODIFIABLE)

# Record statistics about event payloads and their compressibility
register(
    "store.nodestore-stats-sample-rate", default=0.0, flags=FLAG_AUTOMATOR_MODIFIABLE
)  # unused

# Killswitch to stop storing any reprocessing payloads.
register("store.reprocessing-force-disable", default=False, flags=FLAG_AUTOMATOR_MODIFIABLE)

# Enable calling the severity modeling API on group creation
register(
    "processing.calculate-severity-on-group-creation",
    default=False,
    flags=FLAG_AUTOMATOR_MODIFIABLE,
)

# Enable sending the flag to the microservice to tell it to purposefully take longer than our
# timeout, to see the effect on the overall error event processing backlog
register(
    "processing.severity-backlog-test.timeout",
    default=False,
    flags=FLAG_AUTOMATOR_MODIFIABLE,
)

# Enable sending the flag to the microservice to tell it to purposefully send back an error, to see
# the effect on the overall error event processing backlog
register(
    "processing.severity-backlog-test.error",
    default=False,
    flags=FLAG_AUTOMATOR_MODIFIABLE,
)

register(
    "issues.severity.first-event-severity-calculation-projects-allowlist",
    type=Sequence,
    default=[],
    flags=FLAG_ALLOW_EMPTY | FLAG_AUTOMATOR_MODIFIABLE,
)

register(
    "issues.severity.seer-project-rate-limit",
    type=Any,
    default={"limit": 5, "window": 1},
    flags=FLAG_ALLOW_EMPTY | FLAG_AUTOMATOR_MODIFIABLE,
)

register(
    "issues.severity.seer-global-rate-limit",
    type=Any,
    default={"limit": 20, "window": 1},
    flags=FLAG_ALLOW_EMPTY | FLAG_AUTOMATOR_MODIFIABLE,
)

register(
    "issues.severity.seer-circuit-breaker-passthrough-limit",
    type=Dict,
    default={"limit": 1, "window": 10},
    flags=FLAG_ALLOW_EMPTY | FLAG_AUTOMATOR_MODIFIABLE,
)

register(
    "issues.severity.seer-timout",
    type=Float,
    default=0.2,
    flags=FLAG_ALLOW_EMPTY | FLAG_AUTOMATOR_MODIFIABLE,
)

register(
    "issues.priority.projects-allowlist",
    type=Sequence,
    default=[],
    flags=FLAG_ALLOW_EMPTY | FLAG_AUTOMATOR_MODIFIABLE,
)

#  Percentage of orgs that will be put into a bucket using the split rate below.
register(
    "issues.details.streamline-experiment-rollout-rate",
    type=Float,
    default=0.0,
    flags=FLAG_ALLOW_EMPTY | FLAG_AUTOMATOR_MODIFIABLE,
)

# 50% of orgs will only see the Streamline UI, 50% will only see the Legacy UI.
register(
    "issues.details.streamline-experiment-split-rate",
    type=Float,
    default=0.5,
    flags=FLAG_ALLOW_EMPTY | FLAG_AUTOMATOR_MODIFIABLE,
)


# Killswitch for issue priority
register(
    "issues.priority.enabled",
    default=False,
    type=Bool,
    flags=FLAG_MODIFIABLE_BOOL | FLAG_AUTOMATOR_MODIFIABLE,
)

# Killswitch for all Seer services
#
# TODO: So far this is only being checked when calling the Seer similar issues service during
# ingestion
register(
    "seer.global-killswitch.enabled",
    default=False,
    type=Bool,
    flags=FLAG_MODIFIABLE_BOOL | FLAG_AUTOMATOR_MODIFIABLE,
)

# Killswitches for individual Seer services
#
# TODO: Most of these are not yet being used. The one current exception is the similarity service
# killswitch, which is checked before calling Seer when potentially creating a  new group as part of
# ingestion.
register(
    "seer.similarity-killswitch.enabled",
    default=False,
    type=Bool,
    flags=FLAG_MODIFIABLE_BOOL | FLAG_AUTOMATOR_MODIFIABLE,
)
register(
    "seer.similarity-backfill-killswitch.enabled",
    default=False,
    type=Bool,
    flags=FLAG_MODIFIABLE_BOOL | FLAG_AUTOMATOR_MODIFIABLE,
)
register(
    "seer.similarity-embeddings-killswitch.enabled",
    default=False,
    type=Bool,
    flags=FLAG_MODIFIABLE_BOOL | FLAG_AUTOMATOR_MODIFIABLE,
)
register(
    "seer.similarity-embeddings-grouping-killswitch.enabled",
    default=False,
    type=Bool,
    flags=FLAG_MODIFIABLE_BOOL | FLAG_AUTOMATOR_MODIFIABLE,
)
register(
    "seer.similarity-embeddings-delete-by-hash-killswitch.enabled",
    default=False,
    type=Bool,
    flags=FLAG_MODIFIABLE_BOOL | FLAG_AUTOMATOR_MODIFIABLE,
)
register(
    "seer.similarity.grouping_killswitch_projects",
    default=[],
    type=Sequence,
    flags=FLAG_ALLOW_EMPTY | FLAG_AUTOMATOR_MODIFIABLE,
)
register(
    "seer.severity-killswitch.enabled",
    default=False,
    type=Bool,
    flags=FLAG_MODIFIABLE_BOOL | FLAG_AUTOMATOR_MODIFIABLE,
)
register(
    "seer.breakpoint-detection-killswitch.enabled",
    default=False,
    type=Bool,
    flags=FLAG_MODIFIABLE_BOOL | FLAG_AUTOMATOR_MODIFIABLE,
)
register(
    "seer.autofix-killswitch.enabled",
    default=False,
    type=Bool,
    flags=FLAG_MODIFIABLE_BOOL | FLAG_AUTOMATOR_MODIFIABLE,
)
register(
    "seer.anomaly-detection-killswitch.enabled",
    default=False,
    type=Bool,
    flags=FLAG_MODIFIABLE_BOOL | FLAG_AUTOMATOR_MODIFIABLE,
)

register(
    "seer.similarity.global-rate-limit",
    type=Dict,
    default={"limit": 20, "window": 1},  # window is in seconds
    flags=FLAG_ALLOW_EMPTY | FLAG_AUTOMATOR_MODIFIABLE,
)
register(
    "seer.similarity.per-project-rate-limit",
    type=Dict,
    default={"limit": 5, "window": 1},  # window is in seconds
    flags=FLAG_ALLOW_EMPTY | FLAG_AUTOMATOR_MODIFIABLE,
)

# Note: This is based on US volume. Since other regions are lower-traffic, this effectively means
# the circuit breaker is disabled for any region without its own values configured (you can hardly
# have 33K Seer errors if you don't even have 33K events, so the breaker will never be tripped in
# smaller regions relying on the default).
register(
    "seer.similarity.circuit-breaker-config",
    type=Dict,
    default={
        "error_limit": 33250,  # 95% error rate * avg volume of ~35K events with new hashes/10 min
        "error_limit_window": 600,  # 10 min
        "broken_state_duration": 300,  # 5 min
    },
    flags=FLAG_AUTOMATOR_MODIFIABLE,
)

register(
    "seer.similarity.ingest.use_reranking",
    type=Bool,
    default=True,
    flags=FLAG_AUTOMATOR_MODIFIABLE,
)

register(
    "seer.similarity.similar_issues.use_reranking",
    type=Bool,
    default=True,
    flags=FLAG_AUTOMATOR_MODIFIABLE,
)

register(
    "seer.similarity.ingest.num_matches_to_request",
    type=Int,
    default=1,
    flags=FLAG_AUTOMATOR_MODIFIABLE,
)

# Temporary killswitch for making a second request to Seer to store the incoming event when we have
# a hybrid fingerprint and none of the matches returned by Seer is a fingerprint match
register(
    "seer.similarity.ingest.store_hybrid_fingerprint_non_matches",
    type=Bool,
    default=True,
    flags=FLAG_AUTOMATOR_MODIFIABLE,
)


# TODO: Once Seer grouping is GA-ed, we probably either want to turn this down or get rid of it in
# favor of the default 10% sample rate
register(
    "seer.similarity.metrics_sample_rate",
    type=Float,
    default=1.0,
    flags=FLAG_AUTOMATOR_MODIFIABLE,
)

# seer nearest neighbour endpoint timeout
register(
    "embeddings-grouping.seer.nearest-neighbour-timeout",
    type=Float,
    default=0.1,
    flags=FLAG_ALLOW_EMPTY | FLAG_AUTOMATOR_MODIFIABLE,
)

# seer embeddings record update endpoint timeout
register(
    "embeddings-grouping.seer.embeddings-record-update-timeout",
    type=Float,
    default=0.05,
    flags=FLAG_ALLOW_EMPTY | FLAG_AUTOMATOR_MODIFIABLE,
)

# seer embeddings record delete endpoint timeout
register(
    "embeddings-grouping.seer.embeddings-record-delete-timeout",
    type=Float,
    default=0.1,
    flags=FLAG_ALLOW_EMPTY | FLAG_AUTOMATOR_MODIFIABLE,
)

# seer embeddings ratelimit in percentage that is allowed
register(
    "embeddings-grouping.seer.ratelimit",
    type=Int,
    default=0,
    flags=FLAG_ALLOW_EMPTY | FLAG_AUTOMATOR_MODIFIABLE,
)

# seer embeddings backfill batch size
register(
    "embeddings-grouping.seer.backfill-batch-size",
    type=Int,
    default=10,
    flags=FLAG_ALLOW_EMPTY | FLAG_AUTOMATOR_MODIFIABLE,
)

register(
    "embeddings-grouping.seer.delete-record-batch-size",
    type=Int,
    default=100,
    flags=FLAG_ALLOW_EMPTY | FLAG_AUTOMATOR_MODIFIABLE,
)

# ## sentry.killswitches
#
# The following options are documented in sentry.killswitches in more detail
register(
    "store.load-shed-group-creation-projects", type=Any, default=[], flags=FLAG_AUTOMATOR_MODIFIABLE
)
register("store.load-shed-pipeline-projects", type=Any, default=[], flags=FLAG_AUTOMATOR_MODIFIABLE)
register(
    "store.load-shed-parsed-pipeline-projects",
    type=Any,
    default=[],
    flags=FLAG_AUTOMATOR_MODIFIABLE,
)
register(
    "store.load-shed-save-event-projects", type=Any, default=[], flags=FLAG_AUTOMATOR_MODIFIABLE
)
register(
    "store.load-shed-process-event-projects", type=Any, default=[], flags=FLAG_AUTOMATOR_MODIFIABLE
)
register(
    "store.load-shed-process-event-projects-gradual",
    type=Dict,
    default={},
    flags=FLAG_AUTOMATOR_MODIFIABLE,
)
# Applies load shedding per project gradually. 1.0 means full load shedding
# 0.0 or no config means no load shedding.
register(
    "store.load-shed-symbolicate-event-projects",
    type=Any,
    default=[],
    flags=FLAG_AUTOMATOR_MODIFIABLE,
)
register(
    "store.save-event-highcpu-platforms", type=Sequence, default=[], flags=FLAG_AUTOMATOR_MODIFIABLE
)
register(
    "post_process.get-autoassign-owners", type=Sequence, default=[], flags=FLAG_AUTOMATOR_MODIFIABLE
)
register(
    "api.organization.disable-last-deploys",
    type=Sequence,
    default=[],
    flags=FLAG_AUTOMATOR_MODIFIABLE,
)
register(
    "issues.severity.skip-seer-requests",
    type=Sequence,
    default=[],
    flags=FLAG_AUTOMATOR_MODIFIABLE,
)

# Switch for new logic for release health metrics, based on filtering on org & project ids
register(
    "release-health.use-org-and-project-filter",
    type=Bool,
    default=False,
    flags=FLAG_MODIFIABLE_BOOL | FLAG_AUTOMATOR_MODIFIABLE,
)

# Switch for more performant project counter incr
register(
    "store.projectcounter-modern-upsert-sample-rate", default=0.0, flags=FLAG_AUTOMATOR_MODIFIABLE
)

# Run an experimental grouping config in background for performance analysis
register("store.background-grouping-config-id", default=None, flags=FLAG_AUTOMATOR_MODIFIABLE)

# Fraction of events that will pass through background grouping
register("store.background-grouping-sample-rate", default=0.0, flags=FLAG_AUTOMATOR_MODIFIABLE)

# Minimum number of files in an archive. Archives with fewer files are extracted and have their
# contents stored as separate release files.
register("processing.release-archive-min-files", default=10, flags=FLAG_AUTOMATOR_MODIFIABLE)

# All Relay options (statically authenticated Relays can be registered here)
register("relay.static_auth", default={}, flags=FLAG_NOSTORE)

# Tell Relay to stop extracting metrics from transaction payloads (see killswitches)
# Example value: [{"project_id": 42}, {"project_id": 123}]
register("relay.drop-transaction-metrics", default=[], flags=FLAG_AUTOMATOR_MODIFIABLE)

# Relay should emit a usage metric to track total spans.
register("relay.span-usage-metric", default=False, flags=FLAG_AUTOMATOR_MODIFIABLE)

# Killswitch for the Relay cardinality limiter, one of `enabled`, `disabled`, `passive`.
# In `passive` mode Relay's cardinality limiter is active but it does not enforce the limits.
register("relay.cardinality-limiter.mode", default="enabled", flags=FLAG_AUTOMATOR_MODIFIABLE)
# Override to set a list of limits into passive mode by organization.
#
# In passive mode Relay's cardinality limiter is active but it does not enforce the limits.
#
# Example: `{'1': ["transactions"]}`
# Forces the `transactions` cardinality limit into passive mode for the organization with id `1` (Sentry).
register(
    "relay.cardinality-limiter.passive-limits-by-org", default={}, flags=FLAG_AUTOMATOR_MODIFIABLE
)
# Sample rate for Cardinality Limiter Sentry errors.
#
# Rate needs to be between `0.0` and `1.0`.
# If set to `1.0` all cardinality limiter rejections will be logged as a Sentry error.
register(
    "relay.cardinality-limiter.error-sample-rate", default=0.01, flags=FLAG_AUTOMATOR_MODIFIABLE
)
# List of additional cardinality limits and selectors.
#
# ```
# {
#   "rollout_rate": 0.001,
#   "limit": { .. Cardinality Limit .. }
# }
# ```
register("relay.cardinality-limiter.limits", default=[], flags=FLAG_AUTOMATOR_MODIFIABLE)

# Controls the encoding used in Relay for encoding distributions and sets
# when writing to Kafka.
#
# Key is the metric namespace (as used by Relay) and the value is the desired encoding.
register("relay.metric-bucket-set-encodings", default={}, flags=FLAG_AUTOMATOR_MODIFIABLE)
register("relay.metric-bucket-distribution-encodings", default={}, flags=FLAG_AUTOMATOR_MODIFIABLE)

# Controls the rollout rate in percent (`0.0` to `1.0`) for metric stats.
register("relay.metric-stats.rollout-rate", default=0.0, flags=FLAG_AUTOMATOR_MODIFIABLE)

# Write new kafka headers in eventstream
register("eventstream:kafka-headers", default=True, flags=FLAG_AUTOMATOR_MODIFIABLE)

# Post process forwarder options
# Gets data from Kafka headers
register("post-process-forwarder:kafka-headers", default=True, flags=FLAG_AUTOMATOR_MODIFIABLE)

# Subscription queries sampling rate
register("subscriptions-query.sample-rate", default=0.01, flags=FLAG_AUTOMATOR_MODIFIABLE)

# The ratio of symbolication requests for which metrics will be submitted to redis.
#
# This is to allow gradual rollout of metrics collection for symbolication requests and can be
# removed once it is fully rolled out.
register(
    "symbolicate-event.low-priority.metrics.submission-rate",
    default=0.0,
    flags=FLAG_AUTOMATOR_MODIFIABLE,
)

# The ratio of events for which we emit verbose apple symbol stats.
#
# This is to allow collecting more information on why symx is not performing as it should.
register("symbolicate.symx-logging-rate", default=0.0, flags=FLAG_AUTOMATOR_MODIFIABLE)

# The list of specific os_name+os_version for which we log extra infromation.
#
# This is done since SYMX is not performing bad across the board but rather only in specific case (what we are interested in).
register("symbolicate.symx-os-description-list", default=[], flags=FLAG_AUTOMATOR_MODIFIABLE)

# Drop delete_old_primary_hash messages for a particular project.
register("reprocessing2.drop-delete-old-primary-hash", default=[], flags=FLAG_AUTOMATOR_MODIFIABLE)

# The poll limit for the tempest service.
#
# 348 every 5 min ~ 100k per day
register("tempest.poll-limit", default=348, flags=FLAG_AUTOMATOR_MODIFIABLE)

# BEGIN ABUSE QUOTAS

# Example:
# >>> org = Organization.objects.get(slug='foo')
# >>> org.update_option("project-abuse-quota.transaction-limit", 42)
# >>> for q in SubscriptionQuota()._get_abuse_quotas(org): print(q.to_json())
# {'id': 'pat', 'scope': 'project', 'categories': ['transaction'], 'limit': 420, 'window': 10, 'reasonCode': 'project_abuse_limit'}
# You can see that for this organization, 42 transactions per second
# is effectively enforced as 420/s because the rate limiting window is 10 seconds.

# DEPRECATED (only in use by getsentry).
# Use "project-abuse-quota.window" instead.
register(
    "getsentry.rate-limit.window",
    type=Int,
    default=10,
    flags=FLAG_PRIORITIZE_DISK | FLAG_AUTOMATOR_MODIFIABLE,
)

# Relay isn't effective at enforcing 1s windows - 10 seconds has worked well.
# If the limit is negative, then it means completely blocked.
# I don't see this value needing to be tweaked on a per-org basis,
# so for now the org option "project-abuse-quota.window" doesn't do anything.
register(
    "project-abuse-quota.window",
    type=Int,
    default=10,
    flags=FLAG_PRIORITIZE_DISK | FLAG_AUTOMATOR_MODIFIABLE,
)

# DEPRECATED. Use "project-abuse-quota.error-limit" instead.
# This is set to 0: don't limit by default, because it is configured in production.
# The DEPRECATED org option override is "sentry:project-error-limit".
register(
    "getsentry.rate-limit.project-errors",
    type=Int,
    default=0,
    flags=FLAG_PRIORITIZE_DISK | FLAG_AUTOMATOR_MODIFIABLE,
)
# DEPRECATED. Use "project-abuse-quota.transaction-limit" instead.
# This is set to 0: don't limit by default, because it is configured in production.
# The DEPRECATED org option override is "sentry:project-transaction-limit".
register(
    "getsentry.rate-limit.project-transactions",
    type=Int,
    default=0,
    flags=FLAG_PRIORITIZE_DISK | FLAG_AUTOMATOR_MODIFIABLE,
)

# These are set to 0: don't limit by default.
# These have yet to be configured in production.
# For errors and transactions, the above DEPRECATED options take
# precedence for now, until we decide on values to set for all these.
# Set the same key as an org option which will override these values for the org.
# Similarly, for now, the DEPRECATED org options "sentry:project-error-limit"
# and "sentry:project-transaction-limit" take precedence.
register(
    "project-abuse-quota.error-limit",
    type=Int,
    default=0,
    flags=FLAG_PRIORITIZE_DISK | FLAG_AUTOMATOR_MODIFIABLE,
)
register(
    "project-abuse-quota.transaction-limit",
    type=Int,
    default=0,
    flags=FLAG_PRIORITIZE_DISK | FLAG_AUTOMATOR_MODIFIABLE,
)
register(
    "project-abuse-quota.attachment-limit",
    type=Int,
    default=0,
    flags=FLAG_PRIORITIZE_DISK | FLAG_AUTOMATOR_MODIFIABLE,
)
register(
    "project-abuse-quota.attachment-item-limit",
    type=Int,
    default=0,
    flags=FLAG_PRIORITIZE_DISK | FLAG_AUTOMATOR_MODIFIABLE,
)
register(
    "project-abuse-quota.session-limit",
    type=Int,
    default=0,
    flags=FLAG_PRIORITIZE_DISK | FLAG_AUTOMATOR_MODIFIABLE,
)
register(
    "project-abuse-quota.span-limit",
    type=Int,
    default=0,
    flags=FLAG_PRIORITIZE_DISK | FLAG_AUTOMATOR_MODIFIABLE,
)
register(
    "project-abuse-quota.log-limit",
    type=Int,
    default=0,
    flags=FLAG_PRIORITIZE_DISK | FLAG_AUTOMATOR_MODIFIABLE,
)


register(
    "organization-abuse-quota.metric-bucket-limit",
    type=Int,
    default=0,
    flags=FLAG_PRIORITIZE_DISK | FLAG_AUTOMATOR_MODIFIABLE,
)

register(
    "organization-abuse-quota.custom-metric-bucket-limit",
    type=Int,
    default=0,
    flags=FLAG_PRIORITIZE_DISK | FLAG_AUTOMATOR_MODIFIABLE,
)


for mabq in build_metric_abuse_quotas():
    register(
        mabq.option,
        type=Int,
        default=0,
        flags=FLAG_PRIORITIZE_DISK | FLAG_AUTOMATOR_MODIFIABLE,
    )

# END ABUSE QUOTAS

# Send event messages for specific project IDs to random partitions in Kafka
# contents are a list of project IDs to message types to be randomly assigned
# e.g. [{"project_id": 2, "message_type": "error"}, {"project_id": 3, "message_type": "transaction"}]
register(
    "kafka.send-project-events-to-random-partitions", default=[], flags=FLAG_AUTOMATOR_MODIFIABLE
)

# default brownout crontab for api deprecations
register(
    "api.deprecation.brownout-cron",
    default="0 12 * * *",
    type=String,
    flags=FLAG_AUTOMATOR_MODIFIABLE,
)
# Brownout duration to be stored in ISO8601 format for durations (See https://en.wikipedia.org/wiki/ISO_8601#Durations)
register("api.deprecation.brownout-duration", default="PT1M", flags=FLAG_AUTOMATOR_MODIFIABLE)

# Option to disable misbehaving use case IDs
register("sentry-metrics.indexer.disabled-namespaces", default=[], flags=FLAG_AUTOMATOR_MODIFIABLE)

# An option to tune the percentage of cache keys that gets replenished during indexer resolve
register(
    "sentry-metrics.indexer.disable-memcache-replenish-rollout",
    default=0.0,
    flags=FLAG_AUTOMATOR_MODIFIABLE,
)

# An option to enable reading from the new schema for the caching indexer
register(
    "sentry-metrics.indexer.read-new-cache-namespace",
    default=False,
    flags=FLAG_AUTOMATOR_MODIFIABLE,
)

# An option to enable writing from the new schema for the caching indexer
register(
    "sentry-metrics.indexer.write-new-cache-namespace",
    default=False,
    flags=FLAG_AUTOMATOR_MODIFIABLE,
)

# Option to control sampling percentage of schema validation on the generic metrics pipeline
# based on namespace.
register(
    "sentry-metrics.indexer.generic-metrics.schema-validation-rules",
    default={},  # empty dict means validate schema for all use cases
    flags=FLAG_AUTOMATOR_MODIFIABLE,
)

# Option to control sampling percentage of schema validation on the release health metrics
# pipeline based on namespace.
register(
    "sentry-metrics.indexer.release-health.schema-validation-rules",
    default={},  # empty dict means validate schema for all use cases
    flags=FLAG_AUTOMATOR_MODIFIABLE,
)

# Option to enable orjson for JSON parsing in reconstruct_messages function
register(
    "sentry-metrics.indexer.reconstruct.enable-orjson", default=0.0, flags=FLAG_AUTOMATOR_MODIFIABLE
)


# Option to remove support for percentiles on a per-use case basis.
# Add the use case name (e.g. "custom") to this list
# to disable percentiles storage for the use case
register(
    "sentry-metrics.drop-percentiles.per-use-case",
    default=[],
    flags=FLAG_AUTOMATOR_MODIFIABLE,
)

# Global and per-organization limits on the writes to the string indexer's DB.
#
# Format is a list of dictionaries of format {
#   "window_seconds": ...,
#   "granularity_seconds": ...,
#   "limit": ...
# }
#
# See sentry.ratelimiters.sliding_windows for an explanation of what each of
# those terms mean.
#
# Note that changing either window or granularity_seconds of a limit will
# effectively reset it, as the previous data can't/won't be converted.
register(
    "sentry-metrics.writes-limiter.limits.performance.per-org",
    default=[],
    flags=FLAG_AUTOMATOR_MODIFIABLE,
)
register(
    "sentry-metrics.writes-limiter.limits.transactions.per-org",
    default=[],
    flags=FLAG_AUTOMATOR_MODIFIABLE,
)
register(
    "sentry-metrics.writes-limiter.limits.sessions.per-org",
    default=[],
    flags=FLAG_AUTOMATOR_MODIFIABLE,
)
register(
    "sentry-metrics.writes-limiter.limits.spans.per-org",
    default=[],
    flags=FLAG_AUTOMATOR_MODIFIABLE,
)
register(
    "sentry-metrics.writes-limiter.limits.releasehealth.per-org",
    default=[],
    flags=FLAG_AUTOMATOR_MODIFIABLE,
)
register(
    "sentry-metrics.writes-limiter.limits.custom.per-org",
    default=[],
    flags=FLAG_AUTOMATOR_MODIFIABLE,
)
register(
    "sentry-metrics.writes-limiter.limits.generic-metrics.per-org",
    default=[],
    flags=FLAG_AUTOMATOR_MODIFIABLE,
)

register(
    "sentry-metrics.writes-limiter.limits.performance.global",
    default=[],
    flags=FLAG_AUTOMATOR_MODIFIABLE,
)
register(
    "sentry-metrics.writes-limiter.limits.transactions.global",
    default=[],
    flags=FLAG_AUTOMATOR_MODIFIABLE,
)
register(
    "sentry-metrics.writes-limiter.limits.sessions.global",
    default=[],
    flags=FLAG_AUTOMATOR_MODIFIABLE,
)
register(
    "sentry-metrics.writes-limiter.limits.spans.global",
    default=[],
    flags=FLAG_AUTOMATOR_MODIFIABLE,
)
register(
    "sentry-metrics.writes-limiter.limits.releasehealth.global",
    default=[],
    flags=FLAG_AUTOMATOR_MODIFIABLE,
)
register(
    "sentry-metrics.writes-limiter.limits.custom.global",
    default=[],
    flags=FLAG_AUTOMATOR_MODIFIABLE,
)
register(
    "sentry-metrics.writes-limiter.limits.generic-metrics.global",
    default=[],
    flags=FLAG_AUTOMATOR_MODIFIABLE,
)

# per-organization limits on the number of timeseries that can be observed in
# each window.
#
# Format is a list of dictionaries of format {
#   "window_seconds": ...,
#   "granularity_seconds": ...,
#   "limit": ...
# }
#
# See sentry.ratelimiters.cardinality for an explanation of what each of
# those terms mean.
#
# Note that changing either window or granularity_seconds of a limit will
# effectively reset it, as the previous data can't/won't be converted.
register(
    "sentry-metrics.cardinality-limiter.limits.transactions.per-org",
    default=[
        {"window_seconds": 3600, "granularity_seconds": 600, "limit": 10000},
    ],
    flags=FLAG_AUTOMATOR_MODIFIABLE,
)
register(
    "sentry-metrics.cardinality-limiter.limits.sessions.per-org",
    default=[
        {"window_seconds": 3600, "granularity_seconds": 600, "limit": 10000},
    ],
    flags=FLAG_AUTOMATOR_MODIFIABLE,
)
register(
    "sentry-metrics.cardinality-limiter.limits.spans.per-org",
    default=[
        {"window_seconds": 3600, "granularity_seconds": 600, "limit": 10000},
    ],
    flags=FLAG_AUTOMATOR_MODIFIABLE,
)
register(
    "sentry-metrics.cardinality-limiter.limits.custom.per-org",
    default=[
        {"window_seconds": 3600, "granularity_seconds": 600, "limit": 10000},
    ],
    flags=FLAG_AUTOMATOR_MODIFIABLE,
)
register(
    "sentry-metrics.cardinality-limiter.limits.profiles.per-org",
    default=[
        {"window_seconds": 3600, "granularity_seconds": 600, "limit": 10000},
    ],
    flags=FLAG_AUTOMATOR_MODIFIABLE,
)
register(
    "sentry-metrics.cardinality-limiter.limits.generic-metrics.per-org",
    default=[
        {"window_seconds": 3600, "granularity_seconds": 600, "limit": 10000},
    ],
    flags=FLAG_AUTOMATOR_MODIFIABLE,
)
register(
    "sentry-metrics.10s-granularity",
    default=False,
    flags=FLAG_AUTOMATOR_MODIFIABLE,
)

# Flag to determine whether abnormal_mechanism tag should be extracted
register(
    "sentry-metrics.releasehealth.abnormal-mechanism-extraction-rate",
    default=0.0,
    flags=FLAG_AUTOMATOR_MODIFIABLE,
)

register(
    "sentry-metrics.synchronize-kafka-rebalances",
    default=False,
    flags=FLAG_AUTOMATOR_MODIFIABLE,
)

register(
    "sentry-metrics.synchronized-rebalance-delay",
    default=15,
    flags=FLAG_AUTOMATOR_MODIFIABLE,
)

# Performance issue option for *all* performance issues detection
register("performance.issues.all.problem-detection", default=1.0, flags=FLAG_AUTOMATOR_MODIFIABLE)

# Individual system-wide options in case we need to turn off specific detectors for load concerns, ignoring the set project options.
register(
    "performance.issues.compressed_assets.problem-creation",
    default=1.0,
    flags=FLAG_AUTOMATOR_MODIFIABLE,
)
register(
    "performance.issues.compressed_assets.la-rollout", default=0.0, flags=FLAG_AUTOMATOR_MODIFIABLE
)
register(
    "performance.issues.compressed_assets.ea-rollout", default=0.0, flags=FLAG_AUTOMATOR_MODIFIABLE
)
register(
    "performance.issues.compressed_assets.ga-rollout", default=1.0, flags=FLAG_AUTOMATOR_MODIFIABLE
)
register(
    "performance.issues.consecutive_db.problem-creation",
    default=1.0,
    flags=FLAG_AUTOMATOR_MODIFIABLE,
)
register(
    "performance.issues.consecutive_db.la-rollout", default=0.0, flags=FLAG_AUTOMATOR_MODIFIABLE
)
register(
    "performance.issues.consecutive_db.ea-rollout", default=0.0, flags=FLAG_AUTOMATOR_MODIFIABLE
)
register(
    "performance.issues.consecutive_db.ga-rollout", default=1.0, flags=FLAG_AUTOMATOR_MODIFIABLE
)
register(
    "performance.issues.n_plus_one_db.problem-detection",
    default=1.0,
    flags=FLAG_AUTOMATOR_MODIFIABLE,
)
register(
    "performance.issues.n_plus_one_db.problem-creation",
    default=1.0,
    flags=FLAG_AUTOMATOR_MODIFIABLE,
)
register(
    "performance.issues.n_plus_one_db_ext.problem-creation",
    default=1.0,
    flags=FLAG_AUTOMATOR_MODIFIABLE,
)
register(
    "performance.issues.file_io_main_thread.problem-creation",
    default=1.0,
    flags=FLAG_AUTOMATOR_MODIFIABLE,
)
register(
    "performance.issues.db_main_thread.problem-creation",
    default=1.0,
    flags=FLAG_AUTOMATOR_MODIFIABLE,
)
register(
    "performance.issues.n_plus_one_api_calls.problem-creation",
    default=1.0,
    flags=FLAG_AUTOMATOR_MODIFIABLE,
)
register(
    "performance.issues.n_plus_one_api_calls.la-rollout",
    default=0.0,
    flags=FLAG_AUTOMATOR_MODIFIABLE,
)
register(
    "performance.issues.n_plus_one_api_calls.ea-rollout",
    default=0.0,
    flags=FLAG_AUTOMATOR_MODIFIABLE,
)
register(
    "performance.issues.n_plus_one_api_calls.ga-rollout",
    default=1.0,
    flags=FLAG_AUTOMATOR_MODIFIABLE,
)
register(
    "performance.issues.slow_db_query.problem-creation",
    default=1.0,
    flags=FLAG_AUTOMATOR_MODIFIABLE,
)
register(
    "performance.issues.slow_db_query.la-rollout", default=0.0, flags=FLAG_AUTOMATOR_MODIFIABLE
)
register(
    "performance.issues.slow_db_query.ea-rollout", default=0.0, flags=FLAG_AUTOMATOR_MODIFIABLE
)
register(
    "performance.issues.slow_db_query.ga-rollout", default=1.0, flags=FLAG_AUTOMATOR_MODIFIABLE
)
register(
    "performance.issues.render_blocking_assets.problem-creation",
    default=1.0,
    flags=FLAG_AUTOMATOR_MODIFIABLE,
)
register(
    "performance.issues.render_blocking_assets.la-rollout",
    default=0.0,
    flags=FLAG_AUTOMATOR_MODIFIABLE,
)
register(
    "performance.issues.render_blocking_assets.ea-rollout",
    default=0.0,
    flags=FLAG_AUTOMATOR_MODIFIABLE,
)
register(
    "performance.issues.render_blocking_assets.ga-rollout",
    default=1.0,
    flags=FLAG_AUTOMATOR_MODIFIABLE,
)
register(
    "performance.issues.m_n_plus_one_db.problem-creation",
    default=1.0,
    flags=FLAG_AUTOMATOR_MODIFIABLE,
)
register(
    "performance.issues.m_n_plus_one_db.la-rollout", default=0.0, flags=FLAG_AUTOMATOR_MODIFIABLE
)
register(
    "performance.issues.m_n_plus_one_db.ea-rollout", default=0.0, flags=FLAG_AUTOMATOR_MODIFIABLE
)
register(
    "performance.issues.m_n_plus_one_db.ga-rollout", default=1.0, flags=FLAG_AUTOMATOR_MODIFIABLE
)
register(
    "performance.issues.http_overhead.problem-creation",
    default=0.0,
    flags=FLAG_AUTOMATOR_MODIFIABLE,
)
register(
    "performance.issues.http_overhead.la-rollout", default=0.0, flags=FLAG_AUTOMATOR_MODIFIABLE
)
register(
    "performance.issues.http_overhead.ea-rollout", default=0.0, flags=FLAG_AUTOMATOR_MODIFIABLE
)
register(
    "performance.issues.http_overhead.ga-rollout", default=0.0, flags=FLAG_AUTOMATOR_MODIFIABLE
)

# System-wide options for default performance detection settings for any org opted into the performance-issues-ingest feature. Meant for rollout.
register(
    "performance.issues.n_plus_one_db.count_threshold", default=5, flags=FLAG_AUTOMATOR_MODIFIABLE
)
register(
    "performance.issues.n_plus_one_db.duration_threshold",
    default=50.0,
    flags=FLAG_AUTOMATOR_MODIFIABLE,
)
register(
    "performance.issues.slow_db_query.duration_threshold",
    default=500.0,  # ms
    flags=FLAG_AUTOMATOR_MODIFIABLE,
)
register(
    "performance.issues.render_blocking_assets.fcp_minimum_threshold",
    default=2000.0,
    flags=FLAG_AUTOMATOR_MODIFIABLE,
)
register(
    "performance.issues.render_blocking_assets.fcp_maximum_threshold",
    default=10000.0,
    flags=FLAG_AUTOMATOR_MODIFIABLE,
)
register(
    "performance.issues.render_blocking_assets.fcp_ratio_threshold",
    default=0.33,
    flags=FLAG_AUTOMATOR_MODIFIABLE,
)
register(
    "performance.issues.render_blocking_assets.size_threshold",
    default=500000,
    flags=FLAG_AUTOMATOR_MODIFIABLE,
)
register(
    "performance.issues.consecutive_http.max_duration_between_spans",
    default=500,  # ms
    flags=FLAG_AUTOMATOR_MODIFIABLE,
)
register(
    "performance.issues.consecutive_http.consecutive_count_threshold",
    default=3,
    flags=FLAG_AUTOMATOR_MODIFIABLE,
)
register(
    "performance.issues.consecutive_http.span_duration_threshold",
    default=500,  # ms
    flags=FLAG_AUTOMATOR_MODIFIABLE,
)
register(
    "performance.issues.consecutive_http.min_time_saved_threshold",
    default=2000,  # ms
    flags=FLAG_AUTOMATOR_MODIFIABLE,
)
register(
    "performance.issues.large_http_payload.size_threshold",
    default=300000,
    flags=FLAG_AUTOMATOR_MODIFIABLE,
)  # 1MB
register(
    "performance.issues.db_on_main_thread.total_spans_duration_threshold",
    default=16,
    flags=FLAG_AUTOMATOR_MODIFIABLE,
)  # ms
register(
    "performance.issues.file_io_on_main_thread.total_spans_duration_threshold",
    default=16,
    flags=FLAG_AUTOMATOR_MODIFIABLE,
)  # ms
register(
    "performance.issues.uncompressed_asset.size_threshold",
    default=500 * 1024,
    flags=FLAG_AUTOMATOR_MODIFIABLE,
)  # 512 kilo bytes
register(
    "performance.issues.uncompressed_asset.duration_threshold",
    default=300,
    flags=FLAG_AUTOMATOR_MODIFIABLE,
)  # ms
register(
    "performance.issues.consecutive_db.min_time_saved_threshold",
    default=100,
    flags=FLAG_AUTOMATOR_MODIFIABLE,
)  # ms
register(
    "performance.issues.http_overhead.http_request_delay_threshold",
    default=500,
    flags=FLAG_AUTOMATOR_MODIFIABLE,
)  # ms
register(
    "performance.issues.n_plus_one_api_calls.total_duration",
    default=300,
    flags=FLAG_AUTOMATOR_MODIFIABLE,
)  # ms

# Adjusting some time buffers in the trace endpoint
register(
    "performance.traces.transaction_query_timebuffer_days",
    type=Float,
    default=1.5,
    flags=FLAG_AUTOMATOR_MODIFIABLE,
)  # days
register(
    "performance.traces.span_query_timebuffer_hours",
    type=Float,
    default=1.0,
    flags=FLAG_AUTOMATOR_MODIFIABLE,
)  # hours
register(
    "performance.traces.query_timestamp_projects",
    type=Bool,
    default=False,
    flags=FLAG_AUTOMATOR_MODIFIABLE,
)
register(
    "performance.traces.trace-explorer-buffer-hours",
    type=Float,
    default=1.0,
    flags=FLAG_AUTOMATOR_MODIFIABLE,
)
register(
    "performance.traces.trace-explorer-max-trace-ids-per-chunk",
    type=Int,
    default=2500,
    flags=FLAG_AUTOMATOR_MODIFIABLE,
)
register(
    "performance.traces.trace-explorer-skip-floating-spans",
    type=Bool,
    default=True,
    flags=FLAG_AUTOMATOR_MODIFIABLE,
)
register(
    "performance.traces.trace-explorer-scan-max-block-size-hours",
    type=Int,
    default=8,
    flags=FLAG_AUTOMATOR_MODIFIABLE,
)
register(
    "performance.traces.trace-explorer-scan-max-batches",
    type=Int,
    default=7,
    flags=FLAG_AUTOMATOR_MODIFIABLE,
)
register(
    "performance.traces.trace-explorer-scan-max-execution-seconds",
    type=Int,
    default=30,
    flags=FLAG_AUTOMATOR_MODIFIABLE,
)
register(
    "performance.traces.trace-explorer-scan-max-parallel-queries",
    type=Int,
    default=3,
    flags=FLAG_AUTOMATOR_MODIFIABLE,
)
register(
    "performance.traces.trace-explorer-skip-recent-seconds",
    type=Int,
    default=0,
    flags=FLAG_AUTOMATOR_MODIFIABLE,
)
register(
    "performance.traces.span_query_minimum_spans",
    type=Int,
    default=10000,
    flags=FLAG_AUTOMATOR_MODIFIABLE,
)
register(
    "performance.traces.check_span_extraction_date",
    type=Bool,
    default=False,
    flags=FLAG_AUTOMATOR_MODIFIABLE,
)
register(
    # the timestamp that spans extraction was enabled for this environment
    "performance.traces.spans_extraction_date",
    type=Int,
    flags=FLAG_AUTOMATOR_MODIFIABLE,
)
register(
    "insights.span-samples-query.sample-rate",
    type=Float,
    default=0.0,  # 0 acts as 'no sampling'
    flags=FLAG_AUTOMATOR_MODIFIABLE,
)

register(
    "performance.spans-tags-key.sample-rate",
    type=Float,
    default=1.0,
    flags=FLAG_AUTOMATOR_MODIFIABLE,
)
register(
    "performance.spans-tags-key.max",
    type=Int,
    default=1000,
    flags=FLAG_AUTOMATOR_MODIFIABLE,
)
register(
    "performance.spans-tags-value.sample-rate",
    type=Float,
    default=1.0,
    flags=FLAG_AUTOMATOR_MODIFIABLE,
)
register(
    "performance.spans-tags-values.max",
    type=Int,
    default=1000,
    flags=FLAG_AUTOMATOR_MODIFIABLE,
)

# In Single Tenant with 100% DS, we may need to reverse the UI change made by dynamic-sampling
# if metrics extraction isn't ready.
register("performance.hide-metrics-ui", type=Bool, default=False, flags=FLAG_AUTOMATOR_MODIFIABLE)

# Used for enabling flags in ST. Should be removed once Flagpole works in all STs.
register(
    "performance.use_metrics.orgs_allowlist",
    type=Sequence,
    default=[],
    flags=FLAG_ALLOW_EMPTY | FLAG_AUTOMATOR_MODIFIABLE,
)
# Used for the z-score when calculating the margin of error in performance
register(
    "performance.extrapolation.confidence.z-score",
    type=Float,
    default=1.96,
    flags=FLAG_ALLOW_EMPTY | FLAG_AUTOMATOR_MODIFIABLE,
)
# Used for enabling flags in ST. Should be removed once Flagpole works in all STs.
register("performance.use_metrics.enabled", default=False, flags=FLAG_AUTOMATOR_MODIFIABLE)

# Dynamic Sampling system-wide options
# Size of the sliding window used for dynamic sampling. It is defaulted to 24 hours.
register("dynamic-sampling:sliding_window.size", default=24, flags=FLAG_AUTOMATOR_MODIFIABLE)
# Number of large transactions to retrieve from Snuba for transaction re-balancing.
register(
    "dynamic-sampling.prioritise_transactions.num_explicit_large_transactions",
    30,
    flags=FLAG_AUTOMATOR_MODIFIABLE,
)
# Number of large transactions to retrieve from Snuba for transaction re-balancing.
register(
    "dynamic-sampling.prioritise_transactions.num_explicit_small_transactions",
    0,
    flags=FLAG_AUTOMATOR_MODIFIABLE,
)

# Stops dynamic sampling rules from being emitted in relay config.
# This is required for ST instances that have flakey flags as we want to be able kill DS ruining customer data if necessary.
# It is only a killswitch for behaviour, it may actually increase infra load if flipped for a user currently being sampled.
register("dynamic-sampling.config.killswitch", default=False, flags=FLAG_AUTOMATOR_MODIFIABLE)

# Controls the intensity of dynamic sampling transaction rebalancing. 0.0 = explict rebalancing
# not performed, 1.0= full rebalancing (tries to bring everything to mean). Note that even at 0.0
# there will still be some rebalancing between the explicit and implicit transactions ( so setting rebalancing
# to 0.0 is not the same as no rebalancing. To effectively disable rebalancing set the number of explicit
# transactions to be rebalance (both small and large) to 0.
register(
    "dynamic-sampling.prioritise_transactions.rebalance_intensity",
    default=0.8,
    flags=FLAG_MODIFIABLE_RATE | FLAG_AUTOMATOR_MODIFIABLE,
)

# Enables a feature flag check in dynamic sampling tasks that switches
# organizations between transactions and spans for rebalancing. This check is
# expensive, so it can be disabled using this option.
register(
    "dynamic-sampling.check_span_feature_flag",
    default=False,
    flags=FLAG_AUTOMATOR_MODIFIABLE | FLAG_MODIFIABLE_RATE,
)

# === Hybrid cloud subsystem options ===
# UI rollout
register(
    "hybrid_cloud.disable_relative_upload_urls", default=False, flags=FLAG_AUTOMATOR_MODIFIABLE
)
register("hybrid_cloud.disable_tombstone_cleanup", default=False, flags=FLAG_AUTOMATOR_MODIFIABLE)

# List of event IDs to pass through
register(
    "hybrid_cloud.audit_log_event_id_invalid_pass_list",
    default=[],
    type=Sequence,
    flags=FLAG_AUTOMATOR_MODIFIABLE,
)

# Flagpole Configuration (used in getsentry)
register("flagpole.debounce_reporting_seconds", default=0, flags=FLAG_AUTOMATOR_MODIFIABLE)

# Feature flagging error capture rate.
# When feature flagging has faults, it can become very high volume and we can overwhelm sentry.
register("features.error.capture_rate", default=0.1, flags=FLAG_AUTOMATOR_MODIFIABLE)

# Retry controls
register("hybridcloud.regionsiloclient.retries", default=5, flags=FLAG_AUTOMATOR_MODIFIABLE)
register("hybridcloud.rpc.retries", default=5, flags=FLAG_AUTOMATOR_MODIFIABLE)
register("hybridcloud.integrationproxy.retries", default=5, flags=FLAG_AUTOMATOR_MODIFIABLE)
register("hybridcloud.endpoint_flag_logging", default=False, flags=FLAG_AUTOMATOR_MODIFIABLE)
register("hybridcloud.rpc.method_retry_overrides", default={}, flags=FLAG_AUTOMATOR_MODIFIABLE)
register("hybridcloud.rpc.method_timeout_overrides", default={}, flags=FLAG_AUTOMATOR_MODIFIABLE)
# Webhook processing controls
register(
    "hybridcloud.webhookpayload.worker_threads",
    default=4,
    flags=FLAG_AUTOMATOR_MODIFIABLE,
)

# Break glass controls
register("hybrid_cloud.rpc.disabled-service-methods", default=[], flags=FLAG_AUTOMATOR_MODIFIABLE)
# == End hybrid cloud subsystem

# Decides whether an incoming transaction triggers an update of the clustering rule applied to it.
register("txnames.bump-lifetime-sample-rate", default=0.1, flags=FLAG_AUTOMATOR_MODIFIABLE)

# === Nodestore related runtime options ===

register(
    "nodestore.set-subkeys.enable-set-cache-item", default=True, flags=FLAG_AUTOMATOR_MODIFIABLE
)

# === Backpressure related runtime options ===

# Enables monitoring of services for backpressure management.
register("backpressure.monitoring.enabled", default=False, flags=FLAG_AUTOMATOR_MODIFIABLE)
# How often the monitor will check service health.
register("backpressure.monitoring.interval", default=5, flags=FLAG_AUTOMATOR_MODIFIABLE)

# Enables checking consumer health for backpressure management.
register("backpressure.checking.enabled", default=False, flags=FLAG_AUTOMATOR_MODIFIABLE)
# How often a consumer will check for its health in a debounced fassion.
register("backpressure.checking.interval", default=5, flags=FLAG_AUTOMATOR_MODIFIABLE)


# How long a status is persisted, which means that updates to health status can be paused for that long before consumers will assume things are unhealthy
register("backpressure.status_ttl", default=60, flags=FLAG_AUTOMATOR_MODIFIABLE)

# The high-watermark levels per-service which will mark a service as unhealthy.
# This should mirror the `SENTRY_PROCESSING_SERVICES` setting.
register(
    "backpressure.high_watermarks.celery",
    default=0.5,
    flags=FLAG_AUTOMATOR_MODIFIABLE,
)
register(
    "backpressure.high_watermarks.attachments-store",
    default=0.8,
    flags=FLAG_AUTOMATOR_MODIFIABLE,
)
register(
    "backpressure.high_watermarks.processing-store",
    default=0.8,
    flags=FLAG_AUTOMATOR_MODIFIABLE,
)
register(
    "backpressure.high_watermarks.processing-locks",
    default=0.8,
    flags=FLAG_AUTOMATOR_MODIFIABLE,
)
register(
    "backpressure.high_watermarks.post-process-locks",
    default=0.8,
    flags=FLAG_AUTOMATOR_MODIFIABLE,
)
register(
    "backpressure.high_watermarks.processing-store-transactions",
    default=0.8,
    flags=FLAG_AUTOMATOR_MODIFIABLE,
)

# Killswitch for monitor check-ins
register(
    "crons.organization.disable-check-in",
    type=Sequence,
    default=[],
    flags=FLAG_AUTOMATOR_MODIFIABLE,
)

# Temporary killswitch to enable dispatching incident occurrences into the
# incident_occurrence_consumer
register(
    "crons.dispatch_incident_occurrences_to_consumer",
    default=False,
    flags=FLAG_BOOL | FLAG_AUTOMATOR_MODIFIABLE,
)

# Enables recording tick volume metrics and tick decisions based on those
# metrics. Decisions are used to delay notifications in a system incident.
register(
    "crons.system_incidents.collect_metrics",
    default=False,
    flags=FLAG_BOOL | FLAG_AUTOMATOR_MODIFIABLE,
)

# Enables the the crons incident occurrence consumer to consider the clock-tick
# decision made based on volume metrics to determine if a incident occurrence
# should be processed, delayed, or dropped entirely.
register(
    "crons.system_incidents.use_decisions",
    default=False,
    flags=FLAG_BOOL | FLAG_AUTOMATOR_MODIFIABLE,
)

# The threshold that the tick metric must surpass for a tick to be determined
# as anomalous. This value should be negative, since we will only determine an
# incident based on a decrease in volume.
#
# See the `monitors.system_incidents` module for more details
register(
    "crons.system_incidents.pct_deviation_anomaly_threshold",
    default=-10,
    flags=FLAG_AUTOMATOR_MODIFIABLE,
)

# The threshold that the tick metric must surpass to transition to an incident
# state. This should be a fairly high value to avoid false positive incidents.
register(
    "crons.system_incidents.pct_deviation_incident_threshold",
    default=-30,
    flags=FLAG_AUTOMATOR_MODIFIABLE,
)

# This is the number of previous ticks we will consider the tick metrics and
# tick decisions for to determine a decision about the tick being evaluated.
register(
    "crons.system_incidents.tick_decision_window",
    default=5,
    flags=FLAG_AUTOMATOR_MODIFIABLE,
)

# Determines how many check-ins per-minute will be allowed per monitor. This is
# used when computing the QuotaConfig for the DataCategory.MONITOR (check-ins)
#
# See the sentry.monitors.rate_limt module for more details.
#
# XXX(epurkhiser): Remember a single check-in may often consist of two check-in
# messages, one for IN_PROGRESS and another for OK.
register(
    "crons.per_monitor_rate_limit",
    type=Int,
    default=6,
    flags=FLAG_PRIORITIZE_DISK | FLAG_AUTOMATOR_MODIFIABLE,
)


# Sets the timeout for webhooks
register(
    "sentry-apps.webhook.timeout.sec",
    default=1.0,
    flags=FLAG_AUTOMATOR_MODIFIABLE,
)

# Enables statistical detectors for a project
register(
    "statistical_detectors.enable",
    default=False,
    flags=FLAG_PRIORITIZE_DISK | FLAG_AUTOMATOR_MODIFIABLE,
)
register(
    "statistical_detectors.enable.projects.performance",
    type=Sequence,
    default=[],
    flags=FLAG_PRIORITIZE_DISK | FLAG_AUTOMATOR_MODIFIABLE,
)
register(
    "statistical_detectors.enable.projects.profiling",
    type=Sequence,
    default=[],
    flags=FLAG_PRIORITIZE_DISK | FLAG_AUTOMATOR_MODIFIABLE,
)
register(
    "statistical_detectors.query.batch_size",
    type=Int,
    default=100,
    flags=FLAG_PRIORITIZE_DISK | FLAG_AUTOMATOR_MODIFIABLE,
)
register(
    "statistical_detectors.query.transactions.timeseries_days",
    type=Int,
    default=14,
    flags=FLAG_PRIORITIZE_DISK | FLAG_AUTOMATOR_MODIFIABLE,
)
register(
    "statistical_detectors.query.functions.timeseries_days",
    type=Int,
    default=14,
    flags=FLAG_PRIORITIZE_DISK | FLAG_AUTOMATOR_MODIFIABLE,
)
register(
    "statistical_detectors.ratelimit.ema",
    type=Int,
    default=-1,
    flags=FLAG_PRIORITIZE_DISK | FLAG_AUTOMATOR_MODIFIABLE,
)

register(
    "statistical_detectors.throughput.threshold.transactions",
    default=50,
    type=Int,
    flags=FLAG_AUTOMATOR_MODIFIABLE,
)

register(
    "statistical_detectors.throughput.threshold.functions",
    default=25,
    type=Int,
    flags=FLAG_AUTOMATOR_MODIFIABLE,
)

register(
    "options_automator_slack_webhook_enabled",
    default=True,
    flags=FLAG_AUTOMATOR_MODIFIABLE,
)

register(
    "on_demand.max_alert_specs",
    default=50,
    flags=FLAG_AUTOMATOR_MODIFIABLE,
)

register(
    "on_demand.max_widget_specs",
    default=100,
    flags=FLAG_AUTOMATOR_MODIFIABLE,
)
# Some organizations can have more widget specs on a case-by-case basis. Widgets using this limit
# are listed in 'extended_widget_spec_orgs' option.
register("on_demand.extended_max_widget_specs", default=750, flags=FLAG_AUTOMATOR_MODIFIABLE)
register("on_demand.extended_widget_spec_orgs", default=[], flags=FLAG_AUTOMATOR_MODIFIABLE)
register(
    "on_demand.max_widget_cardinality.count",
    default=10000,
    flags=FLAG_AUTOMATOR_MODIFIABLE,
)
register(
    "on_demand.max_widget_cardinality.on_query_count",
    default=50,
    flags=FLAG_AUTOMATOR_MODIFIABLE,
)
register(
    "on_demand.max_widget_cardinality.killswitch",
    default=False,
    flags=FLAG_AUTOMATOR_MODIFIABLE,
)
# Overrides modified date and always updates the row. Can be removed if not needed later.
register(
    "on_demand.update_on_demand_modified",
    default=False,
    flags=FLAG_AUTOMATOR_MODIFIABLE,
)

register("metric_extraction.max_span_attribute_specs", default=100, flags=FLAG_AUTOMATOR_MODIFIABLE)

register(
    "delightful_metrics.minimetrics_sample_rate",
    default=0.0,
    flags=FLAG_AUTOMATOR_MODIFIABLE,
)

# IDs of orgs that will stop ingesting custom metrics.
register(
    "custom-metrics-ingestion-disabled-orgs",
    default=[],
    flags=FLAG_AUTOMATOR_MODIFIABLE,
)

# IDs of projects that will stop ingesting custom metrics.
register(
    "custom-metrics-ingestion-disabled-projects",
    default=[],
    flags=FLAG_AUTOMATOR_MODIFIABLE,
)

# IDs of orgs that will be disabled from querying metrics via `/metrics/query` endpoint.
register(
    "custom-metrics-querying-disabled-orgs",
    default=[],
    flags=FLAG_AUTOMATOR_MODIFIABLE,
)

# SDK Crash Detection
#
# The project ID belongs to the sentry organization: https://sentry.sentry.io/projects/cocoa-sdk-crashes/?project=4505469596663808.
register(
    "issues.sdk_crash_detection.cocoa.project_id",
    default=4505469596663808,
    flags=FLAG_AUTOMATOR_MODIFIABLE,
)

register(
    "issues.sdk_crash_detection.cocoa.sample_rate",
    default=1.0,
    flags=FLAG_AUTOMATOR_MODIFIABLE,
)

# The project ID belongs to the sentry organization: https://sentry.sentry.io/projects/cocoa-sdk-crashes/?project=4506155486085120.
register(
    "issues.sdk_crash_detection.react-native.project_id",
    default=4506155486085120,
    flags=FLAG_AUTOMATOR_MODIFIABLE,
)

# The allowlist of org IDs that the react-native crash detection is enabled for.
register(
    "issues.sdk_crash_detection.react-native.organization_allowlist",
    type=Sequence,
    default=[],
    flags=FLAG_ALLOW_EMPTY | FLAG_AUTOMATOR_MODIFIABLE,
)

register(
    "issues.sdk_crash_detection.react-native.sample_rate",
    default=0.0,
    flags=FLAG_AUTOMATOR_MODIFIABLE,
)

register(
    "issues.sdk_crash_detection.java.project_id",
    default=0,
    type=Int,
    flags=FLAG_ALLOW_EMPTY | FLAG_AUTOMATOR_MODIFIABLE,
)

# The allowlist of org IDs that the java crash detection is enabled for.
register(
    "issues.sdk_crash_detection.java.organization_allowlist",
    type=Sequence,
    default=[],
    flags=FLAG_ALLOW_EMPTY | FLAG_AUTOMATOR_MODIFIABLE,
)

register(
    "issues.sdk_crash_detection.java.sample_rate",
    default=0.0,
    flags=FLAG_AUTOMATOR_MODIFIABLE,
)

register(
    "issues.sdk_crash_detection.native.project_id",
    default=0,
    type=Int,
    flags=FLAG_ALLOW_EMPTY | FLAG_AUTOMATOR_MODIFIABLE,
)

register(
    "issues.sdk_crash_detection.native.organization_allowlist",
    type=Sequence,
    default=[],
    flags=FLAG_ALLOW_EMPTY | FLAG_AUTOMATOR_MODIFIABLE,
)

register(
    "issues.sdk_crash_detection.native.sample_rate",
    default=0.0,
    flags=FLAG_AUTOMATOR_MODIFIABLE,
)

register(
    "issues.sdk_crash_detection.dart.project_id",
    default=0,
    type=Int,
    flags=FLAG_ALLOW_EMPTY | FLAG_AUTOMATOR_MODIFIABLE,
)

register(
    "issues.sdk_crash_detection.dart.organization_allowlist",
    type=Sequence,
    default=[],
    flags=FLAG_ALLOW_EMPTY | FLAG_AUTOMATOR_MODIFIABLE,
)

register(
    "issues.sdk_crash_detection.dart.sample_rate",
    default=0.0,
    flags=FLAG_AUTOMATOR_MODIFIABLE,
)

# END: SDK Crash Detection

register(
    "issues.auto_source_code_config.update_code_mapping_if_needed",
    default=False,
    flags=FLAG_AUTOMATOR_MODIFIABLE,
)

register(
    # Lists the shared resource ids we want to account usage for.
    "shared_resources_accounting_enabled",
    default=[],
    flags=FLAG_AUTOMATOR_MODIFIABLE,
)

# The flag disables the file io on main thread detector
register(
    "performance_issues.file_io_main_thread.disabled",
    default=False,
    flags=FLAG_MODIFIABLE_BOOL | FLAG_AUTOMATOR_MODIFIABLE,
)

# Enables on-demand metric extraction for Dashboard Widgets.
register(
    "on_demand_metrics.check_widgets.enable",
    default=False,
    flags=FLAG_PRIORITIZE_DISK | FLAG_AUTOMATOR_MODIFIABLE,
)
# Rollout % for easing out rollout based on the dashboard widget query id
register(
    "on_demand_metrics.check_widgets.rollout",
    default=0.0,
    type=Float,
    flags=FLAG_PRIORITIZE_DISK | FLAG_AUTOMATOR_MODIFIABLE,
)
# Number of DashboardWidgetQuery to be checked at once.
register(
    "on_demand_metrics.check_widgets.query.batch_size",
    type=Int,
    default=50,
    flags=FLAG_PRIORITIZE_DISK | FLAG_AUTOMATOR_MODIFIABLE,
)
# Number of chunks to split queries across.
register(
    "on_demand_metrics.check_widgets.query.total_batches",
    default=100,
    flags=FLAG_PRIORITIZE_DISK | FLAG_AUTOMATOR_MODIFIABLE,
)
# Use database backed stateful extraction state
register(
    "on_demand_metrics.widgets.use_stateful_extraction",
    default=False,
    flags=FLAG_PRIORITIZE_DISK | FLAG_AUTOMATOR_MODIFIABLE,
)
# Use to rollout using a cache for should_use_on_demand function, which resolves queries
register(
    "on_demand_metrics.cache_should_use_on_demand",
    default=0.0,
    flags=FLAG_AUTOMATOR_MODIFIABLE | FLAG_MODIFIABLE_RATE,
)

# Relocation: whether or not the self-serve API for the feature is enabled. When set on a region
# silo, this flag controls whether or not that region's API will serve relocation requests to
# non-superuser clients. When set on the control silo, it can be used to regulate whether or not
# certain global UI (ex: the relocation creation form at `/relocation/`) is visible to users.
register(
    "relocation.enabled",
    default=False,
    flags=FLAG_BOOL | FLAG_AUTOMATOR_MODIFIABLE,
)

# Relocation: populates the target region drop down in the control silo. Note: this option has NO
# EFFECT in region silos. However, the control silos `relocation.selectable-regions` array should be
# a complete list of all regions where `relocation.enabled`. If a region is enabled/disabled, it
# should also be added to/removed from this array in the control silo at the same time.
register(
    "relocation.selectable-regions",
    default=[],
    flags=FLAG_AUTOMATOR_MODIFIABLE,
)

# Relocation: the step at which new relocations should be autopaused, requiring admin approval
# before continuing.
# DEPRECATED: will be removed after the new `relocation.autopause.*` options are fully rolled out.
register(
    "relocation.autopause",
    default="",
    flags=FLAG_AUTOMATOR_MODIFIABLE,
)

# Relocation: the step at which new `SELF_HOSTED` relocations should be autopaused, requiring an
# admin to unpause before continuing.
register(
    "relocation.autopause.self-hosted",
    default="",
    flags=FLAG_AUTOMATOR_MODIFIABLE,
)

# Relocation: the step at which new `SELF_HOSTED` relocations should be autopaused, requiring an
# admin to unpause before continuing.
register(
    "relocation.autopause.saas-to-saas",
    default="",
    flags=FLAG_AUTOMATOR_MODIFIABLE,
)

# Relocation: globally limits the number of small (<=10MB) relocations allowed per silo per day.
register(
    "relocation.daily-limit.small",
    default=0,
    flags=FLAG_SCALAR | FLAG_AUTOMATOR_MODIFIABLE,
)

# Relocation: globally limits the number of medium (>10MB && <=100MB) relocations allowed per silo
# per day.
register(
    "relocation.daily-limit.medium",
    default=0,
    flags=FLAG_SCALAR | FLAG_AUTOMATOR_MODIFIABLE,
)

# Relocation: globally limits the number of large (>100MB) relocations allowed per silo per day.
register(
    "relocation.daily-limit.large",
    default=0,
    flags=FLAG_SCALAR | FLAG_AUTOMATOR_MODIFIABLE,
)

register(
    "relocation.outbox-orgslug.killswitch",
    default=[],
    type=Sequence,
    flags=FLAG_AUTOMATOR_MODIFIABLE,
)

# max number of profiles to use for computing
# the aggregated flamegraph.
register(
    "profiling.flamegraph.profile-set.size",
    type=Int,
    default=100,
    flags=FLAG_AUTOMATOR_MODIFIABLE,
)

# list of platform names for which we allow using unsampled profiles for the purpose
# of improving profile (function) metrics
register(
    "profiling.profile_metrics.unsampled_profiles.platforms",
    type=Sequence,
    default=[],
    flags=FLAG_ALLOW_EMPTY | FLAG_AUTOMATOR_MODIFIABLE,
)

# sample rate for tuning the amount of unsampled profiles that we "let through"
register(
    "profiling.profile_metrics.unsampled_profiles.sample_rate",
    default=0.0,
    flags=FLAG_AUTOMATOR_MODIFIABLE,
)

# killswitch for profile metrics
register(
    "profiling.profile_metrics.unsampled_profiles.enabled",
    default=False,
    type=Bool,
    flags=FLAG_AUTOMATOR_MODIFIABLE,
)

# Enable sending a post update signal after we update groups using a queryset update
register(
    "groups.enable-post-update-signal",
    default=False,
    flags=FLAG_BOOL | FLAG_AUTOMATOR_MODIFIABLE,
)


# Switch to read assemble status from Redis instead of memcache
register("assemble.read_from_redis", default=False, flags=FLAG_AUTOMATOR_MODIFIABLE)

# Sampling rates for testing Rust-based grouping enhancers

# Rate at which to run the Rust implementation of `assemble_stacktrace_component`
# and compare the results
register(
    "grouping.rust_enhancers.compare_components",
    default=0.0,
    flags=FLAG_AUTOMATOR_MODIFIABLE,
)
# Rate at which to prefer the Rust implementation of `assemble_stacktrace_component`.
register(
    "grouping.rust_enhancers.prefer_rust_components",
    default=0.0,
    flags=FLAG_AUTOMATOR_MODIFIABLE,
)
register(
    "metrics.sample-list.sample-rate",
    type=Float,
    default=100_000.0,
    flags=FLAG_PRIORITIZE_DISK | FLAG_AUTOMATOR_MODIFIABLE,
)

# Rates controlling the rollout of grouping parameterization experiments
register(
    "grouping.experiments.parameterization.uniq_id",
    default=0.0,
    flags=FLAG_ADMIN_MODIFIABLE | FLAG_AUTOMATOR_MODIFIABLE | FLAG_RATE,
)

# TODO: For now, only a small number of projects are going through a grouping config transition at
# any given time, so we're sampling at 100% in order to be able to get good signal. Once we've fully
# transitioned to the optimized logic, and before the next config change, we probably either want to
# turn this down or get rid of it in favor of the default 10% sample rate
register(
    "grouping.config_transition.metrics_sample_rate",
    type=Float,
    default=1.0,
    flags=FLAG_AUTOMATOR_MODIFIABLE,
)


# Sample rate for double writing to experimental dsn
register(
    "store.experimental-dsn-double-write.sample-rate",
    default=0.0,
    flags=FLAG_AUTOMATOR_MODIFIABLE,
)

# temporary option for logging canonical key fallback stacktraces
register(
    "canonical-fallback.send-error-to-sentry",
    default=0.0,
    flags=FLAG_AUTOMATOR_MODIFIABLE,
)

# Standalone spans
register(
    "standalone-spans.process-spans-consumer.enable",
    default=False,
    flags=FLAG_PRIORITIZE_DISK | FLAG_AUTOMATOR_MODIFIABLE,
)
register(
    "standalone-spans.process-spans-consumer.project-allowlist",
    type=Sequence,
    default=[],
    flags=FLAG_PRIORITIZE_DISK | FLAG_AUTOMATOR_MODIFIABLE,
)
register(
    "standalone-spans.process-spans-consumer.project-rollout",
    type=Float,
    default=0.0,
    flags=FLAG_PRIORITIZE_DISK | FLAG_AUTOMATOR_MODIFIABLE,
)
register(
    "standalone-spans.buffer-window.seconds",
    type=Int,
    default=120,  # 2 minutes
    flags=FLAG_PRIORITIZE_DISK | FLAG_AUTOMATOR_MODIFIABLE,
)
register(
    "standalone-spans.buffer-ttl.seconds",
    type=Int,
    default=300,  # 5 minutes
    flags=FLAG_PRIORITIZE_DISK | FLAG_AUTOMATOR_MODIFIABLE,
)
register(
    "standalone-spans.process-segments-consumer.enable",
    default=True,
    flags=FLAG_PRIORITIZE_DISK | FLAG_AUTOMATOR_MODIFIABLE,
)
register(
    "standalone-spans.send-occurrence-to-platform.enable",
    default=False,
    flags=FLAG_PRIORITIZE_DISK | FLAG_AUTOMATOR_MODIFIABLE,
)
register(
    "standalone-spans.detect-performance-problems.enable",
    default=False,
    flags=FLAG_PRIORITIZE_DISK | FLAG_AUTOMATOR_MODIFIABLE,
)
register(
    "standalone-spans.profile-process-messages.rate",
    type=Float,
    default=0.0,
    flags=FLAG_PRIORITIZE_DISK | FLAG_AUTOMATOR_MODIFIABLE,
)
register(
    "standalone-spans.deserialize-spans-rapidjson.enable",
    default=False,
    flags=FLAG_PRIORITIZE_DISK | FLAG_AUTOMATOR_MODIFIABLE,
)
register(
    "standalone-spans.deserialize-spans-orjson.enable",
    default=False,
    flags=FLAG_PRIORITIZE_DISK | FLAG_AUTOMATOR_MODIFIABLE,
)
register(
    "indexed-spans.agg-span-waterfall.enable",
    default=False,
    flags=FLAG_PRIORITIZE_DISK | FLAG_AUTOMATOR_MODIFIABLE,
)

register(
    "traces.sample-list.sample-rate",
    type=Float,
    default=0.0,
    flags=FLAG_PRIORITIZE_DISK | FLAG_AUTOMATOR_MODIFIABLE,
)

register(
    "discover.saved-query-dataset-split.enable",
    default=False,
    flags=FLAG_PRIORITIZE_DISK | FLAG_AUTOMATOR_MODIFIABLE,
)
register(
    "discover.saved-query-dataset-split.organization-id-allowlist",
    type=Sequence,
    default=[],
    flags=FLAG_PRIORITIZE_DISK | FLAG_AUTOMATOR_MODIFIABLE,
)

# Options for setting LLM providers and usecases
register("llm.provider.options", default={}, flags=FLAG_NOSTORE)
# Example provider:
#     "openai": {
#         "options": {
#             "api_key": "",
#         },
#         "models": ["gpt-4-turbo", "gpt-3.5-turbo"],
#     }

register("llm.usecases.options", default={}, flags=FLAG_NOSTORE, type=Dict)
# Example usecase:
#     "suggestedfix": {
#         "provider": "openai",
#         "options": {
#             "model": "gpt-3.5-turbo",
#         },
#     }
# }

register(
    "feedback.filter_garbage_messages",
    type=Bool,
    default=False,
    flags=FLAG_PRIORITIZE_DISK | FLAG_AUTOMATOR_MODIFIABLE,
)

# List of organizations with increased rate limits for organization_events API
register(
    "api.organization_events.rate-limit-increased.orgs",
    type=Sequence,
    default=[],
    flags=FLAG_ALLOW_EMPTY | FLAG_AUTOMATOR_MODIFIABLE,
)
# Increased rate limits for organization_events API for the orgs above
register(
    "api.organization_events.rate-limit-increased.limits",
    type=Dict,
    default={"limit": 50, "window": 1, "concurrent_limit": 50},
    flags=FLAG_ALLOW_EMPTY | FLAG_AUTOMATOR_MODIFIABLE,
)
# Reduced rate limits for organization_events API for the orgs in LA/EA/GA rollout
# Once GA'd, this will be the default rate limit for all orgs not on the increase list
register(
    "api.organization_events.rate-limit-reduced.limits",
    type=Dict,
    default={"limit": 1000, "window": 300, "concurrent_limit": 15},
    flags=FLAG_ALLOW_EMPTY | FLAG_AUTOMATOR_MODIFIABLE,
)

# Killswitch for EnvironmentProject.get_or_create refactor
register(
    "environmentproject.new_add_project.rollout",
    default=0.0,
    type=Float,
    flags=FLAG_AUTOMATOR_MODIFIABLE,
)

# TODO: remove once removed from options
register(
    "issue_platform.use_kafka_partition_key",
    type=Bool,
    default=False,
    flags=FLAG_PRIORITIZE_DISK | FLAG_AUTOMATOR_MODIFIABLE,
)


register(
    "sentry.save-event-attachments.project-per-5-minute-limit",
    type=Int,
    default=2000,
    flags=FLAG_AUTOMATOR_MODIFIABLE,
)

register(
    "sentry.save-event-attachments.project-per-sec-limit",
    type=Int,
    default=100,
    flags=FLAG_AUTOMATOR_MODIFIABLE,
)

# max number of profile chunks to use for computing
# the merged profile.
register(
    "profiling.continuous-profiling.chunks-set.size",
    type=Int,
    default=50,
    flags=FLAG_AUTOMATOR_MODIFIABLE,
)
register(
    "profiling.continuous-profiling.chunks-query.size",
    type=Int,
    default=250,
    flags=FLAG_AUTOMATOR_MODIFIABLE,
)

# Enable orjson in the occurrence_consumer.process_[message|batch]
register(
    "issues.occurrence_consumer.use_orjson",
    type=Bool,
    default=False,
    flags=FLAG_AUTOMATOR_MODIFIABLE,
)

# Controls the rate of using the sentry api shared secret for communicating to sentry.
register(
    "seer.api.use-shared-secret",
    default=0.0,
    flags=FLAG_AUTOMATOR_MODIFIABLE,
)

register(
    "similarity.backfill_nodestore_use_multithread",
    default=False,
    flags=FLAG_AUTOMATOR_MODIFIABLE,
)

register(
    "similarity.backfill_nodestore_chunk_size",
    default=5,
    flags=FLAG_AUTOMATOR_MODIFIABLE,
)

register(
    "similarity.backfill_nodestore_threads",
    default=6,
    flags=FLAG_AUTOMATOR_MODIFIABLE,
)
register(
    "similarity.backfill_snuba_concurrent_requests",
    default=20,
    flags=FLAG_AUTOMATOR_MODIFIABLE,
)
register(
    "similarity.backfill_seer_chunk_size",
    default=30,
    flags=FLAG_AUTOMATOR_MODIFIABLE,
)
register(
    "similarity.backfill_seer_threads",
    default=1,
    flags=FLAG_AUTOMATOR_MODIFIABLE,
)
register(
    "similarity.backfill_project_cohort_size",
    default=1000,
    flags=FLAG_AUTOMATOR_MODIFIABLE,
)
register(
    "similarity.backfill_total_worker_count",
    default=6,
    flags=FLAG_AUTOMATOR_MODIFIABLE,
)
register(
    "similarity.new_project_seer_grouping.enabled",
    default=False,
    flags=FLAG_AUTOMATOR_MODIFIABLE,
)
register(
    "similarity.backfill_use_reranking",
    default=False,
    flags=FLAG_AUTOMATOR_MODIFIABLE,
)
register(
    "delayed_processing.batch_size",
    default=10000,
    flags=FLAG_AUTOMATOR_MODIFIABLE,
)
register(
    "delayed_processing.emit_logs",
    type=Bool,
    default=False,
    flags=FLAG_AUTOMATOR_MODIFIABLE,
)
register(
    "delayed_workflow.rollout",
    type=Bool,
    default=False,
    flags=FLAG_AUTOMATOR_MODIFIABLE,
)
register(
    "celery_split_queue_task_rollout",
    default={},
    flags=FLAG_AUTOMATOR_MODIFIABLE,
)

register(
    "grouping.grouphash_metadata.ingestion_writes_enabled",
    type=Bool,
    default=True,
    flags=FLAG_AUTOMATOR_MODIFIABLE,
)
register(
    "grouping.grouphash_metadata.backfill_sample_rate",
    type=Float,
    default=0.0,
    flags=FLAG_AUTOMATOR_MODIFIABLE,
)


# Restrict uptime issue creation for specific host provider identifiers. Items
# in this list map to the `host_provider_id` column in the UptimeSubscription
# table.
#
# This may be used to stop issue creation in the event that a network / hosting
# provider blocks the uptime checker causing false positives.
register(
    "uptime.restrict-issue-creation-by-hosting-provider-id",
    type=Sequence,
    default=[],
    flags=FLAG_ALLOW_EMPTY | FLAG_AUTOMATOR_MODIFIABLE,
)

# Disables specific uptime checker regions. This is a list of region slugs
# which must match regions available in the settings.UPTIME_REGIONS list.
#
# Useful to remove a region from check rotation if there is some kind of
# problem with the region.
register(
    "uptime.disabled-checker-regions",
    type=Sequence,
    default=[],
    flags=FLAG_ALLOW_EMPTY | FLAG_AUTOMATOR_MODIFIABLE,
)
register(
    "uptime.checker-regions-mode-override",
    type=Dict,
    default={},
    flags=FLAG_ALLOW_EMPTY | FLAG_AUTOMATOR_MODIFIABLE,
)

# When in active monitoring mode, overrides how many failures in a row we need to see to mark the monitor as down
register(
    "uptime.active-failure-threshold",
    type=Int,
    default=3,
    flags=FLAG_AUTOMATOR_MODIFIABLE,
)
# When in active monitoring mode, how many successes in a row do we need to mark it as up
register(
    "uptime.active-recovery-threshold",
    type=Int,
    default=1,
    flags=FLAG_AUTOMATOR_MODIFIABLE,
)

register(
    "uptime.date_cutoff_epoch_seconds",
    type=Int,
    default=0,
    flags=FLAG_AUTOMATOR_MODIFIABLE,
)

register(
    "uptime.snuba_uptime_results.enabled",
    type=Bool,
    default=False,
    flags=FLAG_AUTOMATOR_MODIFIABLE,
)

# Configures the list of public IP addresses that are returned from the
# `uptime-ips` API. This does NOT control what actual IPs are used to make the
# check, we simply have this as an option so that we can quickly update this
# list without the need for a code-change.
register(
    "uptime.uptime-ips-api-response",
    type=Sequence,
    default=[],
    flags=FLAG_ALLOW_EMPTY | FLAG_AUTOMATOR_MODIFIABLE,
)


register(
    "releases.no_snuba_for_release_creation",
    type=Bool,
    default=False,
    flags=FLAG_AUTOMATOR_MODIFIABLE,
)

register(
    "celery_split_queue_rollout",
    default={"post_process_transactions": 1.0},
    flags=FLAG_AUTOMATOR_MODIFIABLE,
)

# Secret Scanning. Allows to temporarily disable signature verification.
register(
    "secret-scanning.github.enable-signature-verification",
    type=Bool,
    default=True,
    flags=FLAG_AUTOMATOR_MODIFIABLE,
)

# Rate limiting for the occurrence consumer
register(
    "issues.occurrence-consumer.rate-limit.quota",
    type=Dict,
    default={"window_seconds": 3600, "granularity_seconds": 60, "limit": 1000},
    flags=FLAG_AUTOMATOR_MODIFIABLE,
)

register(
    "issues.occurrence-consumer.rate-limit.enabled",
    type=Bool,
    default=False,
    flags=FLAG_AUTOMATOR_MODIFIABLE,
)
register(
    "eventstore.adjacent_event_ids_use_snql",
    type=Bool,
    default=False,
    flags=FLAG_AUTOMATOR_MODIFIABLE,
)

# Demo mode
register(
    "demo-mode.enabled",
    type=Bool,
    default=False,
    flags=FLAG_AUTOMATOR_MODIFIABLE,
)

register(
    "demo-mode.orgs",
    default=[],
    flags=FLAG_AUTOMATOR_MODIFIABLE,
)

register(
    "demo-mode.users",
    default=[],
    flags=FLAG_AUTOMATOR_MODIFIABLE,
)

# option for sample size when fetching project tag keys
register(
    "visibility.tag-key-sample-size",
    default=1_000_000,
    flags=FLAG_AUTOMATOR_MODIFIABLE,
)

# option for clamping project tag key date range
register(
    "visibility.tag-key-max-date-range.days",
    default=14,
    flags=FLAG_AUTOMATOR_MODIFIABLE,
)

# option used to enable/disable applying
# stack trace rules in profiles
register(
    "profiling.stack_trace_rules.enabled",
    default=False,
    type=Bool,
    flags=FLAG_AUTOMATOR_MODIFIABLE,
)

register(
    "performance.event-tracker.sample-rate.transactions",
    default=0.0,
    flags=FLAG_AUTOMATOR_MODIFIABLE,
)

# allows us to disable indexing during maintenance events
register(
    "sentry.similarity.indexing.enabled",
    default=True,
    type=Bool,
    flags=FLAG_AUTOMATOR_MODIFIABLE,
)

# Enforces a QueryBuilder check that the first relevant event has been sent for each project
register(
    "sentry.search.events.project.check_event",
    default=0.0,
    type=Float,
    flags=FLAG_AUTOMATOR_MODIFIABLE,
)

register(
    "taskworker.grpc_service_config",
    type=String,
    default="""{"loadBalancingConfig": [{"round_robin": {}}]}""",
    flags=FLAG_AUTOMATOR_MODIFIABLE,
)

# Increases event title character limit
register(
    "sentry.save-event.title-char-limit-256.enabled",
    type=Bool,
    default=False,
    flags=FLAG_AUTOMATOR_MODIFIABLE,
)

register(
    "sentry.demo_mode.sync_artifact_bundles.enable",
    type=Bool,
    default=False,
    flags=FLAG_PRIORITIZE_DISK | FLAG_AUTOMATOR_MODIFIABLE,
)
register(
    "sentry.demo_mode.sync_artifact_bundles.source_org_id",
    type=Int,
    flags=FLAG_PRIORITIZE_DISK | FLAG_AUTOMATOR_MODIFIABLE,
)
register(
    "sentry.demo_mode.sync_artifact_bundles.lookback_days",
    default=1,
    flags=FLAG_PRIORITIZE_DISK | FLAG_AUTOMATOR_MODIFIABLE,
)

# Taskbroker flags

register(
    "taskworker.route.overrides",
    default={},
    flags=FLAG_AUTOMATOR_MODIFIABLE,
)
register(
    "taskworker.deletions.rollout",
    default={},
    flags=FLAG_AUTOMATOR_MODIFIABLE,
)
register(
    "taskworker.deletions.control.rollout",
    default={},
    flags=FLAG_AUTOMATOR_MODIFIABLE,
)
register(
    "taskworker.tempest.rollout",
    default={},
    flags=FLAG_AUTOMATOR_MODIFIABLE,
)
register(
    "taskworker.relocation.rollout",
    default={},
    flags=FLAG_AUTOMATOR_MODIFIABLE,
)
register(
    "taskworker.relocation.control.rollout",
    default={},
    flags=FLAG_AUTOMATOR_MODIFIABLE,
)
register(
    "taskworker.auth.rollout",
    default={},
    flags=FLAG_AUTOMATOR_MODIFIABLE,
)
register(
    "taskworker.auth.control.rollout",
    default={},
    flags=FLAG_AUTOMATOR_MODIFIABLE,
)
register(
    "taskworker.demomode.rollout",
    default={},
    flags=FLAG_AUTOMATOR_MODIFIABLE,
)
register(
    "taskworker.options.rollout",
    default={},
    flags=FLAG_AUTOMATOR_MODIFIABLE,
)
register(
    "taskworker.options.control.rollout",
    default={},
    flags=FLAG_AUTOMATOR_MODIFIABLE,
)
register(
    "taskworker.sdk.rollout",
    default={},
    flags=FLAG_AUTOMATOR_MODIFIABLE,
)
register(
    "taskworker.sdk.control.rollout",
    default={},
    flags=FLAG_AUTOMATOR_MODIFIABLE,
)
register(
    "taskworker.selfhosted.rollout",
    default={},
    flags=FLAG_AUTOMATOR_MODIFIABLE,
)
register(
    "taskworker.alerts.rollout",
    default={},
    flags=FLAG_AUTOMATOR_MODIFIABLE,
)
register(
    "sdk-deprecation.profile-chunk.python",
    default="2.24.1",
    flags=FLAG_AUTOMATOR_MODIFIABLE,
)
register(
    "sdk-deprecation.profile-chunk.cocoa",
    default="8.49.0",
    flags=FLAG_AUTOMATOR_MODIFIABLE,
)
register(
    "taskworker.crons.rollout",
    default={},
    flags=FLAG_AUTOMATOR_MODIFIABLE,
)
register(
    "taskworker.digests.rollout",
    default={},
    flags=FLAG_AUTOMATOR_MODIFIABLE,
)
register(
    "taskworker.hybridcloud.rollout",
    default={},
    flags=FLAG_AUTOMATOR_MODIFIABLE,
)
register(
    "taskworker.hybridcloud.control.rollout",
    default={},
    flags=FLAG_AUTOMATOR_MODIFIABLE,
)
register(
    "taskworker.replays.rollout",
    default={},
    flags=FLAG_AUTOMATOR_MODIFIABLE,
)
register(
    "taskworker.notifications.rollout",
    default={},
    flags=FLAG_AUTOMATOR_MODIFIABLE,
)
register(
    "taskworker.notifications.control.rollout",
    default={},
    flags=FLAG_AUTOMATOR_MODIFIABLE,
)
register(
    "taskworker.uptime.rollout",
    default={},
    flags=FLAG_AUTOMATOR_MODIFIABLE,
)
register(
    "taskworker.integrations.control.rollout",
    default={},
    flags=FLAG_AUTOMATOR_MODIFIABLE,
)
register(
    "taskworker.integrations.rollout",
    default={},
    flags=FLAG_AUTOMATOR_MODIFIABLE,
)
<<<<<<< HEAD

# Orgs for which compression should be disabled in the chunk upload endpoint.
# This is intended to circumvent sporadic 503 errors reported by some customers.
register("chunk-upload.no-compression", default=[], flags=FLAG_AUTOMATOR_MODIFIABLE)
=======
register(
    "taskworker.seer.rollout",
    default={},
    flags=FLAG_AUTOMATOR_MODIFIABLE,
)
register(
    "taskworker.export.rollout",
    default={},
    flags=FLAG_AUTOMATOR_MODIFIABLE,
)
register(
    "taskworker.buffer.rollout",
    default={},
    flags=FLAG_AUTOMATOR_MODIFIABLE,
)
>>>>>>> 2f939d7d
<|MERGE_RESOLUTION|>--- conflicted
+++ resolved
@@ -3313,25 +3313,21 @@
     default={},
     flags=FLAG_AUTOMATOR_MODIFIABLE,
 )
-<<<<<<< HEAD
-
+register(
+    "taskworker.seer.rollout",
+    default={},
+    flags=FLAG_AUTOMATOR_MODIFIABLE,
+)
+register(
+    "taskworker.export.rollout",
+    default={},
+    flags=FLAG_AUTOMATOR_MODIFIABLE,
+)
+register(
+    "taskworker.buffer.rollout",
+    default={},
+    flags=FLAG_AUTOMATOR_MODIFIABLE,
+)
 # Orgs for which compression should be disabled in the chunk upload endpoint.
 # This is intended to circumvent sporadic 503 errors reported by some customers.
-register("chunk-upload.no-compression", default=[], flags=FLAG_AUTOMATOR_MODIFIABLE)
-=======
-register(
-    "taskworker.seer.rollout",
-    default={},
-    flags=FLAG_AUTOMATOR_MODIFIABLE,
-)
-register(
-    "taskworker.export.rollout",
-    default={},
-    flags=FLAG_AUTOMATOR_MODIFIABLE,
-)
-register(
-    "taskworker.buffer.rollout",
-    default={},
-    flags=FLAG_AUTOMATOR_MODIFIABLE,
-)
->>>>>>> 2f939d7d
+register("chunk-upload.no-compression", default=[], flags=FLAG_AUTOMATOR_MODIFIABLE)