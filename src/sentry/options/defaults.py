--- conflicted
+++ resolved
@@ -3317,11 +3317,12 @@
     flags=FLAG_AUTOMATOR_MODIFIABLE,
 )
 register(
-<<<<<<< HEAD
     "taskworker.relay.rollout",
-=======
+    default={},
+    flags=FLAG_AUTOMATOR_MODIFIABLE,
+)
+register(
     "taskworker.issues.rollout",
->>>>>>> 05a7a486
     default={},
     flags=FLAG_AUTOMATOR_MODIFIABLE,
 )
