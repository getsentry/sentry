import os

from sentry.logging import LoggingFormat
from sentry.options import register
from sentry.options.manager import (
    FLAG_ADMIN_MODIFIABLE,
    FLAG_ALLOW_EMPTY,
    FLAG_AUTOMATOR_MODIFIABLE,
    FLAG_BOOL,
    FLAG_CREDENTIAL,
    FLAG_IMMUTABLE,
    FLAG_MODIFIABLE_BOOL,
    FLAG_MODIFIABLE_RATE,
    FLAG_NOSTORE,
    FLAG_PRIORITIZE_DISK,
    FLAG_RATE,
    FLAG_REQUIRED,
    FLAG_SCALAR,
)
from sentry.quotas.base import build_metric_abuse_quotas
from sentry.utils.types import Any, Bool, Dict, Float, Int, Sequence, String

# Cache
# register('cache.backend', flags=FLAG_NOSTORE)
# register('cache.options', type=Dict, flags=FLAG_NOSTORE)


# System
register("system.admin-email", flags=FLAG_REQUIRED)
register(
    "system.support-email",
    flags=FLAG_ALLOW_EMPTY | FLAG_PRIORITIZE_DISK | FLAG_AUTOMATOR_MODIFIABLE,
)
register(
    "system.security-email",
    flags=FLAG_ALLOW_EMPTY | FLAG_PRIORITIZE_DISK | FLAG_AUTOMATOR_MODIFIABLE,
)
register("system.databases", type=Dict, flags=FLAG_NOSTORE)
# register('system.debug', default=False, flags=FLAG_NOSTORE)
register(
    "system.rate-limit",
    default=0,
    flags=FLAG_ALLOW_EMPTY | FLAG_PRIORITIZE_DISK | FLAG_AUTOMATOR_MODIFIABLE,
)
register(
    "system.event-retention-days",
    default=0,
    flags=FLAG_ALLOW_EMPTY | FLAG_PRIORITIZE_DISK | FLAG_AUTOMATOR_MODIFIABLE,
)
register("system.secret-key", flags=FLAG_CREDENTIAL | FLAG_NOSTORE)
register("system.root-api-key", flags=FLAG_PRIORITIZE_DISK | FLAG_AUTOMATOR_MODIFIABLE)
register("system.logging-format", default=LoggingFormat.HUMAN, flags=FLAG_NOSTORE)
# This is used for the chunk upload endpoint
register("system.upload-url-prefix", flags=FLAG_PRIORITIZE_DISK | FLAG_AUTOMATOR_MODIFIABLE)


# URL configuration
# Absolute URL to the sentry root directory. Should not include a trailing slash.
register(
    "system.url-prefix",
    ttl=60,
    grace=3600,
    default=os.environ.get("SENTRY_SYSTEM_URL_PREFIX"),
    flags=FLAG_REQUIRED | FLAG_PRIORITIZE_DISK,
)
register(
    "system.internal-url-prefix",
    flags=FLAG_ALLOW_EMPTY | FLAG_PRIORITIZE_DISK | FLAG_AUTOMATOR_MODIFIABLE,
)
# Base hostname that account domains are subdomains of.
register(
    "system.base-hostname",
    default=os.environ.get("SENTRY_SYSTEM_BASE_HOSTNAME"),
    flags=FLAG_ALLOW_EMPTY | FLAG_PRIORITIZE_DISK | FLAG_NOSTORE,
)
# The template for organization subdomain hostnames.
register(
    "system.organization-base-hostname",
    default=os.environ.get("SENTRY_ORGANIZATION_BASE_HOSTNAME"),
    flags=FLAG_ALLOW_EMPTY | FLAG_PRIORITIZE_DISK | FLAG_NOSTORE,
)
# Template for organization URL including protocol
register(
    "system.organization-url-template",
    default=os.environ.get("SENTRY_ORGANIZATION_URL_TEMPLATE"),
    flags=FLAG_ALLOW_EMPTY | FLAG_PRIORITIZE_DISK | FLAG_NOSTORE,
)
# Template for region based API URL
register(
    "system.region-api-url-template",
    default=os.environ.get("SENTRY_REGION_API_URL_TEMPLATE"),
    flags=FLAG_ALLOW_EMPTY | FLAG_PRIORITIZE_DISK | FLAG_NOSTORE,
)
# The region that this instance is currently running in.
register("system.region", flags=FLAG_ALLOW_EMPTY | FLAG_PRIORITIZE_DISK | FLAG_NOSTORE)
# Enable date-util parsing for timestamps
register(
    "system.use-date-util-timestamps",
    default=False,
    flags=FLAG_AUTOMATOR_MODIFIABLE,
)
# Redis
register(
    "redis.clusters",
    type=Dict,
    default={"default": {"hosts": {0: {"host": "127.0.0.1", "port": 6379}}}},
    flags=FLAG_NOSTORE | FLAG_IMMUTABLE,
)
register("redis.options", type=Dict, flags=FLAG_NOSTORE)

# Processing worker caches
register(
    "dsym.cache-path",
    type=String,
    default="/tmp/sentry-dsym-cache",
    flags=FLAG_PRIORITIZE_DISK | FLAG_AUTOMATOR_MODIFIABLE,
)
register(
    "releasefile.cache-path",
    type=String,
    default="/tmp/sentry-releasefile-cache",
    flags=FLAG_PRIORITIZE_DISK | FLAG_AUTOMATOR_MODIFIABLE,
)
register(
    "releasefile.cache-limit",
    type=Int,
    default=10 * 1024 * 1024,
    flags=FLAG_PRIORITIZE_DISK | FLAG_AUTOMATOR_MODIFIABLE,
)


# Mail
register("mail.backend", default="smtp", flags=FLAG_NOSTORE)
register(
    "mail.host",
    default="127.0.0.1",
    flags=FLAG_REQUIRED | FLAG_PRIORITIZE_DISK,
)
register(
    "mail.port",
    default=25,
    flags=FLAG_REQUIRED | FLAG_PRIORITIZE_DISK,
)
register(
    "mail.username",
    flags=FLAG_REQUIRED | FLAG_ALLOW_EMPTY | FLAG_PRIORITIZE_DISK,
)
register(
    "mail.password",
    flags=FLAG_REQUIRED | FLAG_ALLOW_EMPTY | FLAG_PRIORITIZE_DISK,
)
register(
    "mail.use-tls",
    default=False,
    flags=FLAG_REQUIRED | FLAG_PRIORITIZE_DISK,
)
register(
    "mail.use-ssl",
    default=False,
    flags=FLAG_REQUIRED | FLAG_PRIORITIZE_DISK,
)
register(
    "mail.subject-prefix",
    default="[Sentry]",
    flags=FLAG_PRIORITIZE_DISK | FLAG_AUTOMATOR_MODIFIABLE,
)
register(
    "mail.from",
    default="root@localhost",
    flags=FLAG_REQUIRED | FLAG_PRIORITIZE_DISK,
)
register("mail.list-namespace", type=String, default="localhost", flags=FLAG_NOSTORE)
register(
    "mail.enable-replies", default=False, flags=FLAG_PRIORITIZE_DISK | FLAG_AUTOMATOR_MODIFIABLE
)
register(
    "mail.reply-hostname",
    default="",
    flags=FLAG_ALLOW_EMPTY | FLAG_PRIORITIZE_DISK | FLAG_AUTOMATOR_MODIFIABLE,
)
register(
    "mail.mailgun-api-key",
    default="",
    flags=FLAG_ALLOW_EMPTY | FLAG_PRIORITIZE_DISK | FLAG_AUTOMATOR_MODIFIABLE,
)
register(
    "mail.timeout",
    default=10,
    type=Int,
    flags=FLAG_ALLOW_EMPTY | FLAG_PRIORITIZE_DISK | FLAG_AUTOMATOR_MODIFIABLE,
)

# TOTP (Auth app)
register(
    "totp.disallow-new-enrollment",
    default=False,
    type=Bool,
    flags=FLAG_ALLOW_EMPTY | FLAG_PRIORITIZE_DISK | FLAG_AUTOMATOR_MODIFIABLE,
)

# SMS
register(
    "sms.twilio-account",
    default="",
    flags=FLAG_ALLOW_EMPTY | FLAG_PRIORITIZE_DISK | FLAG_AUTOMATOR_MODIFIABLE,
)
register(
    "sms.twilio-token", default="", flags=FLAG_CREDENTIAL | FLAG_ALLOW_EMPTY | FLAG_PRIORITIZE_DISK
)
register(
    "sms.twilio-number",
    default="",
    flags=FLAG_ALLOW_EMPTY | FLAG_PRIORITIZE_DISK | FLAG_AUTOMATOR_MODIFIABLE,
)
register(
    "sms.disallow-new-enrollment",
    default=False,
    type=Bool,
    flags=FLAG_ALLOW_EMPTY | FLAG_AUTOMATOR_MODIFIABLE,
)

# U2F
register(
    "u2f.app-id",
    default="",
    flags=FLAG_ALLOW_EMPTY | FLAG_PRIORITIZE_DISK | FLAG_AUTOMATOR_MODIFIABLE,
)
register(
    "u2f.facets",
    default=[],
    type=Sequence,
    flags=FLAG_ALLOW_EMPTY | FLAG_PRIORITIZE_DISK | FLAG_AUTOMATOR_MODIFIABLE,
)
register(
    "u2f.disallow-new-enrollment",
    default=False,
    type=Bool,
    flags=FLAG_ALLOW_EMPTY | FLAG_PRIORITIZE_DISK | FLAG_AUTOMATOR_MODIFIABLE,
)

# Recovery Codes
register(
    "recovery.disallow-new-enrollment",
    default=False,
    type=Bool,
    flags=FLAG_ALLOW_EMPTY | FLAG_PRIORITIZE_DISK | FLAG_AUTOMATOR_MODIFIABLE,
)

# Auth
register(
    "auth.ip-rate-limit",
    default=0,
    flags=FLAG_ALLOW_EMPTY | FLAG_PRIORITIZE_DISK | FLAG_AUTOMATOR_MODIFIABLE,
)
register(
    "auth.user-rate-limit",
    default=0,
    flags=FLAG_ALLOW_EMPTY | FLAG_PRIORITIZE_DISK | FLAG_AUTOMATOR_MODIFIABLE,
)
register(
    "auth.allow-registration",
    default=False,
    flags=FLAG_ALLOW_EMPTY | FLAG_PRIORITIZE_DISK | FLAG_REQUIRED,
)

# User Settings
register(
    "user-settings.signed-url-confirmation-emails-salt",
    type=String,
    default="signed-url-confirmation-emails-salt",
    flags=FLAG_ALLOW_EMPTY | FLAG_PRIORITIZE_DISK | FLAG_AUTOMATOR_MODIFIABLE,
)
register(
    "user-settings.signed-url-confirmation-emails",
    default=False,
    flags=FLAG_ALLOW_EMPTY | FLAG_PRIORITIZE_DISK | FLAG_AUTOMATOR_MODIFIABLE,
)

# Staff
register(
    "staff.ga-rollout",
    type=Bool,
    default=False,
    flags=FLAG_MODIFIABLE_BOOL | FLAG_AUTOMATOR_MODIFIABLE,
)
register(
    "staff.user-email-allowlist",
    type=Sequence,
    default=[],
    flags=FLAG_ALLOW_EMPTY | FLAG_AUTOMATOR_MODIFIABLE,
)
# Superuser read/write
register(
    "superuser.read-write.ga-rollout",
    type=Bool,
    default=False,
    flags=FLAG_MODIFIABLE_BOOL | FLAG_AUTOMATOR_MODIFIABLE,
)

# API Tokens
register(
    "apitoken.auto-add-last-chars",
    default=True,
    type=Bool,
    flags=FLAG_ALLOW_EMPTY | FLAG_PRIORITIZE_DISK | FLAG_AUTOMATOR_MODIFIABLE,
)
register(
    "apitoken.save-hash-on-create",
    default=True,
    type=Bool,
    flags=FLAG_ALLOW_EMPTY | FLAG_PRIORITIZE_DISK | FLAG_AUTOMATOR_MODIFIABLE,
)

# Controls the rate of using the hashed value of User API tokens for lookups when logging in
# and also updates tokens which are not hashed
register(
    "apitoken.use-and-update-hash-rate",
    default=0.0,
    flags=FLAG_AUTOMATOR_MODIFIABLE,
)

register(
    "api.rate-limit.org-create",
    default=5,
    flags=FLAG_ALLOW_EMPTY | FLAG_PRIORITIZE_DISK | FLAG_AUTOMATOR_MODIFIABLE,
)

# Beacon
register("beacon.anonymous", type=Bool, flags=FLAG_REQUIRED)
register(
    "beacon.record_cpu_ram_usage",
    type=Bool,
    flags=FLAG_ALLOW_EMPTY | FLAG_REQUIRED,
)

# Filestore (default)
register("filestore.backend", default="filesystem", flags=FLAG_NOSTORE)
register("filestore.options", default={"location": "/tmp/sentry-files"}, flags=FLAG_NOSTORE)
register("filestore.relocation-backend", default="filesystem", flags=FLAG_NOSTORE)
register(
    "filestore.relocation-options",
    default={"location": "/tmp/sentry-relocation-files"},
    flags=FLAG_NOSTORE,
)
register("filestore.profiles-backend", default="filesystem", flags=FLAG_NOSTORE)
register(
    "filestore.profiles-options",
    default={"location": "/tmp/sentry-profiles", "allow_overwrite": True},
    flags=FLAG_NOSTORE,
)

# Filestore for control silo
register("filestore.control.backend", default="", flags=FLAG_NOSTORE)
register("filestore.control.options", default={}, flags=FLAG_NOSTORE)

# Whether to use a redis lock on fileblob uploads and deletes
register("fileblob.upload.use_lock", default=True, flags=FLAG_AUTOMATOR_MODIFIABLE)
# Whether to use redis to cache `FileBlob.id` lookups
register("fileblob.upload.use_blobid_cache", default=False, flags=FLAG_AUTOMATOR_MODIFIABLE)

# Symbol server
register(
    "symbolserver.enabled",
    default=False,
    flags=FLAG_ALLOW_EMPTY | FLAG_PRIORITIZE_DISK | FLAG_AUTOMATOR_MODIFIABLE,
)
register(
    "symbolserver.options",
    default={"url": "http://127.0.0.1:3000"},
    flags=FLAG_ALLOW_EMPTY | FLAG_PRIORITIZE_DISK | FLAG_AUTOMATOR_MODIFIABLE,
)

# Symbolicator
register(
    "symbolicator.enabled",
    default=False,
    flags=FLAG_ALLOW_EMPTY | FLAG_PRIORITIZE_DISK | FLAG_AUTOMATOR_MODIFIABLE,
)
register(
    "symbolicator.options",
    default={"url": "http://127.0.0.1:3021"},
    flags=FLAG_ALLOW_EMPTY | FLAG_PRIORITIZE_DISK | FLAG_AUTOMATOR_MODIFIABLE,
)

# Killswitch for symbolication sources, based on a list of source IDs. Meant to be used in extreme
# situations where it is preferable to break symbolication in a few places as opposed to letting
# it break everywhere.
register(
    "symbolicator.ignored_sources",
    type=Sequence,
    default=[],
    flags=FLAG_ALLOW_EMPTY | FLAG_AUTOMATOR_MODIFIABLE,
)

# Backend chart rendering via chartcuterie
register(
    "chart-rendering.enabled",
    default=False,
    flags=FLAG_ALLOW_EMPTY | FLAG_PRIORITIZE_DISK | FLAG_AUTOMATOR_MODIFIABLE,
)
register(
    "chart-rendering.chartcuterie",
    default={"url": "http://127.0.0.1:7901"},
    flags=FLAG_ALLOW_EMPTY | FLAG_PRIORITIZE_DISK | FLAG_AUTOMATOR_MODIFIABLE,
)
# Leaving these empty will use the same storage driver configured for
# Filestore
register(
    "chart-rendering.storage.backend",
    default=None,
    flags=FLAG_ALLOW_EMPTY | FLAG_PRIORITIZE_DISK | FLAG_AUTOMATOR_MODIFIABLE,
)
register(
    "chart-rendering.storage.options",
    type=Dict,
    default=None,
    flags=FLAG_ALLOW_EMPTY | FLAG_PRIORITIZE_DISK | FLAG_AUTOMATOR_MODIFIABLE,
)

# Configuration Options
register(
    "configurations.storage.backend",
    default=None,
    flags=FLAG_ALLOW_EMPTY | FLAG_PRIORITIZE_DISK | FLAG_AUTOMATOR_MODIFIABLE,
)
register(
    "configurations.storage.options",
    type=Dict,
    default=None,
    flags=FLAG_ALLOW_EMPTY | FLAG_PRIORITIZE_DISK | FLAG_AUTOMATOR_MODIFIABLE,
)

# Flag Options
register(
    "flags:options-audit-log-is-enabled",
    default=True,
    flags=FLAG_ALLOW_EMPTY | FLAG_PRIORITIZE_DISK | FLAG_AUTOMATOR_MODIFIABLE,
    type=Bool,
)
register(
    "flags:options-audit-log-organization-id",
    default=None,
    flags=FLAG_ALLOW_EMPTY | FLAG_PRIORITIZE_DISK | FLAG_AUTOMATOR_MODIFIABLE,
    type=Int,
)

# Replay Options
#
# Replay storage backend configuration (only applicable if the direct-storage driver is used)
register(
    "replay.storage.backend",
    default=None,
    flags=FLAG_ALLOW_EMPTY | FLAG_PRIORITIZE_DISK | FLAG_AUTOMATOR_MODIFIABLE,
)
register(
    "replay.storage.options",
    type=Dict,
    default=None,
    flags=FLAG_ALLOW_EMPTY | FLAG_PRIORITIZE_DISK | FLAG_AUTOMATOR_MODIFIABLE,
)
# Beta recording consumer rollout.
register(
    "replay.consumer.recording.beta-rollout",
    type=Int,
    default=0,
    flags=FLAG_ALLOW_EMPTY | FLAG_PRIORITIZE_DISK | FLAG_AUTOMATOR_MODIFIABLE,
)
# Globally disables replay-video.
register(
    "replay.replay-video.disabled",
    type=Bool,
    default=False,
    flags=FLAG_ALLOW_EMPTY | FLAG_PRIORITIZE_DISK | FLAG_AUTOMATOR_MODIFIABLE,
)
# Billing skip for mobile replay orgs.
register(
    "replay.replay-video.billing-skip-org-ids",
    type=Sequence,
    default=[],
    flags=FLAG_ALLOW_EMPTY | FLAG_PRIORITIZE_DISK | FLAG_AUTOMATOR_MODIFIABLE,
)
# Disables replay-video for a specific organization.
register(
    "replay.replay-video.slug-denylist",
    type=Sequence,
    default=[],
    flags=FLAG_ALLOW_EMPTY | FLAG_PRIORITIZE_DISK | FLAG_AUTOMATOR_MODIFIABLE,
)
# Used for internal dogfooding of a reduced timeout on rage/dead clicks.
register(
    "replay.rage-click.experimental-timeout.org-id-list",
    type=Sequence,
    default=[],
    flags=FLAG_ALLOW_EMPTY | FLAG_AUTOMATOR_MODIFIABLE,
)
register(
    "replay.rage-click.experimental-timeout.milliseconds",
    type=Int,
    default=5000,
    flags=FLAG_AUTOMATOR_MODIFIABLE,
)
# Disables viewed by queries for a list of project ids.
register(
    "replay.viewed-by.project-denylist",
    type=Sequence,
    default=[],
    flags=FLAG_ALLOW_EMPTY | FLAG_PRIORITIZE_DISK | FLAG_AUTOMATOR_MODIFIABLE,
)

# User Feedback Options
register(
    "feedback.organizations.slug-denylist",
    type=Sequence,
    default=[],
    flags=FLAG_ALLOW_EMPTY | FLAG_AUTOMATOR_MODIFIABLE,
)
register(
    "feedback.message.max-size",
    type=Int,
    default=4096,
    flags=FLAG_ALLOW_EMPTY | FLAG_AUTOMATOR_MODIFIABLE,
)

# Dev Toolbar Options
register(
    "devtoolbar.analytics.enabled",
    type=Bool,
    default=False,
    flags=FLAG_ALLOW_EMPTY | FLAG_PRIORITIZE_DISK | FLAG_AUTOMATOR_MODIFIABLE,
)

# Extract logs from python loggers within sentry itself
# 1.0 = extract all warning-level logs
register(
    "ourlogs.sentry-emit-rollout",
    default=0.0,
    flags=FLAG_AUTOMATOR_MODIFIABLE,
)

# Extract logs from breadcrumbs only for a random fraction of sent breadcrumbs.
#
# NOTE: Any value below 1.0 will break the product. Do not override in production.
register(
    "relay.ourlogs-breadcrumb-extraction.sample-rate",
    default=0.0,
    flags=FLAG_AUTOMATOR_MODIFIABLE,
)

# Control number of breadcrumbs converted to OurLogs
register(
    "relay.ourlogs-breadcrumb-extraction.max-breadcrumbs-converted",
    default=100,
    flags=FLAG_AUTOMATOR_MODIFIABLE,
)

# Ingest only a random fraction of logs sent to relay. Used to roll out ourlogs ingestion.
#
# NOTE: Any value below 1.0 will cause customer data to not appear and can break the product. Do not override in production.
register(
    "relay.ourlogs-ingestion.sample-rate",
    default=0.0,
    flags=FLAG_AUTOMATOR_MODIFIABLE,
)

# Extract spans only from a random fraction of transactions.
#
# NOTE: Any value below 1.0 will break the product. Do not override in production.
register(
    "relay.span-extraction.sample-rate",
    default=1.0,
    flags=FLAG_AUTOMATOR_MODIFIABLE,
)

# Allow the Relay to skip normalization of spans for certain hosts.
register(
    "relay.span-normalization.allowed_hosts",
    default=[],
    flags=FLAG_ALLOW_EMPTY | FLAG_AUTOMATOR_MODIFIABLE,
)

# Drop attachments in transaction envelopes in Relay.
register(
    "relay.drop-transaction-attachments",
    type=Bool,
    default=False,
    flags=FLAG_ALLOW_EMPTY | FLAG_AUTOMATOR_MODIFIABLE,
)

# Analytics
register("analytics.backend", default="noop", flags=FLAG_NOSTORE)
register("analytics.options", default={}, flags=FLAG_NOSTORE)

# Slack Integration
register("slack.client-id", flags=FLAG_PRIORITIZE_DISK | FLAG_AUTOMATOR_MODIFIABLE)
register("slack.client-secret", flags=FLAG_CREDENTIAL | FLAG_PRIORITIZE_DISK)
# signing-secret is preferred, but need to keep verification-token for apps that use it
register("slack.verification-token", flags=FLAG_CREDENTIAL | FLAG_PRIORITIZE_DISK)
register("slack.signing-secret", flags=FLAG_CREDENTIAL | FLAG_PRIORITIZE_DISK)

# Issue Summary on Alerts (timeout in seconds)
register("alerts.issue_summary_timeout", default=5, flags=FLAG_AUTOMATOR_MODIFIABLE)

# Codecov Integration
register("codecov.client-secret", flags=FLAG_CREDENTIAL | FLAG_PRIORITIZE_DISK)

# GitHub Integration
register("github-app.id", default=0, flags=FLAG_AUTOMATOR_MODIFIABLE)
register("github-app.name", default="", flags=FLAG_AUTOMATOR_MODIFIABLE)
register("github-app.webhook-secret", default="", flags=FLAG_CREDENTIAL)
register("github-app.private-key", default="", flags=FLAG_CREDENTIAL)
register("github-app.client-id", flags=FLAG_PRIORITIZE_DISK | FLAG_AUTOMATOR_MODIFIABLE)
register("github-app.client-secret", flags=FLAG_CREDENTIAL | FLAG_PRIORITIZE_DISK)

# Github Enterprise Integration
register(
    "github-enterprise-app.allowed-hosts-legacy-webhooks",
    type=Sequence,
    default=[],
    flags=FLAG_ALLOW_EMPTY | FLAG_AUTOMATOR_MODIFIABLE,
)

# GitHub Auth
register(
    "github-login.client-id", default="", flags=FLAG_PRIORITIZE_DISK | FLAG_AUTOMATOR_MODIFIABLE
)
register("github-login.client-secret", default="", flags=FLAG_CREDENTIAL | FLAG_PRIORITIZE_DISK)
register(
    "github-login.require-verified-email",
    type=Bool,
    default=False,
    flags=FLAG_PRIORITIZE_DISK | FLAG_AUTOMATOR_MODIFIABLE,
)
register(
    "github-login.base-domain",
    default="github.com",
    flags=FLAG_PRIORITIZE_DISK | FLAG_AUTOMATOR_MODIFIABLE,
)
register(
    "github-login.api-domain",
    default="api.github.com",
    flags=FLAG_PRIORITIZE_DISK | FLAG_AUTOMATOR_MODIFIABLE,
)
register(
    "github-login.extended-permissions",
    type=Sequence,
    default=[],
    flags=FLAG_PRIORITIZE_DISK | FLAG_AUTOMATOR_MODIFIABLE,
)
register("github-login.organization", flags=FLAG_PRIORITIZE_DISK | FLAG_AUTOMATOR_MODIFIABLE)
register(
    "github-extension.enabled",
    default=False,
    flags=FLAG_MODIFIABLE_BOOL | FLAG_AUTOMATOR_MODIFIABLE,
)
register(
    "github-extension.enabled-orgs",
    default=[],
    flags=FLAG_ALLOW_EMPTY | FLAG_AUTOMATOR_MODIFIABLE,
)

# VSTS Integration
register("vsts.client-id", flags=FLAG_PRIORITIZE_DISK | FLAG_AUTOMATOR_MODIFIABLE)
register("vsts.client-secret", flags=FLAG_CREDENTIAL | FLAG_PRIORITIZE_DISK)

# New VSTS Integration
register("vsts_new.client-id", flags=FLAG_PRIORITIZE_DISK | FLAG_AUTOMATOR_MODIFIABLE)
register("vsts_new.client-secret", flags=FLAG_CREDENTIAL | FLAG_PRIORITIZE_DISK)

# VSTS Integration - with limited scopes
register("vsts-limited.client-id", flags=FLAG_PRIORITIZE_DISK | FLAG_AUTOMATOR_MODIFIABLE)
register("vsts-limited.client-secret", flags=FLAG_CREDENTIAL | FLAG_PRIORITIZE_DISK)

# Azure DevOps Integration Social Login Flow
register(
    "vsts.social-auth-migration",
    default=False,
    type=Bool,
    flags=FLAG_MODIFIABLE_BOOL | FLAG_AUTOMATOR_MODIFIABLE,
)

# Add consent prompt for Azure DevOps Integration
register(
    "vsts.consent-prompt",
    default=False,
    flags=FLAG_AUTOMATOR_MODIFIABLE,
)

# PagerDuty Integration
register("pagerduty.app-id", default="", flags=FLAG_AUTOMATOR_MODIFIABLE)

# Vercel Integration
register("vercel.client-id", flags=FLAG_PRIORITIZE_DISK | FLAG_AUTOMATOR_MODIFIABLE)
register("vercel.client-secret", flags=FLAG_CREDENTIAL | FLAG_PRIORITIZE_DISK)
register("vercel.integration-slug", default="sentry", flags=FLAG_AUTOMATOR_MODIFIABLE)

# MsTeams Integration
register("msteams.client-id", flags=FLAG_PRIORITIZE_DISK | FLAG_AUTOMATOR_MODIFIABLE)
register("msteams.client-secret", flags=FLAG_CREDENTIAL | FLAG_PRIORITIZE_DISK)
register("msteams.app-id")

# Discord Integration
register("discord.application-id", flags=FLAG_PRIORITIZE_DISK | FLAG_AUTOMATOR_MODIFIABLE)
register("discord.public-key", flags=FLAG_PRIORITIZE_DISK | FLAG_AUTOMATOR_MODIFIABLE)
register("discord.bot-token", flags=FLAG_CREDENTIAL | FLAG_PRIORITIZE_DISK)
register("discord.client-secret", flags=FLAG_CREDENTIAL | FLAG_PRIORITIZE_DISK)

# AWS Lambda Integration
register("aws-lambda.access-key-id", flags=FLAG_PRIORITIZE_DISK | FLAG_AUTOMATOR_MODIFIABLE)
register("aws-lambda.secret-access-key", flags=FLAG_CREDENTIAL | FLAG_PRIORITIZE_DISK)
register("aws-lambda.cloudformation-url", flags=FLAG_AUTOMATOR_MODIFIABLE)
register("aws-lambda.account-number", default="943013980633", flags=FLAG_AUTOMATOR_MODIFIABLE)
register(
    "aws-lambda.node.layer-name", default="SentryNodeServerlessSDK", flags=FLAG_AUTOMATOR_MODIFIABLE
)
register("aws-lambda.node.layer-version", flags=FLAG_AUTOMATOR_MODIFIABLE)
register(
    "aws-lambda.python.layer-name",
    default="SentryPythonServerlessSDK",
    flags=FLAG_AUTOMATOR_MODIFIABLE,
)
register("aws-lambda.python.layer-version", flags=FLAG_AUTOMATOR_MODIFIABLE)
# the region of the host account we use for assuming the role
register("aws-lambda.host-region", default="us-east-2", flags=FLAG_AUTOMATOR_MODIFIABLE)
# the number of threads we should use to install Lambdas
register("aws-lambda.thread-count", default=100, flags=FLAG_AUTOMATOR_MODIFIABLE)

# Snuba
register(
    "snuba.search.pre-snuba-candidates-optimizer",
    type=Bool,
    default=False,
    flags=FLAG_AUTOMATOR_MODIFIABLE,
)
register(
    "snuba.search.pre-snuba-candidates-percentage", default=0.2, flags=FLAG_AUTOMATOR_MODIFIABLE
)
register(
    "snuba.search.project-group-count-cache-time",
    default=24 * 60 * 60,
    flags=FLAG_AUTOMATOR_MODIFIABLE,
)
register("snuba.search.min-pre-snuba-candidates", default=500, flags=FLAG_AUTOMATOR_MODIFIABLE)
register("snuba.search.max-pre-snuba-candidates", default=5000, flags=FLAG_AUTOMATOR_MODIFIABLE)
register("snuba.search.chunk-growth-rate", default=1.5, flags=FLAG_AUTOMATOR_MODIFIABLE)
register("snuba.search.max-chunk-size", default=2000, flags=FLAG_AUTOMATOR_MODIFIABLE)
register("snuba.search.max-total-chunk-time-seconds", default=30.0, flags=FLAG_AUTOMATOR_MODIFIABLE)
register("snuba.search.hits-sample-size", default=100, flags=FLAG_AUTOMATOR_MODIFIABLE)
register("snuba.track-outcomes-sample-rate", default=0.0, flags=FLAG_AUTOMATOR_MODIFIABLE)

# The percentage of tagkeys that we want to cache. Set to 1.0 in order to cache everything, <=0.0 to stop caching
register(
    "snuba.tagstore.cache-tagkeys-rate",
    default=0.0,
    flags=FLAG_PRIORITIZE_DISK | FLAG_AUTOMATOR_MODIFIABLE,
)

# Kafka Publisher
register("kafka-publisher.raw-event-sample-rate", default=0.0, flags=FLAG_AUTOMATOR_MODIFIABLE)

# Enable multiple topics for eventstream. It allows specific event types to be sent
# to specific topic.
register(
    "store.eventstream-per-type-topic",
    default=False,
    flags=FLAG_PRIORITIZE_DISK | FLAG_AUTOMATOR_MODIFIABLE,
)

# Query and supply Bundle Indexes to Symbolicator SourceMap processing
register(
    "symbolicator.sourcemaps-bundle-index-sample-rate", default=0.0, flags=FLAG_AUTOMATOR_MODIFIABLE
)
# Refresh Bundle Indexes reported as used by symbolicator
register(
    "symbolicator.sourcemaps-bundle-index-refresh-sample-rate",
    default=0.0,
    flags=FLAG_AUTOMATOR_MODIFIABLE,
)

# Transaction events
# True => kill switch to disable ingestion of transaction events for internal project.
register(
    "transaction-events.force-disable-internal-project",
    default=False,
    flags=FLAG_AUTOMATOR_MODIFIABLE,
)

# Enables setting a sampling rate when producing the tag facet.
register(
    "discover2.tags_facet_enable_sampling",
    default=True,
    flags=FLAG_PRIORITIZE_DISK | FLAG_AUTOMATOR_MODIFIABLE,
)

# Enable use of symbolic-sourcemapcache for JavaScript Source Maps processing.
# Set this value of the fraction of projects that you want to use it for.
register(
    "processing.sourcemapcache-processor", default=0.0, flags=FLAG_AUTOMATOR_MODIFIABLE
)  # unused

# Killswitch for sending internal errors to the internal project or
# `SENTRY_SDK_CONFIG.relay_dsn`. Set to `0` to only send to
# `SENTRY_SDK_CONFIG.dsn` (the "upstream transport") and nothing else.
#
# Note: A value that is neither 0 nor 1 is regarded as 0
register("store.use-relay-dsn-sample-rate", default=1, flags=FLAG_AUTOMATOR_MODIFIABLE)

# A rate that enables statsd item sending (DDM data) to s4s
register("store.allow-s4s-ddm-sample-rate", default=0.0, flags=FLAG_AUTOMATOR_MODIFIABLE)

# Mock out integrations and services for tests
register("mocks.jira", default=False, flags=FLAG_AUTOMATOR_MODIFIABLE)

# Record statistics about event payloads and their compressibility
register(
    "store.nodestore-stats-sample-rate", default=0.0, flags=FLAG_AUTOMATOR_MODIFIABLE
)  # unused

# Killswitch to stop storing any reprocessing payloads.
register("store.reprocessing-force-disable", default=False, flags=FLAG_AUTOMATOR_MODIFIABLE)

# Enable calling the severity modeling API on group creation
register(
    "processing.calculate-severity-on-group-creation",
    default=False,
    flags=FLAG_AUTOMATOR_MODIFIABLE,
)

# Enable sending the flag to the microservice to tell it to purposefully take longer than our
# timeout, to see the effect on the overall error event processing backlog
register(
    "processing.severity-backlog-test.timeout",
    default=False,
    flags=FLAG_AUTOMATOR_MODIFIABLE,
)

# Enable sending the flag to the microservice to tell it to purposefully send back an error, to see
# the effect on the overall error event processing backlog
register(
    "processing.severity-backlog-test.error",
    default=False,
    flags=FLAG_AUTOMATOR_MODIFIABLE,
)

register(
    "issues.severity.first-event-severity-calculation-projects-allowlist",
    type=Sequence,
    default=[],
    flags=FLAG_ALLOW_EMPTY | FLAG_AUTOMATOR_MODIFIABLE,
)

register(
    "issues.severity.seer-project-rate-limit",
    type=Any,
    default={"limit": 5, "window": 1},
    flags=FLAG_ALLOW_EMPTY | FLAG_AUTOMATOR_MODIFIABLE,
)

register(
    "issues.severity.seer-global-rate-limit",
    type=Any,
    default={"limit": 20, "window": 1},
    flags=FLAG_ALLOW_EMPTY | FLAG_AUTOMATOR_MODIFIABLE,
)

register(
    "issues.severity.seer-circuit-breaker-passthrough-limit",
    type=Dict,
    default={"limit": 1, "window": 10},
    flags=FLAG_ALLOW_EMPTY | FLAG_AUTOMATOR_MODIFIABLE,
)

register(
    "issues.severity.seer-timout",
    type=Float,
    default=0.2,
    flags=FLAG_ALLOW_EMPTY | FLAG_AUTOMATOR_MODIFIABLE,
)

register(
    "issues.priority.projects-allowlist",
    type=Sequence,
    default=[],
    flags=FLAG_ALLOW_EMPTY | FLAG_AUTOMATOR_MODIFIABLE,
)

#  Percentage of orgs that will be put into a bucket using the split rate below.
register(
    "issues.details.streamline-experiment-rollout-rate",
    type=Float,
    default=0.0,
    flags=FLAG_ALLOW_EMPTY | FLAG_AUTOMATOR_MODIFIABLE,
)

# 50% of orgs will only see the Streamline UI, 50% will only see the Legacy UI.
register(
    "issues.details.streamline-experiment-split-rate",
    type=Float,
    default=0.5,
    flags=FLAG_ALLOW_EMPTY | FLAG_AUTOMATOR_MODIFIABLE,
)


# Killswitch for issue priority
register(
    "issues.priority.enabled",
    default=False,
    type=Bool,
    flags=FLAG_MODIFIABLE_BOOL | FLAG_AUTOMATOR_MODIFIABLE,
)

# Killswitch for all Seer services
#
# TODO: So far this is only being checked when calling the Seer similar issues service during
# ingestion
register(
    "seer.global-killswitch.enabled",
    default=False,
    type=Bool,
    flags=FLAG_MODIFIABLE_BOOL | FLAG_AUTOMATOR_MODIFIABLE,
)

# Killswitches for individual Seer services
#
# TODO: Most of these are not yet being used. The one current exception is the similarity service
# killswitch, which is checked before calling Seer when potentially creating a  new group as part of
# ingestion.
register(
    "seer.similarity-killswitch.enabled",
    default=False,
    type=Bool,
    flags=FLAG_MODIFIABLE_BOOL | FLAG_AUTOMATOR_MODIFIABLE,
)
register(
    "seer.similarity-backfill-killswitch.enabled",
    default=False,
    type=Bool,
    flags=FLAG_MODIFIABLE_BOOL | FLAG_AUTOMATOR_MODIFIABLE,
)
register(
    "seer.similarity-embeddings-killswitch.enabled",
    default=False,
    type=Bool,
    flags=FLAG_MODIFIABLE_BOOL | FLAG_AUTOMATOR_MODIFIABLE,
)
register(
    "seer.similarity-embeddings-grouping-killswitch.enabled",
    default=False,
    type=Bool,
    flags=FLAG_MODIFIABLE_BOOL | FLAG_AUTOMATOR_MODIFIABLE,
)
register(
    "seer.similarity-embeddings-delete-by-hash-killswitch.enabled",
    default=False,
    type=Bool,
    flags=FLAG_MODIFIABLE_BOOL | FLAG_AUTOMATOR_MODIFIABLE,
)
register(
    "seer.similarity.grouping_killswitch_projects",
    default=[],
    type=Sequence,
    flags=FLAG_ALLOW_EMPTY | FLAG_AUTOMATOR_MODIFIABLE,
)
register(
    "seer.severity-killswitch.enabled",
    default=False,
    type=Bool,
    flags=FLAG_MODIFIABLE_BOOL | FLAG_AUTOMATOR_MODIFIABLE,
)
register(
    "seer.breakpoint-detection-killswitch.enabled",
    default=False,
    type=Bool,
    flags=FLAG_MODIFIABLE_BOOL | FLAG_AUTOMATOR_MODIFIABLE,
)
register(
    "seer.autofix-killswitch.enabled",
    default=False,
    type=Bool,
    flags=FLAG_MODIFIABLE_BOOL | FLAG_AUTOMATOR_MODIFIABLE,
)
register(
    "seer.anomaly-detection-killswitch.enabled",
    default=False,
    type=Bool,
    flags=FLAG_MODIFIABLE_BOOL | FLAG_AUTOMATOR_MODIFIABLE,
)

register(
    "seer.similarity.global-rate-limit",
    type=Dict,
    default={"limit": 20, "window": 1},  # window is in seconds
    flags=FLAG_ALLOW_EMPTY | FLAG_AUTOMATOR_MODIFIABLE,
)
register(
    "seer.similarity.per-project-rate-limit",
    type=Dict,
    default={"limit": 5, "window": 1},  # window is in seconds
    flags=FLAG_ALLOW_EMPTY | FLAG_AUTOMATOR_MODIFIABLE,
)

# Note: This is based on US volume. Since other regions are lower-traffic, this effectively means
# the circuit breaker is disabled for any region without its own values configured (you can hardly
# have 33K Seer errors if you don't even have 33K events, so the breaker will never be tripped in
# smaller regions relying on the default).
register(
    "seer.similarity.circuit-breaker-config",
    type=Dict,
    default={
        "error_limit": 33250,  # 95% error rate * avg volume of ~35K events with new hashes/10 min
        "error_limit_window": 600,  # 10 min
        "broken_state_duration": 300,  # 5 min
    },
    flags=FLAG_AUTOMATOR_MODIFIABLE,
)

register(
    "seer.similarity.ingest.use_reranking",
    type=Bool,
    default=True,
    flags=FLAG_AUTOMATOR_MODIFIABLE,
)

register(
    "seer.similarity.similar_issues.use_reranking",
    type=Bool,
    default=True,
    flags=FLAG_AUTOMATOR_MODIFIABLE,
)

register(
    "seer.similarity.ingest.num_matches_to_request",
    type=Int,
    default=1,
    flags=FLAG_AUTOMATOR_MODIFIABLE,
)

# Temporary killswitch for making a second request to Seer to store the incoming event when we have
# a hybrid fingerprint and none of the matches returned by Seer is a fingerprint match
register(
    "seer.similarity.ingest.store_hybrid_fingerprint_non_matches",
    type=Bool,
    default=True,
    flags=FLAG_AUTOMATOR_MODIFIABLE,
)


# TODO: Once Seer grouping is GA-ed, we probably either want to turn this down or get rid of it in
# favor of the default 10% sample rate
register(
    "seer.similarity.metrics_sample_rate",
    type=Float,
    default=1.0,
    flags=FLAG_AUTOMATOR_MODIFIABLE,
)

# seer nearest neighbour endpoint timeout
register(
    "embeddings-grouping.seer.nearest-neighbour-timeout",
    type=Float,
    default=0.1,
    flags=FLAG_ALLOW_EMPTY | FLAG_AUTOMATOR_MODIFIABLE,
)

# seer embeddings record update endpoint timeout
register(
    "embeddings-grouping.seer.embeddings-record-update-timeout",
    type=Float,
    default=0.05,
    flags=FLAG_ALLOW_EMPTY | FLAG_AUTOMATOR_MODIFIABLE,
)

# seer embeddings record delete endpoint timeout
register(
    "embeddings-grouping.seer.embeddings-record-delete-timeout",
    type=Float,
    default=0.1,
    flags=FLAG_ALLOW_EMPTY | FLAG_AUTOMATOR_MODIFIABLE,
)

# seer embeddings ratelimit in percentage that is allowed
register(
    "embeddings-grouping.seer.ratelimit",
    type=Int,
    default=0,
    flags=FLAG_ALLOW_EMPTY | FLAG_AUTOMATOR_MODIFIABLE,
)

# seer embeddings backfill batch size
register(
    "embeddings-grouping.seer.backfill-batch-size",
    type=Int,
    default=10,
    flags=FLAG_ALLOW_EMPTY | FLAG_AUTOMATOR_MODIFIABLE,
)

register(
    "embeddings-grouping.seer.delete-record-batch-size",
    type=Int,
    default=100,
    flags=FLAG_ALLOW_EMPTY | FLAG_AUTOMATOR_MODIFIABLE,
)

# ## sentry.killswitches
#
# The following options are documented in sentry.killswitches in more detail
register(
    "store.load-shed-group-creation-projects", type=Any, default=[], flags=FLAG_AUTOMATOR_MODIFIABLE
)
register("store.load-shed-pipeline-projects", type=Any, default=[], flags=FLAG_AUTOMATOR_MODIFIABLE)
register(
    "store.load-shed-parsed-pipeline-projects",
    type=Any,
    default=[],
    flags=FLAG_AUTOMATOR_MODIFIABLE,
)
register(
    "store.load-shed-save-event-projects", type=Any, default=[], flags=FLAG_AUTOMATOR_MODIFIABLE
)
register(
    "store.load-shed-process-event-projects", type=Any, default=[], flags=FLAG_AUTOMATOR_MODIFIABLE
)
register(
    "store.load-shed-process-event-projects-gradual",
    type=Dict,
    default={},
    flags=FLAG_AUTOMATOR_MODIFIABLE,
)
# Applies load shedding per project gradually. 1.0 means full load shedding
# 0.0 or no config means no load shedding.
register(
    "store.load-shed-symbolicate-event-projects",
    type=Any,
    default=[],
    flags=FLAG_AUTOMATOR_MODIFIABLE,
)
register(
    "store.save-event-highcpu-platforms", type=Sequence, default=[], flags=FLAG_AUTOMATOR_MODIFIABLE
)
register(
    "post_process.get-autoassign-owners", type=Sequence, default=[], flags=FLAG_AUTOMATOR_MODIFIABLE
)
register(
    "api.organization.disable-last-deploys",
    type=Sequence,
    default=[],
    flags=FLAG_AUTOMATOR_MODIFIABLE,
)
register(
    "issues.severity.skip-seer-requests",
    type=Sequence,
    default=[],
    flags=FLAG_AUTOMATOR_MODIFIABLE,
)

# Switch for new logic for release health metrics, based on filtering on org & project ids
register(
    "release-health.use-org-and-project-filter",
    type=Bool,
    default=False,
    flags=FLAG_MODIFIABLE_BOOL | FLAG_AUTOMATOR_MODIFIABLE,
)

# Switch for more performant project counter incr
register(
    "store.projectcounter-modern-upsert-sample-rate", default=0.0, flags=FLAG_AUTOMATOR_MODIFIABLE
)

# Run an experimental grouping config in background for performance analysis
register("store.background-grouping-config-id", default=None, flags=FLAG_AUTOMATOR_MODIFIABLE)

# Fraction of events that will pass through background grouping
register("store.background-grouping-sample-rate", default=0.0, flags=FLAG_AUTOMATOR_MODIFIABLE)

# Minimum number of files in an archive. Archives with fewer files are extracted and have their
# contents stored as separate release files.
register("processing.release-archive-min-files", default=10, flags=FLAG_AUTOMATOR_MODIFIABLE)

# All Relay options (statically authenticated Relays can be registered here)
register("relay.static_auth", default={}, flags=FLAG_NOSTORE)

# Tell Relay to stop extracting metrics from transaction payloads (see killswitches)
# Example value: [{"project_id": 42}, {"project_id": 123}]
register("relay.drop-transaction-metrics", default=[], flags=FLAG_AUTOMATOR_MODIFIABLE)

# Relay should emit a usage metric to track total spans.
register("relay.span-usage-metric", default=False, flags=FLAG_AUTOMATOR_MODIFIABLE)

# Killswitch for the Relay cardinality limiter, one of `enabled`, `disabled`, `passive`.
# In `passive` mode Relay's cardinality limiter is active but it does not enforce the limits.
register("relay.cardinality-limiter.mode", default="enabled", flags=FLAG_AUTOMATOR_MODIFIABLE)
# Override to set a list of limits into passive mode by organization.
#
# In passive mode Relay's cardinality limiter is active but it does not enforce the limits.
#
# Example: `{'1': ["transactions"]}`
# Forces the `transactions` cardinality limit into passive mode for the organization with id `1` (Sentry).
register(
    "relay.cardinality-limiter.passive-limits-by-org", default={}, flags=FLAG_AUTOMATOR_MODIFIABLE
)
# Sample rate for Cardinality Limiter Sentry errors.
#
# Rate needs to be between `0.0` and `1.0`.
# If set to `1.0` all cardinality limiter rejections will be logged as a Sentry error.
register(
    "relay.cardinality-limiter.error-sample-rate", default=0.01, flags=FLAG_AUTOMATOR_MODIFIABLE
)
# List of additional cardinality limits and selectors.
#
# ```
# {
#   "rollout_rate": 0.001,
#   "limit": { .. Cardinality Limit .. }
# }
# ```
register("relay.cardinality-limiter.limits", default=[], flags=FLAG_AUTOMATOR_MODIFIABLE)

# Controls the encoding used in Relay for encoding distributions and sets
# when writing to Kafka.
#
# Key is the metric namespace (as used by Relay) and the value is the desired encoding.
register("relay.metric-bucket-set-encodings", default={}, flags=FLAG_AUTOMATOR_MODIFIABLE)
register("relay.metric-bucket-distribution-encodings", default={}, flags=FLAG_AUTOMATOR_MODIFIABLE)

# Controls the rollout rate in percent (`0.0` to `1.0`) for metric stats.
register("relay.metric-stats.rollout-rate", default=0.0, flags=FLAG_AUTOMATOR_MODIFIABLE)

# Write new kafka headers in eventstream
register("eventstream:kafka-headers", default=True, flags=FLAG_AUTOMATOR_MODIFIABLE)

# Post process forwarder options
# Gets data from Kafka headers
register("post-process-forwarder:kafka-headers", default=True, flags=FLAG_AUTOMATOR_MODIFIABLE)

# Subscription queries sampling rate
register("subscriptions-query.sample-rate", default=0.01, flags=FLAG_AUTOMATOR_MODIFIABLE)

# The ratio of symbolication requests for which metrics will be submitted to redis.
#
# This is to allow gradual rollout of metrics collection for symbolication requests and can be
# removed once it is fully rolled out.
register(
    "symbolicate-event.low-priority.metrics.submission-rate",
    default=0.0,
    flags=FLAG_AUTOMATOR_MODIFIABLE,
)

# The ratio of events for which we emit verbose apple symbol stats.
#
# This is to allow collecting more information on why symx is not performing as it should.
register("symbolicate.symx-logging-rate", default=0.0, flags=FLAG_AUTOMATOR_MODIFIABLE)

# The list of specific os_name+os_version for which we log extra infromation.
#
# This is done since SYMX is not performing bad across the board but rather only in specific case (what we are interested in).
register("symbolicate.symx-os-description-list", default=[], flags=FLAG_AUTOMATOR_MODIFIABLE)

# Drop delete_old_primary_hash messages for a particular project.
register("reprocessing2.drop-delete-old-primary-hash", default=[], flags=FLAG_AUTOMATOR_MODIFIABLE)

# The poll limit for the tempest service.
#
# 348 every 5 min ~ 100k per day
register("tempest.poll-limit", default=348, flags=FLAG_AUTOMATOR_MODIFIABLE)

# BEGIN ABUSE QUOTAS

# Example:
# >>> org = Organization.objects.get(slug='foo')
# >>> org.update_option("project-abuse-quota.transaction-limit", 42)
# >>> for q in SubscriptionQuota()._get_abuse_quotas(org): print(q.to_json())
# {'id': 'pat', 'scope': 'project', 'categories': ['transaction'], 'limit': 420, 'window': 10, 'reasonCode': 'project_abuse_limit'}
# You can see that for this organization, 42 transactions per second
# is effectively enforced as 420/s because the rate limiting window is 10 seconds.

# DEPRECATED (only in use by getsentry).
# Use "project-abuse-quota.window" instead.
register(
    "getsentry.rate-limit.window",
    type=Int,
    default=10,
    flags=FLAG_PRIORITIZE_DISK | FLAG_AUTOMATOR_MODIFIABLE,
)

# Relay isn't effective at enforcing 1s windows - 10 seconds has worked well.
# If the limit is negative, then it means completely blocked.
# I don't see this value needing to be tweaked on a per-org basis,
# so for now the org option "project-abuse-quota.window" doesn't do anything.
register(
    "project-abuse-quota.window",
    type=Int,
    default=10,
    flags=FLAG_PRIORITIZE_DISK | FLAG_AUTOMATOR_MODIFIABLE,
)

# DEPRECATED. Use "project-abuse-quota.error-limit" instead.
# This is set to 0: don't limit by default, because it is configured in production.
# The DEPRECATED org option override is "sentry:project-error-limit".
register(
    "getsentry.rate-limit.project-errors",
    type=Int,
    default=0,
    flags=FLAG_PRIORITIZE_DISK | FLAG_AUTOMATOR_MODIFIABLE,
)
# DEPRECATED. Use "project-abuse-quota.transaction-limit" instead.
# This is set to 0: don't limit by default, because it is configured in production.
# The DEPRECATED org option override is "sentry:project-transaction-limit".
register(
    "getsentry.rate-limit.project-transactions",
    type=Int,
    default=0,
    flags=FLAG_PRIORITIZE_DISK | FLAG_AUTOMATOR_MODIFIABLE,
)

# These are set to 0: don't limit by default.
# These have yet to be configured in production.
# For errors and transactions, the above DEPRECATED options take
# precedence for now, until we decide on values to set for all these.
# Set the same key as an org option which will override these values for the org.
# Similarly, for now, the DEPRECATED org options "sentry:project-error-limit"
# and "sentry:project-transaction-limit" take precedence.
register(
    "project-abuse-quota.error-limit",
    type=Int,
    default=0,
    flags=FLAG_PRIORITIZE_DISK | FLAG_AUTOMATOR_MODIFIABLE,
)
register(
    "project-abuse-quota.transaction-limit",
    type=Int,
    default=0,
    flags=FLAG_PRIORITIZE_DISK | FLAG_AUTOMATOR_MODIFIABLE,
)
register(
    "project-abuse-quota.attachment-limit",
    type=Int,
    default=0,
    flags=FLAG_PRIORITIZE_DISK | FLAG_AUTOMATOR_MODIFIABLE,
)
register(
    "project-abuse-quota.attachment-item-limit",
    type=Int,
    default=0,
    flags=FLAG_PRIORITIZE_DISK | FLAG_AUTOMATOR_MODIFIABLE,
)
register(
    "project-abuse-quota.session-limit",
    type=Int,
    default=0,
    flags=FLAG_PRIORITIZE_DISK | FLAG_AUTOMATOR_MODIFIABLE,
)
register(
    "project-abuse-quota.span-limit",
    type=Int,
    default=0,
    flags=FLAG_PRIORITIZE_DISK | FLAG_AUTOMATOR_MODIFIABLE,
)
register(
    "project-abuse-quota.log-limit",
    type=Int,
    default=0,
    flags=FLAG_PRIORITIZE_DISK | FLAG_AUTOMATOR_MODIFIABLE,
)


register(
    "organization-abuse-quota.metric-bucket-limit",
    type=Int,
    default=0,
    flags=FLAG_PRIORITIZE_DISK | FLAG_AUTOMATOR_MODIFIABLE,
)

register(
    "organization-abuse-quota.custom-metric-bucket-limit",
    type=Int,
    default=0,
    flags=FLAG_PRIORITIZE_DISK | FLAG_AUTOMATOR_MODIFIABLE,
)


for mabq in build_metric_abuse_quotas():
    register(
        mabq.option,
        type=Int,
        default=0,
        flags=FLAG_PRIORITIZE_DISK | FLAG_AUTOMATOR_MODIFIABLE,
    )

# END ABUSE QUOTAS

# Send event messages for specific project IDs to random partitions in Kafka
# contents are a list of project IDs to message types to be randomly assigned
# e.g. [{"project_id": 2, "message_type": "error"}, {"project_id": 3, "message_type": "transaction"}]
register(
    "kafka.send-project-events-to-random-partitions", default=[], flags=FLAG_AUTOMATOR_MODIFIABLE
)

# default brownout crontab for api deprecations
register(
    "api.deprecation.brownout-cron",
    default="0 12 * * *",
    type=String,
    flags=FLAG_AUTOMATOR_MODIFIABLE,
)
# Brownout duration to be stored in ISO8601 format for durations (See https://en.wikipedia.org/wiki/ISO_8601#Durations)
register("api.deprecation.brownout-duration", default="PT1M", flags=FLAG_AUTOMATOR_MODIFIABLE)

# Option to disable misbehaving use case IDs
register("sentry-metrics.indexer.disabled-namespaces", default=[], flags=FLAG_AUTOMATOR_MODIFIABLE)

# An option to tune the percentage of cache keys that gets replenished during indexer resolve
register(
    "sentry-metrics.indexer.disable-memcache-replenish-rollout",
    default=0.0,
    flags=FLAG_AUTOMATOR_MODIFIABLE,
)

# An option to enable reading from the new schema for the caching indexer
register(
    "sentry-metrics.indexer.read-new-cache-namespace",
    default=False,
    flags=FLAG_AUTOMATOR_MODIFIABLE,
)

# An option to enable writing from the new schema for the caching indexer
register(
    "sentry-metrics.indexer.write-new-cache-namespace",
    default=False,
    flags=FLAG_AUTOMATOR_MODIFIABLE,
)

# Option to control sampling percentage of schema validation on the generic metrics pipeline
# based on namespace.
register(
    "sentry-metrics.indexer.generic-metrics.schema-validation-rules",
    default={},  # empty dict means validate schema for all use cases
    flags=FLAG_AUTOMATOR_MODIFIABLE,
)

# Option to control sampling percentage of schema validation on the release health metrics
# pipeline based on namespace.
register(
    "sentry-metrics.indexer.release-health.schema-validation-rules",
    default={},  # empty dict means validate schema for all use cases
    flags=FLAG_AUTOMATOR_MODIFIABLE,
)

# Option to enable orjson for JSON parsing in reconstruct_messages function
register(
    "sentry-metrics.indexer.reconstruct.enable-orjson", default=0.0, flags=FLAG_AUTOMATOR_MODIFIABLE
)


# Option to remove support for percentiles on a per-use case basis.
# Add the use case name (e.g. "custom") to this list
# to disable percentiles storage for the use case
register(
    "sentry-metrics.drop-percentiles.per-use-case",
    default=[],
    flags=FLAG_AUTOMATOR_MODIFIABLE,
)

# Global and per-organization limits on the writes to the string indexer's DB.
#
# Format is a list of dictionaries of format {
#   "window_seconds": ...,
#   "granularity_seconds": ...,
#   "limit": ...
# }
#
# See sentry.ratelimiters.sliding_windows for an explanation of what each of
# those terms mean.
#
# Note that changing either window or granularity_seconds of a limit will
# effectively reset it, as the previous data can't/won't be converted.
register(
    "sentry-metrics.writes-limiter.limits.performance.per-org",
    default=[],
    flags=FLAG_AUTOMATOR_MODIFIABLE,
)
register(
    "sentry-metrics.writes-limiter.limits.transactions.per-org",
    default=[],
    flags=FLAG_AUTOMATOR_MODIFIABLE,
)
register(
    "sentry-metrics.writes-limiter.limits.sessions.per-org",
    default=[],
    flags=FLAG_AUTOMATOR_MODIFIABLE,
)
register(
    "sentry-metrics.writes-limiter.limits.spans.per-org",
    default=[],
    flags=FLAG_AUTOMATOR_MODIFIABLE,
)
register(
    "sentry-metrics.writes-limiter.limits.releasehealth.per-org",
    default=[],
    flags=FLAG_AUTOMATOR_MODIFIABLE,
)
register(
    "sentry-metrics.writes-limiter.limits.custom.per-org",
    default=[],
    flags=FLAG_AUTOMATOR_MODIFIABLE,
)
register(
    "sentry-metrics.writes-limiter.limits.generic-metrics.per-org",
    default=[],
    flags=FLAG_AUTOMATOR_MODIFIABLE,
)

register(
    "sentry-metrics.writes-limiter.limits.performance.global",
    default=[],
    flags=FLAG_AUTOMATOR_MODIFIABLE,
)
register(
    "sentry-metrics.writes-limiter.limits.transactions.global",
    default=[],
    flags=FLAG_AUTOMATOR_MODIFIABLE,
)
register(
    "sentry-metrics.writes-limiter.limits.sessions.global",
    default=[],
    flags=FLAG_AUTOMATOR_MODIFIABLE,
)
register(
    "sentry-metrics.writes-limiter.limits.spans.global",
    default=[],
    flags=FLAG_AUTOMATOR_MODIFIABLE,
)
register(
    "sentry-metrics.writes-limiter.limits.releasehealth.global",
    default=[],
    flags=FLAG_AUTOMATOR_MODIFIABLE,
)
register(
    "sentry-metrics.writes-limiter.limits.custom.global",
    default=[],
    flags=FLAG_AUTOMATOR_MODIFIABLE,
)
register(
    "sentry-metrics.writes-limiter.limits.generic-metrics.global",
    default=[],
    flags=FLAG_AUTOMATOR_MODIFIABLE,
)

# per-organization limits on the number of timeseries that can be observed in
# each window.
#
# Format is a list of dictionaries of format {
#   "window_seconds": ...,
#   "granularity_seconds": ...,
#   "limit": ...
# }
#
# See sentry.ratelimiters.cardinality for an explanation of what each of
# those terms mean.
#
# Note that changing either window or granularity_seconds of a limit will
# effectively reset it, as the previous data can't/won't be converted.
register(
    "sentry-metrics.cardinality-limiter.limits.transactions.per-org",
    default=[
        {"window_seconds": 3600, "granularity_seconds": 600, "limit": 10000},
    ],
    flags=FLAG_AUTOMATOR_MODIFIABLE,
)
register(
    "sentry-metrics.cardinality-limiter.limits.sessions.per-org",
    default=[
        {"window_seconds": 3600, "granularity_seconds": 600, "limit": 10000},
    ],
    flags=FLAG_AUTOMATOR_MODIFIABLE,
)
register(
    "sentry-metrics.cardinality-limiter.limits.spans.per-org",
    default=[
        {"window_seconds": 3600, "granularity_seconds": 600, "limit": 10000},
    ],
    flags=FLAG_AUTOMATOR_MODIFIABLE,
)
register(
    "sentry-metrics.cardinality-limiter.limits.custom.per-org",
    default=[
        {"window_seconds": 3600, "granularity_seconds": 600, "limit": 10000},
    ],
    flags=FLAG_AUTOMATOR_MODIFIABLE,
)
register(
    "sentry-metrics.cardinality-limiter.limits.profiles.per-org",
    default=[
        {"window_seconds": 3600, "granularity_seconds": 600, "limit": 10000},
    ],
    flags=FLAG_AUTOMATOR_MODIFIABLE,
)
register(
    "sentry-metrics.cardinality-limiter.limits.generic-metrics.per-org",
    default=[
        {"window_seconds": 3600, "granularity_seconds": 600, "limit": 10000},
    ],
    flags=FLAG_AUTOMATOR_MODIFIABLE,
)
register(
    "sentry-metrics.10s-granularity",
    default=False,
    flags=FLAG_AUTOMATOR_MODIFIABLE,
)

# Flag to determine whether abnormal_mechanism tag should be extracted
register(
    "sentry-metrics.releasehealth.abnormal-mechanism-extraction-rate",
    default=0.0,
    flags=FLAG_AUTOMATOR_MODIFIABLE,
)

register(
    "sentry-metrics.synchronize-kafka-rebalances",
    default=False,
    flags=FLAG_AUTOMATOR_MODIFIABLE,
)

register(
    "sentry-metrics.synchronized-rebalance-delay",
    default=15,
    flags=FLAG_AUTOMATOR_MODIFIABLE,
)

# Performance issue option for *all* performance issues detection
register("performance.issues.all.problem-detection", default=1.0, flags=FLAG_AUTOMATOR_MODIFIABLE)

# Individual system-wide options in case we need to turn off specific detectors for load concerns, ignoring the set project options.
register(
    "performance.issues.compressed_assets.problem-creation",
    default=1.0,
    flags=FLAG_AUTOMATOR_MODIFIABLE,
)
register(
    "performance.issues.compressed_assets.la-rollout", default=0.0, flags=FLAG_AUTOMATOR_MODIFIABLE
)
register(
    "performance.issues.compressed_assets.ea-rollout", default=0.0, flags=FLAG_AUTOMATOR_MODIFIABLE
)
register(
    "performance.issues.compressed_assets.ga-rollout", default=1.0, flags=FLAG_AUTOMATOR_MODIFIABLE
)
register(
    "performance.issues.consecutive_db.problem-creation",
    default=1.0,
    flags=FLAG_AUTOMATOR_MODIFIABLE,
)
register(
    "performance.issues.consecutive_db.la-rollout", default=0.0, flags=FLAG_AUTOMATOR_MODIFIABLE
)
register(
    "performance.issues.consecutive_db.ea-rollout", default=0.0, flags=FLAG_AUTOMATOR_MODIFIABLE
)
register(
    "performance.issues.consecutive_db.ga-rollout", default=1.0, flags=FLAG_AUTOMATOR_MODIFIABLE
)
register(
    "performance.issues.n_plus_one_db.problem-detection",
    default=1.0,
    flags=FLAG_AUTOMATOR_MODIFIABLE,
)
register(
    "performance.issues.n_plus_one_db.problem-creation",
    default=1.0,
    flags=FLAG_AUTOMATOR_MODIFIABLE,
)
register(
    "performance.issues.n_plus_one_db_ext.problem-creation",
    default=1.0,
    flags=FLAG_AUTOMATOR_MODIFIABLE,
)
register(
    "performance.issues.file_io_main_thread.problem-creation",
    default=1.0,
    flags=FLAG_AUTOMATOR_MODIFIABLE,
)
register(
    "performance.issues.db_main_thread.problem-creation",
    default=1.0,
    flags=FLAG_AUTOMATOR_MODIFIABLE,
)
register(
    "performance.issues.n_plus_one_api_calls.problem-creation",
    default=1.0,
    flags=FLAG_AUTOMATOR_MODIFIABLE,
)
register(
    "performance.issues.n_plus_one_api_calls.la-rollout",
    default=0.0,
    flags=FLAG_AUTOMATOR_MODIFIABLE,
)
register(
    "performance.issues.n_plus_one_api_calls.ea-rollout",
    default=0.0,
    flags=FLAG_AUTOMATOR_MODIFIABLE,
)
register(
    "performance.issues.n_plus_one_api_calls.ga-rollout",
    default=1.0,
    flags=FLAG_AUTOMATOR_MODIFIABLE,
)
register(
    "performance.issues.slow_db_query.problem-creation",
    default=1.0,
    flags=FLAG_AUTOMATOR_MODIFIABLE,
)
register(
    "performance.issues.slow_db_query.la-rollout", default=0.0, flags=FLAG_AUTOMATOR_MODIFIABLE
)
register(
    "performance.issues.slow_db_query.ea-rollout", default=0.0, flags=FLAG_AUTOMATOR_MODIFIABLE
)
register(
    "performance.issues.slow_db_query.ga-rollout", default=1.0, flags=FLAG_AUTOMATOR_MODIFIABLE
)
register(
    "performance.issues.render_blocking_assets.problem-creation",
    default=1.0,
    flags=FLAG_AUTOMATOR_MODIFIABLE,
)
register(
    "performance.issues.render_blocking_assets.la-rollout",
    default=0.0,
    flags=FLAG_AUTOMATOR_MODIFIABLE,
)
register(
    "performance.issues.render_blocking_assets.ea-rollout",
    default=0.0,
    flags=FLAG_AUTOMATOR_MODIFIABLE,
)
register(
    "performance.issues.render_blocking_assets.ga-rollout",
    default=1.0,
    flags=FLAG_AUTOMATOR_MODIFIABLE,
)
register(
    "performance.issues.m_n_plus_one_db.problem-creation",
    default=1.0,
    flags=FLAG_AUTOMATOR_MODIFIABLE,
)
register(
    "performance.issues.m_n_plus_one_db.la-rollout", default=0.0, flags=FLAG_AUTOMATOR_MODIFIABLE
)
register(
    "performance.issues.m_n_plus_one_db.ea-rollout", default=0.0, flags=FLAG_AUTOMATOR_MODIFIABLE
)
register(
    "performance.issues.m_n_plus_one_db.ga-rollout", default=1.0, flags=FLAG_AUTOMATOR_MODIFIABLE
)
register(
    "performance.issues.http_overhead.problem-creation",
    default=0.0,
    flags=FLAG_AUTOMATOR_MODIFIABLE,
)
register(
    "performance.issues.http_overhead.la-rollout", default=0.0, flags=FLAG_AUTOMATOR_MODIFIABLE
)
register(
    "performance.issues.http_overhead.ea-rollout", default=0.0, flags=FLAG_AUTOMATOR_MODIFIABLE
)
register(
    "performance.issues.http_overhead.ga-rollout", default=0.0, flags=FLAG_AUTOMATOR_MODIFIABLE
)

# System-wide options for default performance detection settings for any org opted into the performance-issues-ingest feature. Meant for rollout.
register(
    "performance.issues.n_plus_one_db.count_threshold", default=5, flags=FLAG_AUTOMATOR_MODIFIABLE
)
register(
    "performance.issues.n_plus_one_db.duration_threshold",
    default=50.0,
    flags=FLAG_AUTOMATOR_MODIFIABLE,
)
register(
    "performance.issues.slow_db_query.duration_threshold",
    default=500.0,  # ms
    flags=FLAG_AUTOMATOR_MODIFIABLE,
)
register(
    "performance.issues.render_blocking_assets.fcp_minimum_threshold",
    default=2000.0,
    flags=FLAG_AUTOMATOR_MODIFIABLE,
)
register(
    "performance.issues.render_blocking_assets.fcp_maximum_threshold",
    default=10000.0,
    flags=FLAG_AUTOMATOR_MODIFIABLE,
)
register(
    "performance.issues.render_blocking_assets.fcp_ratio_threshold",
    default=0.33,
    flags=FLAG_AUTOMATOR_MODIFIABLE,
)
register(
    "performance.issues.render_blocking_assets.size_threshold",
    default=500000,
    flags=FLAG_AUTOMATOR_MODIFIABLE,
)
register(
    "performance.issues.consecutive_http.max_duration_between_spans",
    default=500,  # ms
    flags=FLAG_AUTOMATOR_MODIFIABLE,
)
register(
    "performance.issues.consecutive_http.consecutive_count_threshold",
    default=3,
    flags=FLAG_AUTOMATOR_MODIFIABLE,
)
register(
    "performance.issues.consecutive_http.span_duration_threshold",
    default=500,  # ms
    flags=FLAG_AUTOMATOR_MODIFIABLE,
)
register(
    "performance.issues.consecutive_http.min_time_saved_threshold",
    default=2000,  # ms
    flags=FLAG_AUTOMATOR_MODIFIABLE,
)
register(
    "performance.issues.large_http_payload.size_threshold",
    default=300000,
    flags=FLAG_AUTOMATOR_MODIFIABLE,
)  # 1MB
register(
    "performance.issues.db_on_main_thread.total_spans_duration_threshold",
    default=16,
    flags=FLAG_AUTOMATOR_MODIFIABLE,
)  # ms
register(
    "performance.issues.file_io_on_main_thread.total_spans_duration_threshold",
    default=16,
    flags=FLAG_AUTOMATOR_MODIFIABLE,
)  # ms
register(
    "performance.issues.uncompressed_asset.size_threshold",
    default=500 * 1024,
    flags=FLAG_AUTOMATOR_MODIFIABLE,
)  # 512 kilo bytes
register(
    "performance.issues.uncompressed_asset.duration_threshold",
    default=300,
    flags=FLAG_AUTOMATOR_MODIFIABLE,
)  # ms
register(
    "performance.issues.consecutive_db.min_time_saved_threshold",
    default=100,
    flags=FLAG_AUTOMATOR_MODIFIABLE,
)  # ms
register(
    "performance.issues.http_overhead.http_request_delay_threshold",
    default=500,
    flags=FLAG_AUTOMATOR_MODIFIABLE,
)  # ms
register(
    "performance.issues.n_plus_one_api_calls.total_duration",
    default=300,
    flags=FLAG_AUTOMATOR_MODIFIABLE,
)  # ms

# Adjusting some time buffers in the trace endpoint
register(
    "performance.traces.transaction_query_timebuffer_days",
    type=Float,
    default=1.5,
    flags=FLAG_AUTOMATOR_MODIFIABLE,
)  # days
register(
    "performance.traces.span_query_timebuffer_hours",
    type=Float,
    default=1.0,
    flags=FLAG_AUTOMATOR_MODIFIABLE,
)  # hours
register(
    "performance.traces.query_timestamp_projects",
    type=Bool,
    default=False,
    flags=FLAG_AUTOMATOR_MODIFIABLE,
)
register(
    "performance.traces.trace-explorer-buffer-hours",
    type=Float,
    default=1.0,
    flags=FLAG_AUTOMATOR_MODIFIABLE,
)
register(
    "performance.traces.trace-explorer-max-trace-ids-per-chunk",
    type=Int,
    default=2500,
    flags=FLAG_AUTOMATOR_MODIFIABLE,
)
register(
    "performance.traces.trace-explorer-skip-floating-spans",
    type=Bool,
    default=True,
    flags=FLAG_AUTOMATOR_MODIFIABLE,
)
register(
    "performance.traces.trace-explorer-scan-max-block-size-hours",
    type=Int,
    default=8,
    flags=FLAG_AUTOMATOR_MODIFIABLE,
)
register(
    "performance.traces.trace-explorer-scan-max-batches",
    type=Int,
    default=7,
    flags=FLAG_AUTOMATOR_MODIFIABLE,
)
register(
    "performance.traces.trace-explorer-scan-max-execution-seconds",
    type=Int,
    default=30,
    flags=FLAG_AUTOMATOR_MODIFIABLE,
)
register(
    "performance.traces.trace-explorer-scan-max-parallel-queries",
    type=Int,
    default=3,
    flags=FLAG_AUTOMATOR_MODIFIABLE,
)
register(
    "performance.traces.trace-explorer-skip-recent-seconds",
    type=Int,
    default=0,
    flags=FLAG_AUTOMATOR_MODIFIABLE,
)
register(
    "performance.traces.span_query_minimum_spans",
    type=Int,
    default=10000,
    flags=FLAG_AUTOMATOR_MODIFIABLE,
)
register(
    "performance.traces.check_span_extraction_date",
    type=Bool,
    default=False,
    flags=FLAG_AUTOMATOR_MODIFIABLE,
)
register(
    # the timestamp that spans extraction was enabled for this environment
    "performance.traces.spans_extraction_date",
    type=Int,
    flags=FLAG_AUTOMATOR_MODIFIABLE,
)
register(
    "insights.span-samples-query.sample-rate",
    type=Float,
    default=0.0,  # 0 acts as 'no sampling'
    flags=FLAG_AUTOMATOR_MODIFIABLE,
)

register(
    "performance.spans-tags-key.sample-rate",
    type=Float,
    default=1.0,
    flags=FLAG_AUTOMATOR_MODIFIABLE,
)
register(
    "performance.spans-tags-key.max",
    type=Int,
    default=1000,
    flags=FLAG_AUTOMATOR_MODIFIABLE,
)
register(
    "performance.spans-tags-value.sample-rate",
    type=Float,
    default=1.0,
    flags=FLAG_AUTOMATOR_MODIFIABLE,
)
register(
    "performance.spans-tags-values.max",
    type=Int,
    default=1000,
    flags=FLAG_AUTOMATOR_MODIFIABLE,
)

# In Single Tenant with 100% DS, we may need to reverse the UI change made by dynamic-sampling
# if metrics extraction isn't ready.
register("performance.hide-metrics-ui", type=Bool, default=False, flags=FLAG_AUTOMATOR_MODIFIABLE)

# Used for enabling flags in ST. Should be removed once Flagpole works in all STs.
register(
    "performance.use_metrics.orgs_allowlist",
    type=Sequence,
    default=[],
    flags=FLAG_ALLOW_EMPTY | FLAG_AUTOMATOR_MODIFIABLE,
)
# Used for the z-score when calculating the margin of error in performance
register(
    "performance.extrapolation.confidence.z-score",
    type=Float,
    default=1.96,
    flags=FLAG_ALLOW_EMPTY | FLAG_AUTOMATOR_MODIFIABLE,
)
# Used for enabling flags in ST. Should be removed once Flagpole works in all STs.
register("performance.use_metrics.enabled", default=False, flags=FLAG_AUTOMATOR_MODIFIABLE)

# Dynamic Sampling system-wide options
# Size of the sliding window used for dynamic sampling. It is defaulted to 24 hours.
register("dynamic-sampling:sliding_window.size", default=24, flags=FLAG_AUTOMATOR_MODIFIABLE)
# Number of large transactions to retrieve from Snuba for transaction re-balancing.
register(
    "dynamic-sampling.prioritise_transactions.num_explicit_large_transactions",
    30,
    flags=FLAG_AUTOMATOR_MODIFIABLE,
)
# Number of large transactions to retrieve from Snuba for transaction re-balancing.
register(
    "dynamic-sampling.prioritise_transactions.num_explicit_small_transactions",
    0,
    flags=FLAG_AUTOMATOR_MODIFIABLE,
)

# Stops dynamic sampling rules from being emitted in relay config.
# This is required for ST instances that have flakey flags as we want to be able kill DS ruining customer data if necessary.
# It is only a killswitch for behaviour, it may actually increase infra load if flipped for a user currently being sampled.
register("dynamic-sampling.config.killswitch", default=False, flags=FLAG_AUTOMATOR_MODIFIABLE)

# Controls the intensity of dynamic sampling transaction rebalancing. 0.0 = explict rebalancing
# not performed, 1.0= full rebalancing (tries to bring everything to mean). Note that even at 0.0
# there will still be some rebalancing between the explicit and implicit transactions ( so setting rebalancing
# to 0.0 is not the same as no rebalancing. To effectively disable rebalancing set the number of explicit
# transactions to be rebalance (both small and large) to 0.
register(
    "dynamic-sampling.prioritise_transactions.rebalance_intensity",
    default=0.8,
    flags=FLAG_MODIFIABLE_RATE | FLAG_AUTOMATOR_MODIFIABLE,
)

# Enables a feature flag check in dynamic sampling tasks that switches
# organizations between transactions and spans for rebalancing. This check is
# expensive, so it can be disabled using this option.
register(
    "dynamic-sampling.check_span_feature_flag",
    default=False,
    flags=FLAG_AUTOMATOR_MODIFIABLE | FLAG_MODIFIABLE_RATE,
)

# === Hybrid cloud subsystem options ===
# UI rollout
register(
    "hybrid_cloud.disable_relative_upload_urls", default=False, flags=FLAG_AUTOMATOR_MODIFIABLE
)
register("hybrid_cloud.disable_tombstone_cleanup", default=False, flags=FLAG_AUTOMATOR_MODIFIABLE)

# List of event IDs to pass through
register(
    "hybrid_cloud.audit_log_event_id_invalid_pass_list",
    default=[],
    type=Sequence,
    flags=FLAG_AUTOMATOR_MODIFIABLE,
)

# Flagpole Configuration (used in getsentry)
register("flagpole.debounce_reporting_seconds", default=0, flags=FLAG_AUTOMATOR_MODIFIABLE)

# Feature flagging error capture rate.
# When feature flagging has faults, it can become very high volume and we can overwhelm sentry.
register("features.error.capture_rate", default=0.1, flags=FLAG_AUTOMATOR_MODIFIABLE)

# Retry controls
register("hybridcloud.regionsiloclient.retries", default=5, flags=FLAG_AUTOMATOR_MODIFIABLE)
register("hybridcloud.rpc.retries", default=5, flags=FLAG_AUTOMATOR_MODIFIABLE)
register("hybridcloud.integrationproxy.retries", default=5, flags=FLAG_AUTOMATOR_MODIFIABLE)
register("hybridcloud.endpoint_flag_logging", default=False, flags=FLAG_AUTOMATOR_MODIFIABLE)
register("hybridcloud.rpc.method_retry_overrides", default={}, flags=FLAG_AUTOMATOR_MODIFIABLE)
register("hybridcloud.rpc.method_timeout_overrides", default={}, flags=FLAG_AUTOMATOR_MODIFIABLE)
# Webhook processing controls
register(
    "hybridcloud.webhookpayload.worker_threads",
    default=4,
    flags=FLAG_AUTOMATOR_MODIFIABLE,
)

# Break glass controls
register("hybrid_cloud.rpc.disabled-service-methods", default=[], flags=FLAG_AUTOMATOR_MODIFIABLE)
# == End hybrid cloud subsystem

# Decides whether an incoming transaction triggers an update of the clustering rule applied to it.
register("txnames.bump-lifetime-sample-rate", default=0.1, flags=FLAG_AUTOMATOR_MODIFIABLE)

# === Nodestore related runtime options ===

register(
    "nodestore.set-subkeys.enable-set-cache-item", default=True, flags=FLAG_AUTOMATOR_MODIFIABLE
)

# === Backpressure related runtime options ===

# Enables monitoring of services for backpressure management.
register("backpressure.monitoring.enabled", default=False, flags=FLAG_AUTOMATOR_MODIFIABLE)
# How often the monitor will check service health.
register("backpressure.monitoring.interval", default=5, flags=FLAG_AUTOMATOR_MODIFIABLE)

# Enables checking consumer health for backpressure management.
register("backpressure.checking.enabled", default=False, flags=FLAG_AUTOMATOR_MODIFIABLE)
# How often a consumer will check for its health in a debounced fassion.
register("backpressure.checking.interval", default=5, flags=FLAG_AUTOMATOR_MODIFIABLE)


# How long a status is persisted, which means that updates to health status can be paused for that long before consumers will assume things are unhealthy
register("backpressure.status_ttl", default=60, flags=FLAG_AUTOMATOR_MODIFIABLE)

# The high-watermark levels per-service which will mark a service as unhealthy.
# This should mirror the `SENTRY_PROCESSING_SERVICES` setting.
register(
    "backpressure.high_watermarks.celery",
    default=0.5,
    flags=FLAG_AUTOMATOR_MODIFIABLE,
)
register(
    "backpressure.high_watermarks.attachments-store",
    default=0.8,
    flags=FLAG_AUTOMATOR_MODIFIABLE,
)
register(
    "backpressure.high_watermarks.processing-store",
    default=0.8,
    flags=FLAG_AUTOMATOR_MODIFIABLE,
)
register(
    "backpressure.high_watermarks.processing-locks",
    default=0.8,
    flags=FLAG_AUTOMATOR_MODIFIABLE,
)
register(
    "backpressure.high_watermarks.post-process-locks",
    default=0.8,
    flags=FLAG_AUTOMATOR_MODIFIABLE,
)
register(
    "backpressure.high_watermarks.processing-store-transactions",
    default=0.8,
    flags=FLAG_AUTOMATOR_MODIFIABLE,
)

# Killswitch for monitor check-ins
register(
    "crons.organization.disable-check-in",
    type=Sequence,
    default=[],
    flags=FLAG_AUTOMATOR_MODIFIABLE,
)

# Temporary killswitch to enable dispatching incident occurrences into the
# incident_occurrence_consumer
register(
    "crons.dispatch_incident_occurrences_to_consumer",
    default=False,
    flags=FLAG_BOOL | FLAG_AUTOMATOR_MODIFIABLE,
)

# Enables recording tick volume metrics and tick decisions based on those
# metrics. Decisions are used to delay notifications in a system incident.
register(
    "crons.system_incidents.collect_metrics",
    default=False,
    flags=FLAG_BOOL | FLAG_AUTOMATOR_MODIFIABLE,
)

# Enables the the crons incident occurrence consumer to consider the clock-tick
# decision made based on volume metrics to determine if a incident occurrence
# should be processed, delayed, or dropped entirely.
register(
    "crons.system_incidents.use_decisions",
    default=False,
    flags=FLAG_BOOL | FLAG_AUTOMATOR_MODIFIABLE,
)

# The threshold that the tick metric must surpass for a tick to be determined
# as anomalous. This value should be negative, since we will only determine an
# incident based on a decrease in volume.
#
# See the `monitors.system_incidents` module for more details
register(
    "crons.system_incidents.pct_deviation_anomaly_threshold",
    default=-10,
    flags=FLAG_AUTOMATOR_MODIFIABLE,
)

# The threshold that the tick metric must surpass to transition to an incident
# state. This should be a fairly high value to avoid false positive incidents.
register(
    "crons.system_incidents.pct_deviation_incident_threshold",
    default=-30,
    flags=FLAG_AUTOMATOR_MODIFIABLE,
)

# This is the number of previous ticks we will consider the tick metrics and
# tick decisions for to determine a decision about the tick being evaluated.
register(
    "crons.system_incidents.tick_decision_window",
    default=5,
    flags=FLAG_AUTOMATOR_MODIFIABLE,
)

# Determines how many check-ins per-minute will be allowed per monitor. This is
# used when computing the QuotaConfig for the DataCategory.MONITOR (check-ins)
#
# See the sentry.monitors.rate_limt module for more details.
#
# XXX(epurkhiser): Remember a single check-in may often consist of two check-in
# messages, one for IN_PROGRESS and another for OK.
register(
    "crons.per_monitor_rate_limit",
    type=Int,
    default=6,
    flags=FLAG_PRIORITIZE_DISK | FLAG_AUTOMATOR_MODIFIABLE,
)


# Sets the timeout for webhooks
register(
    "sentry-apps.webhook.timeout.sec",
    default=1.0,
    flags=FLAG_AUTOMATOR_MODIFIABLE,
)

# Enables statistical detectors for a project
register(
    "statistical_detectors.enable",
    default=False,
    flags=FLAG_PRIORITIZE_DISK | FLAG_AUTOMATOR_MODIFIABLE,
)
register(
    "statistical_detectors.enable.projects.performance",
    type=Sequence,
    default=[],
    flags=FLAG_PRIORITIZE_DISK | FLAG_AUTOMATOR_MODIFIABLE,
)
register(
    "statistical_detectors.enable.projects.profiling",
    type=Sequence,
    default=[],
    flags=FLAG_PRIORITIZE_DISK | FLAG_AUTOMATOR_MODIFIABLE,
)
register(
    "statistical_detectors.query.batch_size",
    type=Int,
    default=100,
    flags=FLAG_PRIORITIZE_DISK | FLAG_AUTOMATOR_MODIFIABLE,
)
register(
    "statistical_detectors.query.transactions.timeseries_days",
    type=Int,
    default=14,
    flags=FLAG_PRIORITIZE_DISK | FLAG_AUTOMATOR_MODIFIABLE,
)
register(
    "statistical_detectors.query.functions.timeseries_days",
    type=Int,
    default=14,
    flags=FLAG_PRIORITIZE_DISK | FLAG_AUTOMATOR_MODIFIABLE,
)
register(
    "statistical_detectors.ratelimit.ema",
    type=Int,
    default=-1,
    flags=FLAG_PRIORITIZE_DISK | FLAG_AUTOMATOR_MODIFIABLE,
)

register(
    "statistical_detectors.throughput.threshold.transactions",
    default=50,
    type=Int,
    flags=FLAG_AUTOMATOR_MODIFIABLE,
)

register(
    "statistical_detectors.throughput.threshold.functions",
    default=25,
    type=Int,
    flags=FLAG_AUTOMATOR_MODIFIABLE,
)

register(
    "options_automator_slack_webhook_enabled",
    default=True,
    flags=FLAG_AUTOMATOR_MODIFIABLE,
)

register(
    "on_demand.max_alert_specs",
    default=50,
    flags=FLAG_AUTOMATOR_MODIFIABLE,
)

register(
    "on_demand.max_widget_specs",
    default=100,
    flags=FLAG_AUTOMATOR_MODIFIABLE,
)
# Some organizations can have more widget specs on a case-by-case basis. Widgets using this limit
# are listed in 'extended_widget_spec_orgs' option.
register("on_demand.extended_max_widget_specs", default=750, flags=FLAG_AUTOMATOR_MODIFIABLE)
register("on_demand.extended_widget_spec_orgs", default=[], flags=FLAG_AUTOMATOR_MODIFIABLE)
register(
    "on_demand.max_widget_cardinality.count",
    default=10000,
    flags=FLAG_AUTOMATOR_MODIFIABLE,
)
register(
    "on_demand.max_widget_cardinality.on_query_count",
    default=50,
    flags=FLAG_AUTOMATOR_MODIFIABLE,
)
register(
    "on_demand.max_widget_cardinality.killswitch",
    default=False,
    flags=FLAG_AUTOMATOR_MODIFIABLE,
)
# Overrides modified date and always updates the row. Can be removed if not needed later.
register(
    "on_demand.update_on_demand_modified",
    default=False,
    flags=FLAG_AUTOMATOR_MODIFIABLE,
)

register("metric_extraction.max_span_attribute_specs", default=100, flags=FLAG_AUTOMATOR_MODIFIABLE)

register(
    "delightful_metrics.minimetrics_sample_rate",
    default=0.0,
    flags=FLAG_AUTOMATOR_MODIFIABLE,
)

# IDs of orgs that will stop ingesting custom metrics.
register(
    "custom-metrics-ingestion-disabled-orgs",
    default=[],
    flags=FLAG_AUTOMATOR_MODIFIABLE,
)

# IDs of projects that will stop ingesting custom metrics.
register(
    "custom-metrics-ingestion-disabled-projects",
    default=[],
    flags=FLAG_AUTOMATOR_MODIFIABLE,
)

# IDs of orgs that will be disabled from querying metrics via `/metrics/query` endpoint.
register(
    "custom-metrics-querying-disabled-orgs",
    default=[],
    flags=FLAG_AUTOMATOR_MODIFIABLE,
)

# SDK Crash Detection
#
# The project ID belongs to the sentry organization: https://sentry.sentry.io/projects/cocoa-sdk-crashes/?project=4505469596663808.
register(
    "issues.sdk_crash_detection.cocoa.project_id",
    default=4505469596663808,
    flags=FLAG_AUTOMATOR_MODIFIABLE,
)

register(
    "issues.sdk_crash_detection.cocoa.sample_rate",
    default=1.0,
    flags=FLAG_AUTOMATOR_MODIFIABLE,
)

# The project ID belongs to the sentry organization: https://sentry.sentry.io/projects/cocoa-sdk-crashes/?project=4506155486085120.
register(
    "issues.sdk_crash_detection.react-native.project_id",
    default=4506155486085120,
    flags=FLAG_AUTOMATOR_MODIFIABLE,
)

# The allowlist of org IDs that the react-native crash detection is enabled for.
register(
    "issues.sdk_crash_detection.react-native.organization_allowlist",
    type=Sequence,
    default=[],
    flags=FLAG_ALLOW_EMPTY | FLAG_AUTOMATOR_MODIFIABLE,
)

register(
    "issues.sdk_crash_detection.react-native.sample_rate",
    default=0.0,
    flags=FLAG_AUTOMATOR_MODIFIABLE,
)

register(
    "issues.sdk_crash_detection.java.project_id",
    default=0,
    type=Int,
    flags=FLAG_ALLOW_EMPTY | FLAG_AUTOMATOR_MODIFIABLE,
)

# The allowlist of org IDs that the java crash detection is enabled for.
register(
    "issues.sdk_crash_detection.java.organization_allowlist",
    type=Sequence,
    default=[],
    flags=FLAG_ALLOW_EMPTY | FLAG_AUTOMATOR_MODIFIABLE,
)

register(
    "issues.sdk_crash_detection.java.sample_rate",
    default=0.0,
    flags=FLAG_AUTOMATOR_MODIFIABLE,
)

register(
    "issues.sdk_crash_detection.native.project_id",
    default=0,
    type=Int,
    flags=FLAG_ALLOW_EMPTY | FLAG_AUTOMATOR_MODIFIABLE,
)

register(
    "issues.sdk_crash_detection.native.organization_allowlist",
    type=Sequence,
    default=[],
    flags=FLAG_ALLOW_EMPTY | FLAG_AUTOMATOR_MODIFIABLE,
)

register(
    "issues.sdk_crash_detection.native.sample_rate",
    default=0.0,
    flags=FLAG_AUTOMATOR_MODIFIABLE,
)

register(
    "issues.sdk_crash_detection.dart.project_id",
    default=0,
    type=Int,
    flags=FLAG_ALLOW_EMPTY | FLAG_AUTOMATOR_MODIFIABLE,
)

register(
    "issues.sdk_crash_detection.dart.organization_allowlist",
    type=Sequence,
    default=[],
    flags=FLAG_ALLOW_EMPTY | FLAG_AUTOMATOR_MODIFIABLE,
)

register(
    "issues.sdk_crash_detection.dart.sample_rate",
    default=0.0,
    flags=FLAG_AUTOMATOR_MODIFIABLE,
)

# END: SDK Crash Detection

register(
    "issues.auto_source_code_config.update_code_mapping_if_needed",
    default=False,
    flags=FLAG_AUTOMATOR_MODIFIABLE,
)

register(
    # Lists the shared resource ids we want to account usage for.
    "shared_resources_accounting_enabled",
    default=[],
    flags=FLAG_AUTOMATOR_MODIFIABLE,
)

# The flag disables the file io on main thread detector
register(
    "performance_issues.file_io_main_thread.disabled",
    default=False,
    flags=FLAG_MODIFIABLE_BOOL | FLAG_AUTOMATOR_MODIFIABLE,
)

# Enables on-demand metric extraction for Dashboard Widgets.
register(
    "on_demand_metrics.check_widgets.enable",
    default=False,
    flags=FLAG_PRIORITIZE_DISK | FLAG_AUTOMATOR_MODIFIABLE,
)
# Rollout % for easing out rollout based on the dashboard widget query id
register(
    "on_demand_metrics.check_widgets.rollout",
    default=0.0,
    type=Float,
    flags=FLAG_PRIORITIZE_DISK | FLAG_AUTOMATOR_MODIFIABLE,
)
# Number of DashboardWidgetQuery to be checked at once.
register(
    "on_demand_metrics.check_widgets.query.batch_size",
    type=Int,
    default=50,
    flags=FLAG_PRIORITIZE_DISK | FLAG_AUTOMATOR_MODIFIABLE,
)
# Number of chunks to split queries across.
register(
    "on_demand_metrics.check_widgets.query.total_batches",
    default=100,
    flags=FLAG_PRIORITIZE_DISK | FLAG_AUTOMATOR_MODIFIABLE,
)
# Use database backed stateful extraction state
register(
    "on_demand_metrics.widgets.use_stateful_extraction",
    default=False,
    flags=FLAG_PRIORITIZE_DISK | FLAG_AUTOMATOR_MODIFIABLE,
)
# Use to rollout using a cache for should_use_on_demand function, which resolves queries
register(
    "on_demand_metrics.cache_should_use_on_demand",
    default=0.0,
    flags=FLAG_AUTOMATOR_MODIFIABLE | FLAG_MODIFIABLE_RATE,
)

# Relocation: whether or not the self-serve API for the feature is enabled. When set on a region
# silo, this flag controls whether or not that region's API will serve relocation requests to
# non-superuser clients. When set on the control silo, it can be used to regulate whether or not
# certain global UI (ex: the relocation creation form at `/relocation/`) is visible to users.
register(
    "relocation.enabled",
    default=False,
    flags=FLAG_BOOL | FLAG_AUTOMATOR_MODIFIABLE,
)

# Relocation: populates the target region drop down in the control silo. Note: this option has NO
# EFFECT in region silos. However, the control silos `relocation.selectable-regions` array should be
# a complete list of all regions where `relocation.enabled`. If a region is enabled/disabled, it
# should also be added to/removed from this array in the control silo at the same time.
register(
    "relocation.selectable-regions",
    default=[],
    flags=FLAG_AUTOMATOR_MODIFIABLE,
)

# Relocation: the step at which new relocations should be autopaused, requiring admin approval
# before continuing.
# DEPRECATED: will be removed after the new `relocation.autopause.*` options are fully rolled out.
register(
    "relocation.autopause",
    default="",
    flags=FLAG_AUTOMATOR_MODIFIABLE,
)

# Relocation: the step at which new `SELF_HOSTED` relocations should be autopaused, requiring an
# admin to unpause before continuing.
register(
    "relocation.autopause.self-hosted",
    default="",
    flags=FLAG_AUTOMATOR_MODIFIABLE,
)

# Relocation: the step at which new `SELF_HOSTED` relocations should be autopaused, requiring an
# admin to unpause before continuing.
register(
    "relocation.autopause.saas-to-saas",
    default="",
    flags=FLAG_AUTOMATOR_MODIFIABLE,
)

# Relocation: globally limits the number of small (<=10MB) relocations allowed per silo per day.
register(
    "relocation.daily-limit.small",
    default=0,
    flags=FLAG_SCALAR | FLAG_AUTOMATOR_MODIFIABLE,
)

# Relocation: globally limits the number of medium (>10MB && <=100MB) relocations allowed per silo
# per day.
register(
    "relocation.daily-limit.medium",
    default=0,
    flags=FLAG_SCALAR | FLAG_AUTOMATOR_MODIFIABLE,
)

# Relocation: globally limits the number of large (>100MB) relocations allowed per silo per day.
register(
    "relocation.daily-limit.large",
    default=0,
    flags=FLAG_SCALAR | FLAG_AUTOMATOR_MODIFIABLE,
)

register(
    "relocation.outbox-orgslug.killswitch",
    default=[],
    type=Sequence,
    flags=FLAG_AUTOMATOR_MODIFIABLE,
)

# max number of profiles to use for computing
# the aggregated flamegraph.
register(
    "profiling.flamegraph.profile-set.size",
    type=Int,
    default=100,
    flags=FLAG_AUTOMATOR_MODIFIABLE,
)

# list of platform names for which we allow using unsampled profiles for the purpose
# of improving profile (function) metrics
register(
    "profiling.profile_metrics.unsampled_profiles.platforms",
    type=Sequence,
    default=[],
    flags=FLAG_ALLOW_EMPTY | FLAG_AUTOMATOR_MODIFIABLE,
)

# sample rate for tuning the amount of unsampled profiles that we "let through"
register(
    "profiling.profile_metrics.unsampled_profiles.sample_rate",
    default=0.0,
    flags=FLAG_AUTOMATOR_MODIFIABLE,
)

# killswitch for profile metrics
register(
    "profiling.profile_metrics.unsampled_profiles.enabled",
    default=False,
    type=Bool,
    flags=FLAG_AUTOMATOR_MODIFIABLE,
)

# Enable sending a post update signal after we update groups using a queryset update
register(
    "groups.enable-post-update-signal",
    default=False,
    flags=FLAG_BOOL | FLAG_AUTOMATOR_MODIFIABLE,
)


# Switch to read assemble status from Redis instead of memcache
register("assemble.read_from_redis", default=False, flags=FLAG_AUTOMATOR_MODIFIABLE)

# Sampling rates for testing Rust-based grouping enhancers

# Rate at which to run the Rust implementation of `assemble_stacktrace_component`
# and compare the results
register(
    "grouping.rust_enhancers.compare_components",
    default=0.0,
    flags=FLAG_AUTOMATOR_MODIFIABLE,
)
# Rate at which to prefer the Rust implementation of `assemble_stacktrace_component`.
register(
    "grouping.rust_enhancers.prefer_rust_components",
    default=0.0,
    flags=FLAG_AUTOMATOR_MODIFIABLE,
)
register(
    "metrics.sample-list.sample-rate",
    type=Float,
    default=100_000.0,
    flags=FLAG_PRIORITIZE_DISK | FLAG_AUTOMATOR_MODIFIABLE,
)

# Rates controlling the rollout of grouping parameterization experiments
register(
    "grouping.experiments.parameterization.uniq_id",
    default=0.0,
    flags=FLAG_ADMIN_MODIFIABLE | FLAG_AUTOMATOR_MODIFIABLE | FLAG_RATE,
)

# TODO: For now, only a small number of projects are going through a grouping config transition at
# any given time, so we're sampling at 100% in order to be able to get good signal. Once we've fully
# transitioned to the optimized logic, and before the next config change, we probably either want to
# turn this down or get rid of it in favor of the default 10% sample rate
register(
    "grouping.config_transition.metrics_sample_rate",
    type=Float,
    default=1.0,
    flags=FLAG_AUTOMATOR_MODIFIABLE,
)


# Sample rate for double writing to experimental dsn
register(
    "store.experimental-dsn-double-write.sample-rate",
    default=0.0,
    flags=FLAG_AUTOMATOR_MODIFIABLE,
)

# temporary option for logging canonical key fallback stacktraces
register(
    "canonical-fallback.send-error-to-sentry",
    default=0.0,
    flags=FLAG_AUTOMATOR_MODIFIABLE,
)

# Standalone spans
register(
    "standalone-spans.process-spans-consumer.enable",
    default=False,
    flags=FLAG_PRIORITIZE_DISK | FLAG_AUTOMATOR_MODIFIABLE,
)
register(
    "standalone-spans.process-spans-consumer.project-allowlist",
    type=Sequence,
    default=[],
    flags=FLAG_PRIORITIZE_DISK | FLAG_AUTOMATOR_MODIFIABLE,
)
register(
    "standalone-spans.process-spans-consumer.project-rollout",
    type=Float,
    default=0.0,
    flags=FLAG_PRIORITIZE_DISK | FLAG_AUTOMATOR_MODIFIABLE,
)
register(
    "standalone-spans.buffer-window.seconds",
    type=Int,
    default=120,  # 2 minutes
    flags=FLAG_PRIORITIZE_DISK | FLAG_AUTOMATOR_MODIFIABLE,
)
register(
    "standalone-spans.buffer-ttl.seconds",
    type=Int,
    default=300,  # 5 minutes
    flags=FLAG_PRIORITIZE_DISK | FLAG_AUTOMATOR_MODIFIABLE,
)
register(
    "standalone-spans.process-segments-consumer.enable",
    default=True,
    flags=FLAG_PRIORITIZE_DISK | FLAG_AUTOMATOR_MODIFIABLE,
)
register(
    "standalone-spans.send-occurrence-to-platform.enable",
    default=False,
    flags=FLAG_PRIORITIZE_DISK | FLAG_AUTOMATOR_MODIFIABLE,
)
register(
    "standalone-spans.detect-performance-problems.enable",
    default=False,
    flags=FLAG_PRIORITIZE_DISK | FLAG_AUTOMATOR_MODIFIABLE,
)
register(
    "standalone-spans.profile-process-messages.rate",
    type=Float,
    default=0.0,
    flags=FLAG_PRIORITIZE_DISK | FLAG_AUTOMATOR_MODIFIABLE,
)
register(
    "standalone-spans.deserialize-spans-rapidjson.enable",
    default=False,
    flags=FLAG_PRIORITIZE_DISK | FLAG_AUTOMATOR_MODIFIABLE,
)
register(
    "standalone-spans.deserialize-spans-orjson.enable",
    default=False,
    flags=FLAG_PRIORITIZE_DISK | FLAG_AUTOMATOR_MODIFIABLE,
)
register(
    "indexed-spans.agg-span-waterfall.enable",
    default=False,
    flags=FLAG_PRIORITIZE_DISK | FLAG_AUTOMATOR_MODIFIABLE,
)

register(
    "traces.sample-list.sample-rate",
    type=Float,
    default=0.0,
    flags=FLAG_PRIORITIZE_DISK | FLAG_AUTOMATOR_MODIFIABLE,
)

register(
    "discover.saved-query-dataset-split.enable",
    default=False,
    flags=FLAG_PRIORITIZE_DISK | FLAG_AUTOMATOR_MODIFIABLE,
)
register(
    "discover.saved-query-dataset-split.organization-id-allowlist",
    type=Sequence,
    default=[],
    flags=FLAG_PRIORITIZE_DISK | FLAG_AUTOMATOR_MODIFIABLE,
)

# Options for setting LLM providers and usecases
register("llm.provider.options", default={}, flags=FLAG_NOSTORE)
# Example provider:
#     "openai": {
#         "options": {
#             "api_key": "",
#         },
#         "models": ["gpt-4-turbo", "gpt-3.5-turbo"],
#     }

register("llm.usecases.options", default={}, flags=FLAG_NOSTORE, type=Dict)
# Example usecase:
#     "suggestedfix": {
#         "provider": "openai",
#         "options": {
#             "model": "gpt-3.5-turbo",
#         },
#     }
# }

register(
    "feedback.filter_garbage_messages",
    type=Bool,
    default=False,
    flags=FLAG_PRIORITIZE_DISK | FLAG_AUTOMATOR_MODIFIABLE,
)

# List of organizations with increased rate limits for organization_events API
register(
    "api.organization_events.rate-limit-increased.orgs",
    type=Sequence,
    default=[],
    flags=FLAG_ALLOW_EMPTY | FLAG_AUTOMATOR_MODIFIABLE,
)
# Increased rate limits for organization_events API for the orgs above
register(
    "api.organization_events.rate-limit-increased.limits",
    type=Dict,
    default={"limit": 50, "window": 1, "concurrent_limit": 50},
    flags=FLAG_ALLOW_EMPTY | FLAG_AUTOMATOR_MODIFIABLE,
)
# Reduced rate limits for organization_events API for the orgs in LA/EA/GA rollout
# Once GA'd, this will be the default rate limit for all orgs not on the increase list
register(
    "api.organization_events.rate-limit-reduced.limits",
    type=Dict,
    default={"limit": 1000, "window": 300, "concurrent_limit": 15},
    flags=FLAG_ALLOW_EMPTY | FLAG_AUTOMATOR_MODIFIABLE,
)


# TODO: remove once removed from options
register(
    "issue_platform.use_kafka_partition_key",
    type=Bool,
    default=False,
    flags=FLAG_PRIORITIZE_DISK | FLAG_AUTOMATOR_MODIFIABLE,
)


register(
    "sentry.save-event-attachments.project-per-5-minute-limit",
    type=Int,
    default=2000,
    flags=FLAG_AUTOMATOR_MODIFIABLE,
)

register(
    "sentry.save-event-attachments.project-per-sec-limit",
    type=Int,
    default=100,
    flags=FLAG_AUTOMATOR_MODIFIABLE,
)

# max number of profile chunks to use for computing
# the merged profile.
register(
    "profiling.continuous-profiling.chunks-set.size",
    type=Int,
    default=50,
    flags=FLAG_AUTOMATOR_MODIFIABLE,
)
register(
    "profiling.continuous-profiling.chunks-query.size",
    type=Int,
    default=250,
    flags=FLAG_AUTOMATOR_MODIFIABLE,
)

# Enable orjson in the occurrence_consumer.process_[message|batch]
register(
    "issues.occurrence_consumer.use_orjson",
    type=Bool,
    default=False,
    flags=FLAG_AUTOMATOR_MODIFIABLE,
)

# Controls the rate of using the sentry api shared secret for communicating to sentry.
register(
    "seer.api.use-shared-secret",
    default=0.0,
    flags=FLAG_AUTOMATOR_MODIFIABLE,
)

register(
    "similarity.backfill_nodestore_use_multithread",
    default=False,
    flags=FLAG_AUTOMATOR_MODIFIABLE,
)

register(
    "similarity.backfill_nodestore_chunk_size",
    default=5,
    flags=FLAG_AUTOMATOR_MODIFIABLE,
)

register(
    "similarity.backfill_nodestore_threads",
    default=6,
    flags=FLAG_AUTOMATOR_MODIFIABLE,
)
register(
    "similarity.backfill_snuba_concurrent_requests",
    default=20,
    flags=FLAG_AUTOMATOR_MODIFIABLE,
)
register(
    "similarity.backfill_seer_chunk_size",
    default=30,
    flags=FLAG_AUTOMATOR_MODIFIABLE,
)
register(
    "similarity.backfill_seer_threads",
    default=1,
    flags=FLAG_AUTOMATOR_MODIFIABLE,
)
register(
    "similarity.backfill_project_cohort_size",
    default=1000,
    flags=FLAG_AUTOMATOR_MODIFIABLE,
)
register(
    "similarity.backfill_total_worker_count",
    default=6,
    flags=FLAG_AUTOMATOR_MODIFIABLE,
)
register(
    "similarity.new_project_seer_grouping.enabled",
    default=False,
    flags=FLAG_AUTOMATOR_MODIFIABLE,
)
register(
    "similarity.backfill_use_reranking",
    default=False,
    flags=FLAG_AUTOMATOR_MODIFIABLE,
)
register(
    "delayed_processing.batch_size",
    default=10000,
    flags=FLAG_AUTOMATOR_MODIFIABLE,
)
register(
    "delayed_processing.emit_logs",
    type=Bool,
    default=False,
    flags=FLAG_AUTOMATOR_MODIFIABLE,
)
register(
    "delayed_workflow.rollout",
    type=Bool,
    default=False,
    flags=FLAG_AUTOMATOR_MODIFIABLE,
)
register(
    "celery_split_queue_task_rollout",
    default={},
    flags=FLAG_AUTOMATOR_MODIFIABLE,
)

register(
    "grouping.grouphash_metadata.ingestion_writes_enabled",
    type=Bool,
    default=True,
    flags=FLAG_AUTOMATOR_MODIFIABLE,
)
register(
    "grouping.grouphash_metadata.backfill_sample_rate",
    type=Float,
    default=0.0,
    flags=FLAG_AUTOMATOR_MODIFIABLE,
)


# Restrict uptime issue creation for specific host provider identifiers. Items
# in this list map to the `host_provider_id` column in the UptimeSubscription
# table.
#
# This may be used to stop issue creation in the event that a network / hosting
# provider blocks the uptime checker causing false positives.
register(
    "uptime.restrict-issue-creation-by-hosting-provider-id",
    type=Sequence,
    default=[],
    flags=FLAG_ALLOW_EMPTY | FLAG_AUTOMATOR_MODIFIABLE,
)

# Disables specific uptime checker regions. This is a list of region slugs
# which must match regions available in the settings.UPTIME_REGIONS list.
#
# Useful to remove a region from check rotation if there is some kind of
# problem with the region.
register(
    "uptime.disabled-checker-regions",
    type=Sequence,
    default=[],
    flags=FLAG_ALLOW_EMPTY | FLAG_AUTOMATOR_MODIFIABLE,
)
register(
    "uptime.checker-regions-mode-override",
    type=Dict,
    default={},
    flags=FLAG_ALLOW_EMPTY | FLAG_AUTOMATOR_MODIFIABLE,
)

# When in active monitoring mode, overrides how many failures in a row we need to see to mark the monitor as down
register(
    "uptime.active-failure-threshold",
    type=Int,
    default=3,
    flags=FLAG_AUTOMATOR_MODIFIABLE,
)
# When in active monitoring mode, how many successes in a row do we need to mark it as up
register(
    "uptime.active-recovery-threshold",
    type=Int,
    default=1,
    flags=FLAG_AUTOMATOR_MODIFIABLE,
)

register(
    "uptime.date_cutoff_epoch_seconds",
    type=Int,
    default=0,
    flags=FLAG_AUTOMATOR_MODIFIABLE,
)

register(
    "uptime.snuba_uptime_results.enabled",
    type=Bool,
    default=False,
    flags=FLAG_AUTOMATOR_MODIFIABLE,
)

# Configures the list of public IP addresses that are returned from the
# `uptime-ips` API. This does NOT control what actual IPs are used to make the
# check, we simply have this as an option so that we can quickly update this
# list without the need for a code-change.
register(
    "uptime.uptime-ips-api-response",
    type=Sequence,
    default=[],
    flags=FLAG_ALLOW_EMPTY | FLAG_AUTOMATOR_MODIFIABLE,
)


register(
    "releases.no_snuba_for_release_creation",
    type=Bool,
    default=False,
    flags=FLAG_AUTOMATOR_MODIFIABLE,
)

register(
    "celery_split_queue_rollout",
    default={"post_process_transactions": 1.0},
    flags=FLAG_AUTOMATOR_MODIFIABLE,
)

# Secret Scanning. Allows to temporarily disable signature verification.
register(
    "secret-scanning.github.enable-signature-verification",
    type=Bool,
    default=True,
    flags=FLAG_AUTOMATOR_MODIFIABLE,
)

# Rate limiting for the occurrence consumer
register(
    "issues.occurrence-consumer.rate-limit.quota",
    type=Dict,
    default={"window_seconds": 3600, "granularity_seconds": 60, "limit": 1000},
    flags=FLAG_AUTOMATOR_MODIFIABLE,
)

register(
    "issues.occurrence-consumer.rate-limit.enabled",
    type=Bool,
    default=False,
    flags=FLAG_AUTOMATOR_MODIFIABLE,
)
register(
    "eventstore.adjacent_event_ids_use_snql",
    type=Bool,
    default=False,
    flags=FLAG_AUTOMATOR_MODIFIABLE,
)

# Demo mode
register(
    "demo-mode.enabled",
    type=Bool,
    default=False,
    flags=FLAG_AUTOMATOR_MODIFIABLE,
)

register(
    "demo-mode.orgs",
    default=[],
    flags=FLAG_AUTOMATOR_MODIFIABLE,
)

register(
    "demo-mode.users",
    default=[],
    flags=FLAG_AUTOMATOR_MODIFIABLE,
)

# option for sample size when fetching project tag keys
register(
    "visibility.tag-key-sample-size",
    default=1_000_000,
    flags=FLAG_AUTOMATOR_MODIFIABLE,
)

# option for clamping project tag key date range
register(
    "visibility.tag-key-max-date-range.days",
    default=14,
    flags=FLAG_AUTOMATOR_MODIFIABLE,
)

# option used to enable/disable applying
# stack trace rules in profiles
register(
    "profiling.stack_trace_rules.enabled",
    default=False,
    type=Bool,
    flags=FLAG_AUTOMATOR_MODIFIABLE,
)

register(
    "performance.event-tracker.sample-rate.transactions",
    default=0.0,
    flags=FLAG_AUTOMATOR_MODIFIABLE,
)

# allows us to disable indexing during maintenance events
register(
    "sentry.similarity.indexing.enabled",
    default=True,
    type=Bool,
    flags=FLAG_AUTOMATOR_MODIFIABLE,
)

# Enforces a QueryBuilder check that the first relevant event has been sent for each project
register(
    "sentry.search.events.project.check_event",
    default=0.0,
    type=Float,
    flags=FLAG_AUTOMATOR_MODIFIABLE,
)

register(
    "taskworker.grpc_service_config",
    type=String,
    default="""{"loadBalancingConfig": [{"round_robin": {}}]}""",
    flags=FLAG_AUTOMATOR_MODIFIABLE,
)

# Increases event title character limit
register(
    "sentry.save-event.title-char-limit-256.enabled",
    type=Bool,
    default=False,
    flags=FLAG_AUTOMATOR_MODIFIABLE,
)

register(
    "sentry.demo_mode.sync_artifact_bundles.enable",
    type=Bool,
    default=False,
    flags=FLAG_PRIORITIZE_DISK | FLAG_AUTOMATOR_MODIFIABLE,
)
register(
    "sentry.demo_mode.sync_artifact_bundles.source_org_id",
    type=Int,
    flags=FLAG_PRIORITIZE_DISK | FLAG_AUTOMATOR_MODIFIABLE,
)
register(
    "sentry.demo_mode.sync_artifact_bundles.lookback_days",
    default=1,
    flags=FLAG_PRIORITIZE_DISK | FLAG_AUTOMATOR_MODIFIABLE,
)

# Taskbroker flags

register(
    "taskworker.route.overrides",
    default={},
    flags=FLAG_AUTOMATOR_MODIFIABLE,
)
register(
    "taskworker.deletions.rollout",
    default={},
    flags=FLAG_AUTOMATOR_MODIFIABLE,
)
register(
    "taskworker.deletions.control.rollout",
    default={},
    flags=FLAG_AUTOMATOR_MODIFIABLE,
)
register(
    "taskworker.tempest.rollout",
    default={},
    flags=FLAG_AUTOMATOR_MODIFIABLE,
)
register(
    "taskworker.relocation.rollout",
    default={},
    flags=FLAG_AUTOMATOR_MODIFIABLE,
)
register(
    "taskworker.relocation.control.rollout",
    default={},
    flags=FLAG_AUTOMATOR_MODIFIABLE,
)
register(
    "taskworker.auth.rollout",
    default={},
    flags=FLAG_AUTOMATOR_MODIFIABLE,
)
register(
    "taskworker.auth.control.rollout",
    default={},
    flags=FLAG_AUTOMATOR_MODIFIABLE,
)
register(
    "taskworker.demomode.rollout",
    default={},
    flags=FLAG_AUTOMATOR_MODIFIABLE,
)
register(
    "taskworker.options.rollout",
    default={},
    flags=FLAG_AUTOMATOR_MODIFIABLE,
)
register(
    "taskworker.options.control.rollout",
    default={},
    flags=FLAG_AUTOMATOR_MODIFIABLE,
)
register(
    "taskworker.sdk.rollout",
    default={},
    flags=FLAG_AUTOMATOR_MODIFIABLE,
)
register(
    "taskworker.sdk.control.rollout",
    default={},
    flags=FLAG_AUTOMATOR_MODIFIABLE,
)
register(
    "taskworker.selfhosted.rollout",
    default={},
    flags=FLAG_AUTOMATOR_MODIFIABLE,
)
register(
    "taskworker.alerts.rollout",
    default={},
    flags=FLAG_AUTOMATOR_MODIFIABLE,
)
register(
    "sdk-deprecation.profile-chunk.python",
    default="2.24.1",
    flags=FLAG_AUTOMATOR_MODIFIABLE,
)
register(
    "sdk-deprecation.profile-chunk.cocoa",
    default="8.49.0",
    flags=FLAG_AUTOMATOR_MODIFIABLE,
)
register(
    "taskworker.crons.rollout",
    default={},
    flags=FLAG_AUTOMATOR_MODIFIABLE,
)
register(
    "taskworker.digests.rollout",
    default={},
    flags=FLAG_AUTOMATOR_MODIFIABLE,
)
register(
    "taskworker.hybridcloud.rollout",
    default={},
    flags=FLAG_AUTOMATOR_MODIFIABLE,
)
register(
    "taskworker.hybridcloud.control.rollout",
    default={},
    flags=FLAG_AUTOMATOR_MODIFIABLE,
)
register(
    "taskworker.replays.rollout",
    default={},
    flags=FLAG_AUTOMATOR_MODIFIABLE,
)
register(
    "taskworker.notifications.rollout",
    default={},
    flags=FLAG_AUTOMATOR_MODIFIABLE,
)
register(
    "taskworker.notifications.control.rollout",
    default={},
    flags=FLAG_AUTOMATOR_MODIFIABLE,
)
register(
    "taskworker.uptime.rollout",
    default={},
    flags=FLAG_AUTOMATOR_MODIFIABLE,
)
register(
    "taskworker.integrations.control.rollout",
    default={},
    flags=FLAG_AUTOMATOR_MODIFIABLE,
)
register(
    "taskworker.integrations.rollout",
    default={},
    flags=FLAG_AUTOMATOR_MODIFIABLE,
)
register(
    "taskworker.attachments.rollout",
    default={},
    flags=FLAG_AUTOMATOR_MODIFIABLE,
)
register(
    "taskworker.seer.rollout",
    default={},
    flags=FLAG_AUTOMATOR_MODIFIABLE,
)
register(
    "taskworker.issues.rollout",
    default={},
    flags=FLAG_AUTOMATOR_MODIFIABLE,
)
register(
    "taskworker.export.rollout",
    default={},
    flags=FLAG_AUTOMATOR_MODIFIABLE,
)
register(
    "taskworker.buffer.rollout",
    default={},
    flags=FLAG_AUTOMATOR_MODIFIABLE,
)
register(
<<<<<<< HEAD
    "taskworker.performance.rollout",
=======
    "taskworker.profiling.rollout",
>>>>>>> 286a948a
    default={},
    flags=FLAG_AUTOMATOR_MODIFIABLE,
)
register(
    "taskworker.reports.rollout",
    default={},
    flags=FLAG_AUTOMATOR_MODIFIABLE,
)

# Orgs for which compression should be disabled in the chunk upload endpoint.
# This is intended to circumvent sporadic 503 errors reported by some customers.
register("chunk-upload.no-compression", default=[], flags=FLAG_AUTOMATOR_MODIFIABLE)<|MERGE_RESOLUTION|>--- conflicted
+++ resolved
@@ -3332,11 +3332,12 @@
     flags=FLAG_AUTOMATOR_MODIFIABLE,
 )
 register(
-<<<<<<< HEAD
     "taskworker.performance.rollout",
-=======
+    default={},
+    flags=FLAG_AUTOMATOR_MODIFIABLE,
+)
+register(
     "taskworker.profiling.rollout",
->>>>>>> 286a948a
     default={},
     flags=FLAG_AUTOMATOR_MODIFIABLE,
 )
