--- conflicted
+++ resolved
@@ -3332,12 +3332,11 @@
     flags=FLAG_AUTOMATOR_MODIFIABLE,
 )
 register(
-<<<<<<< HEAD
     "taskworker.symbolication.rollout",
     default={},
     flags=FLAG_AUTOMATOR_MODIFIABLE,
 )
-=======
+register(
     "taskworker.profiling.rollout",
     default={},
     flags=FLAG_AUTOMATOR_MODIFIABLE,
@@ -3348,7 +3347,6 @@
     flags=FLAG_AUTOMATOR_MODIFIABLE,
 )
 
->>>>>>> 8adbf740
 # Orgs for which compression should be disabled in the chunk upload endpoint.
 # This is intended to circumvent sporadic 503 errors reported by some customers.
 register("chunk-upload.no-compression", default=[], flags=FLAG_AUTOMATOR_MODIFIABLE)