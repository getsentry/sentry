import os

from sentry.logging import LoggingFormat
from sentry.options import register
from sentry.options.manager import (
    FLAG_ADMIN_MODIFIABLE,
    FLAG_ALLOW_EMPTY,
    FLAG_AUTOMATOR_MODIFIABLE,
    FLAG_BOOL,
    FLAG_CREDENTIAL,
    FLAG_IMMUTABLE,
    FLAG_MODIFIABLE_BOOL,
    FLAG_MODIFIABLE_RATE,
    FLAG_NOSTORE,
    FLAG_PRIORITIZE_DISK,
    FLAG_RATE,
    FLAG_REQUIRED,
    FLAG_SCALAR,
)
from sentry.quotas.base import build_metric_abuse_quotas
from sentry.utils.types import Any, Bool, Dict, Float, Int, Sequence, String

# Cache
# register('cache.backend', flags=FLAG_NOSTORE)
# register('cache.options', type=Dict, flags=FLAG_NOSTORE)


# System
register("system.admin-email", flags=FLAG_REQUIRED)
register(
    "system.support-email",
    flags=FLAG_ALLOW_EMPTY | FLAG_PRIORITIZE_DISK | FLAG_AUTOMATOR_MODIFIABLE,
)
register(
    "system.security-email",
    flags=FLAG_ALLOW_EMPTY | FLAG_PRIORITIZE_DISK | FLAG_AUTOMATOR_MODIFIABLE,
)
register("system.databases", type=Dict, flags=FLAG_NOSTORE)
# register('system.debug', default=False, flags=FLAG_NOSTORE)
register(
    "system.rate-limit",
    default=0,
    flags=FLAG_ALLOW_EMPTY | FLAG_PRIORITIZE_DISK | FLAG_AUTOMATOR_MODIFIABLE,
)
register(
    "system.event-retention-days",
    default=0,
    flags=FLAG_ALLOW_EMPTY | FLAG_PRIORITIZE_DISK | FLAG_AUTOMATOR_MODIFIABLE,
)
register("system.secret-key", flags=FLAG_CREDENTIAL | FLAG_NOSTORE)
register("system.root-api-key", flags=FLAG_PRIORITIZE_DISK | FLAG_AUTOMATOR_MODIFIABLE)
register("system.logging-format", default=LoggingFormat.HUMAN, flags=FLAG_NOSTORE)
# This is used for the chunk upload endpoint
register("system.upload-url-prefix", flags=FLAG_PRIORITIZE_DISK | FLAG_AUTOMATOR_MODIFIABLE)
register(
    "system.maximum-file-size",
    default=2**31,
    flags=FLAG_PRIORITIZE_DISK | FLAG_AUTOMATOR_MODIFIABLE,
)

# URL configuration
# Absolute URL to the sentry root directory. Should not include a trailing slash.
register(
    "system.url-prefix",
    ttl=60,
    grace=3600,
    default=os.environ.get("SENTRY_SYSTEM_URL_PREFIX"),
    flags=FLAG_REQUIRED | FLAG_PRIORITIZE_DISK,
)
register(
    "system.internal-url-prefix",
    flags=FLAG_ALLOW_EMPTY | FLAG_PRIORITIZE_DISK | FLAG_AUTOMATOR_MODIFIABLE,
)
# Base hostname that account domains are subdomains of.
register(
    "system.base-hostname",
    default=os.environ.get("SENTRY_SYSTEM_BASE_HOSTNAME"),
    flags=FLAG_ALLOW_EMPTY | FLAG_PRIORITIZE_DISK | FLAG_NOSTORE,
)
# The template for organization subdomain hostnames.
register(
    "system.organization-base-hostname",
    default=os.environ.get("SENTRY_ORGANIZATION_BASE_HOSTNAME"),
    flags=FLAG_ALLOW_EMPTY | FLAG_PRIORITIZE_DISK | FLAG_NOSTORE,
)
# Template for organization URL including protocol
register(
    "system.organization-url-template",
    default=os.environ.get("SENTRY_ORGANIZATION_URL_TEMPLATE"),
    flags=FLAG_ALLOW_EMPTY | FLAG_PRIORITIZE_DISK | FLAG_NOSTORE,
)
# Template for region based API URL
register(
    "system.region-api-url-template",
    default=os.environ.get("SENTRY_REGION_API_URL_TEMPLATE"),
    flags=FLAG_ALLOW_EMPTY | FLAG_PRIORITIZE_DISK | FLAG_NOSTORE,
)
# The region that this instance is currently running in.
register("system.region", flags=FLAG_ALLOW_EMPTY | FLAG_PRIORITIZE_DISK | FLAG_NOSTORE)
# Enable date-util parsing for timestamps
register(
    "system.use-date-util-timestamps",
    default=False,
    flags=FLAG_AUTOMATOR_MODIFIABLE,
)
# Redis
register(
    "redis.clusters",
    type=Dict,
    default={"default": {"hosts": {0: {"host": "127.0.0.1", "port": 6379}}}},
    flags=FLAG_NOSTORE | FLAG_IMMUTABLE,
)
register("redis.options", type=Dict, flags=FLAG_NOSTORE)

# Processing worker caches
register(
    "dsym.cache-path",
    type=String,
    default="/tmp/sentry-dsym-cache",
    flags=FLAG_PRIORITIZE_DISK | FLAG_AUTOMATOR_MODIFIABLE,
)
register(
    "releasefile.cache-path",
    type=String,
    default="/tmp/sentry-releasefile-cache",
    flags=FLAG_PRIORITIZE_DISK | FLAG_AUTOMATOR_MODIFIABLE,
)
register(
    "releasefile.cache-limit",
    type=Int,
    default=10 * 1024 * 1024,
    flags=FLAG_PRIORITIZE_DISK | FLAG_AUTOMATOR_MODIFIABLE,
)


# Mail
register("mail.backend", default="smtp", flags=FLAG_NOSTORE)
register(
    "mail.host",
    default="127.0.0.1",
    flags=FLAG_REQUIRED | FLAG_PRIORITIZE_DISK,
)
register(
    "mail.port",
    default=25,
    flags=FLAG_REQUIRED | FLAG_PRIORITIZE_DISK,
)
register(
    "mail.username",
    flags=FLAG_REQUIRED | FLAG_ALLOW_EMPTY | FLAG_PRIORITIZE_DISK,
)
register(
    "mail.password",
    flags=FLAG_REQUIRED | FLAG_ALLOW_EMPTY | FLAG_PRIORITIZE_DISK,
)
register(
    "mail.use-tls",
    default=False,
    flags=FLAG_REQUIRED | FLAG_PRIORITIZE_DISK,
)
register(
    "mail.use-ssl",
    default=False,
    flags=FLAG_REQUIRED | FLAG_PRIORITIZE_DISK,
)
register(
    "mail.subject-prefix",
    default="[Sentry]",
    flags=FLAG_PRIORITIZE_DISK | FLAG_AUTOMATOR_MODIFIABLE,
)
register(
    "mail.from",
    default="root@localhost",
    flags=FLAG_REQUIRED | FLAG_PRIORITIZE_DISK,
)
register("mail.list-namespace", type=String, default="localhost", flags=FLAG_NOSTORE)
register(
    "mail.enable-replies", default=False, flags=FLAG_PRIORITIZE_DISK | FLAG_AUTOMATOR_MODIFIABLE
)
register(
    "mail.reply-hostname",
    default="",
    flags=FLAG_ALLOW_EMPTY | FLAG_PRIORITIZE_DISK | FLAG_AUTOMATOR_MODIFIABLE,
)
register(
    "mail.mailgun-api-key",
    default="",
    flags=FLAG_ALLOW_EMPTY | FLAG_PRIORITIZE_DISK | FLAG_AUTOMATOR_MODIFIABLE,
)
register(
    "mail.timeout",
    default=10,
    type=Int,
    flags=FLAG_ALLOW_EMPTY | FLAG_PRIORITIZE_DISK | FLAG_AUTOMATOR_MODIFIABLE,
)

# TOTP (Auth app)
register(
    "totp.disallow-new-enrollment",
    default=False,
    type=Bool,
    flags=FLAG_ALLOW_EMPTY | FLAG_PRIORITIZE_DISK | FLAG_AUTOMATOR_MODIFIABLE,
)

# SMS
register(
    "sms.twilio-account",
    default="",
    flags=FLAG_ALLOW_EMPTY | FLAG_PRIORITIZE_DISK | FLAG_AUTOMATOR_MODIFIABLE,
)
register(
    "sms.twilio-token", default="", flags=FLAG_CREDENTIAL | FLAG_ALLOW_EMPTY | FLAG_PRIORITIZE_DISK
)
register(
    "sms.twilio-number",
    default="",
    flags=FLAG_ALLOW_EMPTY | FLAG_PRIORITIZE_DISK | FLAG_AUTOMATOR_MODIFIABLE,
)
register(
    "sms.disallow-new-enrollment",
    default=False,
    type=Bool,
    flags=FLAG_ALLOW_EMPTY | FLAG_AUTOMATOR_MODIFIABLE,
)

# U2F
register(
    "u2f.app-id",
    default="",
    flags=FLAG_ALLOW_EMPTY | FLAG_PRIORITIZE_DISK | FLAG_AUTOMATOR_MODIFIABLE,
)
register(
    "u2f.facets",
    default=[],
    type=Sequence,
    flags=FLAG_ALLOW_EMPTY | FLAG_PRIORITIZE_DISK | FLAG_AUTOMATOR_MODIFIABLE,
)
register(
    "u2f.disallow-new-enrollment",
    default=False,
    type=Bool,
    flags=FLAG_ALLOW_EMPTY | FLAG_PRIORITIZE_DISK | FLAG_AUTOMATOR_MODIFIABLE,
)

# Recovery Codes
register(
    "recovery.disallow-new-enrollment",
    default=False,
    type=Bool,
    flags=FLAG_ALLOW_EMPTY | FLAG_PRIORITIZE_DISK | FLAG_AUTOMATOR_MODIFIABLE,
)

# Auth
register(
    "auth.ip-rate-limit",
    default=0,
    flags=FLAG_ALLOW_EMPTY | FLAG_PRIORITIZE_DISK | FLAG_AUTOMATOR_MODIFIABLE,
)
register(
    "auth.user-rate-limit",
    default=0,
    flags=FLAG_ALLOW_EMPTY | FLAG_PRIORITIZE_DISK | FLAG_AUTOMATOR_MODIFIABLE,
)
register(
    "auth.allow-registration",
    default=False,
    flags=FLAG_ALLOW_EMPTY | FLAG_PRIORITIZE_DISK | FLAG_REQUIRED,
)

# User Settings
register(
    "user-settings.signed-url-confirmation-emails-salt",
    type=String,
    default="signed-url-confirmation-emails-salt",
    flags=FLAG_ALLOW_EMPTY | FLAG_PRIORITIZE_DISK | FLAG_AUTOMATOR_MODIFIABLE,
)
register(
    "user-settings.signed-url-confirmation-emails",
    default=False,
    flags=FLAG_ALLOW_EMPTY | FLAG_PRIORITIZE_DISK | FLAG_AUTOMATOR_MODIFIABLE,
)

# Staff
register(
    "staff.ga-rollout",
    type=Bool,
    default=False,
    flags=FLAG_MODIFIABLE_BOOL | FLAG_AUTOMATOR_MODIFIABLE,
)
register(
    "staff.user-email-allowlist",
    type=Sequence,
    default=[],
    flags=FLAG_ALLOW_EMPTY | FLAG_AUTOMATOR_MODIFIABLE,
)
# Superuser read/write
register(
    "superuser.read-write.ga-rollout",
    type=Bool,
    default=False,
    flags=FLAG_MODIFIABLE_BOOL | FLAG_AUTOMATOR_MODIFIABLE,
)

# API Tokens
register(
    "apitoken.auto-add-last-chars",
    default=True,
    type=Bool,
    flags=FLAG_ALLOW_EMPTY | FLAG_PRIORITIZE_DISK | FLAG_AUTOMATOR_MODIFIABLE,
)
register(
    "apitoken.save-hash-on-create",
    default=True,
    type=Bool,
    flags=FLAG_ALLOW_EMPTY | FLAG_PRIORITIZE_DISK | FLAG_AUTOMATOR_MODIFIABLE,
)

# Controls the rate of using the hashed value of User API tokens for lookups when logging in
# and also updates tokens which are not hashed
register(
    "apitoken.use-and-update-hash-rate",
    default=0.0,
    flags=FLAG_AUTOMATOR_MODIFIABLE,
)

register(
    "api.rate-limit.org-create",
    default=5,
    flags=FLAG_ALLOW_EMPTY | FLAG_PRIORITIZE_DISK | FLAG_AUTOMATOR_MODIFIABLE,
)

# Beacon
register("beacon.anonymous", type=Bool, flags=FLAG_REQUIRED)
register(
    "beacon.record_cpu_ram_usage",
    type=Bool,
    flags=FLAG_ALLOW_EMPTY | FLAG_REQUIRED,
)

# Filestore (default)
register("filestore.backend", default="filesystem", flags=FLAG_NOSTORE)
register("filestore.options", default={"location": "/tmp/sentry-files"}, flags=FLAG_NOSTORE)
register("filestore.relocation-backend", default="filesystem", flags=FLAG_NOSTORE)
register(
    "filestore.relocation-options",
    default={"location": "/tmp/sentry-relocation-files"},
    flags=FLAG_NOSTORE,
)

# Filestore for control silo
register("filestore.control.backend", default="", flags=FLAG_NOSTORE)
register("filestore.control.options", default={}, flags=FLAG_NOSTORE)

# Whether to use a redis lock on fileblob uploads and deletes
register("fileblob.upload.use_lock", default=True, flags=FLAG_AUTOMATOR_MODIFIABLE)
# Whether to use redis to cache `FileBlob.id` lookups
register("fileblob.upload.use_blobid_cache", default=False, flags=FLAG_AUTOMATOR_MODIFIABLE)

# Symbol server
register(
    "symbolserver.enabled",
    default=False,
    flags=FLAG_ALLOW_EMPTY | FLAG_PRIORITIZE_DISK | FLAG_AUTOMATOR_MODIFIABLE,
)
register(
    "symbolserver.options",
    default={"url": "http://127.0.0.1:3000"},
    flags=FLAG_ALLOW_EMPTY | FLAG_PRIORITIZE_DISK | FLAG_AUTOMATOR_MODIFIABLE,
)

# Symbolicator
register(
    "symbolicator.enabled",
    default=False,
    flags=FLAG_ALLOW_EMPTY | FLAG_PRIORITIZE_DISK | FLAG_AUTOMATOR_MODIFIABLE,
)
register(
    "symbolicator.options",
    default={"url": "http://127.0.0.1:3021"},
    flags=FLAG_ALLOW_EMPTY | FLAG_PRIORITIZE_DISK | FLAG_AUTOMATOR_MODIFIABLE,
)

# Killswitch for symbolication sources, based on a list of source IDs. Meant to be used in extreme
# situations where it is preferable to break symbolication in a few places as opposed to letting
# it break everywhere.
register(
    "symbolicator.ignored_sources",
    type=Sequence,
    default=[],
    flags=FLAG_ALLOW_EMPTY | FLAG_AUTOMATOR_MODIFIABLE,
)

# Backend chart rendering via chartcuterie
register(
    "chart-rendering.enabled",
    default=False,
    flags=FLAG_ALLOW_EMPTY | FLAG_PRIORITIZE_DISK | FLAG_AUTOMATOR_MODIFIABLE,
)
register(
    "chart-rendering.chartcuterie",
    default={"url": "http://127.0.0.1:7901"},
    flags=FLAG_ALLOW_EMPTY | FLAG_PRIORITIZE_DISK | FLAG_AUTOMATOR_MODIFIABLE,
)
# Leaving these empty will use the same storage driver configured for
# Filestore
register(
    "chart-rendering.storage.backend",
    default=None,
    flags=FLAG_ALLOW_EMPTY | FLAG_PRIORITIZE_DISK | FLAG_AUTOMATOR_MODIFIABLE,
)
register(
    "chart-rendering.storage.options",
    type=Dict,
    default=None,
    flags=FLAG_ALLOW_EMPTY | FLAG_PRIORITIZE_DISK | FLAG_AUTOMATOR_MODIFIABLE,
)

# Configuration Options
register(
    "configurations.storage.backend",
    default=None,
    flags=FLAG_ALLOW_EMPTY | FLAG_PRIORITIZE_DISK | FLAG_AUTOMATOR_MODIFIABLE,
)
register(
    "configurations.storage.options",
    type=Dict,
    default=None,
    flags=FLAG_ALLOW_EMPTY | FLAG_PRIORITIZE_DISK | FLAG_AUTOMATOR_MODIFIABLE,
)

# Flag Options
register(
    "flags:options-audit-log-is-enabled",
    default=True,
    flags=FLAG_ALLOW_EMPTY | FLAG_PRIORITIZE_DISK | FLAG_AUTOMATOR_MODIFIABLE,
    type=Bool,
)
register(
    "flags:options-audit-log-organization-id",
    default=None,
    flags=FLAG_ALLOW_EMPTY | FLAG_PRIORITIZE_DISK | FLAG_AUTOMATOR_MODIFIABLE,
    type=Int,
)

# Replay Options
#
# Replay storage backend configuration (only applicable if the direct-storage driver is used)
register(
    "replay.storage.backend",
    default=None,
    flags=FLAG_ALLOW_EMPTY | FLAG_PRIORITIZE_DISK | FLAG_AUTOMATOR_MODIFIABLE,
)
register(
    "replay.storage.options",
    type=Dict,
    default=None,
    flags=FLAG_ALLOW_EMPTY | FLAG_PRIORITIZE_DISK | FLAG_AUTOMATOR_MODIFIABLE,
)
# Beta recording consumer rollout.
register(
    "replay.consumer.recording.beta-rollout",
    type=Int,
    default=0,
    flags=FLAG_ALLOW_EMPTY | FLAG_PRIORITIZE_DISK | FLAG_AUTOMATOR_MODIFIABLE,
)
# Globally disables replay-video.
register(
    "replay.replay-video.disabled",
    type=Bool,
    default=False,
    flags=FLAG_ALLOW_EMPTY | FLAG_PRIORITIZE_DISK | FLAG_AUTOMATOR_MODIFIABLE,
)
# Billing skip for mobile replay orgs.
register(
    "replay.replay-video.billing-skip-org-ids",
    type=Sequence,
    default=[],
    flags=FLAG_ALLOW_EMPTY | FLAG_PRIORITIZE_DISK | FLAG_AUTOMATOR_MODIFIABLE,
)
# Disables replay-video for a specific organization.
register(
    "replay.replay-video.slug-denylist",
    type=Sequence,
    default=[],
    flags=FLAG_ALLOW_EMPTY | FLAG_PRIORITIZE_DISK | FLAG_AUTOMATOR_MODIFIABLE,
)
# Used for internal dogfooding of a reduced timeout on rage/dead clicks.
register(
    "replay.rage-click.experimental-timeout.org-id-list",
    type=Sequence,
    default=[],
    flags=FLAG_ALLOW_EMPTY | FLAG_AUTOMATOR_MODIFIABLE,
)
register(
    "replay.rage-click.experimental-timeout.milliseconds",
    type=Int,
    default=5000,
    flags=FLAG_AUTOMATOR_MODIFIABLE,
)
# Disables viewed by queries for a list of project ids.
register(
    "replay.viewed-by.project-denylist",
    type=Sequence,
    default=[],
    flags=FLAG_ALLOW_EMPTY | FLAG_PRIORITIZE_DISK | FLAG_AUTOMATOR_MODIFIABLE,
)

# User Feedback Options
register(
    "feedback.organizations.slug-denylist",
    type=Sequence,
    default=[],
    flags=FLAG_ALLOW_EMPTY | FLAG_AUTOMATOR_MODIFIABLE,
)
register(
    "feedback.message.max-size",
    type=Int,
    default=4096,
    flags=FLAG_ALLOW_EMPTY | FLAG_AUTOMATOR_MODIFIABLE,
)

# Dev Toolbar Options
register(
    "devtoolbar.analytics.enabled",
    type=Bool,
    default=False,
    flags=FLAG_ALLOW_EMPTY | FLAG_PRIORITIZE_DISK | FLAG_AUTOMATOR_MODIFIABLE,
)

# Extract logs from python loggers within sentry itself
# 1.0 = extract all warning-level logs
register(
    "ourlogs.sentry-emit-rollout",
    default=0.0,
    flags=FLAG_AUTOMATOR_MODIFIABLE,
)

# Extract logs from breadcrumbs only for a random fraction of sent breadcrumbs.
#
# NOTE: Any value below 1.0 will break the product. Do not override in production.
register(
    "relay.ourlogs-breadcrumb-extraction.sample-rate",
    default=0.0,
    flags=FLAG_AUTOMATOR_MODIFIABLE,
)

# Control number of breadcrumbs converted to OurLogs
register(
    "relay.ourlogs-breadcrumb-extraction.max-breadcrumbs-converted",
    default=100,
    flags=FLAG_AUTOMATOR_MODIFIABLE,
)

# Ingest only a random fraction of logs sent to relay. Used to roll out ourlogs ingestion.
#
# NOTE: Any value below 1.0 will cause customer data to not appear and can break the product. Do not override in production.
register(
    "relay.ourlogs-ingestion.sample-rate",
    default=0.0,
    flags=FLAG_AUTOMATOR_MODIFIABLE,
)

# Extract spans only from a random fraction of transactions.
#
# NOTE: Any value below 1.0 will break the product. Do not override in production.
register(
    "relay.span-extraction.sample-rate",
    default=1.0,
    flags=FLAG_AUTOMATOR_MODIFIABLE,
)

# Allow the Relay to skip normalization of spans for certain hosts.
register(
    "relay.span-normalization.allowed_hosts",
    default=[],
    flags=FLAG_ALLOW_EMPTY | FLAG_AUTOMATOR_MODIFIABLE,
)

# Drop attachments in transaction envelopes in Relay.
register(
    "relay.drop-transaction-attachments",
    type=Bool,
    default=False,
    flags=FLAG_ALLOW_EMPTY | FLAG_AUTOMATOR_MODIFIABLE,
)

# Analytics
register("analytics.backend", default="noop", flags=FLAG_NOSTORE)
register("analytics.options", default={}, flags=FLAG_NOSTORE)

# Slack Integration
register("slack.client-id", flags=FLAG_PRIORITIZE_DISK | FLAG_AUTOMATOR_MODIFIABLE)
register("slack.client-secret", flags=FLAG_CREDENTIAL | FLAG_PRIORITIZE_DISK)
# signing-secret is preferred, but need to keep verification-token for apps that use it
register("slack.verification-token", flags=FLAG_CREDENTIAL | FLAG_PRIORITIZE_DISK)
register("slack.signing-secret", flags=FLAG_CREDENTIAL | FLAG_PRIORITIZE_DISK)

# Issue Summary on Alerts (timeout in seconds)
register("alerts.issue_summary_timeout", default=5, flags=FLAG_AUTOMATOR_MODIFIABLE)

# Codecov Integration
register("codecov.client-secret", flags=FLAG_CREDENTIAL | FLAG_PRIORITIZE_DISK)

# GitHub Integration
register("github-app.id", default=0, flags=FLAG_AUTOMATOR_MODIFIABLE)
register("github-app.name", default="", flags=FLAG_AUTOMATOR_MODIFIABLE)
register("github-app.webhook-secret", default="", flags=FLAG_CREDENTIAL)
register("github-app.private-key", default="", flags=FLAG_CREDENTIAL)
register("github-app.client-id", flags=FLAG_PRIORITIZE_DISK | FLAG_AUTOMATOR_MODIFIABLE)
register("github-app.client-secret", flags=FLAG_CREDENTIAL | FLAG_PRIORITIZE_DISK)

# Github Enterprise Integration
register(
    "github-enterprise-app.alert-rule-action",
    type=Bool,
    default=False,
    flags=FLAG_MODIFIABLE_BOOL | FLAG_AUTOMATOR_MODIFIABLE,
)
register(
    "github-enterprise-app.allowed-hosts-legacy-webhooks",
    type=Sequence,
    default=[],
    flags=FLAG_ALLOW_EMPTY | FLAG_AUTOMATOR_MODIFIABLE,
)

# GitHub Auth
register(
    "github-login.client-id", default="", flags=FLAG_PRIORITIZE_DISK | FLAG_AUTOMATOR_MODIFIABLE
)
register("github-login.client-secret", default="", flags=FLAG_CREDENTIAL | FLAG_PRIORITIZE_DISK)
register(
    "github-login.require-verified-email",
    type=Bool,
    default=False,
    flags=FLAG_PRIORITIZE_DISK | FLAG_AUTOMATOR_MODIFIABLE,
)
register(
    "github-login.base-domain",
    default="github.com",
    flags=FLAG_PRIORITIZE_DISK | FLAG_AUTOMATOR_MODIFIABLE,
)
register(
    "github-login.api-domain",
    default="api.github.com",
    flags=FLAG_PRIORITIZE_DISK | FLAG_AUTOMATOR_MODIFIABLE,
)
register(
    "github-login.extended-permissions",
    type=Sequence,
    default=[],
    flags=FLAG_PRIORITIZE_DISK | FLAG_AUTOMATOR_MODIFIABLE,
)
register("github-login.organization", flags=FLAG_PRIORITIZE_DISK | FLAG_AUTOMATOR_MODIFIABLE)
register(
    "github-extension.enabled",
    default=False,
    flags=FLAG_MODIFIABLE_BOOL | FLAG_AUTOMATOR_MODIFIABLE,
)
register(
    "github-extension.enabled-orgs",
    default=[],
    flags=FLAG_ALLOW_EMPTY | FLAG_AUTOMATOR_MODIFIABLE,
)

# VSTS Integration
register("vsts.client-id", flags=FLAG_PRIORITIZE_DISK | FLAG_AUTOMATOR_MODIFIABLE)
register("vsts.client-secret", flags=FLAG_CREDENTIAL | FLAG_PRIORITIZE_DISK)

# New VSTS Integration
register("vsts_new.client-id", flags=FLAG_PRIORITIZE_DISK | FLAG_AUTOMATOR_MODIFIABLE)
register("vsts_new.client-secret", flags=FLAG_CREDENTIAL | FLAG_PRIORITIZE_DISK)

# VSTS Integration - with limited scopes
register("vsts-limited.client-id", flags=FLAG_PRIORITIZE_DISK | FLAG_AUTOMATOR_MODIFIABLE)
register("vsts-limited.client-secret", flags=FLAG_CREDENTIAL | FLAG_PRIORITIZE_DISK)

# Azure DevOps Integration Social Login Flow
register(
    "vsts.social-auth-migration",
    default=False,
    type=Bool,
    flags=FLAG_MODIFIABLE_BOOL | FLAG_AUTOMATOR_MODIFIABLE,
)

# Add consent prompt for Azure DevOps Integration
register(
    "vsts.consent-prompt",
    default=False,
    flags=FLAG_AUTOMATOR_MODIFIABLE,
)

# PagerDuty Integration
register("pagerduty.app-id", default="", flags=FLAG_AUTOMATOR_MODIFIABLE)

# Vercel Integration
register("vercel.client-id", flags=FLAG_PRIORITIZE_DISK | FLAG_AUTOMATOR_MODIFIABLE)
register("vercel.client-secret", flags=FLAG_CREDENTIAL | FLAG_PRIORITIZE_DISK)
register("vercel.integration-slug", default="sentry", flags=FLAG_AUTOMATOR_MODIFIABLE)

# MsTeams Integration
register("msteams.client-id", flags=FLAG_PRIORITIZE_DISK | FLAG_AUTOMATOR_MODIFIABLE)
register("msteams.client-secret", flags=FLAG_CREDENTIAL | FLAG_PRIORITIZE_DISK)
register("msteams.app-id")

# Discord Integration
register("discord.application-id", flags=FLAG_PRIORITIZE_DISK | FLAG_AUTOMATOR_MODIFIABLE)
register("discord.public-key", flags=FLAG_PRIORITIZE_DISK | FLAG_AUTOMATOR_MODIFIABLE)
register("discord.bot-token", flags=FLAG_CREDENTIAL | FLAG_PRIORITIZE_DISK)
register("discord.client-secret", flags=FLAG_CREDENTIAL | FLAG_PRIORITIZE_DISK)

# AWS Lambda Integration
register("aws-lambda.access-key-id", flags=FLAG_PRIORITIZE_DISK | FLAG_AUTOMATOR_MODIFIABLE)
register("aws-lambda.secret-access-key", flags=FLAG_CREDENTIAL | FLAG_PRIORITIZE_DISK)
register("aws-lambda.cloudformation-url", flags=FLAG_AUTOMATOR_MODIFIABLE)
register("aws-lambda.account-number", default="943013980633", flags=FLAG_AUTOMATOR_MODIFIABLE)
register(
    "aws-lambda.node.layer-name", default="SentryNodeServerlessSDK", flags=FLAG_AUTOMATOR_MODIFIABLE
)
register("aws-lambda.node.layer-version", flags=FLAG_AUTOMATOR_MODIFIABLE)
register(
    "aws-lambda.python.layer-name",
    default="SentryPythonServerlessSDK",
    flags=FLAG_AUTOMATOR_MODIFIABLE,
)
register("aws-lambda.python.layer-version", flags=FLAG_AUTOMATOR_MODIFIABLE)
# the region of the host account we use for assuming the role
register("aws-lambda.host-region", default="us-east-2", flags=FLAG_AUTOMATOR_MODIFIABLE)
# the number of threads we should use to install Lambdas
register("aws-lambda.thread-count", default=100, flags=FLAG_AUTOMATOR_MODIFIABLE)

# Snuba
register(
    "snuba.search.pre-snuba-candidates-optimizer",
    type=Bool,
    default=False,
    flags=FLAG_AUTOMATOR_MODIFIABLE,
)
register(
    "snuba.search.pre-snuba-candidates-percentage", default=0.2, flags=FLAG_AUTOMATOR_MODIFIABLE
)
register(
    "snuba.search.project-group-count-cache-time",
    default=24 * 60 * 60,
    flags=FLAG_AUTOMATOR_MODIFIABLE,
)
register("snuba.search.min-pre-snuba-candidates", default=500, flags=FLAG_AUTOMATOR_MODIFIABLE)
register("snuba.search.max-pre-snuba-candidates", default=5000, flags=FLAG_AUTOMATOR_MODIFIABLE)
register("snuba.search.chunk-growth-rate", default=1.5, flags=FLAG_AUTOMATOR_MODIFIABLE)
register("snuba.search.max-chunk-size", default=2000, flags=FLAG_AUTOMATOR_MODIFIABLE)
register("snuba.search.max-total-chunk-time-seconds", default=30.0, flags=FLAG_AUTOMATOR_MODIFIABLE)
register("snuba.search.hits-sample-size", default=100, flags=FLAG_AUTOMATOR_MODIFIABLE)
register("snuba.track-outcomes-sample-rate", default=0.0, flags=FLAG_AUTOMATOR_MODIFIABLE)

# The percentage of tagkeys that we want to cache. Set to 1.0 in order to cache everything, <=0.0 to stop caching
register(
    "snuba.tagstore.cache-tagkeys-rate",
    default=0.0,
    flags=FLAG_PRIORITIZE_DISK | FLAG_AUTOMATOR_MODIFIABLE,
)

# Kafka Publisher
register("kafka-publisher.raw-event-sample-rate", default=0.0, flags=FLAG_AUTOMATOR_MODIFIABLE)

# Enable multiple topics for eventstream. It allows specific event types to be sent
# to specific topic.
register(
    "store.eventstream-per-type-topic",
    default=False,
    flags=FLAG_PRIORITIZE_DISK | FLAG_AUTOMATOR_MODIFIABLE,
)

# Query and supply Bundle Indexes to Symbolicator SourceMap processing
register(
    "symbolicator.sourcemaps-bundle-index-sample-rate", default=0.0, flags=FLAG_AUTOMATOR_MODIFIABLE
)
# Refresh Bundle Indexes reported as used by symbolicator
register(
    "symbolicator.sourcemaps-bundle-index-refresh-sample-rate",
    default=0.0,
    flags=FLAG_AUTOMATOR_MODIFIABLE,
)

# Transaction events
# True => kill switch to disable ingestion of transaction events for internal project.
register(
    "transaction-events.force-disable-internal-project",
    default=False,
    flags=FLAG_AUTOMATOR_MODIFIABLE,
)

# Enables setting a sampling rate when producing the tag facet.
register(
    "discover2.tags_facet_enable_sampling",
    default=True,
    flags=FLAG_PRIORITIZE_DISK | FLAG_AUTOMATOR_MODIFIABLE,
)

# Enable use of symbolic-sourcemapcache for JavaScript Source Maps processing.
# Set this value of the fraction of projects that you want to use it for.
register(
    "processing.sourcemapcache-processor", default=0.0, flags=FLAG_AUTOMATOR_MODIFIABLE
)  # unused

# Killswitch for sending internal errors to the internal project or
# `SENTRY_SDK_CONFIG.relay_dsn`. Set to `0` to only send to
# `SENTRY_SDK_CONFIG.dsn` (the "upstream transport") and nothing else.
#
# Note: A value that is neither 0 nor 1 is regarded as 0
register("store.use-relay-dsn-sample-rate", default=1, flags=FLAG_AUTOMATOR_MODIFIABLE)

# A rate that enables statsd item sending (DDM data) to s4s
register("store.allow-s4s-ddm-sample-rate", default=0.0, flags=FLAG_AUTOMATOR_MODIFIABLE)

# Mock out integrations and services for tests
register("mocks.jira", default=False, flags=FLAG_AUTOMATOR_MODIFIABLE)

# Record statistics about event payloads and their compressibility
register(
    "store.nodestore-stats-sample-rate", default=0.0, flags=FLAG_AUTOMATOR_MODIFIABLE
)  # unused

# Killswitch to stop storing any reprocessing payloads.
register("store.reprocessing-force-disable", default=False, flags=FLAG_AUTOMATOR_MODIFIABLE)

# Enable calling the severity modeling API on group creation
register(
    "processing.calculate-severity-on-group-creation",
    default=False,
    flags=FLAG_AUTOMATOR_MODIFIABLE,
)

# Enable sending the flag to the microservice to tell it to purposefully take longer than our
# timeout, to see the effect on the overall error event processing backlog
register(
    "processing.severity-backlog-test.timeout",
    default=False,
    flags=FLAG_AUTOMATOR_MODIFIABLE,
)

# Enable sending the flag to the microservice to tell it to purposefully send back an error, to see
# the effect on the overall error event processing backlog
register(
    "processing.severity-backlog-test.error",
    default=False,
    flags=FLAG_AUTOMATOR_MODIFIABLE,
)

register(
    "issues.severity.first-event-severity-calculation-projects-allowlist",
    type=Sequence,
    default=[],
    flags=FLAG_ALLOW_EMPTY | FLAG_AUTOMATOR_MODIFIABLE,
)

register(
    "issues.severity.seer-project-rate-limit",
    type=Any,
    default={"limit": 5, "window": 1},
    flags=FLAG_ALLOW_EMPTY | FLAG_AUTOMATOR_MODIFIABLE,
)

register(
    "issues.severity.seer-global-rate-limit",
    type=Any,
    default={"limit": 20, "window": 1},
    flags=FLAG_ALLOW_EMPTY | FLAG_AUTOMATOR_MODIFIABLE,
)

register(
    "issues.severity.seer-circuit-breaker-passthrough-limit",
    type=Dict,
    default={"limit": 1, "window": 10},
    flags=FLAG_ALLOW_EMPTY | FLAG_AUTOMATOR_MODIFIABLE,
)

register(
    "issues.severity.seer-timout",
    type=Float,
    default=0.2,
    flags=FLAG_ALLOW_EMPTY | FLAG_AUTOMATOR_MODIFIABLE,
)

register(
    "issues.priority.projects-allowlist",
    type=Sequence,
    default=[],
    flags=FLAG_ALLOW_EMPTY | FLAG_AUTOMATOR_MODIFIABLE,
)

#  Percentage of orgs that will be put into a bucket using the split rate below.
register(
    "issues.details.streamline-experiment-rollout-rate",
    type=Float,
    default=0.0,
    flags=FLAG_ALLOW_EMPTY | FLAG_AUTOMATOR_MODIFIABLE,
)

# 50% of orgs will only see the Streamline UI, 50% will only see the Legacy UI.
register(
    "issues.details.streamline-experiment-split-rate",
    type=Float,
    default=0.5,
    flags=FLAG_ALLOW_EMPTY | FLAG_AUTOMATOR_MODIFIABLE,
)


# Killswitch for issue priority
register(
    "issues.priority.enabled",
    default=False,
    type=Bool,
    flags=FLAG_MODIFIABLE_BOOL | FLAG_AUTOMATOR_MODIFIABLE,
)

# Killswitch for all Seer services
#
# TODO: So far this is only being checked when calling the Seer similar issues service during
# ingestion
register(
    "seer.global-killswitch.enabled",
    default=False,
    type=Bool,
    flags=FLAG_MODIFIABLE_BOOL | FLAG_AUTOMATOR_MODIFIABLE,
)

# Killswitches for individual Seer services
#
# TODO: Most of these are not yet being used. The one current exception is the similarity service
# killswitch, which is checked before calling Seer when potentially creating a  new group as part of
# ingestion.
register(
    "seer.similarity-killswitch.enabled",
    default=False,
    type=Bool,
    flags=FLAG_MODIFIABLE_BOOL | FLAG_AUTOMATOR_MODIFIABLE,
)
register(
    "seer.similarity-backfill-killswitch.enabled",
    default=False,
    type=Bool,
    flags=FLAG_MODIFIABLE_BOOL | FLAG_AUTOMATOR_MODIFIABLE,
)
register(
    "seer.similarity-embeddings-killswitch.enabled",
    default=False,
    type=Bool,
    flags=FLAG_MODIFIABLE_BOOL | FLAG_AUTOMATOR_MODIFIABLE,
)
register(
    "seer.similarity-embeddings-grouping-killswitch.enabled",
    default=False,
    type=Bool,
    flags=FLAG_MODIFIABLE_BOOL | FLAG_AUTOMATOR_MODIFIABLE,
)
register(
    "seer.similarity-embeddings-delete-by-hash-killswitch.enabled",
    default=False,
    type=Bool,
    flags=FLAG_MODIFIABLE_BOOL | FLAG_AUTOMATOR_MODIFIABLE,
)
register(
    "seer.similarity.grouping_killswitch_projects",
    default=[],
    type=Sequence,
    flags=FLAG_ALLOW_EMPTY | FLAG_AUTOMATOR_MODIFIABLE,
)
register(
    "seer.severity-killswitch.enabled",
    default=False,
    type=Bool,
    flags=FLAG_MODIFIABLE_BOOL | FLAG_AUTOMATOR_MODIFIABLE,
)
register(
    "seer.breakpoint-detection-killswitch.enabled",
    default=False,
    type=Bool,
    flags=FLAG_MODIFIABLE_BOOL | FLAG_AUTOMATOR_MODIFIABLE,
)
register(
    "seer.autofix-killswitch.enabled",
    default=False,
    type=Bool,
    flags=FLAG_MODIFIABLE_BOOL | FLAG_AUTOMATOR_MODIFIABLE,
)
register(
    "seer.anomaly-detection-killswitch.enabled",
    default=False,
    type=Bool,
    flags=FLAG_MODIFIABLE_BOOL | FLAG_AUTOMATOR_MODIFIABLE,
)

register(
    "seer.similarity.global-rate-limit",
    type=Dict,
    default={"limit": 20, "window": 1},  # window is in seconds
    flags=FLAG_ALLOW_EMPTY | FLAG_AUTOMATOR_MODIFIABLE,
)
register(
    "seer.similarity.per-project-rate-limit",
    type=Dict,
    default={"limit": 5, "window": 1},  # window is in seconds
    flags=FLAG_ALLOW_EMPTY | FLAG_AUTOMATOR_MODIFIABLE,
)

# Note: This is based on US volume. Since other regions are lower-traffic, this effectively means
# the circuit breaker is disabled for any region without its own values configured (you can hardly
# have 33K Seer errors if you don't even have 33K events, so the breaker will never be tripped in
# smaller regions relying on the default).
register(
    "seer.similarity.circuit-breaker-config",
    type=Dict,
    default={
        "error_limit": 33250,  # 95% error rate * avg volume of ~35K events with new hashes/10 min
        "error_limit_window": 600,  # 10 min
        "broken_state_duration": 300,  # 5 min
    },
    flags=FLAG_AUTOMATOR_MODIFIABLE,
)

register(
    "seer.similarity.ingest.use_reranking",
    type=Bool,
    default=True,
    flags=FLAG_AUTOMATOR_MODIFIABLE,
)

register(
    "seer.similarity.similar_issues.use_reranking",
    type=Bool,
    default=True,
    flags=FLAG_AUTOMATOR_MODIFIABLE,
)

# TODO: Once Seer grouping is GA-ed, we probably either want to turn this down or get rid of it in
# favor of the default 10% sample rate
register(
    "seer.similarity.metrics_sample_rate",
    type=Float,
    default=1.0,
    flags=FLAG_AUTOMATOR_MODIFIABLE,
)

# seer nearest neighbour endpoint timeout
register(
    "embeddings-grouping.seer.nearest-neighbour-timeout",
    type=Float,
    default=0.1,
    flags=FLAG_ALLOW_EMPTY | FLAG_AUTOMATOR_MODIFIABLE,
)

# seer embeddings record update endpoint timeout
register(
    "embeddings-grouping.seer.embeddings-record-update-timeout",
    type=Float,
    default=0.05,
    flags=FLAG_ALLOW_EMPTY | FLAG_AUTOMATOR_MODIFIABLE,
)

# seer embeddings record delete endpoint timeout
register(
    "embeddings-grouping.seer.embeddings-record-delete-timeout",
    type=Float,
    default=0.1,
    flags=FLAG_ALLOW_EMPTY | FLAG_AUTOMATOR_MODIFIABLE,
)

# seer embeddings ratelimit in percentage that is allowed
register(
    "embeddings-grouping.seer.ratelimit",
    type=Int,
    default=0,
    flags=FLAG_ALLOW_EMPTY | FLAG_AUTOMATOR_MODIFIABLE,
)

# seer embeddings backfill batch size
register(
    "embeddings-grouping.seer.backfill-batch-size",
    type=Int,
    default=10,
    flags=FLAG_ALLOW_EMPTY | FLAG_AUTOMATOR_MODIFIABLE,
)

register(
    "embeddings-grouping.seer.delete-record-batch-size",
    type=Int,
    default=100,
    flags=FLAG_ALLOW_EMPTY | FLAG_AUTOMATOR_MODIFIABLE,
)

# ## sentry.killswitches
#
# The following options are documented in sentry.killswitches in more detail
register(
    "store.load-shed-group-creation-projects", type=Any, default=[], flags=FLAG_AUTOMATOR_MODIFIABLE
)
register("store.load-shed-pipeline-projects", type=Any, default=[], flags=FLAG_AUTOMATOR_MODIFIABLE)
register(
    "store.load-shed-parsed-pipeline-projects",
    type=Any,
    default=[],
    flags=FLAG_AUTOMATOR_MODIFIABLE,
)
register(
    "store.load-shed-save-event-projects", type=Any, default=[], flags=FLAG_AUTOMATOR_MODIFIABLE
)
register(
    "store.load-shed-process-event-projects", type=Any, default=[], flags=FLAG_AUTOMATOR_MODIFIABLE
)
register(
    "store.load-shed-process-event-projects-gradual",
    type=Dict,
    default={},
    flags=FLAG_AUTOMATOR_MODIFIABLE,
)
# Applies load shedding per project gradually. 1.0 means full load shedding
# 0.0 or no config means no load shedding.
register(
    "store.load-shed-symbolicate-event-projects",
    type=Any,
    default=[],
    flags=FLAG_AUTOMATOR_MODIFIABLE,
)
register(
    "store.save-event-highcpu-platforms", type=Sequence, default=[], flags=FLAG_AUTOMATOR_MODIFIABLE
)
register(
    "post_process.get-autoassign-owners", type=Sequence, default=[], flags=FLAG_AUTOMATOR_MODIFIABLE
)
register(
    "api.organization.disable-last-deploys",
    type=Sequence,
    default=[],
    flags=FLAG_AUTOMATOR_MODIFIABLE,
)
register(
    "issues.severity.skip-seer-requests",
    type=Sequence,
    default=[],
    flags=FLAG_AUTOMATOR_MODIFIABLE,
)

# Switch for new logic for release health metrics, based on filtering on org & project ids
register(
    "release-health.use-org-and-project-filter",
    type=Bool,
    default=False,
    flags=FLAG_MODIFIABLE_BOOL | FLAG_AUTOMATOR_MODIFIABLE,
)

# Switch for more performant project counter incr
register(
    "store.projectcounter-modern-upsert-sample-rate", default=0.0, flags=FLAG_AUTOMATOR_MODIFIABLE
)

# Run an experimental grouping config in background for performance analysis
register("store.background-grouping-config-id", default=None, flags=FLAG_AUTOMATOR_MODIFIABLE)

# Fraction of events that will pass through background grouping
register("store.background-grouping-sample-rate", default=0.0, flags=FLAG_AUTOMATOR_MODIFIABLE)

# Minimum number of files in an archive. Archives with fewer files are extracted and have their
# contents stored as separate release files.
register("processing.release-archive-min-files", default=10, flags=FLAG_AUTOMATOR_MODIFIABLE)

# All Relay options (statically authenticated Relays can be registered here)
register("relay.static_auth", default={}, flags=FLAG_NOSTORE)

# Tell Relay to stop extracting metrics from transaction payloads (see killswitches)
# Example value: [{"project_id": 42}, {"project_id": 123}]
register("relay.drop-transaction-metrics", default=[], flags=FLAG_AUTOMATOR_MODIFIABLE)

# Relay should emit a usage metric to track total spans.
register("relay.span-usage-metric", default=False, flags=FLAG_AUTOMATOR_MODIFIABLE)

# Killswitch for the Relay cardinality limiter, one of `enabled`, `disabled`, `passive`.
# In `passive` mode Relay's cardinality limiter is active but it does not enforce the limits.
register("relay.cardinality-limiter.mode", default="enabled", flags=FLAG_AUTOMATOR_MODIFIABLE)
# Override to set a list of limits into passive mode by organization.
#
# In passive mode Relay's cardinality limiter is active but it does not enforce the limits.
#
# Example: `{'1': ["transactions"]}`
# Forces the `transactions` cardinality limit into passive mode for the organization with id `1` (Sentry).
register(
    "relay.cardinality-limiter.passive-limits-by-org", default={}, flags=FLAG_AUTOMATOR_MODIFIABLE
)
# Sample rate for Cardinality Limiter Sentry errors.
#
# Rate needs to be between `0.0` and `1.0`.
# If set to `1.0` all cardinality limiter rejections will be logged as a Sentry error.
register(
    "relay.cardinality-limiter.error-sample-rate", default=0.01, flags=FLAG_AUTOMATOR_MODIFIABLE
)
# List of additional cardinality limits and selectors.
#
# ```
# {
#   "rollout_rate": 0.001,
#   "limit": { .. Cardinality Limit .. }
# }
# ```
register("relay.cardinality-limiter.limits", default=[], flags=FLAG_AUTOMATOR_MODIFIABLE)

# Controls the encoding used in Relay for encoding distributions and sets
# when writing to Kafka.
#
# Key is the metric namespace (as used by Relay) and the value is the desired encoding.
register("relay.metric-bucket-set-encodings", default={}, flags=FLAG_AUTOMATOR_MODIFIABLE)
register("relay.metric-bucket-distribution-encodings", default={}, flags=FLAG_AUTOMATOR_MODIFIABLE)

# Controls the rollout rate in percent (`0.0` to `1.0`) for metric stats.
register("relay.metric-stats.rollout-rate", default=0.0, flags=FLAG_AUTOMATOR_MODIFIABLE)

# Write new kafka headers in eventstream
register("eventstream:kafka-headers", default=True, flags=FLAG_AUTOMATOR_MODIFIABLE)

# Post process forwarder options
# Gets data from Kafka headers
register("post-process-forwarder:kafka-headers", default=True, flags=FLAG_AUTOMATOR_MODIFIABLE)

# Subscription queries sampling rate
register("subscriptions-query.sample-rate", default=0.01, flags=FLAG_AUTOMATOR_MODIFIABLE)

# The ratio of symbolication requests for which metrics will be submitted to redis.
#
# This is to allow gradual rollout of metrics collection for symbolication requests and can be
# removed once it is fully rolled out.
register(
    "symbolicate-event.low-priority.metrics.submission-rate",
    default=0.0,
    flags=FLAG_AUTOMATOR_MODIFIABLE,
)

# The ratio of events for which we emit verbose apple symbol stats.
#
# This is to allow collecting more information on why symx is not performing as it should.
register("symbolicate.symx-logging-rate", default=0.0, flags=FLAG_AUTOMATOR_MODIFIABLE)

# The list of specific os_name+os_version for which we log extra infromation.
#
# This is done since SYMX is not performing bad across the board but rather only in specific case (what we are interested in).
register("symbolicate.symx-os-description-list", default=[], flags=FLAG_AUTOMATOR_MODIFIABLE)

# Drop delete_old_primary_hash messages for a particular project.
register("reprocessing2.drop-delete-old-primary-hash", default=[], flags=FLAG_AUTOMATOR_MODIFIABLE)

# The poll limit for the tempest service.
#
# 348 every 5 min ~ 100k per day
register("tempest.poll-limit", default=348, flags=FLAG_AUTOMATOR_MODIFIABLE)

# BEGIN ABUSE QUOTAS

# Example:
# >>> org = Organization.objects.get(slug='foo')
# >>> org.update_option("project-abuse-quota.transaction-limit", 42)
# >>> for q in SubscriptionQuota()._get_abuse_quotas(org): print(q.to_json())
# {'id': 'pat', 'scope': 'project', 'categories': ['transaction'], 'limit': 420, 'window': 10, 'reasonCode': 'project_abuse_limit'}
# You can see that for this organization, 42 transactions per second
# is effectively enforced as 420/s because the rate limiting window is 10 seconds.

# DEPRECATED (only in use by getsentry).
# Use "project-abuse-quota.window" instead.
register(
    "getsentry.rate-limit.window",
    type=Int,
    default=10,
    flags=FLAG_PRIORITIZE_DISK | FLAG_AUTOMATOR_MODIFIABLE,
)

# Relay isn't effective at enforcing 1s windows - 10 seconds has worked well.
# If the limit is negative, then it means completely blocked.
# I don't see this value needing to be tweaked on a per-org basis,
# so for now the org option "project-abuse-quota.window" doesn't do anything.
register(
    "project-abuse-quota.window",
    type=Int,
    default=10,
    flags=FLAG_PRIORITIZE_DISK | FLAG_AUTOMATOR_MODIFIABLE,
)

# DEPRECATED. Use "project-abuse-quota.error-limit" instead.
# This is set to 0: don't limit by default, because it is configured in production.
# The DEPRECATED org option override is "sentry:project-error-limit".
register(
    "getsentry.rate-limit.project-errors",
    type=Int,
    default=0,
    flags=FLAG_PRIORITIZE_DISK | FLAG_AUTOMATOR_MODIFIABLE,
)
# DEPRECATED. Use "project-abuse-quota.transaction-limit" instead.
# This is set to 0: don't limit by default, because it is configured in production.
# The DEPRECATED org option override is "sentry:project-transaction-limit".
register(
    "getsentry.rate-limit.project-transactions",
    type=Int,
    default=0,
    flags=FLAG_PRIORITIZE_DISK | FLAG_AUTOMATOR_MODIFIABLE,
)

# These are set to 0: don't limit by default.
# These have yet to be configured in production.
# For errors and transactions, the above DEPRECATED options take
# precedence for now, until we decide on values to set for all these.
# Set the same key as an org option which will override these values for the org.
# Similarly, for now, the DEPRECATED org options "sentry:project-error-limit"
# and "sentry:project-transaction-limit" take precedence.
register(
    "project-abuse-quota.error-limit",
    type=Int,
    default=0,
    flags=FLAG_PRIORITIZE_DISK | FLAG_AUTOMATOR_MODIFIABLE,
)
register(
    "project-abuse-quota.transaction-limit",
    type=Int,
    default=0,
    flags=FLAG_PRIORITIZE_DISK | FLAG_AUTOMATOR_MODIFIABLE,
)
register(
    "project-abuse-quota.attachment-limit",
    type=Int,
    default=0,
    flags=FLAG_PRIORITIZE_DISK | FLAG_AUTOMATOR_MODIFIABLE,
)
register(
    "project-abuse-quota.attachment-item-limit",
    type=Int,
    default=0,
    flags=FLAG_PRIORITIZE_DISK | FLAG_AUTOMATOR_MODIFIABLE,
)
register(
    "project-abuse-quota.session-limit",
    type=Int,
    default=0,
    flags=FLAG_PRIORITIZE_DISK | FLAG_AUTOMATOR_MODIFIABLE,
)
register(
    "project-abuse-quota.span-limit",
    type=Int,
    default=0,
    flags=FLAG_PRIORITIZE_DISK | FLAG_AUTOMATOR_MODIFIABLE,
)
register(
    "project-abuse-quota.log-limit",
    type=Int,
    default=0,
    flags=FLAG_PRIORITIZE_DISK | FLAG_AUTOMATOR_MODIFIABLE,
)


register(
    "organization-abuse-quota.metric-bucket-limit",
    type=Int,
    default=0,
    flags=FLAG_PRIORITIZE_DISK | FLAG_AUTOMATOR_MODIFIABLE,
)

register(
    "organization-abuse-quota.custom-metric-bucket-limit",
    type=Int,
    default=0,
    flags=FLAG_PRIORITIZE_DISK | FLAG_AUTOMATOR_MODIFIABLE,
)


for mabq in build_metric_abuse_quotas():
    register(
        mabq.option,
        type=Int,
        default=0,
        flags=FLAG_PRIORITIZE_DISK | FLAG_AUTOMATOR_MODIFIABLE,
    )

# END ABUSE QUOTAS

# Send event messages for specific project IDs to random partitions in Kafka
# contents are a list of project IDs to message types to be randomly assigned
# e.g. [{"project_id": 2, "message_type": "error"}, {"project_id": 3, "message_type": "transaction"}]
register(
    "kafka.send-project-events-to-random-partitions", default=[], flags=FLAG_AUTOMATOR_MODIFIABLE
)

# default brownout crontab for api deprecations
register(
    "api.deprecation.brownout-cron",
    default="0 12 * * *",
    type=String,
    flags=FLAG_AUTOMATOR_MODIFIABLE,
)
# Brownout duration to be stored in ISO8601 format for durations (See https://en.wikipedia.org/wiki/ISO_8601#Durations)
register("api.deprecation.brownout-duration", default="PT1M", flags=FLAG_AUTOMATOR_MODIFIABLE)

# Option to disable misbehaving use case IDs
register("sentry-metrics.indexer.disabled-namespaces", default=[], flags=FLAG_AUTOMATOR_MODIFIABLE)

# An option to tune the percentage of cache keys that gets replenished during indexer resolve
register(
    "sentry-metrics.indexer.disable-memcache-replenish-rollout",
    default=0.0,
    flags=FLAG_AUTOMATOR_MODIFIABLE,
)

# An option to enable reading from the new schema for the caching indexer
register(
    "sentry-metrics.indexer.read-new-cache-namespace",
    default=False,
    flags=FLAG_AUTOMATOR_MODIFIABLE,
)

# An option to enable writing from the new schema for the caching indexer
register(
    "sentry-metrics.indexer.write-new-cache-namespace",
    default=False,
    flags=FLAG_AUTOMATOR_MODIFIABLE,
)

# Option to control sampling percentage of schema validation on the generic metrics pipeline
# based on namespace.
register(
    "sentry-metrics.indexer.generic-metrics.schema-validation-rules",
    default={},  # empty dict means validate schema for all use cases
    flags=FLAG_AUTOMATOR_MODIFIABLE,
)

# Option to control sampling percentage of schema validation on the release health metrics
# pipeline based on namespace.
register(
    "sentry-metrics.indexer.release-health.schema-validation-rules",
    default={},  # empty dict means validate schema for all use cases
    flags=FLAG_AUTOMATOR_MODIFIABLE,
)

# Option to enable orjson for JSON parsing in reconstruct_messages function
register(
    "sentry-metrics.indexer.reconstruct.enable-orjson", default=0.0, flags=FLAG_AUTOMATOR_MODIFIABLE
)


# Option to remove support for percentiles on a per-use case basis.
# Add the use case name (e.g. "custom") to this list
# to disable percentiles storage for the use case
register(
    "sentry-metrics.drop-percentiles.per-use-case",
    default=[],
    flags=FLAG_AUTOMATOR_MODIFIABLE,
)

# Global and per-organization limits on the writes to the string indexer's DB.
#
# Format is a list of dictionaries of format {
#   "window_seconds": ...,
#   "granularity_seconds": ...,
#   "limit": ...
# }
#
# See sentry.ratelimiters.sliding_windows for an explanation of what each of
# those terms mean.
#
# Note that changing either window or granularity_seconds of a limit will
# effectively reset it, as the previous data can't/won't be converted.
register(
    "sentry-metrics.writes-limiter.limits.performance.per-org",
    default=[],
    flags=FLAG_AUTOMATOR_MODIFIABLE,
)
register(
    "sentry-metrics.writes-limiter.limits.transactions.per-org",
    default=[],
    flags=FLAG_AUTOMATOR_MODIFIABLE,
)
register(
    "sentry-metrics.writes-limiter.limits.sessions.per-org",
    default=[],
    flags=FLAG_AUTOMATOR_MODIFIABLE,
)
register(
    "sentry-metrics.writes-limiter.limits.spans.per-org",
    default=[],
    flags=FLAG_AUTOMATOR_MODIFIABLE,
)
register(
    "sentry-metrics.writes-limiter.limits.releasehealth.per-org",
    default=[],
    flags=FLAG_AUTOMATOR_MODIFIABLE,
)
register(
    "sentry-metrics.writes-limiter.limits.custom.per-org",
    default=[],
    flags=FLAG_AUTOMATOR_MODIFIABLE,
)
register(
    "sentry-metrics.writes-limiter.limits.generic-metrics.per-org",
    default=[],
    flags=FLAG_AUTOMATOR_MODIFIABLE,
)

register(
    "sentry-metrics.writes-limiter.limits.performance.global",
    default=[],
    flags=FLAG_AUTOMATOR_MODIFIABLE,
)
register(
    "sentry-metrics.writes-limiter.limits.transactions.global",
    default=[],
    flags=FLAG_AUTOMATOR_MODIFIABLE,
)
register(
    "sentry-metrics.writes-limiter.limits.sessions.global",
    default=[],
    flags=FLAG_AUTOMATOR_MODIFIABLE,
)
register(
    "sentry-metrics.writes-limiter.limits.spans.global",
    default=[],
    flags=FLAG_AUTOMATOR_MODIFIABLE,
)
register(
    "sentry-metrics.writes-limiter.limits.releasehealth.global",
    default=[],
    flags=FLAG_AUTOMATOR_MODIFIABLE,
)
register(
    "sentry-metrics.writes-limiter.limits.custom.global",
    default=[],
    flags=FLAG_AUTOMATOR_MODIFIABLE,
)
register(
    "sentry-metrics.writes-limiter.limits.generic-metrics.global",
    default=[],
    flags=FLAG_AUTOMATOR_MODIFIABLE,
)

# per-organization limits on the number of timeseries that can be observed in
# each window.
#
# Format is a list of dictionaries of format {
#   "window_seconds": ...,
#   "granularity_seconds": ...,
#   "limit": ...
# }
#
# See sentry.ratelimiters.cardinality for an explanation of what each of
# those terms mean.
#
# Note that changing either window or granularity_seconds of a limit will
# effectively reset it, as the previous data can't/won't be converted.
register(
    "sentry-metrics.cardinality-limiter.limits.transactions.per-org",
    default=[
        {"window_seconds": 3600, "granularity_seconds": 600, "limit": 10000},
    ],
    flags=FLAG_AUTOMATOR_MODIFIABLE,
)
register(
    "sentry-metrics.cardinality-limiter.limits.sessions.per-org",
    default=[
        {"window_seconds": 3600, "granularity_seconds": 600, "limit": 10000},
    ],
    flags=FLAG_AUTOMATOR_MODIFIABLE,
)
register(
    "sentry-metrics.cardinality-limiter.limits.spans.per-org",
    default=[
        {"window_seconds": 3600, "granularity_seconds": 600, "limit": 10000},
    ],
    flags=FLAG_AUTOMATOR_MODIFIABLE,
)
register(
    "sentry-metrics.cardinality-limiter.limits.custom.per-org",
    default=[
        {"window_seconds": 3600, "granularity_seconds": 600, "limit": 10000},
    ],
    flags=FLAG_AUTOMATOR_MODIFIABLE,
)
register(
    "sentry-metrics.cardinality-limiter.limits.profiles.per-org",
    default=[
        {"window_seconds": 3600, "granularity_seconds": 600, "limit": 10000},
    ],
    flags=FLAG_AUTOMATOR_MODIFIABLE,
)
register(
    "sentry-metrics.cardinality-limiter.limits.generic-metrics.per-org",
    default=[
        {"window_seconds": 3600, "granularity_seconds": 600, "limit": 10000},
    ],
    flags=FLAG_AUTOMATOR_MODIFIABLE,
)
register(
    "sentry-metrics.10s-granularity",
    default=False,
    flags=FLAG_AUTOMATOR_MODIFIABLE,
)

# Flag to determine whether abnormal_mechanism tag should be extracted
register(
    "sentry-metrics.releasehealth.abnormal-mechanism-extraction-rate",
    default=0.0,
    flags=FLAG_AUTOMATOR_MODIFIABLE,
)

register(
    "sentry-metrics.synchronize-kafka-rebalances",
    default=False,
    flags=FLAG_AUTOMATOR_MODIFIABLE,
)

register(
    "sentry-metrics.synchronized-rebalance-delay",
    default=15,
    flags=FLAG_AUTOMATOR_MODIFIABLE,
)

# Performance issue option for *all* performance issues detection
register("performance.issues.all.problem-detection", default=1.0, flags=FLAG_AUTOMATOR_MODIFIABLE)

# Individual system-wide options in case we need to turn off specific detectors for load concerns, ignoring the set project options.
register(
    "performance.issues.compressed_assets.problem-creation",
    default=1.0,
    flags=FLAG_AUTOMATOR_MODIFIABLE,
)
register(
    "performance.issues.compressed_assets.la-rollout", default=0.0, flags=FLAG_AUTOMATOR_MODIFIABLE
)
register(
    "performance.issues.compressed_assets.ea-rollout", default=0.0, flags=FLAG_AUTOMATOR_MODIFIABLE
)
register(
    "performance.issues.compressed_assets.ga-rollout", default=1.0, flags=FLAG_AUTOMATOR_MODIFIABLE
)
register(
    "performance.issues.consecutive_db.problem-creation",
    default=1.0,
    flags=FLAG_AUTOMATOR_MODIFIABLE,
)
register(
    "performance.issues.consecutive_db.la-rollout", default=0.0, flags=FLAG_AUTOMATOR_MODIFIABLE
)
register(
    "performance.issues.consecutive_db.ea-rollout", default=0.0, flags=FLAG_AUTOMATOR_MODIFIABLE
)
register(
    "performance.issues.consecutive_db.ga-rollout", default=1.0, flags=FLAG_AUTOMATOR_MODIFIABLE
)
register(
    "performance.issues.n_plus_one_db.problem-detection",
    default=1.0,
    flags=FLAG_AUTOMATOR_MODIFIABLE,
)
register(
    "performance.issues.n_plus_one_db.problem-creation",
    default=1.0,
    flags=FLAG_AUTOMATOR_MODIFIABLE,
)
register(
    "performance.issues.n_plus_one_db_ext.problem-creation",
    default=1.0,
    flags=FLAG_AUTOMATOR_MODIFIABLE,
)
register(
    "performance.issues.file_io_main_thread.problem-creation",
    default=1.0,
    flags=FLAG_AUTOMATOR_MODIFIABLE,
)
register(
    "performance.issues.db_main_thread.problem-creation",
    default=1.0,
    flags=FLAG_AUTOMATOR_MODIFIABLE,
)
register(
    "performance.issues.n_plus_one_api_calls.problem-creation",
    default=1.0,
    flags=FLAG_AUTOMATOR_MODIFIABLE,
)
register(
    "performance.issues.n_plus_one_api_calls.la-rollout",
    default=0.0,
    flags=FLAG_AUTOMATOR_MODIFIABLE,
)
register(
    "performance.issues.n_plus_one_api_calls.ea-rollout",
    default=0.0,
    flags=FLAG_AUTOMATOR_MODIFIABLE,
)
register(
    "performance.issues.n_plus_one_api_calls.ga-rollout",
    default=1.0,
    flags=FLAG_AUTOMATOR_MODIFIABLE,
)
register(
    "performance.issues.slow_db_query.problem-creation",
    default=1.0,
    flags=FLAG_AUTOMATOR_MODIFIABLE,
)
register(
    "performance.issues.slow_db_query.la-rollout", default=0.0, flags=FLAG_AUTOMATOR_MODIFIABLE
)
register(
    "performance.issues.slow_db_query.ea-rollout", default=0.0, flags=FLAG_AUTOMATOR_MODIFIABLE
)
register(
    "performance.issues.slow_db_query.ga-rollout", default=1.0, flags=FLAG_AUTOMATOR_MODIFIABLE
)
register(
    "performance.issues.render_blocking_assets.problem-creation",
    default=1.0,
    flags=FLAG_AUTOMATOR_MODIFIABLE,
)
register(
    "performance.issues.render_blocking_assets.la-rollout",
    default=0.0,
    flags=FLAG_AUTOMATOR_MODIFIABLE,
)
register(
    "performance.issues.render_blocking_assets.ea-rollout",
    default=0.0,
    flags=FLAG_AUTOMATOR_MODIFIABLE,
)
register(
    "performance.issues.render_blocking_assets.ga-rollout",
    default=1.0,
    flags=FLAG_AUTOMATOR_MODIFIABLE,
)
register(
    "performance.issues.m_n_plus_one_db.problem-creation",
    default=1.0,
    flags=FLAG_AUTOMATOR_MODIFIABLE,
)
register(
    "performance.issues.m_n_plus_one_db.la-rollout", default=0.0, flags=FLAG_AUTOMATOR_MODIFIABLE
)
register(
    "performance.issues.m_n_plus_one_db.ea-rollout", default=0.0, flags=FLAG_AUTOMATOR_MODIFIABLE
)
register(
    "performance.issues.m_n_plus_one_db.ga-rollout", default=1.0, flags=FLAG_AUTOMATOR_MODIFIABLE
)
register(
    "performance.issues.http_overhead.problem-creation",
    default=0.0,
    flags=FLAG_AUTOMATOR_MODIFIABLE,
)
register(
    "performance.issues.http_overhead.la-rollout", default=0.0, flags=FLAG_AUTOMATOR_MODIFIABLE
)
register(
    "performance.issues.http_overhead.ea-rollout", default=0.0, flags=FLAG_AUTOMATOR_MODIFIABLE
)
register(
    "performance.issues.http_overhead.ga-rollout", default=0.0, flags=FLAG_AUTOMATOR_MODIFIABLE
)

# System-wide options for default performance detection settings for any org opted into the performance-issues-ingest feature. Meant for rollout.
register(
    "performance.issues.n_plus_one_db.count_threshold", default=5, flags=FLAG_AUTOMATOR_MODIFIABLE
)
register(
    "performance.issues.n_plus_one_db.duration_threshold",
    default=50.0,
    flags=FLAG_AUTOMATOR_MODIFIABLE,
)
register(
    "performance.issues.slow_db_query.duration_threshold",
    default=500.0,  # ms
    flags=FLAG_AUTOMATOR_MODIFIABLE,
)
register(
    "performance.issues.render_blocking_assets.fcp_minimum_threshold",
    default=2000.0,
    flags=FLAG_AUTOMATOR_MODIFIABLE,
)
register(
    "performance.issues.render_blocking_assets.fcp_maximum_threshold",
    default=10000.0,
    flags=FLAG_AUTOMATOR_MODIFIABLE,
)
register(
    "performance.issues.render_blocking_assets.fcp_ratio_threshold",
    default=0.33,
    flags=FLAG_AUTOMATOR_MODIFIABLE,
)
register(
    "performance.issues.render_blocking_assets.size_threshold",
    default=500000,
    flags=FLAG_AUTOMATOR_MODIFIABLE,
)
register(
    "performance.issues.consecutive_http.max_duration_between_spans",
    default=500,  # ms
    flags=FLAG_AUTOMATOR_MODIFIABLE,
)
register(
    "performance.issues.consecutive_http.consecutive_count_threshold",
    default=3,
    flags=FLAG_AUTOMATOR_MODIFIABLE,
)
register(
    "performance.issues.consecutive_http.span_duration_threshold",
    default=500,  # ms
    flags=FLAG_AUTOMATOR_MODIFIABLE,
)
register(
    "performance.issues.consecutive_http.min_time_saved_threshold",
    default=2000,  # ms
    flags=FLAG_AUTOMATOR_MODIFIABLE,
)
register(
    "performance.issues.large_http_payload.size_threshold",
    default=300000,
    flags=FLAG_AUTOMATOR_MODIFIABLE,
)  # 1MB
register(
    "performance.issues.db_on_main_thread.total_spans_duration_threshold",
    default=16,
    flags=FLAG_AUTOMATOR_MODIFIABLE,
)  # ms
register(
    "performance.issues.file_io_on_main_thread.total_spans_duration_threshold",
    default=16,
    flags=FLAG_AUTOMATOR_MODIFIABLE,
)  # ms
register(
    "performance.issues.uncompressed_asset.size_threshold",
    default=500 * 1024,
    flags=FLAG_AUTOMATOR_MODIFIABLE,
)  # 512 kilo bytes
register(
    "performance.issues.uncompressed_asset.duration_threshold",
    default=300,
    flags=FLAG_AUTOMATOR_MODIFIABLE,
)  # ms
register(
    "performance.issues.consecutive_db.min_time_saved_threshold",
    default=100,
    flags=FLAG_AUTOMATOR_MODIFIABLE,
)  # ms
register(
    "performance.issues.http_overhead.http_request_delay_threshold",
    default=500,
    flags=FLAG_AUTOMATOR_MODIFIABLE,
)  # ms
register(
    "performance.issues.n_plus_one_api_calls.total_duration",
    default=300,
    flags=FLAG_AUTOMATOR_MODIFIABLE,
)  # ms

# Adjusting some time buffers in the trace endpoint
register(
    "performance.traces.transaction_query_timebuffer_days",
    type=Float,
    default=1.5,
    flags=FLAG_AUTOMATOR_MODIFIABLE,
)  # days
register(
    "performance.traces.span_query_timebuffer_hours",
    type=Float,
    default=1.0,
    flags=FLAG_AUTOMATOR_MODIFIABLE,
)  # hours
register(
    "performance.traces.query_timestamp_projects",
    type=Bool,
    default=False,
    flags=FLAG_AUTOMATOR_MODIFIABLE,
)
register(
    "performance.traces.trace-explorer-buffer-hours",
    type=Float,
    default=1.0,
    flags=FLAG_AUTOMATOR_MODIFIABLE,
)
register(
    "performance.traces.trace-explorer-max-trace-ids-per-chunk",
    type=Int,
    default=2500,
    flags=FLAG_AUTOMATOR_MODIFIABLE,
)
register(
    "performance.traces.trace-explorer-skip-floating-spans",
    type=Bool,
    default=True,
    flags=FLAG_AUTOMATOR_MODIFIABLE,
)
register(
    "performance.traces.trace-explorer-scan-max-block-size-hours",
    type=Int,
    default=8,
    flags=FLAG_AUTOMATOR_MODIFIABLE,
)
register(
    "performance.traces.trace-explorer-scan-max-batches",
    type=Int,
    default=7,
    flags=FLAG_AUTOMATOR_MODIFIABLE,
)
register(
    "performance.traces.trace-explorer-scan-max-execution-seconds",
    type=Int,
    default=30,
    flags=FLAG_AUTOMATOR_MODIFIABLE,
)
register(
    "performance.traces.trace-explorer-scan-max-parallel-queries",
    type=Int,
    default=3,
    flags=FLAG_AUTOMATOR_MODIFIABLE,
)
register(
    "performance.traces.trace-explorer-skip-recent-seconds",
    type=Int,
    default=0,
    flags=FLAG_AUTOMATOR_MODIFIABLE,
)
register(
    "performance.traces.span_query_minimum_spans",
    type=Int,
    default=10000,
    flags=FLAG_AUTOMATOR_MODIFIABLE,
)
register(
    "performance.traces.check_span_extraction_date",
    type=Bool,
    default=False,
    flags=FLAG_AUTOMATOR_MODIFIABLE,
)
register(
    # the timestamp that spans extraction was enabled for this environment
    "performance.traces.spans_extraction_date",
    type=Int,
    flags=FLAG_AUTOMATOR_MODIFIABLE,
)
register(
    "insights.span-samples-query.sample-rate",
    type=Float,
    default=0.0,  # 0 acts as 'no sampling'
    flags=FLAG_AUTOMATOR_MODIFIABLE,
)

register(
    "performance.spans-tags-key.sample-rate",
    type=Float,
    default=1.0,
    flags=FLAG_AUTOMATOR_MODIFIABLE,
)
register(
    "performance.spans-tags-key.max",
    type=Int,
    default=1000,
    flags=FLAG_AUTOMATOR_MODIFIABLE,
)
register(
    "performance.spans-tags-value.sample-rate",
    type=Float,
    default=1.0,
    flags=FLAG_AUTOMATOR_MODIFIABLE,
)
register(
    "performance.spans-tags-values.max",
    type=Int,
    default=1000,
    flags=FLAG_AUTOMATOR_MODIFIABLE,
)

# In Single Tenant with 100% DS, we may need to reverse the UI change made by dynamic-sampling
# if metrics extraction isn't ready.
register("performance.hide-metrics-ui", type=Bool, default=False, flags=FLAG_AUTOMATOR_MODIFIABLE)

# Used for enabling flags in ST. Should be removed once Flagpole works in all STs.
register(
    "performance.use_metrics.orgs_allowlist",
    type=Sequence,
    default=[],
    flags=FLAG_ALLOW_EMPTY | FLAG_AUTOMATOR_MODIFIABLE,
)
# Used for the z-score when calculating the margin of error in performance
register(
    "performance.extrapolation.confidence.z-score",
    type=Float,
    default=1.96,
    flags=FLAG_ALLOW_EMPTY | FLAG_AUTOMATOR_MODIFIABLE,
)
# Used for enabling flags in ST. Should be removed once Flagpole works in all STs.
register("performance.use_metrics.enabled", default=False, flags=FLAG_AUTOMATOR_MODIFIABLE)

# Dynamic Sampling system-wide options
# Size of the sliding window used for dynamic sampling. It is defaulted to 24 hours.
register("dynamic-sampling:sliding_window.size", default=24, flags=FLAG_AUTOMATOR_MODIFIABLE)
# Number of large transactions to retrieve from Snuba for transaction re-balancing.
register(
    "dynamic-sampling.prioritise_transactions.num_explicit_large_transactions",
    30,
    flags=FLAG_AUTOMATOR_MODIFIABLE,
)
# Number of large transactions to retrieve from Snuba for transaction re-balancing.
register(
    "dynamic-sampling.prioritise_transactions.num_explicit_small_transactions",
    0,
    flags=FLAG_AUTOMATOR_MODIFIABLE,
)

# Stops dynamic sampling rules from being emitted in relay config.
# This is required for ST instances that have flakey flags as we want to be able kill DS ruining customer data if necessary.
# It is only a killswitch for behaviour, it may actually increase infra load if flipped for a user currently being sampled.
register("dynamic-sampling.config.killswitch", default=False, flags=FLAG_AUTOMATOR_MODIFIABLE)

# Controls the intensity of dynamic sampling transaction rebalancing. 0.0 = explict rebalancing
# not performed, 1.0= full rebalancing (tries to bring everything to mean). Note that even at 0.0
# there will still be some rebalancing between the explicit and implicit transactions ( so setting rebalancing
# to 0.0 is not the same as no rebalancing. To effectively disable rebalancing set the number of explicit
# transactions to be rebalance (both small and large) to 0.
register(
    "dynamic-sampling.prioritise_transactions.rebalance_intensity",
    default=0.8,
    flags=FLAG_MODIFIABLE_RATE | FLAG_AUTOMATOR_MODIFIABLE,
)

# Enables a feature flag check in dynamic sampling tasks that switches
# organizations between transactions and spans for rebalancing. This check is
# expensive, so it can be disabled using this option.
register(
    "dynamic-sampling.check_span_feature_flag",
    default=False,
    flags=FLAG_AUTOMATOR_MODIFIABLE | FLAG_MODIFIABLE_RATE,
)

# === Hybrid cloud subsystem options ===
# UI rollout
register(
    "hybrid_cloud.disable_relative_upload_urls", default=False, flags=FLAG_AUTOMATOR_MODIFIABLE
)
register("hybrid_cloud.disable_tombstone_cleanup", default=False, flags=FLAG_AUTOMATOR_MODIFIABLE)

# List of event IDs to pass through
register(
    "hybrid_cloud.audit_log_event_id_invalid_pass_list",
    default=[],
    type=Sequence,
    flags=FLAG_AUTOMATOR_MODIFIABLE,
)

# Flagpole Configuration (used in getsentry)
register("flagpole.debounce_reporting_seconds", default=0, flags=FLAG_AUTOMATOR_MODIFIABLE)

# Feature flagging error capture rate.
# When feature flagging has faults, it can become very high volume and we can overwhelm sentry.
register("features.error.capture_rate", default=0.1, flags=FLAG_AUTOMATOR_MODIFIABLE)

# Retry controls
register("hybridcloud.regionsiloclient.retries", default=5, flags=FLAG_AUTOMATOR_MODIFIABLE)
register("hybridcloud.rpc.retries", default=5, flags=FLAG_AUTOMATOR_MODIFIABLE)
register("hybridcloud.integrationproxy.retries", default=5, flags=FLAG_AUTOMATOR_MODIFIABLE)
register("hybridcloud.endpoint_flag_logging", default=False, flags=FLAG_AUTOMATOR_MODIFIABLE)
register("hybridcloud.rpc.method_retry_overrides", default={}, flags=FLAG_AUTOMATOR_MODIFIABLE)
register("hybridcloud.rpc.method_timeout_overrides", default={}, flags=FLAG_AUTOMATOR_MODIFIABLE)
# Webhook processing controls
register(
    "hybridcloud.webhookpayload.worker_threads",
    default=4,
    flags=FLAG_AUTOMATOR_MODIFIABLE,
)

# Break glass controls
register("hybrid_cloud.rpc.disabled-service-methods", default=[], flags=FLAG_AUTOMATOR_MODIFIABLE)
# == End hybrid cloud subsystem

# Decides whether an incoming transaction triggers an update of the clustering rule applied to it.
register("txnames.bump-lifetime-sample-rate", default=0.1, flags=FLAG_AUTOMATOR_MODIFIABLE)

# === Nodestore related runtime options ===

register(
    "nodestore.set-subkeys.enable-set-cache-item", default=True, flags=FLAG_AUTOMATOR_MODIFIABLE
)

# === Backpressure related runtime options ===

# Enables monitoring of services for backpressure management.
register("backpressure.monitoring.enabled", default=False, flags=FLAG_AUTOMATOR_MODIFIABLE)
# How often the monitor will check service health.
register("backpressure.monitoring.interval", default=5, flags=FLAG_AUTOMATOR_MODIFIABLE)

# Enables checking consumer health for backpressure management.
register("backpressure.checking.enabled", default=False, flags=FLAG_AUTOMATOR_MODIFIABLE)
# How often a consumer will check for its health in a debounced fassion.
register("backpressure.checking.interval", default=5, flags=FLAG_AUTOMATOR_MODIFIABLE)


# How long a status is persisted, which means that updates to health status can be paused for that long before consumers will assume things are unhealthy
register("backpressure.status_ttl", default=60, flags=FLAG_AUTOMATOR_MODIFIABLE)

# The high-watermark levels per-service which will mark a service as unhealthy.
# This should mirror the `SENTRY_PROCESSING_SERVICES` setting.
register(
    "backpressure.high_watermarks.celery",
    default=0.5,
    flags=FLAG_AUTOMATOR_MODIFIABLE,
)
register(
    "backpressure.high_watermarks.attachments-store",
    default=0.8,
    flags=FLAG_AUTOMATOR_MODIFIABLE,
)
register(
    "backpressure.high_watermarks.processing-store",
    default=0.8,
    flags=FLAG_AUTOMATOR_MODIFIABLE,
)
register(
    "backpressure.high_watermarks.processing-locks",
    default=0.8,
    flags=FLAG_AUTOMATOR_MODIFIABLE,
)
register(
    "backpressure.high_watermarks.post-process-locks",
    default=0.8,
    flags=FLAG_AUTOMATOR_MODIFIABLE,
)
register(
    "backpressure.high_watermarks.processing-store-transactions",
    default=0.8,
    flags=FLAG_AUTOMATOR_MODIFIABLE,
)

# Killswitch for monitor check-ins
register(
    "crons.organization.disable-check-in",
    type=Sequence,
    default=[],
    flags=FLAG_AUTOMATOR_MODIFIABLE,
)

# Temporary killswitch to enable dispatching incident occurrences into the
# incident_occurrence_consumer
register(
    "crons.dispatch_incident_occurrences_to_consumer",
    default=False,
    flags=FLAG_BOOL | FLAG_AUTOMATOR_MODIFIABLE,
)

# Enables recording tick volume metrics and tick decisions based on those
# metrics. Decisions are used to delay notifications in a system incident.
register(
    "crons.system_incidents.collect_metrics",
    default=False,
    flags=FLAG_BOOL | FLAG_AUTOMATOR_MODIFIABLE,
)

# Enables the the crons incident occurrence consumer to consider the clock-tick
# decision made based on volume metrics to determine if a incident occurrence
# should be processed, delayed, or dropped entirely.
register(
    "crons.system_incidents.use_decisions",
    default=False,
    flags=FLAG_BOOL | FLAG_AUTOMATOR_MODIFIABLE,
)

# The threshold that the tick metric must surpass for a tick to be determined
# as anomalous. This value should be negative, since we will only determine an
# incident based on a decrease in volume.
#
# See the `monitors.system_incidents` module for more details
register(
    "crons.system_incidents.pct_deviation_anomaly_threshold",
    default=-10,
    flags=FLAG_AUTOMATOR_MODIFIABLE,
)

# The threshold that the tick metric must surpass to transition to an incident
# state. This should be a fairly high value to avoid false positive incidents.
register(
    "crons.system_incidents.pct_deviation_incident_threshold",
    default=-30,
    flags=FLAG_AUTOMATOR_MODIFIABLE,
)

# This is the number of previous ticks we will consider the tick metrics and
# tick decisions for to determine a decision about the tick being evaluated.
register(
    "crons.system_incidents.tick_decision_window",
    default=5,
    flags=FLAG_AUTOMATOR_MODIFIABLE,
)

# Determines how many check-ins per-minute will be allowed per monitor. This is
# used when computing the QuotaConfig for the DataCategory.MONITOR (check-ins)
#
# See the sentry.monitors.rate_limt module for more details.
#
# XXX(epurkhiser): Remember a single check-in may often consist of two check-in
# messages, one for IN_PROGRESS and another for OK.
register(
    "crons.per_monitor_rate_limit",
    type=Int,
    default=6,
    flags=FLAG_PRIORITIZE_DISK | FLAG_AUTOMATOR_MODIFIABLE,
)


# Sets the timeout for webhooks
register(
    "sentry-apps.webhook.timeout.sec",
    default=1.0,
    flags=FLAG_AUTOMATOR_MODIFIABLE,
)

# Enables statistical detectors for a project
register(
    "statistical_detectors.enable",
    default=False,
    flags=FLAG_PRIORITIZE_DISK | FLAG_AUTOMATOR_MODIFIABLE,
)
register(
    "statistical_detectors.enable.projects.performance",
    type=Sequence,
    default=[],
    flags=FLAG_PRIORITIZE_DISK | FLAG_AUTOMATOR_MODIFIABLE,
)
register(
    "statistical_detectors.enable.projects.profiling",
    type=Sequence,
    default=[],
    flags=FLAG_PRIORITIZE_DISK | FLAG_AUTOMATOR_MODIFIABLE,
)
register(
    "statistical_detectors.query.batch_size",
    type=Int,
    default=100,
    flags=FLAG_PRIORITIZE_DISK | FLAG_AUTOMATOR_MODIFIABLE,
)
register(
    "statistical_detectors.query.transactions.timeseries_days",
    type=Int,
    default=14,
    flags=FLAG_PRIORITIZE_DISK | FLAG_AUTOMATOR_MODIFIABLE,
)
register(
    "statistical_detectors.query.functions.timeseries_days",
    type=Int,
    default=14,
    flags=FLAG_PRIORITIZE_DISK | FLAG_AUTOMATOR_MODIFIABLE,
)
register(
    "statistical_detectors.ratelimit.ema",
    type=Int,
    default=-1,
    flags=FLAG_PRIORITIZE_DISK | FLAG_AUTOMATOR_MODIFIABLE,
)

register(
    "statistical_detectors.throughput.threshold.transactions",
    default=50,
    type=Int,
    flags=FLAG_AUTOMATOR_MODIFIABLE,
)

register(
    "statistical_detectors.throughput.threshold.functions",
    default=25,
    type=Int,
    flags=FLAG_AUTOMATOR_MODIFIABLE,
)

register(
    "options_automator_slack_webhook_enabled",
    default=True,
    flags=FLAG_AUTOMATOR_MODIFIABLE,
)

register(
    "on_demand.max_alert_specs",
    default=50,
    flags=FLAG_AUTOMATOR_MODIFIABLE,
)

register(
    "on_demand.max_widget_specs",
    default=100,
    flags=FLAG_AUTOMATOR_MODIFIABLE,
)
# Some organizations can have more widget specs on a case-by-case basis. Widgets using this limit
# are listed in 'extended_widget_spec_orgs' option.
register("on_demand.extended_max_widget_specs", default=750, flags=FLAG_AUTOMATOR_MODIFIABLE)
register("on_demand.extended_widget_spec_orgs", default=[], flags=FLAG_AUTOMATOR_MODIFIABLE)
register(
    "on_demand.max_widget_cardinality.count",
    default=10000,
    flags=FLAG_AUTOMATOR_MODIFIABLE,
)
register(
    "on_demand.max_widget_cardinality.on_query_count",
    default=50,
    flags=FLAG_AUTOMATOR_MODIFIABLE,
)
register(
    "on_demand.max_widget_cardinality.killswitch",
    default=False,
    flags=FLAG_AUTOMATOR_MODIFIABLE,
)
# Overrides modified date and always updates the row. Can be removed if not needed later.
register(
    "on_demand.update_on_demand_modified",
    default=False,
    flags=FLAG_AUTOMATOR_MODIFIABLE,
)

register("metric_extraction.max_span_attribute_specs", default=100, flags=FLAG_AUTOMATOR_MODIFIABLE)

register(
    "delightful_metrics.minimetrics_sample_rate",
    default=0.0,
    flags=FLAG_AUTOMATOR_MODIFIABLE,
)

# IDs of orgs that will stop ingesting custom metrics.
register(
    "custom-metrics-ingestion-disabled-orgs",
    default=[],
    flags=FLAG_AUTOMATOR_MODIFIABLE,
)

# IDs of projects that will stop ingesting custom metrics.
register(
    "custom-metrics-ingestion-disabled-projects",
    default=[],
    flags=FLAG_AUTOMATOR_MODIFIABLE,
)

# IDs of orgs that will be disabled from querying metrics via `/metrics/query` endpoint.
register(
    "custom-metrics-querying-disabled-orgs",
    default=[],
    flags=FLAG_AUTOMATOR_MODIFIABLE,
)

# SDK Crash Detection
#
# The project ID belongs to the sentry organization: https://sentry.sentry.io/projects/cocoa-sdk-crashes/?project=4505469596663808.
register(
    "issues.sdk_crash_detection.cocoa.project_id",
    default=4505469596663808,
    flags=FLAG_AUTOMATOR_MODIFIABLE,
)

register(
    "issues.sdk_crash_detection.cocoa.sample_rate",
    default=1.0,
    flags=FLAG_AUTOMATOR_MODIFIABLE,
)

# The project ID belongs to the sentry organization: https://sentry.sentry.io/projects/cocoa-sdk-crashes/?project=4506155486085120.
register(
    "issues.sdk_crash_detection.react-native.project_id",
    default=4506155486085120,
    flags=FLAG_AUTOMATOR_MODIFIABLE,
)

# The allowlist of org IDs that the react-native crash detection is enabled for.
register(
    "issues.sdk_crash_detection.react-native.organization_allowlist",
    type=Sequence,
    default=[],
    flags=FLAG_ALLOW_EMPTY | FLAG_AUTOMATOR_MODIFIABLE,
)

register(
    "issues.sdk_crash_detection.react-native.sample_rate",
    default=0.0,
    flags=FLAG_AUTOMATOR_MODIFIABLE,
)

register(
    "issues.sdk_crash_detection.java.project_id",
    default=0,
    type=Int,
    flags=FLAG_ALLOW_EMPTY | FLAG_AUTOMATOR_MODIFIABLE,
)

# The allowlist of org IDs that the java crash detection is enabled for.
register(
    "issues.sdk_crash_detection.java.organization_allowlist",
    type=Sequence,
    default=[],
    flags=FLAG_ALLOW_EMPTY | FLAG_AUTOMATOR_MODIFIABLE,
)

register(
    "issues.sdk_crash_detection.java.sample_rate",
    default=0.0,
    flags=FLAG_AUTOMATOR_MODIFIABLE,
)

register(
    "issues.sdk_crash_detection.native.project_id",
    default=0,
    type=Int,
    flags=FLAG_ALLOW_EMPTY | FLAG_AUTOMATOR_MODIFIABLE,
)

register(
    "issues.sdk_crash_detection.native.organization_allowlist",
    type=Sequence,
    default=[],
    flags=FLAG_ALLOW_EMPTY | FLAG_AUTOMATOR_MODIFIABLE,
)

register(
    "issues.sdk_crash_detection.native.sample_rate",
    default=0.0,
    flags=FLAG_AUTOMATOR_MODIFIABLE,
)

register(
    "issues.sdk_crash_detection.dart.project_id",
    default=0,
    type=Int,
    flags=FLAG_ALLOW_EMPTY | FLAG_AUTOMATOR_MODIFIABLE,
)

register(
    "issues.sdk_crash_detection.dart.organization_allowlist",
    type=Sequence,
    default=[],
    flags=FLAG_ALLOW_EMPTY | FLAG_AUTOMATOR_MODIFIABLE,
)

register(
    "issues.sdk_crash_detection.dart.sample_rate",
    default=0.0,
    flags=FLAG_AUTOMATOR_MODIFIABLE,
)

# END: SDK Crash Detection

register(
    # Lists the shared resource ids we want to account usage for.
    "shared_resources_accounting_enabled",
    default=[],
    flags=FLAG_AUTOMATOR_MODIFIABLE,
)

# The flag disables the file io on main thread detector
register(
    "performance_issues.file_io_main_thread.disabled",
    default=False,
    flags=FLAG_MODIFIABLE_BOOL | FLAG_AUTOMATOR_MODIFIABLE,
)

# Enables on-demand metric extraction for Dashboard Widgets.
register(
    "on_demand_metrics.check_widgets.enable",
    default=False,
    flags=FLAG_PRIORITIZE_DISK | FLAG_AUTOMATOR_MODIFIABLE,
)
# Rollout % for easing out rollout based on the dashboard widget query id
register(
    "on_demand_metrics.check_widgets.rollout",
    default=0.0,
    type=Float,
    flags=FLAG_PRIORITIZE_DISK | FLAG_AUTOMATOR_MODIFIABLE,
)
# Number of DashboardWidgetQuery to be checked at once.
register(
    "on_demand_metrics.check_widgets.query.batch_size",
    type=Int,
    default=50,
    flags=FLAG_PRIORITIZE_DISK | FLAG_AUTOMATOR_MODIFIABLE,
)
# Number of chunks to split queries across.
register(
    "on_demand_metrics.check_widgets.query.total_batches",
    default=100,
    flags=FLAG_PRIORITIZE_DISK | FLAG_AUTOMATOR_MODIFIABLE,
)
# Use database backed stateful extraction state
register(
    "on_demand_metrics.widgets.use_stateful_extraction",
    default=False,
    flags=FLAG_PRIORITIZE_DISK | FLAG_AUTOMATOR_MODIFIABLE,
)
# Use to rollout using a cache for should_use_on_demand function, which resolves queries
register(
    "on_demand_metrics.cache_should_use_on_demand",
    default=0.0,
    flags=FLAG_AUTOMATOR_MODIFIABLE | FLAG_MODIFIABLE_RATE,
)

# Relocation: whether or not the self-serve API for the feature is enabled. When set on a region
# silo, this flag controls whether or not that region's API will serve relocation requests to
# non-superuser clients. When set on the control silo, it can be used to regulate whether or not
# certain global UI (ex: the relocation creation form at `/relocation/`) is visible to users.
register(
    "relocation.enabled",
    default=False,
    flags=FLAG_BOOL | FLAG_AUTOMATOR_MODIFIABLE,
)

# Relocation: populates the target region drop down in the control silo. Note: this option has NO
# EFFECT in region silos. However, the control silos `relocation.selectable-regions` array should be
# a complete list of all regions where `relocation.enabled`. If a region is enabled/disabled, it
# should also be added to/removed from this array in the control silo at the same time.
register(
    "relocation.selectable-regions",
    default=[],
    flags=FLAG_AUTOMATOR_MODIFIABLE,
)

# Relocation: the step at which new relocations should be autopaused, requiring admin approval
# before continuing.
# DEPRECATED: will be removed after the new `relocation.autopause.*` options are fully rolled out.
register(
    "relocation.autopause",
    default="",
    flags=FLAG_AUTOMATOR_MODIFIABLE,
)

# Relocation: the step at which new `SELF_HOSTED` relocations should be autopaused, requiring an
# admin to unpause before continuing.
register(
    "relocation.autopause.self-hosted",
    default="",
    flags=FLAG_AUTOMATOR_MODIFIABLE,
)

# Relocation: the step at which new `SELF_HOSTED` relocations should be autopaused, requiring an
# admin to unpause before continuing.
register(
    "relocation.autopause.saas-to-saas",
    default="",
    flags=FLAG_AUTOMATOR_MODIFIABLE,
)

# Relocation: globally limits the number of small (<=10MB) relocations allowed per silo per day.
register(
    "relocation.daily-limit.small",
    default=0,
    flags=FLAG_SCALAR | FLAG_AUTOMATOR_MODIFIABLE,
)

# Relocation: globally limits the number of medium (>10MB && <=100MB) relocations allowed per silo
# per day.
register(
    "relocation.daily-limit.medium",
    default=0,
    flags=FLAG_SCALAR | FLAG_AUTOMATOR_MODIFIABLE,
)

# Relocation: globally limits the number of large (>100MB) relocations allowed per silo per day.
register(
    "relocation.daily-limit.large",
    default=0,
    flags=FLAG_SCALAR | FLAG_AUTOMATOR_MODIFIABLE,
)

register(
    "relocation.outbox-orgslug.killswitch",
    default=[],
    type=Sequence,
    flags=FLAG_AUTOMATOR_MODIFIABLE,
)

# max number of profiles to use for computing
# the aggregated flamegraph.
register(
    "profiling.flamegraph.profile-set.size",
    type=Int,
    default=100,
    flags=FLAG_AUTOMATOR_MODIFIABLE,
)

# list of platform names for which we allow using unsampled profiles for the purpose
# of improving profile (function) metrics
register(
    "profiling.profile_metrics.unsampled_profiles.platforms",
    type=Sequence,
    default=[],
    flags=FLAG_ALLOW_EMPTY | FLAG_AUTOMATOR_MODIFIABLE,
)

# sample rate for tuning the amount of unsampled profiles that we "let through"
register(
    "profiling.profile_metrics.unsampled_profiles.sample_rate",
    default=0.0,
    flags=FLAG_AUTOMATOR_MODIFIABLE,
)

# killswitch for profile metrics
register(
    "profiling.profile_metrics.unsampled_profiles.enabled",
    default=False,
    type=Bool,
    flags=FLAG_AUTOMATOR_MODIFIABLE,
)

# Enable sending a post update signal after we update groups using a queryset update
register(
    "groups.enable-post-update-signal",
    default=False,
    flags=FLAG_BOOL | FLAG_AUTOMATOR_MODIFIABLE,
)


# Switch to read assemble status from Redis instead of memcache
register("assemble.read_from_redis", default=False, flags=FLAG_AUTOMATOR_MODIFIABLE)

# Sampling rates for testing Rust-based grouping enhancers

# Rate at which to run the Rust implementation of `assemble_stacktrace_component`
# and compare the results
register(
    "grouping.rust_enhancers.compare_components",
    default=0.0,
    flags=FLAG_AUTOMATOR_MODIFIABLE,
)
# Rate at which to prefer the Rust implementation of `assemble_stacktrace_component`.
register(
    "grouping.rust_enhancers.prefer_rust_components",
    default=0.0,
    flags=FLAG_AUTOMATOR_MODIFIABLE,
)
register(
    "metrics.sample-list.sample-rate",
    type=Float,
    default=100_000.0,
    flags=FLAG_PRIORITIZE_DISK | FLAG_AUTOMATOR_MODIFIABLE,
)

# Rates controlling the rollout of grouping parameterization experiments
register(
    "grouping.experiments.parameterization.uniq_id",
    default=0.0,
    flags=FLAG_ADMIN_MODIFIABLE | FLAG_AUTOMATOR_MODIFIABLE | FLAG_RATE,
)

# TODO: For now, only a small number of projects are going through a grouping config transition at
# any given time, so we're sampling at 100% in order to be able to get good signal. Once we've fully
# transitioned to the optimized logic, and before the next config change, we probably either want to
# turn this down or get rid of it in favor of the default 10% sample rate
register(
    "grouping.config_transition.metrics_sample_rate",
    type=Float,
    default=1.0,
    flags=FLAG_AUTOMATOR_MODIFIABLE,
)


# Sample rate for double writing to experimental dsn
register(
    "store.experimental-dsn-double-write.sample-rate",
    default=0.0,
    flags=FLAG_AUTOMATOR_MODIFIABLE,
)

# temporary option for logging canonical key fallback stacktraces
register(
    "canonical-fallback.send-error-to-sentry",
    default=0.0,
    flags=FLAG_AUTOMATOR_MODIFIABLE,
)

# Standalone spans
register(
    "standalone-spans.process-spans-consumer.enable",
    default=False,
    flags=FLAG_PRIORITIZE_DISK | FLAG_AUTOMATOR_MODIFIABLE,
)
register(
    "standalone-spans.process-spans-consumer.project-allowlist",
    type=Sequence,
    default=[],
    flags=FLAG_PRIORITIZE_DISK | FLAG_AUTOMATOR_MODIFIABLE,
)
register(
    "standalone-spans.process-spans-consumer.project-rollout",
    type=Float,
    default=0.0,
    flags=FLAG_PRIORITIZE_DISK | FLAG_AUTOMATOR_MODIFIABLE,
)
register(
    "standalone-spans.buffer-window.seconds",
    type=Int,
    default=120,  # 2 minutes
    flags=FLAG_PRIORITIZE_DISK | FLAG_AUTOMATOR_MODIFIABLE,
)
register(
    "standalone-spans.buffer-ttl.seconds",
    type=Int,
    default=300,  # 5 minutes
    flags=FLAG_PRIORITIZE_DISK | FLAG_AUTOMATOR_MODIFIABLE,
)
register(
    "standalone-spans.process-segments-consumer.enable",
    default=True,
    flags=FLAG_PRIORITIZE_DISK | FLAG_AUTOMATOR_MODIFIABLE,
)
register(
    "standalone-spans.send-occurrence-to-platform.enable",
    default=False,
    flags=FLAG_PRIORITIZE_DISK | FLAG_AUTOMATOR_MODIFIABLE,
)
register(
    "standalone-spans.detect-performance-problems.enable",
    default=False,
    flags=FLAG_PRIORITIZE_DISK | FLAG_AUTOMATOR_MODIFIABLE,
)
register(
    "standalone-spans.profile-process-messages.rate",
    type=Float,
    default=0.0,
    flags=FLAG_PRIORITIZE_DISK | FLAG_AUTOMATOR_MODIFIABLE,
)
register(
    "standalone-spans.deserialize-spans-rapidjson.enable",
    default=False,
    flags=FLAG_PRIORITIZE_DISK | FLAG_AUTOMATOR_MODIFIABLE,
)
register(
    "standalone-spans.deserialize-spans-orjson.enable",
    default=False,
    flags=FLAG_PRIORITIZE_DISK | FLAG_AUTOMATOR_MODIFIABLE,
)
register(
    "indexed-spans.agg-span-waterfall.enable",
    default=False,
    flags=FLAG_PRIORITIZE_DISK | FLAG_AUTOMATOR_MODIFIABLE,
)

register(
    "traces.sample-list.sample-rate",
    type=Float,
    default=0.0,
    flags=FLAG_PRIORITIZE_DISK | FLAG_AUTOMATOR_MODIFIABLE,
)

register(
    "discover.saved-query-dataset-split.enable",
    default=False,
    flags=FLAG_PRIORITIZE_DISK | FLAG_AUTOMATOR_MODIFIABLE,
)
register(
    "discover.saved-query-dataset-split.organization-id-allowlist",
    type=Sequence,
    default=[],
    flags=FLAG_PRIORITIZE_DISK | FLAG_AUTOMATOR_MODIFIABLE,
)

# Options for setting LLM providers and usecases
register("llm.provider.options", default={}, flags=FLAG_NOSTORE)
# Example provider:
#     "openai": {
#         "options": {
#             "api_key": "",
#         },
#         "models": ["gpt-4-turbo", "gpt-3.5-turbo"],
#     }

register("llm.usecases.options", default={}, flags=FLAG_NOSTORE, type=Dict)
# Example usecase:
#     "suggestedfix": {
#         "provider": "openai",
#         "options": {
#             "model": "gpt-3.5-turbo",
#         },
#     }
# }

register(
    "feedback.filter_garbage_messages",
    type=Bool,
    default=False,
    flags=FLAG_PRIORITIZE_DISK | FLAG_AUTOMATOR_MODIFIABLE,
)

# List of organizations with increased rate limits for organization_events API
register(
    "api.organization_events.rate-limit-increased.orgs",
    type=Sequence,
    default=[],
    flags=FLAG_ALLOW_EMPTY | FLAG_AUTOMATOR_MODIFIABLE,
)
# Increased rate limits for organization_events API for the orgs above
register(
    "api.organization_events.rate-limit-increased.limits",
    type=Dict,
    default={"limit": 50, "window": 1, "concurrent_limit": 50},
    flags=FLAG_ALLOW_EMPTY | FLAG_AUTOMATOR_MODIFIABLE,
)
# Reduced rate limits for organization_events API for the orgs in LA/EA/GA rollout
# Once GA'd, this will be the default rate limit for all orgs not on the increase list
register(
    "api.organization_events.rate-limit-reduced.limits",
    type=Dict,
    default={"limit": 1000, "window": 300, "concurrent_limit": 15},
    flags=FLAG_ALLOW_EMPTY | FLAG_AUTOMATOR_MODIFIABLE,
)

# Killswitch for Postgres query timeout error handling
register(
    "api.postgres-query-timeout-error-handling.enabled",
    default=False,
    type=Bool,
    flags=FLAG_MODIFIABLE_BOOL | FLAG_AUTOMATOR_MODIFIABLE,
)

# TODO: remove once removed from options
register(
    "issue_platform.use_kafka_partition_key",
    type=Bool,
    default=False,
    flags=FLAG_PRIORITIZE_DISK | FLAG_AUTOMATOR_MODIFIABLE,
)


register(
    "sentry.save-event-attachments.project-per-5-minute-limit",
    type=Int,
    default=2000,
    flags=FLAG_AUTOMATOR_MODIFIABLE,
)

register(
    "sentry.save-event-attachments.project-per-sec-limit",
    type=Int,
    default=100,
    flags=FLAG_AUTOMATOR_MODIFIABLE,
)

# max number of profile chunks to use for computing
# the merged profile.
register(
    "profiling.continuous-profiling.chunks-set.size",
    type=Int,
    default=50,
    flags=FLAG_AUTOMATOR_MODIFIABLE,
)
register(
    "profiling.continuous-profiling.chunks-query.size",
    type=Int,
    default=250,
    flags=FLAG_AUTOMATOR_MODIFIABLE,
)

# Enable orjson in the occurrence_consumer.process_[message|batch]
register(
    "issues.occurrence_consumer.use_orjson",
    type=Bool,
    default=False,
    flags=FLAG_AUTOMATOR_MODIFIABLE,
)

# Controls the rate of using the sentry api shared secret for communicating to sentry.
register(
    "seer.api.use-shared-secret",
    default=0.0,
    flags=FLAG_AUTOMATOR_MODIFIABLE,
)

register(
    "similarity.backfill_nodestore_use_multithread",
    default=False,
    flags=FLAG_AUTOMATOR_MODIFIABLE,
)

register(
    "similarity.backfill_nodestore_chunk_size",
    default=5,
    flags=FLAG_AUTOMATOR_MODIFIABLE,
)

register(
    "similarity.backfill_nodestore_threads",
    default=6,
    flags=FLAG_AUTOMATOR_MODIFIABLE,
)
register(
    "similarity.backfill_snuba_concurrent_requests",
    default=20,
    flags=FLAG_AUTOMATOR_MODIFIABLE,
)
register(
    "similarity.backfill_seer_chunk_size",
    default=30,
    flags=FLAG_AUTOMATOR_MODIFIABLE,
)
register(
    "similarity.backfill_seer_threads",
    default=1,
    flags=FLAG_AUTOMATOR_MODIFIABLE,
)
register(
    "similarity.backfill_project_cohort_size",
    default=1000,
    flags=FLAG_AUTOMATOR_MODIFIABLE,
)
register(
    "similarity.backfill_total_worker_count",
    default=6,
    flags=FLAG_AUTOMATOR_MODIFIABLE,
)
register(
    "similarity.new_project_seer_grouping.enabled",
    default=False,
    flags=FLAG_AUTOMATOR_MODIFIABLE,
)
register(
    "similarity.backfill_use_reranking",
    default=False,
    flags=FLAG_AUTOMATOR_MODIFIABLE,
)
register(
    "delayed_processing.batch_size",
    default=10000,
    flags=FLAG_AUTOMATOR_MODIFIABLE,
)
register(
    "delayed_processing.emit_logs",
    type=Bool,
    default=False,
    flags=FLAG_AUTOMATOR_MODIFIABLE,
)
register(
    "delayed_workflow.rollout",
    type=Bool,
    default=False,
    flags=FLAG_AUTOMATOR_MODIFIABLE,
)
register(
    "celery_split_queue_task_rollout",
    default={},
    flags=FLAG_AUTOMATOR_MODIFIABLE,
)

register(
    "grouping.grouphash_metadata.ingestion_writes_enabled",
    type=Bool,
    default=True,
    flags=FLAG_AUTOMATOR_MODIFIABLE,
)
register(
    "grouping.grouphash_metadata.backfill_sample_rate",
    type=Float,
    default=0.0,
    flags=FLAG_AUTOMATOR_MODIFIABLE,
)

register(
    "ecosystem:enable_integration_form_error_raise", default=True, flags=FLAG_AUTOMATOR_MODIFIABLE
)


# Restrict uptime issue creation for specific host provider identifiers. Items
# in this list map to the `host_provider_id` column in the UptimeSubscription
# table.
#
# This may be used to stop issue creation in the event that a network / hosting
# provider blocks the uptime checker causing false positives.
register(
    "uptime.restrict-issue-creation-by-hosting-provider-id",
    type=Sequence,
    default=[],
    flags=FLAG_ALLOW_EMPTY | FLAG_AUTOMATOR_MODIFIABLE,
)

# Disables specific uptime checker regions. This is a list of region slugs
# which must match regions available in the settings.UPTIME_REGIONS list.
#
# Useful to remove a region from check rotation if there is some kind of
# problem with the region.
register(
    "uptime.disabled-checker-regions",
    type=Sequence,
    default=[],
    flags=FLAG_ALLOW_EMPTY | FLAG_AUTOMATOR_MODIFIABLE,
)
register(
    "uptime.checker-regions-mode-override",
    type=Dict,
    default={},
    flags=FLAG_ALLOW_EMPTY | FLAG_AUTOMATOR_MODIFIABLE,
)

# When in active monitoring mode, overrides how many failures in a row we need to see to mark the monitor as down
register(
    "uptime.active-failure-threshold",
    type=Int,
    default=3,
    flags=FLAG_AUTOMATOR_MODIFIABLE,
)
# When in active monitoring mode, how many successes in a row do we need to mark it as up
register(
    "uptime.active-recovery-threshold",
    type=Int,
    default=1,
    flags=FLAG_AUTOMATOR_MODIFIABLE,
)

register(
    "uptime.date_cutoff_epoch_seconds",
    type=Int,
    default=0,
    flags=FLAG_AUTOMATOR_MODIFIABLE,
)

register(
    "uptime.snuba_uptime_results.enabled",
    type=Bool,
    default=False,
    flags=FLAG_AUTOMATOR_MODIFIABLE,
)

# Configures the list of public IP addresses that are returned from the
# `uptime-ips` API. This does NOT control what actual IPs are used to make the
# check, we simply have this as an option so that we can quickly update this
# list without the need for a code-change.
register(
    "uptime.uptime-ips-api-response",
    type=Sequence,
    default=[],
    flags=FLAG_ALLOW_EMPTY | FLAG_AUTOMATOR_MODIFIABLE,
)


register(
    "releases.no_snuba_for_release_creation",
    type=Bool,
    default=False,
    flags=FLAG_AUTOMATOR_MODIFIABLE,
)

register(
    "celery_split_queue_rollout",
    default={"post_process_transactions": 1.0},
    flags=FLAG_AUTOMATOR_MODIFIABLE,
)

# Secret Scanning. Allows to temporarily disable signature verification.
register(
    "secret-scanning.github.enable-signature-verification",
    type=Bool,
    default=True,
    flags=FLAG_AUTOMATOR_MODIFIABLE,
)

# Rate limiting for the occurrence consumer
register(
    "issues.occurrence-consumer.rate-limit.quota",
    type=Dict,
    default={"window_seconds": 3600, "granularity_seconds": 60, "limit": 1000},
    flags=FLAG_AUTOMATOR_MODIFIABLE,
)

register(
    "issues.occurrence-consumer.rate-limit.enabled",
    type=Bool,
    default=False,
    flags=FLAG_AUTOMATOR_MODIFIABLE,
)
register(
    "eventstore.adjacent_event_ids_use_snql",
    type=Bool,
    default=False,
    flags=FLAG_AUTOMATOR_MODIFIABLE,
)

# Demo mode
register(
    "demo-mode.enabled",
    type=Bool,
    default=False,
    flags=FLAG_AUTOMATOR_MODIFIABLE,
)

register(
    "demo-mode.orgs",
    default=[],
    flags=FLAG_AUTOMATOR_MODIFIABLE,
)

register(
    "demo-mode.users",
    default=[],
    flags=FLAG_AUTOMATOR_MODIFIABLE,
)

# option for sample size when fetching project tag keys
register(
    "visibility.tag-key-sample-size",
    default=1_000_000,
    flags=FLAG_AUTOMATOR_MODIFIABLE,
)

# option for clamping project tag key date range
register(
    "visibility.tag-key-max-date-range.days",
    default=14,
    flags=FLAG_AUTOMATOR_MODIFIABLE,
)

# option used to enable/disable applying
# stack trace rules in profiles
register(
    "profiling.stack_trace_rules.enabled",
    default=False,
    type=Bool,
    flags=FLAG_AUTOMATOR_MODIFIABLE,
)

register(
    "performance.event-tracker.sample-rate.transactions",
    default=0.0,
    flags=FLAG_AUTOMATOR_MODIFIABLE,
)

# allows us to disable indexing during maintenance events
register(
    "sentry.similarity.indexing.enabled",
    default=True,
    type=Bool,
    flags=FLAG_AUTOMATOR_MODIFIABLE,
)

# Enforces a QueryBuilder check that the first relevant event has been sent for each project
register(
    "sentry.search.events.project.check_event",
    default=0.0,
    type=Float,
    flags=FLAG_AUTOMATOR_MODIFIABLE,
)

register(
    "taskworker.grpc_service_config",
    type=String,
    default="""{"loadBalancingConfig": [{"round_robin": {}}]}""",
    flags=FLAG_AUTOMATOR_MODIFIABLE,
)

# Increases event title character limit
register(
    "sentry.save-event.title-char-limit-256.enabled",
    type=Bool,
    default=False,
    flags=FLAG_AUTOMATOR_MODIFIABLE,
)

register(
    "sentry.demo_mode.sync_artifact_bundles.enable",
    type=Bool,
    default=False,
    flags=FLAG_PRIORITIZE_DISK | FLAG_AUTOMATOR_MODIFIABLE,
)
register(
    "sentry.demo_mode.sync_artifact_bundles.source_org_id",
    type=Int,
    flags=FLAG_PRIORITIZE_DISK | FLAG_AUTOMATOR_MODIFIABLE,
)
register(
    "sentry.demo_mode.sync_artifact_bundles.lookback_days",
    default=1,
    flags=FLAG_PRIORITIZE_DISK | FLAG_AUTOMATOR_MODIFIABLE,
)

# Taskbroker flags

register(
    "taskworker.route.overrides",
    default={},
    flags=FLAG_AUTOMATOR_MODIFIABLE,
)
register(
    "taskworker.deletions.rollout",
    default={},
    flags=FLAG_AUTOMATOR_MODIFIABLE,
)
register(
    "taskworker.deletions.control.rollout",
    default={},
    flags=FLAG_AUTOMATOR_MODIFIABLE,
)
register(
<<<<<<< HEAD
    "taskworker.options.rollout",
=======
    "taskworker.tempest.rollout",
>>>>>>> a1ccb357
    default={},
    flags=FLAG_AUTOMATOR_MODIFIABLE,
)
register(
<<<<<<< HEAD
    "taskworker.options.control.rollout",
=======
    "taskworker.auth.rollout",
    default={},
    flags=FLAG_AUTOMATOR_MODIFIABLE,
)
register(
    "taskworker.auth.control.rollout",
    default={},
    flags=FLAG_AUTOMATOR_MODIFIABLE,
)
register(
    "taskworker.demomode.rollout",
>>>>>>> a1ccb357
    default={},
    flags=FLAG_AUTOMATOR_MODIFIABLE,
)<|MERGE_RESOLUTION|>--- conflicted
+++ resolved
@@ -3179,18 +3179,11 @@
     flags=FLAG_AUTOMATOR_MODIFIABLE,
 )
 register(
-<<<<<<< HEAD
-    "taskworker.options.rollout",
-=======
     "taskworker.tempest.rollout",
->>>>>>> a1ccb357
     default={},
     flags=FLAG_AUTOMATOR_MODIFIABLE,
 )
 register(
-<<<<<<< HEAD
-    "taskworker.options.control.rollout",
-=======
     "taskworker.auth.rollout",
     default={},
     flags=FLAG_AUTOMATOR_MODIFIABLE,
@@ -3202,7 +3195,16 @@
 )
 register(
     "taskworker.demomode.rollout",
->>>>>>> a1ccb357
     default={},
     flags=FLAG_AUTOMATOR_MODIFIABLE,
+)
+register(
+    "taskworker.options.rollout",
+    default={},
+    flags=FLAG_AUTOMATOR_MODIFIABLE,
+)
+register(
+    "taskworker.options.control.rollout",
+    default={},
+    flags=FLAG_AUTOMATOR_MODIFIABLE,
 )