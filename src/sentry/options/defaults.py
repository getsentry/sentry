from sentry.logging import LoggingFormat
from sentry.options import (
    FLAG_ALLOW_EMPTY,
    FLAG_IMMUTABLE,
    FLAG_NOSTORE,
    FLAG_PRIORITIZE_DISK,
    FLAG_REQUIRED,
    register,
)
from sentry.utils.types import Any, Bool, Dict, Int, Sequence, String

# Cache
# register('cache.backend', flags=FLAG_NOSTORE)
# register('cache.options', type=Dict, flags=FLAG_NOSTORE)

# System
register("system.admin-email", flags=FLAG_REQUIRED)
register("system.support-email", flags=FLAG_ALLOW_EMPTY | FLAG_PRIORITIZE_DISK)
register("system.security-email", flags=FLAG_ALLOW_EMPTY | FLAG_PRIORITIZE_DISK)
register("system.databases", type=Dict, flags=FLAG_NOSTORE)
# register('system.debug', default=False, flags=FLAG_NOSTORE)
register("system.rate-limit", default=0, flags=FLAG_ALLOW_EMPTY | FLAG_PRIORITIZE_DISK)
register("system.event-retention-days", default=0, flags=FLAG_ALLOW_EMPTY | FLAG_PRIORITIZE_DISK)
register("system.secret-key", flags=FLAG_NOSTORE)
# Absolute URL to the sentry root directory. Should not include a trailing slash.
register("system.url-prefix", ttl=60, grace=3600, flags=FLAG_REQUIRED | FLAG_PRIORITIZE_DISK)
register("system.internal-url-prefix", flags=FLAG_ALLOW_EMPTY | FLAG_PRIORITIZE_DISK)
register("system.root-api-key", flags=FLAG_PRIORITIZE_DISK)
register("system.logging-format", default=LoggingFormat.HUMAN, flags=FLAG_NOSTORE)
# This is used for the chunk upload endpoint
register("system.upload-url-prefix", flags=FLAG_PRIORITIZE_DISK)
register("system.maximum-file-size", default=2 ** 31, flags=FLAG_PRIORITIZE_DISK)

# Redis
register(
    "redis.clusters",
    type=Dict,
    default={"default": {"hosts": {0: {"host": "127.0.0.1", "port": 6379}}}},
    flags=FLAG_NOSTORE | FLAG_IMMUTABLE,
)
register("redis.options", type=Dict, flags=FLAG_NOSTORE)

# Processing worker caches
register(
    "dsym.cache-path", type=String, default="/tmp/sentry-dsym-cache", flags=FLAG_PRIORITIZE_DISK
)
register(
    "releasefile.cache-path",
    type=String,
    default="/tmp/sentry-releasefile-cache",
    flags=FLAG_PRIORITIZE_DISK,
)
register("releasefile.cache-limit", type=Int, default=10 * 1024 * 1024, flags=FLAG_PRIORITIZE_DISK)

# Mail
register("mail.backend", default="smtp", flags=FLAG_NOSTORE)
register("mail.host", default="127.0.0.1", flags=FLAG_REQUIRED | FLAG_PRIORITIZE_DISK)
register("mail.port", default=25, flags=FLAG_REQUIRED | FLAG_PRIORITIZE_DISK)
register("mail.username", flags=FLAG_REQUIRED | FLAG_ALLOW_EMPTY | FLAG_PRIORITIZE_DISK)
register("mail.password", flags=FLAG_REQUIRED | FLAG_ALLOW_EMPTY | FLAG_PRIORITIZE_DISK)
register("mail.use-tls", default=False, flags=FLAG_REQUIRED | FLAG_PRIORITIZE_DISK)
register("mail.use-ssl", default=False, flags=FLAG_REQUIRED | FLAG_PRIORITIZE_DISK)
register("mail.subject-prefix", default="[Sentry] ", flags=FLAG_PRIORITIZE_DISK)
register("mail.from", default="root@localhost", flags=FLAG_REQUIRED | FLAG_PRIORITIZE_DISK)
register("mail.list-namespace", type=String, default="localhost", flags=FLAG_NOSTORE)
register("mail.enable-replies", default=False, flags=FLAG_PRIORITIZE_DISK)
register("mail.reply-hostname", default="", flags=FLAG_ALLOW_EMPTY | FLAG_PRIORITIZE_DISK)
register("mail.mailgun-api-key", default="", flags=FLAG_ALLOW_EMPTY | FLAG_PRIORITIZE_DISK)
register("mail.timeout", default=10, type=Int, flags=FLAG_ALLOW_EMPTY | FLAG_PRIORITIZE_DISK)

# SMS
register("sms.twilio-account", default="", flags=FLAG_ALLOW_EMPTY | FLAG_PRIORITIZE_DISK)
register("sms.twilio-token", default="", flags=FLAG_ALLOW_EMPTY | FLAG_PRIORITIZE_DISK)
register("sms.twilio-number", default="", flags=FLAG_ALLOW_EMPTY | FLAG_PRIORITIZE_DISK)

# U2F
register("u2f.app-id", default="", flags=FLAG_ALLOW_EMPTY | FLAG_PRIORITIZE_DISK)
register("u2f.facets", default=(), type=Sequence, flags=FLAG_ALLOW_EMPTY | FLAG_PRIORITIZE_DISK)

register("auth.ip-rate-limit", default=0, flags=FLAG_ALLOW_EMPTY | FLAG_PRIORITIZE_DISK)
register("auth.user-rate-limit", default=0, flags=FLAG_ALLOW_EMPTY | FLAG_PRIORITIZE_DISK)
register(
    "auth.allow-registration",
    default=False,
    flags=FLAG_ALLOW_EMPTY | FLAG_PRIORITIZE_DISK | FLAG_REQUIRED,
)

register("api.rate-limit.org-create", default=5, flags=FLAG_ALLOW_EMPTY | FLAG_PRIORITIZE_DISK)

# Beacon
register("beacon.anonymous", type=Bool, flags=FLAG_REQUIRED)

# Filestore
register("filestore.backend", default="filesystem", flags=FLAG_NOSTORE)
register("filestore.options", default={"location": "/tmp/sentry-files"}, flags=FLAG_NOSTORE)

# Symbol server
register("symbolserver.enabled", default=False, flags=FLAG_ALLOW_EMPTY | FLAG_PRIORITIZE_DISK)
register(
    "symbolserver.options",
    default={"url": "http://127.0.0.1:3000"},
    flags=FLAG_ALLOW_EMPTY | FLAG_PRIORITIZE_DISK,
)

# Symbolicator
register("symbolicator.enabled", default=False, flags=FLAG_ALLOW_EMPTY | FLAG_PRIORITIZE_DISK)
register(
    "symbolicator.options",
    default={"url": "http://localhost:3021"},
    flags=FLAG_ALLOW_EMPTY | FLAG_PRIORITIZE_DISK,
)

# The ratio of requests for which the new stackwalking method should be compared against the old one
register("symbolicator.compare_stackwalking_methods_rate", default=0.0)

# Backend chart rendering via chartcuterie
register("chart-rendering.enabled", default=False, flags=FLAG_ALLOW_EMPTY | FLAG_PRIORITIZE_DISK)
register(
    "chart-rendering.chartcuterie",
    default={"url": "http://localhost:7901"},
    flags=FLAG_ALLOW_EMPTY | FLAG_PRIORITIZE_DISK,
)
# Leaving these empty will use the same storage driver configured for
# Filestore
register(
    "chart-rendering.storage.backend", default=None, flags=FLAG_ALLOW_EMPTY | FLAG_PRIORITIZE_DISK
)
register(
    "chart-rendering.storage.options",
    type=Dict,
    default=None,
    flags=FLAG_ALLOW_EMPTY | FLAG_PRIORITIZE_DISK,
)

# Analytics
register("analytics.backend", default="noop", flags=FLAG_NOSTORE)
register("analytics.options", default={}, flags=FLAG_NOSTORE)

register("cloudflare.secret-key", default="")

# Slack Integration
register("slack.client-id", flags=FLAG_PRIORITIZE_DISK)
register("slack.client-secret", flags=FLAG_PRIORITIZE_DISK)
# signing-secret is preferred, but need to keep verification-token for apps that use it
register("slack.verification-token", flags=FLAG_PRIORITIZE_DISK)
register("slack.signing-secret", flags=FLAG_PRIORITIZE_DISK)

# GitHub Integration
register("github-app.id", default=0)
register("github-app.name", default="")
register("github-app.webhook-secret", default="")
register("github-app.private-key", default="")
register("github-app.client-id", flags=FLAG_PRIORITIZE_DISK)
register("github-app.client-secret", flags=FLAG_PRIORITIZE_DISK)

# GitHub Auth
register("github-login.client-id", default="", flags=FLAG_PRIORITIZE_DISK)
register("github-login.client-secret", default="", flags=FLAG_PRIORITIZE_DISK)
register(
    "github-login.require-verified-email", type=Bool, default=False, flags=FLAG_PRIORITIZE_DISK
)
register("github-login.base-domain", default="github.com", flags=FLAG_PRIORITIZE_DISK)
register("github-login.api-domain", default="api.github.com", flags=FLAG_PRIORITIZE_DISK)
register("github-login.extended-permissions", type=Sequence, default=[], flags=FLAG_PRIORITIZE_DISK)
register("github-login.organization", flags=FLAG_PRIORITIZE_DISK)

# VSTS Integration
register("vsts.client-id", flags=FLAG_PRIORITIZE_DISK)
register("vsts.client-secret", flags=FLAG_PRIORITIZE_DISK)
# VSTS Integration - with limited scopes
register("vsts-limited.client-id", flags=FLAG_PRIORITIZE_DISK)
register("vsts-limited.client-secret", flags=FLAG_PRIORITIZE_DISK)

# PagerDuty Integration
register("pagerduty.app-id", default="")

# Vercel Integration
register("vercel.client-id", flags=FLAG_PRIORITIZE_DISK)
register("vercel.client-secret", flags=FLAG_PRIORITIZE_DISK)
register("vercel.integration-slug", default="sentry")

# MsTeams Integration
register("msteams.client-id", flags=FLAG_PRIORITIZE_DISK)
register("msteams.client-secret", flags=FLAG_PRIORITIZE_DISK)
register("msteams.app-id")

# AWS Lambda Integration
register("aws-lambda.access-key-id", flags=FLAG_PRIORITIZE_DISK)
register("aws-lambda.secret-access-key", flags=FLAG_PRIORITIZE_DISK)
register("aws-lambda.cloudformation-url")
register("aws-lambda.account-number", default="943013980633")
register("aws-lambda.node.layer-name", default="SentryNodeServerlessSDK")
register("aws-lambda.node.layer-version")
register("aws-lambda.python.layer-name", default="SentryPythonServerlessSDK")
register("aws-lambda.python.layer-version")
# the region of the host account we use for assuming the role
register("aws-lambda.host-region", default="us-east-2")

# Snuba
register("snuba.search.pre-snuba-candidates-optimizer", type=Bool, default=False)
register("snuba.search.pre-snuba-candidates-percentage", default=0.2)
register("snuba.search.project-group-count-cache-time", default=24 * 60 * 60)
register("snuba.search.min-pre-snuba-candidates", default=500)
register("snuba.search.max-pre-snuba-candidates", default=5000)
register("snuba.search.chunk-growth-rate", default=1.5)
register("snuba.search.max-chunk-size", default=2000)
register("snuba.search.max-total-chunk-time-seconds", default=30.0)
register("snuba.search.hits-sample-size", default=100)
register("snuba.track-outcomes-sample-rate", default=0.0)
register("snuba.snql.referrer-rate", default=0.0)
register("snuba.snql.snql_only", default=0.0)

# The percentage of tagkeys that we want to cache. Set to 1.0 in order to cache everything, <=0.0 to stop caching
register("snuba.tagstore.cache-tagkeys-rate", default=0.0, flags=FLAG_PRIORITIZE_DISK)

# Kafka Publisher
register("kafka-publisher.raw-event-sample-rate", default=0.0)
register("kafka-publisher.max-event-size", default=100000)

# Ingest refactor
register("store.projects-normalize-in-rust-opt-in", type=Sequence, default=[])  # unused
register("store.projects-normalize-in-rust-opt-out", type=Sequence, default=[])  # unused
# positive value means stable opt-in in the range 0.0 to 1.0, negative value
# means random opt-in with the same range.
register("store.projects-normalize-in-rust-percent-opt-in", default=0.0)  # unused

# From 0.0 to 1.0: Randomly disable normalization code in interfaces when loading from db
register("store.empty-interface-sample-rate", default=0.0)

# Enable multiple topics for eventstream. It allows specific event types to be sent
# to specific topic.
register("store.eventstream-per-type-topic", default=False, flags=FLAG_PRIORITIZE_DISK)

# if this is turned to `True` sentry will behave like relay would do with
# regards to filter responses.
register("store.lie-about-filter-status", default=False)

# Toggles between processing transactions directly in the ingest consumer
# (``False``) and spawning a save_event task (``True``).
register("store.transactions-celery", default=False)  # unused

# Symbolicator refactors
# - Disabling minidump stackwalking in endpoints
register("symbolicator.minidump-refactor-projects-opt-in", type=Sequence, default=[])  # unused
register("symbolicator.minidump-refactor-projects-opt-out", type=Sequence, default=[])  # unused
register("symbolicator.minidump-refactor-random-sampling", default=0.0)  # unused


# Normalization after processors
register("store.normalize-after-processing", default=0.0)  # unused
register("store.disable-trim-in-renormalization", default=0.0)  # unused

# Data scrubbing in Rust
register("store.sample-rust-data-scrubber", default=0.0)  # unused
register("store.use-rust-data-scrubber", default=False)  # unused

# Post Process Error Hook Sampling
register("post-process.use-error-hook-sampling", default=False)  # unused
# From 0.0 to 1.0: Randomly enqueue process_resource_change task
register("post-process.error-hook-sample-rate", default=0.0)  # unused

# Transaction events
# True => kill switch to disable ingestion of transaction events for internal project.
register("transaction-events.force-disable-internal-project", default=False)

# Moving signals and TSDB into outcomes consumer
register("outcomes.signals-in-consumer-sample-rate", default=0.0)  # unused
register("outcomes.tsdb-in-consumer-sample-rate", default=0.0)  # unused

# Node data save rate
register("nodedata.cache-sample-rate", default=0.0, flags=FLAG_PRIORITIZE_DISK)
register("nodedata.cache-on-save", default=False, flags=FLAG_PRIORITIZE_DISK)

# Use nodestore for eventstore.get_events
register("eventstore.use-nodestore", default=False, flags=FLAG_PRIORITIZE_DISK)

# Alerts / Workflow incremental rollout rate. Tied to feature handlers in getsentry
register("workflow.rollout-rate", default=0, flags=FLAG_PRIORITIZE_DISK)

# Performance metric alerts incremental rollout rate. Tied to feature handlers
# in getsentry
register("incidents-performance.rollout-rate", default=0, flags=FLAG_PRIORITIZE_DISK)

# Max number of tags to combine in a single query in Discover2 tags facet.
register("discover2.max_tags_to_combine", default=3, flags=FLAG_PRIORITIZE_DISK)

# Enables setting a sampling rate when producing the tag facet.
register("discover2.tags_facet_enable_sampling", default=True, flags=FLAG_PRIORITIZE_DISK)

# Killswitch for datascrubbing after stacktrace processing. Set to False to
# disable datascrubbers.
register("processing.can-use-scrubbers", default=True)

# Killswitch for sending internal errors to the internal project or
# `SENTRY_SDK_CONFIG.relay_dsn`. Set to `0` to only send to
# `SENTRY_SDK_CONFIG.dsn` (the "upstream transport") and nothing else.
#
# Note: A value that is neither 0 nor 1 is regarded as 0
register("store.use-relay-dsn-sample-rate", default=1)

# Mock out integrations and services for tests
register("mocks.jira", default=False)

# Record statistics about event payloads and their compressibility
register("store.nodestore-stats-sample-rate", default=0.0)  # unused

# Killswitch to stop storing any reprocessing payloads.
register("store.reprocessing-force-disable", default=False)

register("store.race-free-group-creation-force-disable", default=False)


# Killswitch for dropping events if they were to create groups
register("store.load-shed-group-creation-projects", type=Any, default=[])

# Killswitch for dropping events in ingest consumer
register("store.load-shed-pipeline-projects", type=Any, default=[])

# Switch for more performant project counter incr
register("store.projectcounter-modern-upsert-sample-rate", default=0.0)

# Run an experimental grouping config in background for performance analysis
register("store.background-grouping-config-id", default=None)

# Fraction of events that will pass through background grouping
register("store.background-grouping-sample-rate", default=0.0)

# True if background grouping should run before secondary and primary grouping
register("store.background-grouping-before", default=False)

# Killswitch for dropping events in ingest consumer (after parsing them)
register("store.load-shed-parsed-pipeline-projects", type=Any, default=[])

# Killswitch for dropping events in process_event
register("store.load-shed-process-event-projects", type=Any, default=[])

# Killswitch for dropping events in symbolicate_event
register("store.load-shed-symbolicate-event-projects", type=Any, default=[])

<<<<<<< HEAD
# All Relay options (statically authenticated Relays can be registered here)
register("relay.static_auth", default={})
=======
# Store release files bundled as zip files
register("processing.save-release-archives", default=False)

# Try to read release artifacts from zip archives
register("processing.use-release-archives-sample-rate", default=0.0)
>>>>>>> ff35b497
<|MERGE_RESOLUTION|>--- conflicted
+++ resolved
@@ -337,13 +337,11 @@
 # Killswitch for dropping events in symbolicate_event
 register("store.load-shed-symbolicate-event-projects", type=Any, default=[])
 
-<<<<<<< HEAD
-# All Relay options (statically authenticated Relays can be registered here)
-register("relay.static_auth", default={})
-=======
 # Store release files bundled as zip files
 register("processing.save-release-archives", default=False)
 
 # Try to read release artifacts from zip archives
 register("processing.use-release-archives-sample-rate", default=0.0)
->>>>>>> ff35b497
+
+# All Relay options (statically authenticated Relays can be registered here)
+register("relay.static_auth", default={})