import os

from sentry.logging import LoggingFormat
from sentry.options import register
from sentry.options.manager import (
    FLAG_ADMIN_MODIFIABLE,
    FLAG_ALLOW_EMPTY,
    FLAG_AUTOMATOR_MODIFIABLE,
    FLAG_BOOL,
    FLAG_CREDENTIAL,
    FLAG_IMMUTABLE,
    FLAG_MODIFIABLE_BOOL,
    FLAG_MODIFIABLE_RATE,
    FLAG_NOSTORE,
    FLAG_PRIORITIZE_DISK,
    FLAG_RATE,
    FLAG_REQUIRED,
    FLAG_SCALAR,
)
from sentry.quotas.base import build_metric_abuse_quotas
from sentry.utils.types import Any, Bool, Dict, Float, Int, Sequence, String

# Cache
# register('cache.backend', flags=FLAG_NOSTORE)
# register('cache.options', type=Dict, flags=FLAG_NOSTORE)


# System
register("system.admin-email", flags=FLAG_REQUIRED)
register(
    "system.support-email",
    flags=FLAG_ALLOW_EMPTY | FLAG_PRIORITIZE_DISK | FLAG_AUTOMATOR_MODIFIABLE,
)
register(
    "system.security-email",
    flags=FLAG_ALLOW_EMPTY | FLAG_PRIORITIZE_DISK | FLAG_AUTOMATOR_MODIFIABLE,
)
register("system.databases", type=Dict, flags=FLAG_NOSTORE)
# register('system.debug', default=False, flags=FLAG_NOSTORE)
register(
    "system.rate-limit",
    default=0,
    flags=FLAG_ALLOW_EMPTY | FLAG_PRIORITIZE_DISK | FLAG_AUTOMATOR_MODIFIABLE,
)
register(
    "system.event-retention-days",
    default=0,
    flags=FLAG_ALLOW_EMPTY | FLAG_PRIORITIZE_DISK | FLAG_AUTOMATOR_MODIFIABLE,
)
register("system.secret-key", flags=FLAG_CREDENTIAL | FLAG_NOSTORE)
register("system.root-api-key", flags=FLAG_PRIORITIZE_DISK | FLAG_AUTOMATOR_MODIFIABLE)
register("system.logging-format", default=LoggingFormat.HUMAN, flags=FLAG_NOSTORE)
# This is used for the chunk upload endpoint
register("system.upload-url-prefix", flags=FLAG_PRIORITIZE_DISK | FLAG_AUTOMATOR_MODIFIABLE)
register(
    "system.maximum-file-size",
    default=2**31,
    flags=FLAG_PRIORITIZE_DISK | FLAG_AUTOMATOR_MODIFIABLE,
)

# URL configuration
# Absolute URL to the sentry root directory. Should not include a trailing slash.
register(
    "system.url-prefix",
    ttl=60,
    grace=3600,
    default=os.environ.get("SENTRY_SYSTEM_URL_PREFIX"),
    flags=FLAG_REQUIRED | FLAG_PRIORITIZE_DISK,
)
register(
    "system.internal-url-prefix",
    flags=FLAG_ALLOW_EMPTY | FLAG_PRIORITIZE_DISK | FLAG_AUTOMATOR_MODIFIABLE,
)
# Base hostname that account domains are subdomains of.
register(
    "system.base-hostname",
    default=os.environ.get("SENTRY_SYSTEM_BASE_HOSTNAME"),
    flags=FLAG_ALLOW_EMPTY | FLAG_PRIORITIZE_DISK | FLAG_NOSTORE,
)
# The template for organization subdomain hostnames.
register(
    "system.organization-base-hostname",
    default=os.environ.get("SENTRY_ORGANIZATION_BASE_HOSTNAME"),
    flags=FLAG_ALLOW_EMPTY | FLAG_PRIORITIZE_DISK | FLAG_NOSTORE,
)
# Template for organization URL including protocol
register(
    "system.organization-url-template",
    default=os.environ.get("SENTRY_ORGANIZATION_URL_TEMPLATE"),
    flags=FLAG_ALLOW_EMPTY | FLAG_PRIORITIZE_DISK | FLAG_NOSTORE,
)
# Template for region based API URL
register(
    "system.region-api-url-template",
    default=os.environ.get("SENTRY_REGION_API_URL_TEMPLATE"),
    flags=FLAG_ALLOW_EMPTY | FLAG_PRIORITIZE_DISK | FLAG_NOSTORE,
)
# The region that this instance is currently running in.
register("system.region", flags=FLAG_ALLOW_EMPTY | FLAG_PRIORITIZE_DISK | FLAG_NOSTORE)
# Enable date-util parsing for timestamps
register(
    "system.use-date-util-timestamps",
    default=False,
    flags=FLAG_AUTOMATOR_MODIFIABLE,
)
# Redis
register(
    "redis.clusters",
    type=Dict,
    default={"default": {"hosts": {0: {"host": "127.0.0.1", "port": 6379}}}},
    flags=FLAG_NOSTORE | FLAG_IMMUTABLE,
)
register("redis.options", type=Dict, flags=FLAG_NOSTORE)

# Processing worker caches
register(
    "dsym.cache-path",
    type=String,
    default="/tmp/sentry-dsym-cache",
    flags=FLAG_PRIORITIZE_DISK | FLAG_AUTOMATOR_MODIFIABLE,
)
register(
    "releasefile.cache-path",
    type=String,
    default="/tmp/sentry-releasefile-cache",
    flags=FLAG_PRIORITIZE_DISK | FLAG_AUTOMATOR_MODIFIABLE,
)
register(
    "releasefile.cache-limit",
    type=Int,
    default=10 * 1024 * 1024,
    flags=FLAG_PRIORITIZE_DISK | FLAG_AUTOMATOR_MODIFIABLE,
)


# Mail
register("mail.backend", default="smtp", flags=FLAG_NOSTORE)
register(
    "mail.host",
    default="127.0.0.1",
    flags=FLAG_REQUIRED | FLAG_PRIORITIZE_DISK,
)
register(
    "mail.port",
    default=25,
    flags=FLAG_REQUIRED | FLAG_PRIORITIZE_DISK,
)
register(
    "mail.username",
    flags=FLAG_REQUIRED | FLAG_ALLOW_EMPTY | FLAG_PRIORITIZE_DISK,
)
register(
    "mail.password",
    flags=FLAG_REQUIRED | FLAG_ALLOW_EMPTY | FLAG_PRIORITIZE_DISK,
)
register(
    "mail.use-tls",
    default=False,
    flags=FLAG_REQUIRED | FLAG_PRIORITIZE_DISK,
)
register(
    "mail.use-ssl",
    default=False,
    flags=FLAG_REQUIRED | FLAG_PRIORITIZE_DISK,
)
register(
    "mail.subject-prefix",
    default="[Sentry]",
    flags=FLAG_PRIORITIZE_DISK | FLAG_AUTOMATOR_MODIFIABLE,
)
register(
    "mail.from",
    default="root@localhost",
    flags=FLAG_REQUIRED | FLAG_PRIORITIZE_DISK,
)
register("mail.list-namespace", type=String, default="localhost", flags=FLAG_NOSTORE)
register(
    "mail.enable-replies", default=False, flags=FLAG_PRIORITIZE_DISK | FLAG_AUTOMATOR_MODIFIABLE
)
register(
    "mail.reply-hostname",
    default="",
    flags=FLAG_ALLOW_EMPTY | FLAG_PRIORITIZE_DISK | FLAG_AUTOMATOR_MODIFIABLE,
)
register(
    "mail.mailgun-api-key",
    default="",
    flags=FLAG_ALLOW_EMPTY | FLAG_PRIORITIZE_DISK | FLAG_AUTOMATOR_MODIFIABLE,
)
register(
    "mail.timeout",
    default=10,
    type=Int,
    flags=FLAG_ALLOW_EMPTY | FLAG_PRIORITIZE_DISK | FLAG_AUTOMATOR_MODIFIABLE,
)

# TOTP (Auth app)
register(
    "totp.disallow-new-enrollment",
    default=False,
    type=Bool,
    flags=FLAG_ALLOW_EMPTY | FLAG_PRIORITIZE_DISK | FLAG_AUTOMATOR_MODIFIABLE,
)

# SMS
register(
    "sms.twilio-account",
    default="",
    flags=FLAG_ALLOW_EMPTY | FLAG_PRIORITIZE_DISK | FLAG_AUTOMATOR_MODIFIABLE,
)
register(
    "sms.twilio-token", default="", flags=FLAG_CREDENTIAL | FLAG_ALLOW_EMPTY | FLAG_PRIORITIZE_DISK
)
register(
    "sms.twilio-number",
    default="",
    flags=FLAG_ALLOW_EMPTY | FLAG_PRIORITIZE_DISK | FLAG_AUTOMATOR_MODIFIABLE,
)
register(
    "sms.disallow-new-enrollment",
    default=False,
    type=Bool,
    flags=FLAG_ALLOW_EMPTY | FLAG_AUTOMATOR_MODIFIABLE,
)

# U2F
register(
    "u2f.app-id",
    default="",
    flags=FLAG_ALLOW_EMPTY | FLAG_PRIORITIZE_DISK | FLAG_AUTOMATOR_MODIFIABLE,
)
register(
    "u2f.facets",
    default=[],
    type=Sequence,
    flags=FLAG_ALLOW_EMPTY | FLAG_PRIORITIZE_DISK | FLAG_AUTOMATOR_MODIFIABLE,
)
register(
    "u2f.disallow-new-enrollment",
    default=False,
    type=Bool,
    flags=FLAG_ALLOW_EMPTY | FLAG_PRIORITIZE_DISK | FLAG_AUTOMATOR_MODIFIABLE,
)

# Recovery Codes
register(
    "recovery.disallow-new-enrollment",
    default=False,
    type=Bool,
    flags=FLAG_ALLOW_EMPTY | FLAG_PRIORITIZE_DISK | FLAG_AUTOMATOR_MODIFIABLE,
)

# Auth
register(
    "auth.ip-rate-limit",
    default=0,
    flags=FLAG_ALLOW_EMPTY | FLAG_PRIORITIZE_DISK | FLAG_AUTOMATOR_MODIFIABLE,
)
register(
    "auth.user-rate-limit",
    default=0,
    flags=FLAG_ALLOW_EMPTY | FLAG_PRIORITIZE_DISK | FLAG_AUTOMATOR_MODIFIABLE,
)
register(
    "auth.allow-registration",
    default=False,
    flags=FLAG_ALLOW_EMPTY | FLAG_PRIORITIZE_DISK | FLAG_REQUIRED,
)

# Staff
register(
    "staff.ga-rollout",
    type=Bool,
    default=False,
    flags=FLAG_MODIFIABLE_BOOL | FLAG_AUTOMATOR_MODIFIABLE,
)
register(
    "staff.user-email-allowlist",
    type=Sequence,
    default=[],
    flags=FLAG_ALLOW_EMPTY | FLAG_AUTOMATOR_MODIFIABLE,
)
# Superuser read/write
register(
    "superuser.read-write.ga-rollout",
    type=Bool,
    default=False,
    flags=FLAG_MODIFIABLE_BOOL | FLAG_AUTOMATOR_MODIFIABLE,
)

# API
# GA Option for endpoints to work with id or slug as path parameters
register(
    "api.id-or-slug-enabled",
    type=Bool,
    default=False,
    flags=FLAG_MODIFIABLE_BOOL | FLAG_AUTOMATOR_MODIFIABLE,
)

# API Tokens
register(
    "apitoken.auto-add-last-chars",
    default=True,
    type=Bool,
    flags=FLAG_ALLOW_EMPTY | FLAG_PRIORITIZE_DISK | FLAG_AUTOMATOR_MODIFIABLE,
)
register(
    "apitoken.save-hash-on-create",
    default=True,
    type=Bool,
    flags=FLAG_ALLOW_EMPTY | FLAG_PRIORITIZE_DISK | FLAG_AUTOMATOR_MODIFIABLE,
)

# Controls the rate of using the hashed value of User API tokens for lookups when logging in
# and also updates tokens which are not hashed
register(
    "apitoken.use-and-update-hash-rate",
    default=0.0,
    flags=FLAG_AUTOMATOR_MODIFIABLE,
)

register(
    "api.rate-limit.org-create",
    default=5,
    flags=FLAG_ALLOW_EMPTY | FLAG_PRIORITIZE_DISK | FLAG_AUTOMATOR_MODIFIABLE,
)

# Beacon
register("beacon.anonymous", type=Bool, flags=FLAG_REQUIRED)
register(
    "beacon.record_cpu_ram_usage",
    type=Bool,
    flags=FLAG_ALLOW_EMPTY | FLAG_REQUIRED,
)

# Filestore (default)
register("filestore.backend", default="filesystem", flags=FLAG_NOSTORE)
register("filestore.options", default={"location": "/tmp/sentry-files"}, flags=FLAG_NOSTORE)
register("filestore.relocation-backend", default="filesystem", flags=FLAG_NOSTORE)
register(
    "filestore.relocation-options",
    default={"location": "/tmp/sentry-relocation-files"},
    flags=FLAG_NOSTORE,
)

# Filestore for control silo
register("filestore.control.backend", default="", flags=FLAG_NOSTORE)
register("filestore.control.options", default={}, flags=FLAG_NOSTORE)

# Whether to use a redis lock on fileblob uploads and deletes
register("fileblob.upload.use_lock", default=True, flags=FLAG_AUTOMATOR_MODIFIABLE)
# Whether to use redis to cache `FileBlob.id` lookups
register("fileblob.upload.use_blobid_cache", default=False, flags=FLAG_AUTOMATOR_MODIFIABLE)

# Symbol server
register(
    "symbolserver.enabled",
    default=False,
    flags=FLAG_ALLOW_EMPTY | FLAG_PRIORITIZE_DISK | FLAG_AUTOMATOR_MODIFIABLE,
)
register(
    "symbolserver.options",
    default={"url": "http://127.0.0.1:3000"},
    flags=FLAG_ALLOW_EMPTY | FLAG_PRIORITIZE_DISK | FLAG_AUTOMATOR_MODIFIABLE,
)

# Symbolicator
register(
    "symbolicator.enabled",
    default=False,
    flags=FLAG_ALLOW_EMPTY | FLAG_PRIORITIZE_DISK | FLAG_AUTOMATOR_MODIFIABLE,
)
register(
    "symbolicator.options",
    default={"url": "http://127.0.0.1:3021"},
    flags=FLAG_ALLOW_EMPTY | FLAG_PRIORITIZE_DISK | FLAG_AUTOMATOR_MODIFIABLE,
)

# Killswitch for symbolication sources, based on a list of source IDs. Meant to be used in extreme
# situations where it is preferable to break symbolication in a few places as opposed to letting
# it break everywhere.
register(
    "symbolicator.ignored_sources",
    type=Sequence,
    default=[],
    flags=FLAG_ALLOW_EMPTY | FLAG_AUTOMATOR_MODIFIABLE,
)

# Backend chart rendering via chartcuterie
register(
    "chart-rendering.enabled",
    default=False,
    flags=FLAG_ALLOW_EMPTY | FLAG_PRIORITIZE_DISK | FLAG_AUTOMATOR_MODIFIABLE,
)
register(
    "chart-rendering.chartcuterie",
    default={"url": "http://127.0.0.1:7901"},
    flags=FLAG_ALLOW_EMPTY | FLAG_PRIORITIZE_DISK | FLAG_AUTOMATOR_MODIFIABLE,
)
# Leaving these empty will use the same storage driver configured for
# Filestore
register(
    "chart-rendering.storage.backend",
    default=None,
    flags=FLAG_ALLOW_EMPTY | FLAG_PRIORITIZE_DISK | FLAG_AUTOMATOR_MODIFIABLE,
)
register(
    "chart-rendering.storage.options",
    type=Dict,
    default=None,
    flags=FLAG_ALLOW_EMPTY | FLAG_PRIORITIZE_DISK | FLAG_AUTOMATOR_MODIFIABLE,
)

# Configuration Options
register(
    "configurations.storage.backend",
    default=None,
    flags=FLAG_ALLOW_EMPTY | FLAG_PRIORITIZE_DISK | FLAG_AUTOMATOR_MODIFIABLE,
)
register(
    "configurations.storage.options",
    type=Dict,
    default=None,
    flags=FLAG_ALLOW_EMPTY | FLAG_PRIORITIZE_DISK | FLAG_AUTOMATOR_MODIFIABLE,
)

# Replay Options
#
# Replay storage backend configuration (only applicable if the direct-storage driver is used)
register(
    "replay.storage.backend",
    default=None,
    flags=FLAG_ALLOW_EMPTY | FLAG_PRIORITIZE_DISK | FLAG_AUTOMATOR_MODIFIABLE,
)
register(
    "replay.storage.options",
    type=Dict,
    default=None,
    flags=FLAG_ALLOW_EMPTY | FLAG_PRIORITIZE_DISK | FLAG_AUTOMATOR_MODIFIABLE,
)
# Replay Analyzer service.
register(
    "replay.analyzer_service_url",
    default=None,
    flags=FLAG_ALLOW_EMPTY | FLAG_PRIORITIZE_DISK | FLAG_AUTOMATOR_MODIFIABLE,
)
register(
    "organizations:session-replay-accessibility-issues-enabled",
    type=Bool,
    default=True,
    flags=FLAG_ALLOW_EMPTY | FLAG_PRIORITIZE_DISK | FLAG_AUTOMATOR_MODIFIABLE,
)

# User Feedback Options
register(
    "feedback.organizations.slug-denylist",
    type=Sequence,
    default=[],
    flags=FLAG_ALLOW_EMPTY | FLAG_AUTOMATOR_MODIFIABLE,
)
# Produce feedback to the new ingest-feedback-events topic, rather than ingest-events
register(
    "feedback.ingest-topic.rollout-rate",
    default=0.0,
    flags=FLAG_AUTOMATOR_MODIFIABLE,
)


# Extract spans only from a random fraction of transactions.
#
# NOTE: Any value below 1.0 will break the product. Do not override in production.
register(
    "relay.span-extraction.sample-rate",
    default=1.0,
    flags=FLAG_AUTOMATOR_MODIFIABLE,
)

# Analytics
register("analytics.backend", default="noop", flags=FLAG_NOSTORE)
register("analytics.options", default={}, flags=FLAG_NOSTORE)

# Slack Integration
register("slack.client-id", flags=FLAG_PRIORITIZE_DISK | FLAG_AUTOMATOR_MODIFIABLE)
register("slack.client-secret", flags=FLAG_CREDENTIAL | FLAG_PRIORITIZE_DISK)
# signing-secret is preferred, but need to keep verification-token for apps that use it
register("slack.verification-token", flags=FLAG_CREDENTIAL | FLAG_PRIORITIZE_DISK)
register("slack.signing-secret", flags=FLAG_CREDENTIAL | FLAG_PRIORITIZE_DISK)
# Use Slack SDK in SlackEventEndpoint
register(
    "slack.event-endpoint-sdk",
    default=False,
    flags=FLAG_AUTOMATOR_MODIFIABLE,
)
# Integration Ids to LA for Using Slack SDK in SlackEventEndpoint
register(
    "slack.event-endpoint-sdk-integration-ids",
    type=Sequence,
    default=[],
    flags=FLAG_ALLOW_EMPTY | FLAG_AUTOMATOR_MODIFIABLE,
)

# Codecov Integration
register("codecov.client-secret", flags=FLAG_CREDENTIAL | FLAG_PRIORITIZE_DISK)

# GitHub Integration
register("github-app.id", default=0, flags=FLAG_AUTOMATOR_MODIFIABLE)
register("github-app.name", default="", flags=FLAG_AUTOMATOR_MODIFIABLE)
register("github-app.webhook-secret", default="", flags=FLAG_CREDENTIAL)
register("github-app.private-key", default="", flags=FLAG_CREDENTIAL)
register("github-app.client-id", flags=FLAG_PRIORITIZE_DISK | FLAG_AUTOMATOR_MODIFIABLE)
register("github-app.client-secret", flags=FLAG_CREDENTIAL | FLAG_PRIORITIZE_DISK)

# Github Enterprise Integration
register(
    "github-enterprise-app.alert-rule-action",
    type=Bool,
    default=False,
    flags=FLAG_MODIFIABLE_BOOL | FLAG_AUTOMATOR_MODIFIABLE,
)
register(
    "github-enterprise-app.allowed-hosts-legacy-webhooks",
    type=Sequence,
    default=[],
    flags=FLAG_ALLOW_EMPTY | FLAG_AUTOMATOR_MODIFIABLE,
)

# GitHub Auth
register(
    "github-login.client-id", default="", flags=FLAG_PRIORITIZE_DISK | FLAG_AUTOMATOR_MODIFIABLE
)
register("github-login.client-secret", default="", flags=FLAG_CREDENTIAL | FLAG_PRIORITIZE_DISK)
register(
    "github-login.require-verified-email",
    type=Bool,
    default=False,
    flags=FLAG_PRIORITIZE_DISK | FLAG_AUTOMATOR_MODIFIABLE,
)
register(
    "github-login.base-domain",
    default="github.com",
    flags=FLAG_PRIORITIZE_DISK | FLAG_AUTOMATOR_MODIFIABLE,
)
register(
    "github-login.api-domain",
    default="api.github.com",
    flags=FLAG_PRIORITIZE_DISK | FLAG_AUTOMATOR_MODIFIABLE,
)
register(
    "github-login.extended-permissions",
    type=Sequence,
    default=[],
    flags=FLAG_PRIORITIZE_DISK | FLAG_AUTOMATOR_MODIFIABLE,
)
register("github-login.organization", flags=FLAG_PRIORITIZE_DISK | FLAG_AUTOMATOR_MODIFIABLE)
register(
    "github-extension.enabled",
    default=False,
    flags=FLAG_MODIFIABLE_BOOL | FLAG_AUTOMATOR_MODIFIABLE,
)
register(
    "github-extension.enabled-orgs",
    default=[],
    flags=FLAG_ALLOW_EMPTY | FLAG_AUTOMATOR_MODIFIABLE,
)

# VSTS Integration
register("vsts.client-id", flags=FLAG_PRIORITIZE_DISK | FLAG_AUTOMATOR_MODIFIABLE)
register("vsts.client-secret", flags=FLAG_CREDENTIAL | FLAG_PRIORITIZE_DISK)
# VSTS Integration - with limited scopes
register("vsts-limited.client-id", flags=FLAG_PRIORITIZE_DISK | FLAG_AUTOMATOR_MODIFIABLE)
register("vsts-limited.client-secret", flags=FLAG_CREDENTIAL | FLAG_PRIORITIZE_DISK)

# PagerDuty Integration
register("pagerduty.app-id", default="", flags=FLAG_AUTOMATOR_MODIFIABLE)

# Vercel Integration
register("vercel.client-id", flags=FLAG_PRIORITIZE_DISK | FLAG_AUTOMATOR_MODIFIABLE)
register("vercel.client-secret", flags=FLAG_CREDENTIAL | FLAG_PRIORITIZE_DISK)
register("vercel.integration-slug", default="sentry", flags=FLAG_AUTOMATOR_MODIFIABLE)

# MsTeams Integration
register("msteams.client-id", flags=FLAG_PRIORITIZE_DISK | FLAG_AUTOMATOR_MODIFIABLE)
register("msteams.client-secret", flags=FLAG_CREDENTIAL | FLAG_PRIORITIZE_DISK)
register("msteams.app-id")

# Discord Integration
register("discord.application-id", flags=FLAG_PRIORITIZE_DISK | FLAG_AUTOMATOR_MODIFIABLE)
register("discord.public-key", flags=FLAG_PRIORITIZE_DISK | FLAG_AUTOMATOR_MODIFIABLE)
register("discord.bot-token", flags=FLAG_CREDENTIAL | FLAG_PRIORITIZE_DISK)
register("discord.client-secret", flags=FLAG_CREDENTIAL | FLAG_PRIORITIZE_DISK)

# AWS Lambda Integration
register("aws-lambda.access-key-id", flags=FLAG_PRIORITIZE_DISK | FLAG_AUTOMATOR_MODIFIABLE)
register("aws-lambda.secret-access-key", flags=FLAG_CREDENTIAL | FLAG_PRIORITIZE_DISK)
register("aws-lambda.cloudformation-url", flags=FLAG_AUTOMATOR_MODIFIABLE)
register("aws-lambda.account-number", default="943013980633", flags=FLAG_AUTOMATOR_MODIFIABLE)
register(
    "aws-lambda.node.layer-name", default="SentryNodeServerlessSDK", flags=FLAG_AUTOMATOR_MODIFIABLE
)
register("aws-lambda.node.layer-version", flags=FLAG_AUTOMATOR_MODIFIABLE)
register(
    "aws-lambda.python.layer-name",
    default="SentryPythonServerlessSDK",
    flags=FLAG_AUTOMATOR_MODIFIABLE,
)
register("aws-lambda.python.layer-version", flags=FLAG_AUTOMATOR_MODIFIABLE)
# the region of the host account we use for assuming the role
register("aws-lambda.host-region", default="us-east-2", flags=FLAG_AUTOMATOR_MODIFIABLE)
# the number of threads we should use to install Lambdas
register("aws-lambda.thread-count", default=100, flags=FLAG_AUTOMATOR_MODIFIABLE)

# Snuba
register(
    "snuba.search.pre-snuba-candidates-optimizer",
    type=Bool,
    default=False,
    flags=FLAG_AUTOMATOR_MODIFIABLE,
)
register(
    "snuba.search.pre-snuba-candidates-percentage", default=0.2, flags=FLAG_AUTOMATOR_MODIFIABLE
)
register(
    "snuba.search.project-group-count-cache-time",
    default=24 * 60 * 60,
    flags=FLAG_AUTOMATOR_MODIFIABLE,
)
register("snuba.search.min-pre-snuba-candidates", default=500, flags=FLAG_AUTOMATOR_MODIFIABLE)
register("snuba.search.max-pre-snuba-candidates", default=5000, flags=FLAG_AUTOMATOR_MODIFIABLE)
register("snuba.search.chunk-growth-rate", default=1.5, flags=FLAG_AUTOMATOR_MODIFIABLE)
register("snuba.search.max-chunk-size", default=2000, flags=FLAG_AUTOMATOR_MODIFIABLE)
register("snuba.search.max-total-chunk-time-seconds", default=30.0, flags=FLAG_AUTOMATOR_MODIFIABLE)
register("snuba.search.hits-sample-size", default=100, flags=FLAG_AUTOMATOR_MODIFIABLE)
register("snuba.track-outcomes-sample-rate", default=0.0, flags=FLAG_AUTOMATOR_MODIFIABLE)

# The percentage of tagkeys that we want to cache. Set to 1.0 in order to cache everything, <=0.0 to stop caching
register(
    "snuba.tagstore.cache-tagkeys-rate",
    default=0.0,
    flags=FLAG_PRIORITIZE_DISK | FLAG_AUTOMATOR_MODIFIABLE,
)

# Kafka Publisher
register("kafka-publisher.raw-event-sample-rate", default=0.0, flags=FLAG_AUTOMATOR_MODIFIABLE)

# Enable multiple topics for eventstream. It allows specific event types to be sent
# to specific topic.
register(
    "store.eventstream-per-type-topic",
    default=False,
    flags=FLAG_PRIORITIZE_DISK | FLAG_AUTOMATOR_MODIFIABLE,
)

# Query and supply Bundle Indexes to Symbolicator SourceMap processing
register(
    "symbolicator.sourcemaps-bundle-index-sample-rate", default=0.0, flags=FLAG_AUTOMATOR_MODIFIABLE
)
# Refresh Bundle Indexes reported as used by symbolicator
register(
    "symbolicator.sourcemaps-bundle-index-refresh-sample-rate",
    default=0.0,
    flags=FLAG_AUTOMATOR_MODIFIABLE,
)

# Transaction events
# True => kill switch to disable ingestion of transaction events for internal project.
register(
    "transaction-events.force-disable-internal-project",
    default=False,
    flags=FLAG_AUTOMATOR_MODIFIABLE,
)

# Enables setting a sampling rate when producing the tag facet.
register(
    "discover2.tags_facet_enable_sampling",
    default=True,
    flags=FLAG_PRIORITIZE_DISK | FLAG_AUTOMATOR_MODIFIABLE,
)

# Enable use of symbolic-sourcemapcache for JavaScript Source Maps processing.
# Set this value of the fraction of projects that you want to use it for.
register(
    "processing.sourcemapcache-processor", default=0.0, flags=FLAG_AUTOMATOR_MODIFIABLE
)  # unused

# Killswitch for sending internal errors to the internal project or
# `SENTRY_SDK_CONFIG.relay_dsn`. Set to `0` to only send to
# `SENTRY_SDK_CONFIG.dsn` (the "upstream transport") and nothing else.
#
# Note: A value that is neither 0 nor 1 is regarded as 0
register("store.use-relay-dsn-sample-rate", default=1, flags=FLAG_AUTOMATOR_MODIFIABLE)

# A rate that enables statsd item sending (DDM data) to s4s
register("store.allow-s4s-ddm-sample-rate", default=0.0, flags=FLAG_AUTOMATOR_MODIFIABLE)

# Mock out integrations and services for tests
register("mocks.jira", default=False, flags=FLAG_AUTOMATOR_MODIFIABLE)

# Record statistics about event payloads and their compressibility
register(
    "store.nodestore-stats-sample-rate", default=0.0, flags=FLAG_AUTOMATOR_MODIFIABLE
)  # unused

# Killswitch to stop storing any reprocessing payloads.
register("store.reprocessing-force-disable", default=False, flags=FLAG_AUTOMATOR_MODIFIABLE)

register(
    "store.race-free-group-creation-force-disable", default=False, flags=FLAG_AUTOMATOR_MODIFIABLE
)

# Enable calling the severity modeling API on group creation
register(
    "processing.calculate-severity-on-group-creation",
    default=False,
    flags=FLAG_AUTOMATOR_MODIFIABLE,
)

# Enable sending the flag to the microservice to tell it to purposefully take longer than our
# timeout, to see the effect on the overall error event processing backlog
register(
    "processing.severity-backlog-test.timeout",
    default=False,
    flags=FLAG_AUTOMATOR_MODIFIABLE,
)

# Enable sending the flag to the microservice to tell it to purposefully send back an error, to see
# the effect on the overall error event processing backlog
register(
    "processing.severity-backlog-test.error",
    default=False,
    flags=FLAG_AUTOMATOR_MODIFIABLE,
)

register(
    "issues.severity.high-priority-alerts-projects-allowlist",
    type=Sequence,
    default=[],
    flags=FLAG_ALLOW_EMPTY | FLAG_AUTOMATOR_MODIFIABLE,
)

register(
    "issues.severity.new-escalation-projects-allowlist",
    type=Sequence,
    default=[],
    flags=FLAG_ALLOW_EMPTY | FLAG_AUTOMATOR_MODIFIABLE,
)

register(
    "issues.severity.first-event-severity-calculation-projects-allowlist",
    type=Sequence,
    default=[],
    flags=FLAG_ALLOW_EMPTY | FLAG_AUTOMATOR_MODIFIABLE,
)

register(
    "issues.severity.seer-project-rate-limit",
    type=Any,
    default={"limit": 5, "window": 1},
    flags=FLAG_ALLOW_EMPTY | FLAG_AUTOMATOR_MODIFIABLE,
)

register(
    "issues.severity.seer-global-rate-limit",
    type=Any,
    default={"limit": 20, "window": 1},
    flags=FLAG_ALLOW_EMPTY | FLAG_AUTOMATOR_MODIFIABLE,
)

register(
    "issues.severity.seer-circuit-breaker-passthrough-limit",
    type=Dict,
    default={"limit": 1, "window": 10},
    flags=FLAG_ALLOW_EMPTY | FLAG_AUTOMATOR_MODIFIABLE,
)

register(
    "issues.severity.seer-timout",
    type=Float,
    default=0.2,
    flags=FLAG_ALLOW_EMPTY | FLAG_AUTOMATOR_MODIFIABLE,
)

register(
    "issues.severity.default-high-priority-alerts-orgs-allowlist",
    type=Sequence,
    default=[],
    flags=FLAG_ALLOW_EMPTY | FLAG_AUTOMATOR_MODIFIABLE,
)

register(
    "issues.priority.projects-allowlist",
    type=Sequence,
    default=[],
    flags=FLAG_ALLOW_EMPTY | FLAG_AUTOMATOR_MODIFIABLE,
)


# Killswitch for issue priority
register(
    "issues.priority.enabled",
    default=False,
    type=Bool,
    flags=FLAG_MODIFIABLE_BOOL | FLAG_AUTOMATOR_MODIFIABLE,
)

# Killswitch for all Seer services
#
# TODO: So far this is only being checked when calling the Seer similar issues service during
# ingestion
register(
    "seer.global-killswitch.enabled",
    default=False,
    type=Bool,
    flags=FLAG_MODIFIABLE_BOOL | FLAG_AUTOMATOR_MODIFIABLE,
)

# Killswitches for individual Seer services
#
# TODO: Most of these are not yet being used. The one current exception is the similarity service
# killswitch, which is checked before calling Seer when potentially creating a  new group as part of
# ingestion.
register(
    "seer.similarity-killswitch.enabled",
    default=False,
    type=Bool,
    flags=FLAG_MODIFIABLE_BOOL | FLAG_AUTOMATOR_MODIFIABLE,
)
register(
    "seer.similarity-backfill-killswitch.enabled",
    default=False,
    type=Bool,
    flags=FLAG_MODIFIABLE_BOOL | FLAG_AUTOMATOR_MODIFIABLE,
)
register(
    "seer.similarity-embeddings-killswitch.enabled",
    default=False,
    type=Bool,
    flags=FLAG_MODIFIABLE_BOOL | FLAG_AUTOMATOR_MODIFIABLE,
)
register(
    "seer.similarity-embeddings-grouping-killswitch.enabled",
    default=False,
    type=Bool,
    flags=FLAG_MODIFIABLE_BOOL | FLAG_AUTOMATOR_MODIFIABLE,
)
register(
    "seer.similarity-embeddings-delete-by-hash-killswitch.enabled",
    default=False,
    type=Bool,
    flags=FLAG_MODIFIABLE_BOOL | FLAG_AUTOMATOR_MODIFIABLE,
)
register(
    "seer.severity-killswitch.enabled",
    default=False,
    type=Bool,
    flags=FLAG_MODIFIABLE_BOOL | FLAG_AUTOMATOR_MODIFIABLE,
)
register(
    "seer.breakpoint-detection-killswitch.enabled",
    default=False,
    type=Bool,
    flags=FLAG_MODIFIABLE_BOOL | FLAG_AUTOMATOR_MODIFIABLE,
)
register(
    "seer.autofix-killswitch.enabled",
    default=False,
    type=Bool,
    flags=FLAG_MODIFIABLE_BOOL | FLAG_AUTOMATOR_MODIFIABLE,
)
register(
    "seer.anomaly-detection-killswitch.enabled",
    default=False,
    type=Bool,
    flags=FLAG_MODIFIABLE_BOOL | FLAG_AUTOMATOR_MODIFIABLE,
)

register(
    "seer.similarity.global-rate-limit",
    type=Dict,
    default={"limit": 20, "window": 1},
    flags=FLAG_ALLOW_EMPTY | FLAG_AUTOMATOR_MODIFIABLE,
)
register(
    "seer.similarity.per-project-rate-limit",
    type=Dict,
    default={"limit": 5, "window": 1},
    flags=FLAG_ALLOW_EMPTY | FLAG_AUTOMATOR_MODIFIABLE,
)

# TODO: The default error limit here was estimated based on EA traffic. (In an average 10 min
# period, there are roughly 35K events without matching hashes. About 2% of orgs are EA, so for
# simplicity, assume 2% of those events are from EA orgs. If we're willing to tolerate up to a 95%
# failure rate, then we need 35K * 0.02 * 0.95 events to fail to trip the breaker.)
#
# When we GA, we should multiply both the limits by 50 (to remove the 2% part of the current
# calculation), and remove this TODO.
register(
    "seer.similarity.circuit-breaker-config",
    type=Dict,
    default={
        "error_limit": 666,
        "error_limit_window": 600,  # 10 min
        "broken_state_duration": 300,  # 5 min
    },
    flags=FLAG_ALLOW_EMPTY | FLAG_AUTOMATOR_MODIFIABLE,
)


# seer nearest neighbour endpoint timeout
register(
    "embeddings-grouping.seer.nearest-neighbour-timeout",
    type=Float,
    default=0.1,
    flags=FLAG_ALLOW_EMPTY | FLAG_AUTOMATOR_MODIFIABLE,
)

# seer embeddings record update endpoint timeout
register(
    "embeddings-grouping.seer.embeddings-record-update-timeout",
    type=Float,
    default=0.05,
    flags=FLAG_ALLOW_EMPTY | FLAG_AUTOMATOR_MODIFIABLE,
)

# seer embeddings record delete endpoint timeout
register(
    "embeddings-grouping.seer.embeddings-record-delete-timeout",
    type=Float,
    default=0.1,
    flags=FLAG_ALLOW_EMPTY | FLAG_AUTOMATOR_MODIFIABLE,
)

# seer embeddings ratelimit in percentage that is allowed
register(
    "embeddings-grouping.seer.ratelimit",
    type=Int,
    default=0,
    flags=FLAG_ALLOW_EMPTY | FLAG_AUTOMATOR_MODIFIABLE,
)

# seer embeddings backfill batch size
register(
    "embeddings-grouping.seer.backfill-batch-size",
    type=Int,
    default=10,
    flags=FLAG_ALLOW_EMPTY | FLAG_AUTOMATOR_MODIFIABLE,
)

register(
    "embeddings-grouping.seer.delete-record-batch-size",
    type=Int,
    default=100,
    flags=FLAG_ALLOW_EMPTY | FLAG_AUTOMATOR_MODIFIABLE,
)

# ## sentry.killswitches
#
# The following options are documented in sentry.killswitches in more detail
register(
    "store.load-shed-group-creation-projects", type=Any, default=[], flags=FLAG_AUTOMATOR_MODIFIABLE
)
register("store.load-shed-pipeline-projects", type=Any, default=[], flags=FLAG_AUTOMATOR_MODIFIABLE)
register(
    "store.load-shed-parsed-pipeline-projects",
    type=Any,
    default=[],
    flags=FLAG_AUTOMATOR_MODIFIABLE,
)
register(
    "store.load-shed-save-event-projects", type=Any, default=[], flags=FLAG_AUTOMATOR_MODIFIABLE
)
register(
    "store.load-shed-process-event-projects", type=Any, default=[], flags=FLAG_AUTOMATOR_MODIFIABLE
)
register("embeddings-grouping.use-embeddings", type=Sequence, default=[])
register(
    "store.load-shed-process-event-projects-gradual",
    type=Dict,
    default={},
    flags=FLAG_AUTOMATOR_MODIFIABLE,
)
# Applies load shedding per project gradually. 1.0 means full load shedding
# 0.0 or no config means no load shedding.
register(
    "store.load-shed-symbolicate-event-projects",
    type=Any,
    default=[],
    flags=FLAG_AUTOMATOR_MODIFIABLE,
)
register(
    "store.save-event-highcpu-platforms", type=Sequence, default=[], flags=FLAG_AUTOMATOR_MODIFIABLE
)
register(
    "store.symbolicate-event-lpq-never", type=Sequence, default=[], flags=FLAG_AUTOMATOR_MODIFIABLE
)
register(
    "store.symbolicate-event-lpq-always", type=Sequence, default=[], flags=FLAG_AUTOMATOR_MODIFIABLE
)
register(
    "post_process.get-autoassign-owners", type=Sequence, default=[], flags=FLAG_AUTOMATOR_MODIFIABLE
)
register(
    "api.organization.disable-last-deploys",
    type=Sequence,
    default=[],
    flags=FLAG_AUTOMATOR_MODIFIABLE,
)
register(
    "issues.skip-seer-requests",
    type=Sequence,
    default=[],
    flags=FLAG_AUTOMATOR_MODIFIABLE,
)

# Switch for new logic for release health metrics, based on filtering on org & project ids
register(
    "release-health.use-org-and-project-filter",
    type=Bool,
    default=False,
    flags=FLAG_MODIFIABLE_BOOL | FLAG_AUTOMATOR_MODIFIABLE,
)

# Switch for more performant project counter incr
register(
    "store.projectcounter-modern-upsert-sample-rate", default=0.0, flags=FLAG_AUTOMATOR_MODIFIABLE
)

# Run an experimental grouping config in background for performance analysis
register("store.background-grouping-config-id", default=None, flags=FLAG_AUTOMATOR_MODIFIABLE)

# Fraction of events that will pass through background grouping
register("store.background-grouping-sample-rate", default=0.0, flags=FLAG_AUTOMATOR_MODIFIABLE)

# Minimum number of files in an archive. Archives with fewer files are extracted and have their
# contents stored as separate release files.
register("processing.release-archive-min-files", default=10, flags=FLAG_AUTOMATOR_MODIFIABLE)

# All Relay options (statically authenticated Relays can be registered here)
register("relay.static_auth", default={}, flags=FLAG_NOSTORE)

# Tell Relay to stop extracting metrics from transaction payloads (see killswitches)
# Example value: [{"project_id": 42}, {"project_id": 123}]
register("relay.drop-transaction-metrics", default=[], flags=FLAG_AUTOMATOR_MODIFIABLE)

# Relay should emit a usage metric to track total spans.
register("relay.span-usage-metric", default=False, flags=FLAG_AUTOMATOR_MODIFIABLE)

# Killswitch for the Relay cardinality limiter, one of `enabled`, `disabled`, `passive`.
# In `passive` mode Relay's cardinality limiter is active but it does not enforce the limits.
register("relay.cardinality-limiter.mode", default="enabled", flags=FLAG_AUTOMATOR_MODIFIABLE)
# Override to set a list of limits into passive mode by organization.
#
# In passive mode Relay's cardinality limiter is active but it does not enforce the limits.
#
# Example: `{'1': ["transactions"]}`
# Forces the `transactions` cardinality limit into passive mode for the organization with id `1` (Sentry).
register(
    "relay.cardinality-limiter.passive-limits-by-org", default={}, flags=FLAG_AUTOMATOR_MODIFIABLE
)
# Sample rate for Cardinality Limiter Sentry errors.
#
# Rate needs to be between `0.0` and `1.0`.
# If set to `1.0` all cardinality limiter rejections will be logged as a Sentry error.
register(
    "relay.cardinality-limiter.error-sample-rate", default=0.01, flags=FLAG_AUTOMATOR_MODIFIABLE
)
# List of additional cardinality limits and selectors.
#
# ```
# {
#   "rollout_rate": 0.001,
#   "limit": { .. Cardinality Limit .. }
# }
# ```
register("relay.cardinality-limiter.limits", default=[], flags=FLAG_AUTOMATOR_MODIFIABLE)

# Controls the encoding used in Relay for encoding distributions and sets
# when writing to Kafka.
#
# Key is the metric namespace (as used by Relay) and the value is the desired encoding.
register("relay.metric-bucket-set-encodings", default={}, flags=FLAG_AUTOMATOR_MODIFIABLE)
register("relay.metric-bucket-distribution-encodings", default={}, flags=FLAG_AUTOMATOR_MODIFIABLE)

# Controls the rollout rate in percent (`0.0` to `1.0`) for metric stats.
register("relay.metric-stats.rollout-rate", default=0.0, flags=FLAG_AUTOMATOR_MODIFIABLE)

# Controls the sample rate of metrics summaries computation in Relay.
register(
    "relay.compute-metrics-summaries.sample-rate", default=0.0, flags=FLAG_AUTOMATOR_MODIFIABLE
)

# Controls whether generic inbound filters are sent to Relay.
register("relay.emit-generic-inbound-filters", default=False, flags=FLAG_AUTOMATOR_MODIFIABLE)

# Write new kafka headers in eventstream
register("eventstream:kafka-headers", default=True, flags=FLAG_AUTOMATOR_MODIFIABLE)

# Post process forwarder options
# Gets data from Kafka headers
register("post-process-forwarder:kafka-headers", default=True, flags=FLAG_AUTOMATOR_MODIFIABLE)

# Subscription queries sampling rate
register("subscriptions-query.sample-rate", default=0.01, flags=FLAG_AUTOMATOR_MODIFIABLE)

# The ratio of symbolication requests for which metrics will be submitted to redis.
#
# This is to allow gradual rollout of metrics collection for symbolication requests and can be
# removed once it is fully rolled out.
register(
    "symbolicate-event.low-priority.metrics.submission-rate",
    default=0.0,
    flags=FLAG_AUTOMATOR_MODIFIABLE,
)

# Drop delete_old_primary_hash messages for a particular project.
register("reprocessing2.drop-delete-old-primary-hash", default=[], flags=FLAG_AUTOMATOR_MODIFIABLE)

# BEGIN ABUSE QUOTAS

# Example:
# >>> org = Organization.objects.get(slug='foo')
# >>> org.update_option("project-abuse-quota.transaction-limit", 42)
# >>> for q in SubscriptionQuota()._get_abuse_quotas(org): print(q.to_json())
# {'id': 'pat', 'scope': 'project', 'categories': ['transaction'], 'limit': 420, 'window': 10, 'reasonCode': 'project_abuse_limit'}
# You can see that for this organization, 42 transactions per second
# is effectively enforced as 420/s because the rate limiting window is 10 seconds.

# DEPRECATED (only in use by getsentry).
# Use "project-abuse-quota.window" instead.
register(
    "getsentry.rate-limit.window",
    type=Int,
    default=10,
    flags=FLAG_PRIORITIZE_DISK | FLAG_AUTOMATOR_MODIFIABLE,
)

# Relay isn't effective at enforcing 1s windows - 10 seconds has worked well.
# If the limit is negative, then it means completely blocked.
# I don't see this value needing to be tweaked on a per-org basis,
# so for now the org option "project-abuse-quota.window" doesn't do anything.
register(
    "project-abuse-quota.window",
    type=Int,
    default=10,
    flags=FLAG_PRIORITIZE_DISK | FLAG_AUTOMATOR_MODIFIABLE,
)

# DEPRECATED. Use "project-abuse-quota.error-limit" instead.
# This is set to 0: don't limit by default, because it is configured in production.
# The DEPRECATED org option override is "sentry:project-error-limit".
register(
    "getsentry.rate-limit.project-errors",
    type=Int,
    default=0,
    flags=FLAG_PRIORITIZE_DISK | FLAG_AUTOMATOR_MODIFIABLE,
)
# DEPRECATED. Use "project-abuse-quota.transaction-limit" instead.
# This is set to 0: don't limit by default, because it is configured in production.
# The DEPRECATED org option override is "sentry:project-transaction-limit".
register(
    "getsentry.rate-limit.project-transactions",
    type=Int,
    default=0,
    flags=FLAG_PRIORITIZE_DISK | FLAG_AUTOMATOR_MODIFIABLE,
)

# These are set to 0: don't limit by default.
# These have yet to be configured in production.
# For errors and transactions, the above DEPRECATED options take
# precedence for now, until we decide on values to set for all these.
# Set the same key as an org option which will override these values for the org.
# Similarly, for now, the DEPRECATED org options "sentry:project-error-limit"
# and "sentry:project-transaction-limit" take precedence.
register(
    "project-abuse-quota.error-limit",
    type=Int,
    default=0,
    flags=FLAG_PRIORITIZE_DISK | FLAG_AUTOMATOR_MODIFIABLE,
)
register(
    "project-abuse-quota.transaction-limit",
    type=Int,
    default=0,
    flags=FLAG_PRIORITIZE_DISK | FLAG_AUTOMATOR_MODIFIABLE,
)
register(
    "project-abuse-quota.attachment-limit",
    type=Int,
    default=0,
    flags=FLAG_PRIORITIZE_DISK | FLAG_AUTOMATOR_MODIFIABLE,
)
register(
    "project-abuse-quota.session-limit",
    type=Int,
    default=0,
    flags=FLAG_PRIORITIZE_DISK | FLAG_AUTOMATOR_MODIFIABLE,
)


register(
    "organization-abuse-quota.metric-bucket-limit",
    type=Int,
    default=0,
    flags=FLAG_PRIORITIZE_DISK | FLAG_AUTOMATOR_MODIFIABLE,
)

register(
    "organization-abuse-quota.custom-metric-bucket-limit",
    type=Int,
    default=0,
    flags=FLAG_PRIORITIZE_DISK | FLAG_AUTOMATOR_MODIFIABLE,
)


for mabq in build_metric_abuse_quotas():
    register(
        mabq.option,
        type=Int,
        default=0,
        flags=FLAG_PRIORITIZE_DISK | FLAG_AUTOMATOR_MODIFIABLE,
    )

# END ABUSE QUOTAS

# Send event messages for specific project IDs to random partitions in Kafka
# contents are a list of project IDs to message types to be randomly assigned
# e.g. [{"project_id": 2, "message_type": "error"}, {"project_id": 3, "message_type": "transaction"}]
register(
    "kafka.send-project-events-to-random-partitions", default=[], flags=FLAG_AUTOMATOR_MODIFIABLE
)

# default brownout crontab for api deprecations
register(
    "api.deprecation.brownout-cron",
    default="0 12 * * *",
    type=String,
    flags=FLAG_AUTOMATOR_MODIFIABLE,
)
# Brownout duration to be stored in ISO8601 format for durations (See https://en.wikipedia.org/wiki/ISO_8601#Durations)
register("api.deprecation.brownout-duration", default="PT1M", flags=FLAG_AUTOMATOR_MODIFIABLE)

# Option to disable misbehaving use case IDs
register("sentry-metrics.indexer.disabled-namespaces", default=[], flags=FLAG_AUTOMATOR_MODIFIABLE)

# An option to tune the percentage of cache keys that gets replenished during indexer resolve
register(
    "sentry-metrics.indexer.disable-memcache-replenish-rollout",
    default=0.0,
    flags=FLAG_AUTOMATOR_MODIFIABLE,
)

# An option to enable reading from the new schema for the caching indexer
register(
    "sentry-metrics.indexer.read-new-cache-namespace",
    default=False,
    flags=FLAG_AUTOMATOR_MODIFIABLE,
)

# An option to enable writing from the new schema for the caching indexer
register(
    "sentry-metrics.indexer.write-new-cache-namespace",
    default=False,
    flags=FLAG_AUTOMATOR_MODIFIABLE,
)

# Option to control sampling percentage of schema validation on the generic metrics pipeline
# based on namespace.
register(
    "sentry-metrics.indexer.generic-metrics.schema-validation-rules",
    default={},  # empty dict means validate schema for all use cases
    flags=FLAG_AUTOMATOR_MODIFIABLE,
)

# Option to control sampling percentage of schema validation on the release health metrics
# pipeline based on namespace.
register(
    "sentry-metrics.indexer.release-health.schema-validation-rules",
    default={},  # empty dict means validate schema for all use cases
    flags=FLAG_AUTOMATOR_MODIFIABLE,
)

# Option to enable orjson for JSON parsing in reconstruct_messages function
register(
    "sentry-metrics.indexer.reconstruct.enable-orjson", default=0.0, flags=FLAG_AUTOMATOR_MODIFIABLE
)


# Option to remove support for percentiles on a per-use case basis.
# Add the use case name (e.g. "custom") to this list
# to disable percentiles storage for the use case
register(
    "sentry-metrics.drop-percentiles.per-use-case",
    default=[],
    flags=FLAG_AUTOMATOR_MODIFIABLE,
)

# Global and per-organization limits on the writes to the string indexer's DB.
#
# Format is a list of dictionaries of format {
#   "window_seconds": ...,
#   "granularity_seconds": ...,
#   "limit": ...
# }
#
# See sentry.ratelimiters.sliding_windows for an explanation of what each of
# those terms mean.
#
# Note that changing either window or granularity_seconds of a limit will
# effectively reset it, as the previous data can't/won't be converted.
register(
    "sentry-metrics.writes-limiter.limits.performance.per-org",
    default=[],
    flags=FLAG_AUTOMATOR_MODIFIABLE,
)
register(
    "sentry-metrics.writes-limiter.limits.transactions.per-org",
    default=[],
    flags=FLAG_AUTOMATOR_MODIFIABLE,
)
register(
    "sentry-metrics.writes-limiter.limits.sessions.per-org",
    default=[],
    flags=FLAG_AUTOMATOR_MODIFIABLE,
)
register(
    "sentry-metrics.writes-limiter.limits.spans.per-org",
    default=[],
    flags=FLAG_AUTOMATOR_MODIFIABLE,
)
register(
    "sentry-metrics.writes-limiter.limits.releasehealth.per-org",
    default=[],
    flags=FLAG_AUTOMATOR_MODIFIABLE,
)
register(
    "sentry-metrics.writes-limiter.limits.custom.per-org",
    default=[],
    flags=FLAG_AUTOMATOR_MODIFIABLE,
)
register(
    "sentry-metrics.writes-limiter.limits.generic-metrics.per-org",
    default=[],
    flags=FLAG_AUTOMATOR_MODIFIABLE,
)

register(
    "sentry-metrics.writes-limiter.limits.performance.global",
    default=[],
    flags=FLAG_AUTOMATOR_MODIFIABLE,
)
register(
    "sentry-metrics.writes-limiter.limits.transactions.global",
    default=[],
    flags=FLAG_AUTOMATOR_MODIFIABLE,
)
register(
    "sentry-metrics.writes-limiter.limits.sessions.global",
    default=[],
    flags=FLAG_AUTOMATOR_MODIFIABLE,
)
register(
    "sentry-metrics.writes-limiter.limits.spans.global",
    default=[],
    flags=FLAG_AUTOMATOR_MODIFIABLE,
)
register(
    "sentry-metrics.writes-limiter.limits.releasehealth.global",
    default=[],
    flags=FLAG_AUTOMATOR_MODIFIABLE,
)
register(
    "sentry-metrics.writes-limiter.limits.custom.global",
    default=[],
    flags=FLAG_AUTOMATOR_MODIFIABLE,
)
register(
    "sentry-metrics.writes-limiter.limits.generic-metrics.global",
    default=[],
    flags=FLAG_AUTOMATOR_MODIFIABLE,
)

# per-organization limits on the number of timeseries that can be observed in
# each window.
#
# Format is a list of dictionaries of format {
#   "window_seconds": ...,
#   "granularity_seconds": ...,
#   "limit": ...
# }
#
# See sentry.ratelimiters.cardinality for an explanation of what each of
# those terms mean.
#
# Note that changing either window or granularity_seconds of a limit will
# effectively reset it, as the previous data can't/won't be converted.
register(
    "sentry-metrics.cardinality-limiter.limits.transactions.per-org",
    default=[
        {"window_seconds": 3600, "granularity_seconds": 600, "limit": 10000},
    ],
    flags=FLAG_AUTOMATOR_MODIFIABLE,
)
register(
    "sentry-metrics.cardinality-limiter.limits.sessions.per-org",
    default=[
        {"window_seconds": 3600, "granularity_seconds": 600, "limit": 10000},
    ],
    flags=FLAG_AUTOMATOR_MODIFIABLE,
)
register(
    "sentry-metrics.cardinality-limiter.limits.spans.per-org",
    default=[
        {"window_seconds": 3600, "granularity_seconds": 600, "limit": 10000},
    ],
    flags=FLAG_AUTOMATOR_MODIFIABLE,
)
register(
    "sentry-metrics.cardinality-limiter.limits.custom.per-org",
    default=[
        {"window_seconds": 3600, "granularity_seconds": 600, "limit": 10000},
    ],
    flags=FLAG_AUTOMATOR_MODIFIABLE,
)
register(
    "sentry-metrics.cardinality-limiter.limits.profiles.per-org",
    default=[
        {"window_seconds": 3600, "granularity_seconds": 600, "limit": 10000},
    ],
    flags=FLAG_AUTOMATOR_MODIFIABLE,
)
register(
    "sentry-metrics.cardinality-limiter.limits.generic-metrics.per-org",
    default=[
        {"window_seconds": 3600, "granularity_seconds": 600, "limit": 10000},
    ],
    flags=FLAG_AUTOMATOR_MODIFIABLE,
)
register(
    "sentry-metrics.10s-granularity",
    default=False,
    flags=FLAG_AUTOMATOR_MODIFIABLE,
)

# Flag to determine whether abnormal_mechanism tag should be extracted
register(
    "sentry-metrics.releasehealth.abnormal-mechanism-extraction-rate",
    default=0.0,
    flags=FLAG_AUTOMATOR_MODIFIABLE,
)

register(
    "sentry-metrics.synchronize-kafka-rebalances",
    default=False,
    flags=FLAG_AUTOMATOR_MODIFIABLE,
)

register(
    "sentry-metrics.synchronized-rebalance-delay",
    default=15,
    flags=FLAG_AUTOMATOR_MODIFIABLE,
)

# Enables extrapolation on the `transactions` namespace.
register(
    "sentry-metrics.extrapolation.enable_transactions",
    default=False,
    flags=FLAG_AUTOMATOR_MODIFIABLE,
)

# Enables extrapolation on the `spans` namespace.
register(
    "sentry-metrics.extrapolation.enable_spans",
    default=False,
    flags=FLAG_AUTOMATOR_MODIFIABLE,
)

# Maximum duplication factor for ingest-time extrapolation of distribution
# values in Relay. Obsolete once `.propagate-rates` is the default.
register(
    "sentry-metrics.extrapolation.duplication-limit",
    default=0,
    flags=FLAG_AUTOMATOR_MODIFIABLE,
)

# Send sample rates for metrics from Relay via the indexer into snuba rather
# than extrapolating at ingest time.
register(
    "sentry-metrics.extrapolation.propagate-rates",
    default=False,
    flags=FLAG_AUTOMATOR_MODIFIABLE,
)

# Performance issue option for *all* performance issues detection
register("performance.issues.all.problem-detection", default=1.0, flags=FLAG_AUTOMATOR_MODIFIABLE)

# Individual system-wide options in case we need to turn off specific detectors for load concerns, ignoring the set project options.
register(
    "performance.issues.compressed_assets.problem-creation",
    default=1.0,
    flags=FLAG_AUTOMATOR_MODIFIABLE,
)
register(
    "performance.issues.compressed_assets.la-rollout", default=0.0, flags=FLAG_AUTOMATOR_MODIFIABLE
)
register(
    "performance.issues.compressed_assets.ea-rollout", default=0.0, flags=FLAG_AUTOMATOR_MODIFIABLE
)
register(
    "performance.issues.compressed_assets.ga-rollout", default=1.0, flags=FLAG_AUTOMATOR_MODIFIABLE
)
register(
    "performance.issues.consecutive_db.problem-creation",
    default=1.0,
    flags=FLAG_AUTOMATOR_MODIFIABLE,
)
register(
    "performance.issues.consecutive_db.la-rollout", default=0.0, flags=FLAG_AUTOMATOR_MODIFIABLE
)
register(
    "performance.issues.consecutive_db.ea-rollout", default=0.0, flags=FLAG_AUTOMATOR_MODIFIABLE
)
register(
    "performance.issues.consecutive_db.ga-rollout", default=1.0, flags=FLAG_AUTOMATOR_MODIFIABLE
)
register(
    "performance.issues.n_plus_one_db.problem-detection",
    default=1.0,
    flags=FLAG_AUTOMATOR_MODIFIABLE,
)
register(
    "performance.issues.n_plus_one_db.problem-creation",
    default=1.0,
    flags=FLAG_AUTOMATOR_MODIFIABLE,
)
register(
    "performance.issues.n_plus_one_db_ext.problem-creation",
    default=1.0,
    flags=FLAG_AUTOMATOR_MODIFIABLE,
)
register(
    "performance.issues.file_io_main_thread.problem-creation",
    default=1.0,
    flags=FLAG_AUTOMATOR_MODIFIABLE,
)
register(
    "performance.issues.db_main_thread.problem-creation",
    default=1.0,
    flags=FLAG_AUTOMATOR_MODIFIABLE,
)
register(
    "performance.issues.n_plus_one_api_calls.problem-creation",
    default=1.0,
    flags=FLAG_AUTOMATOR_MODIFIABLE,
)
register(
    "performance.issues.n_plus_one_api_calls.la-rollout",
    default=0.0,
    flags=FLAG_AUTOMATOR_MODIFIABLE,
)
register(
    "performance.issues.n_plus_one_api_calls.ea-rollout",
    default=0.0,
    flags=FLAG_AUTOMATOR_MODIFIABLE,
)
register(
    "performance.issues.n_plus_one_api_calls.ga-rollout",
    default=1.0,
    flags=FLAG_AUTOMATOR_MODIFIABLE,
)
register(
    "performance.issues.slow_db_query.problem-creation",
    default=1.0,
    flags=FLAG_AUTOMATOR_MODIFIABLE,
)
register(
    "performance.issues.slow_db_query.la-rollout", default=0.0, flags=FLAG_AUTOMATOR_MODIFIABLE
)
register(
    "performance.issues.slow_db_query.ea-rollout", default=0.0, flags=FLAG_AUTOMATOR_MODIFIABLE
)
register(
    "performance.issues.slow_db_query.ga-rollout", default=1.0, flags=FLAG_AUTOMATOR_MODIFIABLE
)
register(
    "performance.issues.render_blocking_assets.problem-creation",
    default=1.0,
    flags=FLAG_AUTOMATOR_MODIFIABLE,
)
register(
    "performance.issues.render_blocking_assets.la-rollout",
    default=0.0,
    flags=FLAG_AUTOMATOR_MODIFIABLE,
)
register(
    "performance.issues.render_blocking_assets.ea-rollout",
    default=0.0,
    flags=FLAG_AUTOMATOR_MODIFIABLE,
)
register(
    "performance.issues.render_blocking_assets.ga-rollout",
    default=1.0,
    flags=FLAG_AUTOMATOR_MODIFIABLE,
)
register(
    "performance.issues.m_n_plus_one_db.problem-creation",
    default=1.0,
    flags=FLAG_AUTOMATOR_MODIFIABLE,
)
register(
    "performance.issues.m_n_plus_one_db.la-rollout", default=0.0, flags=FLAG_AUTOMATOR_MODIFIABLE
)
register(
    "performance.issues.m_n_plus_one_db.ea-rollout", default=0.0, flags=FLAG_AUTOMATOR_MODIFIABLE
)
register(
    "performance.issues.m_n_plus_one_db.ga-rollout", default=1.0, flags=FLAG_AUTOMATOR_MODIFIABLE
)
register(
    "performance.issues.http_overhead.problem-creation",
    default=0.0,
    flags=FLAG_AUTOMATOR_MODIFIABLE,
)
register(
    "performance.issues.http_overhead.la-rollout", default=0.0, flags=FLAG_AUTOMATOR_MODIFIABLE
)
register(
    "performance.issues.http_overhead.ea-rollout", default=0.0, flags=FLAG_AUTOMATOR_MODIFIABLE
)
register(
    "performance.issues.http_overhead.ga-rollout", default=0.0, flags=FLAG_AUTOMATOR_MODIFIABLE
)

# System-wide options for default performance detection settings for any org opted into the performance-issues-ingest feature. Meant for rollout.
register(
    "performance.issues.n_plus_one_db.count_threshold", default=5, flags=FLAG_AUTOMATOR_MODIFIABLE
)
register(
    "performance.issues.n_plus_one_db.duration_threshold",
    default=50.0,
    flags=FLAG_AUTOMATOR_MODIFIABLE,
)
register(
    "performance.issues.slow_db_query.duration_threshold",
    default=500.0,  # ms
    flags=FLAG_AUTOMATOR_MODIFIABLE,
)
register(
    "performance.issues.render_blocking_assets.fcp_minimum_threshold",
    default=2000.0,
    flags=FLAG_AUTOMATOR_MODIFIABLE,
)
register(
    "performance.issues.render_blocking_assets.fcp_maximum_threshold",
    default=10000.0,
    flags=FLAG_AUTOMATOR_MODIFIABLE,
)
register(
    "performance.issues.render_blocking_assets.fcp_ratio_threshold",
    default=0.33,
    flags=FLAG_AUTOMATOR_MODIFIABLE,
)
register(
    "performance.issues.render_blocking_assets.size_threshold",
    default=500000,
    flags=FLAG_AUTOMATOR_MODIFIABLE,
)
register(
    "performance.issues.consecutive_http.max_duration_between_spans",
    default=500,  # ms
    flags=FLAG_AUTOMATOR_MODIFIABLE,
)
register(
    "performance.issues.consecutive_http.consecutive_count_threshold",
    default=3,
    flags=FLAG_AUTOMATOR_MODIFIABLE,
)
register(
    "performance.issues.consecutive_http.span_duration_threshold",
    default=500,  # ms
    flags=FLAG_AUTOMATOR_MODIFIABLE,
)
register(
    "performance.issues.consecutive_http.min_time_saved_threshold",
    default=2000,  # ms
    flags=FLAG_AUTOMATOR_MODIFIABLE,
)
register(
    "performance.issues.large_http_payload.size_threshold",
    default=300000,
    flags=FLAG_AUTOMATOR_MODIFIABLE,
)  # 1MB
register(
    "performance.issues.db_on_main_thread.total_spans_duration_threshold",
    default=16,
    flags=FLAG_AUTOMATOR_MODIFIABLE,
)  # ms
register(
    "performance.issues.file_io_on_main_thread.total_spans_duration_threshold",
    default=16,
    flags=FLAG_AUTOMATOR_MODIFIABLE,
)  # ms
register(
    "performance.issues.uncompressed_asset.size_threshold",
    default=500 * 1024,
    flags=FLAG_AUTOMATOR_MODIFIABLE,
)  # 512 kilo bytes
register(
    "performance.issues.uncompressed_asset.duration_threshold",
    default=300,
    flags=FLAG_AUTOMATOR_MODIFIABLE,
)  # ms
register(
    "performance.issues.consecutive_db.min_time_saved_threshold",
    default=100,
    flags=FLAG_AUTOMATOR_MODIFIABLE,
)  # ms
register(
    "performance.issues.http_overhead.http_request_delay_threshold",
    default=500,
    flags=FLAG_AUTOMATOR_MODIFIABLE,
)  # ms
register(
    "performance.issues.n_plus_one_api_calls.total_duration",
    default=300,
    flags=FLAG_AUTOMATOR_MODIFIABLE,
)  # ms

# Adjusting some time buffers in the trace endpoint
register(
    "performance.traces.transaction_query_timebuffer_days",
    type=Float,
    default=1.5,
    flags=FLAG_AUTOMATOR_MODIFIABLE,
)  # days
register(
    "performance.traces.span_query_timebuffer_hours",
    type=Float,
    default=1.0,
    flags=FLAG_AUTOMATOR_MODIFIABLE,
)  # hours
register(
    "performance.traces.query_timestamp_projects",
    type=Bool,
    default=False,
    flags=FLAG_AUTOMATOR_MODIFIABLE,
)
register(
    "performance.traces.trace-explorer-buffer-hours",
    type=Float,
    default=1.0,
    flags=FLAG_AUTOMATOR_MODIFIABLE,
)
register(
    "performance.traces.trace-explorer-max-trace-ids-per-chunk",
    type=Int,
    default=2500,
    flags=FLAG_AUTOMATOR_MODIFIABLE,
)
register(
    "performance.traces.trace-explorer-skip-floating-spans",
    type=Bool,
    default=True,
    flags=FLAG_AUTOMATOR_MODIFIABLE,
)
register(
    "performance.traces.trace-explorer-scan-max-block-size-hours",
    type=Int,
    default=8,
    flags=FLAG_AUTOMATOR_MODIFIABLE,
)
register(
    "performance.traces.trace-explorer-scan-max-batches",
    type=Int,
    default=7,
    flags=FLAG_AUTOMATOR_MODIFIABLE,
)
register(
    "performance.traces.trace-explorer-scan-max-execution-seconds",
    type=Int,
    default=30,
    flags=FLAG_AUTOMATOR_MODIFIABLE,
)
register(
    "performance.traces.trace-explorer-scan-max-parallel-queries",
    type=Int,
    default=3,
    flags=FLAG_AUTOMATOR_MODIFIABLE,
)
register(
    "performance.traces.span_query_minimum_spans",
    type=Int,
    default=10000,
    flags=FLAG_AUTOMATOR_MODIFIABLE,
)
register(
    "performance.traces.check_span_extraction_date",
    type=Bool,
    default=False,
    flags=FLAG_AUTOMATOR_MODIFIABLE,
)
register(
    # the timestamp that spans extraction was enabled for this environment
    "performance.traces.spans_extraction_date",
    type=Int,
    flags=FLAG_AUTOMATOR_MODIFIABLE,
)

register(
    "performance.spans-tags-key.sample-rate",
    type=Float,
    default=1.0,
    flags=FLAG_AUTOMATOR_MODIFIABLE,
)
register(
    "performance.spans-tags-key.max",
    type=Int,
    default=1000,
    flags=FLAG_AUTOMATOR_MODIFIABLE,
)
register(
    "performance.spans-tags-value.sample-rate",
    type=Float,
    default=1.0,
    flags=FLAG_AUTOMATOR_MODIFIABLE,
)
register(
    "performance.spans-tags-values.max",
    type=Int,
    default=1000,
    flags=FLAG_AUTOMATOR_MODIFIABLE,
)

# In Single Tenant with 100% DS, we may need to reverse the UI change made by dynamic-sampling
# if metrics extraction isn't ready.
register("performance.hide-metrics-ui", type=Bool, default=False, flags=FLAG_AUTOMATOR_MODIFIABLE)

# Used for enabling flags in ST. Should be removed once Flagpole works in all STs.
register(
    "performance.use_metrics.orgs_allowlist",
    type=Sequence,
    default=[],
    flags=FLAG_ALLOW_EMPTY | FLAG_AUTOMATOR_MODIFIABLE,
)
# Used for enabling flags in ST. Should be removed once Flagpole works in all STs.
register("performance.use_metrics.enabled", default=False, flags=FLAG_AUTOMATOR_MODIFIABLE)

# Dynamic Sampling system-wide options
# Size of the sliding window used for dynamic sampling. It is defaulted to 24 hours.
register("dynamic-sampling:sliding_window.size", default=24, flags=FLAG_AUTOMATOR_MODIFIABLE)
# Number of large transactions to retrieve from Snuba for transaction re-balancing.
register(
    "dynamic-sampling.prioritise_transactions.num_explicit_large_transactions",
    30,
    flags=FLAG_AUTOMATOR_MODIFIABLE,
)
# Number of large transactions to retrieve from Snuba for transaction re-balancing.
register(
    "dynamic-sampling.prioritise_transactions.num_explicit_small_transactions",
    0,
    flags=FLAG_AUTOMATOR_MODIFIABLE,
)

# Stops dynamic sampling rules from being emitted in relay config.
# This is required for ST instances that have flakey flags as we want to be able kill DS ruining customer data if necessary.
# It is only a killswitch for behaviour, it may actually increase infra load if flipped for a user currently being sampled.
register("dynamic-sampling.config.killswitch", default=False, flags=FLAG_AUTOMATOR_MODIFIABLE)

# Controls the intensity of dynamic sampling transaction rebalancing. 0.0 = explict rebalancing
# not performed, 1.0= full rebalancing (tries to bring everything to mean). Note that even at 0.0
# there will still be some rebalancing between the explicit and implicit transactions ( so setting rebalancing
# to 0.0 is not the same as no rebalancing. To effectively disable rebalancing set the number of explicit
# transactions to be rebalance (both small and large) to 0.
register(
    "dynamic-sampling.prioritise_transactions.rebalance_intensity",
    default=0.8,
    flags=FLAG_MODIFIABLE_RATE | FLAG_AUTOMATOR_MODIFIABLE,
)

# === Hybrid cloud subsystem options ===
# UI rollout
register(
    "hybrid_cloud.disable_relative_upload_urls", default=False, flags=FLAG_AUTOMATOR_MODIFIABLE
)
register("hybrid_cloud.allow_cross_db_tombstones", default=False, flags=FLAG_AUTOMATOR_MODIFIABLE)
register("hybrid_cloud.disable_tombstone_cleanup", default=False, flags=FLAG_AUTOMATOR_MODIFIABLE)

# Flagpole Configuration (used in getsentry)
register("flagpole.debounce_reporting_seconds", default=0, flags=FLAG_AUTOMATOR_MODIFIABLE)

# Retry controls
register("hybridcloud.regionsiloclient.retries", default=5, flags=FLAG_AUTOMATOR_MODIFIABLE)
register("hybridcloud.rpc.retries", default=5, flags=FLAG_AUTOMATOR_MODIFIABLE)
register("hybridcloud.integrationproxy.retries", default=5, flags=FLAG_AUTOMATOR_MODIFIABLE)
register("hybridcloud.endpoint_flag_logging", default=False, flags=FLAG_AUTOMATOR_MODIFIABLE)
register("hybridcloud.rpc.method_retry_overrides", default={}, flags=FLAG_AUTOMATOR_MODIFIABLE)
register("hybridcloud.rpc.method_timeout_overrides", default={}, flags=FLAG_AUTOMATOR_MODIFIABLE)
# Webhook processing controls
register(
    "hybridcloud.webhookpayload.worker_threads",
    default=4,
    flags=FLAG_AUTOMATOR_MODIFIABLE,
)

# Break glass controls
register("hybrid_cloud.rpc.disabled-service-methods", default=[], flags=FLAG_AUTOMATOR_MODIFIABLE)
# == End hybrid cloud subsystem

# Decides whether an incoming transaction triggers an update of the clustering rule applied to it.
register("txnames.bump-lifetime-sample-rate", default=0.1, flags=FLAG_AUTOMATOR_MODIFIABLE)
# Decides whether an incoming span triggers an update of the clustering rule applied to it.
register("span_descs.bump-lifetime-sample-rate", default=0.25, flags=FLAG_AUTOMATOR_MODIFIABLE)

# === Nodestore related runtime options ===

register(
    "nodestore.set-subkeys.enable-set-cache-item", default=True, flags=FLAG_AUTOMATOR_MODIFIABLE
)

# === Backpressure related runtime options ===

# Enables monitoring of services for backpressure management.
register("backpressure.monitoring.enabled", default=False, flags=FLAG_AUTOMATOR_MODIFIABLE)
# How often the monitor will check service health.
register("backpressure.monitoring.interval", default=5, flags=FLAG_AUTOMATOR_MODIFIABLE)

# Enables checking consumer health for backpressure management.
register("backpressure.checking.enabled", default=False, flags=FLAG_AUTOMATOR_MODIFIABLE)
# How often a consumer will check for its health in a debounced fassion.
register("backpressure.checking.interval", default=5, flags=FLAG_AUTOMATOR_MODIFIABLE)


# How long a status is persisted, which means that updates to health status can be paused for that long before consumers will assume things are unhealthy
register("backpressure.status_ttl", default=60, flags=FLAG_AUTOMATOR_MODIFIABLE)

# The high-watermark levels per-service which will mark a service as unhealthy.
# This should mirror the `SENTRY_PROCESSING_SERVICES` setting.
register(
    "backpressure.high_watermarks.celery",
    default=0.5,
    flags=FLAG_AUTOMATOR_MODIFIABLE,
)
register(
    "backpressure.high_watermarks.attachments-store",
    default=0.8,
    flags=FLAG_AUTOMATOR_MODIFIABLE,
)
register(
    "backpressure.high_watermarks.processing-store",
    default=0.8,
    flags=FLAG_AUTOMATOR_MODIFIABLE,
)
register(
    "backpressure.high_watermarks.processing-locks",
    default=0.8,
    flags=FLAG_AUTOMATOR_MODIFIABLE,
)
register(
    "backpressure.high_watermarks.post-process-locks",
    default=0.8,
    flags=FLAG_AUTOMATOR_MODIFIABLE,
)

# Killswitch for monitor check-ins
register("crons.organization.disable-check-in", type=Sequence, default=[])

# Sets the timeout for webhooks
register(
    "sentry-apps.webhook.timeout.sec",
    default=1.0,
    flags=FLAG_AUTOMATOR_MODIFIABLE,
)

# The flag activates whether to send group attributes messages to kafka
register(
    "issues.group_attributes.send_kafka",
    default=True,
    flags=FLAG_MODIFIABLE_BOOL | FLAG_AUTOMATOR_MODIFIABLE,
)

# Enables statistical detectors for a project
register(
    "statistical_detectors.enable",
    default=False,
    flags=FLAG_PRIORITIZE_DISK | FLAG_AUTOMATOR_MODIFIABLE,
)
register(
    "statistical_detectors.enable.projects.performance",
    type=Sequence,
    default=[],
    flags=FLAG_PRIORITIZE_DISK | FLAG_AUTOMATOR_MODIFIABLE,
)
register(
    "statistical_detectors.enable.projects.profiling",
    type=Sequence,
    default=[],
    flags=FLAG_PRIORITIZE_DISK | FLAG_AUTOMATOR_MODIFIABLE,
)
register(
    "statistical_detectors.query.batch_size",
    type=Int,
    default=100,
    flags=FLAG_PRIORITIZE_DISK | FLAG_AUTOMATOR_MODIFIABLE,
)
register(
    "statistical_detectors.query.transactions.timeseries_days",
    type=Int,
    default=14,
    flags=FLAG_PRIORITIZE_DISK | FLAG_AUTOMATOR_MODIFIABLE,
)
register(
    "statistical_detectors.ratelimit.ema",
    type=Int,
    default=-1,
    flags=FLAG_PRIORITIZE_DISK | FLAG_AUTOMATOR_MODIFIABLE,
)

register(
    "options_automator_slack_webhook_enabled",
    default=True,
    flags=FLAG_AUTOMATOR_MODIFIABLE,
)

register(
    "on_demand.max_alert_specs",
    default=50,
    flags=FLAG_AUTOMATOR_MODIFIABLE,
)

register(
    "on_demand.max_widget_specs",
    default=100,
    flags=FLAG_AUTOMATOR_MODIFIABLE,
)
# Some organizations can have more widget specs on a case-by-case basis. Widgets using this limit
# are listed in 'extended_widget_spec_orgs' option.
register("on_demand.extended_max_widget_specs", default=750, flags=FLAG_AUTOMATOR_MODIFIABLE)
register("on_demand.extended_widget_spec_orgs", default=[], flags=FLAG_AUTOMATOR_MODIFIABLE)
register(
    "on_demand.max_widget_cardinality.count",
    default=10000,
    flags=FLAG_AUTOMATOR_MODIFIABLE,
)
register(
    "on_demand.max_widget_cardinality.on_query_count",
    default=50,
    flags=FLAG_AUTOMATOR_MODIFIABLE,
)
register(
    "on_demand.max_widget_cardinality.killswitch",
    default=False,
    flags=FLAG_AUTOMATOR_MODIFIABLE,
)
# Overrides modified date and always updates the row. Can be removed if not needed later.
register(
    "on_demand.update_on_demand_modified",
    default=False,
    flags=FLAG_AUTOMATOR_MODIFIABLE,
)

register("metric_extraction.max_span_attribute_specs", default=100, flags=FLAG_AUTOMATOR_MODIFIABLE)

register(
    "delightful_metrics.minimetrics_sample_rate",
    default=0.0,
    flags=FLAG_AUTOMATOR_MODIFIABLE,
)

# IDs of orgs that will stop ingesting custom metrics.
register(
    "custom-metrics-ingestion-disabled-orgs",
    default=[],
    flags=FLAG_AUTOMATOR_MODIFIABLE,
)

# IDs of projects that will stop ingesting custom metrics.
register(
    "custom-metrics-ingestion-disabled-projects",
    default=[],
    flags=FLAG_AUTOMATOR_MODIFIABLE,
)

# IDs of orgs that will be disabled from querying metrics via `/metrics/query` endpoint.
register(
    "custom-metrics-querying-disabled-orgs",
    default=[],
    flags=FLAG_AUTOMATOR_MODIFIABLE,
)

# SDK Crash Detection
#
# The project ID belongs to the sentry organization: https://sentry.sentry.io/projects/cocoa-sdk-crashes/?project=4505469596663808.
register(
    "issues.sdk_crash_detection.cocoa.project_id",
    default=4505469596663808,
    flags=FLAG_AUTOMATOR_MODIFIABLE,
)

register(
    "issues.sdk_crash_detection.cocoa.sample_rate",
    default=1.0,
    flags=FLAG_AUTOMATOR_MODIFIABLE,
)

# The project ID belongs to the sentry organization: https://sentry.sentry.io/projects/cocoa-sdk-crashes/?project=4506155486085120.
register(
    "issues.sdk_crash_detection.react-native.project_id",
    default=4506155486085120,
    flags=FLAG_AUTOMATOR_MODIFIABLE,
)

# The allowlist of org IDs that the react-native crash detection is enabled for.
register(
    "issues.sdk_crash_detection.react-native.organization_allowlist",
    type=Sequence,
    default=[],
    flags=FLAG_ALLOW_EMPTY | FLAG_AUTOMATOR_MODIFIABLE,
)

register(
    "issues.sdk_crash_detection.react-native.sample_rate",
    default=0.0,
    flags=FLAG_AUTOMATOR_MODIFIABLE,
)

register(
    "issues.sdk_crash_detection.java.project_id",
    default=0,
    type=Int,
    flags=FLAG_ALLOW_EMPTY | FLAG_AUTOMATOR_MODIFIABLE,
)

# The allowlist of org IDs that the java crash detection is enabled for.
register(
    "issues.sdk_crash_detection.java.organization_allowlist",
    type=Sequence,
    default=[],
    flags=FLAG_ALLOW_EMPTY | FLAG_AUTOMATOR_MODIFIABLE,
)

register(
    "issues.sdk_crash_detection.java.sample_rate",
    default=0.0,
    flags=FLAG_AUTOMATOR_MODIFIABLE,
)

register(
    "issues.sdk_crash_detection.native.project_id",
    default=0,
    type=Int,
    flags=FLAG_ALLOW_EMPTY | FLAG_AUTOMATOR_MODIFIABLE,
)

register(
    "issues.sdk_crash_detection.native.organization_allowlist",
    type=Sequence,
    default=[],
    flags=FLAG_ALLOW_EMPTY | FLAG_AUTOMATOR_MODIFIABLE,
)

register(
    "issues.sdk_crash_detection.native.sample_rate",
    default=0.0,
    flags=FLAG_AUTOMATOR_MODIFIABLE,
)

register(
    "issues.sdk_crash_detection.dart.project_id",
    default=0,
    type=Int,
    flags=FLAG_ALLOW_EMPTY | FLAG_AUTOMATOR_MODIFIABLE,
)

register(
    "issues.sdk_crash_detection.dart.organization_allowlist",
    type=Sequence,
    default=[],
    flags=FLAG_ALLOW_EMPTY | FLAG_AUTOMATOR_MODIFIABLE,
)

register(
    "issues.sdk_crash_detection.dart.sample_rate",
    default=0.0,
    flags=FLAG_AUTOMATOR_MODIFIABLE,
)

# END: SDK Crash Detection

register(
    # Lists the shared resource ids we want to account usage for.
    "shared_resources_accounting_enabled",
    default=[],
    flags=FLAG_AUTOMATOR_MODIFIABLE,
)

register(
    "releases_v2.single-tenant",
    default=False,
    flags=FLAG_AUTOMATOR_MODIFIABLE,
)

# The flag disables the file io on main thread detector
register(
    "performance_issues.file_io_main_thread.disabled",
    default=False,
    flags=FLAG_MODIFIABLE_BOOL | FLAG_AUTOMATOR_MODIFIABLE,
)

# Enables on-demand metric extraction for Dashboard Widgets.
register(
    "on_demand_metrics.check_widgets.enable",
    default=False,
    flags=FLAG_PRIORITIZE_DISK | FLAG_AUTOMATOR_MODIFIABLE,
)
# Rollout % for easing out rollout based on the dashboard widget query id
register(
    "on_demand_metrics.check_widgets.rollout",
    default=0.0,
    type=Float,
    flags=FLAG_PRIORITIZE_DISK | FLAG_AUTOMATOR_MODIFIABLE,
)
# Number of DashboardWidgetQuery to be checked at once.
register(
    "on_demand_metrics.check_widgets.query.batch_size",
    type=Int,
    default=50,
    flags=FLAG_PRIORITIZE_DISK | FLAG_AUTOMATOR_MODIFIABLE,
)
# Number of chunks to split queries across.
register(
    "on_demand_metrics.check_widgets.query.total_batches",
    default=100,
    flags=FLAG_PRIORITIZE_DISK | FLAG_AUTOMATOR_MODIFIABLE,
)
# Use database backed stateful extraction state
register(
    "on_demand_metrics.widgets.use_stateful_extraction",
    default=False,
    flags=FLAG_PRIORITIZE_DISK | FLAG_AUTOMATOR_MODIFIABLE,
)
# Use to rollout using a cache for should_use_on_demand function, which resolves queries
register(
    "on_demand_metrics.cache_should_use_on_demand",
    default=0.0,
    flags=FLAG_AUTOMATOR_MODIFIABLE | FLAG_MODIFIABLE_RATE,
)

# Relocation: whether or not the self-serve API for the feature is enabled. When set on a region
# silo, this flag controls whether or not that region's API will serve relocation requests to
# non-superuser clients. When set on the control silo, it can be used to regulate whether or not
# certain global UI (ex: the relocation creation form at `/relocation/`) is visible to users.
register(
    "relocation.enabled",
    default=False,
    flags=FLAG_BOOL | FLAG_AUTOMATOR_MODIFIABLE,
)

# Relocation: populates the target region drop down in the control silo. Note: this option has NO
# EFFECT in region silos. However, the control silos `relocation.selectable-regions` array should be
# a complete list of all regions where `relocation.enabled`. If a region is enabled/disabled, it
# should also be added to/removed from this array in the control silo at the same time.
register(
    "relocation.selectable-regions",
    default=[],
    flags=FLAG_AUTOMATOR_MODIFIABLE,
)

# Relocation: the step at which new relocations should be autopaused, requiring admin approval
# before continuing.
register(
    "relocation.autopause",
    default="",
    flags=FLAG_AUTOMATOR_MODIFIABLE,
)

# Relocation: globally limits the number of small (<=10MB) relocations allowed per silo per day.
register(
    "relocation.daily-limit.small",
    default=0,
    flags=FLAG_SCALAR | FLAG_AUTOMATOR_MODIFIABLE,
)

# Relocation: globally limits the number of medium (>10MB && <=100MB) relocations allowed per silo
# per day.
register(
    "relocation.daily-limit.medium",
    default=0,
    flags=FLAG_SCALAR | FLAG_AUTOMATOR_MODIFIABLE,
)

# Relocation: globally limits the number of large (>100MB) relocations allowed per silo per day.
register(
    "relocation.daily-limit.large",
    default=0,
    flags=FLAG_SCALAR | FLAG_AUTOMATOR_MODIFIABLE,
)

# max number of profiles to use for computing
# the aggregated flamegraph.
register(
    "profiling.flamegraph.profile-set.size",
    type=Int,
    default=100,
    flags=FLAG_AUTOMATOR_MODIFIABLE,
)

# org IDs for which we want to avoid using the unsampled profiles for function metrics.
# This will let us selectively disable the behaviour for entire orgs that may have an
# extremely high volume increase
register(
    "profiling.profile_metrics.unsampled_profiles.excluded_org_ids",
    type=Sequence,
    default=[],
    flags=FLAG_ALLOW_EMPTY | FLAG_AUTOMATOR_MODIFIABLE,
)

# project IDs for which we want to avoid using the unsampled profiles for function metrics.
# This will let us selectively disable the behaviour for project that may have an extremely
# high volume increase
register(
    "profiling.profile_metrics.unsampled_profiles.excluded_project_ids",
    type=Sequence,
    default=[],
    flags=FLAG_ALLOW_EMPTY | FLAG_AUTOMATOR_MODIFIABLE,
)

# list of platform names for which we allow using unsampled profiles for the purpose
# of improving profile (function) metrics
register(
    "profiling.profile_metrics.unsampled_profiles.platforms",
    type=Sequence,
    default=[],
    flags=FLAG_ALLOW_EMPTY | FLAG_AUTOMATOR_MODIFIABLE,
)

# sample rate for tuning the amount of unsampled profiles that we "let through"
register(
    "profiling.profile_metrics.unsampled_profiles.sample_rate",
    default=0.0,
    flags=FLAG_AUTOMATOR_MODIFIABLE,
)

# killswitch for profile metrics
register(
    "profiling.profile_metrics.unsampled_profiles.enabled",
    default=False,
    type=Bool,
    flags=FLAG_AUTOMATOR_MODIFIABLE,
)

# Enable sending a post update signal after we update groups using a queryset update
register(
    "groups.enable-post-update-signal",
    default=False,
    flags=FLAG_BOOL | FLAG_AUTOMATOR_MODIFIABLE,
)


# Switch to read assemble status from Redis instead of memcache
register("assemble.read_from_redis", default=False, flags=FLAG_AUTOMATOR_MODIFIABLE)

# Sampling rates for testing Rust-based grouping enhancers

# Rate at which to run the Rust implementation of `assemble_stacktrace_component`
# and compare the results
register(
    "grouping.rust_enhancers.compare_components",
    default=0.0,
    flags=FLAG_AUTOMATOR_MODIFIABLE,
)
# Rate at which to prefer the Rust implementation of `assemble_stacktrace_component`.
register(
    "grouping.rust_enhancers.prefer_rust_components",
    default=0.0,
    flags=FLAG_AUTOMATOR_MODIFIABLE,
)
register(
    "metrics.sample-list.sample-rate",
    type=Float,
    default=100_000.0,
    flags=FLAG_PRIORITIZE_DISK | FLAG_AUTOMATOR_MODIFIABLE,
)

# Rates controlling the rollout of grouping parameterization experiments
register(
    "grouping.experiments.parameterization.uniq_id",
    default=0.0,
    flags=FLAG_ADMIN_MODIFIABLE | FLAG_AUTOMATOR_MODIFIABLE | FLAG_RATE,
)

# Sample rate for double writing to experimental dsn
register(
    "store.experimental-dsn-double-write.sample-rate",
    default=0.0,
    flags=FLAG_AUTOMATOR_MODIFIABLE,
)

# killswitch for profiling ddm functions metrics.
# Enable/Disable the ingestion of function metrics
# in the generic metrics platform
register(
    "profiling.generic_metrics.functions_ingestion.enabled",
    default=False,
    type=Bool,
    flags=FLAG_AUTOMATOR_MODIFIABLE,
)

# list of org IDs for which we'll write the function
# metrics to the generic metrics platform
register(
    "profiling.generic_metrics.functions_ingestion.allowed_org_ids",
    type=Sequence,
    default=[],
    flags=FLAG_ALLOW_EMPTY | FLAG_AUTOMATOR_MODIFIABLE,
)

# list of project IDs we want to deny ingesting profiles
# function metrics into the generic metrics platform
register(
    "profiling.generic_metrics.functions_ingestion.denied_proj_ids",
    type=Sequence,
    default=[],
    flags=FLAG_ALLOW_EMPTY | FLAG_AUTOMATOR_MODIFIABLE,
)

# rollout rate: % of profiles for which we ingest the extracted profile
# functions metrics into the generic metrics platform
register(
    "profiling.generic_metrics.functions_ingestion.rollout_rate",
    type=Float,
    default=0.0,
    flags=FLAG_AUTOMATOR_MODIFIABLE,
)

# temporary option for logging canonical key fallback stacktraces
register(
    "canonical-fallback.send-error-to-sentry",
    default=0.0,
    flags=FLAG_AUTOMATOR_MODIFIABLE,
)

# Standalone spans
register(
    "standalone-spans.process-spans-consumer.enable",
    default=False,
    flags=FLAG_PRIORITIZE_DISK | FLAG_AUTOMATOR_MODIFIABLE,
)
register(
    "standalone-spans.process-spans-consumer.project-allowlist",
    type=Sequence,
    default=[],
    flags=FLAG_PRIORITIZE_DISK | FLAG_AUTOMATOR_MODIFIABLE,
)
register(
    "standalone-spans.process-spans-consumer.project-rollout",
    type=Float,
    default=0.0,
    flags=FLAG_PRIORITIZE_DISK | FLAG_AUTOMATOR_MODIFIABLE,
)
register(
    "standalone-spans.buffer-window.seconds",
    type=Int,
    default=120,  # 2 minutes
    flags=FLAG_PRIORITIZE_DISK | FLAG_AUTOMATOR_MODIFIABLE,
)
register(
    "standalone-spans.buffer-ttl.seconds",
    type=Int,
    default=300,  # 5 minutes
    flags=FLAG_PRIORITIZE_DISK | FLAG_AUTOMATOR_MODIFIABLE,
)
register(
    "standalone-spans.detect-performance-issues-consumer.enable",
    default=True,
    flags=FLAG_PRIORITIZE_DISK | FLAG_AUTOMATOR_MODIFIABLE,
)
register(
    "standalone-spans.send-occurrence-to-platform.enable",
    default=False,
    flags=FLAG_PRIORITIZE_DISK | FLAG_AUTOMATOR_MODIFIABLE,
)
register(
    "standalone-spans.profile-process-messages.rate",
    type=Float,
    default=0.0,
    flags=FLAG_PRIORITIZE_DISK | FLAG_AUTOMATOR_MODIFIABLE,
)
register(
    "standalone-spans.deserialize-spans-rapidjson.enable",
    default=False,
    flags=FLAG_PRIORITIZE_DISK | FLAG_AUTOMATOR_MODIFIABLE,
)
register(
    "standalone-spans.deserialize-spans-orjson.enable",
    default=False,
    flags=FLAG_PRIORITIZE_DISK | FLAG_AUTOMATOR_MODIFIABLE,
)
register(
    "indexed-spans.agg-span-waterfall.enable",
    default=False,
    flags=FLAG_PRIORITIZE_DISK | FLAG_AUTOMATOR_MODIFIABLE,
)

# Deobfuscate profiles using Symbolicator
register(
    "profiling.deobfuscate-using-symbolicator.enable-for-project",
    type=Sequence,
    default=[],
    flags=FLAG_PRIORITIZE_DISK | FLAG_AUTOMATOR_MODIFIABLE,
)
register(
    "traces.sample-list.sample-rate",
    type=Float,
    default=0.0,
    flags=FLAG_PRIORITIZE_DISK | FLAG_AUTOMATOR_MODIFIABLE,
)

# Options for setting LLM providers and usecases
register("llm.provider.options", default={}, flags=FLAG_NOSTORE)
# Example provider:
#     "openai": {
#         "options": {
#             "api_key": "",
#         },
#         "models": ["gpt-4-turbo", "gpt-3.5-turbo"],
#     }

register("llm.usecases.options", default={}, flags=FLAG_NOSTORE, type=Dict)
# Example usecase:
#     "suggestedfix": {
#         "provider": "openai",
#         "options": {
#             "model": "gpt-3.5-turbo",
#         },
#     }
# }

register(
    "feedback.filter_garbage_messages",
    type=Bool,
    default=False,
    flags=FLAG_PRIORITIZE_DISK | FLAG_AUTOMATOR_MODIFIABLE,
)

# List of organizations with increased rate limits for organization_events API
register(
    "api.organization_events.rate-limit-increased.orgs",
    type=Sequence,
    default=[],
    flags=FLAG_ALLOW_EMPTY | FLAG_AUTOMATOR_MODIFIABLE,
)
# Increased rate limits for organization_events API for the orgs above
register(
    "api.organization_events.rate-limit-increased.limits",
    type=Dict,
    default={"limit": 50, "window": 1, "concurrent_limit": 50},
    flags=FLAG_ALLOW_EMPTY | FLAG_AUTOMATOR_MODIFIABLE,
)
# Reduced rate limits for organization_events API for the orgs in LA/EA/GA rollout
# Once GA'd, this will be the default rate limit for all orgs not on the increase list
register(
    "api.organization_events.rate-limit-reduced.limits",
    type=Dict,
    default={"limit": 1000, "window": 300, "concurrent_limit": 15},
    flags=FLAG_ALLOW_EMPTY | FLAG_AUTOMATOR_MODIFIABLE,
)

# TODO: remove once removed from options
register(
    "issue_platform.use_kafka_partition_key",
    type=Bool,
    default=False,
    flags=FLAG_PRIORITIZE_DISK | FLAG_AUTOMATOR_MODIFIABLE,
)


register(
    "sentry.save-event-attachments.project-per-5-minute-limit",
    type=Int,
    default=2000,
    flags=FLAG_AUTOMATOR_MODIFIABLE,
)

register(
    "sentry.save-event-attachments.project-per-sec-limit",
    type=Int,
    default=100,
    flags=FLAG_AUTOMATOR_MODIFIABLE,
)

# max number of profile chunks to use for computing
# the merged profile.
register(
    "profiling.continuous-profiling.chunks-set.size",
    type=Int,
    default=50,
    flags=FLAG_AUTOMATOR_MODIFIABLE,
)
register(
    "profiling.continuous-profiling.chunks-query.size",
    type=Int,
    default=250,
    flags=FLAG_AUTOMATOR_MODIFIABLE,
)

# Enable orjson in the occurrence_consumer.process_[message|batch]
register(
    "issues.occurrence_consumer.use_orjson",
    type=Bool,
    default=False,
    flags=FLAG_AUTOMATOR_MODIFIABLE,
)

# Controls the rate of using the sentry api shared secret for communicating to sentry.
register(
    "seer.api.use-shared-secret",
    default=0.0,
    flags=FLAG_AUTOMATOR_MODIFIABLE,
)

register(
    "similarity.backfill_nodestore_use_multithread",
    default=False,
    flags=FLAG_AUTOMATOR_MODIFIABLE,
)

register(
    "similarity.backfill_nodestore_chunk_size",
    default=5,
    flags=FLAG_AUTOMATOR_MODIFIABLE,
)

register(
    "similarity.backfill_nodestore_threads",
    default=6,
    flags=FLAG_AUTOMATOR_MODIFIABLE,
)
register(
    "similarity.backfill_snuba_concurrent_requests",
    default=20,
    flags=FLAG_AUTOMATOR_MODIFIABLE,
)
register(
    "similarity.backfill_seer_chunk_size",
    default=30,
    flags=FLAG_AUTOMATOR_MODIFIABLE,
)
register(
    "similarity.backfill_seer_threads",
    default=1,
    flags=FLAG_AUTOMATOR_MODIFIABLE,
)
register(
<<<<<<< HEAD
    "similarity.new_project_seer_grouping.enabled",
=======
    "similarity.backfill_use_reranking",
>>>>>>> 048e5606
    default=False,
    flags=FLAG_AUTOMATOR_MODIFIABLE,
)
register(
    "delayed_processing.batch_size",
    default=10000,
    flags=FLAG_AUTOMATOR_MODIFIABLE,
)<|MERGE_RESOLUTION|>--- conflicted
+++ resolved
@@ -2649,11 +2649,12 @@
     flags=FLAG_AUTOMATOR_MODIFIABLE,
 )
 register(
-<<<<<<< HEAD
     "similarity.new_project_seer_grouping.enabled",
-=======
+    default=False,
+    flags=FLAG_AUTOMATOR_MODIFIABLE,
+)
+register(
     "similarity.backfill_use_reranking",
->>>>>>> 048e5606
     default=False,
     flags=FLAG_AUTOMATOR_MODIFIABLE,
 )
