--- conflicted
+++ resolved
@@ -1467,7 +1467,6 @@
 )
 
 register(
-<<<<<<< HEAD
     "sentry-metrics.extrapolation.enable_transactions",
     default=False,
     flags=FLAG_AUTOMATOR_MODIFIABLE,
@@ -1476,10 +1475,12 @@
 register(
     "sentry-metrics.extrapolation.enable_spans",
     default=False,
-=======
+    flags=FLAG_AUTOMATOR_MODIFIABLE,
+)
+
+register(
     "sentry-metrics.extrapolation.duplication-limit",
     default=0,
->>>>>>> aa98fdae
     flags=FLAG_AUTOMATOR_MODIFIABLE,
 )
 
