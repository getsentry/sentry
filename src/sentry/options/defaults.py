--- conflicted
+++ resolved
@@ -3236,7 +3236,6 @@
     flags=FLAG_AUTOMATOR_MODIFIABLE,
 )
 register(
-<<<<<<< HEAD
     "sdk-deprecation.profile-chunk.python",
     default="2.24.1",
     flags=FLAG_AUTOMATOR_MODIFIABLE,
@@ -3244,7 +3243,9 @@
 register(
     "sdk-deprecation.profile-chunk.cocoa",
     default="8.49.0",
-=======
+    flags=FLAG_AUTOMATOR_MODIFIABLE,
+)
+register(
     "taskworker.crons.rollout",
     default={},
     flags=FLAG_AUTOMATOR_MODIFIABLE,
@@ -3252,6 +3253,5 @@
 register(
     "taskworker.digests.rollout",
     default={},
->>>>>>> ec84884f
     flags=FLAG_AUTOMATOR_MODIFIABLE,
 )