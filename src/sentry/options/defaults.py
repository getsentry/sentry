--- conflicted
+++ resolved
@@ -2556,19 +2556,19 @@
     flags=FLAG_AUTOMATOR_MODIFIABLE,
 )
 
-<<<<<<< HEAD
 # max number of profile chunks to use for computing
 # the merged profile.
 register(
     "profiling.continuous-profiling.chunks-set.size",
     type=Int,
     default=50,
-=======
+    flags=FLAG_AUTOMATOR_MODIFIABLE,
+)
+
 # Enable orjson in the occurrence_consumer.process_[message|batch]
 register(
     "issues.occurrence_consumer.use_orjson",
     type=Bool,
     default=False,
->>>>>>> 6ad6d3d5
     flags=FLAG_AUTOMATOR_MODIFIABLE,
 )