--- conflicted
+++ resolved
@@ -2987,18 +2987,16 @@
     default=False,
     flags=FLAG_AUTOMATOR_MODIFIABLE,
 )
-
-<<<<<<< HEAD
-register(
-    "uptime.date_cutoff_epoch_seconds",
-    type=Int,
-    default=0,
-=======
-# Taskworker settings:
+  
 register(
     "taskworker.grpc_service_config",
     type=String,
     default="""{"loadBalancingConfig": [{"round_robin": {}}]}""",
->>>>>>> 6738135f
-    flags=FLAG_AUTOMATOR_MODIFIABLE,
+    flags=FLAG_AUTOMATOR_MODIFIABLE,
+)
+
+register(
+    "uptime.date_cutoff_epoch_seconds",
+    type=Int,
+    default=0,
 )