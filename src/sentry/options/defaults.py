import os

from sentry.logging import LoggingFormat
from sentry.options import register
from sentry.options.manager import (
    FLAG_ADMIN_MODIFIABLE,
    FLAG_ALLOW_EMPTY,
    FLAG_AUTOMATOR_MODIFIABLE,
    FLAG_BOOL,
    FLAG_CREDENTIAL,
    FLAG_IMMUTABLE,
    FLAG_MODIFIABLE_BOOL,
    FLAG_MODIFIABLE_RATE,
    FLAG_NOSTORE,
    FLAG_PRIORITIZE_DISK,
    FLAG_RATE,
    FLAG_REQUIRED,
    FLAG_SCALAR,
)
from sentry.quotas.base import build_metric_abuse_quotas
from sentry.utils.types import Any, Bool, Dict, Float, Int, Sequence, String

# Cache
# register('cache.backend', flags=FLAG_NOSTORE)
# register('cache.options', type=Dict, flags=FLAG_NOSTORE)


# System
register("system.admin-email", flags=FLAG_REQUIRED)
register(
    "system.support-email",
    flags=FLAG_ALLOW_EMPTY | FLAG_PRIORITIZE_DISK | FLAG_AUTOMATOR_MODIFIABLE,
)
register(
    "system.security-email",
    flags=FLAG_ALLOW_EMPTY | FLAG_PRIORITIZE_DISK | FLAG_AUTOMATOR_MODIFIABLE,
)
register("system.databases", type=Dict, flags=FLAG_NOSTORE)
# register('system.debug', default=False, flags=FLAG_NOSTORE)
register(
    "system.rate-limit",
    default=0,
    flags=FLAG_ALLOW_EMPTY | FLAG_PRIORITIZE_DISK | FLAG_AUTOMATOR_MODIFIABLE,
)
register(
    "system.event-retention-days",
    default=0,
    flags=FLAG_ALLOW_EMPTY | FLAG_PRIORITIZE_DISK | FLAG_AUTOMATOR_MODIFIABLE,
)
register("system.secret-key", flags=FLAG_CREDENTIAL | FLAG_NOSTORE)
register("system.root-api-key", flags=FLAG_PRIORITIZE_DISK | FLAG_AUTOMATOR_MODIFIABLE)
register("system.logging-format", default=LoggingFormat.HUMAN, flags=FLAG_NOSTORE)
# This is used for the chunk upload endpoint
register("system.upload-url-prefix", flags=FLAG_PRIORITIZE_DISK | FLAG_AUTOMATOR_MODIFIABLE)


# URL configuration
# Absolute URL to the sentry root directory. Should not include a trailing slash.
register(
    "system.url-prefix",
    ttl=60,
    grace=3600,
    default=os.environ.get("SENTRY_SYSTEM_URL_PREFIX"),
    flags=FLAG_REQUIRED | FLAG_PRIORITIZE_DISK,
)
register(
    "system.internal-url-prefix",
    flags=FLAG_ALLOW_EMPTY | FLAG_PRIORITIZE_DISK | FLAG_AUTOMATOR_MODIFIABLE,
)
# Base hostname that account domains are subdomains of.
register(
    "system.base-hostname",
    default=os.environ.get("SENTRY_SYSTEM_BASE_HOSTNAME"),
    flags=FLAG_ALLOW_EMPTY | FLAG_PRIORITIZE_DISK | FLAG_NOSTORE,
)
# The template for organization subdomain hostnames.
register(
    "system.organization-base-hostname",
    default=os.environ.get("SENTRY_ORGANIZATION_BASE_HOSTNAME"),
    flags=FLAG_ALLOW_EMPTY | FLAG_PRIORITIZE_DISK | FLAG_NOSTORE,
)
# Template for organization URL including protocol
register(
    "system.organization-url-template",
    default=os.environ.get("SENTRY_ORGANIZATION_URL_TEMPLATE"),
    flags=FLAG_ALLOW_EMPTY | FLAG_PRIORITIZE_DISK | FLAG_NOSTORE,
)
# Template for region based API URL
register(
    "system.region-api-url-template",
    default=os.environ.get("SENTRY_REGION_API_URL_TEMPLATE"),
    flags=FLAG_ALLOW_EMPTY | FLAG_PRIORITIZE_DISK | FLAG_NOSTORE,
)
# The region that this instance is currently running in.
register("system.region", flags=FLAG_ALLOW_EMPTY | FLAG_PRIORITIZE_DISK | FLAG_NOSTORE)
# Enable date-util parsing for timestamps
register(
    "system.use-date-util-timestamps",
    default=False,
    flags=FLAG_AUTOMATOR_MODIFIABLE,
)
# Redis
register(
    "redis.clusters",
    type=Dict,
    default={"default": {"hosts": {0: {"host": "127.0.0.1", "port": 6379}}}},
    flags=FLAG_NOSTORE | FLAG_IMMUTABLE,
)
register("redis.options", type=Dict, flags=FLAG_NOSTORE)

# Processing worker caches
register(
    "dsym.cache-path",
    type=String,
    default="/tmp/sentry-dsym-cache",
    flags=FLAG_PRIORITIZE_DISK | FLAG_AUTOMATOR_MODIFIABLE,
)
register(
    "releasefile.cache-path",
    type=String,
    default="/tmp/sentry-releasefile-cache",
    flags=FLAG_PRIORITIZE_DISK | FLAG_AUTOMATOR_MODIFIABLE,
)
register(
    "releasefile.cache-limit",
    type=Int,
    default=10 * 1024 * 1024,
    flags=FLAG_PRIORITIZE_DISK | FLAG_AUTOMATOR_MODIFIABLE,
)


# Mail
register("mail.backend", default="smtp", flags=FLAG_NOSTORE)
register(
    "mail.host",
    default="127.0.0.1",
    flags=FLAG_REQUIRED | FLAG_PRIORITIZE_DISK,
)
register(
    "mail.port",
    default=25,
    flags=FLAG_REQUIRED | FLAG_PRIORITIZE_DISK,
)
register(
    "mail.username",
    flags=FLAG_REQUIRED | FLAG_ALLOW_EMPTY | FLAG_PRIORITIZE_DISK,
)
register(
    "mail.password",
    flags=FLAG_REQUIRED | FLAG_ALLOW_EMPTY | FLAG_PRIORITIZE_DISK,
)
register(
    "mail.use-tls",
    default=False,
    flags=FLAG_REQUIRED | FLAG_PRIORITIZE_DISK,
)
register(
    "mail.use-ssl",
    default=False,
    flags=FLAG_REQUIRED | FLAG_PRIORITIZE_DISK,
)
register(
    "mail.subject-prefix",
    default="[Sentry]",
    flags=FLAG_PRIORITIZE_DISK | FLAG_AUTOMATOR_MODIFIABLE,
)
register(
    "mail.from",
    default="root@localhost",
    flags=FLAG_REQUIRED | FLAG_PRIORITIZE_DISK,
)
register("mail.list-namespace", type=String, default="localhost", flags=FLAG_NOSTORE)
register(
    "mail.enable-replies", default=False, flags=FLAG_PRIORITIZE_DISK | FLAG_AUTOMATOR_MODIFIABLE
)
register(
    "mail.reply-hostname",
    default="",
    flags=FLAG_ALLOW_EMPTY | FLAG_PRIORITIZE_DISK | FLAG_AUTOMATOR_MODIFIABLE,
)
register(
    "mail.mailgun-api-key",
    default="",
    flags=FLAG_ALLOW_EMPTY | FLAG_PRIORITIZE_DISK | FLAG_AUTOMATOR_MODIFIABLE,
)
register(
    "mail.timeout",
    default=10,
    type=Int,
    flags=FLAG_ALLOW_EMPTY | FLAG_PRIORITIZE_DISK | FLAG_AUTOMATOR_MODIFIABLE,
)

# TOTP (Auth app)
register(
    "totp.disallow-new-enrollment",
    default=False,
    type=Bool,
    flags=FLAG_ALLOW_EMPTY | FLAG_PRIORITIZE_DISK | FLAG_AUTOMATOR_MODIFIABLE,
)

# SMS
register(
    "sms.twilio-account",
    default="",
    flags=FLAG_ALLOW_EMPTY | FLAG_PRIORITIZE_DISK | FLAG_AUTOMATOR_MODIFIABLE,
)
register(
    "sms.twilio-token", default="", flags=FLAG_CREDENTIAL | FLAG_ALLOW_EMPTY | FLAG_PRIORITIZE_DISK
)
register(
    "sms.twilio-number",
    default="",
    flags=FLAG_ALLOW_EMPTY | FLAG_PRIORITIZE_DISK | FLAG_AUTOMATOR_MODIFIABLE,
)
register(
    "sms.disallow-new-enrollment",
    default=False,
    type=Bool,
    flags=FLAG_ALLOW_EMPTY | FLAG_AUTOMATOR_MODIFIABLE,
)

# U2F
register(
    "u2f.app-id",
    default="",
    flags=FLAG_ALLOW_EMPTY | FLAG_PRIORITIZE_DISK | FLAG_AUTOMATOR_MODIFIABLE,
)
register(
    "u2f.facets",
    default=[],
    type=Sequence,
    flags=FLAG_ALLOW_EMPTY | FLAG_PRIORITIZE_DISK | FLAG_AUTOMATOR_MODIFIABLE,
)
register(
    "u2f.disallow-new-enrollment",
    default=False,
    type=Bool,
    flags=FLAG_ALLOW_EMPTY | FLAG_PRIORITIZE_DISK | FLAG_AUTOMATOR_MODIFIABLE,
)

# Recovery Codes
register(
    "recovery.disallow-new-enrollment",
    default=False,
    type=Bool,
    flags=FLAG_ALLOW_EMPTY | FLAG_PRIORITIZE_DISK | FLAG_AUTOMATOR_MODIFIABLE,
)

# Auth
register(
    "auth.ip-rate-limit",
    default=0,
    flags=FLAG_ALLOW_EMPTY | FLAG_PRIORITIZE_DISK | FLAG_AUTOMATOR_MODIFIABLE,
)
register(
    "auth.user-rate-limit",
    default=0,
    flags=FLAG_ALLOW_EMPTY | FLAG_PRIORITIZE_DISK | FLAG_AUTOMATOR_MODIFIABLE,
)
register(
    "auth.allow-registration",
    default=False,
    flags=FLAG_ALLOW_EMPTY | FLAG_PRIORITIZE_DISK | FLAG_REQUIRED,
)

# User Settings
register(
    "user-settings.signed-url-confirmation-emails-salt",
    type=String,
    default="signed-url-confirmation-emails-salt",
    flags=FLAG_ALLOW_EMPTY | FLAG_PRIORITIZE_DISK | FLAG_AUTOMATOR_MODIFIABLE,
)
register(
    "user-settings.signed-url-confirmation-emails",
    default=False,
    flags=FLAG_ALLOW_EMPTY | FLAG_PRIORITIZE_DISK | FLAG_AUTOMATOR_MODIFIABLE,
)

# Staff
register(
    "staff.ga-rollout",
    type=Bool,
    default=False,
    flags=FLAG_MODIFIABLE_BOOL | FLAG_AUTOMATOR_MODIFIABLE,
)
register(
    "staff.user-email-allowlist",
    type=Sequence,
    default=[],
    flags=FLAG_ALLOW_EMPTY | FLAG_AUTOMATOR_MODIFIABLE,
)
# Superuser read/write
register(
    "superuser.read-write.ga-rollout",
    type=Bool,
    default=False,
    flags=FLAG_MODIFIABLE_BOOL | FLAG_AUTOMATOR_MODIFIABLE,
)

# API Tokens
register(
    "apitoken.auto-add-last-chars",
    default=True,
    type=Bool,
    flags=FLAG_ALLOW_EMPTY | FLAG_PRIORITIZE_DISK | FLAG_AUTOMATOR_MODIFIABLE,
)
register(
    "apitoken.save-hash-on-create",
    default=True,
    type=Bool,
    flags=FLAG_ALLOW_EMPTY | FLAG_PRIORITIZE_DISK | FLAG_AUTOMATOR_MODIFIABLE,
)

# Controls the rate of using the hashed value of User API tokens for lookups when logging in
# and also updates tokens which are not hashed
register(
    "apitoken.use-and-update-hash-rate",
    default=0.0,
    flags=FLAG_AUTOMATOR_MODIFIABLE,
)

register(
    "api.rate-limit.org-create",
    default=5,
    flags=FLAG_ALLOW_EMPTY | FLAG_PRIORITIZE_DISK | FLAG_AUTOMATOR_MODIFIABLE,
)

# Beacon
register("beacon.anonymous", type=Bool, flags=FLAG_REQUIRED)
register(
    "beacon.record_cpu_ram_usage",
    type=Bool,
    flags=FLAG_ALLOW_EMPTY | FLAG_REQUIRED,
)

# Filestore (default)
register("filestore.backend", default="filesystem", flags=FLAG_NOSTORE)
register("filestore.options", default={"location": "/tmp/sentry-files"}, flags=FLAG_NOSTORE)
register("filestore.relocation-backend", default="filesystem", flags=FLAG_NOSTORE)
register(
    "filestore.relocation-options",
    default={"location": "/tmp/sentry-relocation-files"},
    flags=FLAG_NOSTORE,
)
register("filestore.profiles-backend", default="filesystem", flags=FLAG_NOSTORE)
register(
    "filestore.profiles-options",
    default={"location": "/tmp/sentry-profiles", "allow_overwrite": True},
    flags=FLAG_NOSTORE,
)

# Filestore for control silo
register("filestore.control.backend", default="", flags=FLAG_NOSTORE)
register("filestore.control.options", default={}, flags=FLAG_NOSTORE)

# Whether to use a redis lock on fileblob uploads and deletes
register("fileblob.upload.use_lock", default=True, flags=FLAG_AUTOMATOR_MODIFIABLE)
# Whether to use redis to cache `FileBlob.id` lookups
register("fileblob.upload.use_blobid_cache", default=False, flags=FLAG_AUTOMATOR_MODIFIABLE)

# Symbol server
register(
    "symbolserver.enabled",
    default=False,
    flags=FLAG_ALLOW_EMPTY | FLAG_PRIORITIZE_DISK | FLAG_AUTOMATOR_MODIFIABLE,
)
register(
    "symbolserver.options",
    default={"url": "http://127.0.0.1:3000"},
    flags=FLAG_ALLOW_EMPTY | FLAG_PRIORITIZE_DISK | FLAG_AUTOMATOR_MODIFIABLE,
)

# Symbolicator
register(
    "symbolicator.enabled",
    default=False,
    flags=FLAG_ALLOW_EMPTY | FLAG_PRIORITIZE_DISK | FLAG_AUTOMATOR_MODIFIABLE,
)
register(
    "symbolicator.options",
    default={"url": "http://127.0.0.1:3021"},
    flags=FLAG_ALLOW_EMPTY | FLAG_PRIORITIZE_DISK | FLAG_AUTOMATOR_MODIFIABLE,
)

# Killswitch for symbolication sources, based on a list of source IDs. Meant to be used in extreme
# situations where it is preferable to break symbolication in a few places as opposed to letting
# it break everywhere.
register(
    "symbolicator.ignored_sources",
    type=Sequence,
    default=[],
    flags=FLAG_ALLOW_EMPTY | FLAG_AUTOMATOR_MODIFIABLE,
)

# Backend chart rendering via chartcuterie
register(
    "chart-rendering.enabled",
    default=False,
    flags=FLAG_ALLOW_EMPTY | FLAG_PRIORITIZE_DISK | FLAG_AUTOMATOR_MODIFIABLE,
)
register(
    "chart-rendering.chartcuterie",
    default={"url": "http://127.0.0.1:7901"},
    flags=FLAG_ALLOW_EMPTY | FLAG_PRIORITIZE_DISK | FLAG_AUTOMATOR_MODIFIABLE,
)
# Leaving these empty will use the same storage driver configured for
# Filestore
register(
    "chart-rendering.storage.backend",
    default=None,
    flags=FLAG_ALLOW_EMPTY | FLAG_PRIORITIZE_DISK | FLAG_AUTOMATOR_MODIFIABLE,
)
register(
    "chart-rendering.storage.options",
    type=Dict,
    default=None,
    flags=FLAG_ALLOW_EMPTY | FLAG_PRIORITIZE_DISK | FLAG_AUTOMATOR_MODIFIABLE,
)

# Configuration Options
register(
    "configurations.storage.backend",
    default=None,
    flags=FLAG_ALLOW_EMPTY | FLAG_PRIORITIZE_DISK | FLAG_AUTOMATOR_MODIFIABLE,
)
register(
    "configurations.storage.options",
    type=Dict,
    default=None,
    flags=FLAG_ALLOW_EMPTY | FLAG_PRIORITIZE_DISK | FLAG_AUTOMATOR_MODIFIABLE,
)

# Flag Options
register(
    "flags:options-audit-log-is-enabled",
    default=True,
    flags=FLAG_ALLOW_EMPTY | FLAG_PRIORITIZE_DISK | FLAG_AUTOMATOR_MODIFIABLE,
    type=Bool,
)
register(
    "flags:options-audit-log-organization-id",
    default=None,
    flags=FLAG_ALLOW_EMPTY | FLAG_PRIORITIZE_DISK | FLAG_AUTOMATOR_MODIFIABLE,
    type=Int,
)

# Replay Options
#
# Replay storage backend configuration (only applicable if the direct-storage driver is used)
register(
    "replay.storage.backend",
    default=None,
    flags=FLAG_ALLOW_EMPTY | FLAG_PRIORITIZE_DISK | FLAG_AUTOMATOR_MODIFIABLE,
)
register(
    "replay.storage.options",
    type=Dict,
    default=None,
    flags=FLAG_ALLOW_EMPTY | FLAG_PRIORITIZE_DISK | FLAG_AUTOMATOR_MODIFIABLE,
)
# Beta recording consumer rollout.
register(
    "replay.consumer.recording.beta-rollout",
    type=Int,
    default=0,
    flags=FLAG_ALLOW_EMPTY | FLAG_PRIORITIZE_DISK | FLAG_AUTOMATOR_MODIFIABLE,
)
# Globally disables replay-video.
register(
    "replay.replay-video.disabled",
    type=Bool,
    default=False,
    flags=FLAG_ALLOW_EMPTY | FLAG_PRIORITIZE_DISK | FLAG_AUTOMATOR_MODIFIABLE,
)
# Billing skip for mobile replay orgs.
register(
    "replay.replay-video.billing-skip-org-ids",
    type=Sequence,
    default=[],
    flags=FLAG_ALLOW_EMPTY | FLAG_PRIORITIZE_DISK | FLAG_AUTOMATOR_MODIFIABLE,
)
# Disables replay-video for a specific organization.
register(
    "replay.replay-video.slug-denylist",
    type=Sequence,
    default=[],
    flags=FLAG_ALLOW_EMPTY | FLAG_PRIORITIZE_DISK | FLAG_AUTOMATOR_MODIFIABLE,
)
# Used for internal dogfooding of a reduced timeout on rage/dead clicks.
register(
    "replay.rage-click.experimental-timeout.org-id-list",
    type=Sequence,
    default=[],
    flags=FLAG_ALLOW_EMPTY | FLAG_AUTOMATOR_MODIFIABLE,
)
register(
    "replay.rage-click.experimental-timeout.milliseconds",
    type=Int,
    default=5000,
    flags=FLAG_AUTOMATOR_MODIFIABLE,
)
# Disables viewed by queries for a list of project ids.
register(
    "replay.viewed-by.project-denylist",
    type=Sequence,
    default=[],
    flags=FLAG_ALLOW_EMPTY | FLAG_PRIORITIZE_DISK | FLAG_AUTOMATOR_MODIFIABLE,
)

# User Feedback Options
register(
    "feedback.organizations.slug-denylist",
    type=Sequence,
    default=[],
    flags=FLAG_ALLOW_EMPTY | FLAG_AUTOMATOR_MODIFIABLE,
)
register(
    "feedback.message.max-size",
    type=Int,
    default=4096,
    flags=FLAG_ALLOW_EMPTY | FLAG_AUTOMATOR_MODIFIABLE,
)

# Dev Toolbar Options
register(
    "devtoolbar.analytics.enabled",
    type=Bool,
    default=False,
    flags=FLAG_ALLOW_EMPTY | FLAG_PRIORITIZE_DISK | FLAG_AUTOMATOR_MODIFIABLE,
)

# Extract logs from python loggers within sentry itself
# 1.0 = extract all warning-level logs
register(
    "ourlogs.sentry-emit-rollout",
    default=0.0,
    flags=FLAG_AUTOMATOR_MODIFIABLE,
)

# Extract logs from breadcrumbs only for a random fraction of sent breadcrumbs.
#
# NOTE: Any value below 1.0 will break the product. Do not override in production.
register(
    "relay.ourlogs-breadcrumb-extraction.sample-rate",
    default=0.0,
    flags=FLAG_AUTOMATOR_MODIFIABLE,
)

# Control number of breadcrumbs converted to OurLogs
register(
    "relay.ourlogs-breadcrumb-extraction.max-breadcrumbs-converted",
    default=100,
    flags=FLAG_AUTOMATOR_MODIFIABLE,
)

# Ingest only a random fraction of logs sent to relay. Used to roll out ourlogs ingestion.
#
# NOTE: Any value below 1.0 will cause customer data to not appear and can break the product. Do not override in production.
register(
    "relay.ourlogs-ingestion.sample-rate",
    default=0.0,
    flags=FLAG_AUTOMATOR_MODIFIABLE,
)

# Extract spans only from a random fraction of transactions.
#
# NOTE: Any value below 1.0 will break the product. Do not override in production.
register(
    "relay.span-extraction.sample-rate",
    default=1.0,
    flags=FLAG_AUTOMATOR_MODIFIABLE,
)

# Allow the Relay to skip normalization of spans for certain hosts.
register(
    "relay.span-normalization.allowed_hosts",
    default=[],
    flags=FLAG_ALLOW_EMPTY | FLAG_AUTOMATOR_MODIFIABLE,
)

# Drop attachments in transaction envelopes in Relay.
register(
    "relay.drop-transaction-attachments",
    type=Bool,
    default=False,
    flags=FLAG_ALLOW_EMPTY | FLAG_AUTOMATOR_MODIFIABLE,
)

# Analytics
register("analytics.backend", default="noop", flags=FLAG_NOSTORE)
register("analytics.options", default={}, flags=FLAG_NOSTORE)

# Slack Integration
register("slack.client-id", flags=FLAG_PRIORITIZE_DISK | FLAG_AUTOMATOR_MODIFIABLE)
register("slack.client-secret", flags=FLAG_CREDENTIAL | FLAG_PRIORITIZE_DISK)
# signing-secret is preferred, but need to keep verification-token for apps that use it
register("slack.verification-token", flags=FLAG_CREDENTIAL | FLAG_PRIORITIZE_DISK)
register("slack.signing-secret", flags=FLAG_CREDENTIAL | FLAG_PRIORITIZE_DISK)

# Issue Summary on Alerts (timeout in seconds)
register("alerts.issue_summary_timeout", default=5, flags=FLAG_AUTOMATOR_MODIFIABLE)

# Codecov Integration
register("codecov.client-secret", flags=FLAG_CREDENTIAL | FLAG_PRIORITIZE_DISK)

# GitHub Integration
register("github-app.id", default=0, flags=FLAG_AUTOMATOR_MODIFIABLE)
register("github-app.name", default="", flags=FLAG_AUTOMATOR_MODIFIABLE)
register("github-app.webhook-secret", default="", flags=FLAG_CREDENTIAL)
register("github-app.private-key", default="", flags=FLAG_CREDENTIAL)
register("github-app.client-id", flags=FLAG_PRIORITIZE_DISK | FLAG_AUTOMATOR_MODIFIABLE)
register("github-app.client-secret", flags=FLAG_CREDENTIAL | FLAG_PRIORITIZE_DISK)

# Github Enterprise Integration
register(
    "github-enterprise-app.allowed-hosts-legacy-webhooks",
    type=Sequence,
    default=[],
    flags=FLAG_ALLOW_EMPTY | FLAG_AUTOMATOR_MODIFIABLE,
)

# GitHub Auth
register(
    "github-login.client-id", default="", flags=FLAG_PRIORITIZE_DISK | FLAG_AUTOMATOR_MODIFIABLE
)
register("github-login.client-secret", default="", flags=FLAG_CREDENTIAL | FLAG_PRIORITIZE_DISK)
register(
    "github-login.require-verified-email",
    type=Bool,
    default=False,
    flags=FLAG_PRIORITIZE_DISK | FLAG_AUTOMATOR_MODIFIABLE,
)
register(
    "github-login.base-domain",
    default="github.com",
    flags=FLAG_PRIORITIZE_DISK | FLAG_AUTOMATOR_MODIFIABLE,
)
register(
    "github-login.api-domain",
    default="api.github.com",
    flags=FLAG_PRIORITIZE_DISK | FLAG_AUTOMATOR_MODIFIABLE,
)
register(
    "github-login.extended-permissions",
    type=Sequence,
    default=[],
    flags=FLAG_PRIORITIZE_DISK | FLAG_AUTOMATOR_MODIFIABLE,
)
register("github-login.organization", flags=FLAG_PRIORITIZE_DISK | FLAG_AUTOMATOR_MODIFIABLE)
register(
    "github-extension.enabled",
    default=False,
    flags=FLAG_MODIFIABLE_BOOL | FLAG_AUTOMATOR_MODIFIABLE,
)
register(
    "github-extension.enabled-orgs",
    default=[],
    flags=FLAG_ALLOW_EMPTY | FLAG_AUTOMATOR_MODIFIABLE,
)

# VSTS Integration
register("vsts.client-id", flags=FLAG_PRIORITIZE_DISK | FLAG_AUTOMATOR_MODIFIABLE)
register("vsts.client-secret", flags=FLAG_CREDENTIAL | FLAG_PRIORITIZE_DISK)

# New VSTS Integration
register("vsts_new.client-id", flags=FLAG_PRIORITIZE_DISK | FLAG_AUTOMATOR_MODIFIABLE)
register("vsts_new.client-secret", flags=FLAG_CREDENTIAL | FLAG_PRIORITIZE_DISK)

# VSTS Integration - with limited scopes
register("vsts-limited.client-id", flags=FLAG_PRIORITIZE_DISK | FLAG_AUTOMATOR_MODIFIABLE)
register("vsts-limited.client-secret", flags=FLAG_CREDENTIAL | FLAG_PRIORITIZE_DISK)

# Azure DevOps Integration Social Login Flow
register(
    "vsts.social-auth-migration",
    default=False,
    type=Bool,
    flags=FLAG_MODIFIABLE_BOOL | FLAG_AUTOMATOR_MODIFIABLE,
)

# Add consent prompt for Azure DevOps Integration
register(
    "vsts.consent-prompt",
    default=False,
    flags=FLAG_AUTOMATOR_MODIFIABLE,
)

# PagerDuty Integration
register("pagerduty.app-id", default="", flags=FLAG_AUTOMATOR_MODIFIABLE)

# Vercel Integration
register("vercel.client-id", flags=FLAG_PRIORITIZE_DISK | FLAG_AUTOMATOR_MODIFIABLE)
register("vercel.client-secret", flags=FLAG_CREDENTIAL | FLAG_PRIORITIZE_DISK)
register("vercel.integration-slug", default="sentry", flags=FLAG_AUTOMATOR_MODIFIABLE)

# MsTeams Integration
register("msteams.client-id", flags=FLAG_PRIORITIZE_DISK | FLAG_AUTOMATOR_MODIFIABLE)
register("msteams.client-secret", flags=FLAG_CREDENTIAL | FLAG_PRIORITIZE_DISK)
register("msteams.app-id")

# Discord Integration
register("discord.application-id", flags=FLAG_PRIORITIZE_DISK | FLAG_AUTOMATOR_MODIFIABLE)
register("discord.public-key", flags=FLAG_PRIORITIZE_DISK | FLAG_AUTOMATOR_MODIFIABLE)
register("discord.bot-token", flags=FLAG_CREDENTIAL | FLAG_PRIORITIZE_DISK)
register("discord.client-secret", flags=FLAG_CREDENTIAL | FLAG_PRIORITIZE_DISK)

# AWS Lambda Integration
register("aws-lambda.access-key-id", flags=FLAG_PRIORITIZE_DISK | FLAG_AUTOMATOR_MODIFIABLE)
register("aws-lambda.secret-access-key", flags=FLAG_CREDENTIAL | FLAG_PRIORITIZE_DISK)
register("aws-lambda.cloudformation-url", flags=FLAG_AUTOMATOR_MODIFIABLE)
register("aws-lambda.account-number", default="943013980633", flags=FLAG_AUTOMATOR_MODIFIABLE)
register(
    "aws-lambda.node.layer-name", default="SentryNodeServerlessSDK", flags=FLAG_AUTOMATOR_MODIFIABLE
)
register("aws-lambda.node.layer-version", flags=FLAG_AUTOMATOR_MODIFIABLE)
register(
    "aws-lambda.python.layer-name",
    default="SentryPythonServerlessSDK",
    flags=FLAG_AUTOMATOR_MODIFIABLE,
)
register("aws-lambda.python.layer-version", flags=FLAG_AUTOMATOR_MODIFIABLE)
# the region of the host account we use for assuming the role
register("aws-lambda.host-region", default="us-east-2", flags=FLAG_AUTOMATOR_MODIFIABLE)
# the number of threads we should use to install Lambdas
register("aws-lambda.thread-count", default=100, flags=FLAG_AUTOMATOR_MODIFIABLE)

# Snuba
register(
    "snuba.search.pre-snuba-candidates-optimizer",
    type=Bool,
    default=False,
    flags=FLAG_AUTOMATOR_MODIFIABLE,
)
register(
    "snuba.search.pre-snuba-candidates-percentage", default=0.2, flags=FLAG_AUTOMATOR_MODIFIABLE
)
register(
    "snuba.search.project-group-count-cache-time",
    default=24 * 60 * 60,
    flags=FLAG_AUTOMATOR_MODIFIABLE,
)
register("snuba.search.min-pre-snuba-candidates", default=500, flags=FLAG_AUTOMATOR_MODIFIABLE)
register("snuba.search.max-pre-snuba-candidates", default=5000, flags=FLAG_AUTOMATOR_MODIFIABLE)
register("snuba.search.chunk-growth-rate", default=1.5, flags=FLAG_AUTOMATOR_MODIFIABLE)
register("snuba.search.max-chunk-size", default=2000, flags=FLAG_AUTOMATOR_MODIFIABLE)
register("snuba.search.max-total-chunk-time-seconds", default=30.0, flags=FLAG_AUTOMATOR_MODIFIABLE)
register("snuba.search.hits-sample-size", default=100, flags=FLAG_AUTOMATOR_MODIFIABLE)
register("snuba.track-outcomes-sample-rate", default=0.0, flags=FLAG_AUTOMATOR_MODIFIABLE)

# The percentage of tagkeys that we want to cache. Set to 1.0 in order to cache everything, <=0.0 to stop caching
register(
    "snuba.tagstore.cache-tagkeys-rate",
    default=0.0,
    flags=FLAG_PRIORITIZE_DISK | FLAG_AUTOMATOR_MODIFIABLE,
)

# Kafka Publisher
register("kafka-publisher.raw-event-sample-rate", default=0.0, flags=FLAG_AUTOMATOR_MODIFIABLE)

# Enable multiple topics for eventstream. It allows specific event types to be sent
# to specific topic.
register(
    "store.eventstream-per-type-topic",
    default=False,
    flags=FLAG_PRIORITIZE_DISK | FLAG_AUTOMATOR_MODIFIABLE,
)

# Query and supply Bundle Indexes to Symbolicator SourceMap processing
register(
    "symbolicator.sourcemaps-bundle-index-sample-rate", default=0.0, flags=FLAG_AUTOMATOR_MODIFIABLE
)
# Refresh Bundle Indexes reported as used by symbolicator
register(
    "symbolicator.sourcemaps-bundle-index-refresh-sample-rate",
    default=0.0,
    flags=FLAG_AUTOMATOR_MODIFIABLE,
)

# Transaction events
# True => kill switch to disable ingestion of transaction events for internal project.
register(
    "transaction-events.force-disable-internal-project",
    default=False,
    flags=FLAG_AUTOMATOR_MODIFIABLE,
)

# Enables setting a sampling rate when producing the tag facet.
register(
    "discover2.tags_facet_enable_sampling",
    default=True,
    flags=FLAG_PRIORITIZE_DISK | FLAG_AUTOMATOR_MODIFIABLE,
)

# Enable use of symbolic-sourcemapcache for JavaScript Source Maps processing.
# Set this value of the fraction of projects that you want to use it for.
register(
    "processing.sourcemapcache-processor", default=0.0, flags=FLAG_AUTOMATOR_MODIFIABLE
)  # unused

# Killswitch for sending internal errors to the internal project or
# `SENTRY_SDK_CONFIG.relay_dsn`. Set to `0` to only send to
# `SENTRY_SDK_CONFIG.dsn` (the "upstream transport") and nothing else.
#
# Note: A value that is neither 0 nor 1 is regarded as 0
register("store.use-relay-dsn-sample-rate", default=1, flags=FLAG_AUTOMATOR_MODIFIABLE)

# A rate that enables statsd item sending (DDM data) to s4s
register("store.allow-s4s-ddm-sample-rate", default=0.0, flags=FLAG_AUTOMATOR_MODIFIABLE)

# Mock out integrations and services for tests
register("mocks.jira", default=False, flags=FLAG_AUTOMATOR_MODIFIABLE)

# Record statistics about event payloads and their compressibility
register(
    "store.nodestore-stats-sample-rate", default=0.0, flags=FLAG_AUTOMATOR_MODIFIABLE
)  # unused

# Killswitch to stop storing any reprocessing payloads.
register("store.reprocessing-force-disable", default=False, flags=FLAG_AUTOMATOR_MODIFIABLE)

# Enable calling the severity modeling API on group creation
register(
    "processing.calculate-severity-on-group-creation",
    default=False,
    flags=FLAG_AUTOMATOR_MODIFIABLE,
)

# Enable sending the flag to the microservice to tell it to purposefully take longer than our
# timeout, to see the effect on the overall error event processing backlog
register(
    "processing.severity-backlog-test.timeout",
    default=False,
    flags=FLAG_AUTOMATOR_MODIFIABLE,
)

# Enable sending the flag to the microservice to tell it to purposefully send back an error, to see
# the effect on the overall error event processing backlog
register(
    "processing.severity-backlog-test.error",
    default=False,
    flags=FLAG_AUTOMATOR_MODIFIABLE,
)

register(
    "issues.severity.first-event-severity-calculation-projects-allowlist",
    type=Sequence,
    default=[],
    flags=FLAG_ALLOW_EMPTY | FLAG_AUTOMATOR_MODIFIABLE,
)

register(
    "issues.severity.seer-project-rate-limit",
    type=Any,
    default={"limit": 5, "window": 1},
    flags=FLAG_ALLOW_EMPTY | FLAG_AUTOMATOR_MODIFIABLE,
)

register(
    "issues.severity.seer-global-rate-limit",
    type=Any,
    default={"limit": 20, "window": 1},
    flags=FLAG_ALLOW_EMPTY | FLAG_AUTOMATOR_MODIFIABLE,
)

register(
    "issues.severity.seer-circuit-breaker-passthrough-limit",
    type=Dict,
    default={"limit": 1, "window": 10},
    flags=FLAG_ALLOW_EMPTY | FLAG_AUTOMATOR_MODIFIABLE,
)

register(
    "issues.severity.seer-timout",
    type=Float,
    default=0.2,
    flags=FLAG_ALLOW_EMPTY | FLAG_AUTOMATOR_MODIFIABLE,
)

register(
    "issues.priority.projects-allowlist",
    type=Sequence,
    default=[],
    flags=FLAG_ALLOW_EMPTY | FLAG_AUTOMATOR_MODIFIABLE,
)

#  Percentage of orgs that will be put into a bucket using the split rate below.
register(
    "issues.details.streamline-experiment-rollout-rate",
    type=Float,
    default=0.0,
    flags=FLAG_ALLOW_EMPTY | FLAG_AUTOMATOR_MODIFIABLE,
)

# 50% of orgs will only see the Streamline UI, 50% will only see the Legacy UI.
register(
    "issues.details.streamline-experiment-split-rate",
    type=Float,
    default=0.5,
    flags=FLAG_ALLOW_EMPTY | FLAG_AUTOMATOR_MODIFIABLE,
)


# Killswitch for issue priority
register(
    "issues.priority.enabled",
    default=False,
    type=Bool,
    flags=FLAG_MODIFIABLE_BOOL | FLAG_AUTOMATOR_MODIFIABLE,
)

# Killswitch for all Seer services
#
# TODO: So far this is only being checked when calling the Seer similar issues service during
# ingestion
register(
    "seer.global-killswitch.enabled",
    default=False,
    type=Bool,
    flags=FLAG_MODIFIABLE_BOOL | FLAG_AUTOMATOR_MODIFIABLE,
)

# Killswitches for individual Seer services
#
# TODO: Most of these are not yet being used. The one current exception is the similarity service
# killswitch, which is checked before calling Seer when potentially creating a  new group as part of
# ingestion.
register(
    "seer.similarity-killswitch.enabled",
    default=False,
    type=Bool,
    flags=FLAG_MODIFIABLE_BOOL | FLAG_AUTOMATOR_MODIFIABLE,
)
register(
    "seer.similarity-backfill-killswitch.enabled",
    default=False,
    type=Bool,
    flags=FLAG_MODIFIABLE_BOOL | FLAG_AUTOMATOR_MODIFIABLE,
)
register(
    "seer.similarity-embeddings-killswitch.enabled",
    default=False,
    type=Bool,
    flags=FLAG_MODIFIABLE_BOOL | FLAG_AUTOMATOR_MODIFIABLE,
)
register(
    "seer.similarity-embeddings-grouping-killswitch.enabled",
    default=False,
    type=Bool,
    flags=FLAG_MODIFIABLE_BOOL | FLAG_AUTOMATOR_MODIFIABLE,
)
register(
    "seer.similarity-embeddings-delete-by-hash-killswitch.enabled",
    default=False,
    type=Bool,
    flags=FLAG_MODIFIABLE_BOOL | FLAG_AUTOMATOR_MODIFIABLE,
)
register(
    "seer.similarity.grouping_killswitch_projects",
    default=[],
    type=Sequence,
    flags=FLAG_ALLOW_EMPTY | FLAG_AUTOMATOR_MODIFIABLE,
)
register(
    "seer.severity-killswitch.enabled",
    default=False,
    type=Bool,
    flags=FLAG_MODIFIABLE_BOOL | FLAG_AUTOMATOR_MODIFIABLE,
)
register(
    "seer.breakpoint-detection-killswitch.enabled",
    default=False,
    type=Bool,
    flags=FLAG_MODIFIABLE_BOOL | FLAG_AUTOMATOR_MODIFIABLE,
)
register(
    "seer.autofix-killswitch.enabled",
    default=False,
    type=Bool,
    flags=FLAG_MODIFIABLE_BOOL | FLAG_AUTOMATOR_MODIFIABLE,
)
register(
    "seer.anomaly-detection-killswitch.enabled",
    default=False,
    type=Bool,
    flags=FLAG_MODIFIABLE_BOOL | FLAG_AUTOMATOR_MODIFIABLE,
)

register(
    "seer.similarity.global-rate-limit",
    type=Dict,
    default={"limit": 20, "window": 1},  # window is in seconds
    flags=FLAG_ALLOW_EMPTY | FLAG_AUTOMATOR_MODIFIABLE,
)
register(
    "seer.similarity.per-project-rate-limit",
    type=Dict,
    default={"limit": 5, "window": 1},  # window is in seconds
    flags=FLAG_ALLOW_EMPTY | FLAG_AUTOMATOR_MODIFIABLE,
)

# Note: This is based on US volume. Since other regions are lower-traffic, this effectively means
# the circuit breaker is disabled for any region without its own values configured (you can hardly
# have 33K Seer errors if you don't even have 33K events, so the breaker will never be tripped in
# smaller regions relying on the default).
register(
    "seer.similarity.circuit-breaker-config",
    type=Dict,
    default={
        "error_limit": 33250,  # 95% error rate * avg volume of ~35K events with new hashes/10 min
        "error_limit_window": 600,  # 10 min
        "broken_state_duration": 300,  # 5 min
    },
    flags=FLAG_AUTOMATOR_MODIFIABLE,
)

register(
    "seer.similarity.ingest.use_reranking",
    type=Bool,
    default=True,
    flags=FLAG_AUTOMATOR_MODIFIABLE,
)

register(
    "seer.similarity.similar_issues.use_reranking",
    type=Bool,
    default=True,
    flags=FLAG_AUTOMATOR_MODIFIABLE,
)

register(
    "seer.similarity.ingest.num_matches_to_request",
    type=Int,
    default=1,
    flags=FLAG_AUTOMATOR_MODIFIABLE,
)

# Temporary killswitch for making a second request to Seer to store the incoming event when we have
# a hybrid fingerprint and none of the matches returned by Seer is a fingerprint match
register(
    "seer.similarity.ingest.store_hybrid_fingerprint_non_matches",
    type=Bool,
    default=True,
    flags=FLAG_AUTOMATOR_MODIFIABLE,
)


# TODO: Once Seer grouping is GA-ed, we probably either want to turn this down or get rid of it in
# favor of the default 10% sample rate
register(
    "seer.similarity.metrics_sample_rate",
    type=Float,
    default=1.0,
    flags=FLAG_AUTOMATOR_MODIFIABLE,
)

# seer nearest neighbour endpoint timeout
register(
    "embeddings-grouping.seer.nearest-neighbour-timeout",
    type=Float,
    default=0.1,
    flags=FLAG_ALLOW_EMPTY | FLAG_AUTOMATOR_MODIFIABLE,
)

# seer embeddings record update endpoint timeout
register(
    "embeddings-grouping.seer.embeddings-record-update-timeout",
    type=Float,
    default=0.05,
    flags=FLAG_ALLOW_EMPTY | FLAG_AUTOMATOR_MODIFIABLE,
)

# seer embeddings record delete endpoint timeout
register(
    "embeddings-grouping.seer.embeddings-record-delete-timeout",
    type=Float,
    default=0.1,
    flags=FLAG_ALLOW_EMPTY | FLAG_AUTOMATOR_MODIFIABLE,
)

# seer embeddings ratelimit in percentage that is allowed
register(
    "embeddings-grouping.seer.ratelimit",
    type=Int,
    default=0,
    flags=FLAG_ALLOW_EMPTY | FLAG_AUTOMATOR_MODIFIABLE,
)

# seer embeddings backfill batch size
register(
    "embeddings-grouping.seer.backfill-batch-size",
    type=Int,
    default=10,
    flags=FLAG_ALLOW_EMPTY | FLAG_AUTOMATOR_MODIFIABLE,
)

register(
    "embeddings-grouping.seer.delete-record-batch-size",
    type=Int,
    default=100,
    flags=FLAG_ALLOW_EMPTY | FLAG_AUTOMATOR_MODIFIABLE,
)

# ## sentry.killswitches
#
# The following options are documented in sentry.killswitches in more detail
register(
    "store.load-shed-group-creation-projects", type=Any, default=[], flags=FLAG_AUTOMATOR_MODIFIABLE
)
register("store.load-shed-pipeline-projects", type=Any, default=[], flags=FLAG_AUTOMATOR_MODIFIABLE)
register(
    "store.load-shed-parsed-pipeline-projects",
    type=Any,
    default=[],
    flags=FLAG_AUTOMATOR_MODIFIABLE,
)
register(
    "store.load-shed-save-event-projects", type=Any, default=[], flags=FLAG_AUTOMATOR_MODIFIABLE
)
register(
    "store.load-shed-process-event-projects", type=Any, default=[], flags=FLAG_AUTOMATOR_MODIFIABLE
)
register(
    "store.load-shed-process-event-projects-gradual",
    type=Dict,
    default={},
    flags=FLAG_AUTOMATOR_MODIFIABLE,
)
# Applies load shedding per project gradually. 1.0 means full load shedding
# 0.0 or no config means no load shedding.
register(
    "store.load-shed-symbolicate-event-projects",
    type=Any,
    default=[],
    flags=FLAG_AUTOMATOR_MODIFIABLE,
)
register(
    "store.save-event-highcpu-platforms", type=Sequence, default=[], flags=FLAG_AUTOMATOR_MODIFIABLE
)
register(
    "post_process.get-autoassign-owners", type=Sequence, default=[], flags=FLAG_AUTOMATOR_MODIFIABLE
)
register(
    "api.organization.disable-last-deploys",
    type=Sequence,
    default=[],
    flags=FLAG_AUTOMATOR_MODIFIABLE,
)
register(
    "issues.severity.skip-seer-requests",
    type=Sequence,
    default=[],
    flags=FLAG_AUTOMATOR_MODIFIABLE,
)

# Switch for new logic for release health metrics, based on filtering on org & project ids
register(
    "release-health.use-org-and-project-filter",
    type=Bool,
    default=False,
    flags=FLAG_MODIFIABLE_BOOL | FLAG_AUTOMATOR_MODIFIABLE,
)

# Switch for more performant project counter incr
register(
    "store.projectcounter-modern-upsert-sample-rate", default=0.0, flags=FLAG_AUTOMATOR_MODIFIABLE
)

# Run an experimental grouping config in background for performance analysis
register("store.background-grouping-config-id", default=None, flags=FLAG_AUTOMATOR_MODIFIABLE)

# Fraction of events that will pass through background grouping
register("store.background-grouping-sample-rate", default=0.0, flags=FLAG_AUTOMATOR_MODIFIABLE)

# Minimum number of files in an archive. Archives with fewer files are extracted and have their
# contents stored as separate release files.
register("processing.release-archive-min-files", default=10, flags=FLAG_AUTOMATOR_MODIFIABLE)

# All Relay options (statically authenticated Relays can be registered here)
register("relay.static_auth", default={}, flags=FLAG_NOSTORE)

# Tell Relay to stop extracting metrics from transaction payloads (see killswitches)
# Example value: [{"project_id": 42}, {"project_id": 123}]
register("relay.drop-transaction-metrics", default=[], flags=FLAG_AUTOMATOR_MODIFIABLE)

# Relay should emit a usage metric to track total spans.
register("relay.span-usage-metric", default=False, flags=FLAG_AUTOMATOR_MODIFIABLE)

# Killswitch for the Relay cardinality limiter, one of `enabled`, `disabled`, `passive`.
# In `passive` mode Relay's cardinality limiter is active but it does not enforce the limits.
register("relay.cardinality-limiter.mode", default="enabled", flags=FLAG_AUTOMATOR_MODIFIABLE)
# Override to set a list of limits into passive mode by organization.
#
# In passive mode Relay's cardinality limiter is active but it does not enforce the limits.
#
# Example: `{'1': ["transactions"]}`
# Forces the `transactions` cardinality limit into passive mode for the organization with id `1` (Sentry).
register(
    "relay.cardinality-limiter.passive-limits-by-org", default={}, flags=FLAG_AUTOMATOR_MODIFIABLE
)
# Sample rate for Cardinality Limiter Sentry errors.
#
# Rate needs to be between `0.0` and `1.0`.
# If set to `1.0` all cardinality limiter rejections will be logged as a Sentry error.
register(
    "relay.cardinality-limiter.error-sample-rate", default=0.01, flags=FLAG_AUTOMATOR_MODIFIABLE
)
# List of additional cardinality limits and selectors.
#
# ```
# {
#   "rollout_rate": 0.001,
#   "limit": { .. Cardinality Limit .. }
# }
# ```
register("relay.cardinality-limiter.limits", default=[], flags=FLAG_AUTOMATOR_MODIFIABLE)

# Controls the encoding used in Relay for encoding distributions and sets
# when writing to Kafka.
#
# Key is the metric namespace (as used by Relay) and the value is the desired encoding.
register("relay.metric-bucket-set-encodings", default={}, flags=FLAG_AUTOMATOR_MODIFIABLE)
register("relay.metric-bucket-distribution-encodings", default={}, flags=FLAG_AUTOMATOR_MODIFIABLE)

# Controls the rollout rate in percent (`0.0` to `1.0`) for metric stats.
register("relay.metric-stats.rollout-rate", default=0.0, flags=FLAG_AUTOMATOR_MODIFIABLE)

# Write new kafka headers in eventstream
register("eventstream:kafka-headers", default=True, flags=FLAG_AUTOMATOR_MODIFIABLE)

# Post process forwarder options
# Gets data from Kafka headers
register("post-process-forwarder:kafka-headers", default=True, flags=FLAG_AUTOMATOR_MODIFIABLE)

# Subscription queries sampling rate
register("subscriptions-query.sample-rate", default=0.01, flags=FLAG_AUTOMATOR_MODIFIABLE)

# The ratio of symbolication requests for which metrics will be submitted to redis.
#
# This is to allow gradual rollout of metrics collection for symbolication requests and can be
# removed once it is fully rolled out.
register(
    "symbolicate-event.low-priority.metrics.submission-rate",
    default=0.0,
    flags=FLAG_AUTOMATOR_MODIFIABLE,
)

# The ratio of events for which we emit verbose apple symbol stats.
#
# This is to allow collecting more information on why symx is not performing as it should.
register("symbolicate.symx-logging-rate", default=0.0, flags=FLAG_AUTOMATOR_MODIFIABLE)

# The list of specific os_name+os_version for which we log extra infromation.
#
# This is done since SYMX is not performing bad across the board but rather only in specific case (what we are interested in).
register("symbolicate.symx-os-description-list", default=[], flags=FLAG_AUTOMATOR_MODIFIABLE)

# Drop delete_old_primary_hash messages for a particular project.
register("reprocessing2.drop-delete-old-primary-hash", default=[], flags=FLAG_AUTOMATOR_MODIFIABLE)

# The poll limit for the tempest service.
#
# 348 every 5 min ~ 100k per day
register("tempest.poll-limit", default=348, flags=FLAG_AUTOMATOR_MODIFIABLE)

# BEGIN ABUSE QUOTAS

# Example:
# >>> org = Organization.objects.get(slug='foo')
# >>> org.update_option("project-abuse-quota.transaction-limit", 42)
# >>> for q in SubscriptionQuota()._get_abuse_quotas(org): print(q.to_json())
# {'id': 'pat', 'scope': 'project', 'categories': ['transaction'], 'limit': 420, 'window': 10, 'reasonCode': 'project_abuse_limit'}
# You can see that for this organization, 42 transactions per second
# is effectively enforced as 420/s because the rate limiting window is 10 seconds.

# DEPRECATED (only in use by getsentry).
# Use "project-abuse-quota.window" instead.
register(
    "getsentry.rate-limit.window",
    type=Int,
    default=10,
    flags=FLAG_PRIORITIZE_DISK | FLAG_AUTOMATOR_MODIFIABLE,
)

# Relay isn't effective at enforcing 1s windows - 10 seconds has worked well.
# If the limit is negative, then it means completely blocked.
# I don't see this value needing to be tweaked on a per-org basis,
# so for now the org option "project-abuse-quota.window" doesn't do anything.
register(
    "project-abuse-quota.window",
    type=Int,
    default=10,
    flags=FLAG_PRIORITIZE_DISK | FLAG_AUTOMATOR_MODIFIABLE,
)

# DEPRECATED. Use "project-abuse-quota.error-limit" instead.
# This is set to 0: don't limit by default, because it is configured in production.
# The DEPRECATED org option override is "sentry:project-error-limit".
register(
    "getsentry.rate-limit.project-errors",
    type=Int,
    default=0,
    flags=FLAG_PRIORITIZE_DISK | FLAG_AUTOMATOR_MODIFIABLE,
)
# DEPRECATED. Use "project-abuse-quota.transaction-limit" instead.
# This is set to 0: don't limit by default, because it is configured in production.
# The DEPRECATED org option override is "sentry:project-transaction-limit".
register(
    "getsentry.rate-limit.project-transactions",
    type=Int,
    default=0,
    flags=FLAG_PRIORITIZE_DISK | FLAG_AUTOMATOR_MODIFIABLE,
)

# These are set to 0: don't limit by default.
# These have yet to be configured in production.
# For errors and transactions, the above DEPRECATED options take
# precedence for now, until we decide on values to set for all these.
# Set the same key as an org option which will override these values for the org.
# Similarly, for now, the DEPRECATED org options "sentry:project-error-limit"
# and "sentry:project-transaction-limit" take precedence.
register(
    "project-abuse-quota.error-limit",
    type=Int,
    default=0,
    flags=FLAG_PRIORITIZE_DISK | FLAG_AUTOMATOR_MODIFIABLE,
)
register(
    "project-abuse-quota.transaction-limit",
    type=Int,
    default=0,
    flags=FLAG_PRIORITIZE_DISK | FLAG_AUTOMATOR_MODIFIABLE,
)
register(
    "project-abuse-quota.attachment-limit",
    type=Int,
    default=0,
    flags=FLAG_PRIORITIZE_DISK | FLAG_AUTOMATOR_MODIFIABLE,
)
register(
    "project-abuse-quota.attachment-item-limit",
    type=Int,
    default=0,
    flags=FLAG_PRIORITIZE_DISK | FLAG_AUTOMATOR_MODIFIABLE,
)
register(
    "project-abuse-quota.session-limit",
    type=Int,
    default=0,
    flags=FLAG_PRIORITIZE_DISK | FLAG_AUTOMATOR_MODIFIABLE,
)
register(
    "project-abuse-quota.span-limit",
    type=Int,
    default=0,
    flags=FLAG_PRIORITIZE_DISK | FLAG_AUTOMATOR_MODIFIABLE,
)
register(
    "project-abuse-quota.log-limit",
    type=Int,
    default=0,
    flags=FLAG_PRIORITIZE_DISK | FLAG_AUTOMATOR_MODIFIABLE,
)


register(
    "organization-abuse-quota.metric-bucket-limit",
    type=Int,
    default=0,
    flags=FLAG_PRIORITIZE_DISK | FLAG_AUTOMATOR_MODIFIABLE,
)

register(
    "organization-abuse-quota.custom-metric-bucket-limit",
    type=Int,
    default=0,
    flags=FLAG_PRIORITIZE_DISK | FLAG_AUTOMATOR_MODIFIABLE,
)


for mabq in build_metric_abuse_quotas():
    register(
        mabq.option,
        type=Int,
        default=0,
        flags=FLAG_PRIORITIZE_DISK | FLAG_AUTOMATOR_MODIFIABLE,
    )

# END ABUSE QUOTAS

# Send event messages for specific project IDs to random partitions in Kafka
# contents are a list of project IDs to message types to be randomly assigned
# e.g. [{"project_id": 2, "message_type": "error"}, {"project_id": 3, "message_type": "transaction"}]
register(
    "kafka.send-project-events-to-random-partitions", default=[], flags=FLAG_AUTOMATOR_MODIFIABLE
)

# default brownout crontab for api deprecations
register(
    "api.deprecation.brownout-cron",
    default="0 12 * * *",
    type=String,
    flags=FLAG_AUTOMATOR_MODIFIABLE,
)
# Brownout duration to be stored in ISO8601 format for durations (See https://en.wikipedia.org/wiki/ISO_8601#Durations)
register("api.deprecation.brownout-duration", default="PT1M", flags=FLAG_AUTOMATOR_MODIFIABLE)

# Option to disable misbehaving use case IDs
register("sentry-metrics.indexer.disabled-namespaces", default=[], flags=FLAG_AUTOMATOR_MODIFIABLE)

# An option to tune the percentage of cache keys that gets replenished during indexer resolve
register(
    "sentry-metrics.indexer.disable-memcache-replenish-rollout",
    default=0.0,
    flags=FLAG_AUTOMATOR_MODIFIABLE,
)

# An option to enable reading from the new schema for the caching indexer
register(
    "sentry-metrics.indexer.read-new-cache-namespace",
    default=False,
    flags=FLAG_AUTOMATOR_MODIFIABLE,
)

# An option to enable writing from the new schema for the caching indexer
register(
    "sentry-metrics.indexer.write-new-cache-namespace",
    default=False,
    flags=FLAG_AUTOMATOR_MODIFIABLE,
)

# Option to control sampling percentage of schema validation on the generic metrics pipeline
# based on namespace.
register(
    "sentry-metrics.indexer.generic-metrics.schema-validation-rules",
    default={},  # empty dict means validate schema for all use cases
    flags=FLAG_AUTOMATOR_MODIFIABLE,
)

# Option to control sampling percentage of schema validation on the release health metrics
# pipeline based on namespace.
register(
    "sentry-metrics.indexer.release-health.schema-validation-rules",
    default={},  # empty dict means validate schema for all use cases
    flags=FLAG_AUTOMATOR_MODIFIABLE,
)

# Option to enable orjson for JSON parsing in reconstruct_messages function
register(
    "sentry-metrics.indexer.reconstruct.enable-orjson", default=0.0, flags=FLAG_AUTOMATOR_MODIFIABLE
)


# Option to remove support for percentiles on a per-use case basis.
# Add the use case name (e.g. "custom") to this list
# to disable percentiles storage for the use case
register(
    "sentry-metrics.drop-percentiles.per-use-case",
    default=[],
    flags=FLAG_AUTOMATOR_MODIFIABLE,
)

# Global and per-organization limits on the writes to the string indexer's DB.
#
# Format is a list of dictionaries of format {
#   "window_seconds": ...,
#   "granularity_seconds": ...,
#   "limit": ...
# }
#
# See sentry.ratelimiters.sliding_windows for an explanation of what each of
# those terms mean.
#
# Note that changing either window or granularity_seconds of a limit will
# effectively reset it, as the previous data can't/won't be converted.
register(
    "sentry-metrics.writes-limiter.limits.performance.per-org",
    default=[],
    flags=FLAG_AUTOMATOR_MODIFIABLE,
)
register(
    "sentry-metrics.writes-limiter.limits.transactions.per-org",
    default=[],
    flags=FLAG_AUTOMATOR_MODIFIABLE,
)
register(
    "sentry-metrics.writes-limiter.limits.sessions.per-org",
    default=[],
    flags=FLAG_AUTOMATOR_MODIFIABLE,
)
register(
    "sentry-metrics.writes-limiter.limits.spans.per-org",
    default=[],
    flags=FLAG_AUTOMATOR_MODIFIABLE,
)
register(
    "sentry-metrics.writes-limiter.limits.releasehealth.per-org",
    default=[],
    flags=FLAG_AUTOMATOR_MODIFIABLE,
)
register(
    "sentry-metrics.writes-limiter.limits.custom.per-org",
    default=[],
    flags=FLAG_AUTOMATOR_MODIFIABLE,
)
register(
    "sentry-metrics.writes-limiter.limits.generic-metrics.per-org",
    default=[],
    flags=FLAG_AUTOMATOR_MODIFIABLE,
)

register(
    "sentry-metrics.writes-limiter.limits.performance.global",
    default=[],
    flags=FLAG_AUTOMATOR_MODIFIABLE,
)
register(
    "sentry-metrics.writes-limiter.limits.transactions.global",
    default=[],
    flags=FLAG_AUTOMATOR_MODIFIABLE,
)
register(
    "sentry-metrics.writes-limiter.limits.sessions.global",
    default=[],
    flags=FLAG_AUTOMATOR_MODIFIABLE,
)
register(
    "sentry-metrics.writes-limiter.limits.spans.global",
    default=[],
    flags=FLAG_AUTOMATOR_MODIFIABLE,
)
register(
    "sentry-metrics.writes-limiter.limits.releasehealth.global",
    default=[],
    flags=FLAG_AUTOMATOR_MODIFIABLE,
)
register(
    "sentry-metrics.writes-limiter.limits.custom.global",
    default=[],
    flags=FLAG_AUTOMATOR_MODIFIABLE,
)
register(
    "sentry-metrics.writes-limiter.limits.generic-metrics.global",
    default=[],
    flags=FLAG_AUTOMATOR_MODIFIABLE,
)

# per-organization limits on the number of timeseries that can be observed in
# each window.
#
# Format is a list of dictionaries of format {
#   "window_seconds": ...,
#   "granularity_seconds": ...,
#   "limit": ...
# }
#
# See sentry.ratelimiters.cardinality for an explanation of what each of
# those terms mean.
#
# Note that changing either window or granularity_seconds of a limit will
# effectively reset it, as the previous data can't/won't be converted.
register(
    "sentry-metrics.cardinality-limiter.limits.transactions.per-org",
    default=[
        {"window_seconds": 3600, "granularity_seconds": 600, "limit": 10000},
    ],
    flags=FLAG_AUTOMATOR_MODIFIABLE,
)
register(
    "sentry-metrics.cardinality-limiter.limits.sessions.per-org",
    default=[
        {"window_seconds": 3600, "granularity_seconds": 600, "limit": 10000},
    ],
    flags=FLAG_AUTOMATOR_MODIFIABLE,
)
register(
    "sentry-metrics.cardinality-limiter.limits.spans.per-org",
    default=[
        {"window_seconds": 3600, "granularity_seconds": 600, "limit": 10000},
    ],
    flags=FLAG_AUTOMATOR_MODIFIABLE,
)
register(
    "sentry-metrics.cardinality-limiter.limits.custom.per-org",
    default=[
        {"window_seconds": 3600, "granularity_seconds": 600, "limit": 10000},
    ],
    flags=FLAG_AUTOMATOR_MODIFIABLE,
)
register(
    "sentry-metrics.cardinality-limiter.limits.profiles.per-org",
    default=[
        {"window_seconds": 3600, "granularity_seconds": 600, "limit": 10000},
    ],
    flags=FLAG_AUTOMATOR_MODIFIABLE,
)
register(
    "sentry-metrics.cardinality-limiter.limits.generic-metrics.per-org",
    default=[
        {"window_seconds": 3600, "granularity_seconds": 600, "limit": 10000},
    ],
    flags=FLAG_AUTOMATOR_MODIFIABLE,
)
register(
    "sentry-metrics.10s-granularity",
    default=False,
    flags=FLAG_AUTOMATOR_MODIFIABLE,
)

# Flag to determine whether abnormal_mechanism tag should be extracted
register(
    "sentry-metrics.releasehealth.abnormal-mechanism-extraction-rate",
    default=0.0,
    flags=FLAG_AUTOMATOR_MODIFIABLE,
)

register(
    "sentry-metrics.synchronize-kafka-rebalances",
    default=False,
    flags=FLAG_AUTOMATOR_MODIFIABLE,
)

register(
    "sentry-metrics.synchronized-rebalance-delay",
    default=15,
    flags=FLAG_AUTOMATOR_MODIFIABLE,
)

# Performance issue option for *all* performance issues detection
register("performance.issues.all.problem-detection", default=1.0, flags=FLAG_AUTOMATOR_MODIFIABLE)

# Individual system-wide options in case we need to turn off specific detectors for load concerns, ignoring the set project options.
register(
    "performance.issues.compressed_assets.problem-creation",
    default=1.0,
    flags=FLAG_AUTOMATOR_MODIFIABLE,
)
register(
    "performance.issues.compressed_assets.la-rollout", default=0.0, flags=FLAG_AUTOMATOR_MODIFIABLE
)
register(
    "performance.issues.compressed_assets.ea-rollout", default=0.0, flags=FLAG_AUTOMATOR_MODIFIABLE
)
register(
    "performance.issues.compressed_assets.ga-rollout", default=1.0, flags=FLAG_AUTOMATOR_MODIFIABLE
)
register(
    "performance.issues.consecutive_db.problem-creation",
    default=1.0,
    flags=FLAG_AUTOMATOR_MODIFIABLE,
)
register(
    "performance.issues.consecutive_db.la-rollout", default=0.0, flags=FLAG_AUTOMATOR_MODIFIABLE
)
register(
    "performance.issues.consecutive_db.ea-rollout", default=0.0, flags=FLAG_AUTOMATOR_MODIFIABLE
)
register(
    "performance.issues.consecutive_db.ga-rollout", default=1.0, flags=FLAG_AUTOMATOR_MODIFIABLE
)
register(
    "performance.issues.n_plus_one_db.problem-detection",
    default=1.0,
    flags=FLAG_AUTOMATOR_MODIFIABLE,
)
register(
    "performance.issues.n_plus_one_db.problem-creation",
    default=1.0,
    flags=FLAG_AUTOMATOR_MODIFIABLE,
)
register(
    "performance.issues.n_plus_one_db_ext.problem-creation",
    default=1.0,
    flags=FLAG_AUTOMATOR_MODIFIABLE,
)
register(
    "performance.issues.file_io_main_thread.problem-creation",
    default=1.0,
    flags=FLAG_AUTOMATOR_MODIFIABLE,
)
register(
    "performance.issues.db_main_thread.problem-creation",
    default=1.0,
    flags=FLAG_AUTOMATOR_MODIFIABLE,
)
register(
    "performance.issues.n_plus_one_api_calls.problem-creation",
    default=1.0,
    flags=FLAG_AUTOMATOR_MODIFIABLE,
)
register(
    "performance.issues.n_plus_one_api_calls.la-rollout",
    default=0.0,
    flags=FLAG_AUTOMATOR_MODIFIABLE,
)
register(
    "performance.issues.n_plus_one_api_calls.ea-rollout",
    default=0.0,
    flags=FLAG_AUTOMATOR_MODIFIABLE,
)
register(
    "performance.issues.n_plus_one_api_calls.ga-rollout",
    default=1.0,
    flags=FLAG_AUTOMATOR_MODIFIABLE,
)
register(
    "performance.issues.slow_db_query.problem-creation",
    default=1.0,
    flags=FLAG_AUTOMATOR_MODIFIABLE,
)
register(
    "performance.issues.slow_db_query.la-rollout", default=0.0, flags=FLAG_AUTOMATOR_MODIFIABLE
)
register(
    "performance.issues.slow_db_query.ea-rollout", default=0.0, flags=FLAG_AUTOMATOR_MODIFIABLE
)
register(
    "performance.issues.slow_db_query.ga-rollout", default=1.0, flags=FLAG_AUTOMATOR_MODIFIABLE
)
register(
    "performance.issues.render_blocking_assets.problem-creation",
    default=1.0,
    flags=FLAG_AUTOMATOR_MODIFIABLE,
)
register(
    "performance.issues.render_blocking_assets.la-rollout",
    default=0.0,
    flags=FLAG_AUTOMATOR_MODIFIABLE,
)
register(
    "performance.issues.render_blocking_assets.ea-rollout",
    default=0.0,
    flags=FLAG_AUTOMATOR_MODIFIABLE,
)
register(
    "performance.issues.render_blocking_assets.ga-rollout",
    default=1.0,
    flags=FLAG_AUTOMATOR_MODIFIABLE,
)
register(
    "performance.issues.m_n_plus_one_db.problem-creation",
    default=1.0,
    flags=FLAG_AUTOMATOR_MODIFIABLE,
)
register(
    "performance.issues.m_n_plus_one_db.la-rollout", default=0.0, flags=FLAG_AUTOMATOR_MODIFIABLE
)
register(
    "performance.issues.m_n_plus_one_db.ea-rollout", default=0.0, flags=FLAG_AUTOMATOR_MODIFIABLE
)
register(
    "performance.issues.m_n_plus_one_db.ga-rollout", default=1.0, flags=FLAG_AUTOMATOR_MODIFIABLE
)
register(
    "performance.issues.http_overhead.problem-creation",
    default=0.0,
    flags=FLAG_AUTOMATOR_MODIFIABLE,
)
register(
    "performance.issues.http_overhead.la-rollout", default=0.0, flags=FLAG_AUTOMATOR_MODIFIABLE
)
register(
    "performance.issues.http_overhead.ea-rollout", default=0.0, flags=FLAG_AUTOMATOR_MODIFIABLE
)
register(
    "performance.issues.http_overhead.ga-rollout", default=0.0, flags=FLAG_AUTOMATOR_MODIFIABLE
)

# System-wide options for default performance detection settings for any org opted into the performance-issues-ingest feature. Meant for rollout.
register(
    "performance.issues.n_plus_one_db.count_threshold", default=5, flags=FLAG_AUTOMATOR_MODIFIABLE
)
register(
    "performance.issues.n_plus_one_db.duration_threshold",
    default=50.0,
    flags=FLAG_AUTOMATOR_MODIFIABLE,
)
register(
    "performance.issues.slow_db_query.duration_threshold",
    default=500.0,  # ms
    flags=FLAG_AUTOMATOR_MODIFIABLE,
)
register(
    "performance.issues.render_blocking_assets.fcp_minimum_threshold",
    default=2000.0,
    flags=FLAG_AUTOMATOR_MODIFIABLE,
)
register(
    "performance.issues.render_blocking_assets.fcp_maximum_threshold",
    default=10000.0,
    flags=FLAG_AUTOMATOR_MODIFIABLE,
)
register(
    "performance.issues.render_blocking_assets.fcp_ratio_threshold",
    default=0.33,
    flags=FLAG_AUTOMATOR_MODIFIABLE,
)
register(
    "performance.issues.render_blocking_assets.size_threshold",
    default=500000,
    flags=FLAG_AUTOMATOR_MODIFIABLE,
)
register(
    "performance.issues.consecutive_http.max_duration_between_spans",
    default=500,  # ms
    flags=FLAG_AUTOMATOR_MODIFIABLE,
)
register(
    "performance.issues.consecutive_http.consecutive_count_threshold",
    default=3,
    flags=FLAG_AUTOMATOR_MODIFIABLE,
)
register(
    "performance.issues.consecutive_http.span_duration_threshold",
    default=500,  # ms
    flags=FLAG_AUTOMATOR_MODIFIABLE,
)
register(
    "performance.issues.consecutive_http.min_time_saved_threshold",
    default=2000,  # ms
    flags=FLAG_AUTOMATOR_MODIFIABLE,
)
register(
    "performance.issues.large_http_payload.size_threshold",
    default=300000,
    flags=FLAG_AUTOMATOR_MODIFIABLE,
)  # 1MB
register(
    "performance.issues.db_on_main_thread.total_spans_duration_threshold",
    default=16,
    flags=FLAG_AUTOMATOR_MODIFIABLE,
)  # ms
register(
    "performance.issues.file_io_on_main_thread.total_spans_duration_threshold",
    default=16,
    flags=FLAG_AUTOMATOR_MODIFIABLE,
)  # ms
register(
    "performance.issues.uncompressed_asset.size_threshold",
    default=500 * 1024,
    flags=FLAG_AUTOMATOR_MODIFIABLE,
)  # 512 kilo bytes
register(
    "performance.issues.uncompressed_asset.duration_threshold",
    default=300,
    flags=FLAG_AUTOMATOR_MODIFIABLE,
)  # ms
register(
    "performance.issues.consecutive_db.min_time_saved_threshold",
    default=100,
    flags=FLAG_AUTOMATOR_MODIFIABLE,
)  # ms
register(
    "performance.issues.http_overhead.http_request_delay_threshold",
    default=500,
    flags=FLAG_AUTOMATOR_MODIFIABLE,
)  # ms
register(
    "performance.issues.n_plus_one_api_calls.total_duration",
    default=300,
    flags=FLAG_AUTOMATOR_MODIFIABLE,
)  # ms

# Adjusting some time buffers in the trace endpoint
register(
    "performance.traces.transaction_query_timebuffer_days",
    type=Float,
    default=1.5,
    flags=FLAG_AUTOMATOR_MODIFIABLE,
)  # days
register(
    "performance.traces.span_query_timebuffer_hours",
    type=Float,
    default=1.0,
    flags=FLAG_AUTOMATOR_MODIFIABLE,
)  # hours
register(
    "performance.traces.query_timestamp_projects",
    type=Bool,
    default=False,
    flags=FLAG_AUTOMATOR_MODIFIABLE,
)
register(
    "performance.traces.trace-explorer-buffer-hours",
    type=Float,
    default=1.0,
    flags=FLAG_AUTOMATOR_MODIFIABLE,
)
register(
    "performance.traces.trace-explorer-max-trace-ids-per-chunk",
    type=Int,
    default=2500,
    flags=FLAG_AUTOMATOR_MODIFIABLE,
)
register(
    "performance.traces.trace-explorer-skip-floating-spans",
    type=Bool,
    default=True,
    flags=FLAG_AUTOMATOR_MODIFIABLE,
)
register(
    "performance.traces.trace-explorer-scan-max-block-size-hours",
    type=Int,
    default=8,
    flags=FLAG_AUTOMATOR_MODIFIABLE,
)
register(
    "performance.traces.trace-explorer-scan-max-batches",
    type=Int,
    default=7,
    flags=FLAG_AUTOMATOR_MODIFIABLE,
)
register(
    "performance.traces.trace-explorer-scan-max-execution-seconds",
    type=Int,
    default=30,
    flags=FLAG_AUTOMATOR_MODIFIABLE,
)
register(
    "performance.traces.trace-explorer-scan-max-parallel-queries",
    type=Int,
    default=3,
    flags=FLAG_AUTOMATOR_MODIFIABLE,
)
register(
    "performance.traces.trace-explorer-skip-recent-seconds",
    type=Int,
    default=0,
    flags=FLAG_AUTOMATOR_MODIFIABLE,
)
register(
    "performance.traces.span_query_minimum_spans",
    type=Int,
    default=10000,
    flags=FLAG_AUTOMATOR_MODIFIABLE,
)
register(
    "performance.traces.check_span_extraction_date",
    type=Bool,
    default=False,
    flags=FLAG_AUTOMATOR_MODIFIABLE,
)
register(
    # the timestamp that spans extraction was enabled for this environment
    "performance.traces.spans_extraction_date",
    type=Int,
    flags=FLAG_AUTOMATOR_MODIFIABLE,
)
register(
    "insights.span-samples-query.sample-rate",
    type=Float,
    default=0.0,  # 0 acts as 'no sampling'
    flags=FLAG_AUTOMATOR_MODIFIABLE,
)

register(
    "performance.spans-tags-key.sample-rate",
    type=Float,
    default=1.0,
    flags=FLAG_AUTOMATOR_MODIFIABLE,
)
register(
    "performance.spans-tags-key.max",
    type=Int,
    default=1000,
    flags=FLAG_AUTOMATOR_MODIFIABLE,
)
register(
    "performance.spans-tags-value.sample-rate",
    type=Float,
    default=1.0,
    flags=FLAG_AUTOMATOR_MODIFIABLE,
)
register(
    "performance.spans-tags-values.max",
    type=Int,
    default=1000,
    flags=FLAG_AUTOMATOR_MODIFIABLE,
)

# In Single Tenant with 100% DS, we may need to reverse the UI change made by dynamic-sampling
# if metrics extraction isn't ready.
register("performance.hide-metrics-ui", type=Bool, default=False, flags=FLAG_AUTOMATOR_MODIFIABLE)

# Used for enabling flags in ST. Should be removed once Flagpole works in all STs.
register(
    "performance.use_metrics.orgs_allowlist",
    type=Sequence,
    default=[],
    flags=FLAG_ALLOW_EMPTY | FLAG_AUTOMATOR_MODIFIABLE,
)
# Used for the z-score when calculating the margin of error in performance
register(
    "performance.extrapolation.confidence.z-score",
    type=Float,
    default=1.96,
    flags=FLAG_ALLOW_EMPTY | FLAG_AUTOMATOR_MODIFIABLE,
)
# Used for enabling flags in ST. Should be removed once Flagpole works in all STs.
register("performance.use_metrics.enabled", default=False, flags=FLAG_AUTOMATOR_MODIFIABLE)

# Dynamic Sampling system-wide options
# Size of the sliding window used for dynamic sampling. It is defaulted to 24 hours.
register("dynamic-sampling:sliding_window.size", default=24, flags=FLAG_AUTOMATOR_MODIFIABLE)
# Number of large transactions to retrieve from Snuba for transaction re-balancing.
register(
    "dynamic-sampling.prioritise_transactions.num_explicit_large_transactions",
    30,
    flags=FLAG_AUTOMATOR_MODIFIABLE,
)
# Number of large transactions to retrieve from Snuba for transaction re-balancing.
register(
    "dynamic-sampling.prioritise_transactions.num_explicit_small_transactions",
    0,
    flags=FLAG_AUTOMATOR_MODIFIABLE,
)

# Stops dynamic sampling rules from being emitted in relay config.
# This is required for ST instances that have flakey flags as we want to be able kill DS ruining customer data if necessary.
# It is only a killswitch for behaviour, it may actually increase infra load if flipped for a user currently being sampled.
register("dynamic-sampling.config.killswitch", default=False, flags=FLAG_AUTOMATOR_MODIFIABLE)

# Controls the intensity of dynamic sampling transaction rebalancing. 0.0 = explict rebalancing
# not performed, 1.0= full rebalancing (tries to bring everything to mean). Note that even at 0.0
# there will still be some rebalancing between the explicit and implicit transactions ( so setting rebalancing
# to 0.0 is not the same as no rebalancing. To effectively disable rebalancing set the number of explicit
# transactions to be rebalance (both small and large) to 0.
register(
    "dynamic-sampling.prioritise_transactions.rebalance_intensity",
    default=0.8,
    flags=FLAG_MODIFIABLE_RATE | FLAG_AUTOMATOR_MODIFIABLE,
)

# Enables a feature flag check in dynamic sampling tasks that switches
# organizations between transactions and spans for rebalancing. This check is
# expensive, so it can be disabled using this option.
register(
    "dynamic-sampling.check_span_feature_flag",
    default=False,
    flags=FLAG_AUTOMATOR_MODIFIABLE | FLAG_MODIFIABLE_RATE,
)

# === Hybrid cloud subsystem options ===
# UI rollout
register(
    "hybrid_cloud.disable_relative_upload_urls", default=False, flags=FLAG_AUTOMATOR_MODIFIABLE
)
register("hybrid_cloud.disable_tombstone_cleanup", default=False, flags=FLAG_AUTOMATOR_MODIFIABLE)

# List of event IDs to pass through
register(
    "hybrid_cloud.audit_log_event_id_invalid_pass_list",
    default=[],
    type=Sequence,
    flags=FLAG_AUTOMATOR_MODIFIABLE,
)

# Flagpole Configuration (used in getsentry)
register("flagpole.debounce_reporting_seconds", default=0, flags=FLAG_AUTOMATOR_MODIFIABLE)

# Feature flagging error capture rate.
# When feature flagging has faults, it can become very high volume and we can overwhelm sentry.
register("features.error.capture_rate", default=0.1, flags=FLAG_AUTOMATOR_MODIFIABLE)

# Retry controls
register("hybridcloud.regionsiloclient.retries", default=5, flags=FLAG_AUTOMATOR_MODIFIABLE)
register("hybridcloud.rpc.retries", default=5, flags=FLAG_AUTOMATOR_MODIFIABLE)
register("hybridcloud.integrationproxy.retries", default=5, flags=FLAG_AUTOMATOR_MODIFIABLE)
register("hybridcloud.endpoint_flag_logging", default=False, flags=FLAG_AUTOMATOR_MODIFIABLE)
register("hybridcloud.rpc.method_retry_overrides", default={}, flags=FLAG_AUTOMATOR_MODIFIABLE)
register("hybridcloud.rpc.method_timeout_overrides", default={}, flags=FLAG_AUTOMATOR_MODIFIABLE)
# Webhook processing controls
register(
    "hybridcloud.webhookpayload.worker_threads",
    default=4,
    flags=FLAG_AUTOMATOR_MODIFIABLE,
)

# Break glass controls
register("hybrid_cloud.rpc.disabled-service-methods", default=[], flags=FLAG_AUTOMATOR_MODIFIABLE)
# == End hybrid cloud subsystem

# Decides whether an incoming transaction triggers an update of the clustering rule applied to it.
register("txnames.bump-lifetime-sample-rate", default=0.1, flags=FLAG_AUTOMATOR_MODIFIABLE)

# === Nodestore related runtime options ===

register(
    "nodestore.set-subkeys.enable-set-cache-item", default=True, flags=FLAG_AUTOMATOR_MODIFIABLE
)

# === Backpressure related runtime options ===

# Enables monitoring of services for backpressure management.
register("backpressure.monitoring.enabled", default=False, flags=FLAG_AUTOMATOR_MODIFIABLE)
# How often the monitor will check service health.
register("backpressure.monitoring.interval", default=5, flags=FLAG_AUTOMATOR_MODIFIABLE)

# Enables checking consumer health for backpressure management.
register("backpressure.checking.enabled", default=False, flags=FLAG_AUTOMATOR_MODIFIABLE)
# How often a consumer will check for its health in a debounced fassion.
register("backpressure.checking.interval", default=5, flags=FLAG_AUTOMATOR_MODIFIABLE)


# How long a status is persisted, which means that updates to health status can be paused for that long before consumers will assume things are unhealthy
register("backpressure.status_ttl", default=60, flags=FLAG_AUTOMATOR_MODIFIABLE)

# The high-watermark levels per-service which will mark a service as unhealthy.
# This should mirror the `SENTRY_PROCESSING_SERVICES` setting.
register(
    "backpressure.high_watermarks.celery",
    default=0.5,
    flags=FLAG_AUTOMATOR_MODIFIABLE,
)
register(
    "backpressure.high_watermarks.attachments-store",
    default=0.8,
    flags=FLAG_AUTOMATOR_MODIFIABLE,
)
register(
    "backpressure.high_watermarks.processing-store",
    default=0.8,
    flags=FLAG_AUTOMATOR_MODIFIABLE,
)
register(
    "backpressure.high_watermarks.processing-locks",
    default=0.8,
    flags=FLAG_AUTOMATOR_MODIFIABLE,
)
register(
    "backpressure.high_watermarks.post-process-locks",
    default=0.8,
    flags=FLAG_AUTOMATOR_MODIFIABLE,
)
register(
    "backpressure.high_watermarks.processing-store-transactions",
    default=0.8,
    flags=FLAG_AUTOMATOR_MODIFIABLE,
)

# Killswitch for monitor check-ins
register(
    "crons.organization.disable-check-in",
    type=Sequence,
    default=[],
    flags=FLAG_AUTOMATOR_MODIFIABLE,
)

# Temporary killswitch to enable dispatching incident occurrences into the
# incident_occurrence_consumer
register(
    "crons.dispatch_incident_occurrences_to_consumer",
    default=False,
    flags=FLAG_BOOL | FLAG_AUTOMATOR_MODIFIABLE,
)

# Enables recording tick volume metrics and tick decisions based on those
# metrics. Decisions are used to delay notifications in a system incident.
register(
    "crons.system_incidents.collect_metrics",
    default=False,
    flags=FLAG_BOOL | FLAG_AUTOMATOR_MODIFIABLE,
)

# Enables the the crons incident occurrence consumer to consider the clock-tick
# decision made based on volume metrics to determine if a incident occurrence
# should be processed, delayed, or dropped entirely.
register(
    "crons.system_incidents.use_decisions",
    default=False,
    flags=FLAG_BOOL | FLAG_AUTOMATOR_MODIFIABLE,
)

# The threshold that the tick metric must surpass for a tick to be determined
# as anomalous. This value should be negative, since we will only determine an
# incident based on a decrease in volume.
#
# See the `monitors.system_incidents` module for more details
register(
    "crons.system_incidents.pct_deviation_anomaly_threshold",
    default=-10,
    flags=FLAG_AUTOMATOR_MODIFIABLE,
)

# The threshold that the tick metric must surpass to transition to an incident
# state. This should be a fairly high value to avoid false positive incidents.
register(
    "crons.system_incidents.pct_deviation_incident_threshold",
    default=-30,
    flags=FLAG_AUTOMATOR_MODIFIABLE,
)

# This is the number of previous ticks we will consider the tick metrics and
# tick decisions for to determine a decision about the tick being evaluated.
register(
    "crons.system_incidents.tick_decision_window",
    default=5,
    flags=FLAG_AUTOMATOR_MODIFIABLE,
)

# Determines how many check-ins per-minute will be allowed per monitor. This is
# used when computing the QuotaConfig for the DataCategory.MONITOR (check-ins)
#
# See the sentry.monitors.rate_limt module for more details.
#
# XXX(epurkhiser): Remember a single check-in may often consist of two check-in
# messages, one for IN_PROGRESS and another for OK.
register(
    "crons.per_monitor_rate_limit",
    type=Int,
    default=6,
    flags=FLAG_PRIORITIZE_DISK | FLAG_AUTOMATOR_MODIFIABLE,
)


# Sets the timeout for webhooks
register(
    "sentry-apps.webhook.timeout.sec",
    default=1.0,
    flags=FLAG_AUTOMATOR_MODIFIABLE,
)

# Enables statistical detectors for a project
register(
    "statistical_detectors.enable",
    default=False,
    flags=FLAG_PRIORITIZE_DISK | FLAG_AUTOMATOR_MODIFIABLE,
)
register(
    "statistical_detectors.enable.projects.performance",
    type=Sequence,
    default=[],
    flags=FLAG_PRIORITIZE_DISK | FLAG_AUTOMATOR_MODIFIABLE,
)
register(
    "statistical_detectors.enable.projects.profiling",
    type=Sequence,
    default=[],
    flags=FLAG_PRIORITIZE_DISK | FLAG_AUTOMATOR_MODIFIABLE,
)
register(
    "statistical_detectors.query.batch_size",
    type=Int,
    default=100,
    flags=FLAG_PRIORITIZE_DISK | FLAG_AUTOMATOR_MODIFIABLE,
)
register(
    "statistical_detectors.query.transactions.timeseries_days",
    type=Int,
    default=14,
    flags=FLAG_PRIORITIZE_DISK | FLAG_AUTOMATOR_MODIFIABLE,
)
register(
    "statistical_detectors.query.functions.timeseries_days",
    type=Int,
    default=14,
    flags=FLAG_PRIORITIZE_DISK | FLAG_AUTOMATOR_MODIFIABLE,
)
register(
    "statistical_detectors.ratelimit.ema",
    type=Int,
    default=-1,
    flags=FLAG_PRIORITIZE_DISK | FLAG_AUTOMATOR_MODIFIABLE,
)

register(
    "statistical_detectors.throughput.threshold.transactions",
    default=50,
    type=Int,
    flags=FLAG_AUTOMATOR_MODIFIABLE,
)

register(
    "statistical_detectors.throughput.threshold.functions",
    default=25,
    type=Int,
    flags=FLAG_AUTOMATOR_MODIFIABLE,
)

register(
    "options_automator_slack_webhook_enabled",
    default=True,
    flags=FLAG_AUTOMATOR_MODIFIABLE,
)

register(
    "on_demand.max_alert_specs",
    default=50,
    flags=FLAG_AUTOMATOR_MODIFIABLE,
)

register(
    "on_demand.max_widget_specs",
    default=100,
    flags=FLAG_AUTOMATOR_MODIFIABLE,
)
# Some organizations can have more widget specs on a case-by-case basis. Widgets using this limit
# are listed in 'extended_widget_spec_orgs' option.
register("on_demand.extended_max_widget_specs", default=750, flags=FLAG_AUTOMATOR_MODIFIABLE)
register("on_demand.extended_widget_spec_orgs", default=[], flags=FLAG_AUTOMATOR_MODIFIABLE)
register(
    "on_demand.max_widget_cardinality.count",
    default=10000,
    flags=FLAG_AUTOMATOR_MODIFIABLE,
)
register(
    "on_demand.max_widget_cardinality.on_query_count",
    default=50,
    flags=FLAG_AUTOMATOR_MODIFIABLE,
)
register(
    "on_demand.max_widget_cardinality.killswitch",
    default=False,
    flags=FLAG_AUTOMATOR_MODIFIABLE,
)
# Overrides modified date and always updates the row. Can be removed if not needed later.
register(
    "on_demand.update_on_demand_modified",
    default=False,
    flags=FLAG_AUTOMATOR_MODIFIABLE,
)

register("metric_extraction.max_span_attribute_specs", default=100, flags=FLAG_AUTOMATOR_MODIFIABLE)

register(
    "delightful_metrics.minimetrics_sample_rate",
    default=0.0,
    flags=FLAG_AUTOMATOR_MODIFIABLE,
)

# IDs of orgs that will stop ingesting custom metrics.
register(
    "custom-metrics-ingestion-disabled-orgs",
    default=[],
    flags=FLAG_AUTOMATOR_MODIFIABLE,
)

# IDs of projects that will stop ingesting custom metrics.
register(
    "custom-metrics-ingestion-disabled-projects",
    default=[],
    flags=FLAG_AUTOMATOR_MODIFIABLE,
)

# IDs of orgs that will be disabled from querying metrics via `/metrics/query` endpoint.
register(
    "custom-metrics-querying-disabled-orgs",
    default=[],
    flags=FLAG_AUTOMATOR_MODIFIABLE,
)

# SDK Crash Detection
#
# The project ID belongs to the sentry organization: https://sentry.sentry.io/projects/cocoa-sdk-crashes/?project=4505469596663808.
register(
    "issues.sdk_crash_detection.cocoa.project_id",
    default=4505469596663808,
    flags=FLAG_AUTOMATOR_MODIFIABLE,
)

register(
    "issues.sdk_crash_detection.cocoa.sample_rate",
    default=1.0,
    flags=FLAG_AUTOMATOR_MODIFIABLE,
)

# The project ID belongs to the sentry organization: https://sentry.sentry.io/projects/cocoa-sdk-crashes/?project=4506155486085120.
register(
    "issues.sdk_crash_detection.react-native.project_id",
    default=4506155486085120,
    flags=FLAG_AUTOMATOR_MODIFIABLE,
)

# The allowlist of org IDs that the react-native crash detection is enabled for.
register(
    "issues.sdk_crash_detection.react-native.organization_allowlist",
    type=Sequence,
    default=[],
    flags=FLAG_ALLOW_EMPTY | FLAG_AUTOMATOR_MODIFIABLE,
)

register(
    "issues.sdk_crash_detection.react-native.sample_rate",
    default=0.0,
    flags=FLAG_AUTOMATOR_MODIFIABLE,
)

register(
    "issues.sdk_crash_detection.java.project_id",
    default=0,
    type=Int,
    flags=FLAG_ALLOW_EMPTY | FLAG_AUTOMATOR_MODIFIABLE,
)

# The allowlist of org IDs that the java crash detection is enabled for.
register(
    "issues.sdk_crash_detection.java.organization_allowlist",
    type=Sequence,
    default=[],
    flags=FLAG_ALLOW_EMPTY | FLAG_AUTOMATOR_MODIFIABLE,
)

register(
    "issues.sdk_crash_detection.java.sample_rate",
    default=0.0,
    flags=FLAG_AUTOMATOR_MODIFIABLE,
)

register(
    "issues.sdk_crash_detection.native.project_id",
    default=0,
    type=Int,
    flags=FLAG_ALLOW_EMPTY | FLAG_AUTOMATOR_MODIFIABLE,
)

register(
    "issues.sdk_crash_detection.native.organization_allowlist",
    type=Sequence,
    default=[],
    flags=FLAG_ALLOW_EMPTY | FLAG_AUTOMATOR_MODIFIABLE,
)

register(
    "issues.sdk_crash_detection.native.sample_rate",
    default=0.0,
    flags=FLAG_AUTOMATOR_MODIFIABLE,
)

register(
    "issues.sdk_crash_detection.dart.project_id",
    default=0,
    type=Int,
    flags=FLAG_ALLOW_EMPTY | FLAG_AUTOMATOR_MODIFIABLE,
)

register(
    "issues.sdk_crash_detection.dart.organization_allowlist",
    type=Sequence,
    default=[],
    flags=FLAG_ALLOW_EMPTY | FLAG_AUTOMATOR_MODIFIABLE,
)

register(
    "issues.sdk_crash_detection.dart.sample_rate",
    default=0.0,
    flags=FLAG_AUTOMATOR_MODIFIABLE,
)

# END: SDK Crash Detection

register(
    "issues.auto_source_code_config.update_code_mapping_if_needed",
    default=False,
    flags=FLAG_AUTOMATOR_MODIFIABLE,
)

register(
    # Lists the shared resource ids we want to account usage for.
    "shared_resources_accounting_enabled",
    default=[],
    flags=FLAG_AUTOMATOR_MODIFIABLE,
)

# The flag disables the file io on main thread detector
register(
    "performance_issues.file_io_main_thread.disabled",
    default=False,
    flags=FLAG_MODIFIABLE_BOOL | FLAG_AUTOMATOR_MODIFIABLE,
)

# Enables on-demand metric extraction for Dashboard Widgets.
register(
    "on_demand_metrics.check_widgets.enable",
    default=False,
    flags=FLAG_PRIORITIZE_DISK | FLAG_AUTOMATOR_MODIFIABLE,
)
# Rollout % for easing out rollout based on the dashboard widget query id
register(
    "on_demand_metrics.check_widgets.rollout",
    default=0.0,
    type=Float,
    flags=FLAG_PRIORITIZE_DISK | FLAG_AUTOMATOR_MODIFIABLE,
)
# Number of DashboardWidgetQuery to be checked at once.
register(
    "on_demand_metrics.check_widgets.query.batch_size",
    type=Int,
    default=50,
    flags=FLAG_PRIORITIZE_DISK | FLAG_AUTOMATOR_MODIFIABLE,
)
# Number of chunks to split queries across.
register(
    "on_demand_metrics.check_widgets.query.total_batches",
    default=100,
    flags=FLAG_PRIORITIZE_DISK | FLAG_AUTOMATOR_MODIFIABLE,
)
# Use database backed stateful extraction state
register(
    "on_demand_metrics.widgets.use_stateful_extraction",
    default=False,
    flags=FLAG_PRIORITIZE_DISK | FLAG_AUTOMATOR_MODIFIABLE,
)
# Use to rollout using a cache for should_use_on_demand function, which resolves queries
register(
    "on_demand_metrics.cache_should_use_on_demand",
    default=0.0,
    flags=FLAG_AUTOMATOR_MODIFIABLE | FLAG_MODIFIABLE_RATE,
)

# Relocation: whether or not the self-serve API for the feature is enabled. When set on a region
# silo, this flag controls whether or not that region's API will serve relocation requests to
# non-superuser clients. When set on the control silo, it can be used to regulate whether or not
# certain global UI (ex: the relocation creation form at `/relocation/`) is visible to users.
register(
    "relocation.enabled",
    default=False,
    flags=FLAG_BOOL | FLAG_AUTOMATOR_MODIFIABLE,
)

# Relocation: populates the target region drop down in the control silo. Note: this option has NO
# EFFECT in region silos. However, the control silos `relocation.selectable-regions` array should be
# a complete list of all regions where `relocation.enabled`. If a region is enabled/disabled, it
# should also be added to/removed from this array in the control silo at the same time.
register(
    "relocation.selectable-regions",
    default=[],
    flags=FLAG_AUTOMATOR_MODIFIABLE,
)

# Relocation: the step at which new relocations should be autopaused, requiring admin approval
# before continuing.
# DEPRECATED: will be removed after the new `relocation.autopause.*` options are fully rolled out.
register(
    "relocation.autopause",
    default="",
    flags=FLAG_AUTOMATOR_MODIFIABLE,
)

# Relocation: the step at which new `SELF_HOSTED` relocations should be autopaused, requiring an
# admin to unpause before continuing.
register(
    "relocation.autopause.self-hosted",
    default="",
    flags=FLAG_AUTOMATOR_MODIFIABLE,
)

# Relocation: the step at which new `SELF_HOSTED` relocations should be autopaused, requiring an
# admin to unpause before continuing.
register(
    "relocation.autopause.saas-to-saas",
    default="",
    flags=FLAG_AUTOMATOR_MODIFIABLE,
)

# Relocation: globally limits the number of small (<=10MB) relocations allowed per silo per day.
register(
    "relocation.daily-limit.small",
    default=0,
    flags=FLAG_SCALAR | FLAG_AUTOMATOR_MODIFIABLE,
)

# Relocation: globally limits the number of medium (>10MB && <=100MB) relocations allowed per silo
# per day.
register(
    "relocation.daily-limit.medium",
    default=0,
    flags=FLAG_SCALAR | FLAG_AUTOMATOR_MODIFIABLE,
)

# Relocation: globally limits the number of large (>100MB) relocations allowed per silo per day.
register(
    "relocation.daily-limit.large",
    default=0,
    flags=FLAG_SCALAR | FLAG_AUTOMATOR_MODIFIABLE,
)

register(
    "relocation.outbox-orgslug.killswitch",
    default=[],
    type=Sequence,
    flags=FLAG_AUTOMATOR_MODIFIABLE,
)

# max number of profiles to use for computing
# the aggregated flamegraph.
register(
    "profiling.flamegraph.profile-set.size",
    type=Int,
    default=100,
    flags=FLAG_AUTOMATOR_MODIFIABLE,
)

# list of platform names for which we allow using unsampled profiles for the purpose
# of improving profile (function) metrics
register(
    "profiling.profile_metrics.unsampled_profiles.platforms",
    type=Sequence,
    default=[],
    flags=FLAG_ALLOW_EMPTY | FLAG_AUTOMATOR_MODIFIABLE,
)

# sample rate for tuning the amount of unsampled profiles that we "let through"
register(
    "profiling.profile_metrics.unsampled_profiles.sample_rate",
    default=0.0,
    flags=FLAG_AUTOMATOR_MODIFIABLE,
)

# killswitch for profile metrics
register(
    "profiling.profile_metrics.unsampled_profiles.enabled",
    default=False,
    type=Bool,
    flags=FLAG_AUTOMATOR_MODIFIABLE,
)

# Enable sending a post update signal after we update groups using a queryset update
register(
    "groups.enable-post-update-signal",
    default=False,
    flags=FLAG_BOOL | FLAG_AUTOMATOR_MODIFIABLE,
)


# Switch to read assemble status from Redis instead of memcache
register("assemble.read_from_redis", default=False, flags=FLAG_AUTOMATOR_MODIFIABLE)

# Sampling rates for testing Rust-based grouping enhancers

# Rate at which to run the Rust implementation of `assemble_stacktrace_component`
# and compare the results
register(
    "grouping.rust_enhancers.compare_components",
    default=0.0,
    flags=FLAG_AUTOMATOR_MODIFIABLE,
)
# Rate at which to prefer the Rust implementation of `assemble_stacktrace_component`.
register(
    "grouping.rust_enhancers.prefer_rust_components",
    default=0.0,
    flags=FLAG_AUTOMATOR_MODIFIABLE,
)
register(
    "metrics.sample-list.sample-rate",
    type=Float,
    default=100_000.0,
    flags=FLAG_PRIORITIZE_DISK | FLAG_AUTOMATOR_MODIFIABLE,
)

# Rates controlling the rollout of grouping parameterization experiments
register(
    "grouping.experiments.parameterization.uniq_id",
    default=0.0,
    flags=FLAG_ADMIN_MODIFIABLE | FLAG_AUTOMATOR_MODIFIABLE | FLAG_RATE,
)

# TODO: For now, only a small number of projects are going through a grouping config transition at
# any given time, so we're sampling at 100% in order to be able to get good signal. Once we've fully
# transitioned to the optimized logic, and before the next config change, we probably either want to
# turn this down or get rid of it in favor of the default 10% sample rate
register(
    "grouping.config_transition.metrics_sample_rate",
    type=Float,
    default=1.0,
    flags=FLAG_AUTOMATOR_MODIFIABLE,
)


# Sample rate for double writing to experimental dsn
register(
    "store.experimental-dsn-double-write.sample-rate",
    default=0.0,
    flags=FLAG_AUTOMATOR_MODIFIABLE,
)

# temporary option for logging canonical key fallback stacktraces
register(
    "canonical-fallback.send-error-to-sentry",
    default=0.0,
    flags=FLAG_AUTOMATOR_MODIFIABLE,
)

# Standalone spans
register(
    "standalone-spans.process-spans-consumer.enable",
    default=False,
    flags=FLAG_PRIORITIZE_DISK | FLAG_AUTOMATOR_MODIFIABLE,
)
register(
    "standalone-spans.process-spans-consumer.project-allowlist",
    type=Sequence,
    default=[],
    flags=FLAG_PRIORITIZE_DISK | FLAG_AUTOMATOR_MODIFIABLE,
)
register(
    "standalone-spans.process-spans-consumer.project-rollout",
    type=Float,
    default=0.0,
    flags=FLAG_PRIORITIZE_DISK | FLAG_AUTOMATOR_MODIFIABLE,
)
register(
    "standalone-spans.buffer-window.seconds",
    type=Int,
    default=120,  # 2 minutes
    flags=FLAG_PRIORITIZE_DISK | FLAG_AUTOMATOR_MODIFIABLE,
)
register(
    "standalone-spans.buffer-ttl.seconds",
    type=Int,
    default=300,  # 5 minutes
    flags=FLAG_PRIORITIZE_DISK | FLAG_AUTOMATOR_MODIFIABLE,
)
register(
    "standalone-spans.process-segments-consumer.enable",
    default=True,
    flags=FLAG_PRIORITIZE_DISK | FLAG_AUTOMATOR_MODIFIABLE,
)
register(
    "standalone-spans.send-occurrence-to-platform.enable",
    default=False,
    flags=FLAG_PRIORITIZE_DISK | FLAG_AUTOMATOR_MODIFIABLE,
)
register(
    "standalone-spans.detect-performance-problems.enable",
    default=False,
    flags=FLAG_PRIORITIZE_DISK | FLAG_AUTOMATOR_MODIFIABLE,
)
register(
    "standalone-spans.profile-process-messages.rate",
    type=Float,
    default=0.0,
    flags=FLAG_PRIORITIZE_DISK | FLAG_AUTOMATOR_MODIFIABLE,
)
register(
    "standalone-spans.deserialize-spans-rapidjson.enable",
    default=False,
    flags=FLAG_PRIORITIZE_DISK | FLAG_AUTOMATOR_MODIFIABLE,
)
register(
    "standalone-spans.deserialize-spans-orjson.enable",
    default=False,
    flags=FLAG_PRIORITIZE_DISK | FLAG_AUTOMATOR_MODIFIABLE,
)
register(
    "indexed-spans.agg-span-waterfall.enable",
    default=False,
    flags=FLAG_PRIORITIZE_DISK | FLAG_AUTOMATOR_MODIFIABLE,
)

register(
    "traces.sample-list.sample-rate",
    type=Float,
    default=0.0,
    flags=FLAG_PRIORITIZE_DISK | FLAG_AUTOMATOR_MODIFIABLE,
)

register(
    "discover.saved-query-dataset-split.enable",
    default=False,
    flags=FLAG_PRIORITIZE_DISK | FLAG_AUTOMATOR_MODIFIABLE,
)
register(
    "discover.saved-query-dataset-split.organization-id-allowlist",
    type=Sequence,
    default=[],
    flags=FLAG_PRIORITIZE_DISK | FLAG_AUTOMATOR_MODIFIABLE,
)

# Options for setting LLM providers and usecases
register("llm.provider.options", default={}, flags=FLAG_NOSTORE)
# Example provider:
#     "openai": {
#         "options": {
#             "api_key": "",
#         },
#         "models": ["gpt-4-turbo", "gpt-3.5-turbo"],
#     }

register("llm.usecases.options", default={}, flags=FLAG_NOSTORE, type=Dict)
# Example usecase:
#     "suggestedfix": {
#         "provider": "openai",
#         "options": {
#             "model": "gpt-3.5-turbo",
#         },
#     }
# }

register(
    "feedback.filter_garbage_messages",
    type=Bool,
    default=False,
    flags=FLAG_PRIORITIZE_DISK | FLAG_AUTOMATOR_MODIFIABLE,
)

# List of organizations with increased rate limits for organization_events API
register(
    "api.organization_events.rate-limit-increased.orgs",
    type=Sequence,
    default=[],
    flags=FLAG_ALLOW_EMPTY | FLAG_AUTOMATOR_MODIFIABLE,
)
# Increased rate limits for organization_events API for the orgs above
register(
    "api.organization_events.rate-limit-increased.limits",
    type=Dict,
    default={"limit": 50, "window": 1, "concurrent_limit": 50},
    flags=FLAG_ALLOW_EMPTY | FLAG_AUTOMATOR_MODIFIABLE,
)
# Reduced rate limits for organization_events API for the orgs in LA/EA/GA rollout
# Once GA'd, this will be the default rate limit for all orgs not on the increase list
register(
    "api.organization_events.rate-limit-reduced.limits",
    type=Dict,
    default={"limit": 1000, "window": 300, "concurrent_limit": 15},
    flags=FLAG_ALLOW_EMPTY | FLAG_AUTOMATOR_MODIFIABLE,
)


# TODO: remove once removed from options
register(
    "issue_platform.use_kafka_partition_key",
    type=Bool,
    default=False,
    flags=FLAG_PRIORITIZE_DISK | FLAG_AUTOMATOR_MODIFIABLE,
)


register(
    "sentry.save-event-attachments.project-per-5-minute-limit",
    type=Int,
    default=2000,
    flags=FLAG_AUTOMATOR_MODIFIABLE,
)

register(
    "sentry.save-event-attachments.project-per-sec-limit",
    type=Int,
    default=100,
    flags=FLAG_AUTOMATOR_MODIFIABLE,
)

# max number of profile chunks to use for computing
# the merged profile.
register(
    "profiling.continuous-profiling.chunks-set.size",
    type=Int,
    default=50,
    flags=FLAG_AUTOMATOR_MODIFIABLE,
)
register(
    "profiling.continuous-profiling.chunks-query.size",
    type=Int,
    default=250,
    flags=FLAG_AUTOMATOR_MODIFIABLE,
)

# Enable orjson in the occurrence_consumer.process_[message|batch]
register(
    "issues.occurrence_consumer.use_orjson",
    type=Bool,
    default=False,
    flags=FLAG_AUTOMATOR_MODIFIABLE,
)

# Controls the rate of using the sentry api shared secret for communicating to sentry.
register(
    "seer.api.use-shared-secret",
    default=0.0,
    flags=FLAG_AUTOMATOR_MODIFIABLE,
)

register(
    "similarity.backfill_nodestore_use_multithread",
    default=False,
    flags=FLAG_AUTOMATOR_MODIFIABLE,
)

register(
    "similarity.backfill_nodestore_chunk_size",
    default=5,
    flags=FLAG_AUTOMATOR_MODIFIABLE,
)

register(
    "similarity.backfill_nodestore_threads",
    default=6,
    flags=FLAG_AUTOMATOR_MODIFIABLE,
)
register(
    "similarity.backfill_snuba_concurrent_requests",
    default=20,
    flags=FLAG_AUTOMATOR_MODIFIABLE,
)
register(
    "similarity.backfill_seer_chunk_size",
    default=30,
    flags=FLAG_AUTOMATOR_MODIFIABLE,
)
register(
    "similarity.backfill_seer_threads",
    default=1,
    flags=FLAG_AUTOMATOR_MODIFIABLE,
)
register(
    "similarity.backfill_project_cohort_size",
    default=1000,
    flags=FLAG_AUTOMATOR_MODIFIABLE,
)
register(
    "similarity.backfill_total_worker_count",
    default=6,
    flags=FLAG_AUTOMATOR_MODIFIABLE,
)
register(
    "similarity.new_project_seer_grouping.enabled",
    default=False,
    flags=FLAG_AUTOMATOR_MODIFIABLE,
)
register(
    "similarity.backfill_use_reranking",
    default=False,
    flags=FLAG_AUTOMATOR_MODIFIABLE,
)
register(
    "delayed_processing.batch_size",
    default=10000,
    flags=FLAG_AUTOMATOR_MODIFIABLE,
)
register(
    "delayed_processing.emit_logs",
    type=Bool,
    default=False,
    flags=FLAG_AUTOMATOR_MODIFIABLE,
)
register(
    "delayed_workflow.rollout",
    type=Bool,
    default=False,
    flags=FLAG_AUTOMATOR_MODIFIABLE,
)
register(
    "celery_split_queue_task_rollout",
    default={},
    flags=FLAG_AUTOMATOR_MODIFIABLE,
)

register(
    "grouping.grouphash_metadata.ingestion_writes_enabled",
    type=Bool,
    default=True,
    flags=FLAG_AUTOMATOR_MODIFIABLE,
)
register(
    "grouping.grouphash_metadata.backfill_sample_rate",
    type=Float,
    default=0.0,
    flags=FLAG_AUTOMATOR_MODIFIABLE,
)


# Restrict uptime issue creation for specific host provider identifiers. Items
# in this list map to the `host_provider_id` column in the UptimeSubscription
# table.
#
# This may be used to stop issue creation in the event that a network / hosting
# provider blocks the uptime checker causing false positives.
register(
    "uptime.restrict-issue-creation-by-hosting-provider-id",
    type=Sequence,
    default=[],
    flags=FLAG_ALLOW_EMPTY | FLAG_AUTOMATOR_MODIFIABLE,
)

# Disables specific uptime checker regions. This is a list of region slugs
# which must match regions available in the settings.UPTIME_REGIONS list.
#
# Useful to remove a region from check rotation if there is some kind of
# problem with the region.
register(
    "uptime.disabled-checker-regions",
    type=Sequence,
    default=[],
    flags=FLAG_ALLOW_EMPTY | FLAG_AUTOMATOR_MODIFIABLE,
)
register(
    "uptime.checker-regions-mode-override",
    type=Dict,
    default={},
    flags=FLAG_ALLOW_EMPTY | FLAG_AUTOMATOR_MODIFIABLE,
)

# When in active monitoring mode, overrides how many failures in a row we need to see to mark the monitor as down
register(
    "uptime.active-failure-threshold",
    type=Int,
    default=3,
    flags=FLAG_AUTOMATOR_MODIFIABLE,
)
# When in active monitoring mode, how many successes in a row do we need to mark it as up
register(
    "uptime.active-recovery-threshold",
    type=Int,
    default=1,
    flags=FLAG_AUTOMATOR_MODIFIABLE,
)

register(
    "uptime.date_cutoff_epoch_seconds",
    type=Int,
    default=0,
    flags=FLAG_AUTOMATOR_MODIFIABLE,
)

register(
    "uptime.snuba_uptime_results.enabled",
    type=Bool,
    default=False,
    flags=FLAG_AUTOMATOR_MODIFIABLE,
)

# Configures the list of public IP addresses that are returned from the
# `uptime-ips` API. This does NOT control what actual IPs are used to make the
# check, we simply have this as an option so that we can quickly update this
# list without the need for a code-change.
register(
    "uptime.uptime-ips-api-response",
    type=Sequence,
    default=[],
    flags=FLAG_ALLOW_EMPTY | FLAG_AUTOMATOR_MODIFIABLE,
)


register(
    "releases.no_snuba_for_release_creation",
    type=Bool,
    default=False,
    flags=FLAG_AUTOMATOR_MODIFIABLE,
)

register(
    "celery_split_queue_rollout",
    default={"post_process_transactions": 1.0},
    flags=FLAG_AUTOMATOR_MODIFIABLE,
)

# Secret Scanning. Allows to temporarily disable signature verification.
register(
    "secret-scanning.github.enable-signature-verification",
    type=Bool,
    default=True,
    flags=FLAG_AUTOMATOR_MODIFIABLE,
)

# Rate limiting for the occurrence consumer
register(
    "issues.occurrence-consumer.rate-limit.quota",
    type=Dict,
    default={"window_seconds": 3600, "granularity_seconds": 60, "limit": 1000},
    flags=FLAG_AUTOMATOR_MODIFIABLE,
)

register(
    "issues.occurrence-consumer.rate-limit.enabled",
    type=Bool,
    default=False,
    flags=FLAG_AUTOMATOR_MODIFIABLE,
)
register(
    "eventstore.adjacent_event_ids_use_snql",
    type=Bool,
    default=False,
    flags=FLAG_AUTOMATOR_MODIFIABLE,
)

# Demo mode
register(
    "demo-mode.enabled",
    type=Bool,
    default=False,
    flags=FLAG_AUTOMATOR_MODIFIABLE,
)

register(
    "demo-mode.orgs",
    default=[],
    flags=FLAG_AUTOMATOR_MODIFIABLE,
)

register(
    "demo-mode.users",
    default=[],
    flags=FLAG_AUTOMATOR_MODIFIABLE,
)

# option for sample size when fetching project tag keys
register(
    "visibility.tag-key-sample-size",
    default=1_000_000,
    flags=FLAG_AUTOMATOR_MODIFIABLE,
)

# option for clamping project tag key date range
register(
    "visibility.tag-key-max-date-range.days",
    default=14,
    flags=FLAG_AUTOMATOR_MODIFIABLE,
)

# option used to enable/disable applying
# stack trace rules in profiles
register(
    "profiling.stack_trace_rules.enabled",
    default=False,
    type=Bool,
    flags=FLAG_AUTOMATOR_MODIFIABLE,
)

register(
    "performance.event-tracker.sample-rate.transactions",
    default=0.0,
    flags=FLAG_AUTOMATOR_MODIFIABLE,
)

# allows us to disable indexing during maintenance events
register(
    "sentry.similarity.indexing.enabled",
    default=True,
    type=Bool,
    flags=FLAG_AUTOMATOR_MODIFIABLE,
)

# Enforces a QueryBuilder check that the first relevant event has been sent for each project
register(
    "sentry.search.events.project.check_event",
    default=0.0,
    type=Float,
    flags=FLAG_AUTOMATOR_MODIFIABLE,
)

register(
    "taskworker.grpc_service_config",
    type=String,
    default="""{"loadBalancingConfig": [{"round_robin": {}}]}""",
    flags=FLAG_AUTOMATOR_MODIFIABLE,
)

# Increases event title character limit
register(
    "sentry.save-event.title-char-limit-256.enabled",
    type=Bool,
    default=False,
    flags=FLAG_AUTOMATOR_MODIFIABLE,
)

register(
    "sentry.demo_mode.sync_artifact_bundles.enable",
    type=Bool,
    default=False,
    flags=FLAG_PRIORITIZE_DISK | FLAG_AUTOMATOR_MODIFIABLE,
)
register(
    "sentry.demo_mode.sync_artifact_bundles.source_org_id",
    type=Int,
    flags=FLAG_PRIORITIZE_DISK | FLAG_AUTOMATOR_MODIFIABLE,
)
register(
    "sentry.demo_mode.sync_artifact_bundles.lookback_days",
    default=1,
    flags=FLAG_PRIORITIZE_DISK | FLAG_AUTOMATOR_MODIFIABLE,
)

# Taskbroker flags

register(
    "taskworker.route.overrides",
    default={},
    flags=FLAG_AUTOMATOR_MODIFIABLE,
)
register(
    "taskworker.deletions.rollout",
    default={},
    flags=FLAG_AUTOMATOR_MODIFIABLE,
)
register(
    "taskworker.deletions.control.rollout",
    default={},
    flags=FLAG_AUTOMATOR_MODIFIABLE,
)
register(
    "taskworker.tempest.rollout",
    default={},
    flags=FLAG_AUTOMATOR_MODIFIABLE,
)
register(
    "taskworker.relocation.rollout",
    default={},
    flags=FLAG_AUTOMATOR_MODIFIABLE,
)
register(
    "taskworker.relocation.control.rollout",
    default={},
    flags=FLAG_AUTOMATOR_MODIFIABLE,
)
register(
    "taskworker.auth.rollout",
    default={},
    flags=FLAG_AUTOMATOR_MODIFIABLE,
)
register(
    "taskworker.auth.control.rollout",
    default={},
    flags=FLAG_AUTOMATOR_MODIFIABLE,
)
register(
    "taskworker.demomode.rollout",
    default={},
    flags=FLAG_AUTOMATOR_MODIFIABLE,
)
register(
    "taskworker.options.rollout",
    default={},
    flags=FLAG_AUTOMATOR_MODIFIABLE,
)
register(
    "taskworker.options.control.rollout",
    default={},
    flags=FLAG_AUTOMATOR_MODIFIABLE,
)
register(
    "taskworker.sdk.rollout",
    default={},
    flags=FLAG_AUTOMATOR_MODIFIABLE,
)
register(
    "taskworker.sdk.control.rollout",
    default={},
    flags=FLAG_AUTOMATOR_MODIFIABLE,
)
register(
    "taskworker.selfhosted.rollout",
    default={},
    flags=FLAG_AUTOMATOR_MODIFIABLE,
)
register(
    "taskworker.alerts.rollout",
    default={},
    flags=FLAG_AUTOMATOR_MODIFIABLE,
)
register(
    "sdk-deprecation.profile-chunk.python",
    default="2.24.1",
    flags=FLAG_AUTOMATOR_MODIFIABLE,
)
register(
    "sdk-deprecation.profile-chunk.cocoa",
    default="8.49.0",
    flags=FLAG_AUTOMATOR_MODIFIABLE,
)
register(
    "taskworker.crons.rollout",
    default={},
    flags=FLAG_AUTOMATOR_MODIFIABLE,
)
register(
    "taskworker.digests.rollout",
    default={},
    flags=FLAG_AUTOMATOR_MODIFIABLE,
)
register(
    "taskworker.hybridcloud.rollout",
    default={},
    flags=FLAG_AUTOMATOR_MODIFIABLE,
)
register(
    "taskworker.hybridcloud.control.rollout",
    default={},
    flags=FLAG_AUTOMATOR_MODIFIABLE,
)
register(
    "taskworker.replays.rollout",
    default={},
    flags=FLAG_AUTOMATOR_MODIFIABLE,
)
register(
    "taskworker.notifications.rollout",
    default={},
    flags=FLAG_AUTOMATOR_MODIFIABLE,
)
register(
    "taskworker.notifications.control.rollout",
    default={},
    flags=FLAG_AUTOMATOR_MODIFIABLE,
)
register(
    "taskworker.uptime.rollout",
    default={},
    flags=FLAG_AUTOMATOR_MODIFIABLE,
)
register(
    "taskworker.integrations.control.rollout",
    default={},
    flags=FLAG_AUTOMATOR_MODIFIABLE,
)
register(
    "taskworker.integrations.rollout",
    default={},
    flags=FLAG_AUTOMATOR_MODIFIABLE,
)
register(
    "taskworker.seer.rollout",
    default={},
    flags=FLAG_AUTOMATOR_MODIFIABLE,
)
register(
    "taskworker.export.rollout",
    default={},
    flags=FLAG_AUTOMATOR_MODIFIABLE,
)
register(
    "taskworker.buffer.rollout",
    default={},
    flags=FLAG_AUTOMATOR_MODIFIABLE,
)
<<<<<<< HEAD
register(
    "taskworker.reports.rollout",
    default={},
    flags=FLAG_AUTOMATOR_MODIFIABLE,
)
=======
# Orgs for which compression should be disabled in the chunk upload endpoint.
# This is intended to circumvent sporadic 503 errors reported by some customers.
register("chunk-upload.no-compression", default=[], flags=FLAG_AUTOMATOR_MODIFIABLE)
>>>>>>> 62fe2057
<|MERGE_RESOLUTION|>--- conflicted
+++ resolved
@@ -3321,14 +3321,12 @@
     default={},
     flags=FLAG_AUTOMATOR_MODIFIABLE,
 )
-<<<<<<< HEAD
 register(
     "taskworker.reports.rollout",
     default={},
     flags=FLAG_AUTOMATOR_MODIFIABLE,
 )
-=======
+
 # Orgs for which compression should be disabled in the chunk upload endpoint.
 # This is intended to circumvent sporadic 503 errors reported by some customers.
-register("chunk-upload.no-compression", default=[], flags=FLAG_AUTOMATOR_MODIFIABLE)
->>>>>>> 62fe2057
+register("chunk-upload.no-compression", default=[], flags=FLAG_AUTOMATOR_MODIFIABLE)