import os

from sentry.logging import LoggingFormat
from sentry.options import register
from sentry.options.manager import (
    FLAG_ADMIN_MODIFIABLE,
    FLAG_ALLOW_EMPTY,
    FLAG_AUTOMATOR_MODIFIABLE,
    FLAG_BOOL,
    FLAG_CREDENTIAL,
    FLAG_IMMUTABLE,
    FLAG_MODIFIABLE_BOOL,
    FLAG_MODIFIABLE_RATE,
    FLAG_NOSTORE,
    FLAG_PRIORITIZE_DISK,
    FLAG_RATE,
    FLAG_REQUIRED,
    FLAG_SCALAR,
)
from sentry.quotas.base import build_metric_abuse_quotas
from sentry.utils.types import Any, Bool, Dict, Float, Int, Sequence, String

# Cache
# register('cache.backend', flags=FLAG_NOSTORE)
# register('cache.options', type=Dict, flags=FLAG_NOSTORE)


# System
register("system.admin-email", flags=FLAG_REQUIRED)
register(
    "system.support-email",
    flags=FLAG_ALLOW_EMPTY | FLAG_PRIORITIZE_DISK | FLAG_AUTOMATOR_MODIFIABLE,
)
register(
    "system.security-email",
    flags=FLAG_ALLOW_EMPTY | FLAG_PRIORITIZE_DISK | FLAG_AUTOMATOR_MODIFIABLE,
)
register("system.databases", type=Dict, flags=FLAG_NOSTORE)
# register('system.debug', default=False, flags=FLAG_NOSTORE)
register(
    "system.rate-limit",
    default=0,
    flags=FLAG_ALLOW_EMPTY | FLAG_PRIORITIZE_DISK | FLAG_AUTOMATOR_MODIFIABLE,
)
register(
    "system.event-retention-days",
    default=0,
    flags=FLAG_ALLOW_EMPTY | FLAG_PRIORITIZE_DISK | FLAG_AUTOMATOR_MODIFIABLE,
)
register("system.secret-key", flags=FLAG_CREDENTIAL | FLAG_NOSTORE)
register("system.root-api-key", flags=FLAG_PRIORITIZE_DISK | FLAG_AUTOMATOR_MODIFIABLE)
register("system.logging-format", default=LoggingFormat.HUMAN, flags=FLAG_NOSTORE)
# This is used for the chunk upload endpoint
register("system.upload-url-prefix", flags=FLAG_PRIORITIZE_DISK | FLAG_AUTOMATOR_MODIFIABLE)
register(
    "system.maximum-file-size",
    default=2**31,
    flags=FLAG_PRIORITIZE_DISK | FLAG_AUTOMATOR_MODIFIABLE,
)

# URL configuration
# Absolute URL to the sentry root directory. Should not include a trailing slash.
register(
    "system.url-prefix",
    ttl=60,
    grace=3600,
    default=os.environ.get("SENTRY_SYSTEM_URL_PREFIX"),
    flags=FLAG_REQUIRED | FLAG_PRIORITIZE_DISK,
)
register(
    "system.internal-url-prefix",
    flags=FLAG_ALLOW_EMPTY | FLAG_PRIORITIZE_DISK | FLAG_AUTOMATOR_MODIFIABLE,
)
# Base hostname that account domains are subdomains of.
register(
    "system.base-hostname",
    default=os.environ.get("SENTRY_SYSTEM_BASE_HOSTNAME"),
    flags=FLAG_ALLOW_EMPTY | FLAG_PRIORITIZE_DISK | FLAG_NOSTORE,
)
# The template for organization subdomain hostnames.
register(
    "system.organization-base-hostname",
    default=os.environ.get("SENTRY_ORGANIZATION_BASE_HOSTNAME"),
    flags=FLAG_ALLOW_EMPTY | FLAG_PRIORITIZE_DISK | FLAG_NOSTORE,
)
# Template for organization URL including protocol
register(
    "system.organization-url-template",
    default=os.environ.get("SENTRY_ORGANIZATION_URL_TEMPLATE"),
    flags=FLAG_ALLOW_EMPTY | FLAG_PRIORITIZE_DISK | FLAG_NOSTORE,
)
# Template for region based API URL
register(
    "system.region-api-url-template",
    default=os.environ.get("SENTRY_REGION_API_URL_TEMPLATE"),
    flags=FLAG_ALLOW_EMPTY | FLAG_PRIORITIZE_DISK | FLAG_NOSTORE,
)
# The region that this instance is currently running in.
register("system.region", flags=FLAG_ALLOW_EMPTY | FLAG_PRIORITIZE_DISK | FLAG_NOSTORE)
# Enable date-util parsing for timestamps
register(
    "system.use-date-util-timestamps",
    default=False,
    flags=FLAG_AUTOMATOR_MODIFIABLE,
)
# Redis
register(
    "redis.clusters",
    type=Dict,
    default={"default": {"hosts": {0: {"host": "127.0.0.1", "port": 6379}}}},
    flags=FLAG_NOSTORE | FLAG_IMMUTABLE,
)
register("redis.options", type=Dict, flags=FLAG_NOSTORE)

# Processing worker caches
register(
    "dsym.cache-path",
    type=String,
    default="/tmp/sentry-dsym-cache",
    flags=FLAG_PRIORITIZE_DISK | FLAG_AUTOMATOR_MODIFIABLE,
)
register(
    "releasefile.cache-path",
    type=String,
    default="/tmp/sentry-releasefile-cache",
    flags=FLAG_PRIORITIZE_DISK | FLAG_AUTOMATOR_MODIFIABLE,
)
register(
    "releasefile.cache-limit",
    type=Int,
    default=10 * 1024 * 1024,
    flags=FLAG_PRIORITIZE_DISK | FLAG_AUTOMATOR_MODIFIABLE,
)


# Mail
register("mail.backend", default="smtp", flags=FLAG_NOSTORE)
register(
    "mail.host",
    default="127.0.0.1",
    flags=FLAG_REQUIRED | FLAG_PRIORITIZE_DISK,
)
register(
    "mail.port",
    default=25,
    flags=FLAG_REQUIRED | FLAG_PRIORITIZE_DISK,
)
register(
    "mail.username",
    flags=FLAG_REQUIRED | FLAG_ALLOW_EMPTY | FLAG_PRIORITIZE_DISK,
)
register(
    "mail.password",
    flags=FLAG_REQUIRED | FLAG_ALLOW_EMPTY | FLAG_PRIORITIZE_DISK,
)
register(
    "mail.use-tls",
    default=False,
    flags=FLAG_REQUIRED | FLAG_PRIORITIZE_DISK,
)
register(
    "mail.use-ssl",
    default=False,
    flags=FLAG_REQUIRED | FLAG_PRIORITIZE_DISK,
)
register(
    "mail.subject-prefix",
    default="[Sentry]",
    flags=FLAG_PRIORITIZE_DISK | FLAG_AUTOMATOR_MODIFIABLE,
)
register(
    "mail.from",
    default="root@localhost",
    flags=FLAG_REQUIRED | FLAG_PRIORITIZE_DISK,
)
register("mail.list-namespace", type=String, default="localhost", flags=FLAG_NOSTORE)
register(
    "mail.enable-replies", default=False, flags=FLAG_PRIORITIZE_DISK | FLAG_AUTOMATOR_MODIFIABLE
)
register(
    "mail.reply-hostname",
    default="",
    flags=FLAG_ALLOW_EMPTY | FLAG_PRIORITIZE_DISK | FLAG_AUTOMATOR_MODIFIABLE,
)
register(
    "mail.mailgun-api-key",
    default="",
    flags=FLAG_ALLOW_EMPTY | FLAG_PRIORITIZE_DISK | FLAG_AUTOMATOR_MODIFIABLE,
)
register(
    "mail.timeout",
    default=10,
    type=Int,
    flags=FLAG_ALLOW_EMPTY | FLAG_PRIORITIZE_DISK | FLAG_AUTOMATOR_MODIFIABLE,
)

# TOTP (Auth app)
register(
    "totp.disallow-new-enrollment",
    default=False,
    type=Bool,
    flags=FLAG_ALLOW_EMPTY | FLAG_PRIORITIZE_DISK | FLAG_AUTOMATOR_MODIFIABLE,
)

# SMS
register(
    "sms.twilio-account",
    default="",
    flags=FLAG_ALLOW_EMPTY | FLAG_PRIORITIZE_DISK | FLAG_AUTOMATOR_MODIFIABLE,
)
register(
    "sms.twilio-token", default="", flags=FLAG_CREDENTIAL | FLAG_ALLOW_EMPTY | FLAG_PRIORITIZE_DISK
)
register(
    "sms.twilio-number",
    default="",
    flags=FLAG_ALLOW_EMPTY | FLAG_PRIORITIZE_DISK | FLAG_AUTOMATOR_MODIFIABLE,
)
register(
    "sms.disallow-new-enrollment",
    default=False,
    type=Bool,
    flags=FLAG_ALLOW_EMPTY | FLAG_AUTOMATOR_MODIFIABLE,
)

# U2F
register(
    "u2f.app-id",
    default="",
    flags=FLAG_ALLOW_EMPTY | FLAG_PRIORITIZE_DISK | FLAG_AUTOMATOR_MODIFIABLE,
)
register(
    "u2f.facets",
    default=[],
    type=Sequence,
    flags=FLAG_ALLOW_EMPTY | FLAG_PRIORITIZE_DISK | FLAG_AUTOMATOR_MODIFIABLE,
)
register(
    "u2f.disallow-new-enrollment",
    default=False,
    type=Bool,
    flags=FLAG_ALLOW_EMPTY | FLAG_PRIORITIZE_DISK | FLAG_AUTOMATOR_MODIFIABLE,
)

# Recovery Codes
register(
    "recovery.disallow-new-enrollment",
    default=False,
    type=Bool,
    flags=FLAG_ALLOW_EMPTY | FLAG_PRIORITIZE_DISK | FLAG_AUTOMATOR_MODIFIABLE,
)

# Auth
register(
    "auth.ip-rate-limit",
    default=0,
    flags=FLAG_ALLOW_EMPTY | FLAG_PRIORITIZE_DISK | FLAG_AUTOMATOR_MODIFIABLE,
)
register(
    "auth.user-rate-limit",
    default=0,
    flags=FLAG_ALLOW_EMPTY | FLAG_PRIORITIZE_DISK | FLAG_AUTOMATOR_MODIFIABLE,
)
register(
    "auth.allow-registration",
    default=False,
    flags=FLAG_ALLOW_EMPTY | FLAG_PRIORITIZE_DISK | FLAG_REQUIRED,
)

# Staff
register(
    "staff.ga-rollout",
    type=Bool,
    default=False,
    flags=FLAG_MODIFIABLE_BOOL | FLAG_AUTOMATOR_MODIFIABLE,
)
register(
    "staff.user-email-allowlist",
    type=Sequence,
    default=[],
    flags=FLAG_ALLOW_EMPTY | FLAG_AUTOMATOR_MODIFIABLE,
)
# Superuser read/write
register(
    "superuser.read-write.ga-rollout",
    type=Bool,
    default=False,
    flags=FLAG_MODIFIABLE_BOOL | FLAG_AUTOMATOR_MODIFIABLE,
)

# API
# GA Option for endpoints to work with id or slug as path parameters
register(
    "api.id-or-slug-enabled",
    type=Bool,
    default=False,
    flags=FLAG_MODIFIABLE_BOOL | FLAG_AUTOMATOR_MODIFIABLE,
)

# API Tokens
register(
    "apitoken.auto-add-last-chars",
    default=True,
    type=Bool,
    flags=FLAG_ALLOW_EMPTY | FLAG_PRIORITIZE_DISK | FLAG_AUTOMATOR_MODIFIABLE,
)
register(
    "apitoken.save-hash-on-create",
    default=True,
    type=Bool,
    flags=FLAG_ALLOW_EMPTY | FLAG_PRIORITIZE_DISK | FLAG_AUTOMATOR_MODIFIABLE,
)

# Controls the rate of using the hashed value of User API tokens for lookups when logging in
# and also updates tokens which are not hashed
register(
    "apitoken.use-and-update-hash-rate",
    default=0.0,
    flags=FLAG_AUTOMATOR_MODIFIABLE,
)

register(
    "api.rate-limit.org-create",
    default=5,
    flags=FLAG_ALLOW_EMPTY | FLAG_PRIORITIZE_DISK | FLAG_AUTOMATOR_MODIFIABLE,
)

# Beacon
register("beacon.anonymous", type=Bool, flags=FLAG_REQUIRED)
register(
    "beacon.record_cpu_ram_usage",
    type=Bool,
    flags=FLAG_ALLOW_EMPTY | FLAG_REQUIRED,
)

# Filestore (default)
register("filestore.backend", default="filesystem", flags=FLAG_NOSTORE)
register("filestore.options", default={"location": "/tmp/sentry-files"}, flags=FLAG_NOSTORE)
register("filestore.relocation-backend", default="filesystem", flags=FLAG_NOSTORE)
register(
    "filestore.relocation-options",
    default={"location": "/tmp/sentry-relocation-files"},
    flags=FLAG_NOSTORE,
)

# Filestore for control silo
register("filestore.control.backend", default="", flags=FLAG_NOSTORE)
register("filestore.control.options", default={}, flags=FLAG_NOSTORE)

# Whether to use a redis lock on fileblob uploads and deletes
register("fileblob.upload.use_lock", default=True, flags=FLAG_AUTOMATOR_MODIFIABLE)
# Whether to use redis to cache `FileBlob.id` lookups
register("fileblob.upload.use_blobid_cache", default=False, flags=FLAG_AUTOMATOR_MODIFIABLE)

# Symbol server
register(
    "symbolserver.enabled",
    default=False,
    flags=FLAG_ALLOW_EMPTY | FLAG_PRIORITIZE_DISK | FLAG_AUTOMATOR_MODIFIABLE,
)
register(
    "symbolserver.options",
    default={"url": "http://127.0.0.1:3000"},
    flags=FLAG_ALLOW_EMPTY | FLAG_PRIORITIZE_DISK | FLAG_AUTOMATOR_MODIFIABLE,
)

# Symbolicator
register(
    "symbolicator.enabled",
    default=False,
    flags=FLAG_ALLOW_EMPTY | FLAG_PRIORITIZE_DISK | FLAG_AUTOMATOR_MODIFIABLE,
)
register(
    "symbolicator.options",
    default={"url": "http://127.0.0.1:3021"},
    flags=FLAG_ALLOW_EMPTY | FLAG_PRIORITIZE_DISK | FLAG_AUTOMATOR_MODIFIABLE,
)

# Killswitch for symbolication sources, based on a list of source IDs. Meant to be used in extreme
# situations where it is preferable to break symbolication in a few places as opposed to letting
# it break everywhere.
register(
    "symbolicator.ignored_sources",
    type=Sequence,
    default=[],
    flags=FLAG_ALLOW_EMPTY | FLAG_AUTOMATOR_MODIFIABLE,
)

# Backend chart rendering via chartcuterie
register(
    "chart-rendering.enabled",
    default=False,
    flags=FLAG_ALLOW_EMPTY | FLAG_PRIORITIZE_DISK | FLAG_AUTOMATOR_MODIFIABLE,
)
register(
    "chart-rendering.chartcuterie",
    default={"url": "http://127.0.0.1:7901"},
    flags=FLAG_ALLOW_EMPTY | FLAG_PRIORITIZE_DISK | FLAG_AUTOMATOR_MODIFIABLE,
)
# Leaving these empty will use the same storage driver configured for
# Filestore
register(
    "chart-rendering.storage.backend",
    default=None,
    flags=FLAG_ALLOW_EMPTY | FLAG_PRIORITIZE_DISK | FLAG_AUTOMATOR_MODIFIABLE,
)
register(
    "chart-rendering.storage.options",
    type=Dict,
    default=None,
    flags=FLAG_ALLOW_EMPTY | FLAG_PRIORITIZE_DISK | FLAG_AUTOMATOR_MODIFIABLE,
)

# Configuration Options
register(
    "configurations.storage.backend",
    default=None,
    flags=FLAG_ALLOW_EMPTY | FLAG_PRIORITIZE_DISK | FLAG_AUTOMATOR_MODIFIABLE,
)
register(
    "configurations.storage.options",
    type=Dict,
    default=None,
    flags=FLAG_ALLOW_EMPTY | FLAG_PRIORITIZE_DISK | FLAG_AUTOMATOR_MODIFIABLE,
)

# Flag Options
register(
    "flags:options-audit-log-is-enabled",
    default=True,
    flags=FLAG_ALLOW_EMPTY | FLAG_PRIORITIZE_DISK | FLAG_AUTOMATOR_MODIFIABLE,
    type=Bool,
)
register(
    "flags:options-audit-log-organization-id",
    default=None,
    flags=FLAG_ALLOW_EMPTY | FLAG_PRIORITIZE_DISK | FLAG_AUTOMATOR_MODIFIABLE,
    type=Int,
)

# Replay Options
#
# Replay storage backend configuration (only applicable if the direct-storage driver is used)
register(
    "replay.storage.backend",
    default=None,
    flags=FLAG_ALLOW_EMPTY | FLAG_PRIORITIZE_DISK | FLAG_AUTOMATOR_MODIFIABLE,
)
register(
    "replay.storage.options",
    type=Dict,
    default=None,
    flags=FLAG_ALLOW_EMPTY | FLAG_PRIORITIZE_DISK | FLAG_AUTOMATOR_MODIFIABLE,
)
# Globally disables replay-video.
register(
    "replay.replay-video.disabled",
    type=Bool,
    default=False,
    flags=FLAG_ALLOW_EMPTY | FLAG_PRIORITIZE_DISK | FLAG_AUTOMATOR_MODIFIABLE,
)
# Disables replay-video for a specific organization.
register(
    "replay.replay-video.slug-denylist",
    type=Sequence,
    default=[],
    flags=FLAG_ALLOW_EMPTY | FLAG_PRIORITIZE_DISK | FLAG_AUTOMATOR_MODIFIABLE,
)
# Used for internal dogfooding of a reduced timeout on rage/dead clicks.
register(
    "replay.rage-click.experimental-timeout.org-id-list",
    type=Sequence,
    default=[],
    flags=FLAG_ALLOW_EMPTY | FLAG_AUTOMATOR_MODIFIABLE,
)
register(
    "replay.rage-click.experimental-timeout.milliseconds",
    type=Int,
    default=5000,
    flags=FLAG_AUTOMATOR_MODIFIABLE,
)

# User Feedback Options
register(
    "feedback.organizations.slug-denylist",
    type=Sequence,
    default=[],
    flags=FLAG_ALLOW_EMPTY | FLAG_AUTOMATOR_MODIFIABLE,
)
register(
    "feedback.message.max-size",
    type=Int,
    default=4096,
    flags=FLAG_ALLOW_EMPTY | FLAG_AUTOMATOR_MODIFIABLE,
)

# Dev Toolbar Options
register(
    "devtoolbar.analytics.enabled",
    type=Bool,
    default=False,
    flags=FLAG_ALLOW_EMPTY | FLAG_PRIORITIZE_DISK | FLAG_AUTOMATOR_MODIFIABLE,
)


# Extract spans only from a random fraction of transactions.
#
# NOTE: Any value below 1.0 will break the product. Do not override in production.
register(
    "relay.span-extraction.sample-rate",
    default=1.0,
    flags=FLAG_AUTOMATOR_MODIFIABLE,
)

# Allow the Relay to skip normalization of spans for certain hosts.
register(
    "relay.span-normalization.allowed_hosts",
    default=[],
    flags=FLAG_ALLOW_EMPTY | FLAG_AUTOMATOR_MODIFIABLE,
)

# Analytics
register("analytics.backend", default="noop", flags=FLAG_NOSTORE)
register("analytics.options", default={}, flags=FLAG_NOSTORE)

# Slack Integration
register("slack.client-id", flags=FLAG_PRIORITIZE_DISK | FLAG_AUTOMATOR_MODIFIABLE)
register("slack.client-secret", flags=FLAG_CREDENTIAL | FLAG_PRIORITIZE_DISK)
# signing-secret is preferred, but need to keep verification-token for apps that use it
register("slack.verification-token", flags=FLAG_CREDENTIAL | FLAG_PRIORITIZE_DISK)
register("slack.signing-secret", flags=FLAG_CREDENTIAL | FLAG_PRIORITIZE_DISK)


# Codecov Integration
register("codecov.client-secret", flags=FLAG_CREDENTIAL | FLAG_PRIORITIZE_DISK)

# GitHub Integration
register("github-app.id", default=0, flags=FLAG_AUTOMATOR_MODIFIABLE)
register("github-app.name", default="", flags=FLAG_AUTOMATOR_MODIFIABLE)
register("github-app.webhook-secret", default="", flags=FLAG_CREDENTIAL)
register("github-app.private-key", default="", flags=FLAG_CREDENTIAL)
register("github-app.client-id", flags=FLAG_PRIORITIZE_DISK | FLAG_AUTOMATOR_MODIFIABLE)
register("github-app.client-secret", flags=FLAG_CREDENTIAL | FLAG_PRIORITIZE_DISK)

# Github Enterprise Integration
register(
    "github-enterprise-app.alert-rule-action",
    type=Bool,
    default=False,
    flags=FLAG_MODIFIABLE_BOOL | FLAG_AUTOMATOR_MODIFIABLE,
)
register(
    "github-enterprise-app.allowed-hosts-legacy-webhooks",
    type=Sequence,
    default=[],
    flags=FLAG_ALLOW_EMPTY | FLAG_AUTOMATOR_MODIFIABLE,
)

# GitHub Auth
register(
    "github-login.client-id", default="", flags=FLAG_PRIORITIZE_DISK | FLAG_AUTOMATOR_MODIFIABLE
)
register("github-login.client-secret", default="", flags=FLAG_CREDENTIAL | FLAG_PRIORITIZE_DISK)
register(
    "github-login.require-verified-email",
    type=Bool,
    default=False,
    flags=FLAG_PRIORITIZE_DISK | FLAG_AUTOMATOR_MODIFIABLE,
)
register(
    "github-login.base-domain",
    default="github.com",
    flags=FLAG_PRIORITIZE_DISK | FLAG_AUTOMATOR_MODIFIABLE,
)
register(
    "github-login.api-domain",
    default="api.github.com",
    flags=FLAG_PRIORITIZE_DISK | FLAG_AUTOMATOR_MODIFIABLE,
)
register(
    "github-login.extended-permissions",
    type=Sequence,
    default=[],
    flags=FLAG_PRIORITIZE_DISK | FLAG_AUTOMATOR_MODIFIABLE,
)
register("github-login.organization", flags=FLAG_PRIORITIZE_DISK | FLAG_AUTOMATOR_MODIFIABLE)
register(
    "github-extension.enabled",
    default=False,
    flags=FLAG_MODIFIABLE_BOOL | FLAG_AUTOMATOR_MODIFIABLE,
)
register(
    "github-extension.enabled-orgs",
    default=[],
    flags=FLAG_ALLOW_EMPTY | FLAG_AUTOMATOR_MODIFIABLE,
)

# VSTS Integration
register("vsts.client-id", flags=FLAG_PRIORITIZE_DISK | FLAG_AUTOMATOR_MODIFIABLE)
register("vsts.client-secret", flags=FLAG_CREDENTIAL | FLAG_PRIORITIZE_DISK)

# New VSTS Integration
register("vsts_new.client-id", flags=FLAG_PRIORITIZE_DISK | FLAG_AUTOMATOR_MODIFIABLE)
register("vsts_new.client-secret", flags=FLAG_CREDENTIAL | FLAG_PRIORITIZE_DISK)

# VSTS Integration - with limited scopes
register("vsts-limited.client-id", flags=FLAG_PRIORITIZE_DISK | FLAG_AUTOMATOR_MODIFIABLE)
register("vsts-limited.client-secret", flags=FLAG_CREDENTIAL | FLAG_PRIORITIZE_DISK)

# Azure DevOps Integration Social Login Flow
register(
    "vsts.social-auth-migration",
    default=False,
    type=Bool,
    flags=FLAG_MODIFIABLE_BOOL | FLAG_AUTOMATOR_MODIFIABLE,
)

# PagerDuty Integration
register("pagerduty.app-id", default="", flags=FLAG_AUTOMATOR_MODIFIABLE)

# Vercel Integration
register("vercel.client-id", flags=FLAG_PRIORITIZE_DISK | FLAG_AUTOMATOR_MODIFIABLE)
register("vercel.client-secret", flags=FLAG_CREDENTIAL | FLAG_PRIORITIZE_DISK)
register("vercel.integration-slug", default="sentry", flags=FLAG_AUTOMATOR_MODIFIABLE)

# MsTeams Integration
register("msteams.client-id", flags=FLAG_PRIORITIZE_DISK | FLAG_AUTOMATOR_MODIFIABLE)
register("msteams.client-secret", flags=FLAG_CREDENTIAL | FLAG_PRIORITIZE_DISK)
register("msteams.app-id")

# Discord Integration
register("discord.application-id", flags=FLAG_PRIORITIZE_DISK | FLAG_AUTOMATOR_MODIFIABLE)
register("discord.public-key", flags=FLAG_PRIORITIZE_DISK | FLAG_AUTOMATOR_MODIFIABLE)
register("discord.bot-token", flags=FLAG_CREDENTIAL | FLAG_PRIORITIZE_DISK)
register("discord.client-secret", flags=FLAG_CREDENTIAL | FLAG_PRIORITIZE_DISK)

# AWS Lambda Integration
register("aws-lambda.access-key-id", flags=FLAG_PRIORITIZE_DISK | FLAG_AUTOMATOR_MODIFIABLE)
register("aws-lambda.secret-access-key", flags=FLAG_CREDENTIAL | FLAG_PRIORITIZE_DISK)
register("aws-lambda.cloudformation-url", flags=FLAG_AUTOMATOR_MODIFIABLE)
register("aws-lambda.account-number", default="943013980633", flags=FLAG_AUTOMATOR_MODIFIABLE)
register(
    "aws-lambda.node.layer-name", default="SentryNodeServerlessSDK", flags=FLAG_AUTOMATOR_MODIFIABLE
)
register("aws-lambda.node.layer-version", flags=FLAG_AUTOMATOR_MODIFIABLE)
register(
    "aws-lambda.python.layer-name",
    default="SentryPythonServerlessSDK",
    flags=FLAG_AUTOMATOR_MODIFIABLE,
)
register("aws-lambda.python.layer-version", flags=FLAG_AUTOMATOR_MODIFIABLE)
# the region of the host account we use for assuming the role
register("aws-lambda.host-region", default="us-east-2", flags=FLAG_AUTOMATOR_MODIFIABLE)
# the number of threads we should use to install Lambdas
register("aws-lambda.thread-count", default=100, flags=FLAG_AUTOMATOR_MODIFIABLE)

# Snuba
register(
    "snuba.search.pre-snuba-candidates-optimizer",
    type=Bool,
    default=False,
    flags=FLAG_AUTOMATOR_MODIFIABLE,
)
register(
    "snuba.search.pre-snuba-candidates-percentage", default=0.2, flags=FLAG_AUTOMATOR_MODIFIABLE
)
register(
    "snuba.search.project-group-count-cache-time",
    default=24 * 60 * 60,
    flags=FLAG_AUTOMATOR_MODIFIABLE,
)
register("snuba.search.min-pre-snuba-candidates", default=500, flags=FLAG_AUTOMATOR_MODIFIABLE)
register("snuba.search.max-pre-snuba-candidates", default=5000, flags=FLAG_AUTOMATOR_MODIFIABLE)
register("snuba.search.chunk-growth-rate", default=1.5, flags=FLAG_AUTOMATOR_MODIFIABLE)
register("snuba.search.max-chunk-size", default=2000, flags=FLAG_AUTOMATOR_MODIFIABLE)
register("snuba.search.max-total-chunk-time-seconds", default=30.0, flags=FLAG_AUTOMATOR_MODIFIABLE)
register("snuba.search.hits-sample-size", default=100, flags=FLAG_AUTOMATOR_MODIFIABLE)
register("snuba.track-outcomes-sample-rate", default=0.0, flags=FLAG_AUTOMATOR_MODIFIABLE)

# The percentage of tagkeys that we want to cache. Set to 1.0 in order to cache everything, <=0.0 to stop caching
register(
    "snuba.tagstore.cache-tagkeys-rate",
    default=0.0,
    flags=FLAG_PRIORITIZE_DISK | FLAG_AUTOMATOR_MODIFIABLE,
)

# Kafka Publisher
register("kafka-publisher.raw-event-sample-rate", default=0.0, flags=FLAG_AUTOMATOR_MODIFIABLE)

# Enable multiple topics for eventstream. It allows specific event types to be sent
# to specific topic.
register(
    "store.eventstream-per-type-topic",
    default=False,
    flags=FLAG_PRIORITIZE_DISK | FLAG_AUTOMATOR_MODIFIABLE,
)

# Query and supply Bundle Indexes to Symbolicator SourceMap processing
register(
    "symbolicator.sourcemaps-bundle-index-sample-rate", default=0.0, flags=FLAG_AUTOMATOR_MODIFIABLE
)
# Refresh Bundle Indexes reported as used by symbolicator
register(
    "symbolicator.sourcemaps-bundle-index-refresh-sample-rate",
    default=0.0,
    flags=FLAG_AUTOMATOR_MODIFIABLE,
)

# Transaction events
# True => kill switch to disable ingestion of transaction events for internal project.
register(
    "transaction-events.force-disable-internal-project",
    default=False,
    flags=FLAG_AUTOMATOR_MODIFIABLE,
)

# Enables setting a sampling rate when producing the tag facet.
register(
    "discover2.tags_facet_enable_sampling",
    default=True,
    flags=FLAG_PRIORITIZE_DISK | FLAG_AUTOMATOR_MODIFIABLE,
)

# Enable use of symbolic-sourcemapcache for JavaScript Source Maps processing.
# Set this value of the fraction of projects that you want to use it for.
register(
    "processing.sourcemapcache-processor", default=0.0, flags=FLAG_AUTOMATOR_MODIFIABLE
)  # unused

# Killswitch for sending internal errors to the internal project or
# `SENTRY_SDK_CONFIG.relay_dsn`. Set to `0` to only send to
# `SENTRY_SDK_CONFIG.dsn` (the "upstream transport") and nothing else.
#
# Note: A value that is neither 0 nor 1 is regarded as 0
register("store.use-relay-dsn-sample-rate", default=1, flags=FLAG_AUTOMATOR_MODIFIABLE)

# A rate that enables statsd item sending (DDM data) to s4s
register("store.allow-s4s-ddm-sample-rate", default=0.0, flags=FLAG_AUTOMATOR_MODIFIABLE)

# Mock out integrations and services for tests
register("mocks.jira", default=False, flags=FLAG_AUTOMATOR_MODIFIABLE)

# Record statistics about event payloads and their compressibility
register(
    "store.nodestore-stats-sample-rate", default=0.0, flags=FLAG_AUTOMATOR_MODIFIABLE
)  # unused

# Killswitch to stop storing any reprocessing payloads.
register("store.reprocessing-force-disable", default=False, flags=FLAG_AUTOMATOR_MODIFIABLE)

register(
    "store.race-free-group-creation-force-disable", default=False, flags=FLAG_AUTOMATOR_MODIFIABLE
)

# Enable calling the severity modeling API on group creation
register(
    "processing.calculate-severity-on-group-creation",
    default=False,
    flags=FLAG_AUTOMATOR_MODIFIABLE,
)

# Enable sending the flag to the microservice to tell it to purposefully take longer than our
# timeout, to see the effect on the overall error event processing backlog
register(
    "processing.severity-backlog-test.timeout",
    default=False,
    flags=FLAG_AUTOMATOR_MODIFIABLE,
)

# Enable sending the flag to the microservice to tell it to purposefully send back an error, to see
# the effect on the overall error event processing backlog
register(
    "processing.severity-backlog-test.error",
    default=False,
    flags=FLAG_AUTOMATOR_MODIFIABLE,
)

register(
    "issues.severity.first-event-severity-calculation-projects-allowlist",
    type=Sequence,
    default=[],
    flags=FLAG_ALLOW_EMPTY | FLAG_AUTOMATOR_MODIFIABLE,
)

register(
    "issues.severity.seer-project-rate-limit",
    type=Any,
    default={"limit": 5, "window": 1},
    flags=FLAG_ALLOW_EMPTY | FLAG_AUTOMATOR_MODIFIABLE,
)

register(
    "issues.severity.seer-global-rate-limit",
    type=Any,
    default={"limit": 20, "window": 1},
    flags=FLAG_ALLOW_EMPTY | FLAG_AUTOMATOR_MODIFIABLE,
)

register(
    "issues.severity.seer-circuit-breaker-passthrough-limit",
    type=Dict,
    default={"limit": 1, "window": 10},
    flags=FLAG_ALLOW_EMPTY | FLAG_AUTOMATOR_MODIFIABLE,
)

register(
    "issues.severity.seer-timout",
    type=Float,
    default=0.2,
    flags=FLAG_ALLOW_EMPTY | FLAG_AUTOMATOR_MODIFIABLE,
)

register(
    "issues.priority.projects-allowlist",
    type=Sequence,
    default=[],
    flags=FLAG_ALLOW_EMPTY | FLAG_AUTOMATOR_MODIFIABLE,
)


# Killswitch for issue priority
register(
    "issues.priority.enabled",
    default=False,
    type=Bool,
    flags=FLAG_MODIFIABLE_BOOL | FLAG_AUTOMATOR_MODIFIABLE,
)

# Killswitch for all Seer services
#
# TODO: So far this is only being checked when calling the Seer similar issues service during
# ingestion
register(
    "seer.global-killswitch.enabled",
    default=False,
    type=Bool,
    flags=FLAG_MODIFIABLE_BOOL | FLAG_AUTOMATOR_MODIFIABLE,
)

# Killswitches for individual Seer services
#
# TODO: Most of these are not yet being used. The one current exception is the similarity service
# killswitch, which is checked before calling Seer when potentially creating a  new group as part of
# ingestion.
register(
    "seer.similarity-killswitch.enabled",
    default=False,
    type=Bool,
    flags=FLAG_MODIFIABLE_BOOL | FLAG_AUTOMATOR_MODIFIABLE,
)
register(
    "seer.similarity-backfill-killswitch.enabled",
    default=False,
    type=Bool,
    flags=FLAG_MODIFIABLE_BOOL | FLAG_AUTOMATOR_MODIFIABLE,
)
register(
    "seer.similarity-embeddings-killswitch.enabled",
    default=False,
    type=Bool,
    flags=FLAG_MODIFIABLE_BOOL | FLAG_AUTOMATOR_MODIFIABLE,
)
register(
    "seer.similarity-embeddings-grouping-killswitch.enabled",
    default=False,
    type=Bool,
    flags=FLAG_MODIFIABLE_BOOL | FLAG_AUTOMATOR_MODIFIABLE,
)
register(
    "seer.similarity-embeddings-delete-by-hash-killswitch.enabled",
    default=False,
    type=Bool,
    flags=FLAG_MODIFIABLE_BOOL | FLAG_AUTOMATOR_MODIFIABLE,
)
register(
    "seer.similarity.grouping_killswitch_projects",
    default=[],
    type=Sequence,
    flags=FLAG_ALLOW_EMPTY | FLAG_AUTOMATOR_MODIFIABLE,
)
register(
    "seer.severity-killswitch.enabled",
    default=False,
    type=Bool,
    flags=FLAG_MODIFIABLE_BOOL | FLAG_AUTOMATOR_MODIFIABLE,
)
register(
    "seer.breakpoint-detection-killswitch.enabled",
    default=False,
    type=Bool,
    flags=FLAG_MODIFIABLE_BOOL | FLAG_AUTOMATOR_MODIFIABLE,
)
register(
    "seer.autofix-killswitch.enabled",
    default=False,
    type=Bool,
    flags=FLAG_MODIFIABLE_BOOL | FLAG_AUTOMATOR_MODIFIABLE,
)
register(
    "seer.anomaly-detection-killswitch.enabled",
    default=False,
    type=Bool,
    flags=FLAG_MODIFIABLE_BOOL | FLAG_AUTOMATOR_MODIFIABLE,
)

register(
    "seer.similarity.global-rate-limit",
    type=Dict,
    default={"limit": 20, "window": 1},
    flags=FLAG_ALLOW_EMPTY | FLAG_AUTOMATOR_MODIFIABLE,
)
register(
    "seer.similarity.per-project-rate-limit",
    type=Dict,
    default={"limit": 5, "window": 1},
    flags=FLAG_ALLOW_EMPTY | FLAG_AUTOMATOR_MODIFIABLE,
)

register(
    "seer.similarity.circuit-breaker-config",
    type=Dict,
    default={
        "error_limit": 33250,
        "error_limit_window": 600,  # 10 min
        "broken_state_duration": 300,  # 5 min
    },
    flags=FLAG_ALLOW_EMPTY | FLAG_AUTOMATOR_MODIFIABLE,
)

register(
    "seer.similarity.ingest.use_reranking",
    type=Bool,
    default=True,
    flags=FLAG_AUTOMATOR_MODIFIABLE,
)

register(
    "seer.similarity.similar_issues.use_reranking",
    type=Bool,
    default=True,
    flags=FLAG_AUTOMATOR_MODIFIABLE,
)

# TODO: Once Seer grouping is GA-ed, we probably either want to turn this down or get rid of it in
# favor of the default 10% sample rate
register(
    "seer.similarity.metrics_sample_rate",
    type=Float,
    default=1.0,
    flags=FLAG_AUTOMATOR_MODIFIABLE,
)

# seer nearest neighbour endpoint timeout
register(
    "embeddings-grouping.seer.nearest-neighbour-timeout",
    type=Float,
    default=0.1,
    flags=FLAG_ALLOW_EMPTY | FLAG_AUTOMATOR_MODIFIABLE,
)

# seer embeddings record update endpoint timeout
register(
    "embeddings-grouping.seer.embeddings-record-update-timeout",
    type=Float,
    default=0.05,
    flags=FLAG_ALLOW_EMPTY | FLAG_AUTOMATOR_MODIFIABLE,
)

# seer embeddings record delete endpoint timeout
register(
    "embeddings-grouping.seer.embeddings-record-delete-timeout",
    type=Float,
    default=0.1,
    flags=FLAG_ALLOW_EMPTY | FLAG_AUTOMATOR_MODIFIABLE,
)

# seer embeddings ratelimit in percentage that is allowed
register(
    "embeddings-grouping.seer.ratelimit",
    type=Int,
    default=0,
    flags=FLAG_ALLOW_EMPTY | FLAG_AUTOMATOR_MODIFIABLE,
)

# seer embeddings backfill batch size
register(
    "embeddings-grouping.seer.backfill-batch-size",
    type=Int,
    default=10,
    flags=FLAG_ALLOW_EMPTY | FLAG_AUTOMATOR_MODIFIABLE,
)

register(
    "embeddings-grouping.seer.delete-record-batch-size",
    type=Int,
    default=100,
    flags=FLAG_ALLOW_EMPTY | FLAG_AUTOMATOR_MODIFIABLE,
)

# ## sentry.killswitches
#
# The following options are documented in sentry.killswitches in more detail
register(
    "store.load-shed-group-creation-projects", type=Any, default=[], flags=FLAG_AUTOMATOR_MODIFIABLE
)
register("store.load-shed-pipeline-projects", type=Any, default=[], flags=FLAG_AUTOMATOR_MODIFIABLE)
register(
    "store.load-shed-parsed-pipeline-projects",
    type=Any,
    default=[],
    flags=FLAG_AUTOMATOR_MODIFIABLE,
)
register(
    "store.load-shed-save-event-projects", type=Any, default=[], flags=FLAG_AUTOMATOR_MODIFIABLE
)
register(
    "store.load-shed-process-event-projects", type=Any, default=[], flags=FLAG_AUTOMATOR_MODIFIABLE
)
register(
    "store.load-shed-process-event-projects-gradual",
    type=Dict,
    default={},
    flags=FLAG_AUTOMATOR_MODIFIABLE,
)
# Applies load shedding per project gradually. 1.0 means full load shedding
# 0.0 or no config means no load shedding.
register(
    "store.load-shed-symbolicate-event-projects",
    type=Any,
    default=[],
    flags=FLAG_AUTOMATOR_MODIFIABLE,
)
register(
    "store.save-event-highcpu-platforms", type=Sequence, default=[], flags=FLAG_AUTOMATOR_MODIFIABLE
)
register(
    "post_process.get-autoassign-owners", type=Sequence, default=[], flags=FLAG_AUTOMATOR_MODIFIABLE
)
register(
    "api.organization.disable-last-deploys",
    type=Sequence,
    default=[],
    flags=FLAG_AUTOMATOR_MODIFIABLE,
)
register(
    "issues.severity.skip-seer-requests",
    type=Sequence,
    default=[],
    flags=FLAG_AUTOMATOR_MODIFIABLE,
)

# Switch for new logic for release health metrics, based on filtering on org & project ids
register(
    "release-health.use-org-and-project-filter",
    type=Bool,
    default=False,
    flags=FLAG_MODIFIABLE_BOOL | FLAG_AUTOMATOR_MODIFIABLE,
)

# Switch for more performant project counter incr
register(
    "store.projectcounter-modern-upsert-sample-rate", default=0.0, flags=FLAG_AUTOMATOR_MODIFIABLE
)

# Run an experimental grouping config in background for performance analysis
register("store.background-grouping-config-id", default=None, flags=FLAG_AUTOMATOR_MODIFIABLE)

# Fraction of events that will pass through background grouping
register("store.background-grouping-sample-rate", default=0.0, flags=FLAG_AUTOMATOR_MODIFIABLE)

# Minimum number of files in an archive. Archives with fewer files are extracted and have their
# contents stored as separate release files.
register("processing.release-archive-min-files", default=10, flags=FLAG_AUTOMATOR_MODIFIABLE)

# All Relay options (statically authenticated Relays can be registered here)
register("relay.static_auth", default={}, flags=FLAG_NOSTORE)

# Tell Relay to stop extracting metrics from transaction payloads (see killswitches)
# Example value: [{"project_id": 42}, {"project_id": 123}]
register("relay.drop-transaction-metrics", default=[], flags=FLAG_AUTOMATOR_MODIFIABLE)

# Relay should emit a usage metric to track total spans.
register("relay.span-usage-metric", default=False, flags=FLAG_AUTOMATOR_MODIFIABLE)

# Killswitch for the Relay cardinality limiter, one of `enabled`, `disabled`, `passive`.
# In `passive` mode Relay's cardinality limiter is active but it does not enforce the limits.
register("relay.cardinality-limiter.mode", default="enabled", flags=FLAG_AUTOMATOR_MODIFIABLE)
# Override to set a list of limits into passive mode by organization.
#
# In passive mode Relay's cardinality limiter is active but it does not enforce the limits.
#
# Example: `{'1': ["transactions"]}`
# Forces the `transactions` cardinality limit into passive mode for the organization with id `1` (Sentry).
register(
    "relay.cardinality-limiter.passive-limits-by-org", default={}, flags=FLAG_AUTOMATOR_MODIFIABLE
)
# Sample rate for Cardinality Limiter Sentry errors.
#
# Rate needs to be between `0.0` and `1.0`.
# If set to `1.0` all cardinality limiter rejections will be logged as a Sentry error.
register(
    "relay.cardinality-limiter.error-sample-rate", default=0.01, flags=FLAG_AUTOMATOR_MODIFIABLE
)
# List of additional cardinality limits and selectors.
#
# ```
# {
#   "rollout_rate": 0.001,
#   "limit": { .. Cardinality Limit .. }
# }
# ```
register("relay.cardinality-limiter.limits", default=[], flags=FLAG_AUTOMATOR_MODIFIABLE)

# Controls the encoding used in Relay for encoding distributions and sets
# when writing to Kafka.
#
# Key is the metric namespace (as used by Relay) and the value is the desired encoding.
register("relay.metric-bucket-set-encodings", default={}, flags=FLAG_AUTOMATOR_MODIFIABLE)
register("relay.metric-bucket-distribution-encodings", default={}, flags=FLAG_AUTOMATOR_MODIFIABLE)

# Controls the rollout rate in percent (`0.0` to `1.0`) for metric stats.
register("relay.metric-stats.rollout-rate", default=0.0, flags=FLAG_AUTOMATOR_MODIFIABLE)

# Controls the sample rate of metrics summaries computation in Relay.
register(
    "relay.compute-metrics-summaries.sample-rate", default=0.0, flags=FLAG_AUTOMATOR_MODIFIABLE
)

# Controls whether generic inbound filters are sent to Relay.
register("relay.emit-generic-inbound-filters", default=False, flags=FLAG_AUTOMATOR_MODIFIABLE)

# Write new kafka headers in eventstream
register("eventstream:kafka-headers", default=True, flags=FLAG_AUTOMATOR_MODIFIABLE)

# Post process forwarder options
# Gets data from Kafka headers
register("post-process-forwarder:kafka-headers", default=True, flags=FLAG_AUTOMATOR_MODIFIABLE)

# Subscription queries sampling rate
register("subscriptions-query.sample-rate", default=0.01, flags=FLAG_AUTOMATOR_MODIFIABLE)

# The ratio of symbolication requests for which metrics will be submitted to redis.
#
# This is to allow gradual rollout of metrics collection for symbolication requests and can be
# removed once it is fully rolled out.
register(
    "symbolicate-event.low-priority.metrics.submission-rate",
    default=0.0,
    flags=FLAG_AUTOMATOR_MODIFIABLE,
)

# Drop delete_old_primary_hash messages for a particular project.
register("reprocessing2.drop-delete-old-primary-hash", default=[], flags=FLAG_AUTOMATOR_MODIFIABLE)

# BEGIN ABUSE QUOTAS

# Example:
# >>> org = Organization.objects.get(slug='foo')
# >>> org.update_option("project-abuse-quota.transaction-limit", 42)
# >>> for q in SubscriptionQuota()._get_abuse_quotas(org): print(q.to_json())
# {'id': 'pat', 'scope': 'project', 'categories': ['transaction'], 'limit': 420, 'window': 10, 'reasonCode': 'project_abuse_limit'}
# You can see that for this organization, 42 transactions per second
# is effectively enforced as 420/s because the rate limiting window is 10 seconds.

# DEPRECATED (only in use by getsentry).
# Use "project-abuse-quota.window" instead.
register(
    "getsentry.rate-limit.window",
    type=Int,
    default=10,
    flags=FLAG_PRIORITIZE_DISK | FLAG_AUTOMATOR_MODIFIABLE,
)

# Relay isn't effective at enforcing 1s windows - 10 seconds has worked well.
# If the limit is negative, then it means completely blocked.
# I don't see this value needing to be tweaked on a per-org basis,
# so for now the org option "project-abuse-quota.window" doesn't do anything.
register(
    "project-abuse-quota.window",
    type=Int,
    default=10,
    flags=FLAG_PRIORITIZE_DISK | FLAG_AUTOMATOR_MODIFIABLE,
)

# DEPRECATED. Use "project-abuse-quota.error-limit" instead.
# This is set to 0: don't limit by default, because it is configured in production.
# The DEPRECATED org option override is "sentry:project-error-limit".
register(
    "getsentry.rate-limit.project-errors",
    type=Int,
    default=0,
    flags=FLAG_PRIORITIZE_DISK | FLAG_AUTOMATOR_MODIFIABLE,
)
# DEPRECATED. Use "project-abuse-quota.transaction-limit" instead.
# This is set to 0: don't limit by default, because it is configured in production.
# The DEPRECATED org option override is "sentry:project-transaction-limit".
register(
    "getsentry.rate-limit.project-transactions",
    type=Int,
    default=0,
    flags=FLAG_PRIORITIZE_DISK | FLAG_AUTOMATOR_MODIFIABLE,
)

# These are set to 0: don't limit by default.
# These have yet to be configured in production.
# For errors and transactions, the above DEPRECATED options take
# precedence for now, until we decide on values to set for all these.
# Set the same key as an org option which will override these values for the org.
# Similarly, for now, the DEPRECATED org options "sentry:project-error-limit"
# and "sentry:project-transaction-limit" take precedence.
register(
    "project-abuse-quota.error-limit",
    type=Int,
    default=0,
    flags=FLAG_PRIORITIZE_DISK | FLAG_AUTOMATOR_MODIFIABLE,
)
register(
    "project-abuse-quota.transaction-limit",
    type=Int,
    default=0,
    flags=FLAG_PRIORITIZE_DISK | FLAG_AUTOMATOR_MODIFIABLE,
)
register(
    "project-abuse-quota.attachment-limit",
    type=Int,
    default=0,
    flags=FLAG_PRIORITIZE_DISK | FLAG_AUTOMATOR_MODIFIABLE,
)
register(
    "project-abuse-quota.session-limit",
    type=Int,
    default=0,
    flags=FLAG_PRIORITIZE_DISK | FLAG_AUTOMATOR_MODIFIABLE,
)
register(
    "project-abuse-quota.span-limit",
    type=Int,
    default=0,
    flags=FLAG_PRIORITIZE_DISK | FLAG_AUTOMATOR_MODIFIABLE,
)


register(
    "organization-abuse-quota.metric-bucket-limit",
    type=Int,
    default=0,
    flags=FLAG_PRIORITIZE_DISK | FLAG_AUTOMATOR_MODIFIABLE,
)

register(
    "organization-abuse-quota.custom-metric-bucket-limit",
    type=Int,
    default=0,
    flags=FLAG_PRIORITIZE_DISK | FLAG_AUTOMATOR_MODIFIABLE,
)


for mabq in build_metric_abuse_quotas():
    register(
        mabq.option,
        type=Int,
        default=0,
        flags=FLAG_PRIORITIZE_DISK | FLAG_AUTOMATOR_MODIFIABLE,
    )

# END ABUSE QUOTAS

# Send event messages for specific project IDs to random partitions in Kafka
# contents are a list of project IDs to message types to be randomly assigned
# e.g. [{"project_id": 2, "message_type": "error"}, {"project_id": 3, "message_type": "transaction"}]
register(
    "kafka.send-project-events-to-random-partitions", default=[], flags=FLAG_AUTOMATOR_MODIFIABLE
)

# default brownout crontab for api deprecations
register(
    "api.deprecation.brownout-cron",
    default="0 12 * * *",
    type=String,
    flags=FLAG_AUTOMATOR_MODIFIABLE,
)
# Brownout duration to be stored in ISO8601 format for durations (See https://en.wikipedia.org/wiki/ISO_8601#Durations)
register("api.deprecation.brownout-duration", default="PT1M", flags=FLAG_AUTOMATOR_MODIFIABLE)

# Option to disable misbehaving use case IDs
register("sentry-metrics.indexer.disabled-namespaces", default=[], flags=FLAG_AUTOMATOR_MODIFIABLE)

# An option to tune the percentage of cache keys that gets replenished during indexer resolve
register(
    "sentry-metrics.indexer.disable-memcache-replenish-rollout",
    default=0.0,
    flags=FLAG_AUTOMATOR_MODIFIABLE,
)

# An option to enable reading from the new schema for the caching indexer
register(
    "sentry-metrics.indexer.read-new-cache-namespace",
    default=False,
    flags=FLAG_AUTOMATOR_MODIFIABLE,
)

# An option to enable writing from the new schema for the caching indexer
register(
    "sentry-metrics.indexer.write-new-cache-namespace",
    default=False,
    flags=FLAG_AUTOMATOR_MODIFIABLE,
)

# Option to control sampling percentage of schema validation on the generic metrics pipeline
# based on namespace.
register(
    "sentry-metrics.indexer.generic-metrics.schema-validation-rules",
    default={},  # empty dict means validate schema for all use cases
    flags=FLAG_AUTOMATOR_MODIFIABLE,
)

# Option to control sampling percentage of schema validation on the release health metrics
# pipeline based on namespace.
register(
    "sentry-metrics.indexer.release-health.schema-validation-rules",
    default={},  # empty dict means validate schema for all use cases
    flags=FLAG_AUTOMATOR_MODIFIABLE,
)

# Option to enable orjson for JSON parsing in reconstruct_messages function
register(
    "sentry-metrics.indexer.reconstruct.enable-orjson", default=0.0, flags=FLAG_AUTOMATOR_MODIFIABLE
)


# Option to remove support for percentiles on a per-use case basis.
# Add the use case name (e.g. "custom") to this list
# to disable percentiles storage for the use case
register(
    "sentry-metrics.drop-percentiles.per-use-case",
    default=[],
    flags=FLAG_AUTOMATOR_MODIFIABLE,
)

# Global and per-organization limits on the writes to the string indexer's DB.
#
# Format is a list of dictionaries of format {
#   "window_seconds": ...,
#   "granularity_seconds": ...,
#   "limit": ...
# }
#
# See sentry.ratelimiters.sliding_windows for an explanation of what each of
# those terms mean.
#
# Note that changing either window or granularity_seconds of a limit will
# effectively reset it, as the previous data can't/won't be converted.
register(
    "sentry-metrics.writes-limiter.limits.performance.per-org",
    default=[],
    flags=FLAG_AUTOMATOR_MODIFIABLE,
)
register(
    "sentry-metrics.writes-limiter.limits.transactions.per-org",
    default=[],
    flags=FLAG_AUTOMATOR_MODIFIABLE,
)
register(
    "sentry-metrics.writes-limiter.limits.sessions.per-org",
    default=[],
    flags=FLAG_AUTOMATOR_MODIFIABLE,
)
register(
    "sentry-metrics.writes-limiter.limits.spans.per-org",
    default=[],
    flags=FLAG_AUTOMATOR_MODIFIABLE,
)
register(
    "sentry-metrics.writes-limiter.limits.releasehealth.per-org",
    default=[],
    flags=FLAG_AUTOMATOR_MODIFIABLE,
)
register(
    "sentry-metrics.writes-limiter.limits.custom.per-org",
    default=[],
    flags=FLAG_AUTOMATOR_MODIFIABLE,
)
register(
    "sentry-metrics.writes-limiter.limits.generic-metrics.per-org",
    default=[],
    flags=FLAG_AUTOMATOR_MODIFIABLE,
)

register(
    "sentry-metrics.writes-limiter.limits.performance.global",
    default=[],
    flags=FLAG_AUTOMATOR_MODIFIABLE,
)
register(
    "sentry-metrics.writes-limiter.limits.transactions.global",
    default=[],
    flags=FLAG_AUTOMATOR_MODIFIABLE,
)
register(
    "sentry-metrics.writes-limiter.limits.sessions.global",
    default=[],
    flags=FLAG_AUTOMATOR_MODIFIABLE,
)
register(
    "sentry-metrics.writes-limiter.limits.spans.global",
    default=[],
    flags=FLAG_AUTOMATOR_MODIFIABLE,
)
register(
    "sentry-metrics.writes-limiter.limits.releasehealth.global",
    default=[],
    flags=FLAG_AUTOMATOR_MODIFIABLE,
)
register(
    "sentry-metrics.writes-limiter.limits.custom.global",
    default=[],
    flags=FLAG_AUTOMATOR_MODIFIABLE,
)
register(
    "sentry-metrics.writes-limiter.limits.generic-metrics.global",
    default=[],
    flags=FLAG_AUTOMATOR_MODIFIABLE,
)

# per-organization limits on the number of timeseries that can be observed in
# each window.
#
# Format is a list of dictionaries of format {
#   "window_seconds": ...,
#   "granularity_seconds": ...,
#   "limit": ...
# }
#
# See sentry.ratelimiters.cardinality for an explanation of what each of
# those terms mean.
#
# Note that changing either window or granularity_seconds of a limit will
# effectively reset it, as the previous data can't/won't be converted.
register(
    "sentry-metrics.cardinality-limiter.limits.transactions.per-org",
    default=[
        {"window_seconds": 3600, "granularity_seconds": 600, "limit": 10000},
    ],
    flags=FLAG_AUTOMATOR_MODIFIABLE,
)
register(
    "sentry-metrics.cardinality-limiter.limits.sessions.per-org",
    default=[
        {"window_seconds": 3600, "granularity_seconds": 600, "limit": 10000},
    ],
    flags=FLAG_AUTOMATOR_MODIFIABLE,
)
register(
    "sentry-metrics.cardinality-limiter.limits.spans.per-org",
    default=[
        {"window_seconds": 3600, "granularity_seconds": 600, "limit": 10000},
    ],
    flags=FLAG_AUTOMATOR_MODIFIABLE,
)
register(
    "sentry-metrics.cardinality-limiter.limits.custom.per-org",
    default=[
        {"window_seconds": 3600, "granularity_seconds": 600, "limit": 10000},
    ],
    flags=FLAG_AUTOMATOR_MODIFIABLE,
)
register(
    "sentry-metrics.cardinality-limiter.limits.profiles.per-org",
    default=[
        {"window_seconds": 3600, "granularity_seconds": 600, "limit": 10000},
    ],
    flags=FLAG_AUTOMATOR_MODIFIABLE,
)
register(
    "sentry-metrics.cardinality-limiter.limits.generic-metrics.per-org",
    default=[
        {"window_seconds": 3600, "granularity_seconds": 600, "limit": 10000},
    ],
    flags=FLAG_AUTOMATOR_MODIFIABLE,
)
register(
    "sentry-metrics.10s-granularity",
    default=False,
    flags=FLAG_AUTOMATOR_MODIFIABLE,
)

# Flag to determine whether abnormal_mechanism tag should be extracted
register(
    "sentry-metrics.releasehealth.abnormal-mechanism-extraction-rate",
    default=0.0,
    flags=FLAG_AUTOMATOR_MODIFIABLE,
)

register(
    "sentry-metrics.synchronize-kafka-rebalances",
    default=False,
    flags=FLAG_AUTOMATOR_MODIFIABLE,
)

register(
    "sentry-metrics.synchronized-rebalance-delay",
    default=15,
    flags=FLAG_AUTOMATOR_MODIFIABLE,
)

# Performance issue option for *all* performance issues detection
register("performance.issues.all.problem-detection", default=1.0, flags=FLAG_AUTOMATOR_MODIFIABLE)

# Individual system-wide options in case we need to turn off specific detectors for load concerns, ignoring the set project options.
register(
    "performance.issues.compressed_assets.problem-creation",
    default=1.0,
    flags=FLAG_AUTOMATOR_MODIFIABLE,
)
register(
    "performance.issues.compressed_assets.la-rollout", default=0.0, flags=FLAG_AUTOMATOR_MODIFIABLE
)
register(
    "performance.issues.compressed_assets.ea-rollout", default=0.0, flags=FLAG_AUTOMATOR_MODIFIABLE
)
register(
    "performance.issues.compressed_assets.ga-rollout", default=1.0, flags=FLAG_AUTOMATOR_MODIFIABLE
)
register(
    "performance.issues.consecutive_db.problem-creation",
    default=1.0,
    flags=FLAG_AUTOMATOR_MODIFIABLE,
)
register(
    "performance.issues.consecutive_db.la-rollout", default=0.0, flags=FLAG_AUTOMATOR_MODIFIABLE
)
register(
    "performance.issues.consecutive_db.ea-rollout", default=0.0, flags=FLAG_AUTOMATOR_MODIFIABLE
)
register(
    "performance.issues.consecutive_db.ga-rollout", default=1.0, flags=FLAG_AUTOMATOR_MODIFIABLE
)
register(
    "performance.issues.n_plus_one_db.problem-detection",
    default=1.0,
    flags=FLAG_AUTOMATOR_MODIFIABLE,
)
register(
    "performance.issues.n_plus_one_db.problem-creation",
    default=1.0,
    flags=FLAG_AUTOMATOR_MODIFIABLE,
)
register(
    "performance.issues.n_plus_one_db_ext.problem-creation",
    default=1.0,
    flags=FLAG_AUTOMATOR_MODIFIABLE,
)
register(
    "performance.issues.file_io_main_thread.problem-creation",
    default=1.0,
    flags=FLAG_AUTOMATOR_MODIFIABLE,
)
register(
    "performance.issues.db_main_thread.problem-creation",
    default=1.0,
    flags=FLAG_AUTOMATOR_MODIFIABLE,
)
register(
    "performance.issues.n_plus_one_api_calls.problem-creation",
    default=1.0,
    flags=FLAG_AUTOMATOR_MODIFIABLE,
)
register(
    "performance.issues.n_plus_one_api_calls.la-rollout",
    default=0.0,
    flags=FLAG_AUTOMATOR_MODIFIABLE,
)
register(
    "performance.issues.n_plus_one_api_calls.ea-rollout",
    default=0.0,
    flags=FLAG_AUTOMATOR_MODIFIABLE,
)
register(
    "performance.issues.n_plus_one_api_calls.ga-rollout",
    default=1.0,
    flags=FLAG_AUTOMATOR_MODIFIABLE,
)
register(
    "performance.issues.slow_db_query.problem-creation",
    default=1.0,
    flags=FLAG_AUTOMATOR_MODIFIABLE,
)
register(
    "performance.issues.slow_db_query.la-rollout", default=0.0, flags=FLAG_AUTOMATOR_MODIFIABLE
)
register(
    "performance.issues.slow_db_query.ea-rollout", default=0.0, flags=FLAG_AUTOMATOR_MODIFIABLE
)
register(
    "performance.issues.slow_db_query.ga-rollout", default=1.0, flags=FLAG_AUTOMATOR_MODIFIABLE
)
register(
    "performance.issues.render_blocking_assets.problem-creation",
    default=1.0,
    flags=FLAG_AUTOMATOR_MODIFIABLE,
)
register(
    "performance.issues.render_blocking_assets.la-rollout",
    default=0.0,
    flags=FLAG_AUTOMATOR_MODIFIABLE,
)
register(
    "performance.issues.render_blocking_assets.ea-rollout",
    default=0.0,
    flags=FLAG_AUTOMATOR_MODIFIABLE,
)
register(
    "performance.issues.render_blocking_assets.ga-rollout",
    default=1.0,
    flags=FLAG_AUTOMATOR_MODIFIABLE,
)
register(
    "performance.issues.m_n_plus_one_db.problem-creation",
    default=1.0,
    flags=FLAG_AUTOMATOR_MODIFIABLE,
)
register(
    "performance.issues.m_n_plus_one_db.la-rollout", default=0.0, flags=FLAG_AUTOMATOR_MODIFIABLE
)
register(
    "performance.issues.m_n_plus_one_db.ea-rollout", default=0.0, flags=FLAG_AUTOMATOR_MODIFIABLE
)
register(
    "performance.issues.m_n_plus_one_db.ga-rollout", default=1.0, flags=FLAG_AUTOMATOR_MODIFIABLE
)
register(
    "performance.issues.http_overhead.problem-creation",
    default=0.0,
    flags=FLAG_AUTOMATOR_MODIFIABLE,
)
register(
    "performance.issues.http_overhead.la-rollout", default=0.0, flags=FLAG_AUTOMATOR_MODIFIABLE
)
register(
    "performance.issues.http_overhead.ea-rollout", default=0.0, flags=FLAG_AUTOMATOR_MODIFIABLE
)
register(
    "performance.issues.http_overhead.ga-rollout", default=0.0, flags=FLAG_AUTOMATOR_MODIFIABLE
)

# System-wide options for default performance detection settings for any org opted into the performance-issues-ingest feature. Meant for rollout.
register(
    "performance.issues.n_plus_one_db.count_threshold", default=5, flags=FLAG_AUTOMATOR_MODIFIABLE
)
register(
    "performance.issues.n_plus_one_db.duration_threshold",
    default=50.0,
    flags=FLAG_AUTOMATOR_MODIFIABLE,
)
register(
    "performance.issues.slow_db_query.duration_threshold",
    default=500.0,  # ms
    flags=FLAG_AUTOMATOR_MODIFIABLE,
)
register(
    "performance.issues.render_blocking_assets.fcp_minimum_threshold",
    default=2000.0,
    flags=FLAG_AUTOMATOR_MODIFIABLE,
)
register(
    "performance.issues.render_blocking_assets.fcp_maximum_threshold",
    default=10000.0,
    flags=FLAG_AUTOMATOR_MODIFIABLE,
)
register(
    "performance.issues.render_blocking_assets.fcp_ratio_threshold",
    default=0.33,
    flags=FLAG_AUTOMATOR_MODIFIABLE,
)
register(
    "performance.issues.render_blocking_assets.size_threshold",
    default=500000,
    flags=FLAG_AUTOMATOR_MODIFIABLE,
)
register(
    "performance.issues.consecutive_http.max_duration_between_spans",
    default=500,  # ms
    flags=FLAG_AUTOMATOR_MODIFIABLE,
)
register(
    "performance.issues.consecutive_http.consecutive_count_threshold",
    default=3,
    flags=FLAG_AUTOMATOR_MODIFIABLE,
)
register(
    "performance.issues.consecutive_http.span_duration_threshold",
    default=500,  # ms
    flags=FLAG_AUTOMATOR_MODIFIABLE,
)
register(
    "performance.issues.consecutive_http.min_time_saved_threshold",
    default=2000,  # ms
    flags=FLAG_AUTOMATOR_MODIFIABLE,
)
register(
    "performance.issues.large_http_payload.size_threshold",
    default=300000,
    flags=FLAG_AUTOMATOR_MODIFIABLE,
)  # 1MB
register(
    "performance.issues.db_on_main_thread.total_spans_duration_threshold",
    default=16,
    flags=FLAG_AUTOMATOR_MODIFIABLE,
)  # ms
register(
    "performance.issues.file_io_on_main_thread.total_spans_duration_threshold",
    default=16,
    flags=FLAG_AUTOMATOR_MODIFIABLE,
)  # ms
register(
    "performance.issues.uncompressed_asset.size_threshold",
    default=500 * 1024,
    flags=FLAG_AUTOMATOR_MODIFIABLE,
)  # 512 kilo bytes
register(
    "performance.issues.uncompressed_asset.duration_threshold",
    default=300,
    flags=FLAG_AUTOMATOR_MODIFIABLE,
)  # ms
register(
    "performance.issues.consecutive_db.min_time_saved_threshold",
    default=100,
    flags=FLAG_AUTOMATOR_MODIFIABLE,
)  # ms
register(
    "performance.issues.http_overhead.http_request_delay_threshold",
    default=500,
    flags=FLAG_AUTOMATOR_MODIFIABLE,
)  # ms
register(
    "performance.issues.n_plus_one_api_calls.total_duration",
    default=300,
    flags=FLAG_AUTOMATOR_MODIFIABLE,
)  # ms

# Adjusting some time buffers in the trace endpoint
register(
    "performance.traces.transaction_query_timebuffer_days",
    type=Float,
    default=1.5,
    flags=FLAG_AUTOMATOR_MODIFIABLE,
)  # days
register(
    "performance.traces.span_query_timebuffer_hours",
    type=Float,
    default=1.0,
    flags=FLAG_AUTOMATOR_MODIFIABLE,
)  # hours
register(
    "performance.traces.query_timestamp_projects",
    type=Bool,
    default=False,
    flags=FLAG_AUTOMATOR_MODIFIABLE,
)
register(
    "performance.traces.trace-explorer-buffer-hours",
    type=Float,
    default=1.0,
    flags=FLAG_AUTOMATOR_MODIFIABLE,
)
register(
    "performance.traces.trace-explorer-max-trace-ids-per-chunk",
    type=Int,
    default=2500,
    flags=FLAG_AUTOMATOR_MODIFIABLE,
)
register(
    "performance.traces.trace-explorer-skip-floating-spans",
    type=Bool,
    default=True,
    flags=FLAG_AUTOMATOR_MODIFIABLE,
)
register(
    "performance.traces.trace-explorer-scan-max-block-size-hours",
    type=Int,
    default=8,
    flags=FLAG_AUTOMATOR_MODIFIABLE,
)
register(
    "performance.traces.trace-explorer-scan-max-batches",
    type=Int,
    default=7,
    flags=FLAG_AUTOMATOR_MODIFIABLE,
)
register(
    "performance.traces.trace-explorer-scan-max-execution-seconds",
    type=Int,
    default=30,
    flags=FLAG_AUTOMATOR_MODIFIABLE,
)
register(
    "performance.traces.trace-explorer-scan-max-parallel-queries",
    type=Int,
    default=3,
    flags=FLAG_AUTOMATOR_MODIFIABLE,
)
register(
    "performance.traces.trace-explorer-skip-recent-seconds",
    type=Int,
    default=0,
    flags=FLAG_AUTOMATOR_MODIFIABLE,
)
register(
    "performance.traces.span_query_minimum_spans",
    type=Int,
    default=10000,
    flags=FLAG_AUTOMATOR_MODIFIABLE,
)
register(
    "performance.traces.check_span_extraction_date",
    type=Bool,
    default=False,
    flags=FLAG_AUTOMATOR_MODIFIABLE,
)
register(
    # the timestamp that spans extraction was enabled for this environment
    "performance.traces.spans_extraction_date",
    type=Int,
    flags=FLAG_AUTOMATOR_MODIFIABLE,
)
register(
    "insights.span-samples-query.sample-rate",
    type=Float,
    default=0.0,  # 0 acts as 'no sampling'
    flags=FLAG_AUTOMATOR_MODIFIABLE,
)

register(
    "performance.spans-tags-key.sample-rate",
    type=Float,
    default=1.0,
    flags=FLAG_AUTOMATOR_MODIFIABLE,
)
register(
    "performance.spans-tags-key.max",
    type=Int,
    default=1000,
    flags=FLAG_AUTOMATOR_MODIFIABLE,
)
register(
    "performance.spans-tags-value.sample-rate",
    type=Float,
    default=1.0,
    flags=FLAG_AUTOMATOR_MODIFIABLE,
)
register(
    "performance.spans-tags-values.max",
    type=Int,
    default=1000,
    flags=FLAG_AUTOMATOR_MODIFIABLE,
)

# In Single Tenant with 100% DS, we may need to reverse the UI change made by dynamic-sampling
# if metrics extraction isn't ready.
register("performance.hide-metrics-ui", type=Bool, default=False, flags=FLAG_AUTOMATOR_MODIFIABLE)

# Used for enabling flags in ST. Should be removed once Flagpole works in all STs.
register(
    "performance.use_metrics.orgs_allowlist",
    type=Sequence,
    default=[],
    flags=FLAG_ALLOW_EMPTY | FLAG_AUTOMATOR_MODIFIABLE,
)
# Used for the z-score when calculating the margin of error in performance
register(
    "performance.extrapolation.confidence.z-score",
    type=Float,
    default=1.96,
    flags=FLAG_ALLOW_EMPTY | FLAG_AUTOMATOR_MODIFIABLE,
)
# Used for enabling flags in ST. Should be removed once Flagpole works in all STs.
register("performance.use_metrics.enabled", default=False, flags=FLAG_AUTOMATOR_MODIFIABLE)

# Dynamic Sampling system-wide options
# Size of the sliding window used for dynamic sampling. It is defaulted to 24 hours.
register("dynamic-sampling:sliding_window.size", default=24, flags=FLAG_AUTOMATOR_MODIFIABLE)
# Number of large transactions to retrieve from Snuba for transaction re-balancing.
register(
    "dynamic-sampling.prioritise_transactions.num_explicit_large_transactions",
    30,
    flags=FLAG_AUTOMATOR_MODIFIABLE,
)
# Number of large transactions to retrieve from Snuba for transaction re-balancing.
register(
    "dynamic-sampling.prioritise_transactions.num_explicit_small_transactions",
    0,
    flags=FLAG_AUTOMATOR_MODIFIABLE,
)

# Stops dynamic sampling rules from being emitted in relay config.
# This is required for ST instances that have flakey flags as we want to be able kill DS ruining customer data if necessary.
# It is only a killswitch for behaviour, it may actually increase infra load if flipped for a user currently being sampled.
register("dynamic-sampling.config.killswitch", default=False, flags=FLAG_AUTOMATOR_MODIFIABLE)

# Controls the intensity of dynamic sampling transaction rebalancing. 0.0 = explict rebalancing
# not performed, 1.0= full rebalancing (tries to bring everything to mean). Note that even at 0.0
# there will still be some rebalancing between the explicit and implicit transactions ( so setting rebalancing
# to 0.0 is not the same as no rebalancing. To effectively disable rebalancing set the number of explicit
# transactions to be rebalance (both small and large) to 0.
register(
    "dynamic-sampling.prioritise_transactions.rebalance_intensity",
    default=0.8,
    flags=FLAG_MODIFIABLE_RATE | FLAG_AUTOMATOR_MODIFIABLE,
)

# Enables a feature flag check in dynamic sampling tasks that switches
# organizations between transactions and spans for rebalancing. This check is
# expensive, so it can be disabled using this option.
register(
    "dynamic-sampling.check_span_feature_flag",
    default=False,
    flags=FLAG_AUTOMATOR_MODIFIABLE | FLAG_MODIFIABLE_RATE,
)

# === Hybrid cloud subsystem options ===
# UI rollout
register(
    "hybrid_cloud.disable_relative_upload_urls", default=False, flags=FLAG_AUTOMATOR_MODIFIABLE
)
register("hybrid_cloud.disable_tombstone_cleanup", default=False, flags=FLAG_AUTOMATOR_MODIFIABLE)

# Flagpole Configuration (used in getsentry)
register("flagpole.debounce_reporting_seconds", default=0, flags=FLAG_AUTOMATOR_MODIFIABLE)

# Feature flagging error capture rate.
# When feature flagging has faults, it can become very high volume and we can overwhelm sentry.
register("features.error.capture_rate", default=0.1, flags=FLAG_AUTOMATOR_MODIFIABLE)

# Retry controls
register("hybridcloud.regionsiloclient.retries", default=5, flags=FLAG_AUTOMATOR_MODIFIABLE)
register("hybridcloud.rpc.retries", default=5, flags=FLAG_AUTOMATOR_MODIFIABLE)
register("hybridcloud.integrationproxy.retries", default=5, flags=FLAG_AUTOMATOR_MODIFIABLE)
register("hybridcloud.endpoint_flag_logging", default=False, flags=FLAG_AUTOMATOR_MODIFIABLE)
register("hybridcloud.rpc.method_retry_overrides", default={}, flags=FLAG_AUTOMATOR_MODIFIABLE)
register("hybridcloud.rpc.method_timeout_overrides", default={}, flags=FLAG_AUTOMATOR_MODIFIABLE)
# Webhook processing controls
register(
    "hybridcloud.webhookpayload.worker_threads",
    default=4,
    flags=FLAG_AUTOMATOR_MODIFIABLE,
)

# Break glass controls
register("hybrid_cloud.rpc.disabled-service-methods", default=[], flags=FLAG_AUTOMATOR_MODIFIABLE)
# == End hybrid cloud subsystem

# Decides whether an incoming transaction triggers an update of the clustering rule applied to it.
register("txnames.bump-lifetime-sample-rate", default=0.1, flags=FLAG_AUTOMATOR_MODIFIABLE)

# === Nodestore related runtime options ===

register(
    "nodestore.set-subkeys.enable-set-cache-item", default=True, flags=FLAG_AUTOMATOR_MODIFIABLE
)

# === Backpressure related runtime options ===

# Enables monitoring of services for backpressure management.
register("backpressure.monitoring.enabled", default=False, flags=FLAG_AUTOMATOR_MODIFIABLE)
# How often the monitor will check service health.
register("backpressure.monitoring.interval", default=5, flags=FLAG_AUTOMATOR_MODIFIABLE)

# Enables checking consumer health for backpressure management.
register("backpressure.checking.enabled", default=False, flags=FLAG_AUTOMATOR_MODIFIABLE)
# How often a consumer will check for its health in a debounced fassion.
register("backpressure.checking.interval", default=5, flags=FLAG_AUTOMATOR_MODIFIABLE)


# How long a status is persisted, which means that updates to health status can be paused for that long before consumers will assume things are unhealthy
register("backpressure.status_ttl", default=60, flags=FLAG_AUTOMATOR_MODIFIABLE)

# The high-watermark levels per-service which will mark a service as unhealthy.
# This should mirror the `SENTRY_PROCESSING_SERVICES` setting.
register(
    "backpressure.high_watermarks.celery",
    default=0.5,
    flags=FLAG_AUTOMATOR_MODIFIABLE,
)
register(
    "backpressure.high_watermarks.attachments-store",
    default=0.8,
    flags=FLAG_AUTOMATOR_MODIFIABLE,
)
register(
    "backpressure.high_watermarks.processing-store",
    default=0.8,
    flags=FLAG_AUTOMATOR_MODIFIABLE,
)
register(
    "backpressure.high_watermarks.processing-locks",
    default=0.8,
    flags=FLAG_AUTOMATOR_MODIFIABLE,
)
register(
    "backpressure.high_watermarks.post-process-locks",
    default=0.8,
    flags=FLAG_AUTOMATOR_MODIFIABLE,
)
register(
    "backpressure.high_watermarks.processing-store-transactions",
    default=0.8,
    flags=FLAG_AUTOMATOR_MODIFIABLE,
)

# Killswitch for monitor check-ins
register("crons.organization.disable-check-in", type=Sequence, default=[])


# Temporary killswitch to enable dispatching incident occurrences into the
# incident_occurrence_consumer
register(
    "crons.dispatch_incident_occurrences_to_consumer",
    default=False,
    flags=FLAG_BOOL | FLAG_AUTOMATOR_MODIFIABLE,
)

# Enables recording tick volume metrics and tick decisions based on those
# metrics. Decisions are used to delay notifications in a system incident.
register(
    "crons.system_incidents.collect_metrics",
    default=False,
    flags=FLAG_BOOL | FLAG_AUTOMATOR_MODIFIABLE,
)

# Enables the the crons incident occurrence consumer to consider the clock-tick
# decision made based on volume metrics to determine if a incident occurrence
# should be processed, delayed, or dropped entirely.
register(
    "crons.system_incidents.use_decisions",
    default=False,
    flags=FLAG_BOOL | FLAG_AUTOMATOR_MODIFIABLE,
)

# The threshold that the tick metric must surpass for a tick to be determined
# as anomalous. This value should be negative, since we will only determine an
# incident based on a decrease in volume.
#
# See the `monitors.system_incidents` module for more details
register(
    "crons.system_incidents.pct_deviation_anomaly_threshold",
    default=-10,
    flags=FLAG_AUTOMATOR_MODIFIABLE,
)

# The threshold that the tick metric must surpass to transition to an incident
# state. This should be a fairly high value to avoid false positive incidents.
register(
    "crons.system_incidents.pct_deviation_incident_threshold",
    default=-30,
    flags=FLAG_AUTOMATOR_MODIFIABLE,
)

# This is the number of previous ticks we will consider the tick metrics and
# tick decisions for to determine a decision about the tick being evaluated.
register(
    "crons.system_incidents.tick_decision_window",
    default=5,
    flags=FLAG_AUTOMATOR_MODIFIABLE,
)


# Sets the timeout for webhooks
register(
    "sentry-apps.webhook.timeout.sec",
    default=1.0,
    flags=FLAG_AUTOMATOR_MODIFIABLE,
)

# Enables statistical detectors for a project
register(
    "statistical_detectors.enable",
    default=False,
    flags=FLAG_PRIORITIZE_DISK | FLAG_AUTOMATOR_MODIFIABLE,
)
register(
    "statistical_detectors.enable.projects.performance",
    type=Sequence,
    default=[],
    flags=FLAG_PRIORITIZE_DISK | FLAG_AUTOMATOR_MODIFIABLE,
)
register(
    "statistical_detectors.enable.projects.profiling",
    type=Sequence,
    default=[],
    flags=FLAG_PRIORITIZE_DISK | FLAG_AUTOMATOR_MODIFIABLE,
)
register(
    "statistical_detectors.query.batch_size",
    type=Int,
    default=100,
    flags=FLAG_PRIORITIZE_DISK | FLAG_AUTOMATOR_MODIFIABLE,
)
register(
    "statistical_detectors.query.transactions.timeseries_days",
    type=Int,
    default=14,
    flags=FLAG_PRIORITIZE_DISK | FLAG_AUTOMATOR_MODIFIABLE,
)
register(
    "statistical_detectors.query.functions.timeseries_days",
    type=Int,
    default=14,
    flags=FLAG_PRIORITIZE_DISK | FLAG_AUTOMATOR_MODIFIABLE,
)
register(
    "statistical_detectors.ratelimit.ema",
    type=Int,
    default=-1,
    flags=FLAG_PRIORITIZE_DISK | FLAG_AUTOMATOR_MODIFIABLE,
)

register(
    "options_automator_slack_webhook_enabled",
    default=True,
    flags=FLAG_AUTOMATOR_MODIFIABLE,
)

register(
    "on_demand.max_alert_specs",
    default=50,
    flags=FLAG_AUTOMATOR_MODIFIABLE,
)

register(
    "on_demand.max_widget_specs",
    default=100,
    flags=FLAG_AUTOMATOR_MODIFIABLE,
)
# Some organizations can have more widget specs on a case-by-case basis. Widgets using this limit
# are listed in 'extended_widget_spec_orgs' option.
register("on_demand.extended_max_widget_specs", default=750, flags=FLAG_AUTOMATOR_MODIFIABLE)
register("on_demand.extended_widget_spec_orgs", default=[], flags=FLAG_AUTOMATOR_MODIFIABLE)
register(
    "on_demand.max_widget_cardinality.count",
    default=10000,
    flags=FLAG_AUTOMATOR_MODIFIABLE,
)
register(
    "on_demand.max_widget_cardinality.on_query_count",
    default=50,
    flags=FLAG_AUTOMATOR_MODIFIABLE,
)
register(
    "on_demand.max_widget_cardinality.killswitch",
    default=False,
    flags=FLAG_AUTOMATOR_MODIFIABLE,
)
# Overrides modified date and always updates the row. Can be removed if not needed later.
register(
    "on_demand.update_on_demand_modified",
    default=False,
    flags=FLAG_AUTOMATOR_MODIFIABLE,
)

register("metric_extraction.max_span_attribute_specs", default=100, flags=FLAG_AUTOMATOR_MODIFIABLE)

register(
    "delightful_metrics.minimetrics_sample_rate",
    default=0.0,
    flags=FLAG_AUTOMATOR_MODIFIABLE,
)

# IDs of orgs that will stop ingesting custom metrics.
register(
    "custom-metrics-ingestion-disabled-orgs",
    default=[],
    flags=FLAG_AUTOMATOR_MODIFIABLE,
)

# IDs of projects that will stop ingesting custom metrics.
register(
    "custom-metrics-ingestion-disabled-projects",
    default=[],
    flags=FLAG_AUTOMATOR_MODIFIABLE,
)

# IDs of orgs that will be disabled from querying metrics via `/metrics/query` endpoint.
register(
    "custom-metrics-querying-disabled-orgs",
    default=[],
    flags=FLAG_AUTOMATOR_MODIFIABLE,
)

# SDK Crash Detection
#
# The project ID belongs to the sentry organization: https://sentry.sentry.io/projects/cocoa-sdk-crashes/?project=4505469596663808.
register(
    "issues.sdk_crash_detection.cocoa.project_id",
    default=4505469596663808,
    flags=FLAG_AUTOMATOR_MODIFIABLE,
)

register(
    "issues.sdk_crash_detection.cocoa.sample_rate",
    default=1.0,
    flags=FLAG_AUTOMATOR_MODIFIABLE,
)

# The project ID belongs to the sentry organization: https://sentry.sentry.io/projects/cocoa-sdk-crashes/?project=4506155486085120.
register(
    "issues.sdk_crash_detection.react-native.project_id",
    default=4506155486085120,
    flags=FLAG_AUTOMATOR_MODIFIABLE,
)

# The allowlist of org IDs that the react-native crash detection is enabled for.
register(
    "issues.sdk_crash_detection.react-native.organization_allowlist",
    type=Sequence,
    default=[],
    flags=FLAG_ALLOW_EMPTY | FLAG_AUTOMATOR_MODIFIABLE,
)

register(
    "issues.sdk_crash_detection.react-native.sample_rate",
    default=0.0,
    flags=FLAG_AUTOMATOR_MODIFIABLE,
)

register(
    "issues.sdk_crash_detection.java.project_id",
    default=0,
    type=Int,
    flags=FLAG_ALLOW_EMPTY | FLAG_AUTOMATOR_MODIFIABLE,
)

# The allowlist of org IDs that the java crash detection is enabled for.
register(
    "issues.sdk_crash_detection.java.organization_allowlist",
    type=Sequence,
    default=[],
    flags=FLAG_ALLOW_EMPTY | FLAG_AUTOMATOR_MODIFIABLE,
)

register(
    "issues.sdk_crash_detection.java.sample_rate",
    default=0.0,
    flags=FLAG_AUTOMATOR_MODIFIABLE,
)

register(
    "issues.sdk_crash_detection.native.project_id",
    default=0,
    type=Int,
    flags=FLAG_ALLOW_EMPTY | FLAG_AUTOMATOR_MODIFIABLE,
)

register(
    "issues.sdk_crash_detection.native.organization_allowlist",
    type=Sequence,
    default=[],
    flags=FLAG_ALLOW_EMPTY | FLAG_AUTOMATOR_MODIFIABLE,
)

register(
    "issues.sdk_crash_detection.native.sample_rate",
    default=0.0,
    flags=FLAG_AUTOMATOR_MODIFIABLE,
)

register(
    "issues.sdk_crash_detection.dart.project_id",
    default=0,
    type=Int,
    flags=FLAG_ALLOW_EMPTY | FLAG_AUTOMATOR_MODIFIABLE,
)

register(
    "issues.sdk_crash_detection.dart.organization_allowlist",
    type=Sequence,
    default=[],
    flags=FLAG_ALLOW_EMPTY | FLAG_AUTOMATOR_MODIFIABLE,
)

register(
    "issues.sdk_crash_detection.dart.sample_rate",
    default=0.0,
    flags=FLAG_AUTOMATOR_MODIFIABLE,
)

# END: SDK Crash Detection

register(
    # Lists the shared resource ids we want to account usage for.
    "shared_resources_accounting_enabled",
    default=[],
    flags=FLAG_AUTOMATOR_MODIFIABLE,
)

register(
    "releases_v2.single-tenant",
    default=False,
    flags=FLAG_AUTOMATOR_MODIFIABLE,
)

# The flag disables the file io on main thread detector
register(
    "performance_issues.file_io_main_thread.disabled",
    default=False,
    flags=FLAG_MODIFIABLE_BOOL | FLAG_AUTOMATOR_MODIFIABLE,
)

# Enables on-demand metric extraction for Dashboard Widgets.
register(
    "on_demand_metrics.check_widgets.enable",
    default=False,
    flags=FLAG_PRIORITIZE_DISK | FLAG_AUTOMATOR_MODIFIABLE,
)
# Rollout % for easing out rollout based on the dashboard widget query id
register(
    "on_demand_metrics.check_widgets.rollout",
    default=0.0,
    type=Float,
    flags=FLAG_PRIORITIZE_DISK | FLAG_AUTOMATOR_MODIFIABLE,
)
# Number of DashboardWidgetQuery to be checked at once.
register(
    "on_demand_metrics.check_widgets.query.batch_size",
    type=Int,
    default=50,
    flags=FLAG_PRIORITIZE_DISK | FLAG_AUTOMATOR_MODIFIABLE,
)
# Number of chunks to split queries across.
register(
    "on_demand_metrics.check_widgets.query.total_batches",
    default=100,
    flags=FLAG_PRIORITIZE_DISK | FLAG_AUTOMATOR_MODIFIABLE,
)
# Use database backed stateful extraction state
register(
    "on_demand_metrics.widgets.use_stateful_extraction",
    default=False,
    flags=FLAG_PRIORITIZE_DISK | FLAG_AUTOMATOR_MODIFIABLE,
)
# Use to rollout using a cache for should_use_on_demand function, which resolves queries
register(
    "on_demand_metrics.cache_should_use_on_demand",
    default=0.0,
    flags=FLAG_AUTOMATOR_MODIFIABLE | FLAG_MODIFIABLE_RATE,
)

# Relocation: whether or not the self-serve API for the feature is enabled. When set on a region
# silo, this flag controls whether or not that region's API will serve relocation requests to
# non-superuser clients. When set on the control silo, it can be used to regulate whether or not
# certain global UI (ex: the relocation creation form at `/relocation/`) is visible to users.
register(
    "relocation.enabled",
    default=False,
    flags=FLAG_BOOL | FLAG_AUTOMATOR_MODIFIABLE,
)

# Relocation: populates the target region drop down in the control silo. Note: this option has NO
# EFFECT in region silos. However, the control silos `relocation.selectable-regions` array should be
# a complete list of all regions where `relocation.enabled`. If a region is enabled/disabled, it
# should also be added to/removed from this array in the control silo at the same time.
register(
    "relocation.selectable-regions",
    default=[],
    flags=FLAG_AUTOMATOR_MODIFIABLE,
)

# Relocation: the step at which new relocations should be autopaused, requiring admin approval
# before continuing.
register(
    "relocation.autopause",
    default="",
    flags=FLAG_AUTOMATOR_MODIFIABLE,
)

# Relocation: globally limits the number of small (<=10MB) relocations allowed per silo per day.
register(
    "relocation.daily-limit.small",
    default=0,
    flags=FLAG_SCALAR | FLAG_AUTOMATOR_MODIFIABLE,
)

# Relocation: globally limits the number of medium (>10MB && <=100MB) relocations allowed per silo
# per day.
register(
    "relocation.daily-limit.medium",
    default=0,
    flags=FLAG_SCALAR | FLAG_AUTOMATOR_MODIFIABLE,
)

# Relocation: globally limits the number of large (>100MB) relocations allowed per silo per day.
register(
    "relocation.daily-limit.large",
    default=0,
    flags=FLAG_SCALAR | FLAG_AUTOMATOR_MODIFIABLE,
)

# max number of profiles to use for computing
# the aggregated flamegraph.
register(
    "profiling.flamegraph.profile-set.size",
    type=Int,
    default=100,
    flags=FLAG_AUTOMATOR_MODIFIABLE,
)

# list of platform names for which we allow using unsampled profiles for the purpose
# of improving profile (function) metrics
register(
    "profiling.profile_metrics.unsampled_profiles.platforms",
    type=Sequence,
    default=[],
    flags=FLAG_ALLOW_EMPTY | FLAG_AUTOMATOR_MODIFIABLE,
)

# sample rate for tuning the amount of unsampled profiles that we "let through"
register(
    "profiling.profile_metrics.unsampled_profiles.sample_rate",
    default=0.0,
    flags=FLAG_AUTOMATOR_MODIFIABLE,
)

# killswitch for profile metrics
register(
    "profiling.profile_metrics.unsampled_profiles.enabled",
    default=False,
    type=Bool,
    flags=FLAG_AUTOMATOR_MODIFIABLE,
)

# Enable sending a post update signal after we update groups using a queryset update
register(
    "groups.enable-post-update-signal",
    default=False,
    flags=FLAG_BOOL | FLAG_AUTOMATOR_MODIFIABLE,
)


# Switch to read assemble status from Redis instead of memcache
register("assemble.read_from_redis", default=False, flags=FLAG_AUTOMATOR_MODIFIABLE)

# Sampling rates for testing Rust-based grouping enhancers

# Rate at which to run the Rust implementation of `assemble_stacktrace_component`
# and compare the results
register(
    "grouping.rust_enhancers.compare_components",
    default=0.0,
    flags=FLAG_AUTOMATOR_MODIFIABLE,
)
# Rate at which to prefer the Rust implementation of `assemble_stacktrace_component`.
register(
    "grouping.rust_enhancers.prefer_rust_components",
    default=0.0,
    flags=FLAG_AUTOMATOR_MODIFIABLE,
)
register(
    "metrics.sample-list.sample-rate",
    type=Float,
    default=100_000.0,
    flags=FLAG_PRIORITIZE_DISK | FLAG_AUTOMATOR_MODIFIABLE,
)

# Rates controlling the rollout of grouping parameterization experiments
register(
    "grouping.experiments.parameterization.uniq_id",
    default=0.0,
    flags=FLAG_ADMIN_MODIFIABLE | FLAG_AUTOMATOR_MODIFIABLE | FLAG_RATE,
)

# TODO: For now, only a small number of projects are going through a grouping config transition at
# any given time, so we're sampling at 100% in order to be able to get good signal. Once we've fully
# transitioned to the optimized logic, and before the next config change, we probably either want to
# turn this down or get rid of it in favor of the default 10% sample rate
register(
    "grouping.config_transition.metrics_sample_rate",
    type=Float,
    default=1.0,
    flags=FLAG_AUTOMATOR_MODIFIABLE,
)


# Sample rate for double writing to experimental dsn
register(
    "store.experimental-dsn-double-write.sample-rate",
    default=0.0,
    flags=FLAG_AUTOMATOR_MODIFIABLE,
)

# killswitch for profiling ddm functions metrics.
# Enable/Disable the ingestion of function metrics
# in the generic metrics platform
register(
    "profiling.generic_metrics.functions_ingestion.enabled",
    default=False,
    type=Bool,
    flags=FLAG_AUTOMATOR_MODIFIABLE,
)

# list of org IDs for which we'll write the function
# metrics to the generic metrics platform
register(
    "profiling.generic_metrics.functions_ingestion.allowed_org_ids",
    type=Sequence,
    default=[],
    flags=FLAG_ALLOW_EMPTY | FLAG_AUTOMATOR_MODIFIABLE,
)

# list of project IDs we want to deny ingesting profiles
# function metrics into the generic metrics platform
register(
    "profiling.generic_metrics.functions_ingestion.denied_proj_ids",
    type=Sequence,
    default=[],
    flags=FLAG_ALLOW_EMPTY | FLAG_AUTOMATOR_MODIFIABLE,
)

# rollout rate: % of profiles for which we ingest the extracted profile
# functions metrics into the generic metrics platform
register(
    "profiling.generic_metrics.functions_ingestion.rollout_rate",
    type=Float,
    default=0.0,
    flags=FLAG_AUTOMATOR_MODIFIABLE,
)

# temporary option for logging canonical key fallback stacktraces
register(
    "canonical-fallback.send-error-to-sentry",
    default=0.0,
    flags=FLAG_AUTOMATOR_MODIFIABLE,
)

# Standalone spans
register(
    "standalone-spans.process-spans-consumer.enable",
    default=False,
    flags=FLAG_PRIORITIZE_DISK | FLAG_AUTOMATOR_MODIFIABLE,
)
register(
    "standalone-spans.process-spans-consumer.project-allowlist",
    type=Sequence,
    default=[],
    flags=FLAG_PRIORITIZE_DISK | FLAG_AUTOMATOR_MODIFIABLE,
)
register(
    "standalone-spans.process-spans-consumer.project-rollout",
    type=Float,
    default=0.0,
    flags=FLAG_PRIORITIZE_DISK | FLAG_AUTOMATOR_MODIFIABLE,
)
register(
    "standalone-spans.buffer-window.seconds",
    type=Int,
    default=120,  # 2 minutes
    flags=FLAG_PRIORITIZE_DISK | FLAG_AUTOMATOR_MODIFIABLE,
)
register(
    "standalone-spans.buffer-ttl.seconds",
    type=Int,
    default=300,  # 5 minutes
    flags=FLAG_PRIORITIZE_DISK | FLAG_AUTOMATOR_MODIFIABLE,
)
register(
    "standalone-spans.detect-performance-issues-consumer.enable",
    default=True,
    flags=FLAG_PRIORITIZE_DISK | FLAG_AUTOMATOR_MODIFIABLE,
)
register(
    "standalone-spans.send-occurrence-to-platform.enable",
    default=False,
    flags=FLAG_PRIORITIZE_DISK | FLAG_AUTOMATOR_MODIFIABLE,
)
register(
    "standalone-spans.profile-process-messages.rate",
    type=Float,
    default=0.0,
    flags=FLAG_PRIORITIZE_DISK | FLAG_AUTOMATOR_MODIFIABLE,
)
register(
    "standalone-spans.deserialize-spans-rapidjson.enable",
    default=False,
    flags=FLAG_PRIORITIZE_DISK | FLAG_AUTOMATOR_MODIFIABLE,
)
register(
    "standalone-spans.deserialize-spans-orjson.enable",
    default=False,
    flags=FLAG_PRIORITIZE_DISK | FLAG_AUTOMATOR_MODIFIABLE,
)
register(
    "indexed-spans.agg-span-waterfall.enable",
    default=False,
    flags=FLAG_PRIORITIZE_DISK | FLAG_AUTOMATOR_MODIFIABLE,
)

register(
    "traces.sample-list.sample-rate",
    type=Float,
    default=0.0,
    flags=FLAG_PRIORITIZE_DISK | FLAG_AUTOMATOR_MODIFIABLE,
)

register(
    "discover.saved-query-dataset-split.enable",
    default=False,
    flags=FLAG_PRIORITIZE_DISK | FLAG_AUTOMATOR_MODIFIABLE,
)
register(
    "discover.saved-query-dataset-split.organization-id-allowlist",
    type=Sequence,
    default=[],
    flags=FLAG_PRIORITIZE_DISK | FLAG_AUTOMATOR_MODIFIABLE,
)

# Options for setting LLM providers and usecases
register("llm.provider.options", default={}, flags=FLAG_NOSTORE)
# Example provider:
#     "openai": {
#         "options": {
#             "api_key": "",
#         },
#         "models": ["gpt-4-turbo", "gpt-3.5-turbo"],
#     }

register("llm.usecases.options", default={}, flags=FLAG_NOSTORE, type=Dict)
# Example usecase:
#     "suggestedfix": {
#         "provider": "openai",
#         "options": {
#             "model": "gpt-3.5-turbo",
#         },
#     }
# }

register(
    "feedback.filter_garbage_messages",
    type=Bool,
    default=False,
    flags=FLAG_PRIORITIZE_DISK | FLAG_AUTOMATOR_MODIFIABLE,
)

# List of organizations with increased rate limits for organization_events API
register(
    "api.organization_events.rate-limit-increased.orgs",
    type=Sequence,
    default=[],
    flags=FLAG_ALLOW_EMPTY | FLAG_AUTOMATOR_MODIFIABLE,
)
# Increased rate limits for organization_events API for the orgs above
register(
    "api.organization_events.rate-limit-increased.limits",
    type=Dict,
    default={"limit": 50, "window": 1, "concurrent_limit": 50},
    flags=FLAG_ALLOW_EMPTY | FLAG_AUTOMATOR_MODIFIABLE,
)
# Reduced rate limits for organization_events API for the orgs in LA/EA/GA rollout
# Once GA'd, this will be the default rate limit for all orgs not on the increase list
register(
    "api.organization_events.rate-limit-reduced.limits",
    type=Dict,
    default={"limit": 1000, "window": 300, "concurrent_limit": 15},
    flags=FLAG_ALLOW_EMPTY | FLAG_AUTOMATOR_MODIFIABLE,
)

# TODO: remove once removed from options
register(
    "issue_platform.use_kafka_partition_key",
    type=Bool,
    default=False,
    flags=FLAG_PRIORITIZE_DISK | FLAG_AUTOMATOR_MODIFIABLE,
)


register(
    "sentry.save-event-attachments.project-per-5-minute-limit",
    type=Int,
    default=2000,
    flags=FLAG_AUTOMATOR_MODIFIABLE,
)

register(
    "sentry.save-event-attachments.project-per-sec-limit",
    type=Int,
    default=100,
    flags=FLAG_AUTOMATOR_MODIFIABLE,
)

# max number of profile chunks to use for computing
# the merged profile.
register(
    "profiling.continuous-profiling.chunks-set.size",
    type=Int,
    default=50,
    flags=FLAG_AUTOMATOR_MODIFIABLE,
)
register(
    "profiling.continuous-profiling.chunks-query.size",
    type=Int,
    default=250,
    flags=FLAG_AUTOMATOR_MODIFIABLE,
)

# Enable orjson in the occurrence_consumer.process_[message|batch]
register(
    "issues.occurrence_consumer.use_orjson",
    type=Bool,
    default=False,
    flags=FLAG_AUTOMATOR_MODIFIABLE,
)

# Controls the rate of using the sentry api shared secret for communicating to sentry.
register(
    "seer.api.use-shared-secret",
    default=0.0,
    flags=FLAG_AUTOMATOR_MODIFIABLE,
)

register(
    "similarity.backfill_nodestore_use_multithread",
    default=False,
    flags=FLAG_AUTOMATOR_MODIFIABLE,
)

register(
    "similarity.backfill_nodestore_chunk_size",
    default=5,
    flags=FLAG_AUTOMATOR_MODIFIABLE,
)

register(
    "similarity.backfill_nodestore_threads",
    default=6,
    flags=FLAG_AUTOMATOR_MODIFIABLE,
)
register(
    "similarity.backfill_snuba_concurrent_requests",
    default=20,
    flags=FLAG_AUTOMATOR_MODIFIABLE,
)
register(
    "similarity.backfill_seer_chunk_size",
    default=30,
    flags=FLAG_AUTOMATOR_MODIFIABLE,
)
register(
    "similarity.backfill_seer_threads",
    default=1,
    flags=FLAG_AUTOMATOR_MODIFIABLE,
)
register(
    "similarity.backfill_project_cohort_size",
    default=1000,
    flags=FLAG_AUTOMATOR_MODIFIABLE,
)
register(
    "similarity.backfill_total_worker_count",
    default=6,
    flags=FLAG_AUTOMATOR_MODIFIABLE,
)
register(
    "similarity.new_project_seer_grouping.enabled",
    default=False,
    flags=FLAG_AUTOMATOR_MODIFIABLE,
)
register(
    "similarity.backfill_use_reranking",
    default=False,
    flags=FLAG_AUTOMATOR_MODIFIABLE,
)
register(
    "delayed_processing.batch_size",
    default=10000,
    flags=FLAG_AUTOMATOR_MODIFIABLE,
)
register(
    "celery_split_queue_task_rollout",
    default={},
    flags=FLAG_AUTOMATOR_MODIFIABLE,
)

register(
    "grouping.grouphash_metadata.ingestion_writes_enabled",
    type=Bool,
    default=True,
    flags=FLAG_AUTOMATOR_MODIFIABLE,
)

register(
    "ecosystem:enable_integration_form_error_raise", default=True, flags=FLAG_AUTOMATOR_MODIFIABLE
)

# Controls the rate of using the sentry api shared secret for communicating to sentry.
register(
    "seer.api.use-nonce-signature",
    default=0.0,
    flags=FLAG_AUTOMATOR_MODIFIABLE,
)

# Restrict uptime issue creation for specific host provider identifiers. Items
# in this list map to the `host_provider_id` column in the UptimeSubscription
# table.
#
# This may be used to stop issue creation in the event that a network / hosting
# provider blocks the uptime checker causing false positives.
register(
    "uptime.restrict-issue-creation-by-hosting-provider-id",
    type=Sequence,
    default=[],
    flags=FLAG_ALLOW_EMPTY | FLAG_AUTOMATOR_MODIFIABLE,
)

register(
    "releases.no_snuba_for_release_creation",
    type=Bool,
    default=False,
    flags=FLAG_AUTOMATOR_MODIFIABLE,
)

register(
    "celery_split_queue_legacy_mode",
    default=["post_process_transactions"],
    flags=FLAG_AUTOMATOR_MODIFIABLE,
)

register(
    "celery_split_queue_rollout",
    default={"post_process_transactions": 1.0},
    flags=FLAG_AUTOMATOR_MODIFIABLE,
)

# Secret Scanning. Allows to temporarily disable signature verification.
register(
    "secret-scanning.github.enable-signature-verification",
    type=Bool,
    default=True,
    flags=FLAG_AUTOMATOR_MODIFIABLE,
)

# Rate limiting for the occurrence consumer
register(
    "issues.occurrence-consumer.rate-limit.quota",
    type=Dict,
    default={"window_seconds": 3600, "granularity_seconds": 60, "limit": 1000},
    flags=FLAG_AUTOMATOR_MODIFIABLE,
)

register(
    "issues.occurrence-consumer.rate-limit.enabled",
    type=Bool,
    default=False,
    flags=FLAG_AUTOMATOR_MODIFIABLE,
)
register(
    "eventstore.adjacent_event_ids_use_snql",
    type=Bool,
    default=False,
    flags=FLAG_AUTOMATOR_MODIFIABLE,
)

# Demo mode
register(
    "demo-mode.enabled",
    type=Bool,
    default=False,
    flags=FLAG_AUTOMATOR_MODIFIABLE,
)

register(
    "demo-mode.orgs",
    default=[],
    flags=FLAG_AUTOMATOR_MODIFIABLE,
)

register(
    "demo-mode.users",
    default=[],
    flags=FLAG_AUTOMATOR_MODIFIABLE,
)

# killswitch for profile consumers outcome emission.
# If false, processed outcomes for profiles will keep
# being emitted in the billing metrics consumer.
#
# If true, we'll stop emitting processed outcomes for
# profiles in the billing metrics consumer and we'll
# start emitting them in the profiling consumers
register(
    "profiling.emit_outcomes_in_profiling_consumer.enabled",
    default=False,
    type=Bool,
    flags=FLAG_AUTOMATOR_MODIFIABLE,
)

# option for sample size when fetching project tag keys
register(
    "visibility.tag-key-sample-size",
    default=1_000_000,
    flags=FLAG_AUTOMATOR_MODIFIABLE,
)

# option used to enable/disable applying
# stack trace rules in profiles
register(
    "profiling.stack_trace_rules.enabled",
    default=False,
    type=Bool,
    flags=FLAG_AUTOMATOR_MODIFIABLE,
)

# list of project IDs for which we'll apply
# stack trace rules to the profiles in case
# there are any rules defined
register(
    "profiling.stack_trace_rules.allowed_project_ids",
    type=Sequence,
    default=[],
    flags=FLAG_ALLOW_EMPTY | FLAG_AUTOMATOR_MODIFIABLE,
)
register(
    "performance.event-tracker.sample-rate.transaction",
    default=0.0,
    flags=FLAG_AUTOMATOR_MODIFIABLE,
)

<<<<<<< HEAD
# migrating send_alert_event task to not pass Event
register(
    "sentryapps.send_alert_event.use-eventid",
    type=Float,
    default=0.0,
    flags=FLAG_AUTOMATOR_MODIFIABLE,
=======
register(
    "transactions.do_post_process_in_save",
    default=0.0,
    flags=FLAG_AUTOMATOR_MODIFIABLE | FLAG_RATE,
>>>>>>> ef7abd1b
)<|MERGE_RESOLUTION|>--- conflicted
+++ resolved
@@ -2921,17 +2921,14 @@
     flags=FLAG_AUTOMATOR_MODIFIABLE,
 )
 
-<<<<<<< HEAD
 # migrating send_alert_event task to not pass Event
 register(
     "sentryapps.send_alert_event.use-eventid",
     type=Float,
     default=0.0,
     flags=FLAG_AUTOMATOR_MODIFIABLE,
-=======
+
 register(
     "transactions.do_post_process_in_save",
     default=0.0,
     flags=FLAG_AUTOMATOR_MODIFIABLE | FLAG_RATE,
->>>>>>> ef7abd1b
-)