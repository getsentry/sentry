import os

from sentry.logging import LoggingFormat
from sentry.options import register
from sentry.options.manager import (
    FLAG_ADMIN_MODIFIABLE,
    FLAG_ALLOW_EMPTY,
    FLAG_AUTOMATOR_MODIFIABLE,
    FLAG_BOOL,
    FLAG_CREDENTIAL,
    FLAG_IMMUTABLE,
    FLAG_MODIFIABLE_BOOL,
    FLAG_MODIFIABLE_RATE,
    FLAG_NOSTORE,
    FLAG_PRIORITIZE_DISK,
    FLAG_RATE,
    FLAG_REQUIRED,
    FLAG_SCALAR,
)
from sentry.quotas.base import build_metric_abuse_quotas
from sentry.utils.types import Any, Bool, Dict, Float, Int, Sequence, String

# Cache
# register('cache.backend', flags=FLAG_NOSTORE)
# register('cache.options', type=Dict, flags=FLAG_NOSTORE)


# System
register("system.admin-email", flags=FLAG_REQUIRED)
register(
    "system.support-email",
    flags=FLAG_ALLOW_EMPTY | FLAG_PRIORITIZE_DISK | FLAG_AUTOMATOR_MODIFIABLE,
)
register(
    "system.security-email",
    flags=FLAG_ALLOW_EMPTY | FLAG_PRIORITIZE_DISK | FLAG_AUTOMATOR_MODIFIABLE,
)
register("system.databases", type=Dict, flags=FLAG_NOSTORE)
# register('system.debug', default=False, flags=FLAG_NOSTORE)
register(
    "system.rate-limit",
    default=0,
    flags=FLAG_ALLOW_EMPTY | FLAG_PRIORITIZE_DISK | FLAG_AUTOMATOR_MODIFIABLE,
)
register(
    "system.event-retention-days",
    default=0,
    flags=FLAG_ALLOW_EMPTY | FLAG_PRIORITIZE_DISK | FLAG_AUTOMATOR_MODIFIABLE,
)
register("system.secret-key", flags=FLAG_CREDENTIAL | FLAG_NOSTORE)
register("system.root-api-key", flags=FLAG_PRIORITIZE_DISK | FLAG_AUTOMATOR_MODIFIABLE)
register("system.logging-format", default=LoggingFormat.HUMAN, flags=FLAG_NOSTORE)
# This is used for the chunk upload endpoint
register("system.upload-url-prefix", flags=FLAG_PRIORITIZE_DISK | FLAG_AUTOMATOR_MODIFIABLE)
register(
    "system.maximum-file-size",
    default=2**31,
    flags=FLAG_PRIORITIZE_DISK | FLAG_AUTOMATOR_MODIFIABLE,
)

# URL configuration
# Absolute URL to the sentry root directory. Should not include a trailing slash.
register(
    "system.url-prefix",
    ttl=60,
    grace=3600,
    default=os.environ.get("SENTRY_SYSTEM_URL_PREFIX"),
    flags=FLAG_REQUIRED | FLAG_PRIORITIZE_DISK,
)
register(
    "system.internal-url-prefix",
    flags=FLAG_ALLOW_EMPTY | FLAG_PRIORITIZE_DISK | FLAG_AUTOMATOR_MODIFIABLE,
)
# Base hostname that account domains are subdomains of.
register(
    "system.base-hostname",
    default=os.environ.get("SENTRY_SYSTEM_BASE_HOSTNAME"),
    flags=FLAG_ALLOW_EMPTY | FLAG_PRIORITIZE_DISK | FLAG_NOSTORE,
)
# The template for organization subdomain hostnames.
register(
    "system.organization-base-hostname",
    default=os.environ.get("SENTRY_ORGANIZATION_BASE_HOSTNAME"),
    flags=FLAG_ALLOW_EMPTY | FLAG_PRIORITIZE_DISK | FLAG_NOSTORE,
)
# Template for organization URL including protocol
register(
    "system.organization-url-template",
    default=os.environ.get("SENTRY_ORGANIZATION_URL_TEMPLATE"),
    flags=FLAG_ALLOW_EMPTY | FLAG_PRIORITIZE_DISK | FLAG_NOSTORE,
)
# Template for region based API URL
register(
    "system.region-api-url-template",
    default=os.environ.get("SENTRY_REGION_API_URL_TEMPLATE"),
    flags=FLAG_ALLOW_EMPTY | FLAG_PRIORITIZE_DISK | FLAG_NOSTORE,
)
# The region that this instance is currently running in.
register("system.region", flags=FLAG_ALLOW_EMPTY | FLAG_PRIORITIZE_DISK | FLAG_NOSTORE)

# Redis
register(
    "redis.clusters",
    type=Dict,
    default={"default": {"hosts": {0: {"host": "127.0.0.1", "port": 6379}}}},
    flags=FLAG_NOSTORE | FLAG_IMMUTABLE,
)
register("redis.options", type=Dict, flags=FLAG_NOSTORE)

# Processing worker caches
register(
    "dsym.cache-path",
    type=String,
    default="/tmp/sentry-dsym-cache",
    flags=FLAG_PRIORITIZE_DISK | FLAG_AUTOMATOR_MODIFIABLE,
)
register(
    "releasefile.cache-path",
    type=String,
    default="/tmp/sentry-releasefile-cache",
    flags=FLAG_PRIORITIZE_DISK | FLAG_AUTOMATOR_MODIFIABLE,
)
register(
    "releasefile.cache-limit",
    type=Int,
    default=10 * 1024 * 1024,
    flags=FLAG_PRIORITIZE_DISK | FLAG_AUTOMATOR_MODIFIABLE,
)


# Mail
register("mail.backend", default="smtp", flags=FLAG_NOSTORE)
register(
    "mail.host",
    default="127.0.0.1",
    flags=FLAG_REQUIRED | FLAG_PRIORITIZE_DISK,
)
register(
    "mail.port",
    default=25,
    flags=FLAG_REQUIRED | FLAG_PRIORITIZE_DISK,
)
register(
    "mail.username",
    flags=FLAG_REQUIRED | FLAG_ALLOW_EMPTY | FLAG_PRIORITIZE_DISK,
)
register(
    "mail.password",
    flags=FLAG_REQUIRED | FLAG_ALLOW_EMPTY | FLAG_PRIORITIZE_DISK,
)
register(
    "mail.use-tls",
    default=False,
    flags=FLAG_REQUIRED | FLAG_PRIORITIZE_DISK,
)
register(
    "mail.use-ssl",
    default=False,
    flags=FLAG_REQUIRED | FLAG_PRIORITIZE_DISK,
)
register(
    "mail.subject-prefix",
    default="[Sentry]",
    flags=FLAG_PRIORITIZE_DISK | FLAG_AUTOMATOR_MODIFIABLE,
)
register(
    "mail.from",
    default="root@localhost",
    flags=FLAG_REQUIRED | FLAG_PRIORITIZE_DISK,
)
register("mail.list-namespace", type=String, default="localhost", flags=FLAG_NOSTORE)
register(
    "mail.enable-replies", default=False, flags=FLAG_PRIORITIZE_DISK | FLAG_AUTOMATOR_MODIFIABLE
)
register(
    "mail.reply-hostname",
    default="",
    flags=FLAG_ALLOW_EMPTY | FLAG_PRIORITIZE_DISK | FLAG_AUTOMATOR_MODIFIABLE,
)
register(
    "mail.mailgun-api-key",
    default="",
    flags=FLAG_ALLOW_EMPTY | FLAG_PRIORITIZE_DISK | FLAG_AUTOMATOR_MODIFIABLE,
)
register(
    "mail.timeout",
    default=10,
    type=Int,
    flags=FLAG_ALLOW_EMPTY | FLAG_PRIORITIZE_DISK | FLAG_AUTOMATOR_MODIFIABLE,
)

# TOTP (Auth app)
register(
    "totp.disallow-new-enrollment",
    default=False,
    type=Bool,
    flags=FLAG_ALLOW_EMPTY | FLAG_PRIORITIZE_DISK | FLAG_AUTOMATOR_MODIFIABLE,
)

# SMS
register(
    "sms.twilio-account",
    default="",
    flags=FLAG_ALLOW_EMPTY | FLAG_PRIORITIZE_DISK | FLAG_AUTOMATOR_MODIFIABLE,
)
register(
    "sms.twilio-token", default="", flags=FLAG_CREDENTIAL | FLAG_ALLOW_EMPTY | FLAG_PRIORITIZE_DISK
)
register(
    "sms.twilio-number",
    default="",
    flags=FLAG_ALLOW_EMPTY | FLAG_PRIORITIZE_DISK | FLAG_AUTOMATOR_MODIFIABLE,
)
register(
    "sms.disallow-new-enrollment",
    default=False,
    type=Bool,
    flags=FLAG_ALLOW_EMPTY | FLAG_AUTOMATOR_MODIFIABLE,
)

# U2F
register(
    "u2f.app-id",
    default="",
    flags=FLAG_ALLOW_EMPTY | FLAG_PRIORITIZE_DISK | FLAG_AUTOMATOR_MODIFIABLE,
)
register(
    "u2f.facets",
    default=[],
    type=Sequence,
    flags=FLAG_ALLOW_EMPTY | FLAG_PRIORITIZE_DISK | FLAG_AUTOMATOR_MODIFIABLE,
)
register(
    "u2f.disallow-new-enrollment",
    default=False,
    type=Bool,
    flags=FLAG_ALLOW_EMPTY | FLAG_PRIORITIZE_DISK | FLAG_AUTOMATOR_MODIFIABLE,
)

# Recovery Codes
register(
    "recovery.disallow-new-enrollment",
    default=False,
    type=Bool,
    flags=FLAG_ALLOW_EMPTY | FLAG_PRIORITIZE_DISK | FLAG_AUTOMATOR_MODIFIABLE,
)

# Auth
register(
    "auth.ip-rate-limit",
    default=0,
    flags=FLAG_ALLOW_EMPTY | FLAG_PRIORITIZE_DISK | FLAG_AUTOMATOR_MODIFIABLE,
)
register(
    "auth.user-rate-limit",
    default=0,
    flags=FLAG_ALLOW_EMPTY | FLAG_PRIORITIZE_DISK | FLAG_AUTOMATOR_MODIFIABLE,
)
register(
    "auth.allow-registration",
    default=False,
    flags=FLAG_ALLOW_EMPTY | FLAG_PRIORITIZE_DISK | FLAG_REQUIRED,
)

# Staff
register(
    "staff.ga-rollout",
    type=Bool,
    default=False,
    flags=FLAG_MODIFIABLE_BOOL | FLAG_AUTOMATOR_MODIFIABLE,
)
register(
    "staff.user-email-allowlist",
    type=Sequence,
    default=[],
    flags=FLAG_ALLOW_EMPTY | FLAG_AUTOMATOR_MODIFIABLE,
)

# API
# GA Option for endpoints to work with id or slug as path parameters
register(
    "api.id-or-slug-enabled",
    type=Bool,
    default=False,
    flags=FLAG_MODIFIABLE_BOOL | FLAG_AUTOMATOR_MODIFIABLE,
)
# Enable EA endpoints to work with id or slug as path parameters
register(
    "api.id-or-slug-enabled-ea-endpoints",
    type=Sequence,
    default=[],
    flags=FLAG_ALLOW_EMPTY | FLAG_AUTOMATOR_MODIFIABLE,
)
# EA option limiting to certain specific organizations for endpoints where organization is available
register(
    "api.id-or-slug-enabled-ea-org",
    type=Sequence,
    default=[],
    flags=FLAG_ALLOW_EMPTY | FLAG_AUTOMATOR_MODIFIABLE,
)

# API Tokens
register(
    "apitoken.auto-add-last-chars",
    default=True,
    type=Bool,
    flags=FLAG_ALLOW_EMPTY | FLAG_PRIORITIZE_DISK | FLAG_AUTOMATOR_MODIFIABLE,
)
register(
    "apitoken.save-hash-on-create",
    default=True,
    type=Bool,
    flags=FLAG_ALLOW_EMPTY | FLAG_PRIORITIZE_DISK | FLAG_AUTOMATOR_MODIFIABLE,
)

# Controls the rate of using the hashed value of User API tokens for lookups when logging in
# and also updates tokens which are not hashed
register(
    "apitoken.use-and-update-hash-rate",
    default=0.0,
    flags=FLAG_AUTOMATOR_MODIFIABLE,
)

register(
    "api.rate-limit.org-create",
    default=5,
    flags=FLAG_ALLOW_EMPTY | FLAG_PRIORITIZE_DISK | FLAG_AUTOMATOR_MODIFIABLE,
)

# Beacon
register("beacon.anonymous", type=Bool, flags=FLAG_REQUIRED)
register(
    "beacon.record_cpu_ram_usage",
    type=Bool,
    flags=FLAG_ALLOW_EMPTY | FLAG_REQUIRED,
)

# Filestore (default)
register("filestore.backend", default="filesystem", flags=FLAG_NOSTORE)
register("filestore.options", default={"location": "/tmp/sentry-files"}, flags=FLAG_NOSTORE)
register("filestore.relocation-backend", default="filesystem", flags=FLAG_NOSTORE)
register(
    "filestore.relocation-options",
    default={"location": "/tmp/sentry-relocation-files"},
    flags=FLAG_NOSTORE,
)

# Filestore for control silo
register("filestore.control.backend", default="", flags=FLAG_NOSTORE)
register("filestore.control.options", default={}, flags=FLAG_NOSTORE)

# Throttle filestore access in proguard processing. This is in response to
# INC-635.
register(
    "filestore.proguard-throttle",
    default=1.0,
    flags=FLAG_AUTOMATOR_MODIFIABLE | FLAG_MODIFIABLE_RATE,
)

# Whether to use a redis lock on fileblob uploads and deletes
register("fileblob.upload.use_lock", default=True, flags=FLAG_AUTOMATOR_MODIFIABLE)
# Whether to use redis to cache `FileBlob.id` lookups
register("fileblob.upload.use_blobid_cache", default=False, flags=FLAG_AUTOMATOR_MODIFIABLE)

# Symbol server
register(
    "symbolserver.enabled",
    default=False,
    flags=FLAG_ALLOW_EMPTY | FLAG_PRIORITIZE_DISK | FLAG_AUTOMATOR_MODIFIABLE,
)
register(
    "symbolserver.options",
    default={"url": "http://127.0.0.1:3000"},
    flags=FLAG_ALLOW_EMPTY | FLAG_PRIORITIZE_DISK | FLAG_AUTOMATOR_MODIFIABLE,
)

# Symbolicator
register(
    "symbolicator.enabled",
    default=False,
    flags=FLAG_ALLOW_EMPTY | FLAG_PRIORITIZE_DISK | FLAG_AUTOMATOR_MODIFIABLE,
)
register(
    "symbolicator.options",
    default={"url": "http://127.0.0.1:3021"},
    flags=FLAG_ALLOW_EMPTY | FLAG_PRIORITIZE_DISK | FLAG_AUTOMATOR_MODIFIABLE,
)

# Killswitch for symbolication sources, based on a list of source IDs. Meant to be used in extreme
# situations where it is preferable to break symbolication in a few places as opposed to letting
# it break everywhere.
register(
    "symbolicator.ignored_sources",
    type=Sequence,
    default=[],
    flags=FLAG_ALLOW_EMPTY | FLAG_AUTOMATOR_MODIFIABLE,
)

# Backend chart rendering via chartcuterie
register(
    "chart-rendering.enabled",
    default=False,
    flags=FLAG_ALLOW_EMPTY | FLAG_PRIORITIZE_DISK | FLAG_AUTOMATOR_MODIFIABLE,
)
register(
    "chart-rendering.chartcuterie",
    default={"url": "http://127.0.0.1:7901"},
    flags=FLAG_ALLOW_EMPTY | FLAG_PRIORITIZE_DISK | FLAG_AUTOMATOR_MODIFIABLE,
)
# Leaving these empty will use the same storage driver configured for
# Filestore
register(
    "chart-rendering.storage.backend",
    default=None,
    flags=FLAG_ALLOW_EMPTY | FLAG_PRIORITIZE_DISK | FLAG_AUTOMATOR_MODIFIABLE,
)
register(
    "chart-rendering.storage.options",
    type=Dict,
    default=None,
    flags=FLAG_ALLOW_EMPTY | FLAG_PRIORITIZE_DISK | FLAG_AUTOMATOR_MODIFIABLE,
)

# Replay Options
#
# Replay storage backend configuration (only applicable if the direct-storage driver is used)
register(
    "replay.storage.backend",
    default=None,
    flags=FLAG_ALLOW_EMPTY | FLAG_PRIORITIZE_DISK | FLAG_AUTOMATOR_MODIFIABLE,
)
register(
    "replay.storage.options",
    type=Dict,
    default=None,
    flags=FLAG_ALLOW_EMPTY | FLAG_PRIORITIZE_DISK | FLAG_AUTOMATOR_MODIFIABLE,
)
# Replay Analyzer service.
register(
    "replay.analyzer_service_url",
    default=None,
    flags=FLAG_ALLOW_EMPTY | FLAG_PRIORITIZE_DISK | FLAG_AUTOMATOR_MODIFIABLE,
)
register(
    "organizations:session-replay-accessibility-issues-enabled",
    type=Bool,
    default=True,
    flags=FLAG_ALLOW_EMPTY | FLAG_PRIORITIZE_DISK | FLAG_AUTOMATOR_MODIFIABLE,
)
register(
    "replay.organizations.video-slug-denylist",
    type=Sequence,
    default=[],
    flags=FLAG_ALLOW_EMPTY | FLAG_AUTOMATOR_MODIFIABLE,
)

# User Feedback Options
register(
    "feedback.organizations.slug-denylist",
    type=Sequence,
    default=[],
    flags=FLAG_ALLOW_EMPTY | FLAG_AUTOMATOR_MODIFIABLE,
)
# Produce feedback to the new ingest-feedback-events topic, rather than ingest-events
register(
    "feedback.ingest-topic.rollout-rate",
    default=0.0,
    flags=FLAG_AUTOMATOR_MODIFIABLE,
)
# Separate the logic for producing feedbacks from generic events, and handle attachments in the same envelope
register(
    "feedback.ingest-inline-attachments",
    default=False,
    flags=FLAG_AUTOMATOR_MODIFIABLE,
)

# Let spam detection run but don't take action on it.
register(
    "feedback.spam-detection-actions",
    default=False,
    flags=FLAG_AUTOMATOR_MODIFIABLE,
)


# Extract spans only from a random fraction of transactions.
#
# NOTE: Any value below 1.0 will break the product. Do not override in production.
register(
    "relay.span-extraction.sample-rate",
    default=1.0,
    flags=FLAG_AUTOMATOR_MODIFIABLE,
)

# React concurrent renderer
register(
    "frontend.react-concurrent-renderer-enabled",
    default=False,
    flags=FLAG_AUTOMATOR_MODIFIABLE,
)

# Analytics
register("analytics.backend", default="noop", flags=FLAG_NOSTORE)
register("analytics.options", default={}, flags=FLAG_NOSTORE)

# Slack Integration
register("slack.client-id", flags=FLAG_PRIORITIZE_DISK | FLAG_AUTOMATOR_MODIFIABLE)
register("slack.client-secret", flags=FLAG_CREDENTIAL | FLAG_PRIORITIZE_DISK)
# signing-secret is preferred, but need to keep verification-token for apps that use it
register("slack.verification-token", flags=FLAG_CREDENTIAL | FLAG_PRIORITIZE_DISK)
register("slack.signing-secret", flags=FLAG_CREDENTIAL | FLAG_PRIORITIZE_DISK)

# Codecov Integration
register("codecov.client-secret", flags=FLAG_CREDENTIAL | FLAG_PRIORITIZE_DISK)

# GitHub Integration
register("github-app.id", default=0, flags=FLAG_AUTOMATOR_MODIFIABLE)
register("github-app.name", default="", flags=FLAG_AUTOMATOR_MODIFIABLE)
register("github-app.webhook-secret", default="", flags=FLAG_CREDENTIAL)
register("github-app.private-key", default="", flags=FLAG_CREDENTIAL)
register("github-app.client-id", flags=FLAG_PRIORITIZE_DISK | FLAG_AUTOMATOR_MODIFIABLE)
register("github-app.client-secret", flags=FLAG_CREDENTIAL | FLAG_PRIORITIZE_DISK)

# Github Enterprise Integration
register(
    "github-enterprise-app.alert-rule-action",
    type=Bool,
    default=False,
    flags=FLAG_MODIFIABLE_BOOL | FLAG_AUTOMATOR_MODIFIABLE,
)

# GitHub Auth
register(
    "github-login.client-id", default="", flags=FLAG_PRIORITIZE_DISK | FLAG_AUTOMATOR_MODIFIABLE
)
register("github-login.client-secret", default="", flags=FLAG_CREDENTIAL | FLAG_PRIORITIZE_DISK)
register(
    "github-login.require-verified-email",
    type=Bool,
    default=False,
    flags=FLAG_PRIORITIZE_DISK | FLAG_AUTOMATOR_MODIFIABLE,
)
register(
    "github-login.base-domain",
    default="github.com",
    flags=FLAG_PRIORITIZE_DISK | FLAG_AUTOMATOR_MODIFIABLE,
)
register(
    "github-login.api-domain",
    default="api.github.com",
    flags=FLAG_PRIORITIZE_DISK | FLAG_AUTOMATOR_MODIFIABLE,
)
register(
    "github-login.extended-permissions",
    type=Sequence,
    default=[],
    flags=FLAG_PRIORITIZE_DISK | FLAG_AUTOMATOR_MODIFIABLE,
)
register("github-login.organization", flags=FLAG_PRIORITIZE_DISK | FLAG_AUTOMATOR_MODIFIABLE)
register(
    "github-extension.enabled",
    default=False,
    flags=FLAG_MODIFIABLE_BOOL | FLAG_AUTOMATOR_MODIFIABLE,
)
register(
    "github-extension.enabled-orgs",
    default=[],
    flags=FLAG_ALLOW_EMPTY | FLAG_AUTOMATOR_MODIFIABLE,
)

# VSTS Integration
register("vsts.client-id", flags=FLAG_PRIORITIZE_DISK | FLAG_AUTOMATOR_MODIFIABLE)
register("vsts.client-secret", flags=FLAG_CREDENTIAL | FLAG_PRIORITIZE_DISK)
# VSTS Integration - with limited scopes
register("vsts-limited.client-id", flags=FLAG_PRIORITIZE_DISK | FLAG_AUTOMATOR_MODIFIABLE)
register("vsts-limited.client-secret", flags=FLAG_CREDENTIAL | FLAG_PRIORITIZE_DISK)

# PagerDuty Integration
register("pagerduty.app-id", default="", flags=FLAG_AUTOMATOR_MODIFIABLE)

# Vercel Integration
register("vercel.client-id", flags=FLAG_PRIORITIZE_DISK | FLAG_AUTOMATOR_MODIFIABLE)
register("vercel.client-secret", flags=FLAG_CREDENTIAL | FLAG_PRIORITIZE_DISK)
register("vercel.integration-slug", default="sentry", flags=FLAG_AUTOMATOR_MODIFIABLE)

# MsTeams Integration
register("msteams.client-id", flags=FLAG_PRIORITIZE_DISK | FLAG_AUTOMATOR_MODIFIABLE)
register("msteams.client-secret", flags=FLAG_CREDENTIAL | FLAG_PRIORITIZE_DISK)
register("msteams.app-id")

# Discord Integration
register("discord.application-id", flags=FLAG_PRIORITIZE_DISK | FLAG_AUTOMATOR_MODIFIABLE)
register("discord.public-key", flags=FLAG_PRIORITIZE_DISK | FLAG_AUTOMATOR_MODIFIABLE)
register("discord.bot-token", flags=FLAG_CREDENTIAL | FLAG_PRIORITIZE_DISK)
register("discord.client-secret", flags=FLAG_CREDENTIAL | FLAG_PRIORITIZE_DISK)

# AWS Lambda Integration
register("aws-lambda.access-key-id", flags=FLAG_PRIORITIZE_DISK | FLAG_AUTOMATOR_MODIFIABLE)
register("aws-lambda.secret-access-key", flags=FLAG_CREDENTIAL | FLAG_PRIORITIZE_DISK)
register("aws-lambda.cloudformation-url", flags=FLAG_AUTOMATOR_MODIFIABLE)
register("aws-lambda.account-number", default="943013980633", flags=FLAG_AUTOMATOR_MODIFIABLE)
register(
    "aws-lambda.node.layer-name", default="SentryNodeServerlessSDK", flags=FLAG_AUTOMATOR_MODIFIABLE
)
register("aws-lambda.node.layer-version", flags=FLAG_AUTOMATOR_MODIFIABLE)
register(
    "aws-lambda.python.layer-name",
    default="SentryPythonServerlessSDK",
    flags=FLAG_AUTOMATOR_MODIFIABLE,
)
register("aws-lambda.python.layer-version", flags=FLAG_AUTOMATOR_MODIFIABLE)
# the region of the host account we use for assuming the role
register("aws-lambda.host-region", default="us-east-2", flags=FLAG_AUTOMATOR_MODIFIABLE)
# the number of threads we should use to install Lambdas
register("aws-lambda.thread-count", default=100, flags=FLAG_AUTOMATOR_MODIFIABLE)

# Snuba
register(
    "snuba.search.pre-snuba-candidates-optimizer",
    type=Bool,
    default=False,
    flags=FLAG_AUTOMATOR_MODIFIABLE,
)
register(
    "snuba.search.pre-snuba-candidates-percentage", default=0.2, flags=FLAG_AUTOMATOR_MODIFIABLE
)
register(
    "snuba.search.project-group-count-cache-time",
    default=24 * 60 * 60,
    flags=FLAG_AUTOMATOR_MODIFIABLE,
)
register("snuba.search.min-pre-snuba-candidates", default=500, flags=FLAG_AUTOMATOR_MODIFIABLE)
register("snuba.search.max-pre-snuba-candidates", default=5000, flags=FLAG_AUTOMATOR_MODIFIABLE)
register("snuba.search.chunk-growth-rate", default=1.5, flags=FLAG_AUTOMATOR_MODIFIABLE)
register("snuba.search.max-chunk-size", default=2000, flags=FLAG_AUTOMATOR_MODIFIABLE)
register("snuba.search.max-total-chunk-time-seconds", default=30.0, flags=FLAG_AUTOMATOR_MODIFIABLE)
register("snuba.search.hits-sample-size", default=100, flags=FLAG_AUTOMATOR_MODIFIABLE)
register("snuba.track-outcomes-sample-rate", default=0.0, flags=FLAG_AUTOMATOR_MODIFIABLE)

# The percentage of tagkeys that we want to cache. Set to 1.0 in order to cache everything, <=0.0 to stop caching
register(
    "snuba.tagstore.cache-tagkeys-rate",
    default=0.0,
    flags=FLAG_PRIORITIZE_DISK | FLAG_AUTOMATOR_MODIFIABLE,
)

register("snuba.snql.enable-orjson", default=0.0, flags=FLAG_AUTOMATOR_MODIFIABLE)
register("integrations.slack.enable-orjson", default=0.0, flags=FLAG_AUTOMATOR_MODIFIABLE)
register("auth.enable-orjson", default=0.0, flags=FLAG_AUTOMATOR_MODIFIABLE)
register("backup.enable-orjson", default=0.0, flags=FLAG_AUTOMATOR_MODIFIABLE)
register("event-manager.enable-orjson", default=0.0, flags=FLAG_AUTOMATOR_MODIFIABLE)
register("eventstore.enable-orjson", default=0.0, flags=FLAG_AUTOMATOR_MODIFIABLE)
register("flagpole.enable-orjson", default=0.0, flags=FLAG_AUTOMATOR_MODIFIABLE)

# Kafka Publisher
register("kafka-publisher.raw-event-sample-rate", default=0.0, flags=FLAG_AUTOMATOR_MODIFIABLE)

# Enable multiple topics for eventstream. It allows specific event types to be sent
# to specific topic.
register(
    "store.eventstream-per-type-topic",
    default=False,
    flags=FLAG_PRIORITIZE_DISK | FLAG_AUTOMATOR_MODIFIABLE,
)

# The fraction of prooguard events that will be routed to the
# separate `store.process_event_proguard` queue
register(
    "store.separate-proguard-queue-rate",
    default=0.0,
    flags=FLAG_AUTOMATOR_MODIFIABLE | FLAG_MODIFIABLE_RATE,
)

# Query and supply Bundle Indexes to Symbolicator SourceMap processing
register(
    "symbolicator.sourcemaps-bundle-index-sample-rate", default=0.0, flags=FLAG_AUTOMATOR_MODIFIABLE
)
# Refresh Bundle Indexes reported as used by symbolicator
register(
    "symbolicator.sourcemaps-bundle-index-refresh-sample-rate",
    default=0.0,
    flags=FLAG_AUTOMATOR_MODIFIABLE,
)

# Enable use of Symbolicator proguard processing for specific projects.
register(
    "symbolicator.proguard-processing-projects",
    type=Sequence,
    default=[],
    flags=FLAG_AUTOMATOR_MODIFIABLE,
)
# Enable use of Symbolicator proguard processing for fraction of projects.
register(
    "symbolicator.proguard-processing-sample-rate", default=0.0, flags=FLAG_AUTOMATOR_MODIFIABLE
)
register("symbolicator.proguard-processing-ab-test", default=0.0, flags=FLAG_AUTOMATOR_MODIFIABLE)


# Transaction events
# True => kill switch to disable ingestion of transaction events for internal project.
register(
    "transaction-events.force-disable-internal-project",
    default=False,
    flags=FLAG_AUTOMATOR_MODIFIABLE,
)

# Enables setting a sampling rate when producing the tag facet.
register(
    "discover2.tags_facet_enable_sampling",
    default=True,
    flags=FLAG_PRIORITIZE_DISK | FLAG_AUTOMATOR_MODIFIABLE,
)

# Enable use of symbolic-sourcemapcache for JavaScript Source Maps processing.
# Set this value of the fraction of projects that you want to use it for.
register(
    "processing.sourcemapcache-processor", default=0.0, flags=FLAG_AUTOMATOR_MODIFIABLE
)  # unused

# Killswitch for sending internal errors to the internal project or
# `SENTRY_SDK_CONFIG.relay_dsn`. Set to `0` to only send to
# `SENTRY_SDK_CONFIG.dsn` (the "upstream transport") and nothing else.
#
# Note: A value that is neither 0 nor 1 is regarded as 0
register("store.use-relay-dsn-sample-rate", default=1, flags=FLAG_AUTOMATOR_MODIFIABLE)

# A rate that enables statsd item sending (DDM data) to s4s
register("store.allow-s4s-ddm-sample-rate", default=0.0, flags=FLAG_AUTOMATOR_MODIFIABLE)

# Mock out integrations and services for tests
register("mocks.jira", default=False, flags=FLAG_AUTOMATOR_MODIFIABLE)

# Record statistics about event payloads and their compressibility
register(
    "store.nodestore-stats-sample-rate", default=0.0, flags=FLAG_AUTOMATOR_MODIFIABLE
)  # unused

# Killswitch to stop storing any reprocessing payloads.
register("store.reprocessing-force-disable", default=False, flags=FLAG_AUTOMATOR_MODIFIABLE)

register(
    "store.race-free-group-creation-force-disable", default=False, flags=FLAG_AUTOMATOR_MODIFIABLE
)

# Enable calling the severity modeling API on group creation
register(
    "processing.calculate-severity-on-group-creation",
    default=False,
    flags=FLAG_AUTOMATOR_MODIFIABLE,
)

# Enable sending the flag to the microservice to tell it to purposefully take longer than our
# timeout, to see the effect on the overall error event processing backlog
register(
    "processing.severity-backlog-test.timeout",
    default=False,
    flags=FLAG_AUTOMATOR_MODIFIABLE,
)

# Enable sending the flag to the microservice to tell it to purposefully send back an error, to see
# the effect on the overall error event processing backlog
register(
    "processing.severity-backlog-test.error",
    default=False,
    flags=FLAG_AUTOMATOR_MODIFIABLE,
)

register(
    "issues.severity.high-priority-alerts-projects-allowlist",
    type=Sequence,
    default=[],
    flags=FLAG_ALLOW_EMPTY | FLAG_AUTOMATOR_MODIFIABLE,
)

register(
    "issues.severity.new-escalation-projects-allowlist",
    type=Sequence,
    default=[],
    flags=FLAG_ALLOW_EMPTY | FLAG_AUTOMATOR_MODIFIABLE,
)

register(
    "issues.severity.first-event-severity-calculation-projects-allowlist",
    type=Sequence,
    default=[],
    flags=FLAG_ALLOW_EMPTY | FLAG_AUTOMATOR_MODIFIABLE,
)

register(
    "issues.severity.seer-project-rate-limit",
    type=Any,
    default={"limit": 5, "window": 1},
    flags=FLAG_ALLOW_EMPTY | FLAG_AUTOMATOR_MODIFIABLE,
)

register(
    "issues.severity.seer-global-rate-limit",
    type=Any,
    default={"limit": 20, "window": 1},
    flags=FLAG_ALLOW_EMPTY | FLAG_AUTOMATOR_MODIFIABLE,
)

register(
    "issues.severity.seer-circuit-breaker-passthrough-limit",
    type=Dict,
    default={"limit": 1, "window": 10},
    flags=FLAG_ALLOW_EMPTY | FLAG_AUTOMATOR_MODIFIABLE,
)

register(
    "issues.severity.seer-timout",
    type=Float,
    default=0.2,
    flags=FLAG_ALLOW_EMPTY | FLAG_AUTOMATOR_MODIFIABLE,
)

register(
    "issues.severity.default-high-priority-alerts-orgs-allowlist",
    type=Sequence,
    default=[],
    flags=FLAG_ALLOW_EMPTY | FLAG_AUTOMATOR_MODIFIABLE,
)

register(
    "issues.priority.projects-allowlist",
    type=Sequence,
    default=[],
    flags=FLAG_ALLOW_EMPTY | FLAG_AUTOMATOR_MODIFIABLE,
)


# Killswitch for issue priority
register(
    "issues.priority.enabled",
    default=False,
    type=Bool,
    flags=FLAG_MODIFIABLE_BOOL | FLAG_AUTOMATOR_MODIFIABLE,
)

register(
    "issues.similarity-embeddings.projects-allowlist",
    type=Sequence,
    default=[],
    flags=FLAG_ALLOW_EMPTY | FLAG_AUTOMATOR_MODIFIABLE,
)

register(
    "issues.similarity-embeddings-grouping.projects-allowlist",
    type=Sequence,
    default=[],
    flags=FLAG_ALLOW_EMPTY | FLAG_AUTOMATOR_MODIFIABLE,
)

# seer nearest neighbour endpoint timeout
register(
    "embeddings-grouping.seer.nearest-neighbour-timeout",
    type=Float,
    default=0.1,
    flags=FLAG_ALLOW_EMPTY | FLAG_AUTOMATOR_MODIFIABLE,
)

# seer embeddings record update endpoint timeout
register(
    "embeddings-grouping.seer.embeddings-record-update-timeout",
    type=Float,
    default=0.05,
    flags=FLAG_ALLOW_EMPTY | FLAG_AUTOMATOR_MODIFIABLE,
)

# seer embeddings record delete endpoint timeout
register(
    "embeddings-grouping.seer.embeddings-record-delete-timeout",
    type=Float,
    default=0.1,
    flags=FLAG_ALLOW_EMPTY | FLAG_AUTOMATOR_MODIFIABLE,
)

# seer embeddings ratelimit in percentage that is allowed
register(
    "embeddings-grouping.seer.ratelimit",
    type=Int,
    default=0,
    flags=FLAG_ALLOW_EMPTY | FLAG_AUTOMATOR_MODIFIABLE,
)

# ## sentry.killswitches
#
# The following options are documented in sentry.killswitches in more detail
register(
    "store.load-shed-group-creation-projects", type=Any, default=[], flags=FLAG_AUTOMATOR_MODIFIABLE
)
register("store.load-shed-pipeline-projects", type=Any, default=[], flags=FLAG_AUTOMATOR_MODIFIABLE)
register(
    "store.load-shed-parsed-pipeline-projects",
    type=Any,
    default=[],
    flags=FLAG_AUTOMATOR_MODIFIABLE,
)
register(
    "store.load-shed-save-event-projects", type=Any, default=[], flags=FLAG_AUTOMATOR_MODIFIABLE
)
register(
    "store.load-shed-process-event-projects", type=Any, default=[], flags=FLAG_AUTOMATOR_MODIFIABLE
)
register("embeddings-grouping.use-embeddings", type=Sequence, default=[])
register(
    "store.load-shed-process-event-projects-gradual",
    type=Dict,
    default={},
    flags=FLAG_AUTOMATOR_MODIFIABLE,
)
# Applies load shedding per project gradually. 1.0 means full load shedding
# 0.0 or no config means no load shedding.
register(
    "store.load-shed-symbolicate-event-projects",
    type=Any,
    default=[],
    flags=FLAG_AUTOMATOR_MODIFIABLE,
)
register(
    "store.save-event-highcpu-platforms", type=Sequence, default=[], flags=FLAG_AUTOMATOR_MODIFIABLE
)
register(
    "store.symbolicate-event-lpq-never", type=Sequence, default=[], flags=FLAG_AUTOMATOR_MODIFIABLE
)
register(
    "store.symbolicate-event-lpq-always", type=Sequence, default=[], flags=FLAG_AUTOMATOR_MODIFIABLE
)
register(
    "post_process.get-autoassign-owners", type=Sequence, default=[], flags=FLAG_AUTOMATOR_MODIFIABLE
)
register(
    "api.organization.disable-last-deploys",
    type=Sequence,
    default=[],
    flags=FLAG_AUTOMATOR_MODIFIABLE,
)
register(
    "issues.skip-seer-requests",
    type=Sequence,
    default=[],
    flags=FLAG_AUTOMATOR_MODIFIABLE,
)

# Switch for more performant project counter incr
register(
    "store.projectcounter-modern-upsert-sample-rate", default=0.0, flags=FLAG_AUTOMATOR_MODIFIABLE
)

# Run an experimental grouping config in background for performance analysis
register("store.background-grouping-config-id", default=None, flags=FLAG_AUTOMATOR_MODIFIABLE)

# Fraction of events that will pass through background grouping
register("store.background-grouping-sample-rate", default=0.0, flags=FLAG_AUTOMATOR_MODIFIABLE)

# Minimum number of files in an archive. Archives with fewer files are extracted and have their
# contents stored as separate release files.
register("processing.release-archive-min-files", default=10, flags=FLAG_AUTOMATOR_MODIFIABLE)

# Whether to use `zstd` instead of `zlib` for the attachment cache.
register("attachment-cache.use-zstd", default=False, flags=FLAG_AUTOMATOR_MODIFIABLE)

# Whether to use `zstd` instead of `zlib` for encoded grouping enhancers.
register("enhancers.use-zstd", default=False, flags=FLAG_AUTOMATOR_MODIFIABLE)

# Set of projects that will always store `EventAttachment` blobs directly.
register("eventattachments.store-blobs.projects", default=[], flags=FLAG_AUTOMATOR_MODIFIABLE)
# Percentage sample rate for `EventAttachment`s that should use direct blob storage.
register("eventattachments.store-blobs.sample-rate", default=0.0, flags=FLAG_AUTOMATOR_MODIFIABLE)

# All Relay options (statically authenticated Relays can be registered here)
register("relay.static_auth", default={}, flags=FLAG_NOSTORE)

# Tell Relay to stop extracting metrics from transaction payloads (see killswitches)
# Example value: [{"project_id": 42}, {"project_id": 123}]
register("relay.drop-transaction-metrics", default=[], flags=FLAG_AUTOMATOR_MODIFIABLE)

# Relay should emit a usage metric to track total spans.
register("relay.span-usage-metric", default=False, flags=FLAG_AUTOMATOR_MODIFIABLE)

# Killswitch for the Relay cardinality limiter, one of `enabled`, `disabled`, `passive`.
# In `passive` mode Relay's cardinality limiter is active but it does not enforce the limits.
#
# Note: To fully enable the cardinality limiter the feature `organizations:relay-cardinality-limiter`
# needs to be rolled out as well.
register("relay.cardinality-limiter.mode", default="enabled", flags=FLAG_AUTOMATOR_MODIFIABLE)
# Override to set a list of limits into passive mode by organization.
#
# In passive mode Relay's cardinality limiter is active but it does not enforce the limits.
#
# Example: `{'1': ["transactions"]}`
# Forces the `transactions` cardinality limit into passive mode for the organization with id `1` (Sentry).
register(
    "relay.cardinality-limiter.passive-limits-by-org", default={}, flags=FLAG_AUTOMATOR_MODIFIABLE
)
# Sample rate for Cardinality Limiter Sentry errors.
#
# Rate needs to be between `0.0` and `1.0`.
# If set to `1.0` all cardinality limiter rejections will be logged as a Sentry error.
register(
    "relay.cardinality-limiter.error-sample-rate", default=0.01, flags=FLAG_AUTOMATOR_MODIFIABLE
)
# List of additional cardinality limits and selectors.
#
# ```
# {
#   "rollout_rate": 0.001,
#   "limit": { .. Cardinality Limit .. }
# }
# ```
register("relay.cardinality-limiter.limits", default=[], flags=FLAG_AUTOMATOR_MODIFIABLE)

# Controls the encoding used in Relay for encoding distributions and sets
# when writing to Kafka.
#
# Key is the metric namespace (as used by Relay) and the value is the desired encoding.
register("relay.metric-bucket-set-encodings", default={}, flags=FLAG_AUTOMATOR_MODIFIABLE)
register("relay.metric-bucket-distribution-encodings", default={}, flags=FLAG_AUTOMATOR_MODIFIABLE)

# Controls the rollout rate in percent (`0.0` to `1.0`) for metric stats.
register("relay.metric-stats.rollout-rate", default=0.0, flags=FLAG_AUTOMATOR_MODIFIABLE)

# Write new kafka headers in eventstream
register("eventstream:kafka-headers", default=True, flags=FLAG_AUTOMATOR_MODIFIABLE)

# Post process forwarder options
# Gets data from Kafka headers
register("post-process-forwarder:kafka-headers", default=True, flags=FLAG_AUTOMATOR_MODIFIABLE)

# Subscription queries sampling rate
register("subscriptions-query.sample-rate", default=0.01, flags=FLAG_AUTOMATOR_MODIFIABLE)

# The ratio of symbolication requests for which metrics will be submitted to redis.
#
# This is to allow gradual rollout of metrics collection for symbolication requests and can be
# removed once it is fully rolled out.
register(
    "symbolicate-event.low-priority.metrics.submission-rate",
    default=0.0,
    flags=FLAG_AUTOMATOR_MODIFIABLE,
)

# Drop delete_old_primary_hash messages for a particular project.
register("reprocessing2.drop-delete-old-primary-hash", default=[], flags=FLAG_AUTOMATOR_MODIFIABLE)

# BEGIN ABUSE QUOTAS

# Example:
# >>> org = Organization.objects.get(slug='foo')
# >>> org.update_option("project-abuse-quota.transaction-limit", 42)
# >>> for q in SubscriptionQuota()._get_abuse_quotas(org): print(q.to_json())
# {'id': 'pat', 'scope': 'project', 'categories': ['transaction'], 'limit': 420, 'window': 10, 'reasonCode': 'project_abuse_limit'}
# You can see that for this organization, 42 transactions per second
# is effectively enforced as 420/s because the rate limiting window is 10 seconds.

# DEPRECATED (only in use by getsentry).
# Use "project-abuse-quota.window" instead.
register(
    "getsentry.rate-limit.window",
    type=Int,
    default=10,
    flags=FLAG_PRIORITIZE_DISK | FLAG_AUTOMATOR_MODIFIABLE,
)

# Relay isn't effective at enforcing 1s windows - 10 seconds has worked well.
# If the limit is negative, then it means completely blocked.
# I don't see this value needing to be tweaked on a per-org basis,
# so for now the org option "project-abuse-quota.window" doesn't do anything.
register(
    "project-abuse-quota.window",
    type=Int,
    default=10,
    flags=FLAG_PRIORITIZE_DISK | FLAG_AUTOMATOR_MODIFIABLE,
)

# DEPRECATED. Use "project-abuse-quota.error-limit" instead.
# This is set to 0: don't limit by default, because it is configured in production.
# The DEPRECATED org option override is "sentry:project-error-limit".
register(
    "getsentry.rate-limit.project-errors",
    type=Int,
    default=0,
    flags=FLAG_PRIORITIZE_DISK | FLAG_AUTOMATOR_MODIFIABLE,
)
# DEPRECATED. Use "project-abuse-quota.transaction-limit" instead.
# This is set to 0: don't limit by default, because it is configured in production.
# The DEPRECATED org option override is "sentry:project-transaction-limit".
register(
    "getsentry.rate-limit.project-transactions",
    type=Int,
    default=0,
    flags=FLAG_PRIORITIZE_DISK | FLAG_AUTOMATOR_MODIFIABLE,
)

# These are set to 0: don't limit by default.
# These have yet to be configured in production.
# For errors and transactions, the above DEPRECATED options take
# precedence for now, until we decide on values to set for all these.
# Set the same key as an org option which will override these values for the org.
# Similarly, for now, the DEPRECATED org options "sentry:project-error-limit"
# and "sentry:project-transaction-limit" take precedence.
register(
    "project-abuse-quota.error-limit",
    type=Int,
    default=0,
    flags=FLAG_PRIORITIZE_DISK | FLAG_AUTOMATOR_MODIFIABLE,
)
register(
    "project-abuse-quota.transaction-limit",
    type=Int,
    default=0,
    flags=FLAG_PRIORITIZE_DISK | FLAG_AUTOMATOR_MODIFIABLE,
)
register(
    "project-abuse-quota.attachment-limit",
    type=Int,
    default=0,
    flags=FLAG_PRIORITIZE_DISK | FLAG_AUTOMATOR_MODIFIABLE,
)
register(
    "project-abuse-quota.session-limit",
    type=Int,
    default=0,
    flags=FLAG_PRIORITIZE_DISK | FLAG_AUTOMATOR_MODIFIABLE,
)


register(
    "organization-abuse-quota.metric-bucket-limit",
    type=Int,
    default=0,
    flags=FLAG_PRIORITIZE_DISK | FLAG_AUTOMATOR_MODIFIABLE,
)

register(
    "organization-abuse-quota.custom-metric-bucket-limit",
    type=Int,
    default=0,
    flags=FLAG_PRIORITIZE_DISK | FLAG_AUTOMATOR_MODIFIABLE,
)


for mabq in build_metric_abuse_quotas():
    register(
        mabq.option,
        type=Int,
        default=0,
        flags=FLAG_PRIORITIZE_DISK | FLAG_AUTOMATOR_MODIFIABLE,
    )

# END ABUSE QUOTAS

# Send event messages for specific project IDs to random partitions in Kafka
# contents are a list of project IDs to message types to be randomly assigned
# e.g. [{"project_id": 2, "message_type": "error"}, {"project_id": 3, "message_type": "transaction"}]
register(
    "kafka.send-project-events-to-random-partitions", default=[], flags=FLAG_AUTOMATOR_MODIFIABLE
)

# default brownout crontab for api deprecations
register(
    "api.deprecation.brownout-cron",
    default="0 12 * * *",
    type=String,
    flags=FLAG_AUTOMATOR_MODIFIABLE,
)
# Brownout duration to be stored in ISO8601 format for durations (See https://en.wikipedia.org/wiki/ISO_8601#Durations)
register("api.deprecation.brownout-duration", default="PT1M", flags=FLAG_AUTOMATOR_MODIFIABLE)

# Option to disable misbehaving use case IDs
register("sentry-metrics.indexer.disabled-namespaces", default=[], flags=FLAG_AUTOMATOR_MODIFIABLE)

# A slow rollout option for writing "new" cache keys
# as the transition from UseCaseKey to UseCaseID occurs
register(
    "sentry-metrics.indexer.cache-key-rollout-rate", default=0.0, flags=FLAG_AUTOMATOR_MODIFIABLE
)

# A option for double writing old and new cache keys
# for the same transition
register(
    "sentry-metrics.indexer.cache-key-double-write", default=False, flags=FLAG_AUTOMATOR_MODIFIABLE
)

# An option to tune the percentage of cache keys that gets replenished during indexer resolve
register(
    "sentry-metrics.indexer.disable-memcache-replenish-rollout",
    default=0.0,
    flags=FLAG_AUTOMATOR_MODIFIABLE,
)

# An option to enable reading from the new schema for the caching indexer
register(
    "sentry-metrics.indexer.read-new-cache-namespace",
    default=False,
    flags=FLAG_AUTOMATOR_MODIFIABLE,
)

# An option to enable writing from the new schema for the caching indexer
register(
    "sentry-metrics.indexer.write-new-cache-namespace",
    default=False,
    flags=FLAG_AUTOMATOR_MODIFIABLE,
)

# Option to control sampling percentage of schema validation on the generic metrics pipeline
# based on namespace.
register(
    "sentry-metrics.indexer.generic-metrics.schema-validation-rules",
    default={},  # empty dict means validate schema for all use cases
    flags=FLAG_AUTOMATOR_MODIFIABLE,
)

# Option to control sampling percentage of schema validation on the release health metrics
# pipeline based on namespace.
register(
    "sentry-metrics.indexer.release-health.schema-validation-rules",
    default={},  # empty dict means validate schema for all use cases
    flags=FLAG_AUTOMATOR_MODIFIABLE,
)

# Option to control whether or not we raise ValidationErrors in the indexer
# (Temporary) raising the error would mean we skip the processing or DLQing of these
# invalid messages
register(
    "sentry-metrics.indexer.raise-validation-errors",
    default=False,
    flags=FLAG_AUTOMATOR_MODIFIABLE,
)

# Option to enable orjson for JSON parsing in reconstruct_messages function
register(
    "sentry-metrics.indexer.reconstruct.enable-orjson", default=0.0, flags=FLAG_AUTOMATOR_MODIFIABLE
)

# Global and per-organization limits on the writes to the string indexer's DB.
#
# Format is a list of dictionaries of format {
#   "window_seconds": ...,
#   "granularity_seconds": ...,
#   "limit": ...
# }
#
# See sentry.ratelimiters.sliding_windows for an explanation of what each of
# those terms mean.
#
# Note that changing either window or granularity_seconds of a limit will
# effectively reset it, as the previous data can't/won't be converted.
register(
    "sentry-metrics.writes-limiter.limits.performance.per-org",
    default=[],
    flags=FLAG_AUTOMATOR_MODIFIABLE,
)
register(
    "sentry-metrics.writes-limiter.limits.transactions.per-org",
    default=[],
    flags=FLAG_AUTOMATOR_MODIFIABLE,
)
register(
    "sentry-metrics.writes-limiter.limits.sessions.per-org",
    default=[],
    flags=FLAG_AUTOMATOR_MODIFIABLE,
)
register(
    "sentry-metrics.writes-limiter.limits.spans.per-org",
    default=[],
    flags=FLAG_AUTOMATOR_MODIFIABLE,
)
register(
    "sentry-metrics.writes-limiter.limits.releasehealth.per-org",
    default=[],
    flags=FLAG_AUTOMATOR_MODIFIABLE,
)
register(
    "sentry-metrics.writes-limiter.limits.custom.per-org",
    default=[],
    flags=FLAG_AUTOMATOR_MODIFIABLE,
)
register(
    "sentry-metrics.writes-limiter.limits.generic-metrics.per-org",
    default=[],
    flags=FLAG_AUTOMATOR_MODIFIABLE,
)

register(
    "sentry-metrics.writes-limiter.limits.performance.global",
    default=[],
    flags=FLAG_AUTOMATOR_MODIFIABLE,
)
register(
    "sentry-metrics.writes-limiter.limits.transactions.global",
    default=[],
    flags=FLAG_AUTOMATOR_MODIFIABLE,
)
register(
    "sentry-metrics.writes-limiter.limits.sessions.global",
    default=[],
    flags=FLAG_AUTOMATOR_MODIFIABLE,
)
register(
    "sentry-metrics.writes-limiter.limits.spans.global",
    default=[],
    flags=FLAG_AUTOMATOR_MODIFIABLE,
)
register(
    "sentry-metrics.writes-limiter.limits.releasehealth.global",
    default=[],
    flags=FLAG_AUTOMATOR_MODIFIABLE,
)
register(
    "sentry-metrics.writes-limiter.limits.custom.global",
    default=[],
    flags=FLAG_AUTOMATOR_MODIFIABLE,
)
register(
    "sentry-metrics.writes-limiter.limits.generic-metrics.global",
    default=[],
    flags=FLAG_AUTOMATOR_MODIFIABLE,
)

register(
    "sentry-metrics.writes-limiter.apply-uca-limiting",
    default=True,
    flags=FLAG_AUTOMATOR_MODIFIABLE,
)
# per-organization limits on the number of timeseries that can be observed in
# each window.
#
# Format is a list of dictionaries of format {
#   "window_seconds": ...,
#   "granularity_seconds": ...,
#   "limit": ...
# }
#
# See sentry.ratelimiters.cardinality for an explanation of what each of
# those terms mean.
#
# Note that changing either window or granularity_seconds of a limit will
# effectively reset it, as the previous data can't/won't be converted.
register(
    "sentry-metrics.cardinality-limiter.limits.performance.per-org",
    default=[
        {"window_seconds": 3600, "granularity_seconds": 600, "limit": 10000},
    ],
    flags=FLAG_AUTOMATOR_MODIFIABLE,
)
register(
    "sentry-metrics.cardinality-limiter.limits.releasehealth.per-org",
    default=[
        {"window_seconds": 3600, "granularity_seconds": 600, "limit": 10000},
    ],
    flags=FLAG_AUTOMATOR_MODIFIABLE,
)
register(
    "sentry-metrics.cardinality-limiter.limits.transactions.per-org",
    default=[
        {"window_seconds": 3600, "granularity_seconds": 600, "limit": 10000},
    ],
    flags=FLAG_AUTOMATOR_MODIFIABLE,
)
register(
    "sentry-metrics.cardinality-limiter.limits.sessions.per-org",
    default=[
        {"window_seconds": 3600, "granularity_seconds": 600, "limit": 10000},
    ],
    flags=FLAG_AUTOMATOR_MODIFIABLE,
)
register(
    "sentry-metrics.cardinality-limiter.limits.spans.per-org",
    default=[
        {"window_seconds": 3600, "granularity_seconds": 600, "limit": 10000},
    ],
    flags=FLAG_AUTOMATOR_MODIFIABLE,
)
register(
    "sentry-metrics.cardinality-limiter.limits.custom.per-org",
    default=[
        {"window_seconds": 3600, "granularity_seconds": 600, "limit": 10000},
    ],
    flags=FLAG_AUTOMATOR_MODIFIABLE,
)
register(
    "sentry-metrics.cardinality-limiter.limits.profiles.per-org",
    default=[
        {"window_seconds": 3600, "granularity_seconds": 600, "limit": 10000},
    ],
    flags=FLAG_AUTOMATOR_MODIFIABLE,
)
register(
    "sentry-metrics.cardinality-limiter.limits.generic-metrics.per-org",
    default=[
        {"window_seconds": 3600, "granularity_seconds": 600, "limit": 10000},
    ],
    flags=FLAG_AUTOMATOR_MODIFIABLE,
)
register(
    "sentry-metrics.cardinality-limiter.orgs-rollout-rate",
    default=1.0,
    flags=FLAG_AUTOMATOR_MODIFIABLE,
)
register(
    "sentry-metrics.cardinality-limiter-rh.orgs-rollout-rate",
    default=0.0,
    flags=FLAG_AUTOMATOR_MODIFIABLE,
)
register(
    "sentry-metrics.10s-granularity",
    default=False,
    flags=FLAG_AUTOMATOR_MODIFIABLE,
)

register(
    "sentry-metrics.producer-schema-validation.release-health.rollout-rate",
    default=0.0,
    flags=FLAG_AUTOMATOR_MODIFIABLE,
)
register(
    "sentry-metrics.producer-schema-validation.performance.rollout-rate",
    default=0.0,
    flags=FLAG_AUTOMATOR_MODIFIABLE,
)

# Flag to determine whether abnormal_mechanism tag should be extracted
register(
    "sentry-metrics.releasehealth.abnormal-mechanism-extraction-rate",
    default=0.0,
    flags=FLAG_AUTOMATOR_MODIFIABLE,
)

register(
    "sentry-metrics.synchronize-kafka-rebalances",
    default=False,
    flags=FLAG_AUTOMATOR_MODIFIABLE,
)

register(
    "sentry-metrics.synchronized-rebalance-delay",
    default=15,
    flags=FLAG_AUTOMATOR_MODIFIABLE,
)

# Performance issue option for *all* performance issues detection
register("performance.issues.all.problem-detection", default=1.0, flags=FLAG_AUTOMATOR_MODIFIABLE)

# Individual system-wide options in case we need to turn off specific detectors for load concerns, ignoring the set project options.
register(
    "performance.issues.compressed_assets.problem-creation",
    default=1.0,
    flags=FLAG_AUTOMATOR_MODIFIABLE,
)
register(
    "performance.issues.compressed_assets.la-rollout", default=0.0, flags=FLAG_AUTOMATOR_MODIFIABLE
)
register(
    "performance.issues.compressed_assets.ea-rollout", default=0.0, flags=FLAG_AUTOMATOR_MODIFIABLE
)
register(
    "performance.issues.compressed_assets.ga-rollout", default=1.0, flags=FLAG_AUTOMATOR_MODIFIABLE
)
register(
    "performance.issues.consecutive_db.problem-creation",
    default=1.0,
    flags=FLAG_AUTOMATOR_MODIFIABLE,
)
register(
    "performance.issues.consecutive_db.la-rollout", default=0.0, flags=FLAG_AUTOMATOR_MODIFIABLE
)
register(
    "performance.issues.consecutive_db.ea-rollout", default=0.0, flags=FLAG_AUTOMATOR_MODIFIABLE
)
register(
    "performance.issues.consecutive_db.ga-rollout", default=1.0, flags=FLAG_AUTOMATOR_MODIFIABLE
)
register(
    "performance.issues.n_plus_one_db.problem-detection",
    default=1.0,
    flags=FLAG_AUTOMATOR_MODIFIABLE,
)
register(
    "performance.issues.n_plus_one_db.problem-creation",
    default=1.0,
    flags=FLAG_AUTOMATOR_MODIFIABLE,
)
register(
    "performance.issues.n_plus_one_db_ext.problem-creation",
    default=1.0,
    flags=FLAG_AUTOMATOR_MODIFIABLE,
)
register(
    "performance.issues.file_io_main_thread.problem-creation",
    default=1.0,
    flags=FLAG_AUTOMATOR_MODIFIABLE,
)
register(
    "performance.issues.db_main_thread.problem-creation",
    default=1.0,
    flags=FLAG_AUTOMATOR_MODIFIABLE,
)
register(
    "performance.issues.n_plus_one_api_calls.problem-creation",
    default=1.0,
    flags=FLAG_AUTOMATOR_MODIFIABLE,
)
register(
    "performance.issues.n_plus_one_api_calls.la-rollout",
    default=0.0,
    flags=FLAG_AUTOMATOR_MODIFIABLE,
)
register(
    "performance.issues.n_plus_one_api_calls.ea-rollout",
    default=0.0,
    flags=FLAG_AUTOMATOR_MODIFIABLE,
)
register(
    "performance.issues.n_plus_one_api_calls.ga-rollout",
    default=1.0,
    flags=FLAG_AUTOMATOR_MODIFIABLE,
)
register(
    "performance.issues.slow_db_query.problem-creation",
    default=1.0,
    flags=FLAG_AUTOMATOR_MODIFIABLE,
)
register(
    "performance.issues.slow_db_query.la-rollout", default=0.0, flags=FLAG_AUTOMATOR_MODIFIABLE
)
register(
    "performance.issues.slow_db_query.ea-rollout", default=0.0, flags=FLAG_AUTOMATOR_MODIFIABLE
)
register(
    "performance.issues.slow_db_query.ga-rollout", default=1.0, flags=FLAG_AUTOMATOR_MODIFIABLE
)
register(
    "performance.issues.render_blocking_assets.problem-creation",
    default=1.0,
    flags=FLAG_AUTOMATOR_MODIFIABLE,
)
register(
    "performance.issues.render_blocking_assets.la-rollout",
    default=0.0,
    flags=FLAG_AUTOMATOR_MODIFIABLE,
)
register(
    "performance.issues.render_blocking_assets.ea-rollout",
    default=0.0,
    flags=FLAG_AUTOMATOR_MODIFIABLE,
)
register(
    "performance.issues.render_blocking_assets.ga-rollout",
    default=1.0,
    flags=FLAG_AUTOMATOR_MODIFIABLE,
)
register(
    "performance.issues.m_n_plus_one_db.problem-creation",
    default=1.0,
    flags=FLAG_AUTOMATOR_MODIFIABLE,
)
register(
    "performance.issues.m_n_plus_one_db.la-rollout", default=0.0, flags=FLAG_AUTOMATOR_MODIFIABLE
)
register(
    "performance.issues.m_n_plus_one_db.ea-rollout", default=0.0, flags=FLAG_AUTOMATOR_MODIFIABLE
)
register(
    "performance.issues.m_n_plus_one_db.ga-rollout", default=1.0, flags=FLAG_AUTOMATOR_MODIFIABLE
)
register(
    "performance.issues.http_overhead.problem-creation",
    default=0.0,
    flags=FLAG_AUTOMATOR_MODIFIABLE,
)
register(
    "performance.issues.http_overhead.la-rollout", default=0.0, flags=FLAG_AUTOMATOR_MODIFIABLE
)
register(
    "performance.issues.http_overhead.ea-rollout", default=0.0, flags=FLAG_AUTOMATOR_MODIFIABLE
)
register(
    "performance.issues.http_overhead.ga-rollout", default=0.0, flags=FLAG_AUTOMATOR_MODIFIABLE
)

# System-wide options for default performance detection settings for any org opted into the performance-issues-ingest feature. Meant for rollout.
register(
    "performance.issues.n_plus_one_db.count_threshold", default=5, flags=FLAG_AUTOMATOR_MODIFIABLE
)
register(
    "performance.issues.n_plus_one_db.duration_threshold",
    default=50.0,
    flags=FLAG_AUTOMATOR_MODIFIABLE,
)
register(
    "performance.issues.slow_db_query.duration_threshold",
    default=500.0,  # ms
    flags=FLAG_AUTOMATOR_MODIFIABLE,
)
register(
    "performance.issues.render_blocking_assets.fcp_minimum_threshold",
    default=2000.0,
    flags=FLAG_AUTOMATOR_MODIFIABLE,
)
register(
    "performance.issues.render_blocking_assets.fcp_maximum_threshold",
    default=10000.0,
    flags=FLAG_AUTOMATOR_MODIFIABLE,
)
register(
    "performance.issues.render_blocking_assets.fcp_ratio_threshold",
    default=0.33,
    flags=FLAG_AUTOMATOR_MODIFIABLE,
)
register(
    "performance.issues.render_blocking_assets.size_threshold",
    default=500000,
    flags=FLAG_AUTOMATOR_MODIFIABLE,
)
register(
    "performance.issues.consecutive_http.max_duration_between_spans",
    default=500,  # ms
    flags=FLAG_AUTOMATOR_MODIFIABLE,
)
register(
    "performance.issues.consecutive_http.consecutive_count_threshold",
    default=3,
    flags=FLAG_AUTOMATOR_MODIFIABLE,
)
register(
    "performance.issues.consecutive_http.span_duration_threshold",
    default=500,  # ms
    flags=FLAG_AUTOMATOR_MODIFIABLE,
)
register(
    "performance.issues.consecutive_http.min_time_saved_threshold",
    default=2000,  # ms
    flags=FLAG_AUTOMATOR_MODIFIABLE,
)
register(
    "performance.issues.large_http_payload.size_threshold",
    default=300000,
    flags=FLAG_AUTOMATOR_MODIFIABLE,
)  # 1MB
register(
    "performance.issues.db_on_main_thread.total_spans_duration_threshold",
    default=16,
    flags=FLAG_AUTOMATOR_MODIFIABLE,
)  # ms
register(
    "performance.issues.file_io_on_main_thread.total_spans_duration_threshold",
    default=16,
    flags=FLAG_AUTOMATOR_MODIFIABLE,
)  # ms
register(
    "performance.issues.uncompressed_asset.size_threshold",
    default=500 * 1024,
    flags=FLAG_AUTOMATOR_MODIFIABLE,
)  # 512 kilo bytes
register(
    "performance.issues.uncompressed_asset.duration_threshold",
    default=300,
    flags=FLAG_AUTOMATOR_MODIFIABLE,
)  # ms
register(
    "performance.issues.consecutive_db.min_time_saved_threshold",
    default=100,
    flags=FLAG_AUTOMATOR_MODIFIABLE,
)  # ms
register(
    "performance.issues.http_overhead.http_request_delay_threshold",
    default=500,
    flags=FLAG_AUTOMATOR_MODIFIABLE,
)  # ms
register(
    "performance.issues.n_plus_one_api_calls.total_duration",
    default=300,
    flags=FLAG_AUTOMATOR_MODIFIABLE,
)  # ms

# Adjusting some time buffers in the trace endpoint
register(
    "performance.traces.transaction_query_timebuffer_days",
    type=Float,
    default=1.5,
    flags=FLAG_AUTOMATOR_MODIFIABLE,
)  # days
register(
    "performance.traces.span_query_timebuffer_hours",
    type=Float,
    default=1.0,
    flags=FLAG_AUTOMATOR_MODIFIABLE,
)  # hours
register(
    "performance.traces.query_timestamp_projects",
    type=Bool,
    default=False,
    flags=FLAG_AUTOMATOR_MODIFIABLE,
)
register(
    "performance.traces.trace-explorer-buffer-hours",
    type=Float,
    default=1.0,
    flags=FLAG_AUTOMATOR_MODIFIABLE,
)  # hours
register(
    "performance.traces.span_query_minimum_spans",
    type=Int,
    default=10000,
    flags=FLAG_AUTOMATOR_MODIFIABLE,
)

# Dynamic Sampling system-wide options
# Size of the sliding window used for dynamic sampling. It is defaulted to 24 hours.
register("dynamic-sampling:sliding_window.size", default=24, flags=FLAG_AUTOMATOR_MODIFIABLE)
# Number of large transactions to retrieve from Snuba for transaction re-balancing.
register(
    "dynamic-sampling.prioritise_transactions.num_explicit_large_transactions",
    30,
    flags=FLAG_AUTOMATOR_MODIFIABLE,
)
# Number of large transactions to retrieve from Snuba for transaction re-balancing.
register(
    "dynamic-sampling.prioritise_transactions.num_explicit_small_transactions",
    0,
    flags=FLAG_AUTOMATOR_MODIFIABLE,
)
# Controls the intensity of dynamic sampling transaction rebalancing. 0.0 = explict rebalancing
# not performed, 1.0= full rebalancing (tries to bring everything to mean). Note that even at 0.0
# there will still be some rebalancing between the explicit and implicit transactions ( so setting rebalancing
# to 0.0 is not the same as no rebalancing. To effectively disable rebalancing set the number of explicit
# transactions to be rebalance (both small and large) to 0.
register(
    "dynamic-sampling.prioritise_transactions.rebalance_intensity",
    default=0.8,
    flags=FLAG_MODIFIABLE_RATE | FLAG_AUTOMATOR_MODIFIABLE,
)

# === Hybrid cloud subsystem options ===
# UI rollout
register("hybrid_cloud.multi-region-selector", default=False, flags=FLAG_AUTOMATOR_MODIFIABLE)
register("hybrid_cloud.region-domain-allow-list", default=[], flags=FLAG_AUTOMATOR_MODIFIABLE)
register("hybrid_cloud.region-user-allow-list", default=[], flags=FLAG_AUTOMATOR_MODIFIABLE)

register(
    "hybrid_cloud.use_region_specific_upload_url", default=True, flags=FLAG_AUTOMATOR_MODIFIABLE
)

register(
    "hybrid_cloud.disable_relative_upload_urls", default=False, flags=FLAG_AUTOMATOR_MODIFIABLE
)
register("hybrid_cloud.allow_cross_db_tombstones", default=False, flags=FLAG_AUTOMATOR_MODIFIABLE)

# Retry controls
register("hybridcloud.regionsiloclient.retries", default=5, flags=FLAG_AUTOMATOR_MODIFIABLE)
register("hybridcloud.rpc.retries", default=5, flags=FLAG_AUTOMATOR_MODIFIABLE)
register("hybridcloud.integrationproxy.retries", default=5, flags=FLAG_AUTOMATOR_MODIFIABLE)

# Webhook processing controls
register(
    "hybridcloud.webhookpayload.worker_threads",
    default=4,
    flags=FLAG_AUTOMATOR_MODIFIABLE,
)

# Break glass controls
register("hybrid_cloud.rpc.disabled-service-methods", default=[], flags=FLAG_AUTOMATOR_MODIFIABLE)
# == End hybrid cloud subsystem

# Decides whether an incoming transaction triggers an update of the clustering rule applied to it.
register("txnames.bump-lifetime-sample-rate", default=0.1, flags=FLAG_AUTOMATOR_MODIFIABLE)
# Decides whether an incoming span triggers an update of the clustering rule applied to it.
register("span_descs.bump-lifetime-sample-rate", default=0.25, flags=FLAG_AUTOMATOR_MODIFIABLE)

# === Nodestore related runtime options ===

register(
    "nodestore.set-subkeys.enable-set-cache-item", default=True, flags=FLAG_AUTOMATOR_MODIFIABLE
)

# === Backpressure related runtime options ===

# Enables monitoring of services for backpressure management.
register("backpressure.monitoring.enabled", default=False, flags=FLAG_AUTOMATOR_MODIFIABLE)
# How often the monitor will check service health.
register("backpressure.monitoring.interval", default=5, flags=FLAG_AUTOMATOR_MODIFIABLE)

# Enables checking consumer health for backpressure management.
register("backpressure.checking.enabled", default=False, flags=FLAG_AUTOMATOR_MODIFIABLE)
# How often a consumer will check for its health in a debounced fassion.
register("backpressure.checking.interval", default=5, flags=FLAG_AUTOMATOR_MODIFIABLE)


# How long a status is persisted, which means that updates to health status can be paused for that long before consumers will assume things are unhealthy
register("backpressure.status_ttl", default=60, flags=FLAG_AUTOMATOR_MODIFIABLE)

# The high-watermark levels per-service which will mark a service as unhealthy.
# This should mirror the `SENTRY_PROCESSING_SERVICES` setting.
register(
    "backpressure.high_watermarks.celery",
    default=0.5,
    flags=FLAG_AUTOMATOR_MODIFIABLE,
)
register(
    "backpressure.high_watermarks.attachments-store",
    default=0.8,
    flags=FLAG_AUTOMATOR_MODIFIABLE,
)
register(
    "backpressure.high_watermarks.processing-store",
    default=0.8,
    flags=FLAG_AUTOMATOR_MODIFIABLE,
)
register(
    "backpressure.high_watermarks.processing-locks",
    default=0.8,
    flags=FLAG_AUTOMATOR_MODIFIABLE,
)
register(
    "backpressure.high_watermarks.post-process-locks",
    default=0.8,
    flags=FLAG_AUTOMATOR_MODIFIABLE,
)

# Killswitch for monitor check-ins
register("crons.organization.disable-check-in", type=Sequence, default=[])

# Controls the method of clock task dispatch. This is part of GH-58410 and will
# enable dispatching via the clock pulse consumer instead of using celery tassk
register(
    "crons.use_clock_pulse_consumer",
    default=False,
    flags=FLAG_MODIFIABLE_BOOL | FLAG_AUTOMATOR_MODIFIABLE,
)

# Turns on and off the running for dynamic sampling collect_orgs.
register("dynamic-sampling.tasks.collect_orgs", default=False, flags=FLAG_MODIFIABLE_BOOL)

# Sets the timeout for webhooks
register(
    "sentry-apps.webhook.timeout.sec",
    default=1.0,
    flags=FLAG_AUTOMATOR_MODIFIABLE,
)

# The flag activates whether to send group attributes messages to kafka
register(
    "issues.group_attributes.send_kafka",
    default=True,
    flags=FLAG_MODIFIABLE_BOOL | FLAG_AUTOMATOR_MODIFIABLE,
)

# Enables statistical detectors for a project
register(
    "statistical_detectors.enable",
    default=False,
    flags=FLAG_PRIORITIZE_DISK | FLAG_AUTOMATOR_MODIFIABLE,
)
register(
    "statistical_detectors.enable.projects.performance",
    type=Sequence,
    default=[],
    flags=FLAG_PRIORITIZE_DISK | FLAG_AUTOMATOR_MODIFIABLE,
)
register(
    "statistical_detectors.enable.projects.profiling",
    type=Sequence,
    default=[],
    flags=FLAG_PRIORITIZE_DISK | FLAG_AUTOMATOR_MODIFIABLE,
)
register(
    "statistical_detectors.query.batch_size",
    type=Int,
    default=100,
    flags=FLAG_PRIORITIZE_DISK | FLAG_AUTOMATOR_MODIFIABLE,
)
register(
    "statistical_detectors.query.transactions.timeseries_days",
    type=Int,
    default=14,
    flags=FLAG_PRIORITIZE_DISK | FLAG_AUTOMATOR_MODIFIABLE,
)
register(
    "statistical_detectors.ratelimit.ema",
    type=Int,
    default=-1,
    flags=FLAG_PRIORITIZE_DISK | FLAG_AUTOMATOR_MODIFIABLE,
)

register(
    "options_automator_slack_webhook_enabled",
    default=True,
    flags=FLAG_AUTOMATOR_MODIFIABLE,
)

register(
    "on_demand.max_alert_specs",
    default=50,
    flags=FLAG_AUTOMATOR_MODIFIABLE,
)

register(
    "on_demand.max_widget_specs",
    default=100,
    flags=FLAG_AUTOMATOR_MODIFIABLE,
)
# Some organizations can have more widget specs on a case-by-case basis. Widgets using this limit
# are listed in 'extended_widget_spec_orgs' option.
register("on_demand.extended_max_widget_specs", default=750, flags=FLAG_AUTOMATOR_MODIFIABLE)
register("on_demand.extended_widget_spec_orgs", default=[], flags=FLAG_AUTOMATOR_MODIFIABLE)
register(
    "on_demand.max_widget_cardinality.count",
    default=10000,
    flags=FLAG_AUTOMATOR_MODIFIABLE,
)
register(
    "on_demand.max_widget_cardinality.on_query_count",
    default=50,
    flags=FLAG_AUTOMATOR_MODIFIABLE,
)
register(
    "on_demand.max_widget_cardinality.killswitch",
    default=False,
    flags=FLAG_AUTOMATOR_MODIFIABLE,
)
# Overrides modified date and always updates the row. Can be removed if not needed later.
register(
    "on_demand.update_on_demand_modified",
    default=False,
    flags=FLAG_AUTOMATOR_MODIFIABLE,
)

register(
    "delightful_metrics.minimetrics_sample_rate",
    default=0.0,
    flags=FLAG_AUTOMATOR_MODIFIABLE,
)

register(
    "delightful_metrics.enable_envelope_forwarding",
    default=False,
    flags=FLAG_AUTOMATOR_MODIFIABLE,
)

register(
    "delightful_metrics.enable_envelope_serialization",
    default=False,
    flags=FLAG_AUTOMATOR_MODIFIABLE,
)

register(
    "delightful_metrics.enable_capture_envelope",
    default=False,
    flags=FLAG_AUTOMATOR_MODIFIABLE,
)

register(
    "delightful_metrics.enable_common_tags",
    default=False,
    flags=FLAG_AUTOMATOR_MODIFIABLE,
)

register(
    "delightful_metrics.allow_all_incr",
    default=False,
    flags=FLAG_AUTOMATOR_MODIFIABLE,
)

register(
    "delightful_metrics.allow_all_timing",
    default=False,
    flags=FLAG_AUTOMATOR_MODIFIABLE,
)

register(
    "delightful_metrics.allow_all_gauge",
    default=False,
    flags=FLAG_AUTOMATOR_MODIFIABLE,
)

register(
    "delightful_metrics.emit_gauges",
    default=False,
    flags=FLAG_AUTOMATOR_MODIFIABLE,
)

register(
    "delightful_metrics.enable_code_locations",
    default=False,
    flags=FLAG_AUTOMATOR_MODIFIABLE,
)

register(
    "delightful_metrics.metrics_summary_sample_rate",
    default=0.0,
    flags=FLAG_AUTOMATOR_MODIFIABLE,
)

# IDs of orgs that will stop ingesting custom metrics.
register(
    "custom-metrics-ingestion-disabled-orgs",
    default=[],
    flags=FLAG_AUTOMATOR_MODIFIABLE,
)

# IDs of projects that will stop ingesting custom metrics.
register(
    "custom-metrics-ingestion-disabled-projects",
    default=[],
    flags=FLAG_AUTOMATOR_MODIFIABLE,
)

# IDs of orgs that will be disabled from querying metrics via `/metrics/query` endpoint.
register(
    "custom-metrics-querying-disabled-orgs",
    default=[],
    flags=FLAG_AUTOMATOR_MODIFIABLE,
)

# SDK Crash Detection
#
# The project ID belongs to the sentry organization: https://sentry.sentry.io/projects/cocoa-sdk-crashes/?project=4505469596663808.
register(
    "issues.sdk_crash_detection.cocoa.project_id",
    default=4505469596663808,
    flags=FLAG_AUTOMATOR_MODIFIABLE,
)

register(
    "issues.sdk_crash_detection.cocoa.sample_rate",
    default=1.0,
    flags=FLAG_AUTOMATOR_MODIFIABLE,
)

# The project ID belongs to the sentry organization: https://sentry.sentry.io/projects/cocoa-sdk-crashes/?project=4506155486085120.
register(
    "issues.sdk_crash_detection.react-native.project_id",
    default=4506155486085120,
    flags=FLAG_AUTOMATOR_MODIFIABLE,
)

# The allowlist of org IDs that the react-native crash detection is enabled for.
register(
    "issues.sdk_crash_detection.react-native.organization_allowlist",
    type=Sequence,
    default=[],
    flags=FLAG_ALLOW_EMPTY | FLAG_AUTOMATOR_MODIFIABLE,
)

register(
    "issues.sdk_crash_detection.react-native.sample_rate",
    default=0.0,
    flags=FLAG_AUTOMATOR_MODIFIABLE,
)

register(
    "issues.sdk_crash_detection.java.project_id",
    default=0,
    type=Int,
    flags=FLAG_ALLOW_EMPTY | FLAG_AUTOMATOR_MODIFIABLE,
)

# The allowlist of org IDs that the java crash detection is enabled for.
register(
    "issues.sdk_crash_detection.java.organization_allowlist",
    type=Sequence,
    default=[],
    flags=FLAG_ALLOW_EMPTY | FLAG_AUTOMATOR_MODIFIABLE,
)

register(
    "issues.sdk_crash_detection.java.sample_rate",
    default=0.0,
    flags=FLAG_AUTOMATOR_MODIFIABLE,
)

register(
    "issues.sdk_crash_detection.native.project_id",
    default=0,
    type=Int,
    flags=FLAG_ALLOW_EMPTY | FLAG_AUTOMATOR_MODIFIABLE,
)

register(
    "issues.sdk_crash_detection.native.organization_allowlist",
    type=Sequence,
    default=[],
    flags=FLAG_ALLOW_EMPTY | FLAG_AUTOMATOR_MODIFIABLE,
)

register(
    "issues.sdk_crash_detection.native.sample_rate",
    default=0.0,
    flags=FLAG_AUTOMATOR_MODIFIABLE,
)

# END: SDK Crash Detection

register(
    # Lists the shared resource ids we want to account usage for.
    "shared_resources_accounting_enabled",
    default=[],
    flags=FLAG_AUTOMATOR_MODIFIABLE,
)

register(
    "releases_v2.single-tenant",
    default=False,
    flags=FLAG_AUTOMATOR_MODIFIABLE,
)

# The flag disables the file io on main thread detector
register(
    "performance_issues.file_io_main_thread.disabled",
    default=False,
    flags=FLAG_MODIFIABLE_BOOL | FLAG_AUTOMATOR_MODIFIABLE,
)

# Enables on-demand metric extraction for Dashboard Widgets.
register(
    "on_demand_metrics.check_widgets.enable",
    default=False,
    flags=FLAG_PRIORITIZE_DISK | FLAG_AUTOMATOR_MODIFIABLE,
)
# Rollout % for easing out rollout based on the dashboard widget query id
register(
    "on_demand_metrics.check_widgets.rollout",
    default=0.0,
    type=Float,
    flags=FLAG_PRIORITIZE_DISK | FLAG_AUTOMATOR_MODIFIABLE,
)
# Number of DashboardWidgetQuery to be checked at once.
register(
    "on_demand_metrics.check_widgets.query.batch_size",
    type=Int,
    default=50,
    flags=FLAG_PRIORITIZE_DISK | FLAG_AUTOMATOR_MODIFIABLE,
)
# Number of chunks to split queries across.
register(
    "on_demand_metrics.check_widgets.query.total_batches",
    default=100,
    flags=FLAG_PRIORITIZE_DISK | FLAG_AUTOMATOR_MODIFIABLE,
)
# Use database backed stateful extraction state
register(
    "on_demand_metrics.widgets.use_stateful_extraction",
    default=False,
    flags=FLAG_PRIORITIZE_DISK | FLAG_AUTOMATOR_MODIFIABLE,
)
# Use to rollout using a cache for should_use_on_demand function, which resolves queries
register(
    "on_demand_metrics.cache_should_use_on_demand",
    default=0.0,
    flags=FLAG_AUTOMATOR_MODIFIABLE | FLAG_MODIFIABLE_RATE,
)

# Relocation: whether or not the self-serve API for the feature is enabled. When set on a region
# silo, this flag controls whether or not that region's API will serve relocation requests to
# non-superuser clients. When set on the control silo, it can be used to regulate whether or not
# certain global UI (ex: the relocation creation form at `/relocation/`) is visible to users.
register(
    "relocation.enabled",
    default=False,
    flags=FLAG_BOOL | FLAG_AUTOMATOR_MODIFIABLE,
)

# Relocation: populates the target region drop down in the control silo. Note: this option has NO
# EFFECT in region silos. However, the control silos `relocation.selectable-regions` array should be
# a complete list of all regions where `relocation.enabled`. If a region is enabled/disabled, it
# should also be added to/removed from this array in the control silo at the same time.
register(
    "relocation.selectable-regions",
    default=[],
    flags=FLAG_AUTOMATOR_MODIFIABLE,
)

# Relocation: the step at which new relocations should be autopaused, requiring admin approval
# before continuing.
register(
    "relocation.autopause",
    default="",
    flags=FLAG_AUTOMATOR_MODIFIABLE,
)

# Relocation: globally limits the number of small (<=10MB) relocations allowed per silo per day.
register(
    "relocation.daily-limit.small",
    default=0,
    flags=FLAG_SCALAR | FLAG_AUTOMATOR_MODIFIABLE,
)

# Relocation: globally limits the number of medium (>10MB && <=100MB) relocations allowed per silo
# per day.
register(
    "relocation.daily-limit.medium",
    default=0,
    flags=FLAG_SCALAR | FLAG_AUTOMATOR_MODIFIABLE,
)

# Relocation: globally limits the number of large (>100MB) relocations allowed per silo per day.
register(
    "relocation.daily-limit.large",
    default=0,
    flags=FLAG_SCALAR | FLAG_AUTOMATOR_MODIFIABLE,
)

# max number of profiles to use for computing
# the aggregated flamegraph.
register(
    "profiling.flamegraph.profile-set.size",
    type=Int,
    default=100,
    flags=FLAG_AUTOMATOR_MODIFIABLE,
)

# org IDs for which we want to avoid using the unsampled profiles for function metrics.
# This will let us selectively disable the behaviour for entire orgs that may have an
# extremely high volume increase
register(
    "profiling.profile_metrics.unsampled_profiles.excluded_org_ids",
    type=Sequence,
    default=[],
    flags=FLAG_ALLOW_EMPTY | FLAG_AUTOMATOR_MODIFIABLE,
)

# project IDs for which we want to avoid using the unsampled profiles for function metrics.
# This will let us selectively disable the behaviour for project that may have an extremely
# high volume increase
register(
    "profiling.profile_metrics.unsampled_profiles.excluded_project_ids",
    type=Sequence,
    default=[],
    flags=FLAG_ALLOW_EMPTY | FLAG_AUTOMATOR_MODIFIABLE,
)

# list of platform names for which we allow using unsampled profiles for the purpose
# of improving profile (function) metrics
register(
    "profiling.profile_metrics.unsampled_profiles.platforms",
    type=Sequence,
    default=[],
    flags=FLAG_ALLOW_EMPTY | FLAG_AUTOMATOR_MODIFIABLE,
)

# sample rate for tuning the amount of unsampled profiles that we "let through"
register(
    "profiling.profile_metrics.unsampled_profiles.sample_rate",
    default=0.0,
    flags=FLAG_AUTOMATOR_MODIFIABLE,
)

# killswitch for profile metrics
register(
    "profiling.profile_metrics.unsampled_profiles.enabled",
    default=False,
    type=Bool,
    flags=FLAG_AUTOMATOR_MODIFIABLE,
)

# Enable sending a post update signal after we update groups using a queryset update
register(
    "groups.enable-post-update-signal",
    default=False,
    flags=FLAG_BOOL | FLAG_AUTOMATOR_MODIFIABLE,
)

# Sampling rates for testing Rust-based grouping enhancers

# Rate at which to run the Rust implementation of `assemble_stacktrace_component`
# and compare the results
register(
    "grouping.rust_enhancers.compare_components",
    default=0.0,
    flags=FLAG_AUTOMATOR_MODIFIABLE,
)
# Rate at which to prefer the Rust implementation of `assemble_stacktrace_component`.
register(
    "grouping.rust_enhancers.prefer_rust_components",
    default=0.0,
    flags=FLAG_AUTOMATOR_MODIFIABLE,
)
register(
    "metrics.sample-list.sample-rate",
    type=Float,
    default=100_000.0,
    flags=FLAG_PRIORITIZE_DISK | FLAG_AUTOMATOR_MODIFIABLE,
)

# Rates controlling the rollout of grouping parameterization experiments
register(
    "grouping.experiments.parameterization.uniq_id",
    default=0.0,
    flags=FLAG_ADMIN_MODIFIABLE | FLAG_AUTOMATOR_MODIFIABLE | FLAG_RATE,
)

# Sample rate for double writing to experimental dsn
register(
    "store.experimental-dsn-double-write.sample-rate",
    default=0.0,
    flags=FLAG_AUTOMATOR_MODIFIABLE,
)

# killswitch for profiling ddm functions metrics.
# Enable/Disable the ingestion of function metrics
# in the generic metrics platform
register(
    "profiling.generic_metrics.functions_ingestion.enabled",
    default=False,
    type=Bool,
    flags=FLAG_AUTOMATOR_MODIFIABLE,
)

# list of org IDs for which we'll write the function
# metrics to the generic metrics platform
register(
    "profiling.generic_metrics.functions_ingestion.allowed_org_ids",
    type=Sequence,
    default=[],
    flags=FLAG_ALLOW_EMPTY | FLAG_AUTOMATOR_MODIFIABLE,
)

# list of project IDs we want to deny ingesting profiles
# function metrics into the generic metrics platform
register(
    "profiling.generic_metrics.functions_ingestion.denied_proj_ids",
    type=Sequence,
    default=[],
    flags=FLAG_ALLOW_EMPTY | FLAG_AUTOMATOR_MODIFIABLE,
)

# rollout rate: % of profiles for which we ingest the extracted profile
# functions metrics into the generic metrics platform
register(
    "profiling.generic_metrics.functions_ingestion.rollout_rate",
    type=Float,
    default=0.0,
    flags=FLAG_AUTOMATOR_MODIFIABLE,
)

# Standalone spans
register(
    "standalone-spans.process-spans-consumer.enable",
    default=False,
    flags=FLAG_PRIORITIZE_DISK | FLAG_AUTOMATOR_MODIFIABLE,
)
register(
    "standalone-spans.process-spans-consumer.project-allowlist",
    type=Sequence,
    default=[],
    flags=FLAG_PRIORITIZE_DISK | FLAG_AUTOMATOR_MODIFIABLE,
)
register(
    "standalone-spans.process-spans-consumer.project-rollout",
    type=Float,
    default=0.0,
    flags=FLAG_PRIORITIZE_DISK | FLAG_AUTOMATOR_MODIFIABLE,
)
register(
    "standalone-spans.buffer-window.seconds",
    type=Int,
    default=120,  # 2 minutes
    flags=FLAG_PRIORITIZE_DISK | FLAG_AUTOMATOR_MODIFIABLE,
)
register(
    "standalone-spans.buffer-ttl.seconds",
    type=Int,
    default=300,  # 5 minutes
    flags=FLAG_PRIORITIZE_DISK | FLAG_AUTOMATOR_MODIFIABLE,
)
register(
    "standalone-spans.detect-performance-issues-consumer.enable",
    default=True,
    flags=FLAG_PRIORITIZE_DISK | FLAG_AUTOMATOR_MODIFIABLE,
)
register(
    "standalone-spans.send-occurrence-to-platform.enable",
    default=False,
    flags=FLAG_PRIORITIZE_DISK | FLAG_AUTOMATOR_MODIFIABLE,
)
register(
<<<<<<< HEAD
    "standalone-spans.profile-process-messages.rate",
    type=Float,
    default=0.0,
    flags=FLAG_PRIORITIZE_DISK | FLAG_AUTOMATOR_MODIFIABLE,
)
register(
    "standalone-spans.deserialize-spans-rapidjson.enable",
    default=False,
    flags=FLAG_PRIORITIZE_DISK | FLAG_AUTOMATOR_MODIFIABLE,
)
register(
    "standalone-spans.deserialize-spans-orjson.enable",
=======
    "indexed-spans.agg-span-waterfall.enable",
>>>>>>> 613ec873
    default=False,
    flags=FLAG_PRIORITIZE_DISK | FLAG_AUTOMATOR_MODIFIABLE,
)

# Deobfuscate profiles using Symbolicator
register(
    "profiling.deobfuscate-using-symbolicator.enable-for-project",
    type=Sequence,
    default=[],
    flags=FLAG_PRIORITIZE_DISK | FLAG_AUTOMATOR_MODIFIABLE,
)
register(
    "traces.sample-list.sample-rate",
    type=Float,
    default=0.0,
    flags=FLAG_PRIORITIZE_DISK | FLAG_AUTOMATOR_MODIFIABLE,
)

# Options for setting LLM providers and usecases
register("llm.provider.options", default={}, flags=FLAG_NOSTORE)
# Example provider:
#     "openai": {
#         "options": {
#             "api_key": "",
#         },
#         "models": ["gpt-4-turbo", "gpt-3.5-turbo"],
#     }

register("llm.usecases.options", default={}, flags=FLAG_NOSTORE, type=Dict)
# Example usecase:
#     "suggestedfix": {
#         "provider": "openai",
#         "options": {
#             "model": "gpt-3.5-turbo",
#         },
#     }
# }

register(
    "feedback.filter_garbage_messages",
    type=Bool,
    default=False,
    flags=FLAG_PRIORITIZE_DISK | FLAG_AUTOMATOR_MODIFIABLE,
)

# List of organizations with increased rate limits for organization_events API
register(
    "api.organization_events.rate-limit-increased.orgs",
    type=Sequence,
    default=[],
    flags=FLAG_ALLOW_EMPTY | FLAG_AUTOMATOR_MODIFIABLE,
)
# Increased rate limits for organization_events API for the orgs above
register(
    "api.organization_events.rate-limit-increased.limits",
    type=Dict,
    default={"limit": 50, "window": 1, "concurrent_limit": 50},
    flags=FLAG_ALLOW_EMPTY | FLAG_AUTOMATOR_MODIFIABLE,
)
# Reduced rate limits for organization_events API for the orgs in LA/EA/GA rollout
# Once GA'd, this will be the default rate limit for all orgs not on the increase list
register(
    "api.organization_events.rate-limit-reduced.limits",
    type=Dict,
    default={"limit": 1000, "window": 300, "concurrent_limit": 15},
    flags=FLAG_ALLOW_EMPTY | FLAG_AUTOMATOR_MODIFIABLE,
)

# TODO: remove once removed from options
register(
    "issue_platform.use_kafka_partition_key",
    type=Bool,
    default=False,
    flags=FLAG_PRIORITIZE_DISK | FLAG_AUTOMATOR_MODIFIABLE,
)<|MERGE_RESOLUTION|>--- conflicted
+++ resolved
@@ -2374,7 +2374,6 @@
     flags=FLAG_PRIORITIZE_DISK | FLAG_AUTOMATOR_MODIFIABLE,
 )
 register(
-<<<<<<< HEAD
     "standalone-spans.profile-process-messages.rate",
     type=Float,
     default=0.0,
@@ -2387,9 +2386,11 @@
 )
 register(
     "standalone-spans.deserialize-spans-orjson.enable",
-=======
+    default=False,
+    flags=FLAG_PRIORITIZE_DISK | FLAG_AUTOMATOR_MODIFIABLE,
+)
+register(
     "indexed-spans.agg-span-waterfall.enable",
->>>>>>> 613ec873
     default=False,
     flags=FLAG_PRIORITIZE_DISK | FLAG_AUTOMATOR_MODIFIABLE,
 )
