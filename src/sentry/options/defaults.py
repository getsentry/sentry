--- conflicted
+++ resolved
@@ -3226,11 +3226,12 @@
     flags=FLAG_AUTOMATOR_MODIFIABLE,
 )
 register(
-<<<<<<< HEAD
+    "taskworker.selfhosted.rollout",
+    default={},
+    flags=FLAG_AUTOMATOR_MODIFIABLE,
+)
+register(
     "taskworker.alerts.rollout",
-=======
-    "taskworker.selfhosted.rollout",
->>>>>>> 7c7b2b47
     default={},
     flags=FLAG_AUTOMATOR_MODIFIABLE,
 )