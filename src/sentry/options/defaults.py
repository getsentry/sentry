--- conflicted
+++ resolved
@@ -3481,14 +3481,14 @@
     flags=FLAG_AUTOMATOR_MODIFIABLE,
 )
 
-<<<<<<< HEAD
 # Enable experimental message parameterization in grouping.
 register(
     "grouping.experimental_parameterization",
     type=Float,
     default=0.0,
     flags=FLAG_AUTOMATOR_MODIFIABLE,
-=======
+)
+
 # Rollout for inferring project platform from events received
 register(
     "sentry:infer_project_platform",
@@ -3505,5 +3505,4 @@
     type=Bool,
     default=False,
     flags=FLAG_AUTOMATOR_MODIFIABLE,
->>>>>>> 136381a2
 )