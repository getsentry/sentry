import os

from sentry.logging import LoggingFormat
from sentry.options import register
from sentry.options.manager import (
    FLAG_ALLOW_EMPTY,
    FLAG_AUTOMATOR_MODIFIABLE,
    FLAG_BOOL,
    FLAG_CREDENTIAL,
    FLAG_IMMUTABLE,
    FLAG_MODIFIABLE_BOOL,
    FLAG_MODIFIABLE_RATE,
    FLAG_NOSTORE,
    FLAG_PRIORITIZE_DISK,
    FLAG_REQUIRED,
    FLAG_SCALAR,
)
from sentry.quotas.base import build_metric_abuse_quotas
from sentry.utils.types import Any, Bool, Dict, Float, Int, Sequence, String

# Cache
# register('cache.backend', flags=FLAG_NOSTORE)
# register('cache.options', type=Dict, flags=FLAG_NOSTORE)


# System
register("system.admin-email", flags=FLAG_REQUIRED)
register(
    "system.support-email",
    flags=FLAG_ALLOW_EMPTY | FLAG_PRIORITIZE_DISK | FLAG_AUTOMATOR_MODIFIABLE,
)
register(
    "system.security-email",
    flags=FLAG_ALLOW_EMPTY | FLAG_PRIORITIZE_DISK | FLAG_AUTOMATOR_MODIFIABLE,
)
register("system.databases", type=Dict, flags=FLAG_NOSTORE)
# register('system.debug', default=False, flags=FLAG_NOSTORE)
register(
    "system.event-retention-days",
    default=0,
    flags=FLAG_ALLOW_EMPTY | FLAG_PRIORITIZE_DISK | FLAG_AUTOMATOR_MODIFIABLE,
)
register(
    "system.debug-files-renewal-age-threshold-days",
    default=30,
    flags=FLAG_AUTOMATOR_MODIFIABLE,
)
register("system.secret-key", flags=FLAG_CREDENTIAL | FLAG_NOSTORE)
register("system.root-api-key", flags=FLAG_PRIORITIZE_DISK | FLAG_AUTOMATOR_MODIFIABLE)
register("system.logging-format", default=LoggingFormat.HUMAN, flags=FLAG_NOSTORE)
# This is used for the chunk upload endpoint
register("system.upload-url-prefix", flags=FLAG_PRIORITIZE_DISK | FLAG_AUTOMATOR_MODIFIABLE)


# URL configuration
# Absolute URL to the sentry root directory. Should not include a trailing slash.
register(
    "system.url-prefix",
    ttl=60,
    grace=3600,
    default=os.environ.get("SENTRY_SYSTEM_URL_PREFIX"),
    flags=FLAG_REQUIRED | FLAG_PRIORITIZE_DISK,
)
register(
    "system.internal-url-prefix",
    flags=FLAG_ALLOW_EMPTY | FLAG_PRIORITIZE_DISK | FLAG_AUTOMATOR_MODIFIABLE,
)
# Base hostname that account domains are subdomains of.
register(
    "system.base-hostname",
    default=os.environ.get("SENTRY_SYSTEM_BASE_HOSTNAME"),
    flags=FLAG_ALLOW_EMPTY | FLAG_PRIORITIZE_DISK | FLAG_NOSTORE,
)
# The template for organization subdomain hostnames.
register(
    "system.organization-base-hostname",
    default=os.environ.get("SENTRY_ORGANIZATION_BASE_HOSTNAME"),
    flags=FLAG_ALLOW_EMPTY | FLAG_PRIORITIZE_DISK | FLAG_NOSTORE,
)
# Template for organization URL including protocol
register(
    "system.organization-url-template",
    default=os.environ.get("SENTRY_ORGANIZATION_URL_TEMPLATE"),
    flags=FLAG_ALLOW_EMPTY | FLAG_PRIORITIZE_DISK | FLAG_NOSTORE,
)
# Template for region based API URL
register(
    "system.region-api-url-template",
    default=os.environ.get("SENTRY_REGION_API_URL_TEMPLATE"),
    flags=FLAG_ALLOW_EMPTY | FLAG_PRIORITIZE_DISK | FLAG_NOSTORE,
)
# The region that this instance is currently running in.
register("system.region", flags=FLAG_ALLOW_EMPTY | FLAG_PRIORITIZE_DISK | FLAG_NOSTORE)
# Enable date-util parsing for timestamps
register(
    "system.use-date-util-timestamps",
    default=False,
    flags=FLAG_AUTOMATOR_MODIFIABLE,
)
# Redis
register(
    "redis.clusters",
    type=Dict,
    default={"default": {"hosts": {0: {"host": "127.0.0.1", "port": 6379}}}},
    flags=FLAG_NOSTORE | FLAG_IMMUTABLE,
)
register("redis.options", type=Dict, flags=FLAG_NOSTORE)

# Processing worker caches
register(
    "dsym.cache-path",
    type=String,
    default="/tmp/sentry-dsym-cache",
    flags=FLAG_PRIORITIZE_DISK | FLAG_AUTOMATOR_MODIFIABLE,
)
register(
    "releasefile.cache-path",
    type=String,
    default="/tmp/sentry-releasefile-cache",
    flags=FLAG_PRIORITIZE_DISK | FLAG_AUTOMATOR_MODIFIABLE,
)
register(
    "releasefile.cache-limit",
    type=Int,
    default=10 * 1024 * 1024,
    flags=FLAG_PRIORITIZE_DISK | FLAG_AUTOMATOR_MODIFIABLE,
)


# Mail
register("mail.backend", default="smtp", flags=FLAG_NOSTORE)
register(
    "mail.host",
    default="127.0.0.1",
    flags=FLAG_REQUIRED | FLAG_PRIORITIZE_DISK,
)
register(
    "mail.port",
    default=25,
    flags=FLAG_REQUIRED | FLAG_PRIORITIZE_DISK,
)
register(
    "mail.username",
    flags=FLAG_REQUIRED | FLAG_ALLOW_EMPTY | FLAG_PRIORITIZE_DISK,
)
register(
    "mail.password",
    flags=FLAG_REQUIRED | FLAG_ALLOW_EMPTY | FLAG_PRIORITIZE_DISK,
)
register(
    "mail.use-tls",
    default=False,
    flags=FLAG_REQUIRED | FLAG_PRIORITIZE_DISK,
)
register(
    "mail.use-ssl",
    default=False,
    flags=FLAG_REQUIRED | FLAG_PRIORITIZE_DISK,
)
register(
    "mail.subject-prefix",
    default="[Sentry]",
    flags=FLAG_PRIORITIZE_DISK | FLAG_AUTOMATOR_MODIFIABLE,
)
register(
    "mail.from",
    default="root@localhost",
    flags=FLAG_REQUIRED | FLAG_PRIORITIZE_DISK,
)
register("mail.list-namespace", type=String, default="localhost", flags=FLAG_NOSTORE)
register(
    "mail.enable-replies",
    default=False,
    flags=FLAG_PRIORITIZE_DISK | FLAG_AUTOMATOR_MODIFIABLE,
)
register(
    "mail.reply-hostname",
    default="",
    flags=FLAG_ALLOW_EMPTY | FLAG_PRIORITIZE_DISK | FLAG_AUTOMATOR_MODIFIABLE,
)
register(
    "mail.mailgun-api-key",
    default="",
    flags=FLAG_ALLOW_EMPTY | FLAG_PRIORITIZE_DISK | FLAG_AUTOMATOR_MODIFIABLE,
)
register(
    "mail.timeout",
    default=10,
    type=Int,
    flags=FLAG_ALLOW_EMPTY | FLAG_PRIORITIZE_DISK | FLAG_AUTOMATOR_MODIFIABLE,
)

# TOTP (Auth app)
register(
    "totp.disallow-new-enrollment",
    default=False,
    type=Bool,
    flags=FLAG_ALLOW_EMPTY | FLAG_PRIORITIZE_DISK | FLAG_AUTOMATOR_MODIFIABLE,
)

# SMS
register(
    "sms.twilio-account",
    default="",
    flags=FLAG_ALLOW_EMPTY | FLAG_PRIORITIZE_DISK | FLAG_AUTOMATOR_MODIFIABLE,
)
register(
    "sms.twilio-token",
    default="",
    flags=FLAG_CREDENTIAL | FLAG_ALLOW_EMPTY | FLAG_PRIORITIZE_DISK,
)
register(
    "sms.twilio-number",
    default="",
    flags=FLAG_ALLOW_EMPTY | FLAG_PRIORITIZE_DISK | FLAG_AUTOMATOR_MODIFIABLE,
)
register(
    "sms.disallow-new-enrollment",
    default=False,
    type=Bool,
    flags=FLAG_ALLOW_EMPTY | FLAG_AUTOMATOR_MODIFIABLE,
)

# U2F
register(
    "u2f.app-id",
    default="",
    flags=FLAG_ALLOW_EMPTY | FLAG_PRIORITIZE_DISK | FLAG_AUTOMATOR_MODIFIABLE,
)
register(
    "u2f.facets",
    default=[],
    type=Sequence,
    flags=FLAG_ALLOW_EMPTY | FLAG_PRIORITIZE_DISK | FLAG_AUTOMATOR_MODIFIABLE,
)
register(
    "u2f.disallow-new-enrollment",
    default=False,
    type=Bool,
    flags=FLAG_ALLOW_EMPTY | FLAG_PRIORITIZE_DISK | FLAG_AUTOMATOR_MODIFIABLE,
)

# Recovery Codes
register(
    "recovery.disallow-new-enrollment",
    default=False,
    type=Bool,
    flags=FLAG_ALLOW_EMPTY | FLAG_PRIORITIZE_DISK | FLAG_AUTOMATOR_MODIFIABLE,
)

# Auth
register(
    "auth.ip-rate-limit",
    default=0,
    flags=FLAG_ALLOW_EMPTY | FLAG_PRIORITIZE_DISK | FLAG_AUTOMATOR_MODIFIABLE,
)
register(
    "auth.user-rate-limit",
    default=0,
    flags=FLAG_ALLOW_EMPTY | FLAG_PRIORITIZE_DISK | FLAG_AUTOMATOR_MODIFIABLE,
)
register(
    "auth.allow-registration",
    default=False,
    flags=FLAG_ALLOW_EMPTY | FLAG_PRIORITIZE_DISK | FLAG_REQUIRED,
)

# User Settings
register(
    "user-settings.signed-url-confirmation-emails-salt",
    type=String,
    default="signed-url-confirmation-emails-salt",
    flags=FLAG_ALLOW_EMPTY | FLAG_PRIORITIZE_DISK | FLAG_AUTOMATOR_MODIFIABLE,
)
register(
    "user-settings.signed-url-confirmation-emails",
    default=False,
    flags=FLAG_ALLOW_EMPTY | FLAG_PRIORITIZE_DISK | FLAG_AUTOMATOR_MODIFIABLE,
)

# Staff
register(
    "staff.ga-rollout",
    type=Bool,
    default=False,
    flags=FLAG_MODIFIABLE_BOOL | FLAG_AUTOMATOR_MODIFIABLE,
)
register(
    "staff.user-email-allowlist",
    type=Sequence,
    default=[],
    flags=FLAG_ALLOW_EMPTY | FLAG_AUTOMATOR_MODIFIABLE,
)
# Superuser read/write
register(
    "superuser.read-write.ga-rollout",
    type=Bool,
    default=False,
    flags=FLAG_MODIFIABLE_BOOL | FLAG_AUTOMATOR_MODIFIABLE,
)

# API Tokens
register(
    "apitoken.auto-add-last-chars",
    default=True,
    type=Bool,
    flags=FLAG_ALLOW_EMPTY | FLAG_PRIORITIZE_DISK | FLAG_AUTOMATOR_MODIFIABLE,
)
register(
    "apitoken.save-hash-on-create",
    default=True,
    type=Bool,
    flags=FLAG_ALLOW_EMPTY | FLAG_PRIORITIZE_DISK | FLAG_AUTOMATOR_MODIFIABLE,
)

# Controls the rate of using the hashed value of User API tokens for lookups when logging in
# and also updates tokens which are not hashed
register(
    "apitoken.use-and-update-hash-rate",
    default=0.0,
    flags=FLAG_AUTOMATOR_MODIFIABLE,
)

register(
    "api.rate-limit.org-create",
    default=5,
    flags=FLAG_ALLOW_EMPTY | FLAG_PRIORITIZE_DISK | FLAG_AUTOMATOR_MODIFIABLE,
)

# Beacon
register("beacon.anonymous", type=Bool, flags=FLAG_REQUIRED)
register(
    "beacon.record_cpu_ram_usage",
    type=Bool,
    flags=FLAG_ALLOW_EMPTY | FLAG_REQUIRED,
)

# Deletions
register(
    "deletions.group-hashes-batch-size",
    default=100,
    type=Int,
    flags=FLAG_AUTOMATOR_MODIFIABLE,
)
register(
    "deletions.group-hash-metadata.batch-size",
    default=1000,
    type=Int,
    flags=FLAG_AUTOMATOR_MODIFIABLE,
)


register(
    "cleanup.abort_execution",
    default=False,
    type=Bool,
    flags=FLAG_AUTOMATOR_MODIFIABLE,
)

# Filestore (default)
register("filestore.backend", default="filesystem", flags=FLAG_NOSTORE)
register("filestore.options", default={"location": "/tmp/sentry-files"}, flags=FLAG_NOSTORE)
register("filestore.relocation-backend", default="filesystem", flags=FLAG_NOSTORE)
register(
    "filestore.relocation-options",
    default={"location": "/tmp/sentry-relocation-files"},
    flags=FLAG_NOSTORE,
)
register("filestore.profiles-backend", default="filesystem", flags=FLAG_NOSTORE)
register(
    "filestore.profiles-options",
    default={"location": "/tmp/sentry-profiles", "allow_overwrite": True},
    flags=FLAG_NOSTORE,
)

# Filestore for control silo
register("filestore.control.backend", default="", flags=FLAG_NOSTORE)
register("filestore.control.options", default={}, flags=FLAG_NOSTORE)

# Whether to use a redis lock on fileblob uploads and deletes
register("fileblob.upload.use_lock", default=True, flags=FLAG_AUTOMATOR_MODIFIABLE)
# Whether to use redis to cache `FileBlob.id` lookups
register("fileblob.upload.use_blobid_cache", default=False, flags=FLAG_AUTOMATOR_MODIFIABLE)

# New `objectstore` service configuration
register(
    "objectstore.config",
    default={"base_url": "http://127.0.0.1:8888"},
    flags=FLAG_NOSTORE,
)


# Symbol server
register(
    "symbolserver.enabled",
    default=False,
    flags=FLAG_ALLOW_EMPTY | FLAG_PRIORITIZE_DISK | FLAG_AUTOMATOR_MODIFIABLE,
)
register(
    "symbolserver.options",
    default={"url": "http://127.0.0.1:3000"},
    flags=FLAG_ALLOW_EMPTY | FLAG_PRIORITIZE_DISK | FLAG_AUTOMATOR_MODIFIABLE,
)

# Symbolicator
register(
    "symbolicator.enabled",
    default=False,
    flags=FLAG_ALLOW_EMPTY | FLAG_PRIORITIZE_DISK | FLAG_AUTOMATOR_MODIFIABLE,
)
register(
    "symbolicator.options",
    default={"url": "http://127.0.0.1:3021"},
    flags=FLAG_ALLOW_EMPTY | FLAG_PRIORITIZE_DISK | FLAG_AUTOMATOR_MODIFIABLE,
)

# Killswitch for symbolication sources, based on a list of source IDs. Meant to be used in extreme
# situations where it is preferable to break symbolication in a few places as opposed to letting
# it break everywhere.
register(
    "symbolicator.ignored_sources",
    type=Sequence,
    default=[],
    flags=FLAG_ALLOW_EMPTY | FLAG_AUTOMATOR_MODIFIABLE,
)

# Backend chart rendering via chartcuterie
register(
    "chart-rendering.enabled",
    default=False,
    flags=FLAG_ALLOW_EMPTY | FLAG_PRIORITIZE_DISK | FLAG_AUTOMATOR_MODIFIABLE,
)
register(
    "chart-rendering.chartcuterie",
    default={"url": "http://127.0.0.1:7901"},
    flags=FLAG_ALLOW_EMPTY | FLAG_PRIORITIZE_DISK | FLAG_AUTOMATOR_MODIFIABLE,
)
# Leaving these empty will use the same storage driver configured for
# Filestore
register(
    "chart-rendering.storage.backend",
    default=None,
    flags=FLAG_ALLOW_EMPTY | FLAG_PRIORITIZE_DISK | FLAG_AUTOMATOR_MODIFIABLE,
)
register(
    "chart-rendering.storage.options",
    type=Dict,
    default=None,
    flags=FLAG_ALLOW_EMPTY | FLAG_PRIORITIZE_DISK | FLAG_AUTOMATOR_MODIFIABLE,
)

# Configuration Options
register(
    "configurations.storage.backend",
    default=None,
    flags=FLAG_ALLOW_EMPTY | FLAG_PRIORITIZE_DISK | FLAG_AUTOMATOR_MODIFIABLE,
)
register(
    "configurations.storage.options",
    type=Dict,
    default=None,
    flags=FLAG_ALLOW_EMPTY | FLAG_PRIORITIZE_DISK | FLAG_AUTOMATOR_MODIFIABLE,
)

# Flag Options
register(
    "flags:options-audit-log-is-enabled",
    default=True,
    flags=FLAG_ALLOW_EMPTY | FLAG_PRIORITIZE_DISK | FLAG_AUTOMATOR_MODIFIABLE,
    type=Bool,
)
register(
    "flags:options-audit-log-organization-id",
    default=None,
    flags=FLAG_ALLOW_EMPTY | FLAG_PRIORITIZE_DISK | FLAG_AUTOMATOR_MODIFIABLE,
    type=Int,
)

# Replay Options
#
# Replay storage backend configuration (only applicable if the direct-storage driver is used)
register(
    "replay.storage.backend",
    default=None,
    flags=FLAG_ALLOW_EMPTY | FLAG_PRIORITIZE_DISK | FLAG_AUTOMATOR_MODIFIABLE,
)
register(
    "replay.storage.options",
    type=Dict,
    default=None,
    flags=FLAG_ALLOW_EMPTY | FLAG_PRIORITIZE_DISK | FLAG_AUTOMATOR_MODIFIABLE,
)
# Globally disables replay-video.
register(
    "replay.replay-video.disabled",
    type=Bool,
    default=False,
    flags=FLAG_ALLOW_EMPTY | FLAG_PRIORITIZE_DISK | FLAG_AUTOMATOR_MODIFIABLE,
)
# Whether or not Relay replay-event publishing to Snuba is disabled.
register(
    "replay.relay-snuba-publishing-disabled.sample-rate",
    type=Float,
    default=0.0,
    flags=FLAG_ALLOW_EMPTY | FLAG_PRIORITIZE_DISK | FLAG_AUTOMATOR_MODIFIABLE,
)
# Disables replay-video for a specific organization.
register(
    "replay.replay-video.slug-denylist",
    type=Sequence,
    default=[],
    flags=FLAG_ALLOW_EMPTY | FLAG_PRIORITIZE_DISK | FLAG_AUTOMATOR_MODIFIABLE,
)
# Disables viewed by queries for a list of project ids.
register(
    "replay.viewed-by.project-denylist",
    type=Sequence,
    default=[],
    flags=FLAG_ALLOW_EMPTY | FLAG_PRIORITIZE_DISK | FLAG_AUTOMATOR_MODIFIABLE,
)
# Enables trace-item ingestion.
register(
    "replay.recording.ingest-trace-items.rollout",
    type=Float,
    default=0.0,
    flags=FLAG_ALLOW_EMPTY | FLAG_PRIORITIZE_DISK | FLAG_AUTOMATOR_MODIFIABLE,
)
# Enables profiling for replay recording ingestion.
register(
    "replay.consumer.recording.profiling.enabled",
    type=Bool,
    default=False,
    flags=FLAG_AUTOMATOR_MODIFIABLE,
)
# Enable new msgspec-based recording parser.
register(
    "replay.consumer.msgspec_recording_parser",
    type=Bool,
    default=False,
    flags=FLAG_AUTOMATOR_MODIFIABLE,
)
# Enable new database query caching.
register(
    "replay.consumer.enable_new_query_caching_system",
    type=Bool,
    default=False,
    flags=FLAG_AUTOMATOR_MODIFIABLE,
)
# Trace sampling rates for replay summary endpoint.
register(
    "replay.endpoints.project_replay_summary.trace_sample_rate_post",
    default=0.0,
    flags=FLAG_AUTOMATOR_MODIFIABLE,
)
register(
    "replay.endpoints.project_replay_summary.trace_sample_rate_get",
    default=0.0,
    flags=FLAG_AUTOMATOR_MODIFIABLE,
)

# User Feedback Options
register(
    "feedback.organizations.slug-denylist",
    type=Sequence,
    default=[],
    flags=FLAG_ALLOW_EMPTY | FLAG_AUTOMATOR_MODIFIABLE,
)
register(
    "feedback.message.max-size",
    type=Int,
    default=4096,
    flags=FLAG_ALLOW_EMPTY | FLAG_AUTOMATOR_MODIFIABLE,
)

# Dev Toolbar Options
register(
    "devtoolbar.analytics.enabled",
    type=Bool,
    default=False,
    flags=FLAG_ALLOW_EMPTY | FLAG_PRIORITIZE_DISK | FLAG_AUTOMATOR_MODIFIABLE,
)

# Extract logs from python loggers within sentry itself
# 1.0 = extract all warning-level logs
register(
    "ourlogs.sentry-emit-rollout",
    default=0.0,
    flags=FLAG_AUTOMATOR_MODIFIABLE,
)

# Ingest only a random fraction of logs sent to relay. Used to roll out ourlogs ingestion.
#
# NOTE: Any value below 1.0 will cause customer data to not appear and can break the product. Do not override in production.
register(
    "relay.ourlogs-ingestion.sample-rate",
    default=1.0,
    flags=FLAG_AUTOMATOR_MODIFIABLE,
)

# Extract spans only from a random fraction of transactions.
#
# NOTE: Any value below 1.0 will break the product. Do not override in production.
register(
    "relay.span-extraction.sample-rate",
    default=1.0,
    flags=FLAG_AUTOMATOR_MODIFIABLE,
)

# Allow the Relay to skip normalization of spans for certain hosts.
register(
    "relay.span-normalization.allowed_hosts",
    default=[],
    flags=FLAG_ALLOW_EMPTY | FLAG_AUTOMATOR_MODIFIABLE,
)

# Drop attachments in transaction envelopes in Relay.
register(
    "relay.drop-transaction-attachments",
    type=Bool,
    default=False,
    flags=FLAG_ALLOW_EMPTY | FLAG_AUTOMATOR_MODIFIABLE,
)

# Rollout rate for the Spans V2 format in Kafka.
register(
    "relay.kafka.span-v2.sample-rate",
    type=Float,
    default=0.0,
    flags=FLAG_AUTOMATOR_MODIFIABLE,
)


# Analytics
register("analytics.backend", default="noop", flags=FLAG_NOSTORE)
register("analytics.options", default={}, flags=FLAG_NOSTORE)


# Slack Integration
register("slack.client-id", flags=FLAG_PRIORITIZE_DISK | FLAG_AUTOMATOR_MODIFIABLE)
register("slack.client-secret", flags=FLAG_CREDENTIAL | FLAG_PRIORITIZE_DISK)
# signing-secret is preferred, but need to keep verification-token for apps that use it
register("slack.verification-token", flags=FLAG_CREDENTIAL | FLAG_PRIORITIZE_DISK)
register("slack.signing-secret", flags=FLAG_CREDENTIAL | FLAG_PRIORITIZE_DISK)
# Debug values are used for the Notification Debug CLI
register("slack.debug-workspace", flags=FLAG_AUTOMATOR_MODIFIABLE)
register("slack.debug-channel", flags=FLAG_AUTOMATOR_MODIFIABLE)
# Log unfurl payloads for debugging
register("slack.log-unfurl-payload", default=False, flags=FLAG_AUTOMATOR_MODIFIABLE)

# Issue Summary on Alerts (timeout in seconds)
register("alerts.issue_summary_timeout", default=5, flags=FLAG_AUTOMATOR_MODIFIABLE)
# Issue Summary Auto-trigger rate (max number of autofix runs auto-triggered per project per hour)
register(
    "seer.max_num_autofix_autotriggered_per_hour",
    default=20,
    flags=FLAG_AUTOMATOR_MODIFIABLE,
)
# Seer Scanner Auto-trigger rate (max number of scans auto-triggered per project per 10 seconds)
register(
    "seer.max_num_scanner_autotriggered_per_ten_seconds",
    default=15,
    flags=FLAG_AUTOMATOR_MODIFIABLE,
)

# Codecov Integration
register("codecov.client-secret", flags=FLAG_CREDENTIAL | FLAG_PRIORITIZE_DISK)
register("codecov.base-url", default="https://api.codecov.io")
register("codecov.api-bridge-signing-secret", flags=FLAG_CREDENTIAL | FLAG_PRIORITIZE_DISK)
register("codecov.forward-webhooks.rollout", default=0.0, flags=FLAG_AUTOMATOR_MODIFIABLE)
# if a region is in this list, it's safe to forward to codecov
register("codecov.forward-webhooks.regions", default=[], flags=FLAG_AUTOMATOR_MODIFIABLE)
# if a region is in this list, it's safe to forward to overwatch
register("overwatch.enabled-regions", default=[], flags=FLAG_AUTOMATOR_MODIFIABLE)
# enable verbose debug logging for overwatch webhook forwarding
register("overwatch.forward-webhooks.verbose", default=False, flags=FLAG_AUTOMATOR_MODIFIABLE)

# GitHub Integration
register("github-app.id", default=0, flags=FLAG_AUTOMATOR_MODIFIABLE)
register("github-app.name", default="", flags=FLAG_AUTOMATOR_MODIFIABLE)
register("github-app.webhook-secret", default="", flags=FLAG_CREDENTIAL)
register("github-app.private-key", default="", flags=FLAG_CREDENTIAL)
register("github-app.client-id", flags=FLAG_PRIORITIZE_DISK | FLAG_AUTOMATOR_MODIFIABLE)
register("github-app.client-secret", flags=FLAG_CREDENTIAL | FLAG_PRIORITIZE_DISK)

# Github Enterprise Integration
register(
    "github-enterprise-app.allowed-hosts-legacy-webhooks",
    type=Sequence,
    default=[],
    flags=FLAG_ALLOW_EMPTY | FLAG_AUTOMATOR_MODIFIABLE,
)

# GitHub Auth
register(
    "github-login.client-id",
    default="",
    flags=FLAG_PRIORITIZE_DISK | FLAG_AUTOMATOR_MODIFIABLE,
)
register(
    "github-login.client-secret",
    default="",
    flags=FLAG_CREDENTIAL | FLAG_PRIORITIZE_DISK,
)
register(
    "github-login.require-verified-email",
    type=Bool,
    default=False,
    flags=FLAG_PRIORITIZE_DISK | FLAG_AUTOMATOR_MODIFIABLE,
)
register(
    "github-login.base-domain",
    default="github.com",
    flags=FLAG_PRIORITIZE_DISK | FLAG_AUTOMATOR_MODIFIABLE,
)
register(
    "github-login.api-domain",
    default="api.github.com",
    flags=FLAG_PRIORITIZE_DISK | FLAG_AUTOMATOR_MODIFIABLE,
)
register(
    "github-login.extended-permissions",
    type=Sequence,
    default=[],
    flags=FLAG_PRIORITIZE_DISK | FLAG_AUTOMATOR_MODIFIABLE,
)
register("github-login.organization", flags=FLAG_PRIORITIZE_DISK | FLAG_AUTOMATOR_MODIFIABLE)
register(
    "github-extension.enabled",
    default=False,
    flags=FLAG_MODIFIABLE_BOOL | FLAG_AUTOMATOR_MODIFIABLE,
)
register(
    "github-extension.enabled-orgs",
    default=[],
    flags=FLAG_ALLOW_EMPTY | FLAG_AUTOMATOR_MODIFIABLE,
)

# VSTS Integration
register("vsts.client-id", flags=FLAG_PRIORITIZE_DISK | FLAG_AUTOMATOR_MODIFIABLE)
register("vsts.client-secret", flags=FLAG_CREDENTIAL | FLAG_PRIORITIZE_DISK)

# New VSTS Integration
register("vsts_new.client-id", flags=FLAG_PRIORITIZE_DISK | FLAG_AUTOMATOR_MODIFIABLE)
register("vsts_new.client-secret", flags=FLAG_CREDENTIAL | FLAG_PRIORITIZE_DISK)

# VSTS Integration - with limited scopes
register("vsts-limited.client-id", flags=FLAG_PRIORITIZE_DISK | FLAG_AUTOMATOR_MODIFIABLE)
register("vsts-limited.client-secret", flags=FLAG_CREDENTIAL | FLAG_PRIORITIZE_DISK)

# Azure DevOps Integration Social Login Flow
register(
    "vsts.social-auth-migration",
    default=False,
    type=Bool,
    flags=FLAG_MODIFIABLE_BOOL | FLAG_AUTOMATOR_MODIFIABLE,
)

# Add consent prompt for Azure DevOps Integration
register(
    "vsts.consent-prompt",
    default=False,
    flags=FLAG_AUTOMATOR_MODIFIABLE,
)

# PagerDuty Integration
register("pagerduty.app-id", default="", flags=FLAG_AUTOMATOR_MODIFIABLE)

# Vercel Integration
register("vercel.client-id", flags=FLAG_PRIORITIZE_DISK | FLAG_AUTOMATOR_MODIFIABLE)
register("vercel.client-secret", flags=FLAG_CREDENTIAL | FLAG_PRIORITIZE_DISK)
register("vercel.integration-slug", default="sentry", flags=FLAG_AUTOMATOR_MODIFIABLE)

# MsTeams Integration
register("msteams.client-id", flags=FLAG_PRIORITIZE_DISK | FLAG_AUTOMATOR_MODIFIABLE)
register("msteams.client-secret", flags=FLAG_CREDENTIAL | FLAG_PRIORITIZE_DISK)
register("msteams.app-id")

# Discord Integration
register("discord.application-id", flags=FLAG_PRIORITIZE_DISK | FLAG_AUTOMATOR_MODIFIABLE)
register("discord.public-key", flags=FLAG_PRIORITIZE_DISK | FLAG_AUTOMATOR_MODIFIABLE)
register("discord.bot-token", flags=FLAG_CREDENTIAL | FLAG_PRIORITIZE_DISK)
register("discord.client-secret", flags=FLAG_CREDENTIAL | FLAG_PRIORITIZE_DISK)
# Debug values are used for the Notification Debug CLI
register("discord.debug-server", flags=FLAG_AUTOMATOR_MODIFIABLE)
register("discord.debug-channel", flags=FLAG_AUTOMATOR_MODIFIABLE)

# AWS Lambda Integration
register("aws-lambda.access-key-id", flags=FLAG_PRIORITIZE_DISK | FLAG_AUTOMATOR_MODIFIABLE)
register("aws-lambda.secret-access-key", flags=FLAG_CREDENTIAL | FLAG_PRIORITIZE_DISK)
register("aws-lambda.cloudformation-url", flags=FLAG_AUTOMATOR_MODIFIABLE)
register("aws-lambda.account-number", default="943013980633", flags=FLAG_AUTOMATOR_MODIFIABLE)
register(
    "aws-lambda.node.layer-name",
    default="SentryNodeServerlessSDK",
    flags=FLAG_AUTOMATOR_MODIFIABLE,
)
register("aws-lambda.node.layer-version", flags=FLAG_AUTOMATOR_MODIFIABLE)
register(
    "aws-lambda.python.layer-name",
    default="SentryPythonServerlessSDK",
    flags=FLAG_AUTOMATOR_MODIFIABLE,
)
register("aws-lambda.python.layer-version", flags=FLAG_AUTOMATOR_MODIFIABLE)
# the region of the host account we use for assuming the role
register("aws-lambda.host-region", default="us-east-2", flags=FLAG_AUTOMATOR_MODIFIABLE)
# the number of threads we should use to install Lambdas
register("aws-lambda.thread-count", default=100, flags=FLAG_AUTOMATOR_MODIFIABLE)

# Snuba
register(
    "snuba.search.pre-snuba-candidates-optimizer",
    type=Bool,
    default=False,
    flags=FLAG_AUTOMATOR_MODIFIABLE,
)
register(
    "snuba.search.pre-snuba-candidates-percentage",
    default=0.2,
    flags=FLAG_AUTOMATOR_MODIFIABLE,
)
register(
    "snuba.search.project-group-count-cache-time",
    default=24 * 60 * 60,
    flags=FLAG_AUTOMATOR_MODIFIABLE,
)
register(
    "snuba.search.min-pre-snuba-candidates",
    default=500,
    flags=FLAG_AUTOMATOR_MODIFIABLE,
)
register(
    "snuba.search.max-pre-snuba-candidates",
    default=5000,
    flags=FLAG_AUTOMATOR_MODIFIABLE,
)
register("snuba.search.chunk-growth-rate", default=1.5, flags=FLAG_AUTOMATOR_MODIFIABLE)
register("snuba.search.max-chunk-size", default=2000, flags=FLAG_AUTOMATOR_MODIFIABLE)
register(
    "snuba.search.max-total-chunk-time-seconds",
    default=30.0,
    flags=FLAG_AUTOMATOR_MODIFIABLE,
)
register("snuba.search.hits-sample-size", default=100, flags=FLAG_AUTOMATOR_MODIFIABLE)
register("snuba.track-outcomes-sample-rate", default=0.0, flags=FLAG_AUTOMATOR_MODIFIABLE)

# The percentage of tagkeys that we want to cache. Set to 1.0 in order to cache everything, <=0.0 to stop caching
register(
    "snuba.tagstore.cache-tagkeys-rate",
    default=0.0,
    flags=FLAG_PRIORITIZE_DISK | FLAG_AUTOMATOR_MODIFIABLE,
)

# Kafka Publisher
register(
    "kafka-publisher.raw-event-sample-rate",
    default=0.0,
    flags=FLAG_AUTOMATOR_MODIFIABLE,
)

# Enable multiple topics for eventstream. It allows specific event types to be sent
# to specific topic.
register(
    "store.eventstream-per-type-topic",
    default=False,
    flags=FLAG_PRIORITIZE_DISK | FLAG_AUTOMATOR_MODIFIABLE,
)

# Query and supply Bundle Indexes to Symbolicator SourceMap processing
register(
    "symbolicator.sourcemaps-bundle-index-sample-rate",
    default=0.0,
    flags=FLAG_AUTOMATOR_MODIFIABLE,
)
# Refresh Bundle Indexes reported as used by symbolicator
register(
    "symbolicator.sourcemaps-bundle-index-refresh-sample-rate",
    default=0.0,
    flags=FLAG_AUTOMATOR_MODIFIABLE,
)

# Transaction events
# True => kill switch to disable ingestion of transaction events for internal project.
register(
    "transaction-events.force-disable-internal-project",
    default=False,
    flags=FLAG_AUTOMATOR_MODIFIABLE,
)

# Enables setting a sampling rate when producing the tag facet.
register(
    "discover2.tags_facet_enable_sampling",
    default=True,
    flags=FLAG_PRIORITIZE_DISK | FLAG_AUTOMATOR_MODIFIABLE,
)

# Enable use of symbolic-sourcemapcache for JavaScript Source Maps processing.
# Set this value of the fraction of projects that you want to use it for.
register(
    "processing.sourcemapcache-processor", default=0.0, flags=FLAG_AUTOMATOR_MODIFIABLE
)  # unused

# Killswitch for sending internal errors to the internal project or
# `SENTRY_SDK_CONFIG.relay_dsn`. Set to `0` to only send to
# `SENTRY_SDK_CONFIG.dsn` (the "upstream transport") and nothing else.
#
# Note: A value that is neither 0 nor 1 is regarded as 0
register("store.use-relay-dsn-sample-rate", default=1, flags=FLAG_AUTOMATOR_MODIFIABLE)

# A rate that enables statsd item sending (DDM data) to s4s
register("store.allow-s4s-ddm-sample-rate", default=0.0, flags=FLAG_AUTOMATOR_MODIFIABLE)

# Mock out integrations and services for tests
register("mocks.jira", default=False, flags=FLAG_AUTOMATOR_MODIFIABLE)

# Record statistics about event payloads and their compressibility
register(
    "store.nodestore-stats-sample-rate", default=0.0, flags=FLAG_AUTOMATOR_MODIFIABLE
)  # unused

# Killswitch to stop storing any reprocessing payloads.
register("store.reprocessing-force-disable", default=False, flags=FLAG_AUTOMATOR_MODIFIABLE)

# Enable calling the severity modeling API on group creation
register(
    "processing.calculate-severity-on-group-creation",
    default=False,
    flags=FLAG_AUTOMATOR_MODIFIABLE,
)

# Enable sending the flag to the microservice to tell it to purposefully take longer than our
# timeout, to see the effect on the overall error event processing backlog
register(
    "processing.severity-backlog-test.timeout",
    default=False,
    flags=FLAG_AUTOMATOR_MODIFIABLE,
)

# Enable sending the flag to the microservice to tell it to purposefully send back an error, to see
# the effect on the overall error event processing backlog
register(
    "processing.severity-backlog-test.error",
    default=False,
    flags=FLAG_AUTOMATOR_MODIFIABLE,
)

register(
    "issues.severity.first-event-severity-calculation-projects-allowlist",
    type=Sequence,
    default=[],
    flags=FLAG_ALLOW_EMPTY | FLAG_AUTOMATOR_MODIFIABLE,
)

register(
    "issues.severity.seer-project-rate-limit",
    type=Any,
    default={"limit": 5, "window": 1},
    flags=FLAG_ALLOW_EMPTY | FLAG_AUTOMATOR_MODIFIABLE,
)

register(
    "issues.severity.seer-global-rate-limit",
    type=Any,
    default={"limit": 20, "window": 1},
    flags=FLAG_ALLOW_EMPTY | FLAG_AUTOMATOR_MODIFIABLE,
)

register(
    "issues.severity.seer-circuit-breaker-passthrough-limit",
    type=Dict,
    default={"limit": 1, "window": 10},
    flags=FLAG_ALLOW_EMPTY | FLAG_AUTOMATOR_MODIFIABLE,
)

register(
    "issues.severity.seer-timeout",
    type=Float,
    default=0.2,
    flags=FLAG_ALLOW_EMPTY | FLAG_AUTOMATOR_MODIFIABLE,
)

register(
    "issues.priority.projects-allowlist",
    type=Sequence,
    default=[],
    flags=FLAG_ALLOW_EMPTY | FLAG_AUTOMATOR_MODIFIABLE,
)


# Killswitch for issue priority
register(
    "issues.priority.enabled",
    default=False,
    type=Bool,
    flags=FLAG_MODIFIABLE_BOOL | FLAG_AUTOMATOR_MODIFIABLE,
)

# Killswitch for all Seer services
#
# TODO: So far this is only being checked when calling the Seer similar issues service during
# ingestion
register(
    "seer.global-killswitch.enabled",
    default=False,
    type=Bool,
    flags=FLAG_MODIFIABLE_BOOL | FLAG_AUTOMATOR_MODIFIABLE,
)

# Killswitches for individual Seer services
#
# TODO: Most of these are not yet being used. The one current exception is the similarity service
# killswitch, which is checked before calling Seer when potentially creating a  new group as part of
# ingestion.
register(
    "seer.similarity-killswitch.enabled",
    default=False,
    type=Bool,
    flags=FLAG_MODIFIABLE_BOOL | FLAG_AUTOMATOR_MODIFIABLE,
)
register(
    "seer.similarity-backfill-killswitch.enabled",
    default=False,
    type=Bool,
    flags=FLAG_MODIFIABLE_BOOL | FLAG_AUTOMATOR_MODIFIABLE,
)
register(
    "seer.similarity-embeddings-killswitch.enabled",
    default=False,
    type=Bool,
    flags=FLAG_MODIFIABLE_BOOL | FLAG_AUTOMATOR_MODIFIABLE,
)
register(
    "seer.similarity-embeddings-grouping-killswitch.enabled",
    default=False,
    type=Bool,
    flags=FLAG_MODIFIABLE_BOOL | FLAG_AUTOMATOR_MODIFIABLE,
)
register(
    "seer.similarity-embeddings-delete-by-hash-killswitch.enabled",
    default=False,
    type=Bool,
    flags=FLAG_MODIFIABLE_BOOL | FLAG_AUTOMATOR_MODIFIABLE,
)
register(
    "seer.similarity.grouping_killswitch_projects",
    default=[],
    type=Sequence,
    flags=FLAG_ALLOW_EMPTY | FLAG_AUTOMATOR_MODIFIABLE,
)
register(
    "seer.similarity.grouping-ingest-retries",
    type=Int,
    default=0,
    flags=FLAG_ALLOW_EMPTY | FLAG_AUTOMATOR_MODIFIABLE,
)
register(
    "seer.similarity.grouping-ingest-timeout",
    type=Int,
    default=1,
    flags=FLAG_ALLOW_EMPTY | FLAG_AUTOMATOR_MODIFIABLE,
)
register(
    "seer.severity-killswitch.enabled",
    default=False,
    type=Bool,
    flags=FLAG_MODIFIABLE_BOOL | FLAG_AUTOMATOR_MODIFIABLE,
)
register(
    "seer.breakpoint-detection-killswitch.enabled",
    default=False,
    type=Bool,
    flags=FLAG_MODIFIABLE_BOOL | FLAG_AUTOMATOR_MODIFIABLE,
)
register(
    "seer.autofix-killswitch.enabled",
    default=False,
    type=Bool,
    flags=FLAG_MODIFIABLE_BOOL | FLAG_AUTOMATOR_MODIFIABLE,
)
register(
    "seer.anomaly-detection-killswitch.enabled",
    default=False,
    type=Bool,
    flags=FLAG_MODIFIABLE_BOOL | FLAG_AUTOMATOR_MODIFIABLE,
)

register(
    "seer.similarity.global-rate-limit",
    type=Dict,
    default={"limit": 20, "window": 1},  # window is in seconds
    flags=FLAG_ALLOW_EMPTY | FLAG_AUTOMATOR_MODIFIABLE,
)
register(
    "seer.similarity.per-project-rate-limit",
    type=Dict,
    default={"limit": 5, "window": 1},  # window is in seconds
    flags=FLAG_ALLOW_EMPTY | FLAG_AUTOMATOR_MODIFIABLE,
)

# Note: This is based on US volume. Since other regions are lower-traffic, this effectively means
# the circuit breaker is disabled for any region without its own values configured (you can hardly
# have 33K Seer errors if you don't even have 33K events, so the breaker will never be tripped in
# smaller regions relying on the default).
register(
    "seer.similarity.circuit-breaker-config",
    type=Dict,
    default={
        "error_limit": 33250,  # 95% error rate * avg volume of ~35K events with new hashes/10 min
        "error_limit_window": 600,  # 10 min
        "broken_state_duration": 300,  # 5 min
    },
    flags=FLAG_AUTOMATOR_MODIFIABLE,
)

register(
    "seer.similarity.ingest.use_reranking",
    type=Bool,
    default=True,
    flags=FLAG_AUTOMATOR_MODIFIABLE,
)

register(
    "seer.similarity.similar_issues.use_reranking",
    type=Bool,
    default=True,
    flags=FLAG_AUTOMATOR_MODIFIABLE,
)

register(
    "seer.similarity.ingest.num_matches_to_request",
    type=Int,
    default=1,
    flags=FLAG_AUTOMATOR_MODIFIABLE,
)

# Temporary killswitch for making a second request to Seer to store the incoming event when we have
# a hybrid fingerprint and none of the matches returned by Seer is a fingerprint match
register(
    "seer.similarity.ingest.store_hybrid_fingerprint_non_matches",
    type=Bool,
    default=True,
    flags=FLAG_AUTOMATOR_MODIFIABLE,
)


# TODO: Once Seer grouping is GA-ed, we probably either want to turn this down or get rid of it in
# favor of the default 10% sample rate
register(
    "seer.similarity.metrics_sample_rate",
    type=Float,
    default=1.0,
    flags=FLAG_AUTOMATOR_MODIFIABLE,
)

# Controls whether token count metrics are collected for stacktraces sent to Seer
register(
    "seer.similarity.token_count_metrics_enabled",
    type=Bool,
    default=True,
    flags=FLAG_MODIFIABLE_BOOL,
)

# Maximum token count for stacktraces sent to Seer for similarity analysis
register(
    "seer.similarity.max_token_count",
    type=Int,
    default=7000,
    flags=FLAG_AUTOMATOR_MODIFIABLE,
)

# seer nearest neighbour endpoint timeout
register(
    "embeddings-grouping.seer.nearest-neighbour-timeout",
    type=Float,
    default=0.1,
    flags=FLAG_ALLOW_EMPTY | FLAG_AUTOMATOR_MODIFIABLE,
)

# seer embeddings record update endpoint timeout
register(
    "embeddings-grouping.seer.embeddings-record-update-timeout",
    type=Float,
    default=0.05,
    flags=FLAG_ALLOW_EMPTY | FLAG_AUTOMATOR_MODIFIABLE,
)

# seer embeddings record delete endpoint timeout
register(
    "embeddings-grouping.seer.embeddings-record-delete-timeout",
    type=Float,
    default=0.1,
    flags=FLAG_ALLOW_EMPTY | FLAG_AUTOMATOR_MODIFIABLE,
)

# seer embeddings ratelimit in percentage that is allowed
register(
    "embeddings-grouping.seer.ratelimit",
    type=Int,
    default=0,
    flags=FLAG_ALLOW_EMPTY | FLAG_AUTOMATOR_MODIFIABLE,
)

# seer embeddings backfill batch size
register(
    "embeddings-grouping.seer.backfill-batch-size",
    type=Int,
    default=10,
    flags=FLAG_ALLOW_EMPTY | FLAG_AUTOMATOR_MODIFIABLE,
)

register(
    "embeddings-grouping.seer.delete-record-batch-size",
    type=Int,
    default=100,
    flags=FLAG_AUTOMATOR_MODIFIABLE,
)

# Custom model costs mapping for AI Agent Monitoring. Used to map alternative model ids to existing model ids.
# {"alternative_model_id": "gpt-4o", "existing_model_id": "openai/gpt-4o"}
register(
    "ai-agent-monitoring.custom-model-mapping",
    default=[],
    flags=FLAG_AUTOMATOR_MODIFIABLE,
)

# ## sentry.killswitches
#
# The following options are documented in sentry.killswitches in more detail
register(
    "store.load-shed-group-creation-projects",
    type=Any,
    default=[],
    flags=FLAG_AUTOMATOR_MODIFIABLE,
)
register(
    "store.load-shed-pipeline-projects",
    type=Any,
    default=[],
    flags=FLAG_AUTOMATOR_MODIFIABLE,
)
register(
    "store.load-shed-parsed-pipeline-projects",
    type=Any,
    default=[],
    flags=FLAG_AUTOMATOR_MODIFIABLE,
)
register(
    "store.load-shed-save-event-projects",
    type=Any,
    default=[],
    flags=FLAG_AUTOMATOR_MODIFIABLE,
)
register(
    "store.load-shed-process-event-projects",
    type=Any,
    default=[],
    flags=FLAG_AUTOMATOR_MODIFIABLE,
)
register(
    "store.load-shed-process-event-projects-gradual",
    type=Dict,
    default={},
    flags=FLAG_AUTOMATOR_MODIFIABLE,
)
# Applies load shedding per project gradually. 1.0 means full load shedding
# 0.0 or no config means no load shedding.
register(
    "store.load-shed-symbolicate-event-projects",
    type=Any,
    default=[],
    flags=FLAG_AUTOMATOR_MODIFIABLE,
)
register(
    "store.save-event-highcpu-platforms",
    type=Sequence,
    default=[],
    flags=FLAG_AUTOMATOR_MODIFIABLE,
)
register(
    "post_process.get-autoassign-owners",
    type=Sequence,
    default=[],
    flags=FLAG_AUTOMATOR_MODIFIABLE,
)
register(
    "api.organization.disable-last-deploys",
    type=Sequence,
    default=[],
    flags=FLAG_AUTOMATOR_MODIFIABLE,
)
register(
    "issues.severity.skip-seer-requests",
    type=Sequence,
    default=[],
    flags=FLAG_AUTOMATOR_MODIFIABLE,
)

# Switch for new logic for release health metrics, based on filtering on org & project ids
register(
    "release-health.use-org-and-project-filter",
    type=Bool,
    default=False,
    flags=FLAG_MODIFIABLE_BOOL | FLAG_AUTOMATOR_MODIFIABLE,
)

register(
    "release-health.disable-release-last-seen-update",
    type=Bool,
    default=False,
    flags=FLAG_MODIFIABLE_BOOL | FLAG_AUTOMATOR_MODIFIABLE,
)

# Run an experimental grouping config in background for performance analysis
register("store.background-grouping-config-id", default=None, flags=FLAG_AUTOMATOR_MODIFIABLE)

# Fraction of events that will pass through background grouping
register(
    "store.background-grouping-sample-rate",
    default=0.0,
    flags=FLAG_AUTOMATOR_MODIFIABLE,
)

# Minimum number of files in an archive. Archives with fewer files are extracted and have their
# contents stored as separate release files.
register("processing.release-archive-min-files", default=10, flags=FLAG_AUTOMATOR_MODIFIABLE)

# All Relay options (statically authenticated Relays can be registered here)
register("relay.static_auth", default={}, flags=FLAG_NOSTORE)

# Tell Relay to stop extracting metrics from transaction payloads (see killswitches)
# Example value: [{"project_id": 42}, {"project_id": 123}]
register("relay.drop-transaction-metrics", default=[], flags=FLAG_AUTOMATOR_MODIFIABLE)

# Relay should emit a usage metric to track total spans.
register("relay.span-usage-metric", default=False, flags=FLAG_AUTOMATOR_MODIFIABLE)

# Killswitch for the Relay cardinality limiter, one of `enabled`, `disabled`, `passive`.
# In `passive` mode Relay's cardinality limiter is active but it does not enforce the limits.
register(
    "relay.cardinality-limiter.mode",
    default="disabled",
    flags=FLAG_AUTOMATOR_MODIFIABLE,
)
# Override to set a list of limits into passive mode by organization.
#
# In passive mode Relay's cardinality limiter is active but it does not enforce the limits.
#
# Example: `{'1': ["transactions"]}`
# Forces the `transactions` cardinality limit into passive mode for the organization with id `1` (Sentry).
register(
    "relay.cardinality-limiter.passive-limits-by-org",
    default={},
    flags=FLAG_AUTOMATOR_MODIFIABLE,
)
# Sample rate for Cardinality Limiter Sentry errors.
#
# Rate needs to be between `0.0` and `1.0`.
# If set to `1.0` all cardinality limiter rejections will be logged as a Sentry error.
register(
    "relay.cardinality-limiter.error-sample-rate",
    default=0.00,
    flags=FLAG_AUTOMATOR_MODIFIABLE,
)
# List of additional cardinality limits and selectors.
#
# ```
# {
#   "rollout_rate": 0.001,
#   "limit": { .. Cardinality Limit .. }
# }
# ```
register("relay.cardinality-limiter.limits", default=[], flags=FLAG_AUTOMATOR_MODIFIABLE)

# Controls the encoding used in Relay for encoding distributions and sets
# when writing to Kafka.
#
# Key is the metric namespace (as used by Relay) and the value is the desired encoding.
register("relay.metric-bucket-set-encodings", default={}, flags=FLAG_AUTOMATOR_MODIFIABLE)
register(
    "relay.metric-bucket-distribution-encodings",
    default={},
    flags=FLAG_AUTOMATOR_MODIFIABLE,
)

# Write new kafka headers in eventstream
register("eventstream:kafka-headers", default=True, flags=FLAG_AUTOMATOR_MODIFIABLE)

# Post process forwarder options
# Gets data from Kafka headers
register(
    "post-process-forwarder:kafka-headers",
    default=True,
    flags=FLAG_AUTOMATOR_MODIFIABLE,
)

# Subscription queries sampling rate
register("subscriptions-query.sample-rate", default=0.01, flags=FLAG_AUTOMATOR_MODIFIABLE)

# The ratio of symbolication requests for which metrics will be submitted to redis.
#
# This is to allow gradual rollout of metrics collection for symbolication requests and can be
# removed once it is fully rolled out.
register(
    "symbolicate-event.low-priority.metrics.submission-rate",
    default=0.0,
    flags=FLAG_AUTOMATOR_MODIFIABLE,
)

# The ratio of events for which we emit verbose apple symbol stats.
#
# This is to allow collecting more information on why symx is not performing as it should.
register("symbolicate.symx-logging-rate", default=0.0, flags=FLAG_AUTOMATOR_MODIFIABLE)

# The list of specific os_name+os_version for which we log extra infromation.
#
# This is done since SYMX is not performing bad across the board but rather only in specific case (what we are interested in).
register("symbolicate.symx-os-description-list", default=[], flags=FLAG_AUTOMATOR_MODIFIABLE)

# Drop delete_old_primary_hash messages for a particular project.
register(
    "reprocessing2.drop-delete-old-primary-hash",
    default=[],
    flags=FLAG_AUTOMATOR_MODIFIABLE,
)

# The poll limit for the tempest service.
#
# 348 every 5 min ~ 100k per day
register("tempest.poll-limit", default=348, flags=FLAG_AUTOMATOR_MODIFIABLE)

# BEGIN ABUSE QUOTAS

# Example:
# >>> org = Organization.objects.get(slug='foo')
# >>> org.update_option("project-abuse-quota.transaction-limit", 42)
# >>> for q in SubscriptionQuota()._get_abuse_quotas(org): print(q.to_json())
# {'id': 'pat', 'scope': 'project', 'categories': ['transaction'], 'limit': 420, 'window': 10, 'reasonCode': 'project_abuse_limit'}
# You can see that for this organization, 42 transactions per second
# is effectively enforced as 420/s because the rate limiting window is 10 seconds.

# DEPRECATED (only in use by getsentry).
# Use "project-abuse-quota.window" instead.
register(
    "getsentry.rate-limit.window",
    type=Int,
    default=10,
    flags=FLAG_PRIORITIZE_DISK | FLAG_AUTOMATOR_MODIFIABLE,
)

# Relay isn't effective at enforcing 1s windows - 10 seconds has worked well.
# If the limit is negative, then it means completely blocked.
# I don't see this value needing to be tweaked on a per-org basis,
# so for now the org option "project-abuse-quota.window" doesn't do anything.
register(
    "project-abuse-quota.window",
    type=Int,
    default=10,
    flags=FLAG_PRIORITIZE_DISK | FLAG_AUTOMATOR_MODIFIABLE,
)

# DEPRECATED. Use "project-abuse-quota.error-limit" instead.
# This is set to 0: don't limit by default, because it is configured in production.
# The DEPRECATED org option override is "sentry:project-error-limit".
register(
    "getsentry.rate-limit.project-errors",
    type=Int,
    default=0,
    flags=FLAG_PRIORITIZE_DISK | FLAG_AUTOMATOR_MODIFIABLE,
)
# DEPRECATED. Use "project-abuse-quota.transaction-limit" instead.
# This is set to 0: don't limit by default, because it is configured in production.
# The DEPRECATED org option override is "sentry:project-transaction-limit".
register(
    "getsentry.rate-limit.project-transactions",
    type=Int,
    default=0,
    flags=FLAG_PRIORITIZE_DISK | FLAG_AUTOMATOR_MODIFIABLE,
)

# These are set to 0: don't limit by default.
# These have yet to be configured in production.
# For errors and transactions, the above DEPRECATED options take
# precedence for now, until we decide on values to set for all these.
# Set the same key as an org option which will override these values for the org.
# Similarly, for now, the DEPRECATED org options "sentry:project-error-limit"
# and "sentry:project-transaction-limit" take precedence.
register(
    "project-abuse-quota.error-limit",
    type=Int,
    default=0,
    flags=FLAG_PRIORITIZE_DISK | FLAG_AUTOMATOR_MODIFIABLE,
)
register(
    "project-abuse-quota.transaction-limit",
    type=Int,
    default=0,
    flags=FLAG_PRIORITIZE_DISK | FLAG_AUTOMATOR_MODIFIABLE,
)
register(
    "project-abuse-quota.attachment-limit",
    type=Int,
    default=0,
    flags=FLAG_PRIORITIZE_DISK | FLAG_AUTOMATOR_MODIFIABLE,
)
register(
    "project-abuse-quota.attachment-item-limit",
    type=Int,
    default=0,
    flags=FLAG_PRIORITIZE_DISK | FLAG_AUTOMATOR_MODIFIABLE,
)
register(
    "project-abuse-quota.session-limit",
    type=Int,
    default=0,
    flags=FLAG_PRIORITIZE_DISK | FLAG_AUTOMATOR_MODIFIABLE,
)
register(
    "project-abuse-quota.span-limit",
    type=Int,
    default=0,
    flags=FLAG_PRIORITIZE_DISK | FLAG_AUTOMATOR_MODIFIABLE,
)

register(
    "organization-abuse-quota.metric-bucket-limit",
    type=Int,
    default=0,
    flags=FLAG_PRIORITIZE_DISK | FLAG_AUTOMATOR_MODIFIABLE,
)

register(
    "organization-abuse-quota.custom-metric-bucket-limit",
    type=Int,
    default=0,
    flags=FLAG_PRIORITIZE_DISK | FLAG_AUTOMATOR_MODIFIABLE,
)


for mabq in build_metric_abuse_quotas():
    register(
        mabq.option,
        type=Int,
        default=0,
        flags=FLAG_PRIORITIZE_DISK | FLAG_AUTOMATOR_MODIFIABLE,
    )

# END ABUSE QUOTAS

# Send event messages for specific project IDs to random partitions in Kafka
# contents are a list of project IDs to message types to be randomly assigned
# e.g. [{"project_id": 2, "message_type": "error"}, {"project_id": 3, "message_type": "transaction"}]
register(
    "kafka.send-project-events-to-random-partitions",
    default=[],
    flags=FLAG_AUTOMATOR_MODIFIABLE,
)

# Default brownout crontab for api deprecations
# Used when a deprecation doesn't have a custom key defined.
register(
    "api.deprecation.brownout-cron",
    default="0 12 * * *",
    type=String,
    flags=FLAG_AUTOMATOR_MODIFIABLE,
)
# Brownout duration fallback in seconds.
# Used when a deprecation doesn't have a custom key defined.
register(
    "api.deprecation.brownout-duration",
    type=Int,
    default=60,
    flags=FLAG_AUTOMATOR_MODIFIABLE,
)

# Option to disable misbehaving use case IDs
register(
    "sentry-metrics.indexer.disabled-namespaces",
    default=[],
    flags=FLAG_AUTOMATOR_MODIFIABLE,
)

# An option to tune the percentage of cache keys that gets replenished during indexer resolve
register(
    "sentry-metrics.indexer.disable-memcache-replenish-rollout",
    default=0.0,
    flags=FLAG_AUTOMATOR_MODIFIABLE,
)

# An option to enable reading from the new schema for the caching indexer
register(
    "sentry-metrics.indexer.read-new-cache-namespace",
    default=False,
    flags=FLAG_AUTOMATOR_MODIFIABLE,
)

# An option to enable writing from the new schema for the caching indexer
register(
    "sentry-metrics.indexer.write-new-cache-namespace",
    default=False,
    flags=FLAG_AUTOMATOR_MODIFIABLE,
)

# Option to control sampling percentage of schema validation on the generic metrics pipeline
# based on namespace.
register(
    "sentry-metrics.indexer.generic-metrics.schema-validation-rules",
    default={},  # empty dict means validate schema for all use cases
    flags=FLAG_AUTOMATOR_MODIFIABLE,
)

# Option to control sampling percentage of schema validation on the release health metrics
# pipeline based on namespace.
register(
    "sentry-metrics.indexer.release-health.schema-validation-rules",
    default={},  # empty dict means validate schema for all use cases
    flags=FLAG_AUTOMATOR_MODIFIABLE,
)

# Option to enable orjson for JSON parsing in reconstruct_messages function
register(
    "sentry-metrics.indexer.reconstruct.enable-orjson",
    default=0.0,
    flags=FLAG_AUTOMATOR_MODIFIABLE,
)


# Option to remove support for percentiles on a per-use case basis.
# Add the use case name (e.g. "custom") to this list
# to disable percentiles storage for the use case
register(
    "sentry-metrics.drop-percentiles.per-use-case",
    default=[],
    flags=FLAG_AUTOMATOR_MODIFIABLE,
)

# Global and per-organization limits on the writes to the string indexer's DB.
#
# Format is a list of dictionaries of format {
#   "window_seconds": ...,
#   "granularity_seconds": ...,
#   "limit": ...
# }
#
# See sentry.ratelimiters.sliding_windows for an explanation of what each of
# those terms mean.
#
# Note that changing either window or granularity_seconds of a limit will
# effectively reset it, as the previous data can't/won't be converted.
register(
    "sentry-metrics.writes-limiter.limits.performance.per-org",
    default=[],
    flags=FLAG_AUTOMATOR_MODIFIABLE,
)
register(
    "sentry-metrics.writes-limiter.limits.transactions.per-org",
    default=[],
    flags=FLAG_AUTOMATOR_MODIFIABLE,
)
register(
    "sentry-metrics.writes-limiter.limits.sessions.per-org",
    default=[],
    flags=FLAG_AUTOMATOR_MODIFIABLE,
)
register(
    "sentry-metrics.writes-limiter.limits.spans.per-org",
    default=[],
    flags=FLAG_AUTOMATOR_MODIFIABLE,
)
register(
    "sentry-metrics.writes-limiter.limits.releasehealth.per-org",
    default=[],
    flags=FLAG_AUTOMATOR_MODIFIABLE,
)
register(
    "sentry-metrics.writes-limiter.limits.custom.per-org",
    default=[],
    flags=FLAG_AUTOMATOR_MODIFIABLE,
)
register(
    "sentry-metrics.writes-limiter.limits.generic-metrics.per-org",
    default=[],
    flags=FLAG_AUTOMATOR_MODIFIABLE,
)

register(
    "sentry-metrics.writes-limiter.limits.performance.global",
    default=[],
    flags=FLAG_AUTOMATOR_MODIFIABLE,
)
register(
    "sentry-metrics.writes-limiter.limits.transactions.global",
    default=[],
    flags=FLAG_AUTOMATOR_MODIFIABLE,
)
register(
    "sentry-metrics.writes-limiter.limits.sessions.global",
    default=[],
    flags=FLAG_AUTOMATOR_MODIFIABLE,
)
register(
    "sentry-metrics.writes-limiter.limits.spans.global",
    default=[],
    flags=FLAG_AUTOMATOR_MODIFIABLE,
)
register(
    "sentry-metrics.writes-limiter.limits.releasehealth.global",
    default=[],
    flags=FLAG_AUTOMATOR_MODIFIABLE,
)
register(
    "sentry-metrics.writes-limiter.limits.custom.global",
    default=[],
    flags=FLAG_AUTOMATOR_MODIFIABLE,
)
register(
    "sentry-metrics.writes-limiter.limits.generic-metrics.global",
    default=[],
    flags=FLAG_AUTOMATOR_MODIFIABLE,
)

# per-organization limits on the number of timeseries that can be observed in
# each window.
#
# Format is a list of dictionaries of format {
#   "window_seconds": ...,
#   "granularity_seconds": ...,
#   "limit": ...
# }
#
# See sentry.ratelimiters.cardinality for an explanation of what each of
# those terms mean.
#
# Note that changing either window or granularity_seconds of a limit will
# effectively reset it, as the previous data can't/won't be converted.
register(
    "sentry-metrics.cardinality-limiter.limits.transactions.per-org",
    default=[
        {"window_seconds": 3600, "granularity_seconds": 600, "limit": 10000},
    ],
    flags=FLAG_AUTOMATOR_MODIFIABLE,
)
register(
    "sentry-metrics.cardinality-limiter.limits.sessions.per-org",
    default=[
        {"window_seconds": 3600, "granularity_seconds": 600, "limit": 10000},
    ],
    flags=FLAG_AUTOMATOR_MODIFIABLE,
)
register(
    "sentry-metrics.cardinality-limiter.limits.spans.per-org",
    default=[
        {"window_seconds": 3600, "granularity_seconds": 600, "limit": 10000},
    ],
    flags=FLAG_AUTOMATOR_MODIFIABLE,
)
register(
    "sentry-metrics.cardinality-limiter.limits.custom.per-org",
    default=[
        {"window_seconds": 3600, "granularity_seconds": 600, "limit": 10000},
    ],
    flags=FLAG_AUTOMATOR_MODIFIABLE,
)
register(
    "sentry-metrics.cardinality-limiter.limits.profiles.per-org",
    default=[
        {"window_seconds": 3600, "granularity_seconds": 600, "limit": 10000},
    ],
    flags=FLAG_AUTOMATOR_MODIFIABLE,
)
register(
    "sentry-metrics.cardinality-limiter.limits.generic-metrics.per-org",
    default=[
        {"window_seconds": 3600, "granularity_seconds": 600, "limit": 10000},
    ],
    flags=FLAG_AUTOMATOR_MODIFIABLE,
)
register(
    "sentry-metrics.10s-granularity",
    default=False,
    flags=FLAG_AUTOMATOR_MODIFIABLE,
)

# Flag to determine whether abnormal_mechanism tag should be extracted
register(
    "sentry-metrics.releasehealth.abnormal-mechanism-extraction-rate",
    default=0.0,
    flags=FLAG_AUTOMATOR_MODIFIABLE,
)

register(
    "sentry-metrics.synchronize-kafka-rebalances",
    default=False,
    flags=FLAG_AUTOMATOR_MODIFIABLE,
)

register(
    "sentry-metrics.synchronized-rebalance-delay",
    default=15,
    flags=FLAG_AUTOMATOR_MODIFIABLE,
)

# Performance issue option for *all* performance issues detection
register(
    "performance.issues.all.problem-detection",
    default=1.0,
    flags=FLAG_AUTOMATOR_MODIFIABLE,
)

# Individual system-wide options in case we need to turn off specific detectors for load concerns, ignoring the set project options.
register(
    "performance.issues.compressed_assets.problem-creation",
    default=1.0,
    flags=FLAG_AUTOMATOR_MODIFIABLE,
)
register(
    "performance.issues.consecutive_db.problem-creation",
    default=1.0,
    flags=FLAG_AUTOMATOR_MODIFIABLE,
)
register(
    "performance.issues.consecutive_http.problem-creation",
    default=1.0,
    flags=FLAG_AUTOMATOR_MODIFIABLE,
)
register(
    "performance.issues.large_http_payload.problem-creation",
    default=1.0,
    flags=FLAG_AUTOMATOR_MODIFIABLE,
)
register(
    "performance.issues.n_plus_one_db.problem-creation",
    default=1.0,
    flags=FLAG_AUTOMATOR_MODIFIABLE,
)
register(
    "performance.issues.file_io_main_thread.problem-creation",
    default=1.0,
    flags=FLAG_AUTOMATOR_MODIFIABLE,
)
register(
    "performance.issues.db_main_thread.problem-creation",
    default=1.0,
    flags=FLAG_AUTOMATOR_MODIFIABLE,
)
register(
    "performance.issues.n_plus_one_api_calls.problem-creation",
    default=1.0,
    flags=FLAG_AUTOMATOR_MODIFIABLE,
)
register(
    "performance.issues.slow_db_query.problem-creation",
    default=1.0,
    flags=FLAG_AUTOMATOR_MODIFIABLE,
)
register(
    "performance.issues.render_blocking_assets.problem-creation",
    default=1.0,
    flags=FLAG_AUTOMATOR_MODIFIABLE,
)
register(
    "performance.issues.m_n_plus_one_db.problem-creation",
    default=1.0,
    flags=FLAG_AUTOMATOR_MODIFIABLE,
)
register(
    "performance.issues.experimental_m_n_plus_one_db_queries.problem-creation",
    default=1.0,
    flags=FLAG_AUTOMATOR_MODIFIABLE,
)
register(
    "performance.issues.http_overhead.problem-creation",
    default=1.0,
    flags=FLAG_AUTOMATOR_MODIFIABLE,
)
register(
    "performance.issues.sql_injection.problem-creation",
    default=0.0,
    flags=FLAG_AUTOMATOR_MODIFIABLE,
)
register(
    "performance.issues.query_injection.problem-creation",
    default=0.0,
    flags=FLAG_AUTOMATOR_MODIFIABLE,
)

# System-wide options for default performance detection settings for any org opted into the performance-issues-ingest feature. Meant for rollout.
register(
    "performance.issues.n_plus_one_db.count_threshold",
    default=5,
    flags=FLAG_AUTOMATOR_MODIFIABLE,
)
register(
    "performance.issues.n_plus_one_db.duration_threshold",
    default=50.0,
    flags=FLAG_AUTOMATOR_MODIFIABLE,
)
register(
    "performance.issues.slow_db_query.duration_threshold",
    default=1000.0,  # ms
    flags=FLAG_AUTOMATOR_MODIFIABLE,
)
register(
    "performance.issues.render_blocking_assets.fcp_minimum_threshold",
    default=2000.0,
    flags=FLAG_AUTOMATOR_MODIFIABLE,
)
register(
    "performance.issues.render_blocking_assets.fcp_maximum_threshold",
    default=10000.0,
    flags=FLAG_AUTOMATOR_MODIFIABLE,
)
register(
    "performance.issues.render_blocking_assets.fcp_ratio_threshold",
    default=0.33,
    flags=FLAG_AUTOMATOR_MODIFIABLE,
)
register(
    "performance.issues.render_blocking_assets.size_threshold",
    default=500000,
    flags=FLAG_AUTOMATOR_MODIFIABLE,
)
register(
    "performance.issues.consecutive_http.max_duration_between_spans",
    default=500,  # ms
    flags=FLAG_AUTOMATOR_MODIFIABLE,
)
register(
    "performance.issues.consecutive_http.consecutive_count_threshold",
    default=3,
    flags=FLAG_AUTOMATOR_MODIFIABLE,
)
register(
    "performance.issues.consecutive_http.span_duration_threshold",
    default=500,  # ms
    flags=FLAG_AUTOMATOR_MODIFIABLE,
)
register(
    "performance.issues.consecutive_http.min_time_saved_threshold",
    default=2000,  # ms
    flags=FLAG_AUTOMATOR_MODIFIABLE,
)
register(
    "performance.issues.large_http_payload.size_threshold",
    default=300000,
    flags=FLAG_AUTOMATOR_MODIFIABLE,
)  # 1MB
register(
    "performance.issues.large_http_payload.filtered_paths",
    default="",
    flags=FLAG_AUTOMATOR_MODIFIABLE,
)
register(
    "performance.issues.db_on_main_thread.total_spans_duration_threshold",
    default=16,
    flags=FLAG_AUTOMATOR_MODIFIABLE,
)  # ms
register(
    "performance.issues.file_io_on_main_thread.total_spans_duration_threshold",
    default=16,
    flags=FLAG_AUTOMATOR_MODIFIABLE,
)  # ms
register(
    "performance.issues.uncompressed_asset.size_threshold",
    default=500 * 1024,
    flags=FLAG_AUTOMATOR_MODIFIABLE,
)  # 512 kilo bytes
register(
    "performance.issues.uncompressed_asset.duration_threshold",
    default=300,
    flags=FLAG_AUTOMATOR_MODIFIABLE,
)  # ms
register(
    "performance.issues.consecutive_db.min_time_saved_threshold",
    default=100,
    flags=FLAG_AUTOMATOR_MODIFIABLE,
)  # ms
register(
    "performance.issues.http_overhead.http_request_delay_threshold",
    default=250,
    flags=FLAG_AUTOMATOR_MODIFIABLE,
)  # ms
register(
    "performance.issues.n_plus_one_api_calls.total_duration",
    default=300,
    flags=FLAG_AUTOMATOR_MODIFIABLE,
)  # ms
register(
    "performance.issues.sql_injection.query_value_length_threshold",
    default=3,
    flags=FLAG_AUTOMATOR_MODIFIABLE,
)
register(
    "performance.issues.web_vitals.count_threshold",
    default=10,
    flags=FLAG_AUTOMATOR_MODIFIABLE,
)

# Adjusting some time buffers in the trace endpoint
register(
    "performance.traces.transaction_query_timebuffer_days",
    type=Float,
    default=1.5,
    flags=FLAG_AUTOMATOR_MODIFIABLE,
)  # days
register(
    "performance.traces.span_query_timebuffer_hours",
    type=Float,
    default=1.0,
    flags=FLAG_AUTOMATOR_MODIFIABLE,
)  # hours
register(
    "performance.traces.query_timestamp_projects",
    type=Bool,
    default=False,
    flags=FLAG_AUTOMATOR_MODIFIABLE,
)
register(
    "performance.traces.trace-explorer-buffer-hours",
    type=Float,
    default=1.0,
    flags=FLAG_AUTOMATOR_MODIFIABLE,
)
register(
    "performance.traces.trace-explorer-max-trace-ids-per-chunk",
    type=Int,
    default=2500,
    flags=FLAG_AUTOMATOR_MODIFIABLE,
)
register(
    "performance.traces.trace-explorer-skip-floating-spans",
    type=Bool,
    default=True,
    flags=FLAG_AUTOMATOR_MODIFIABLE,
)
register(
    "performance.traces.trace-explorer-scan-max-block-size-hours",
    type=Int,
    default=8,
    flags=FLAG_AUTOMATOR_MODIFIABLE,
)
register(
    "performance.traces.trace-explorer-scan-max-batches",
    type=Int,
    default=7,
    flags=FLAG_AUTOMATOR_MODIFIABLE,
)
register(
    "performance.traces.trace-explorer-scan-max-execution-seconds",
    type=Int,
    default=30,
    flags=FLAG_AUTOMATOR_MODIFIABLE,
)
register(
    "performance.traces.trace-explorer-scan-max-parallel-queries",
    type=Int,
    default=3,
    flags=FLAG_AUTOMATOR_MODIFIABLE,
)
register(
    "performance.traces.trace-explorer-skip-recent-seconds",
    type=Int,
    default=0,
    flags=FLAG_AUTOMATOR_MODIFIABLE,
)
register(
    "performance.traces.span_query_minimum_spans",
    type=Int,
    default=10000,
    flags=FLAG_AUTOMATOR_MODIFIABLE,
)
register(
    "performance.traces.check_span_extraction_date",
    type=Bool,
    default=False,
    flags=FLAG_AUTOMATOR_MODIFIABLE,
)
register(
    # the timestamp that spans extraction was enabled for this environment
    "performance.traces.spans_extraction_date",
    type=Int,
    flags=FLAG_AUTOMATOR_MODIFIABLE,
)
register(
    "insights.span-samples-query.sample-rate",
    type=Float,
    default=0.0,  # 0 acts as 'no sampling'
    flags=FLAG_AUTOMATOR_MODIFIABLE,
)

register(
    "performance.spans-tags-key.sample-rate",
    type=Float,
    default=1.0,
    flags=FLAG_AUTOMATOR_MODIFIABLE,
)
register(
    "performance.spans-tags-key.max",
    type=Int,
    default=1000,
    flags=FLAG_AUTOMATOR_MODIFIABLE,
)
register(
    "performance.spans-tags-value.sample-rate",
    type=Float,
    default=1.0,
    flags=FLAG_AUTOMATOR_MODIFIABLE,
)
register(
    "performance.spans-tags-values.max",
    type=Int,
    default=1000,
    flags=FLAG_AUTOMATOR_MODIFIABLE,
)
register(
    "explore.trace-items.keys.max",
    type=Int,
    default=1000,
    flags=FLAG_AUTOMATOR_MODIFIABLE,
)
register(
    "explore.trace-items.values.max",
    type=Int,
    default=1000,
    flags=FLAG_AUTOMATOR_MODIFIABLE,
)

# In Single Tenant with 100% DS, we may need to reverse the UI change made by dynamic-sampling
# if metrics extraction isn't ready.
register(
    "performance.hide-metrics-ui",
    type=Bool,
    default=False,
    flags=FLAG_AUTOMATOR_MODIFIABLE,
)

# Used for enabling flags in ST. Should be removed once Flagpole works in all STs.
register(
    "performance.use_metrics.orgs_allowlist",
    type=Sequence,
    default=[],
    flags=FLAG_ALLOW_EMPTY | FLAG_AUTOMATOR_MODIFIABLE,
)
# Used for the z-score when calculating the margin of error in performance
register(
    "performance.extrapolation.confidence.z-score",
    type=Float,
    default=1.96,
    flags=FLAG_ALLOW_EMPTY | FLAG_AUTOMATOR_MODIFIABLE,
)
# Used for enabling flags in ST. Should be removed once Flagpole works in all STs.
register("performance.use_metrics.enabled", default=False, flags=FLAG_AUTOMATOR_MODIFIABLE)

# Dynamic Sampling system-wide options
# Size of the sliding window used for dynamic sampling. It is defaulted to 24 hours.
register("dynamic-sampling:sliding_window.size", default=24, flags=FLAG_AUTOMATOR_MODIFIABLE)
# Number of large transactions to retrieve from Snuba for transaction re-balancing.
register(
    "dynamic-sampling.prioritise_transactions.num_explicit_large_transactions",
    30,
    flags=FLAG_AUTOMATOR_MODIFIABLE,
)
# Number of large transactions to retrieve from Snuba for transaction re-balancing.
register(
    "dynamic-sampling.prioritise_transactions.num_explicit_small_transactions",
    0,
    flags=FLAG_AUTOMATOR_MODIFIABLE,
)

# Stops dynamic sampling rules from being emitted in relay config.
# This is required for ST instances that have flakey flags as we want to be able kill DS ruining customer data if necessary.
# It is only a killswitch for behaviour, it may actually increase infra load if flipped for a user currently being sampled.
register("dynamic-sampling.config.killswitch", default=False, flags=FLAG_AUTOMATOR_MODIFIABLE)

# Controls the intensity of dynamic sampling transaction rebalancing. 0.0 = explict rebalancing
# not performed, 1.0= full rebalancing (tries to bring everything to mean). Note that even at 0.0
# there will still be some rebalancing between the explicit and implicit transactions ( so setting rebalancing
# to 0.0 is not the same as no rebalancing. To effectively disable rebalancing set the number of explicit
# transactions to be rebalance (both small and large) to 0.
register(
    "dynamic-sampling.prioritise_transactions.rebalance_intensity",
    default=0.8,
    flags=FLAG_MODIFIABLE_RATE | FLAG_AUTOMATOR_MODIFIABLE,
)

# Enables a feature flag check in dynamic sampling tasks that switches
# organizations between transactions and spans for rebalancing. This check is
# expensive, so it can be disabled using this option.
register(
    "dynamic-sampling.check_span_feature_flag",
    default=False,
    flags=FLAG_AUTOMATOR_MODIFIABLE | FLAG_MODIFIABLE_RATE,
)

# List of organization IDs that should be using spans for rebalancing in dynamic sampling.
register(
    "dynamic-sampling.measure.spans",
    default=[],
    type=Sequence,
    flags=FLAG_AUTOMATOR_MODIFIABLE,
)

# === Hybrid cloud subsystem options ===
# UI rollout
register(
    "hybrid_cloud.disable_relative_upload_urls",
    default=False,
    flags=FLAG_AUTOMATOR_MODIFIABLE,
)
register(
    "hybrid_cloud.disable_tombstone_cleanup",
    default=False,
    flags=FLAG_AUTOMATOR_MODIFIABLE,
)

# List of event IDs to pass through
register(
    "hybrid_cloud.audit_log_event_id_invalid_pass_list",
    default=[],
    type=Sequence,
    flags=FLAG_AUTOMATOR_MODIFIABLE,
)

# Flagpole Configuration (used in getsentry)
register("flagpole.debounce_reporting_seconds", default=0, flags=FLAG_AUTOMATOR_MODIFIABLE)

# Feature flagging error capture rate.
# When feature flagging has faults, it can become very high volume and we can overwhelm sentry.
register("features.error.capture_rate", default=0.1, flags=FLAG_AUTOMATOR_MODIFIABLE)

# Retry controls
register("hybridcloud.regionsiloclient.retries", default=5, flags=FLAG_AUTOMATOR_MODIFIABLE)
register("hybridcloud.rpc.retries", default=5, flags=FLAG_AUTOMATOR_MODIFIABLE)
register("hybridcloud.integrationproxy.retries", default=5, flags=FLAG_AUTOMATOR_MODIFIABLE)
register("hybridcloud.endpoint_flag_logging", default=False, flags=FLAG_AUTOMATOR_MODIFIABLE)
register(
    "hybridcloud.rpc.method_retry_overrides",
    default={},
    flags=FLAG_AUTOMATOR_MODIFIABLE,
)
register(
    "hybridcloud.rpc.method_timeout_overrides",
    default={},
    flags=FLAG_AUTOMATOR_MODIFIABLE,
)
# Webhook processing controls
register(
    "hybridcloud.webhookpayload.worker_threads",
    default=4,
    flags=FLAG_AUTOMATOR_MODIFIABLE,
)

# Break glass controls
register(
    "hybrid_cloud.rpc.disabled-service-methods",
    default=[],
    flags=FLAG_AUTOMATOR_MODIFIABLE,
)
# == End hybrid cloud subsystem

# Decides whether an incoming transaction triggers an update of the clustering rule applied to it.
register("txnames.bump-lifetime-sample-rate", default=0.1, flags=FLAG_AUTOMATOR_MODIFIABLE)

# === Nodestore related runtime options ===

register(
    "nodestore.set-subkeys.enable-set-cache-item",
    default=True,
    flags=FLAG_AUTOMATOR_MODIFIABLE,
)

# === Backpressure related runtime options ===

# Enables monitoring of services for backpressure management.
register("backpressure.monitoring.enabled", default=False, flags=FLAG_AUTOMATOR_MODIFIABLE)
# How often the monitor will check service health.
register("backpressure.monitoring.interval", default=5, flags=FLAG_AUTOMATOR_MODIFIABLE)

# Enables checking consumer health for backpressure management.
register("backpressure.checking.enabled", default=False, flags=FLAG_AUTOMATOR_MODIFIABLE)
# How often a consumer will check for its health in a debounced fassion.
register("backpressure.checking.interval", default=5, flags=FLAG_AUTOMATOR_MODIFIABLE)


# How long a status is persisted, which means that updates to health status can be paused for that long before consumers will assume things are unhealthy
register("backpressure.status_ttl", default=60, flags=FLAG_AUTOMATOR_MODIFIABLE)

# The high-watermark levels per-service which will mark a service as unhealthy.
# This should mirror the `SENTRY_PROCESSING_SERVICES` setting.
register(
    "backpressure.high_watermarks.attachments-store",
    default=0.8,
    flags=FLAG_AUTOMATOR_MODIFIABLE,
)
register(
    "backpressure.high_watermarks.processing-store",
    default=0.8,
    flags=FLAG_AUTOMATOR_MODIFIABLE,
)
register(
    "backpressure.high_watermarks.processing-locks",
    default=0.8,
    flags=FLAG_AUTOMATOR_MODIFIABLE,
)
register(
    "backpressure.high_watermarks.post-process-locks",
    default=0.8,
    flags=FLAG_AUTOMATOR_MODIFIABLE,
)
register(
    "backpressure.high_watermarks.processing-store-transactions",
    default=0.8,
    flags=FLAG_AUTOMATOR_MODIFIABLE,
)

# Killswitch for monitor check-ins
register(
    "crons.organization.disable-check-in",
    type=Sequence,
    default=[],
    flags=FLAG_AUTOMATOR_MODIFIABLE,
)

# Temporary killswitch to enable dispatching incident occurrences into the
# incident_occurrence_consumer
register(
    "crons.dispatch_incident_occurrences_to_consumer",
    default=False,
    flags=FLAG_BOOL | FLAG_AUTOMATOR_MODIFIABLE,
)

# Enables recording tick volume metrics and tick decisions based on those
# metrics. Decisions are used to delay notifications in a system incident.
register(
    "crons.system_incidents.collect_metrics",
    default=False,
    flags=FLAG_BOOL | FLAG_AUTOMATOR_MODIFIABLE,
)

# Enables the the crons incident occurrence consumer to consider the clock-tick
# decision made based on volume metrics to determine if a incident occurrence
# should be processed, delayed, or dropped entirely.
register(
    "crons.system_incidents.use_decisions",
    default=False,
    flags=FLAG_BOOL | FLAG_AUTOMATOR_MODIFIABLE,
)

# The threshold that the tick metric must surpass for a tick to be determined
# as anomalous. This value should be negative, since we will only determine an
# incident based on a decrease in volume.
#
# See the `monitors.system_incidents` module for more details
register(
    "crons.system_incidents.pct_deviation_anomaly_threshold",
    default=-10,
    flags=FLAG_AUTOMATOR_MODIFIABLE,
)

# The threshold that the tick metric must surpass to transition to an incident
# state. This should be a fairly high value to avoid false positive incidents.
register(
    "crons.system_incidents.pct_deviation_incident_threshold",
    default=-30,
    flags=FLAG_AUTOMATOR_MODIFIABLE,
)

# This is the number of previous ticks we will consider the tick metrics and
# tick decisions for to determine a decision about the tick being evaluated.
register(
    "crons.system_incidents.tick_decision_window",
    default=5,
    flags=FLAG_AUTOMATOR_MODIFIABLE,
)

# Determines how many check-ins per-minute will be allowed per monitor. This is
# used when computing the QuotaConfig for the DataCategory.MONITOR (check-ins)
#
# See the sentry.monitors.rate_limt module for more details.
#
# XXX(epurkhiser): Remember a single check-in may often consist of two check-in
# messages, one for IN_PROGRESS and another for OK.
register(
    "crons.per_monitor_rate_limit",
    type=Int,
    default=6,
    flags=FLAG_PRIORITIZE_DISK | FLAG_AUTOMATOR_MODIFIABLE,
)


# Sets the timeout for webhooks
register(
    "sentry-apps.webhook.timeout.sec",
    default=1.0,
    flags=FLAG_AUTOMATOR_MODIFIABLE,
)

# Enables statistical detectors for a project
register(
    "statistical_detectors.enable",
    default=False,
    flags=FLAG_PRIORITIZE_DISK | FLAG_AUTOMATOR_MODIFIABLE,
)
register(
    "statistical_detectors.enable.projects.performance",
    type=Sequence,
    default=[],
    flags=FLAG_PRIORITIZE_DISK | FLAG_AUTOMATOR_MODIFIABLE,
)
register(
    "statistical_detectors.enable.projects.profiling",
    type=Sequence,
    default=[],
    flags=FLAG_PRIORITIZE_DISK | FLAG_AUTOMATOR_MODIFIABLE,
)
register(
    "statistical_detectors.query.batch_size",
    type=Int,
    default=100,
    flags=FLAG_PRIORITIZE_DISK | FLAG_AUTOMATOR_MODIFIABLE,
)
register(
    "statistical_detectors.query.transactions.timeseries_days",
    type=Int,
    default=14,
    flags=FLAG_PRIORITIZE_DISK | FLAG_AUTOMATOR_MODIFIABLE,
)
register(
    "statistical_detectors.query.functions.timeseries_days",
    type=Int,
    default=14,
    flags=FLAG_PRIORITIZE_DISK | FLAG_AUTOMATOR_MODIFIABLE,
)
register(
    "statistical_detectors.ratelimit.ema",
    type=Int,
    default=-1,
    flags=FLAG_PRIORITIZE_DISK | FLAG_AUTOMATOR_MODIFIABLE,
)

register(
    "statistical_detectors.throughput.threshold.transactions",
    default=50,
    type=Int,
    flags=FLAG_AUTOMATOR_MODIFIABLE,
)

register(
    "statistical_detectors.throughput.threshold.functions",
    default=25,
    type=Int,
    flags=FLAG_AUTOMATOR_MODIFIABLE,
)

register(
    "options_automator_slack_webhook_enabled",
    default=True,
    flags=FLAG_AUTOMATOR_MODIFIABLE,
)

register(
    "on_demand.max_alert_specs",
    default=50,
    flags=FLAG_AUTOMATOR_MODIFIABLE,
)

register(
    "on_demand.max_widget_specs",
    default=100,
    flags=FLAG_AUTOMATOR_MODIFIABLE,
)
# Some organizations can have more widget specs on a case-by-case basis. Widgets using this limit
# are listed in 'extended_widget_spec_orgs' option.
register("on_demand.extended_max_widget_specs", default=750, flags=FLAG_AUTOMATOR_MODIFIABLE)
register("on_demand.extended_widget_spec_orgs", default=[], flags=FLAG_AUTOMATOR_MODIFIABLE)
# Some organizations can have more alert specs on a case-by-case basis. Widgets using this limit
# are listed in 'extended_alert_spec_orgs' option.
register("on_demand.extended_max_alert_specs", default=750, flags=FLAG_AUTOMATOR_MODIFIABLE)
register("on_demand.extended_alert_spec_orgs", default=[], flags=FLAG_AUTOMATOR_MODIFIABLE)
register(
    "on_demand.max_widget_cardinality.count",
    default=10000,
    flags=FLAG_AUTOMATOR_MODIFIABLE,
)
register(
    "on_demand.max_widget_cardinality.on_query_count",
    default=50,
    flags=FLAG_AUTOMATOR_MODIFIABLE,
)
register(
    "on_demand.max_widget_cardinality.killswitch",
    default=False,
    flags=FLAG_AUTOMATOR_MODIFIABLE,
)
# Overrides modified date and always updates the row. Can be removed if not needed later.
register(
    "on_demand.update_on_demand_modified",
    default=False,
    flags=FLAG_AUTOMATOR_MODIFIABLE,
)

register(
    "metric_extraction.max_span_attribute_specs",
    default=100,
    flags=FLAG_AUTOMATOR_MODIFIABLE,
)

register("metric_alerts.extended_max_subscriptions", default=1250, flags=FLAG_AUTOMATOR_MODIFIABLE)
register(
    "metric_alerts.extended_max_subscriptions_orgs", default=[], flags=FLAG_AUTOMATOR_MODIFIABLE
)

# SDK Crash Detection
#
# The project ID belongs to the sentry organization: https://sentry.sentry.io/projects/cocoa-sdk-crashes/?project=4505469596663808.
register(
    "issues.sdk_crash_detection.cocoa.project_id",
    default=4505469596663808,
    flags=FLAG_AUTOMATOR_MODIFIABLE,
)

register(
    "issues.sdk_crash_detection.cocoa.sample_rate",
    default=1.0,
    flags=FLAG_AUTOMATOR_MODIFIABLE,
)

# The project ID belongs to the sentry organization: https://sentry.sentry.io/projects/cocoa-sdk-crashes/?project=4506155486085120.
register(
    "issues.sdk_crash_detection.react-native.project_id",
    default=4506155486085120,
    flags=FLAG_AUTOMATOR_MODIFIABLE,
)

# The allowlist of org IDs that the react-native crash detection is enabled for.
register(
    "issues.sdk_crash_detection.react-native.organization_allowlist",
    type=Sequence,
    default=[],
    flags=FLAG_ALLOW_EMPTY | FLAG_AUTOMATOR_MODIFIABLE,
)

register(
    "issues.sdk_crash_detection.react-native.sample_rate",
    default=0.0,
    flags=FLAG_AUTOMATOR_MODIFIABLE,
)

register(
    "issues.sdk_crash_detection.java.project_id",
    default=0,
    type=Int,
    flags=FLAG_ALLOW_EMPTY | FLAG_AUTOMATOR_MODIFIABLE,
)

# The allowlist of org IDs that the java crash detection is enabled for.
register(
    "issues.sdk_crash_detection.java.organization_allowlist",
    type=Sequence,
    default=[],
    flags=FLAG_ALLOW_EMPTY | FLAG_AUTOMATOR_MODIFIABLE,
)

register(
    "issues.sdk_crash_detection.java.sample_rate",
    default=0.0,
    flags=FLAG_AUTOMATOR_MODIFIABLE,
)

register(
    "issues.sdk_crash_detection.native.project_id",
    default=0,
    type=Int,
    flags=FLAG_ALLOW_EMPTY | FLAG_AUTOMATOR_MODIFIABLE,
)

register(
    "issues.sdk_crash_detection.native.organization_allowlist",
    type=Sequence,
    default=[],
    flags=FLAG_ALLOW_EMPTY | FLAG_AUTOMATOR_MODIFIABLE,
)

register(
    "issues.sdk_crash_detection.native.sample_rate",
    default=0.0,
    flags=FLAG_AUTOMATOR_MODIFIABLE,
)

register(
    "issues.sdk_crash_detection.dart.project_id",
    default=0,
    type=Int,
    flags=FLAG_ALLOW_EMPTY | FLAG_AUTOMATOR_MODIFIABLE,
)

register(
    "issues.sdk_crash_detection.dart.organization_allowlist",
    type=Sequence,
    default=[],
    flags=FLAG_ALLOW_EMPTY | FLAG_AUTOMATOR_MODIFIABLE,
)

register(
    "issues.sdk_crash_detection.dart.sample_rate",
    default=0.0,
    flags=FLAG_AUTOMATOR_MODIFIABLE,
)

register(
    "issues.sdk_crash_detection.dotnet.project_id",
    default=0,
    type=Int,
    flags=FLAG_ALLOW_EMPTY | FLAG_AUTOMATOR_MODIFIABLE,
)

register(
    "issues.sdk_crash_detection.dotnet.organization_allowlist",
    type=Sequence,
    default=[],
    flags=FLAG_ALLOW_EMPTY | FLAG_AUTOMATOR_MODIFIABLE,
)

register(
    "issues.sdk_crash_detection.dotnet.sample_rate",
    default=0.0,
    flags=FLAG_AUTOMATOR_MODIFIABLE,
)

# END: SDK Crash Detection

register(
    # Lists the shared resource ids we want to account usage for.
    "shared_resources_accounting_enabled",
    default=[],
    flags=FLAG_AUTOMATOR_MODIFIABLE,
)

# The flag disables the file io on main thread detector
register(
    "performance_issues.file_io_main_thread.disabled",
    default=False,
    flags=FLAG_MODIFIABLE_BOOL | FLAG_AUTOMATOR_MODIFIABLE,
)

# Enables on-demand metric extraction for Dashboard Widgets.
register(
    "on_demand_metrics.check_widgets.enable",
    default=False,
    flags=FLAG_PRIORITIZE_DISK | FLAG_AUTOMATOR_MODIFIABLE,
)
# Rollout % for easing out rollout based on the dashboard widget query id
register(
    "on_demand_metrics.check_widgets.rollout",
    default=0.0,
    type=Float,
    flags=FLAG_PRIORITIZE_DISK | FLAG_AUTOMATOR_MODIFIABLE,
)
# Number of DashboardWidgetQuery to be checked at once.
register(
    "on_demand_metrics.check_widgets.query.batch_size",
    type=Int,
    default=50,
    flags=FLAG_PRIORITIZE_DISK | FLAG_AUTOMATOR_MODIFIABLE,
)
# Number of chunks to split queries across.
register(
    "on_demand_metrics.check_widgets.query.total_batches",
    default=100,
    flags=FLAG_PRIORITIZE_DISK | FLAG_AUTOMATOR_MODIFIABLE,
)
# Use database backed stateful extraction state
register(
    "on_demand_metrics.widgets.use_stateful_extraction",
    default=False,
    flags=FLAG_PRIORITIZE_DISK | FLAG_AUTOMATOR_MODIFIABLE,
)
# Use to rollout using a cache for should_use_on_demand function, which resolves queries
register(
    "on_demand_metrics.cache_should_use_on_demand",
    default=0.0,
    flags=FLAG_AUTOMATOR_MODIFIABLE | FLAG_MODIFIABLE_RATE,
)

# Relocation: whether or not the self-serve API for the feature is enabled. When set on a region
# silo, this flag controls whether or not that region's API will serve relocation requests to
# non-superuser clients. When set on the control silo, it can be used to regulate whether or not
# certain global UI (ex: the relocation creation form at `/relocation/`) is visible to users.
register(
    "relocation.enabled",
    default=False,
    flags=FLAG_BOOL | FLAG_AUTOMATOR_MODIFIABLE,
)

# Relocation: populates the target region drop down in the control silo. Note: this option has NO
# EFFECT in region silos. However, the control silos `relocation.selectable-regions` array should be
# a complete list of all regions where `relocation.enabled`. If a region is enabled/disabled, it
# should also be added to/removed from this array in the control silo at the same time.
register(
    "relocation.selectable-regions",
    default=[],
    flags=FLAG_AUTOMATOR_MODIFIABLE,
)

# Relocation: the step at which new relocations should be autopaused, requiring admin approval
# before continuing.
# DEPRECATED: will be removed after the new `relocation.autopause.*` options are fully rolled out.
register(
    "relocation.autopause",
    default="",
    flags=FLAG_AUTOMATOR_MODIFIABLE,
)

# Relocation: the step at which new `SELF_HOSTED` relocations should be autopaused, requiring an
# admin to unpause before continuing.
register(
    "relocation.autopause.self-hosted",
    default="",
    flags=FLAG_AUTOMATOR_MODIFIABLE,
)

# Relocation: the step at which new `SELF_HOSTED` relocations should be autopaused, requiring an
# admin to unpause before continuing.
register(
    "relocation.autopause.saas-to-saas",
    default="",
    flags=FLAG_AUTOMATOR_MODIFIABLE,
)

# Relocation: globally limits the number of small (<=10MB) relocations allowed per silo per day.
register(
    "relocation.daily-limit.small",
    default=0,
    flags=FLAG_SCALAR | FLAG_AUTOMATOR_MODIFIABLE,
)

# Relocation: globally limits the number of medium (>10MB && <=100MB) relocations allowed per silo
# per day.
register(
    "relocation.daily-limit.medium",
    default=0,
    flags=FLAG_SCALAR | FLAG_AUTOMATOR_MODIFIABLE,
)

# Relocation: globally limits the number of large (>100MB) relocations allowed per silo per day.
register(
    "relocation.daily-limit.large",
    default=0,
    flags=FLAG_SCALAR | FLAG_AUTOMATOR_MODIFIABLE,
)

register(
    "relocation.outbox-orgslug.killswitch",
    default=[],
    type=Sequence,
    flags=FLAG_AUTOMATOR_MODIFIABLE,
)

# max number of profiles to use for computing
# the aggregated flamegraph.
register(
    "profiling.flamegraph.profile-set.size",
    type=Int,
    default=100,
    flags=FLAG_AUTOMATOR_MODIFIABLE,
)

# the duration of the first datetime chunk of data queried
# expressed in hours.
register(
    "profiling.flamegraph.query.initial_chunk_delta.hours",
    type=Int,
    default=12,
    flags=FLAG_AUTOMATOR_MODIFIABLE,
)

# the max duration of any datetime chunk of data queried
# expressed in hours.
register(
    "profiling.flamegraph.query.max_delta.hours",
    type=Int,
    default=48,
    flags=FLAG_AUTOMATOR_MODIFIABLE,
)

# The value by which the current delta is multiplied
register(
    "profiling.flamegraph.query.multiplier",
    type=Int,
    default=2,
    flags=FLAG_AUTOMATOR_MODIFIABLE,
)

# list of platform names for which we allow using unsampled profiles for the purpose
# of improving profile (function) metrics
register(
    "profiling.profile_metrics.unsampled_profiles.platforms",
    type=Sequence,
    default=[],
    flags=FLAG_ALLOW_EMPTY | FLAG_AUTOMATOR_MODIFIABLE,
)

# sample rate for tuning the amount of unsampled profiles that we "let through"
register(
    "profiling.profile_metrics.unsampled_profiles.sample_rate",
    default=0.0,
    flags=FLAG_AUTOMATOR_MODIFIABLE,
)

# killswitch for profile metrics
register(
    "profiling.profile_metrics.unsampled_profiles.enabled",
    default=False,
    type=Bool,
    flags=FLAG_AUTOMATOR_MODIFIABLE,
)

# Enable sending a post update signal after we update groups using a queryset update
register(
    "groups.enable-post-update-signal",
    default=False,
    flags=FLAG_BOOL | FLAG_AUTOMATOR_MODIFIABLE,
)


# Switch to read assemble status from Redis instead of memcache
register("assemble.read_from_redis", default=False, flags=FLAG_AUTOMATOR_MODIFIABLE)

# Sampling rates for testing Rust-based grouping enhancers

# Rate at which to run the Rust implementation of `assemble_stacktrace_component`
# and compare the results
register(
    "grouping.rust_enhancers.compare_components",
    default=0.0,
    flags=FLAG_AUTOMATOR_MODIFIABLE,
)
# Rate at which to prefer the Rust implementation of `assemble_stacktrace_component`.
register(
    "grouping.rust_enhancers.prefer_rust_components",
    default=0.0,
    flags=FLAG_AUTOMATOR_MODIFIABLE,
)

register(
    "metrics.sample-list.sample-rate",
    type=Float,
    default=100_000.0,
    flags=FLAG_PRIORITIZE_DISK | FLAG_AUTOMATOR_MODIFIABLE,
)


# TODO: For now, only a small number of projects are going through a grouping config transition at
# any given time, so we're sampling at 100% in order to be able to get good signal. Once we've fully
# transitioned to the optimized logic, and before the next config change, we probably either want to
# turn this down or get rid of it in favor of the default 10% sample rate
register(
    "grouping.config_transition.metrics_sample_rate",
    type=Float,
    default=1.0,
    flags=FLAG_AUTOMATOR_MODIFIABLE,
)

# This is here in case we want to roll out a new config gradually. Can also be used as a killswitch
# for config upgrades if one is ever needed.
register(
    "grouping.config_transition.config_upgrade_sample_rate",
    type=Float,
    default=1.0,
    flags=FLAG_AUTOMATOR_MODIFIABLE,
)

# When handling grouphashes during ingest, use the cache to reduce postgres load. With secondary
# grouphashes we want to use ones which are already there but not create new ones, so we track the
# boolean result of their `.exists()` check. For all existing grouphashes, secondary or not, we know
# that if they already have a group assigned they won't be modified, so in that case we also cache
# the full `GroupHash` object. The killswitch below controls both caches, but they have separate
# expiry times because the secondary grouphash existence cache is used less frequently and has a
# lighter memory footprint, so we can afford to cache things there for longer.
#
# TODO: Check hit/miss rates for both caches and adjust the two expiry options accordingly.
register(
    "grouping.use_ingest_grouphash_caching",
    type=Bool,
    default=True,
    flags=FLAG_AUTOMATOR_MODIFIABLE,
)

# How long to cache a boolean indicating whether or not a grouphash exists for a given secondary
# hash value
register(
    "grouping.ingest_grouphash_existence_cache_expiry",
    type=Int,
    default=60,  # seconds
    flags=FLAG_AUTOMATOR_MODIFIABLE,
)

# How long to cache actual `GroupHash` objects
register(
    "grouping.ingest_grouphash_object_cache_expiry",
    type=Int,
    default=60,  # seconds
    flags=FLAG_AUTOMATOR_MODIFIABLE,
)


# Sample rate for double writing to experimental dsn
register(
    "store.experimental-dsn-double-write.sample-rate",
    default=0.0,
    flags=FLAG_AUTOMATOR_MODIFIABLE,
)

# temporary option for logging canonical key fallback stacktraces
register(
    "canonical-fallback.send-error-to-sentry",
    default=0.0,
    flags=FLAG_AUTOMATOR_MODIFIABLE,
)

# SPAN BUFFER
# Span buffer killswitch
register(
    "spans.drop-in-buffer",
    type=Sequence,
    default=[],
    flags=FLAG_ALLOW_EMPTY | FLAG_PRIORITIZE_DISK | FLAG_AUTOMATOR_MODIFIABLE,
)
# Enables profiling of the process-spans consumer
register(
    "spans.process-spans.profiling.rate",
    type=Float,
    default=0.0,
    flags=FLAG_PRIORITIZE_DISK | FLAG_AUTOMATOR_MODIFIABLE,
)
# Timeout for stale segments without a root span to be flushed.
register(
    "spans.buffer.timeout",
    type=Int,
    default=60,
    flags=FLAG_PRIORITIZE_DISK | FLAG_AUTOMATOR_MODIFIABLE,
)
# Timeout for completed segments with root span to be flushed.
register(
    "spans.buffer.root-timeout",
    type=Int,
    default=10,
    flags=FLAG_PRIORITIZE_DISK | FLAG_AUTOMATOR_MODIFIABLE,
)
# Number of spans to fetch at once from the buffer during flush (SCAN count).
register(
    "spans.buffer.segment-page-size",
    type=Int,
    default=100,
    flags=FLAG_PRIORITIZE_DISK | FLAG_AUTOMATOR_MODIFIABLE,
)
# Maximum size of a segment in bytes. Larger segments drop the oldest spans.
register(
    "spans.buffer.max-segment-bytes",
    type=Int,
    default=10 * 1024 * 1024,
    flags=FLAG_PRIORITIZE_DISK | FLAG_AUTOMATOR_MODIFIABLE,
)
# TTL for keys in Redis. This is a downside protection in case of bugs.
register(
    "spans.buffer.redis-ttl",
    type=Int,
    default=3600,
    flags=FLAG_PRIORITIZE_DISK | FLAG_AUTOMATOR_MODIFIABLE,
)
# Maximum number of segments to fetch and flush per cycle.
register(
    "spans.buffer.max-flush-segments",
    type=Int,
    default=500,
    flags=FLAG_PRIORITIZE_DISK | FLAG_AUTOMATOR_MODIFIABLE,
)
# Maximum memory percentage for the span buffer in Redis before rejecting messages.
register(
    "spans.buffer.max-memory-percentage",
    type=Float,
    default=1.0,
    flags=FLAG_PRIORITIZE_DISK | FLAG_AUTOMATOR_MODIFIABLE,
)
# Number of seconds the flusher needs to be saturated before we issue backpressure
register(
    "spans.buffer.flusher.backpressure-seconds",
    default=10,
    flags=FLAG_PRIORITIZE_DISK | FLAG_AUTOMATOR_MODIFIABLE,
)
# Timeout for flusher checkins before the process is killed and restarted
register(
    "spans.buffer.flusher.max-unhealthy-seconds",
    default=60,
    flags=FLAG_PRIORITIZE_DISK | FLAG_AUTOMATOR_MODIFIABLE,
)

# Compression level for spans buffer segments. Default -1 disables compression, 0-22 for zstd levels
register(
    "spans.buffer.compression.level",
    type=Int,
    default=0,
    flags=FLAG_PRIORITIZE_DISK | FLAG_AUTOMATOR_MODIFIABLE,
)

# Segments consumer
register(
    "spans.process-segments.consumer.enable",
    default=True,
    flags=FLAG_PRIORITIZE_DISK | FLAG_AUTOMATOR_MODIFIABLE,
)
register(
    "spans.process-segments.detect-performance-problems.enable",
    default=False,
    flags=FLAG_PRIORITIZE_DISK | FLAG_AUTOMATOR_MODIFIABLE,
)
register(
    "spans.process-segments.schema-validation",
    default=0.0,
    flags=FLAG_AUTOMATOR_MODIFIABLE,
)

register(
    "indexed-spans.agg-span-waterfall.enable",
    default=False,
    flags=FLAG_PRIORITIZE_DISK | FLAG_AUTOMATOR_MODIFIABLE,
)

register(
    "traces.sample-list.sample-rate",
    type=Float,
    default=0.0,
    flags=FLAG_PRIORITIZE_DISK | FLAG_AUTOMATOR_MODIFIABLE,
)

register(
    "discover.saved-query-dataset-split.enable",
    default=False,
    flags=FLAG_PRIORITIZE_DISK | FLAG_AUTOMATOR_MODIFIABLE,
)
register(
    "discover.saved-query-dataset-split.organization-id-allowlist",
    type=Sequence,
    default=[],
    flags=FLAG_PRIORITIZE_DISK | FLAG_AUTOMATOR_MODIFIABLE,
)

register(
    "feedback.filter_garbage_messages",
    type=Bool,
    default=False,
    flags=FLAG_PRIORITIZE_DISK | FLAG_AUTOMATOR_MODIFIABLE,
)

# Notification Options - Start
# Options for migrating to the notification platform
# Data Export Success notifications
register(
    "notifications.platform-rate.data-export-success",
    type=Float,
    default=0.0,
    flags=FLAG_AUTOMATOR_MODIFIABLE,
)
# Data Export Failure notifications
register(
    "notifications.platform-rate.data-export-failure",
    type=Float,
    default=0.0,
    flags=FLAG_AUTOMATOR_MODIFIABLE,
)
<<<<<<< HEAD
# Custom Rule Samples Fulfilled notifications
register(
    "notifications.platform-rate.custom-rule-samples-fulfilled",
    type=Float,
    default=0.0,
    flags=FLAG_AUTOMATOR_MODIFIABLE,
)
=======
>>>>>>> 2982c1d2
# Notification Options - End

# List of organizations with increased rate limits for organization_events API
register(
    "api.organization_events.rate-limit-increased.orgs",
    type=Sequence,
    default=[],
    flags=FLAG_ALLOW_EMPTY | FLAG_AUTOMATOR_MODIFIABLE,
)
# Increased rate limits for organization_events API for the orgs above
register(
    "api.organization_events.rate-limit-increased.limits",
    type=Dict,
    default={"limit": 50, "window": 1, "concurrent_limit": 50},
    flags=FLAG_ALLOW_EMPTY | FLAG_AUTOMATOR_MODIFIABLE,
)
# Reduced rate limits for organization_events API for the orgs in LA/EA/GA rollout
# Once GA'd, this will be the default rate limit for all orgs not on the increase list
register(
    "api.organization_events.rate-limit-reduced.limits",
    type=Dict,
    default={"limit": 1000, "window": 300, "concurrent_limit": 15},
    flags=FLAG_ALLOW_EMPTY | FLAG_AUTOMATOR_MODIFIABLE,
)


# TODO: remove once removed from options
register(
    "issue_platform.use_kafka_partition_key",
    type=Bool,
    default=False,
    flags=FLAG_PRIORITIZE_DISK | FLAG_AUTOMATOR_MODIFIABLE,
)


register(
    "sentry.save-event-attachments.project-per-5-minute-limit",
    type=Int,
    default=2000,
    flags=FLAG_AUTOMATOR_MODIFIABLE,
)

register(
    "sentry.save-event-attachments.project-per-sec-limit",
    type=Int,
    default=100,
    flags=FLAG_AUTOMATOR_MODIFIABLE,
)

# max number of profile chunks to use for computing
# the merged profile.
register(
    "profiling.continuous-profiling.chunks-set.size",
    type=Int,
    default=50,
    flags=FLAG_AUTOMATOR_MODIFIABLE,
)
register(
    "profiling.continuous-profiling.chunks-query.size",
    type=Int,
    default=250,
    flags=FLAG_AUTOMATOR_MODIFIABLE,
)
# Limits the total duration of profile chunks to aggregate in flamegraphs
register(
    "profiling.continuous-profiling.flamegraph.max-seconds",
    type=Int,
    default=10 * 60,
    flags=FLAG_AUTOMATOR_MODIFIABLE,
)

# Enable orjson in the occurrence_consumer.process_[message|batch]
register(
    "issues.occurrence_consumer.use_orjson",
    type=Bool,
    default=False,
    flags=FLAG_AUTOMATOR_MODIFIABLE,
)

# Controls the rate of using the sentry api shared secret for communicating to sentry.
register(
    "seer.api.use-shared-secret",
    default=0.0,
    flags=FLAG_AUTOMATOR_MODIFIABLE,
)

register(
    "similarity.backfill_nodestore_use_multithread",
    default=False,
    flags=FLAG_AUTOMATOR_MODIFIABLE,
)

register(
    "similarity.backfill_nodestore_chunk_size",
    default=5,
    flags=FLAG_AUTOMATOR_MODIFIABLE,
)

register(
    "similarity.backfill_nodestore_threads",
    default=6,
    flags=FLAG_AUTOMATOR_MODIFIABLE,
)
register(
    "similarity.backfill_snuba_concurrent_requests",
    default=20,
    flags=FLAG_AUTOMATOR_MODIFIABLE,
)
register(
    "similarity.backfill_seer_chunk_size",
    default=30,
    flags=FLAG_AUTOMATOR_MODIFIABLE,
)
register(
    "similarity.backfill_seer_threads",
    default=1,
    flags=FLAG_AUTOMATOR_MODIFIABLE,
)
register(
    "similarity.backfill_project_cohort_size",
    default=1000,
    flags=FLAG_AUTOMATOR_MODIFIABLE,
)
register(
    "similarity.backfill_total_worker_count",
    default=6,
    flags=FLAG_AUTOMATOR_MODIFIABLE,
)
register(
    "similarity.new_project_seer_grouping.enabled",
    default=False,
    flags=FLAG_AUTOMATOR_MODIFIABLE,
)
register(
    "similarity.backfill_use_reranking",
    default=False,
    flags=FLAG_AUTOMATOR_MODIFIABLE,
)
register(
    "delayed_processing.batch_size",
    default=10000,
    flags=FLAG_AUTOMATOR_MODIFIABLE,
)
register(
    "delayed_processing.emit_logs",
    type=Bool,
    default=False,
    flags=FLAG_AUTOMATOR_MODIFIABLE,
)
register(
    "delayed_workflow.rollout",
    type=Bool,
    default=False,
    flags=FLAG_AUTOMATOR_MODIFIABLE,
)
register(
    "workflow_engine.scheduler.use_conditional_delete",
    type=Bool,
    default=True,
    flags=FLAG_AUTOMATOR_MODIFIABLE,
)

register(
    "workflow_engine.associate_error_detectors",
    type=Bool,
    default=False,
    flags=FLAG_AUTOMATOR_MODIFIABLE,
)

register(
    "workflow_engine.ensure_detector_association",
    type=Bool,
    default=True,
    flags=FLAG_AUTOMATOR_MODIFIABLE,
)

register(
    "grouping.grouphash_metadata.ingestion_writes_enabled",
    type=Bool,
    default=True,
    flags=FLAG_AUTOMATOR_MODIFIABLE,
)

register(
    "workflow_engine.issue_alert.group.type_id.rollout",
    type=Sequence,
    default=[],
    flags=FLAG_AUTOMATOR_MODIFIABLE,
)

register(
    "workflow_engine.group.type_id.open_periods_type_denylist",
    type=Sequence,
    default=[],
    flags=FLAG_AUTOMATOR_MODIFIABLE,
)

register(
    "workflow_engine.issue_alert.group.type_id.ga",
    type=Sequence,
    default=[],
    flags=FLAG_AUTOMATOR_MODIFIABLE,
)

register(
    "workflow_engine.num_cohorts",
    type=Int,
    default=1,
    flags=FLAG_AUTOMATOR_MODIFIABLE,
)

register(
    "workflow_engine.use_cohort_selection",
    type=Bool,
    default=True,
    flags=FLAG_AUTOMATOR_MODIFIABLE,
)
register(
    "workflow_engine.schedule.min_cohort_scheduling_age_seconds",
    type=Int,
    default=50,
    flags=FLAG_AUTOMATOR_MODIFIABLE,
)

# Restrict uptime issue creation for specific host provider identifiers. Items
# in this list map to the `host_provider_id` column in the UptimeSubscription
# table.
#
# This may be used to stop issue creation in the event that a network / hosting
# provider blocks the uptime checker causing false positives.
register(
    "uptime.restrict-issue-creation-by-hosting-provider-id",
    type=Sequence,
    default=[],
    flags=FLAG_ALLOW_EMPTY | FLAG_AUTOMATOR_MODIFIABLE,
)

# Disables specific uptime checker regions. This is a list of region slugs
# which must match regions available in the settings.UPTIME_REGIONS list.
#
# Useful to remove a region from check rotation if there is some kind of
# problem with the region.
register(
    "uptime.disabled-checker-regions",
    type=Sequence,
    default=[],
    flags=FLAG_ALLOW_EMPTY | FLAG_AUTOMATOR_MODIFIABLE,
)
register(
    "uptime.checker-regions-mode-override",
    type=Dict,
    default={},
    flags=FLAG_ALLOW_EMPTY | FLAG_AUTOMATOR_MODIFIABLE,
)

# Controls whether uptime monitoring creates issues via the issue platform.
register(
    "uptime.create-issues",
    type=Bool,
    default=True,
    flags=FLAG_AUTOMATOR_MODIFIABLE,
)

# Controls whether uptime monitoring automatically detects hostnames from error events.
register(
    "uptime.automatic-hostname-detection",
    type=Bool,
    default=True,
    flags=FLAG_AUTOMATOR_MODIFIABLE,
)

# Controls whether uptime monitoring automatically creates subscriptions for detected URLs.
register(
    "uptime.automatic-subscription-creation",
    type=Bool,
    default=True,
    flags=FLAG_AUTOMATOR_MODIFIABLE,
)

# Configures the list of public IP addresses that are returned from the
# `uptime-ips` API. This does NOT control what actual IPs are used to make the
# check, we simply have this as an option so that we can quickly update this
# list without the need for a code-change.
register(
    "uptime.uptime-ips-api-response",
    type=Sequence,
    default=[],
    flags=FLAG_ALLOW_EMPTY | FLAG_AUTOMATOR_MODIFIABLE,
)

# Configures the list of public IP addresses that are returned from the
# `tempest-ips` API. This provides a way to configure and retrieve
# IP addresses for Tempest purposes without code changes.
register(
    "tempest.tempest-ips-api-response",
    type=Sequence,
    default=[],
    flags=FLAG_ALLOW_EMPTY | FLAG_AUTOMATOR_MODIFIABLE,
)

register(
    "releases.no_snuba_for_release_creation",
    type=Bool,
    default=False,
    flags=FLAG_AUTOMATOR_MODIFIABLE,
)

# Secret Scanning. Allows to temporarily disable signature verification.
register(
    "secret-scanning.github.enable-signature-verification",
    type=Bool,
    default=True,
    flags=FLAG_AUTOMATOR_MODIFIABLE,
)

# Rate limiting for the occurrence consumer
register(
    "issues.occurrence-consumer.rate-limit.quota",
    type=Dict,
    default={"window_seconds": 3600, "granularity_seconds": 60, "limit": 1000},
    flags=FLAG_AUTOMATOR_MODIFIABLE,
)

register(
    "issues.occurrence-consumer.rate-limit.enabled",
    type=Bool,
    default=False,
    flags=FLAG_AUTOMATOR_MODIFIABLE,
)
register(
    "eventstore.adjacent_event_ids_use_snql",
    type=Bool,
    default=False,
    flags=FLAG_AUTOMATOR_MODIFIABLE,
)

# Demo mode
register(
    "demo-mode.enabled",
    type=Bool,
    default=False,
    flags=FLAG_AUTOMATOR_MODIFIABLE,
)

register(
    "demo-mode.orgs",
    default=[],
    flags=FLAG_AUTOMATOR_MODIFIABLE,
)

register(
    "demo-mode.users",
    default=[],
    flags=FLAG_AUTOMATOR_MODIFIABLE,
)

# option for sample size when fetching project tag keys
register(
    "visibility.tag-key-sample-size",
    default=1_000_000,
    flags=FLAG_AUTOMATOR_MODIFIABLE,
)

# option for clamping project tag key date range
register(
    "visibility.tag-key-max-date-range.days",
    default=14,
    flags=FLAG_AUTOMATOR_MODIFIABLE,
)

register(
    "performance.event-tracker.sample-rate.transactions",
    default=0.0,
    flags=FLAG_AUTOMATOR_MODIFIABLE,
)

# allows us to disable indexing during maintenance events
register(
    "sentry.similarity.indexing.enabled",
    default=True,
    type=Bool,
    flags=FLAG_AUTOMATOR_MODIFIABLE,
)

# Enforces a QueryBuilder check that the first relevant event has been sent for each project
register(
    "sentry.search.events.project.check_event",
    default=0.0,
    type=Float,
    flags=FLAG_AUTOMATOR_MODIFIABLE,
)

register(
    "sentry.demo_mode.sync_debug_artifacts.enable",
    type=Bool,
    default=False,
    flags=FLAG_PRIORITIZE_DISK | FLAG_AUTOMATOR_MODIFIABLE,
)
register(
    "sentry.demo_mode.sync_debug_artifacts.source_org_id",
    type=Int,
    flags=FLAG_PRIORITIZE_DISK | FLAG_AUTOMATOR_MODIFIABLE,
)

# Taskbroker flags
register(
    "taskworker.enabled",
    default=True,
    flags=FLAG_AUTOMATOR_MODIFIABLE,
)
register(
    "taskworker.route.overrides",
    default={},
    flags=FLAG_AUTOMATOR_MODIFIABLE,
)
register(
    "taskworker.grpc_service_config",
    type=String,
    default="""{"loadBalancingConfig": [{"round_robin": {}}]}""",
    flags=FLAG_AUTOMATOR_MODIFIABLE,
)
register(
    "taskworker.fetch_next.disabled_pools",
    default=[],
    flags=FLAG_AUTOMATOR_MODIFIABLE,
)


# Enable HTTP/2 transport in Sentry SDK
register(
    "sdk_http2_experiment.enabled",
    default=False,
    type=Bool,
    flags=FLAG_AUTOMATOR_MODIFIABLE,
)
register(
    "sdk-deprecation.profile-chunk.python",
    default="2.24.1",
    flags=FLAG_AUTOMATOR_MODIFIABLE,
)
register(
    "sdk-deprecation.profile-chunk.python.hard",
    default="2.24.1",
    flags=FLAG_AUTOMATOR_MODIFIABLE,
)
register(
    "sdk-deprecation.profile-chunk.cocoa",
    default="8.49.2",
    flags=FLAG_AUTOMATOR_MODIFIABLE,
)
register(
    "sdk-deprecation.profile-chunk.cocoa.hard",
    default="8.49.0",
    flags=FLAG_AUTOMATOR_MODIFIABLE,
)
register(
    "sdk-deprecation.profile-chunk.cocoa.reject",
    default="8.49.2",
    flags=FLAG_AUTOMATOR_MODIFIABLE,
)
register(
    "sdk-deprecation.profile.cocoa.reject",
    default="8.49.2",
    flags=FLAG_AUTOMATOR_MODIFIABLE,
)


# Orgs for which compression should be disabled in the chunk upload endpoint.
# This is intended to circumvent sporadic 503 errors reported by some customers.
register("chunk-upload.no-compression", default=[], flags=FLAG_AUTOMATOR_MODIFIABLE)

register(
    "issues.client_error_sampling.project_allowlist",
    type=Sequence,
    default=[],
    flags=FLAG_ALLOW_EMPTY | FLAG_AUTOMATOR_MODIFIABLE,
)

# Enable adding the `Reporting-Endpoints` header, which will in turn enable the sending of Reporting
# API reports from the browser (as long as it's Chrome).
register(
    "issues.browser_reporting.reporting_endpoints_header_enabled",
    type=Bool,
    default=False,
    flags=FLAG_AUTOMATOR_MODIFIABLE,
)

# Enable the collection of Reporting API reports via the `/api/0/reporting-api-experiment/`
# endpoint. When this is false, the endpoint will just 404.
register(
    "issues.browser_reporting.collector_endpoint_enabled",
    type=Bool,
    default=False,
    flags=FLAG_AUTOMATOR_MODIFIABLE,
)

# Enable experimental message parameterization in grouping.
register(
    "grouping.experimental_parameterization",
    type=Float,
    default=0.0,
    flags=FLAG_AUTOMATOR_MODIFIABLE,
)

# Fraction of attachments that are double-written to the new objectstore alongside the existing attachments store.
# This is mutually exclusive with the below setting.
register("objectstore.double_write.attachments", default=0.0, flags=FLAG_AUTOMATOR_MODIFIABLE)
# Fraction of attachments that are being stored exclusively in the new objectstore.
register("objectstore.enable_for.attachments", default=0.0, flags=FLAG_AUTOMATOR_MODIFIABLE)
# Fraction of attachments that are being stored on objectstore for processing and long-term storage.
register("objectstore.enable_for.cached_attachments", default=0.0, flags=FLAG_AUTOMATOR_MODIFIABLE)
# This forces symbolication to use the "stored attachment" codepath,
# regardless of whether the attachment has already been stored.
register("objectstore.force-stored-symbolication", default=0.0, flags=FLAG_AUTOMATOR_MODIFIABLE)


# option used to enable/disable tracking
# rate of potential functions metrics to
# be written into EAP
register(
    "profiling.track_functions_metrics_write_rate.eap.enabled",
    default=False,
    type=Bool,
    flags=FLAG_AUTOMATOR_MODIFIABLE,
)


register(
    "sentry.send_onboarding_task_metrics",
    type=Bool,
    default=False,
    flags=FLAG_AUTOMATOR_MODIFIABLE,
)

# Skip recording onboarding tasks if organization onboarding is already complete
register(
    "sentry:skip-record-onboarding-tasks-if-complete",
    type=Bool,
    default=False,
    flags=FLAG_AUTOMATOR_MODIFIABLE,
)

# Database field encryption method
# Supported values:
# - 'plaintext': No encryption (default)
# - 'fernet': Fernet symmetric encryption
# - 'keysets': (Future) Google Tink keysets for key rotation
register(
    "database.encryption.method",
    type=String,
    default="plaintext",
    flags=FLAG_PRIORITIZE_DISK | FLAG_AUTOMATOR_MODIFIABLE,
)

# Lists all the consumers we want to dump the stacktrace upon shutdown.
# We have seen some consumers hanging after restart. This should help
# us to identify where they get stuck.
# The consumer name is the ones defined in sentry.consumers.KAFKA_CONSUMERS.
register(
    "consumer.dump_stacktrace_on_shutdown",
    type=Sequence,
    default=[],
    flags=FLAG_AUTOMATOR_MODIFIABLE,
)


# Rate at which to forward events to eap_items. 1.0
# means that 100% of projects will forward events to eap_items.
register(
    "eventstream.eap_forwarding_rate",
    default=0.0,
    flags=FLAG_AUTOMATOR_MODIFIABLE,
)

# Killswich for LLM issue detection
register(
    "issue-detection.llm-detection.enabled",
    type=Bool,
    default=False,
    flags=FLAG_MODIFIABLE_BOOL | FLAG_AUTOMATOR_MODIFIABLE,
)

# Allow list for projects with LLM issue detection enabled
register(
    "issue-detection.llm-detection.projects-allowlist",
    type=Sequence,
    default=[],
    flags=FLAG_ALLOW_EMPTY | FLAG_AUTOMATOR_MODIFIABLE,
)

# Controls whether deletion from EAP is enabled.
register(
    "eventstream.eap.deletion-enabled",
    type=Bool,
    default=True,
    flags=FLAG_AUTOMATOR_MODIFIABLE,
)

# Send logs for sentry app webhooks sent. Should only be enabled for debugging a specific app or installation.
register(
    "sentry-apps.webhook-logging.enabled",
    type=Dict,
    default={
        "sentry_app_slug": [],
        "installation_uuid": [],
    },
    flags=FLAG_AUTOMATOR_MODIFIABLE,
)

# Which issue categories should we send issue.created webhooks for
register(
    "sentry-apps.expanded-webhook-categories",
    type=Sequence,
    default=[
        1,  # ERROR
        4,  # CRON
        6,  # FEEDBACK
        7,  # UPTIME
        10,  # OUTAGE
    ],
    flags=FLAG_AUTOMATOR_MODIFIABLE,
)

# Manual option for disabling misbehaving sentry apps from sending webhooks.
register(
    "sentry-apps.webhook.restricted-webhook-sending",
    type=Sequence,
    default=[],
    flags=FLAG_AUTOMATOR_MODIFIABLE,
)

# Killswitch for web vital issue detection
register(
    "issue-detection.web-vitals-detection.enabled",
    type=Bool,
    default=False,
    flags=FLAG_MODIFIABLE_BOOL | FLAG_AUTOMATOR_MODIFIABLE,
)

# Allow list for projects with web vital issue detection enabled
register(
    "issue-detection.web-vitals-detection.projects-allowlist",
    type=Sequence,
    default=[],
    flags=FLAG_ALLOW_EMPTY | FLAG_AUTOMATOR_MODIFIABLE,
)

# Sets the sample rate for profiles collected via the JoinProfiler arroyo strategy
register(
    "consumer.join.profiling.rate",
    type=Float,
    default=0.0,
    flags=FLAG_AUTOMATOR_MODIFIABLE,
)

register(
    "seer.scanner_no_consent.rollout_rate",
    type=Float,
    default=0.0,
    flags=FLAG_MODIFIABLE_RATE | FLAG_AUTOMATOR_MODIFIABLE,
)<|MERGE_RESOLUTION|>--- conflicted
+++ resolved
@@ -3066,7 +3066,6 @@
     default=0.0,
     flags=FLAG_AUTOMATOR_MODIFIABLE,
 )
-<<<<<<< HEAD
 # Custom Rule Samples Fulfilled notifications
 register(
     "notifications.platform-rate.custom-rule-samples-fulfilled",
@@ -3074,8 +3073,6 @@
     default=0.0,
     flags=FLAG_AUTOMATOR_MODIFIABLE,
 )
-=======
->>>>>>> 2982c1d2
 # Notification Options - End
 
 # List of organizations with increased rate limits for organization_events API
