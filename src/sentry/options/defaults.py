import os

from sentry.logging import LoggingFormat
from sentry.options import register
from sentry.options.manager import (
    FLAG_ALLOW_EMPTY,
    FLAG_AUTOMATOR_MODIFIABLE,
    FLAG_BOOL,
    FLAG_CREDENTIAL,
    FLAG_IMMUTABLE,
    FLAG_MODIFIABLE_BOOL,
    FLAG_MODIFIABLE_RATE,
    FLAG_NOSTORE,
    FLAG_PRIORITIZE_DISK,
    FLAG_REQUIRED,
    FLAG_SCALAR,
)
from sentry.utils.types import Any, Bool, Dict, Float, Int, Sequence, String

# Cache
# register('cache.backend', flags=FLAG_NOSTORE)
# register('cache.options', type=Dict, flags=FLAG_NOSTORE)


# System
register("system.admin-email", flags=FLAG_REQUIRED)
register(
    "system.support-email",
    flags=FLAG_ALLOW_EMPTY | FLAG_PRIORITIZE_DISK | FLAG_AUTOMATOR_MODIFIABLE,
)
register(
    "system.security-email",
    flags=FLAG_ALLOW_EMPTY | FLAG_PRIORITIZE_DISK | FLAG_AUTOMATOR_MODIFIABLE,
)
register("system.databases", type=Dict, flags=FLAG_NOSTORE)
# register('system.debug', default=False, flags=FLAG_NOSTORE)
register(
    "system.rate-limit",
    default=0,
    flags=FLAG_ALLOW_EMPTY | FLAG_PRIORITIZE_DISK | FLAG_AUTOMATOR_MODIFIABLE,
)
register(
    "system.event-retention-days",
    default=0,
    flags=FLAG_ALLOW_EMPTY | FLAG_PRIORITIZE_DISK | FLAG_AUTOMATOR_MODIFIABLE,
)
register("system.secret-key", flags=FLAG_CREDENTIAL | FLAG_NOSTORE)
register("system.root-api-key", flags=FLAG_PRIORITIZE_DISK | FLAG_AUTOMATOR_MODIFIABLE)
register("system.logging-format", default=LoggingFormat.HUMAN, flags=FLAG_NOSTORE)
# This is used for the chunk upload endpoint
register("system.upload-url-prefix", flags=FLAG_PRIORITIZE_DISK | FLAG_AUTOMATOR_MODIFIABLE)
register(
    "system.maximum-file-size",
    default=2**31,
    flags=FLAG_PRIORITIZE_DISK | FLAG_AUTOMATOR_MODIFIABLE,
)

# URL configuration
# Absolute URL to the sentry root directory. Should not include a trailing slash.
register(
    "system.url-prefix",
    ttl=60,
    grace=3600,
    default=os.environ.get("SENTRY_SYSTEM_URL_PREFIX"),
    flags=FLAG_REQUIRED | FLAG_PRIORITIZE_DISK,
)
register(
    "system.internal-url-prefix",
    flags=FLAG_ALLOW_EMPTY | FLAG_PRIORITIZE_DISK | FLAG_AUTOMATOR_MODIFIABLE,
)
# Base hostname that account domains are subdomains of.
register(
    "system.base-hostname",
    default=os.environ.get("SENTRY_SYSTEM_BASE_HOSTNAME"),
    flags=FLAG_ALLOW_EMPTY | FLAG_PRIORITIZE_DISK | FLAG_NOSTORE,
)
# The template for organization subdomain hostnames.
register(
    "system.organization-base-hostname",
    default=os.environ.get("SENTRY_ORGANIZATION_BASE_HOSTNAME"),
    flags=FLAG_ALLOW_EMPTY | FLAG_PRIORITIZE_DISK | FLAG_NOSTORE,
)
# Template for organization URL including protocol
register(
    "system.organization-url-template",
    default=os.environ.get("SENTRY_ORGANIZATION_URL_TEMPLATE"),
    flags=FLAG_ALLOW_EMPTY | FLAG_PRIORITIZE_DISK | FLAG_NOSTORE,
)
# Template for region based API URL
register(
    "system.region-api-url-template",
    default=os.environ.get("SENTRY_REGION_API_URL_TEMPLATE"),
    flags=FLAG_ALLOW_EMPTY | FLAG_PRIORITIZE_DISK | FLAG_NOSTORE,
)
# The region that this instance is currently running in.
register("system.region", flags=FLAG_ALLOW_EMPTY | FLAG_PRIORITIZE_DISK | FLAG_NOSTORE)

# Redis
register(
    "redis.clusters",
    type=Dict,
    default={"default": {"hosts": {0: {"host": "127.0.0.1", "port": 6379}}}},
    flags=FLAG_NOSTORE | FLAG_IMMUTABLE,
)
register("redis.options", type=Dict, flags=FLAG_NOSTORE)

# Processing worker caches
register(
    "dsym.cache-path",
    type=String,
    default="/tmp/sentry-dsym-cache",
    flags=FLAG_PRIORITIZE_DISK | FLAG_AUTOMATOR_MODIFIABLE,
)
register(
    "releasefile.cache-path",
    type=String,
    default="/tmp/sentry-releasefile-cache",
    flags=FLAG_PRIORITIZE_DISK | FLAG_AUTOMATOR_MODIFIABLE,
)
register(
    "releasefile.cache-limit",
    type=Int,
    default=10 * 1024 * 1024,
    flags=FLAG_PRIORITIZE_DISK | FLAG_AUTOMATOR_MODIFIABLE,
)
register(
    "releasefile.cache-max-archive-size",
    type=Int,
    default=1024 * 1024 * 1024,
    flags=FLAG_PRIORITIZE_DISK | FLAG_AUTOMATOR_MODIFIABLE,
)


# Mail
register("mail.backend", default="smtp", flags=FLAG_NOSTORE)
register(
    "mail.host",
    default="127.0.0.1",
    flags=FLAG_REQUIRED | FLAG_PRIORITIZE_DISK,
)
register(
    "mail.port",
    default=25,
    flags=FLAG_REQUIRED | FLAG_PRIORITIZE_DISK,
)
register(
    "mail.username",
    flags=FLAG_REQUIRED | FLAG_ALLOW_EMPTY | FLAG_PRIORITIZE_DISK,
)
register(
    "mail.password",
    flags=FLAG_REQUIRED | FLAG_ALLOW_EMPTY | FLAG_PRIORITIZE_DISK,
)
register(
    "mail.use-tls",
    default=False,
    flags=FLAG_REQUIRED | FLAG_PRIORITIZE_DISK,
)
register(
    "mail.use-ssl",
    default=False,
    flags=FLAG_REQUIRED | FLAG_PRIORITIZE_DISK,
)
register(
    "mail.subject-prefix",
    default="[Sentry]",
    flags=FLAG_PRIORITIZE_DISK | FLAG_AUTOMATOR_MODIFIABLE,
)
register(
    "mail.from",
    default="root@localhost",
    flags=FLAG_REQUIRED | FLAG_PRIORITIZE_DISK,
)
register("mail.list-namespace", type=String, default="localhost", flags=FLAG_NOSTORE)
register(
    "mail.enable-replies", default=False, flags=FLAG_PRIORITIZE_DISK | FLAG_AUTOMATOR_MODIFIABLE
)
register(
    "mail.reply-hostname",
    default="",
    flags=FLAG_ALLOW_EMPTY | FLAG_PRIORITIZE_DISK | FLAG_AUTOMATOR_MODIFIABLE,
)
register(
    "mail.mailgun-api-key",
    default="",
    flags=FLAG_ALLOW_EMPTY | FLAG_PRIORITIZE_DISK | FLAG_AUTOMATOR_MODIFIABLE,
)
register(
    "mail.timeout",
    default=10,
    type=Int,
    flags=FLAG_ALLOW_EMPTY | FLAG_PRIORITIZE_DISK | FLAG_AUTOMATOR_MODIFIABLE,
)

# TOTP (Auth app)
register(
    "totp.disallow-new-enrollment",
    default=False,
    type=Bool,
    flags=FLAG_ALLOW_EMPTY | FLAG_PRIORITIZE_DISK | FLAG_AUTOMATOR_MODIFIABLE,
)

# SMS
register(
    "sms.twilio-account",
    default="",
    flags=FLAG_ALLOW_EMPTY | FLAG_PRIORITIZE_DISK | FLAG_AUTOMATOR_MODIFIABLE,
)
register(
    "sms.twilio-token", default="", flags=FLAG_CREDENTIAL | FLAG_ALLOW_EMPTY | FLAG_PRIORITIZE_DISK
)
register(
    "sms.twilio-number",
    default="",
    flags=FLAG_ALLOW_EMPTY | FLAG_PRIORITIZE_DISK | FLAG_AUTOMATOR_MODIFIABLE,
)
register(
    "sms.disallow-new-enrollment",
    default=False,
    type=Bool,
    flags=FLAG_ALLOW_EMPTY | FLAG_AUTOMATOR_MODIFIABLE,
)

# U2F
register(
    "u2f.app-id",
    default="",
    flags=FLAG_ALLOW_EMPTY | FLAG_PRIORITIZE_DISK | FLAG_AUTOMATOR_MODIFIABLE,
)
register(
    "u2f.facets",
    default=[],
    type=Sequence,
    flags=FLAG_ALLOW_EMPTY | FLAG_PRIORITIZE_DISK | FLAG_AUTOMATOR_MODIFIABLE,
)
register(
    "u2f.disallow-new-enrollment",
    default=False,
    type=Bool,
    flags=FLAG_ALLOW_EMPTY | FLAG_PRIORITIZE_DISK | FLAG_AUTOMATOR_MODIFIABLE,
)

# Recovery Codes
register(
    "recovery.disallow-new-enrollment",
    default=False,
    type=Bool,
    flags=FLAG_ALLOW_EMPTY | FLAG_PRIORITIZE_DISK | FLAG_AUTOMATOR_MODIFIABLE,
)

# Auth
register(
    "auth.ip-rate-limit",
    default=0,
    flags=FLAG_ALLOW_EMPTY | FLAG_PRIORITIZE_DISK | FLAG_AUTOMATOR_MODIFIABLE,
)
register(
    "auth.user-rate-limit",
    default=0,
    flags=FLAG_ALLOW_EMPTY | FLAG_PRIORITIZE_DISK | FLAG_AUTOMATOR_MODIFIABLE,
)
register(
    "auth.allow-registration",
    default=False,
    flags=FLAG_ALLOW_EMPTY | FLAG_PRIORITIZE_DISK | FLAG_REQUIRED,
)


register(
    "api.rate-limit.org-create",
    default=5,
    flags=FLAG_ALLOW_EMPTY | FLAG_PRIORITIZE_DISK | FLAG_AUTOMATOR_MODIFIABLE,
)

# Beacon
register("beacon.anonymous", type=Bool, flags=FLAG_REQUIRED)

# Filestore (default)
register("filestore.backend", default="filesystem", flags=FLAG_NOSTORE)
register("filestore.options", default={"location": "/tmp/sentry-files"}, flags=FLAG_NOSTORE)
register(
    "filestore.relocation", default={"location": "/tmp/sentry-relocation-files"}, flags=FLAG_NOSTORE
)

# Filestore for control silo
register("filestore.control.backend", default="", flags=FLAG_NOSTORE)
register("filestore.control.options", default={}, flags=FLAG_NOSTORE)

# Whether to use a redis lock on fileblob uploads and deletes
register("fileblob.upload.use_lock", default=True, flags=FLAG_AUTOMATOR_MODIFIABLE)
# Whether to use redis to cache `FileBlob.id` lookups
register("fileblob.upload.use_blobid_cache", default=False, flags=FLAG_AUTOMATOR_MODIFIABLE)

# Symbol server
register(
    "symbolserver.enabled",
    default=False,
    flags=FLAG_ALLOW_EMPTY | FLAG_PRIORITIZE_DISK | FLAG_AUTOMATOR_MODIFIABLE,
)
register(
    "symbolserver.options",
    default={"url": "http://127.0.0.1:3000"},
    flags=FLAG_ALLOW_EMPTY | FLAG_PRIORITIZE_DISK | FLAG_AUTOMATOR_MODIFIABLE,
)

# Symbolicator
register(
    "symbolicator.enabled",
    default=False,
    flags=FLAG_ALLOW_EMPTY | FLAG_PRIORITIZE_DISK | FLAG_AUTOMATOR_MODIFIABLE,
)
register(
    "symbolicator.options",
    default={"url": "http://localhost:3021"},
    flags=FLAG_ALLOW_EMPTY | FLAG_PRIORITIZE_DISK | FLAG_AUTOMATOR_MODIFIABLE,
)

# Killswitch for symbolication sources, based on a list of source IDs. Meant to be used in extreme
# situations where it is preferable to break symbolication in a few places as opposed to letting
# it break everywhere.
register(
    "symbolicator.ignored_sources",
    type=Sequence,
    default=[],
    flags=FLAG_ALLOW_EMPTY | FLAG_AUTOMATOR_MODIFIABLE,
)

# Backend chart rendering via chartcuterie
register(
    "chart-rendering.enabled",
    default=False,
    flags=FLAG_ALLOW_EMPTY | FLAG_PRIORITIZE_DISK | FLAG_AUTOMATOR_MODIFIABLE,
)
register(
    "chart-rendering.chartcuterie",
    default={"url": "http://localhost:7901"},
    flags=FLAG_ALLOW_EMPTY | FLAG_PRIORITIZE_DISK | FLAG_AUTOMATOR_MODIFIABLE,
)
# Leaving these empty will use the same storage driver configured for
# Filestore
register(
    "chart-rendering.storage.backend",
    default=None,
    flags=FLAG_ALLOW_EMPTY | FLAG_PRIORITIZE_DISK | FLAG_AUTOMATOR_MODIFIABLE,
)
register(
    "chart-rendering.storage.options",
    type=Dict,
    default=None,
    flags=FLAG_ALLOW_EMPTY | FLAG_PRIORITIZE_DISK | FLAG_AUTOMATOR_MODIFIABLE,
)

# Replay Options
#
# Replay storage backend configuration (only applicable if the direct-storage driver is used)
register(
    "replay.storage.backend",
    default=None,
    flags=FLAG_ALLOW_EMPTY | FLAG_PRIORITIZE_DISK | FLAG_AUTOMATOR_MODIFIABLE,
)
register(
    "replay.storage.options",
    type=Dict,
    default=None,
    flags=FLAG_ALLOW_EMPTY | FLAG_PRIORITIZE_DISK | FLAG_AUTOMATOR_MODIFIABLE,
)
# Replay Analyzer service.
register(
    "replay.analyzer_service_url",
    default=None,
    flags=FLAG_ALLOW_EMPTY | FLAG_PRIORITIZE_DISK | FLAG_AUTOMATOR_MODIFIABLE,
)
register(
    "organizations:session-replay-accessibility-issues-enabled",
    type=Bool,
    default=True,
    flags=FLAG_ALLOW_EMPTY | FLAG_PRIORITIZE_DISK | FLAG_AUTOMATOR_MODIFIABLE,
)

# Analytics
register("analytics.backend", default="noop", flags=FLAG_NOSTORE)
register("analytics.options", default={}, flags=FLAG_NOSTORE)

# Slack Integration
register("slack.client-id", flags=FLAG_PRIORITIZE_DISK | FLAG_AUTOMATOR_MODIFIABLE)
register("slack.client-secret", flags=FLAG_CREDENTIAL | FLAG_PRIORITIZE_DISK)
# signing-secret is preferred, but need to keep verification-token for apps that use it
register("slack.verification-token", flags=FLAG_CREDENTIAL | FLAG_PRIORITIZE_DISK)
register("slack.signing-secret", flags=FLAG_CREDENTIAL | FLAG_PRIORITIZE_DISK)

# Codecov Integration
register("codecov.client-secret", flags=FLAG_CREDENTIAL | FLAG_PRIORITIZE_DISK)

# GitHub Integration
register("github-app.id", default=0, flags=FLAG_AUTOMATOR_MODIFIABLE)
register("github-app.name", default="", flags=FLAG_AUTOMATOR_MODIFIABLE)
register("github-app.webhook-secret", default="", flags=FLAG_CREDENTIAL)
register("github-app.private-key", default="", flags=FLAG_CREDENTIAL)
register("github-app.client-id", flags=FLAG_PRIORITIZE_DISK | FLAG_AUTOMATOR_MODIFIABLE)
register("github-app.client-secret", flags=FLAG_CREDENTIAL | FLAG_PRIORITIZE_DISK)

# GitHub Auth
register(
    "github-login.client-id", default="", flags=FLAG_PRIORITIZE_DISK | FLAG_AUTOMATOR_MODIFIABLE
)
register("github-login.client-secret", default="", flags=FLAG_CREDENTIAL | FLAG_PRIORITIZE_DISK)
register(
    "github-login.require-verified-email",
    type=Bool,
    default=False,
    flags=FLAG_PRIORITIZE_DISK | FLAG_AUTOMATOR_MODIFIABLE,
)
register(
    "github-login.base-domain",
    default="github.com",
    flags=FLAG_PRIORITIZE_DISK | FLAG_AUTOMATOR_MODIFIABLE,
)
register(
    "github-login.api-domain",
    default="api.github.com",
    flags=FLAG_PRIORITIZE_DISK | FLAG_AUTOMATOR_MODIFIABLE,
)
register(
    "github-login.extended-permissions",
    type=Sequence,
    default=[],
    flags=FLAG_PRIORITIZE_DISK | FLAG_AUTOMATOR_MODIFIABLE,
)
register("github-login.organization", flags=FLAG_PRIORITIZE_DISK | FLAG_AUTOMATOR_MODIFIABLE)

# VSTS Integration
register("vsts.client-id", flags=FLAG_PRIORITIZE_DISK | FLAG_AUTOMATOR_MODIFIABLE)
register("vsts.client-secret", flags=FLAG_CREDENTIAL | FLAG_PRIORITIZE_DISK)
# VSTS Integration - with limited scopes
register("vsts-limited.client-id", flags=FLAG_PRIORITIZE_DISK | FLAG_AUTOMATOR_MODIFIABLE)
register("vsts-limited.client-secret", flags=FLAG_CREDENTIAL | FLAG_PRIORITIZE_DISK)

# PagerDuty Integration
register("pagerduty.app-id", default="", flags=FLAG_AUTOMATOR_MODIFIABLE)

# Vercel Integration
register("vercel.client-id", flags=FLAG_PRIORITIZE_DISK | FLAG_AUTOMATOR_MODIFIABLE)
register("vercel.client-secret", flags=FLAG_CREDENTIAL | FLAG_PRIORITIZE_DISK)
register("vercel.integration-slug", default="sentry", flags=FLAG_AUTOMATOR_MODIFIABLE)

# MsTeams Integration
register("msteams.client-id", flags=FLAG_PRIORITIZE_DISK | FLAG_AUTOMATOR_MODIFIABLE)
register("msteams.client-secret", flags=FLAG_CREDENTIAL | FLAG_PRIORITIZE_DISK)
register("msteams.app-id")

# Discord Integration
register("discord.application-id", flags=FLAG_PRIORITIZE_DISK | FLAG_AUTOMATOR_MODIFIABLE)
register("discord.public-key", flags=FLAG_PRIORITIZE_DISK | FLAG_AUTOMATOR_MODIFIABLE)
register("discord.bot-token", flags=FLAG_CREDENTIAL | FLAG_PRIORITIZE_DISK)
register("discord.client-secret", flags=FLAG_CREDENTIAL | FLAG_PRIORITIZE_DISK)

# AWS Lambda Integration
register("aws-lambda.access-key-id", flags=FLAG_PRIORITIZE_DISK | FLAG_AUTOMATOR_MODIFIABLE)
register("aws-lambda.secret-access-key", flags=FLAG_CREDENTIAL | FLAG_PRIORITIZE_DISK)
register("aws-lambda.cloudformation-url", flags=FLAG_AUTOMATOR_MODIFIABLE)
register("aws-lambda.account-number", default="943013980633", flags=FLAG_AUTOMATOR_MODIFIABLE)
register(
    "aws-lambda.node.layer-name", default="SentryNodeServerlessSDK", flags=FLAG_AUTOMATOR_MODIFIABLE
)
register("aws-lambda.node.layer-version", flags=FLAG_AUTOMATOR_MODIFIABLE)
register(
    "aws-lambda.python.layer-name",
    default="SentryPythonServerlessSDK",
    flags=FLAG_AUTOMATOR_MODIFIABLE,
)
register("aws-lambda.python.layer-version", flags=FLAG_AUTOMATOR_MODIFIABLE)
# the region of the host account we use for assuming the role
register("aws-lambda.host-region", default="us-east-2", flags=FLAG_AUTOMATOR_MODIFIABLE)
# the number of threads we should use to install Lambdas
register("aws-lambda.thread-count", default=100, flags=FLAG_AUTOMATOR_MODIFIABLE)

# Snuba
register(
    "snuba.search.pre-snuba-candidates-optimizer",
    type=Bool,
    default=False,
    flags=FLAG_AUTOMATOR_MODIFIABLE,
)
register(
    "snuba.search.pre-snuba-candidates-percentage", default=0.2, flags=FLAG_AUTOMATOR_MODIFIABLE
)
register(
    "snuba.search.project-group-count-cache-time",
    default=24 * 60 * 60,
    flags=FLAG_AUTOMATOR_MODIFIABLE,
)
register("snuba.search.min-pre-snuba-candidates", default=500, flags=FLAG_AUTOMATOR_MODIFIABLE)
register("snuba.search.max-pre-snuba-candidates", default=5000, flags=FLAG_AUTOMATOR_MODIFIABLE)
register("snuba.search.chunk-growth-rate", default=1.5, flags=FLAG_AUTOMATOR_MODIFIABLE)
register("snuba.search.max-chunk-size", default=2000, flags=FLAG_AUTOMATOR_MODIFIABLE)
register("snuba.search.max-total-chunk-time-seconds", default=30.0, flags=FLAG_AUTOMATOR_MODIFIABLE)
register("snuba.search.hits-sample-size", default=100, flags=FLAG_AUTOMATOR_MODIFIABLE)
register("snuba.track-outcomes-sample-rate", default=0.0, flags=FLAG_AUTOMATOR_MODIFIABLE)
register("snuba.use-mql-endpoint", default=0.0, flags=FLAG_AUTOMATOR_MODIFIABLE)

# The percentage of tagkeys that we want to cache. Set to 1.0 in order to cache everything, <=0.0 to stop caching
register(
    "snuba.tagstore.cache-tagkeys-rate",
    default=0.0,
    flags=FLAG_PRIORITIZE_DISK | FLAG_AUTOMATOR_MODIFIABLE,
)

# Kafka Publisher
register("kafka-publisher.raw-event-sample-rate", default=0.0, flags=FLAG_AUTOMATOR_MODIFIABLE)
register("kafka-publisher.max-event-size", default=100000, flags=FLAG_AUTOMATOR_MODIFIABLE)

# Ingest refactor
register(
    "store.projects-normalize-in-rust-opt-in",
    type=Sequence,
    default=[],
    flags=FLAG_AUTOMATOR_MODIFIABLE,
)  # unused
register(
    "store.projects-normalize-in-rust-opt-out",
    type=Sequence,
    default=[],
    flags=FLAG_AUTOMATOR_MODIFIABLE,
)  # unused
# positive value means stable opt-in in the range 0.0 to 1.0, negative value
# means random opt-in with the same range.
register(
    "store.projects-normalize-in-rust-percent-opt-in", default=0.0, flags=FLAG_AUTOMATOR_MODIFIABLE
)  # unused

# From 0.0 to 1.0: Randomly disable normalization code in interfaces when loading from db
register("store.empty-interface-sample-rate", default=0.0, flags=FLAG_AUTOMATOR_MODIFIABLE)

# Enable multiple topics for eventstream. It allows specific event types to be sent
# to specific topic.
register(
    "store.eventstream-per-type-topic",
    default=False,
    flags=FLAG_PRIORITIZE_DISK | FLAG_AUTOMATOR_MODIFIABLE,
)

# if this is turned to `True` sentry will behave like relay would do with
# regards to filter responses.
register("store.lie-about-filter-status", default=False, flags=FLAG_AUTOMATOR_MODIFIABLE)

# Toggles between processing transactions directly in the ingest consumer
# (``False``) and spawning a save_event task (``True``).
register("store.transactions-celery", default=False, flags=FLAG_AUTOMATOR_MODIFIABLE)  # unused

# Symbolicator refactors
# - Disabling minidump stackwalking in endpoints
register(
    "symbolicator.minidump-refactor-projects-opt-in",
    type=Sequence,
    default=[],
    flags=FLAG_AUTOMATOR_MODIFIABLE,
)  # unused
register(
    "symbolicator.minidump-refactor-projects-opt-out",
    type=Sequence,
    default=[],
    flags=FLAG_AUTOMATOR_MODIFIABLE,
)  # unused
register(
    "symbolicator.minidump-refactor-random-sampling", default=0.0, flags=FLAG_AUTOMATOR_MODIFIABLE
)  # unused

# Enable use of Symbolicator Source Maps processing for specific projects.
register(
    "symbolicator.sourcemaps-processing-projects",
    type=Sequence,
    default=[],
    flags=FLAG_AUTOMATOR_MODIFIABLE,
)
# Enable use of Symbolicator Source Maps processing for fraction of projects.
register(
    "symbolicator.sourcemaps-processing-sample-rate", default=0.0, flags=FLAG_AUTOMATOR_MODIFIABLE
)
# Query and supply Bundle Indexes to Symbolicator SourceMap processing
register(
    "symbolicator.sourcemaps-bundle-index-sample-rate", default=0.0, flags=FLAG_AUTOMATOR_MODIFIABLE
)
# Refresh Bundle Indexes reported as used by symbolicator
register(
    "symbolicator.sourcemaps-bundle-index-refresh-sample-rate",
    default=0.0,
    flags=FLAG_AUTOMATOR_MODIFIABLE,
)

# Percentage of events that generate a random `worker_id` for symbolicator load balancing
register(
    "symbolicator.worker-id-randomization-sample-rate",
    default=0.0,
    flags=FLAG_AUTOMATOR_MODIFIABLE,
)

# Normalization after processors
register("store.normalize-after-processing", default=0.0, flags=FLAG_AUTOMATOR_MODIFIABLE)  # unused
register(
    "store.disable-trim-in-renormalization", default=0.0, flags=FLAG_AUTOMATOR_MODIFIABLE
)  # unused

# Data scrubbing in Rust
register("store.sample-rust-data-scrubber", default=0.0, flags=FLAG_AUTOMATOR_MODIFIABLE)  # unused
register("store.use-rust-data-scrubber", default=False, flags=FLAG_AUTOMATOR_MODIFIABLE)  # unused

# Post Process Error Hook Sampling
register(
    "post-process.use-error-hook-sampling", default=False, flags=FLAG_AUTOMATOR_MODIFIABLE
)  # unused
# From 0.0 to 1.0: Randomly enqueue process_resource_change task
register(
    "post-process.error-hook-sample-rate", default=0.0, flags=FLAG_AUTOMATOR_MODIFIABLE
)  # unused

# Transaction events
# True => kill switch to disable ingestion of transaction events for internal project.
register(
    "transaction-events.force-disable-internal-project",
    default=False,
    flags=FLAG_AUTOMATOR_MODIFIABLE,
)

# Moving signals and TSDB into outcomes consumer
register(
    "outcomes.signals-in-consumer-sample-rate", default=0.0, flags=FLAG_AUTOMATOR_MODIFIABLE
)  # unused
register(
    "outcomes.tsdb-in-consumer-sample-rate", default=0.0, flags=FLAG_AUTOMATOR_MODIFIABLE
)  # unused

# Node data save rate
register(
    "nodedata.cache-sample-rate",
    default=0.0,
    flags=FLAG_PRIORITIZE_DISK | FLAG_AUTOMATOR_MODIFIABLE,
)
register(
    "nodedata.cache-on-save", default=False, flags=FLAG_PRIORITIZE_DISK | FLAG_AUTOMATOR_MODIFIABLE
)

# Use nodestore for eventstore.get_events
register(
    "eventstore.use-nodestore",
    default=False,
    flags=FLAG_PRIORITIZE_DISK | FLAG_AUTOMATOR_MODIFIABLE,
)

# Alerts / Workflow incremental rollout rate. Tied to feature handlers in getsentry
register("workflow.rollout-rate", default=0, flags=FLAG_PRIORITIZE_DISK | FLAG_AUTOMATOR_MODIFIABLE)

# Performance metric alerts incremental rollout rate. Tied to feature handlers
# in getsentry
register(
    "incidents-performance.rollout-rate",
    default=0,
    flags=FLAG_PRIORITIZE_DISK | FLAG_AUTOMATOR_MODIFIABLE,
)

# Max number of tags to combine in a single query in Discover2 tags facet.
register(
    "discover2.max_tags_to_combine",
    default=3,
    flags=FLAG_PRIORITIZE_DISK | FLAG_AUTOMATOR_MODIFIABLE,
)

# Enables setting a sampling rate when producing the tag facet.
register(
    "discover2.tags_facet_enable_sampling",
    default=True,
    flags=FLAG_PRIORITIZE_DISK | FLAG_AUTOMATOR_MODIFIABLE,
)

# Killswitch for datascrubbing after stacktrace processing. Set to False to
# disable datascrubbers.
register("processing.can-use-scrubbers", default=True, flags=FLAG_AUTOMATOR_MODIFIABLE)

# Enable use of symbolic-sourcemapcache for JavaScript Source Maps processing.
# Set this value of the fraction of projects that you want to use it for.
register(
    "processing.sourcemapcache-processor", default=0.0, flags=FLAG_AUTOMATOR_MODIFIABLE
)  # unused

# Killswitch for sending internal errors to the internal project or
# `SENTRY_SDK_CONFIG.relay_dsn`. Set to `0` to only send to
# `SENTRY_SDK_CONFIG.dsn` (the "upstream transport") and nothing else.
#
# Note: A value that is neither 0 nor 1 is regarded as 0
register("store.use-relay-dsn-sample-rate", default=1, flags=FLAG_AUTOMATOR_MODIFIABLE)

# A rate to apply to any events denoted as experimental to be sent to an experimental dsn.
register("store.use-experimental-dsn-sample-rate", default=0.0, flags=FLAG_AUTOMATOR_MODIFIABLE)

# A rate that enables statsd item sending (DDM data) to s4s
register("store.allow-s4s-ddm-sample-rate", default=0.0, flags=FLAG_AUTOMATOR_MODIFIABLE)

# Mock out integrations and services for tests
register("mocks.jira", default=False, flags=FLAG_AUTOMATOR_MODIFIABLE)

# Record statistics about event payloads and their compressibility
register(
    "store.nodestore-stats-sample-rate", default=0.0, flags=FLAG_AUTOMATOR_MODIFIABLE
)  # unused

# Killswitch to stop storing any reprocessing payloads.
register("store.reprocessing-force-disable", default=False, flags=FLAG_AUTOMATOR_MODIFIABLE)

register(
    "store.race-free-group-creation-force-disable", default=False, flags=FLAG_AUTOMATOR_MODIFIABLE
)

# Option to enable dart deobfuscation on ingest
register(
    "processing.view-hierarchies-dart-deobfuscation", default=0.0, flags=FLAG_AUTOMATOR_MODIFIABLE
)

# Enable calling the severity modeling API on group creation
register(
    "processing.calculate-severity-on-group-creation",
    default=False,
    flags=FLAG_AUTOMATOR_MODIFIABLE,
)

# Enable sending the flag to the microservice to tell it to purposefully take longer than our
# timeout, to see the effect on the overall error event processing backlog
register(
    "processing.severity-backlog-test.timeout",
    default=False,
    flags=FLAG_AUTOMATOR_MODIFIABLE,
)

# Enable sending the flag to the microservice to tell it to purposefully send back an error, to see
# the effect on the overall error event processing backlog
register(
    "processing.severity-backlog-test.error",
    default=False,
    flags=FLAG_AUTOMATOR_MODIFIABLE,
)

register(
    "issues.severity.high-priority-alerts-projects-allowlist",
    type=Sequence,
    default=[],
    flags=FLAG_ALLOW_EMPTY | FLAG_AUTOMATOR_MODIFIABLE,
)

register(
    "issues.severity.new-escalation-projects-allowlist",
    type=Sequence,
    default=[],
    flags=FLAG_ALLOW_EMPTY | FLAG_AUTOMATOR_MODIFIABLE,
)


# ## sentry.killswitches
#
# The following options are documented in sentry.killswitches in more detail
register(
    "store.load-shed-group-creation-projects", type=Any, default=[], flags=FLAG_AUTOMATOR_MODIFIABLE
)
register("store.load-shed-pipeline-projects", type=Any, default=[], flags=FLAG_AUTOMATOR_MODIFIABLE)
register(
    "store.load-shed-parsed-pipeline-projects",
    type=Any,
    default=[],
    flags=FLAG_AUTOMATOR_MODIFIABLE,
)
register(
    "store.load-shed-save-event-projects", type=Any, default=[], flags=FLAG_AUTOMATOR_MODIFIABLE
)
register(
    "store.load-shed-process-event-projects", type=Any, default=[], flags=FLAG_AUTOMATOR_MODIFIABLE
)
register(
    "store.load-shed-symbolicate-event-projects",
    type=Any,
    default=[],
    flags=FLAG_AUTOMATOR_MODIFIABLE,
)
register(
    "store.save-event-highcpu-platforms", type=Sequence, default=[], flags=FLAG_AUTOMATOR_MODIFIABLE
)
register(
    "store.symbolicate-event-lpq-never", type=Sequence, default=[], flags=FLAG_AUTOMATOR_MODIFIABLE
)
register(
    "store.symbolicate-event-lpq-always", type=Sequence, default=[], flags=FLAG_AUTOMATOR_MODIFIABLE
)
register(
    "post_process.get-autoassign-owners", type=Sequence, default=[], flags=FLAG_AUTOMATOR_MODIFIABLE
)
register(
    "api.organization.disable-last-deploys",
    type=Sequence,
    default=[],
    flags=FLAG_AUTOMATOR_MODIFIABLE,
)

# Switch for more performant project counter incr
register(
    "store.projectcounter-modern-upsert-sample-rate", default=0.0, flags=FLAG_AUTOMATOR_MODIFIABLE
)

# Run an experimental grouping config in background for performance analysis
register("store.background-grouping-config-id", default=None, flags=FLAG_AUTOMATOR_MODIFIABLE)

# Fraction of events that will pass through background grouping
register("store.background-grouping-sample-rate", default=0.0, flags=FLAG_AUTOMATOR_MODIFIABLE)

# True if background grouping should run before secondary and primary grouping
register("store.background-grouping-before", default=False, flags=FLAG_AUTOMATOR_MODIFIABLE)

# Store release files bundled as zip files
register(
    "processing.save-release-archives", default=False, flags=FLAG_AUTOMATOR_MODIFIABLE
)  # unused

# Minimum number of files in an archive. Archives with fewer files are extracted and have their
# contents stored as separate release files.
register("processing.release-archive-min-files", default=10, flags=FLAG_AUTOMATOR_MODIFIABLE)

# Try to read release artifacts from zip archives
register(
    "processing.use-release-archives-sample-rate", default=0.0, flags=FLAG_AUTOMATOR_MODIFIABLE
)  # unused

# Whether to use `zstd` instead of `zlib` for the attachment cache.
register("attachment-cache.use-zstd", default=False, flags=FLAG_AUTOMATOR_MODIFIABLE)

# Set of projects that will always store `EventAttachment` blobs directly.
register("eventattachments.store-blobs.projects", default=[], flags=FLAG_AUTOMATOR_MODIFIABLE)
# Percentage sample rate for `EventAttachment`s that should use direct blob storage.
register("eventattachments.store-blobs.sample-rate", default=0.0, flags=FLAG_AUTOMATOR_MODIFIABLE)

# All Relay options (statically authenticated Relays can be registered here)
register("relay.static_auth", default={}, flags=FLAG_NOSTORE)

# Tell Relay to stop extracting metrics from transaction payloads (see killswitches)
# Example value: [{"project_id": 42}, {"project_id": 123}]
register("relay.drop-transaction-metrics", default=[], flags=FLAG_AUTOMATOR_MODIFIABLE)

# [Unused] Sample rate for opting in orgs into transaction metrics extraction.
register("relay.transaction-metrics-org-sample-rate", default=0.0, flags=FLAG_AUTOMATOR_MODIFIABLE)

# Write new kafka headers in eventstream
register("eventstream:kafka-headers", default=True, flags=FLAG_AUTOMATOR_MODIFIABLE)

# Post process forwarder options
# Gets data from Kafka headers
register("post-process-forwarder:kafka-headers", default=True, flags=FLAG_AUTOMATOR_MODIFIABLE)

# Subscription queries sampling rate
register("subscriptions-query.sample-rate", default=0.01, flags=FLAG_AUTOMATOR_MODIFIABLE)

# The ratio of symbolication requests for which metrics will be submitted to redis.
#
# This is to allow gradual rollout of metrics collection for symbolication requests and can be
# removed once it is fully rolled out.
register(
    "symbolicate-event.low-priority.metrics.submission-rate",
    default=0.0,
    flags=FLAG_AUTOMATOR_MODIFIABLE,
)

# Sampling rate for controlled rollout of a change where ignest-consumer spawns
# special save_event task for transactions avoiding the preprocess.
register(
    "store.save-transactions-ingest-consumer-rate", default=0.0, flags=FLAG_AUTOMATOR_MODIFIABLE
)

# Drop delete_old_primary_hash messages for a particular project.
register("reprocessing2.drop-delete-old-primary-hash", default=[], flags=FLAG_AUTOMATOR_MODIFIABLE)

# BEGIN ABUSE QUOTAS

# Example:
# >>> org = Organization.objects.get(slug='foo')
# >>> org.update_option("project-abuse-quota.transaction-limit", 42)
# >>> for q in SubscriptionQuota()._get_abuse_quotas(org): print(q.to_json())
# {'id': 'pat', 'scope': 'project', 'categories': ['transaction'], 'limit': 420, 'window': 10, 'reasonCode': 'project_abuse_limit'}
# You can see that for this organization, 42 transactions per second
# is effectively enforced as 420/s because the rate limiting window is 10 seconds.

# DEPRECATED (only in use by getsentry).
# Use "project-abuse-quota.window" instead.
register(
    "getsentry.rate-limit.window",
    type=Int,
    default=10,
    flags=FLAG_PRIORITIZE_DISK | FLAG_AUTOMATOR_MODIFIABLE,
)

# Relay isn't effective at enforcing 1s windows - 10 seconds has worked well.
# If the limit is negative, then it means completely blocked.
# I don't see this value needing to be tweaked on a per-org basis,
# so for now the org option "project-abuse-quota.window" doesn't do anything.
register(
    "project-abuse-quota.window",
    type=Int,
    default=10,
    flags=FLAG_PRIORITIZE_DISK | FLAG_AUTOMATOR_MODIFIABLE,
)

# DEPRECATED. Use "project-abuse-quota.error-limit" instead.
# This is set to 0: don't limit by default, because it is configured in production.
# The DEPRECATED org option override is "sentry:project-error-limit".
register(
    "getsentry.rate-limit.project-errors",
    type=Int,
    default=0,
    flags=FLAG_PRIORITIZE_DISK | FLAG_AUTOMATOR_MODIFIABLE,
)
# DEPRECATED. Use "project-abuse-quota.transaction-limit" instead.
# This is set to 0: don't limit by default, because it is configured in production.
# The DEPRECATED org option override is "sentry:project-transaction-limit".
register(
    "getsentry.rate-limit.project-transactions",
    type=Int,
    default=0,
    flags=FLAG_PRIORITIZE_DISK | FLAG_AUTOMATOR_MODIFIABLE,
)

# These are set to 0: don't limit by default.
# These have yet to be configured in production.
# For errors and transactions, the above DEPRECATED options take
# precedence for now, until we decide on values to set for all these.
# Set the same key as an org option which will override these values for the org.
# Similarly, for now, the DEPRECATED org options "sentry:project-error-limit"
# and "sentry:project-transaction-limit" take precedence.
register(
    "project-abuse-quota.error-limit",
    type=Int,
    default=0,
    flags=FLAG_PRIORITIZE_DISK | FLAG_AUTOMATOR_MODIFIABLE,
)
register(
    "project-abuse-quota.transaction-limit",
    type=Int,
    default=0,
    flags=FLAG_PRIORITIZE_DISK | FLAG_AUTOMATOR_MODIFIABLE,
)
register(
    "project-abuse-quota.attachment-limit",
    type=Int,
    default=0,
    flags=FLAG_PRIORITIZE_DISK | FLAG_AUTOMATOR_MODIFIABLE,
)
register(
    "project-abuse-quota.session-limit",
    type=Int,
    default=0,
    flags=FLAG_PRIORITIZE_DISK | FLAG_AUTOMATOR_MODIFIABLE,
)


register(
    "organization-abuse-quota.metric-bucket-limit",
    type=Int,
    default=0,
    flags=FLAG_PRIORITIZE_DISK | FLAG_AUTOMATOR_MODIFIABLE,
)

# END ABUSE QUOTAS

# Send event messages for specific project IDs to random partitions in Kafka
# contents are a list of project IDs to message types to be randomly assigned
# e.g. [{"project_id": 2, "message_type": "error"}, {"project_id": 3, "message_type": "transaction"}]
register(
    "kafka.send-project-events-to-random-partitions", default=[], flags=FLAG_AUTOMATOR_MODIFIABLE
)

# Rate to project_configs_v3, no longer used.
register("relay.project-config-v3-enable", default=0.0, flags=FLAG_AUTOMATOR_MODIFIABLE)

# [Unused] Use zstandard compression in redis project config cache
# Set this value to a list of DSNs.
register(
    "relay.project-config-cache-compress", default=[], flags=FLAG_AUTOMATOR_MODIFIABLE
)  # unused

# [Unused] Use zstandard compression in redis project config cache
# Set this value of the fraction of config writes you want to compress.
register(
    "relay.project-config-cache-compress-sample-rate", default=0.0, flags=FLAG_AUTOMATOR_MODIFIABLE
)  # unused

# default brownout crontab for api deprecations
register(
    "api.deprecation.brownout-cron",
    default="0 12 * * *",
    type=String,
    flags=FLAG_AUTOMATOR_MODIFIABLE,
)
# Brownout duration to be stored in ISO8601 format for durations (See https://en.wikipedia.org/wiki/ISO_8601#Durations)
register("api.deprecation.brownout-duration", default="PT1M", flags=FLAG_AUTOMATOR_MODIFIABLE)

# Option to disable misbehaving use case IDs
register("sentry-metrics.indexer.disabled-namespaces", default=[], flags=FLAG_AUTOMATOR_MODIFIABLE)

# A slow rollout option for writing "new" cache keys
# as the transition from UseCaseKey to UseCaseID occurs
register(
    "sentry-metrics.indexer.cache-key-rollout-rate", default=0.0, flags=FLAG_AUTOMATOR_MODIFIABLE
)

# A option for double writing old and new cache keys
# for the same transition
register(
    "sentry-metrics.indexer.cache-key-double-write", default=False, flags=FLAG_AUTOMATOR_MODIFIABLE
)

# An option to tune the percentage of cache keys that gets replenished during indexer resolve
register(
    "sentry-metrics.indexer.disable-memcache-replenish-rollout",
    default=0.0,
    flags=FLAG_AUTOMATOR_MODIFIABLE,
)

# An option to enable reading from the new schema for the caching indexer
register(
    "sentry-metrics.indexer.read-new-cache-namespace",
    default=False,
    flags=FLAG_AUTOMATOR_MODIFIABLE,
)

# An option to enable writing from the new schema for the caching indexer
register(
    "sentry-metrics.indexer.write-new-cache-namespace",
    default=False,
    flags=FLAG_AUTOMATOR_MODIFIABLE,
)

# Option to control sampling percentage of schema validation on the generic metrics pipeline
# based on namespace.
register(
    "sentry-metrics.indexer.generic-metrics.schema-validation-rules",
    default={},  # empty dict means validate schema for all use cases
    flags=FLAG_AUTOMATOR_MODIFIABLE,
)

# Option to control sampling percentage of schema validation on the release health metrics
# pipeline based on namespace.
register(
    "sentry-metrics.indexer.release-health.schema-validation-rules",
    default={},  # empty dict means validate schema for all use cases
    flags=FLAG_AUTOMATOR_MODIFIABLE,
)

# Option to control whether or not we raise ValidationErrors in the indexer
# (Temporary) raising the error would mean we skip the processing or DLQing of these
# invalid messages
register(
    "sentry-metrics.indexer.raise-validation-errors",
    default=False,
    flags=FLAG_AUTOMATOR_MODIFIABLE,
)

# Global and per-organization limits on the writes to the string indexer's DB.
#
# Format is a list of dictionaries of format {
#   "window_seconds": ...,
#   "granularity_seconds": ...,
#   "limit": ...
# }
#
# See sentry.ratelimiters.sliding_windows for an explanation of what each of
# those terms mean.
#
# Note that changing either window or granularity_seconds of a limit will
# effectively reset it, as the previous data can't/won't be converted.
register(
    "sentry-metrics.writes-limiter.limits.performance.per-org",
    default=[],
    flags=FLAG_AUTOMATOR_MODIFIABLE,
)
register(
    "sentry-metrics.writes-limiter.limits.transactions.per-org",
    default=[],
    flags=FLAG_AUTOMATOR_MODIFIABLE,
)
register(
    "sentry-metrics.writes-limiter.limits.sessions.per-org",
    default=[],
    flags=FLAG_AUTOMATOR_MODIFIABLE,
)
register(
    "sentry-metrics.writes-limiter.limits.spans.per-org",
    default=[],
    flags=FLAG_AUTOMATOR_MODIFIABLE,
)
register(
    "sentry-metrics.writes-limiter.limits.releasehealth.per-org",
    default=[],
    flags=FLAG_AUTOMATOR_MODIFIABLE,
)
register(
    "sentry-metrics.writes-limiter.limits.custom.per-org",
    default=[],
    flags=FLAG_AUTOMATOR_MODIFIABLE,
)
register(
    "sentry-metrics.writes-limiter.limits.generic-metrics.per-org",
    default=[],
    flags=FLAG_AUTOMATOR_MODIFIABLE,
)

register(
    "sentry-metrics.writes-limiter.limits.performance.global",
    default=[],
    flags=FLAG_AUTOMATOR_MODIFIABLE,
)
register(
    "sentry-metrics.writes-limiter.limits.transactions.global",
    default=[],
    flags=FLAG_AUTOMATOR_MODIFIABLE,
)
register(
    "sentry-metrics.writes-limiter.limits.sessions.global",
    default=[],
    flags=FLAG_AUTOMATOR_MODIFIABLE,
)
register(
    "sentry-metrics.writes-limiter.limits.spans.global",
    default=[],
    flags=FLAG_AUTOMATOR_MODIFIABLE,
)
register(
    "sentry-metrics.writes-limiter.limits.releasehealth.global",
    default=[],
    flags=FLAG_AUTOMATOR_MODIFIABLE,
)
register(
    "sentry-metrics.writes-limiter.limits.custom.global",
    default=[],
    flags=FLAG_AUTOMATOR_MODIFIABLE,
)
register(
    "sentry-metrics.writes-limiter.limits.generic-metrics.global",
    default=[],
    flags=FLAG_AUTOMATOR_MODIFIABLE,
)

register(
    "sentry-metrics.writes-limiter.apply-uca-limiting",
    default=True,
    flags=FLAG_AUTOMATOR_MODIFIABLE,
)
# per-organization limits on the number of timeseries that can be observed in
# each window.
#
# Format is a list of dictionaries of format {
#   "window_seconds": ...,
#   "granularity_seconds": ...,
#   "limit": ...
# }
#
# See sentry.ratelimiters.cardinality for an explanation of what each of
# those terms mean.
#
# Note that changing either window or granularity_seconds of a limit will
# effectively reset it, as the previous data can't/won't be converted.
register(
    "sentry-metrics.cardinality-limiter.limits.performance.per-org",
    default=[
        {"window_seconds": 3600, "granularity_seconds": 600, "limit": 10000},
    ],
    flags=FLAG_AUTOMATOR_MODIFIABLE,
)
register(
    "sentry-metrics.cardinality-limiter.limits.releasehealth.per-org",
    default=[
        {"window_seconds": 3600, "granularity_seconds": 600, "limit": 10000},
    ],
    flags=FLAG_AUTOMATOR_MODIFIABLE,
)
register(
    "sentry-metrics.cardinality-limiter.limits.transactions.per-org",
    default=[
        {"window_seconds": 3600, "granularity_seconds": 600, "limit": 10000},
    ],
    flags=FLAG_AUTOMATOR_MODIFIABLE,
)
register(
    "sentry-metrics.cardinality-limiter.limits.sessions.per-org",
    default=[
        {"window_seconds": 3600, "granularity_seconds": 600, "limit": 10000},
    ],
    flags=FLAG_AUTOMATOR_MODIFIABLE,
)
register(
    "sentry-metrics.cardinality-limiter.limits.spans.per-org",
    default=[
        {"window_seconds": 3600, "granularity_seconds": 600, "limit": 10000},
    ],
    flags=FLAG_AUTOMATOR_MODIFIABLE,
)
register(
    "sentry-metrics.cardinality-limiter.limits.custom.per-org",
    default=[
        {"window_seconds": 3600, "granularity_seconds": 600, "limit": 10000},
    ],
    flags=FLAG_AUTOMATOR_MODIFIABLE,
)
register(
    "sentry-metrics.cardinality-limiter.limits.generic-metrics.per-org",
    default=[
        {"window_seconds": 3600, "granularity_seconds": 600, "limit": 10000},
    ],
    flags=FLAG_AUTOMATOR_MODIFIABLE,
)
register(
    "sentry-metrics.cardinality-limiter.orgs-rollout-rate",
    default=1.0,
    flags=FLAG_AUTOMATOR_MODIFIABLE,
)
register(
    "sentry-metrics.cardinality-limiter-rh.orgs-rollout-rate",
    default=0.0,
    flags=FLAG_AUTOMATOR_MODIFIABLE,
)
register(
    "sentry-metrics.10s-granularity",
    default=False,
    flags=FLAG_AUTOMATOR_MODIFIABLE,
)

register(
    "sentry-metrics.producer-schema-validation.release-health.rollout-rate",
    default=0.0,
    flags=FLAG_AUTOMATOR_MODIFIABLE,
)
register(
    "sentry-metrics.producer-schema-validation.performance.rollout-rate",
    default=0.0,
    flags=FLAG_AUTOMATOR_MODIFIABLE,
)

# Flag to determine whether abnormal_mechanism tag should be extracted
register(
    "sentry-metrics.releasehealth.abnormal-mechanism-extraction-rate",
    default=0.0,
    flags=FLAG_AUTOMATOR_MODIFIABLE,
)

register(
    "sentry-metrics.synchronize-kafka-rebalances",
    default=False,
    flags=FLAG_AUTOMATOR_MODIFIABLE,
)

register(
    "sentry-metrics.synchronized-rebalance-delay",
    default=15,
    flags=FLAG_AUTOMATOR_MODIFIABLE,
)

# Performance issue option for *all* performance issues detection
register("performance.issues.all.problem-detection", default=1.0, flags=FLAG_AUTOMATOR_MODIFIABLE)

# Individual system-wide options in case we need to turn off specific detectors for load concerns, ignoring the set project options.
register(
    "performance.issues.compressed_assets.problem-creation",
    default=1.0,
    flags=FLAG_AUTOMATOR_MODIFIABLE,
)
register(
    "performance.issues.compressed_assets.la-rollout", default=0.0, flags=FLAG_AUTOMATOR_MODIFIABLE
)
register(
    "performance.issues.compressed_assets.ea-rollout", default=0.0, flags=FLAG_AUTOMATOR_MODIFIABLE
)
register(
    "performance.issues.compressed_assets.ga-rollout", default=1.0, flags=FLAG_AUTOMATOR_MODIFIABLE
)
register(
    "performance.issues.consecutive_db.problem-creation",
    default=1.0,
    flags=FLAG_AUTOMATOR_MODIFIABLE,
)
register(
    "performance.issues.consecutive_db.la-rollout", default=0.0, flags=FLAG_AUTOMATOR_MODIFIABLE
)
register(
    "performance.issues.consecutive_db.ea-rollout", default=0.0, flags=FLAG_AUTOMATOR_MODIFIABLE
)
register(
    "performance.issues.consecutive_db.ga-rollout", default=1.0, flags=FLAG_AUTOMATOR_MODIFIABLE
)
register(
    "performance.issues.n_plus_one_db.problem-detection",
    default=1.0,
    flags=FLAG_AUTOMATOR_MODIFIABLE,
)
register(
    "performance.issues.n_plus_one_db.problem-creation",
    default=1.0,
    flags=FLAG_AUTOMATOR_MODIFIABLE,
)
register(
    "performance.issues.n_plus_one_db_ext.problem-creation",
    default=1.0,
    flags=FLAG_AUTOMATOR_MODIFIABLE,
)
register(
    "performance.issues.file_io_main_thread.problem-creation",
    default=1.0,
    flags=FLAG_AUTOMATOR_MODIFIABLE,
)
register(
    "performance.issues.db_main_thread.problem-creation",
    default=1.0,
    flags=FLAG_AUTOMATOR_MODIFIABLE,
)
register(
    "performance.issues.n_plus_one_api_calls.problem-creation",
    default=1.0,
    flags=FLAG_AUTOMATOR_MODIFIABLE,
)
register(
    "performance.issues.n_plus_one_api_calls.la-rollout",
    default=0.0,
    flags=FLAG_AUTOMATOR_MODIFIABLE,
)
register(
    "performance.issues.n_plus_one_api_calls.ea-rollout",
    default=0.0,
    flags=FLAG_AUTOMATOR_MODIFIABLE,
)
register(
    "performance.issues.n_plus_one_api_calls.ga-rollout",
    default=1.0,
    flags=FLAG_AUTOMATOR_MODIFIABLE,
)
register(
    "performance.issues.slow_db_query.problem-creation",
    default=1.0,
    flags=FLAG_AUTOMATOR_MODIFIABLE,
)
register(
    "performance.issues.slow_db_query.la-rollout", default=0.0, flags=FLAG_AUTOMATOR_MODIFIABLE
)
register(
    "performance.issues.slow_db_query.ea-rollout", default=0.0, flags=FLAG_AUTOMATOR_MODIFIABLE
)
register(
    "performance.issues.slow_db_query.ga-rollout", default=1.0, flags=FLAG_AUTOMATOR_MODIFIABLE
)
register(
    "performance.issues.render_blocking_assets.problem-creation",
    default=1.0,
    flags=FLAG_AUTOMATOR_MODIFIABLE,
)
register(
    "performance.issues.render_blocking_assets.la-rollout",
    default=0.0,
    flags=FLAG_AUTOMATOR_MODIFIABLE,
)
register(
    "performance.issues.render_blocking_assets.ea-rollout",
    default=0.0,
    flags=FLAG_AUTOMATOR_MODIFIABLE,
)
register(
    "performance.issues.render_blocking_assets.ga-rollout",
    default=1.0,
    flags=FLAG_AUTOMATOR_MODIFIABLE,
)
register(
    "performance.issues.m_n_plus_one_db.problem-creation",
    default=1.0,
    flags=FLAG_AUTOMATOR_MODIFIABLE,
)
register(
    "performance.issues.m_n_plus_one_db.la-rollout", default=0.0, flags=FLAG_AUTOMATOR_MODIFIABLE
)
register(
    "performance.issues.m_n_plus_one_db.ea-rollout", default=0.0, flags=FLAG_AUTOMATOR_MODIFIABLE
)
register(
    "performance.issues.m_n_plus_one_db.ga-rollout", default=1.0, flags=FLAG_AUTOMATOR_MODIFIABLE
)
register(
    "performance.issues.http_overhead.problem-creation",
    default=0.0,
    flags=FLAG_AUTOMATOR_MODIFIABLE,
)
register(
    "performance.issues.http_overhead.la-rollout", default=0.0, flags=FLAG_AUTOMATOR_MODIFIABLE
)
register(
    "performance.issues.http_overhead.ea-rollout", default=0.0, flags=FLAG_AUTOMATOR_MODIFIABLE
)
register(
    "performance.issues.http_overhead.ga-rollout", default=0.0, flags=FLAG_AUTOMATOR_MODIFIABLE
)

# System-wide options for default performance detection settings for any org opted into the performance-issues-ingest feature. Meant for rollout.
register(
    "performance.issues.n_plus_one_db.count_threshold", default=5, flags=FLAG_AUTOMATOR_MODIFIABLE
)
register(
    "performance.issues.n_plus_one_db.duration_threshold",
    default=50.0,
    flags=FLAG_AUTOMATOR_MODIFIABLE,
)
register(
    "performance.issues.slow_db_query.duration_threshold",
    default=500.0,  # ms
    flags=FLAG_AUTOMATOR_MODIFIABLE,
)
register(
    "performance.issues.render_blocking_assets.fcp_minimum_threshold",
    default=2000.0,
    flags=FLAG_AUTOMATOR_MODIFIABLE,
)
register(
    "performance.issues.render_blocking_assets.fcp_maximum_threshold",
    default=10000.0,
    flags=FLAG_AUTOMATOR_MODIFIABLE,
)
register(
    "performance.issues.render_blocking_assets.fcp_ratio_threshold",
    default=0.33,
    flags=FLAG_AUTOMATOR_MODIFIABLE,
)
register(
    "performance.issues.render_blocking_assets.size_threshold",
    default=500000,
    flags=FLAG_AUTOMATOR_MODIFIABLE,
)
register(
    "performance.issues.consecutive_http.max_duration_between_spans",
    default=500,  # ms
    flags=FLAG_AUTOMATOR_MODIFIABLE,
)
register(
    "performance.issues.consecutive_http.consecutive_count_threshold",
    default=3,
    flags=FLAG_AUTOMATOR_MODIFIABLE,
)
register(
    "performance.issues.consecutive_http.span_duration_threshold",
    default=500,  # ms
    flags=FLAG_AUTOMATOR_MODIFIABLE,
)
register(
    "performance.issues.consecutive_http.min_time_saved_threshold",
    default=2000,  # ms
    flags=FLAG_AUTOMATOR_MODIFIABLE,
)
register(
    "performance.issues.large_http_payload.size_threshold",
    default=300000,
    flags=FLAG_AUTOMATOR_MODIFIABLE,
)  # 1MB
register(
    "performance.issues.db_on_main_thread.total_spans_duration_threshold",
    default=16,
    flags=FLAG_AUTOMATOR_MODIFIABLE,
)  # ms
register(
    "performance.issues.file_io_on_main_thread.total_spans_duration_threshold",
    default=16,
    flags=FLAG_AUTOMATOR_MODIFIABLE,
)  # ms
register(
    "performance.issues.uncompressed_asset.size_threshold",
    default=500 * 1024,
    flags=FLAG_AUTOMATOR_MODIFIABLE,
)  # 512 kilo bytes
register(
    "performance.issues.uncompressed_asset.duration_threshold",
    default=300,
    flags=FLAG_AUTOMATOR_MODIFIABLE,
)  # ms
register(
    "performance.issues.consecutive_db.min_time_saved_threshold",
    default=100,
    flags=FLAG_AUTOMATOR_MODIFIABLE,
)  # ms
register(
    "performance.issues.http_overhead.http_request_delay_threshold",
    default=500,
    flags=FLAG_AUTOMATOR_MODIFIABLE,
)  # ms
register(
    "performance.issues.n_plus_one_api_calls.total_duration",
    default=300,
    flags=FLAG_AUTOMATOR_MODIFIABLE,
)  # ms

# Dynamic Sampling system-wide options
# Size of the sliding window used for dynamic sampling. It is defaulted to 24 hours.
register("dynamic-sampling:sliding_window.size", default=24, flags=FLAG_AUTOMATOR_MODIFIABLE)
# Number of large transactions to retrieve from Snuba for transaction re-balancing.
register(
    "dynamic-sampling.prioritise_transactions.num_explicit_large_transactions",
    30,
    flags=FLAG_AUTOMATOR_MODIFIABLE,
)
# Number of large transactions to retrieve from Snuba for transaction re-balancing.
register(
    "dynamic-sampling.prioritise_transactions.num_explicit_small_transactions",
    0,
    flags=FLAG_AUTOMATOR_MODIFIABLE,
)
# Controls the intensity of dynamic sampling transaction rebalancing. 0.0 = explict rebalancing
# not performed, 1.0= full rebalancing (tries to bring everything to mean). Note that even at 0.0
# there will still be some rebalancing between the explicit and implicit transactions ( so setting rebalancing
# to 0.0 is not the same as no rebalancing. To effectively disable rebalancing set the number of explicit
# transactions to be rebalance (both small and large) to 0.
register(
    "dynamic-sampling.prioritise_transactions.rebalance_intensity",
    default=0.8,
    flags=FLAG_MODIFIABLE_RATE | FLAG_AUTOMATOR_MODIFIABLE,
)

register("hybrid_cloud.outbox_rate", default=0.0, flags=FLAG_AUTOMATOR_MODIFIABLE)
register("hybrid_cloud.multi-region-selector", default=False, flags=FLAG_AUTOMATOR_MODIFIABLE)
register("hybrid_cloud.region-user-allow-list", default=[], flags=FLAG_AUTOMATOR_MODIFIABLE)

# Decides whether an incoming transaction triggers an update of the clustering rule applied to it.
register("txnames.bump-lifetime-sample-rate", default=0.1, flags=FLAG_AUTOMATOR_MODIFIABLE)
# Decides whether an incoming span triggers an update of the clustering rule applied to it.
register("span_descs.bump-lifetime-sample-rate", default=0.25, flags=FLAG_AUTOMATOR_MODIFIABLE)

# === Backpressure related runtime options ===

# Enables monitoring of services for backpressure management.
register("backpressure.monitoring.enabled", default=False, flags=FLAG_AUTOMATOR_MODIFIABLE)
# How often the monitor will check service health.
register("backpressure.monitoring.interval", default=5, flags=FLAG_AUTOMATOR_MODIFIABLE)

# Enables checking consumer health for backpressure management.
register("backpressure.checking.enabled", default=False, flags=FLAG_AUTOMATOR_MODIFIABLE)
# How often a consumer will check for its health in a debounced fassion.
register("backpressure.checking.interval", default=5, flags=FLAG_AUTOMATOR_MODIFIABLE)


# How long a status is persisted, which means that updates to health status can be paused for that long before consumers will assume things are unhealthy
register("backpressure.status_ttl", default=60, flags=FLAG_AUTOMATOR_MODIFIABLE)

# The high-watermark levels per-service which will mark a service as unhealthy.
# This should mirror the `SENTRY_PROCESSING_SERVICES` setting.
register(
    "backpressure.high_watermarks.celery",
    default=0.5,
    flags=FLAG_AUTOMATOR_MODIFIABLE,
)
register(
    "backpressure.high_watermarks.attachments-store",
    default=0.8,
    flags=FLAG_AUTOMATOR_MODIFIABLE,
)
register(
    "backpressure.high_watermarks.processing-store",
    default=0.8,
    flags=FLAG_AUTOMATOR_MODIFIABLE,
)
register(
    "backpressure.high_watermarks.processing-locks",
    default=0.8,
    flags=FLAG_AUTOMATOR_MODIFIABLE,
)
register(
    "backpressure.high_watermarks.post-process-locks",
    default=0.8,
    flags=FLAG_AUTOMATOR_MODIFIABLE,
)

# Control whether the artifact bundles assemble endpoint support the missing chunks check the enables the CLI to only
# upload missing chunks instead of the entire bundle again.
register(
    "sourcemaps.artifact_bundles.assemble_with_missing_chunks",
    default=False,
    flags=FLAG_AUTOMATOR_MODIFIABLE,
)

# Killswitch for monitor check-ins
register("crons.organization.disable-check-in", type=Sequence, default=[])

# Globally enables the check_accept_monitor_checkin method to be run during
# monitor check-ins. This is temporarily in support of billing in getsentry.
register(
    "crons.check-accept-monitor-checkin-enabled",
    default=False,
    type=Bool,
    flags=FLAG_ALLOW_EMPTY | FLAG_AUTOMATOR_MODIFIABLE,
)

# A list of monitor slugs that should have the check_accept_monitor_checkin
# method run, even when check-accept-monitor-checkin-enabled is False.
register(
    "crons.check-accept-monitor-checkin-slug-overrides",
    type=Sequence,
    default=[],
    flags=FLAG_AUTOMATOR_MODIFIABLE,
)

# Turns on and off the running for dynamic sampling collect_orgs.
register("dynamic-sampling.tasks.collect_orgs", default=False, flags=FLAG_MODIFIABLE_BOOL)

# Sets the timeout for webhooks
register(
    "sentry-apps.webhook.timeout.sec",
    default=1.0,
    flags=FLAG_AUTOMATOR_MODIFIABLE,
)

# The flag activates whether to send group attributes messages to kafka
register(
    "issues.group_attributes.send_kafka",
    default=False,
    flags=FLAG_MODIFIABLE_BOOL | FLAG_AUTOMATOR_MODIFIABLE,
)

# Enables statistical detectors for a project
register(
    "statistical_detectors.enable",
    default=False,
    flags=FLAG_PRIORITIZE_DISK | FLAG_AUTOMATOR_MODIFIABLE,
)
register(
    "statistical_detectors.enable.projects.performance",
    type=Sequence,
    default=[],
    flags=FLAG_PRIORITIZE_DISK | FLAG_AUTOMATOR_MODIFIABLE,
)
register(
    "statistical_detectors.enable.projects.profiling",
    type=Sequence,
    default=[],
    flags=FLAG_PRIORITIZE_DISK | FLAG_AUTOMATOR_MODIFIABLE,
)
register(
    "statistical_detectors.query.batch_size",
    type=Int,
    default=100,
    flags=FLAG_PRIORITIZE_DISK | FLAG_AUTOMATOR_MODIFIABLE,
)
register(
    "statistical_detectors.query.transactions.timeseries_days",
    type=Int,
    default=14,
    flags=FLAG_PRIORITIZE_DISK | FLAG_AUTOMATOR_MODIFIABLE,
)
register(
    "statistical_detectors.ratelimit.ema",
    type=Int,
    default=-1,
    flags=FLAG_PRIORITIZE_DISK | FLAG_AUTOMATOR_MODIFIABLE,
)

register(
    "options_automator_slack_webhook_enabled",
    default=True,
    flags=FLAG_AUTOMATOR_MODIFIABLE,
)

register(
    "on_demand.max_alert_specs",
    default=50,
    flags=FLAG_AUTOMATOR_MODIFIABLE,
)

register(
    "on_demand.max_widget_specs",
    default=100,
    flags=FLAG_AUTOMATOR_MODIFIABLE,
)
register(
    "on_demand.max_widget_cardinality.count",
    default=10000,
    flags=FLAG_AUTOMATOR_MODIFIABLE,
)
register(
    "on_demand.max_widget_cardinality.killswitch",
    default=False,
    flags=FLAG_AUTOMATOR_MODIFIABLE,
)

register(
    "delightful_metrics.minimetrics_sample_rate",
    default=0.0,
    flags=FLAG_AUTOMATOR_MODIFIABLE,
)

register(
    "delightful_metrics.enable_envelope_forwarding",
    default=False,
    flags=FLAG_AUTOMATOR_MODIFIABLE,
)

register(
    "delightful_metrics.enable_envelope_serialization",
    default=False,
    flags=FLAG_AUTOMATOR_MODIFIABLE,
)

register(
    "delightful_metrics.enable_capture_envelope",
    default=False,
    flags=FLAG_AUTOMATOR_MODIFIABLE,
)

register(
    "delightful_metrics.enable_common_tags",
    default=False,
    flags=FLAG_AUTOMATOR_MODIFIABLE,
)

register(
    "delightful_metrics.allow_all_incr",
    default=False,
    flags=FLAG_AUTOMATOR_MODIFIABLE,
)

register(
    "delightful_metrics.allow_all_timing",
    default=False,
    flags=FLAG_AUTOMATOR_MODIFIABLE,
)

register(
    "delightful_metrics.allow_all_gauge",
    default=False,
    flags=FLAG_AUTOMATOR_MODIFIABLE,
)

register(
    "delightful_metrics.emit_gauges",
    default=False,
    flags=FLAG_AUTOMATOR_MODIFIABLE,
)

register(
    "delightful_metrics.enable_code_locations",
    default=False,
    flags=FLAG_AUTOMATOR_MODIFIABLE,
)

register(
    "delightful_metrics.metrics_summary_sample_rate",
    default=0.0,
    flags=FLAG_AUTOMATOR_MODIFIABLE,
)

# SDK Crash Detection
#
# The project ID belongs to the sentry organization: https://sentry.sentry.io/projects/cocoa-sdk-crashes/?project=4505469596663808.
register(
    "issues.sdk_crash_detection.cocoa.project_id",
    default=4505469596663808,
    flags=FLAG_AUTOMATOR_MODIFIABLE,
)

register(
    "issues.sdk_crash_detection.cocoa.sample_rate",
    default=1.0,
    flags=FLAG_AUTOMATOR_MODIFIABLE,
)

# The project ID belongs to the sentry organization: https://sentry.sentry.io/projects/cocoa-sdk-crashes/?project=4506155486085120.
register(
    "issues.sdk_crash_detection.react-native.project_id",
    default=4506155486085120,
    flags=FLAG_AUTOMATOR_MODIFIABLE,
)

register(
    "issues.sdk_crash_detection.react-native.sample_rate",
    default=0.0,
    flags=FLAG_AUTOMATOR_MODIFIABLE,
)
# END: SDK Crash Detection

register(
    # Lists the shared resource ids we want to account usage for.
    "shared_resources_accounting_enabled",
    default=[],
    flags=FLAG_AUTOMATOR_MODIFIABLE,
)

register(
    "releases_v2.single-tenant",
    default=False,
    flags=FLAG_AUTOMATOR_MODIFIABLE,
)

# sample rate for using v2 of deobfuscation that
# uses function params when line info is missing
register(
    "profiling.android.deobfuscation_v2_sample_rate",
    default=0.0,
    flags=FLAG_AUTOMATOR_MODIFIABLE,
)

# org IDs that will be using v2 of deobfuscation
# regardless of the sample rate defined by:
# "profiling.android.deobfuscation_v2_sample_rate"
register(
    "profiling.android.deobfuscation_v2_org_ids",
    type=Sequence,
    default=[],
    flags=FLAG_ALLOW_EMPTY | FLAG_AUTOMATOR_MODIFIABLE,
)

# The flag disables the file io on main thread detector
register(
    "performance_issues.file_io_main_thread.disabled",
    default=False,
    flags=FLAG_MODIFIABLE_BOOL | FLAG_AUTOMATOR_MODIFIABLE,
)

# Enables on-demand metric extraction for Dashboard Widgets.
register(
    "on_demand_metrics.check_widgets.enable",
    default=False,
    flags=FLAG_PRIORITIZE_DISK | FLAG_AUTOMATOR_MODIFIABLE,
)
# Rollout % for easing out rollout based on the dashboard widget query id
register(
    "on_demand_metrics.check_widgets.rollout",
    default=0.0,
    type=Float,
    flags=FLAG_PRIORITIZE_DISK | FLAG_AUTOMATOR_MODIFIABLE,
)
# Number of DashboardWidgetQuery to be checked at once.
register(
    "on_demand_metrics.check_widgets.query.batch_size",
    type=Int,
    default=50,
    flags=FLAG_PRIORITIZE_DISK | FLAG_AUTOMATOR_MODIFIABLE,
)
# Number of chunks to split queries across.
register(
    "on_demand_metrics.check_widgets.query.total_batches",
    default=100,
    flags=FLAG_PRIORITIZE_DISK | FLAG_AUTOMATOR_MODIFIABLE,
)
# Use database backed stateful extraction state
register(
    "on_demand_metrics.widgets.use_stateful_extraction",
    default=False,
    flags=FLAG_PRIORITIZE_DISK | FLAG_AUTOMATOR_MODIFIABLE,
)

# Relocation: whether or not the self-serve API for the feature is enabled.
register(
    "relocation.enabled",
    default=False,
    flags=FLAG_BOOL | FLAG_AUTOMATOR_MODIFIABLE,
)

# Relocation: the step at which new relocations should be autopaused, requiring admin approval
# before continuing.
register(
    "relocation.autopause",
    default="",
    flags=FLAG_AUTOMATOR_MODIFIABLE,
)

# Relocation: globally limits the number of small (<=10MB) relocations allowed per silo per day.
register(
    "relocation.daily-limit.small",
    default=0,
    flags=FLAG_SCALAR | FLAG_AUTOMATOR_MODIFIABLE,
)

# Relocation: globally limits the number of medium (>10MB && <=100MB) relocations allowed per silo
# per day.
register(
    "relocation.daily-limit.medium",
    default=0,
    flags=FLAG_SCALAR | FLAG_AUTOMATOR_MODIFIABLE,
)

# Relocation: globally limits the number of large (>100MB) relocations allowed per silo per day.
register(
    "relocation.daily-limit.large",
    default=0,
<<<<<<< HEAD
    flags=FLAG_MODIFIABLE_SCALAR | FLAG_AUTOMATOR_MODIFIABLE,
)

# org IDs for which we'll allow using profiles dropped due to DS for function metrics.
# This is only intended to be be used initially to limit the feature to sentry org.
# Once we start to gradually rollout to other orgs this option can be deprecated
register(
    "profiling.profile_metrics.unsampled_profiles.allowed_org_ids",
    type=Sequence,
    default=[],
    flags=FLAG_ALLOW_EMPTY | FLAG_AUTOMATOR_MODIFIABLE,
)

# org IDs for which we want to avoid using the unsampled profiles for function metrics.
# This will let us selectively disable the behaviour for entire orgs that may have an
# extremely high volume increase
register(
    "profiling.profile_metrics.unsampled_profiles.excluded_org_ids",
    type=Sequence,
    default=[],
    flags=FLAG_ALLOW_EMPTY | FLAG_AUTOMATOR_MODIFIABLE,
)

# project IDs for which we'll allow using profiles dropped due to DS for function metrics.
# This is only intended to be be used initially to limit the feature to specific projects of
# the sentry org. Once we start to gradually rollout to other orgs this option can be deprecated
register(
    "profiling.profile_metrics.unsampled_profiles.allowed_project_ids",
    type=Sequence,
    default=[],
    flags=FLAG_ALLOW_EMPTY | FLAG_AUTOMATOR_MODIFIABLE,
)

# project IDs for which we want to avoid using the unsampled profiles for function metrics.
# This will let us selectively disable the behaviour for project that may have an extremely
# high volume increase
register(
    "profiling.profile_metrics.unsampled_profiles.excluded_project_ids",
    type=Sequence,
    default=[],
    flags=FLAG_ALLOW_EMPTY | FLAG_AUTOMATOR_MODIFIABLE,
)

# list of platform names for which we allow using unsampled profiles for the purpose
# of improving profile (function) metrics
register(
    "profiling.profile_metrics.unsampled_profiles.platforms",
    type=Sequence,
    default=[],
    flags=FLAG_ALLOW_EMPTY | FLAG_AUTOMATOR_MODIFIABLE,
)

# sample rate for tuning the amount of unsampled profiles that we "let through"
register(
    "profiling.profile_metrics.unsampled_profiles.sample_rate",
    default=0.0,
    flags=FLAG_AUTOMATOR_MODIFIABLE,
=======
    flags=FLAG_SCALAR | FLAG_AUTOMATOR_MODIFIABLE,
>>>>>>> b9ad2cef
)<|MERGE_RESOLUTION|>--- conflicted
+++ resolved
@@ -1879,8 +1879,7 @@
 register(
     "relocation.daily-limit.large",
     default=0,
-<<<<<<< HEAD
-    flags=FLAG_MODIFIABLE_SCALAR | FLAG_AUTOMATOR_MODIFIABLE,
+    flags=FLAG_SCALAR | FLAG_AUTOMATOR_MODIFIABLE,
 )
 
 # org IDs for which we'll allow using profiles dropped due to DS for function metrics.
@@ -1937,7 +1936,4 @@
     "profiling.profile_metrics.unsampled_profiles.sample_rate",
     default=0.0,
     flags=FLAG_AUTOMATOR_MODIFIABLE,
-=======
-    flags=FLAG_SCALAR | FLAG_AUTOMATOR_MODIFIABLE,
->>>>>>> b9ad2cef
 )