from __future__ import annotations

import contextlib
import threading

from django.conf import settings
from django.db import connections, transaction

from sentry.silo import SiloMode
from sentry.utils.env import in_test_environment


@contextlib.contextmanager
def django_test_transaction_water_mark(using: str | None = None):
    """
    Hybrid cloud outbox flushing depends heavily on transaction.on_commit logic, but our tests do not follow
    production in terms of isolation (TestCase users two outer transactions, and stubbed RPCs cannot simulate
    transactional isolation without breaking other test case assumptions).  Therefore, in order to correctly
    simulate transaction.on_commit semantics, use this context in any place where we "simulate" inter transaction
    work that in tests should behave that way.

    This method has no effect in production.
    """
    if not in_test_environment():
        yield
        return

    if using is None:
        with contextlib.ExitStack() as stack:
            for db_name in settings.DATABASES:
                stack.enter_context(django_test_transaction_water_mark(db_name))
            yield
        return

<<<<<<< HEAD
    from sentry.testutils import hybrid_cloud  # NOQA:S007
=======
    from sentry.testutils import hybrid_cloud
    from sentry.testutils.silo import assume_test_silo_mode
>>>>>>> 20d4a8f5

    # Exempt get_connection call from silo validation checks
    with assume_test_silo_mode(SiloMode.MONOLITH):
        connection = transaction.get_connection(using)

    prev = hybrid_cloud.simulated_transaction_watermarks.state.get(using, 0)
    hybrid_cloud.simulated_transaction_watermarks.state[
        using
    ] = hybrid_cloud.simulated_transaction_watermarks.get_transaction_depth(connection)
    old_run_on_commit = connection.run_on_commit
    connection.run_on_commit = []
    try:
        yield
    finally:
        connection.run_on_commit = old_run_on_commit
        hybrid_cloud.simulated_transaction_watermarks.state[using] = min(
            hybrid_cloud.simulated_transaction_watermarks.get_transaction_depth(connection), prev
        )


class InTestTransactionEnforcement(threading.local):
    enabled = True


in_test_transaction_enforcement = InTestTransactionEnforcement()


@contextlib.contextmanager
def in_test_hide_transaction_boundary():
    """
    In production, has no effect.
    In tests, it hides 'in_test_assert_no_transaction' invocations against problematic code paths.
    Using this function is a huge code smell, often masking some other code smell, but not always possible to avoid.
    """
    if not in_test_environment():
        yield
        return

    prev = in_test_transaction_enforcement.enabled
    in_test_transaction_enforcement.enabled = False
    try:
        yield
    finally:
        in_test_transaction_enforcement.enabled = prev


def in_test_assert_no_transaction(msg: str):
    """
    In production, has no effect.
    In tests, asserts that the current call is not inside of any transaction.
    If you are getting bitten by calls to this function in tests, move your service calls outside of any active
    transaction -- they can't realistically share the wrapping transaction, and in the worst case the indefinite
    execution time can have cause major performance issues by holding transactional resources open for long periods
    of time.
    """
    if not in_test_environment() or not in_test_transaction_enforcement.enabled:
        return

    from sentry.testutils import hybrid_cloud  # NOQA:S007

    for conn in connections.all():
        assert not hybrid_cloud.simulated_transaction_watermarks.connection_transaction_depth_above_watermark(
            connection=conn
        ), msg<|MERGE_RESOLUTION|>--- conflicted
+++ resolved
@@ -32,12 +32,8 @@
             yield
         return
 
-<<<<<<< HEAD
     from sentry.testutils import hybrid_cloud  # NOQA:S007
-=======
-    from sentry.testutils import hybrid_cloud
-    from sentry.testutils.silo import assume_test_silo_mode
->>>>>>> 20d4a8f5
+    from sentry.testutils.silo import assume_test_silo_mode  # NOQA:S007
 
     # Exempt get_connection call from silo validation checks
     with assume_test_silo_mode(SiloMode.MONOLITH):
