--- conflicted
+++ resolved
@@ -58,13 +58,10 @@
     def set_cached_field_value(self, field_name, value):
         # Django 1.11 + at least 2.0 compatible method
         # to explicitly set a field's cached value.
-<<<<<<< HEAD
-=======
         # This only works for relational fields, and is useful when
         # you already have the value and can therefore use this
         # to populate Django's cache before accessing the attribute
         # and triggering a duplicate, unnecessary query.
->>>>>>> 3efee733
         if django.VERSION[:2] < (2, 0):
             setattr(self, f"_{field_name}_cache", value)
             return
@@ -73,10 +70,7 @@
     def is_field_cached(self, field_name):
         # Django 1.11 + at least 2.0 compatible method
         # to ask if a field has a cached value.
-<<<<<<< HEAD
-=======
         # See set_cached_field_value for more information.
->>>>>>> 3efee733
         if django.VERSION[:2] < (2, 0):
             if not getattr(self, f"_{field_name}_cache", False):
                 return False
