--- conflicted
+++ resolved
@@ -1,18 +1,8 @@
-<<<<<<< HEAD
-import random
-import secrets
-from collections import OrderedDict
-from dataclasses import dataclass
-from datetime import datetime, timedelta
-=======
->>>>>>> 6acaae04
 from typing import Any, Callable, Mapping, Tuple, cast
 
 from django.db import models
 from django.db.models import signals
 from django.utils import timezone
-
-from sentry.utils import json, redis
 
 from .fields.bounded import BoundedBigAutoField
 from .manager import BaseManager, M
@@ -102,154 +92,6 @@
     __repr__ = sane_repr("id")
 
 
-<<<<<<< HEAD
-@dataclass
-class SnowflakeBitSegment:
-    length: int
-    name: str
-
-    def validate(self, value):
-        if self.length <= 0:
-            raise Exception("The length should be a positive number")
-        if value >> self.length != 0:
-            raise Exception(f"{self.name} exceed max bit value of {self.length}")
-        return True
-
-
-class Snowflake:
-    _TTL = timedelta(minutes=500)
-
-    SENTRY_EPOCH_START = datetime(2022, 4, 26, 0, 0).timestamp()
-    SNOWFLAKE_ID_LENGTH = getattr(settings, "SNOWFLAKE_ID_LENGTH", 53)
-    SNOWFLAKE_VERSION_ID_LENGTH = getattr(settings, "SNOWFLAKE_VERSION_ID_LENGTH", 5)
-    SNOWFLAKE_TIME_DIFFERENCE_LENGTH = getattr(settings, "SNOWFLAKE_TIME_DIFFERENCE_LENGTH", 32)
-    SNOWFLAKE_REGION_ID_LENGTH = getattr(settings, "SNOWFLAKE_REGION_ID_LENGTH", 12)
-    SNOWFLAKE_REGION_SEQUENCE_LENGTH = getattr(settings, "SNOWFLAKE_REGION_SEQUENCE_LENGTH", 4)
-    SNOWFLAKE_ID_VALIDATOR = SnowflakeBitSegment(SNOWFLAKE_ID_LENGTH, "Snowflake ID")
-
-    SEGMENT_LENGTH = OrderedDict()
-    SEGMENT_LENGTH["VERSION_ID"] = SnowflakeBitSegment(SNOWFLAKE_VERSION_ID_LENGTH, "Version ID")
-    SEGMENT_LENGTH["TIME_DIFFERENCE"] = SnowflakeBitSegment(
-        SNOWFLAKE_TIME_DIFFERENCE_LENGTH, "Time difference"
-    )
-    SEGMENT_LENGTH["REGION_ID"] = SnowflakeBitSegment(SNOWFLAKE_REGION_ID_LENGTH, "Region ID")
-    SEGMENT_LENGTH["REGION_SEQUENCE"] = SnowflakeBitSegment(
-        SNOWFLAKE_REGION_SEQUENCE_LENGTH, "Region sequence"
-    )
-
-    SEGMENT_VALUE = {
-        "VERSION_ID": 0,
-        "TIME_DIFFERENCE": 0,
-        "REGION_ID": 0,
-        "REGION_SEQUENCE": 0,
-    }
-
-    # Use the good RNG for this, not `random`. If multiple nodes are spinning up at
-    # the same time, there's a chance that two of them will seed their default PRNG
-    # with the same timestamp.
-    BASE_SEED = secrets.randbits(64)
-
-    id = BoundedBigAutoField(primary_key=True)
-
-    def __init__(self):
-        values = list(range(1 << self.SNOWFLAKE_REGION_SEQUENCE_LENGTH))
-        r = random.Random(self.BASE_SEED ^ int(datetime.now().timestamp()))
-        r.shuffle(values)
-        self.region_sequence_order = values
-
-    def snowflake_id_generation(self, redis_key: str) -> int:
-        # current_time = datetime.now().timestamp()
-        # supports up to 130 years
-        # self.SEGMENT_VALUE["TIME_DIFFERENCE"] = int(current_time - self.SENTRY_EPOCH_START)
-
-        # for testing purposes only
-        self.SEGMENT_VALUE["TIME_DIFFERENCE"] = 18
-
-        total_bits_to_allocate = self.SNOWFLAKE_ID_LENGTH
-        snowflake_id = 0
-
-        self.removed_used_region_sequence_from_list(
-            self.SEGMENT_VALUE["TIME_DIFFERENCE"], redis_key
-        )
-        # do we need to check whats been used already before we assign?
-        if self.region_sequence_order:
-            self.SEGMENT_VALUE["REGION_SEQUENCE"] = self.region_sequence_order.pop()
-
-            #  store used region_seq to redis here
-            self.store_snowflake_to_redis(
-                redis_key,
-                self.SEGMENT_VALUE["TIME_DIFFERENCE"],
-                self.SEGMENT_VALUE["REGION_SEQUENCE"],
-            )
-
-        else:
-            (
-                self.SEGMENT_VALUE["TIME_DIFFERENCE"],
-                self.SEGMENT_VALUE["REGION_SEQUENCE"],
-            ) = self.get_snowflake_from_redis(redis_key)
-
-        for key, segment in self.SEGMENT_LENGTH.items():
-            if segment.validate(self.SEGMENT_VALUE[key]):
-                total_bits_to_allocate -= segment.length
-                snowflake_id += self.SEGMENT_VALUE[key] << (total_bits_to_allocate)
-
-        self.SNOWFLAKE_ID_VALIDATOR.validate(snowflake_id)
-
-        return snowflake_id
-
-    def get_redis_cluster(self, redis_key: str):
-        return redis.clusters.get("default").get_local_client_for_key(redis_key)
-
-    def store_snowflake_to_redis(
-        self, redis_key: str, timestamp: int, used_region_sequence: int
-    ) -> None:
-        cluster = self.get_redis_cluster(redis_key)
-        used_region_sequences = cluster.get(str(timestamp))
-        if used_region_sequences:
-            used_region_sequences = json.loads(used_region_sequences)
-        else:
-            used_region_sequences = []
-        used_region_sequences.append(used_region_sequence)
-        cluster.setex(
-            str(timestamp), int(self._TTL.total_seconds()), json.dumps(used_region_sequences)
-        )
-
-    def get_snowflake_from_redis(self, redis_key: str) -> Tuple[int, int]:
-        cluster = self.get_redis_cluster(redis_key)
-
-        # temp code for now, want to iterate all keys in redis scan_iter() maybe?
-        for i in range(300):
-            timestamp = self.SEGMENT_VALUE["TIME_DIFFERENCE"] - i
-            # do i need to reorder these to avoid collision?
-            used_region_sequences = cluster.get(str(timestamp))
-            if used_region_sequences:
-                used_region_sequences = json.loads(used_region_sequences)
-
-                if len(used_region_sequences) != (1 << self.SNOWFLAKE_REGION_SEQUENCE_LENGTH):
-                    for region_sequence in range(1 << self.SNOWFLAKE_REGION_SEQUENCE_LENGTH):
-                        if region_sequence not in used_region_sequences:
-                            self.store_snowflake_to_redis(redis_key, timestamp, region_sequence)
-                            return timestamp, region_sequence
-
-        raise Exception("No available ID")
-
-    def removed_used_region_sequence_from_list(self, timestamp: int, redis_key: str):
-        cluster = self.get_redis_cluster(redis_key)
-        used_region_sequences = cluster.get(str(timestamp))
-        if used_region_sequences:
-            used_region_sequences = json.loads(used_region_sequences)
-
-            used_sequence_set = set(used_region_sequences)
-
-            self.region_sequence_order = [
-                sequence
-                for sequence in self.region_sequence_order
-                if sequence not in used_sequence_set
-            ]
-
-
-=======
->>>>>>> 6acaae04
 class DefaultFieldsModel(Model):
     date_updated = models.DateTimeField(default=timezone.now)
     date_added = models.DateTimeField(default=timezone.now, null=True)
