--- conflicted
+++ resolved
@@ -18,14 +18,9 @@
 from django.db.models import Manager, Model
 from django.db.models.signals import (
     post_save, post_delete, post_init, class_prepared)
-<<<<<<< HEAD
-from django.utils.encoding import smart_str
+from django.utils.encoding import smart_text
 
 from sentry import nodestore
-=======
-from django.utils.encoding import smart_text
-
->>>>>>> cefdeb7a
 from sentry.utils.cache import cache
 from sentry.utils.hashlib import md5_text
 
@@ -298,11 +293,6 @@
         return create_or_update(self.model, **kwargs)
 
     def bind_nodes(self, object_list, *node_names):
-<<<<<<< HEAD
-=======
-        from sentry.app import nodestore
-
->>>>>>> cefdeb7a
         object_node_list = []
         for name in node_names:
             object_node_list.extend((
