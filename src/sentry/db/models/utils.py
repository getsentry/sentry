--- conflicted
+++ resolved
@@ -80,11 +80,7 @@
 
     # Don't further mutate if the value is unique
     if not base_qs.filter(**{f"{field_name}__iexact": base_value}).exists():
-<<<<<<< HEAD
-        if features.has("app:enterprise-prevent-numeric-slugs", None):
-=======
         if features.has("app:enterprise-prevent-numeric-slugs"):
->>>>>>> 4fa252cd
             # if feature flag is on, we only return if the slug is not entirely numeric
             if not base_value.isdigit():
                 return
