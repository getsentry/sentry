# Guide Schema
# id (text, required): unique id
# required_targets (list): An empty list will cause the guide to be shown regardless
#                          of page/targets presence.
# steps (list): List of steps

# Step Schema
# title (text, required): Title text. Tone should be active.
# message (text, optional): Message text. Should help illustrate how to do a task, not
#                           just literally what the button does.
# target (text, optional): step is tied to an anchor target. If the anchor doesn't exist,
#                          the step will not be shown. if the anchor exists but is of type
#                         "invisible", it will not be pinged but will be scrolled to.
#                          otherwise the anchor will be pinged and scrolled to. If you'd like
#                          your step to show always or have a step is not tied to a specific
#                          element but you'd still like it to be shown, set this as None.

GUIDES = {
    "issue": {"id": 1, "required_targets": ["issue_title", "exception"]},
    "issue_stream": {"id": 3, "required_targets": ["issue_stream"]},
    "inbox_guide": {"id": 8, "required_targets": ["inbox_guide"]},
    "for_review_guide": {"id": 9, "required_targets": ["for_review_guide_tab"]},
    "alerts_write_member": {"id": 10, "required_targets": ["alerts_write_member"]},
    "alerts_write_owner": {"id": 11, "required_targets": ["alerts_write_owner"]},
<<<<<<< HEAD
    "release_adoption": {"id": 12, "required_targets": ["release_adoption"]},
=======
    "assigned_or_suggested_guide": {"id": 12, "required_targets": ["assigned_or_suggested_query"]},
>>>>>>> 1a6acd6c
}<|MERGE_RESOLUTION|>--- conflicted
+++ resolved
@@ -22,9 +22,6 @@
     "for_review_guide": {"id": 9, "required_targets": ["for_review_guide_tab"]},
     "alerts_write_member": {"id": 10, "required_targets": ["alerts_write_member"]},
     "alerts_write_owner": {"id": 11, "required_targets": ["alerts_write_owner"]},
-<<<<<<< HEAD
-    "release_adoption": {"id": 12, "required_targets": ["release_adoption"]},
-=======
     "assigned_or_suggested_guide": {"id": 12, "required_targets": ["assigned_or_suggested_query"]},
->>>>>>> 1a6acd6c
+    "release_adoption": {"id": 13, "required_targets": ["release_adoption"]},
 }