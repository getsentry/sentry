--- conflicted
+++ resolved
@@ -28,10 +28,5 @@
     "explain_new_default_event_issue_detail": 31,
     "new_project_filter": 32,
     "explain_archive_button_issue_stream": 33,
-<<<<<<< HEAD
-=======
-    "ddm_view": 34,
-    "metrics_onboarding": 37,
     "crons_backend_insights": 38,
->>>>>>> b67884ad
 }