--- conflicted
+++ resolved
@@ -19,99 +19,7 @@
 #                          element but you'd still like it to be shown, set this as None.
 
 GUIDES = {
-<<<<<<< HEAD
     "issue": {"id": 1, "required_targets": ["issue_title", "exception"]},
     "issue_stream": {"id": 3, "required_targets": ["issue_stream"]},
-=======
-    "issue": {
-        "id": 1,
-        "required_targets": ["issue_title", "exception"],
-        "steps": [
-            {
-                "title": _("Issue Details"),
-                "message": _(
-                    "The issue page contains all the details about an issue. Let's get started."
-                ),
-                "target": "issue_title",
-            },
-            {
-                "title": _("Stacktrace"),
-                "message": _(
-                    "See the sequence of function calls that led to the error, and "
-                    "global/local variables for each stack frame."
-                ),
-                "target": "exception",
-            },
-            {
-                "title": _("Breadcrumbs"),
-                "message": _(
-                    "Breadcrumbs are a trail of events that happened prior to the error. They're "
-                    "similar to traditional logs but can record more rich structured data. "
-                    "When Sentry is used with web frameworks, breadcrumbs are automatically "
-                    "captured for events like database calls and network requests."
-                ),
-                "target": "breadcrumbs",
-            },
-            {
-                "title": _("Tags"),
-                "message": _(
-                    "Attach arbitrary key-value pairs to each event which you can search and filter on. "
-                    "View a heatmap of all tags for an issue on the right panel. "
-                ),
-                "target": "tags",
-            },
-            {
-                "title": _("Resolve"),
-                "message": _(
-                    "Resolve an issue to remove it from your issue list. "
-                    'Sentry can also <a href="/settings/account/notifications/" target="_blank"> '
-                    "alert you</a> when a new issue occurs or a resolved issue re-occurs."
-                ),
-                "target": "resolve",
-            },
-            {
-                "title": _("Delete and Ignore"),
-                "message": _(
-                    "Delete an issue to remove it from your issue list until it happens again. "
-                    "Ignore an issue to remove it permanently or until certain conditions are met."
-                ),
-                "target": "ignore_delete_discard",
-            },
-            {
-                "title": _("Issue Number"),
-                "message": _(
-                    "Include this unique identifier in your commit message to have Sentry automatically "
-                    "resolve the issue when your code is deployed. "
-                    '<a href="https://docs.sentry.io/learn/releases/" target="_blank">Learn more</a>.'
-                ),
-                "target": "issue_number",
-            },
-            {
-                "title": _("Ownership Rules"),
-                "message": _(
-                    "Define users or teams responsible for specific file paths or URLs so "
-                    "that alerts can be routed to the right person. "
-                    '<a href="https://docs.sentry.io/learn/issue-owners/" target="_blank">Learn more</a>.'
-                ),
-                "target": "owners",
-            },
-        ],
-    },
-    "issue_stream": {
-        "id": 3,
-        "required_targets": ["issue_stream"],
-        "steps": [
-            {
-                "title": _("Issues"),
-                "message": _(
-                    "Sentry automatically groups similar events together into an issue. Similarity "
-                    "is determined by stacktrace and other factors. "
-                    '<a href="https://docs.sentry.io/data-management/rollups/" target="_blank">Learn more</a>. '
-                ),
-                "target": "issue_stream",
-            }
-        ],
-    },
     "dynamic_counts": {"id": 7, "required_targets": ["dynamic_counts"]},
->>>>>>> fe7623f0
 }