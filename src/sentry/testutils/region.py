--- conflicted
+++ resolved
@@ -14,20 +14,7 @@
     because the region mapping may already be cached.
     """
 
-<<<<<<< HEAD
-    mapping = region._RegionMapping(regions)
-
-    def override() -> region._RegionMapping:
-        return mapping
-
-    prev = region._load_global_regions
-    region._load_global_regions = override
-    try:
-        yield
-    finally:
-        region._load_global_regions = prev
-=======
-    mapping = region.GlobalRegionDirectory(regions)
+    mapping = region.GlobalRegionDirectory(list(regions))
 
     def override() -> region.GlobalRegionDirectory:
         return mapping
@@ -38,5 +25,4 @@
     try:
         yield
     finally:
-        region.load_global_regions = existing
->>>>>>> 5c8d3852
+        region.load_global_regions = existing