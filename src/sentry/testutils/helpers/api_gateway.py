--- conflicted
+++ resolved
@@ -14,11 +14,7 @@
 from sentry.api.base import control_silo_endpoint, region_silo_endpoint
 from sentry.api.bases.organization import OrganizationEndpoint
 from sentry.models.organizationmapping import OrganizationMapping
-<<<<<<< HEAD
-from sentry.silo import SiloMode
-=======
-from sentry.silo import unguarded_write
->>>>>>> 09ceea55
+from sentry.silo import SiloMode, unguarded_write
 from sentry.testutils import APITestCase
 from sentry.testutils.region import override_regions
 from sentry.types.region import Region, RegionCategory, clear_global_regions
@@ -144,15 +140,11 @@
             adding_headers={"test": "header"},
         )
 
-<<<<<<< HEAD
         with override_regions(self._REGION_CONFIG), override_settings(
             SILO_MODE=SiloMode.REGION, SENTRY_REGION=self._REGION_CONFIG[0].name
         ):
             self.organization = self.create_organization()
-        with in_test_psql_role_override("postgres", using=router.db_for_write(OrganizationMapping)):
-=======
         with unguarded_write(using=router.db_for_write(OrganizationMapping)):
->>>>>>> 09ceea55
             OrganizationMapping.objects.get(organization_id=self.organization.id).update(
                 region_name="region1"
             )
