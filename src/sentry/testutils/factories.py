# -*- coding: utf-8 -*-
from __future__ import absolute_import, print_function, unicode_literals

from django.conf import settings
from django.utils.importlib import import_module

import copy
import io
import os
import petname
import random
import six
import warnings

from django.utils import timezone
from django.utils.text import slugify
from hashlib import sha1
from loremipsum import Generator
from uuid import uuid4

from sentry.event_manager import EventManager
from sentry.constants import SentryAppStatus
from sentry.incidents.models import (
    Incident,
    IncidentGroup,
    IncidentProject,
    IncidentSeen,
    IncidentActivity,
)
from sentry.mediators import sentry_apps, sentry_app_installations, service_hooks
from sentry.models import (
    Activity, Environment, Event, EventError, EventMapping, Group, Organization, OrganizationMember,
    OrganizationMemberTeam, Project, ProjectBookmark, Team, User, UserEmail, Release, Commit, ReleaseCommit,
    CommitAuthor, Repository, CommitFileChange, ProjectDebugFile, File, UserPermission, EventAttachment,
    UserReport, PlatformExternalIssue,
)
<<<<<<< HEAD
from sentry.utils import json
=======
from sentry.models.integrationfeature import Feature, IntegrationFeature
>>>>>>> 75b61633
from sentry.utils.canonical import CanonicalKeyDict

loremipsum = Generator()


def get_fixture_path(name):
    return os.path.join(
        os.path.dirname(__file__),  # src/sentry/testutils/
        os.pardir,  # src/sentry/
        os.pardir,  # src/
        os.pardir,
        'tests',
        'fixtures',
        name
    )


def make_sentence(words=None):
    if words is None:
        words = int(random.weibullvariate(8, 3))
    return ' '.join(random.choice(loremipsum.words) for _ in range(words))


def make_word(words=None):
    if words is None:
        words = int(random.weibullvariate(8, 3))
    return random.choice(loremipsum.words)


DEFAULT_EVENT_DATA = {
    'extra': {
        'loadavg': [0.97607421875, 0.88330078125, 0.833984375],
        'sys.argv': [
            '/Users/dcramer/.virtualenvs/sentry/bin/raven', 'test',
            'https://ebc35f33e151401f9deac549978bda11:f3403f81e12e4c24942d505f086b2cad@sentry.io/1'
        ],
        'user':
        'dcramer'
    },
    'modules': {
        'raven': '3.1.13'
    },
    'request': {
        'cookies': {},
        'data': {},
        'env': {},
        'headers': {},
        'method': 'GET',
        'query_string': '',
        'url': 'http://example.com',
    },
    'stacktrace': {
        'frames': [
            {
                'abs_path':
                'www/src/sentry/models/foo.py',
                'context_line':
                '                        string_max_length=self.string_max_length)',
                'filename':
                'sentry/models/foo.py',
                'function':
                'build_msg',
                'in_app':
                True,
                'lineno':
                29,
                'module':
                'raven.base',
                'post_context': [
                    '                },', '            })', '',
                    "        if 'stacktrace' in data:",
                    '            if self.include_paths:'
                ],
                'pre_context': [
                    '', '            data.update({',
                    "                'stacktrace': {",
                    "                    'frames': get_stack_info(frames,",
                    '                        list_max_length=self.list_max_length,'
                ],
                'vars': {
                    'culprit': 'raven.scripts.runner',
                    'date': 'datetime.datetime(2013, 2, 14, 20, 6, 33, 479471)',
                    'event_id': '598fb19363e745ec8be665e6ba88b1b2',
                    'event_type': 'raven.events.Message',
                    'frames': '<generator object iter_stack_frames at 0x103fef050>',
                    'handler': '<raven.events.Message object at 0x103feb710>',
                    'k': 'logentry',
                    'public_key': None,
                    'result': {
                        'logentry':
                        "{'message': 'This is a test message generated using ``raven test``', 'params': []}"
                    },
                    'self': '<raven.base.Client object at 0x104397f10>',
                    'stack': True,
                    'tags': None,
                    'time_spent': None,
                },
            },
            {
                'abs_path':
                '/Users/dcramer/.virtualenvs/sentry/lib/python2.7/site-packages/raven/base.py',
                'context_line':
                '                        string_max_length=self.string_max_length)',
                'filename':
                'raven/base.py',
                'function':
                'build_msg',
                'in_app':
                False,
                'lineno':
                290,
                'module':
                'raven.base',
                'post_context': [
                    '                },', '            })', '',
                    "        if 'stacktrace' in data:",
                    '            if self.include_paths:'
                ],
                'pre_context': [
                    '', '            data.update({',
                    "                'stacktrace': {",
                    "                    'frames': get_stack_info(frames,",
                    '                        list_max_length=self.list_max_length,'
                ],
                'vars': {
                    'culprit': 'raven.scripts.runner',
                    'date': 'datetime.datetime(2013, 2, 14, 20, 6, 33, 479471)',
                    'event_id': '598fb19363e745ec8be665e6ba88b1b2',
                    'event_type': 'raven.events.Message',
                    'frames': '<generator object iter_stack_frames at 0x103fef050>',
                    'handler': '<raven.events.Message object at 0x103feb710>',
                    'k': 'logentry',
                    'public_key': None,
                    'result': {
                        'logentry':
                        "{'message': 'This is a test message generated using ``raven test``', 'params': []}"
                    },
                    'self': '<raven.base.Client object at 0x104397f10>',
                    'stack': True,
                    'tags': None,
                    'time_spent': None,
                },
            },
        ],
    },
    'tags': [],
    'platform': 'python',
}


def _patch_artifact_manifest(path, org, release, project=None):
    manifest = json.loads(open(path, 'rb').read())
    manifest['org'] = org
    manifest['release'] = release
    if project:
        manifest['project'] = project
    return json.dumps(manifest)


# TODO(dcramer): consider moving to something more scaleable like factoryboy
class Factories(object):
    @staticmethod
    def create_organization(name=None, owner=None, **kwargs):
        if not name:
            name = petname.Generate(2, ' ', letters=10).title()

        org = Organization.objects.create(name=name, **kwargs)
        if owner:
            Factories.create_member(
                organization=org,
                user=owner,
                role='owner',
            )
        return org

    @staticmethod
    def create_member(teams=None, **kwargs):
        kwargs.setdefault('role', 'member')

        om = OrganizationMember.objects.create(**kwargs)
        if teams:
            for team in teams:
                Factories.create_team_membership(
                    team=team,
                    member=om,
                )
        return om

    @staticmethod
    def create_team_membership(team, member=None, user=None):
        if member is None:
            member, _ = OrganizationMember.objects.get_or_create(
                user=user,
                organization=team.organization,
                defaults={
                    'role': 'member',
                }
            )

        return OrganizationMemberTeam.objects.create(
            team=team,
            organizationmember=member,
            is_active=True,
        )

    @staticmethod
    def create_team(organization, **kwargs):
        if not kwargs.get('name'):
            kwargs['name'] = petname.Generate(2, ' ', letters=10).title()
        if not kwargs.get('slug'):
            kwargs['slug'] = slugify(six.text_type(kwargs['name']))
        members = kwargs.pop('members', None)

        team = Team.objects.create(organization=organization, **kwargs)
        if members:
            for user in members:
                Factories.create_team_membership(team=team, user=user)
        return team

    @staticmethod
    def create_environment(project, **kwargs):
        name = kwargs.get('name', petname.Generate(3, ' ', letters=10)[:64])
        env = Environment.objects.create(
            organization_id=project.organization_id,
            project_id=project.id,
            name=name,
        )
        env.add_project(project, is_hidden=kwargs.get('is_hidden'))
        return env

    @staticmethod
    def create_project(organization=None, teams=None, **kwargs):
        if not kwargs.get('name'):
            kwargs['name'] = petname.Generate(2, ' ', letters=10).title()
        if not kwargs.get('slug'):
            kwargs['slug'] = slugify(six.text_type(kwargs['name']))
        if not organization and teams:
            organization = teams[0].organization

        project = Project.objects.create(organization=organization, **kwargs)
        if teams:
            for team in teams:
                project.add_team(team)
        return project

    @staticmethod
    def create_project_bookmark(project, user):
        return ProjectBookmark.objects.create(project_id=project.id, user=user)

    @staticmethod
    def create_project_key(project):
        return project.key_set.get_or_create()[0]

    @staticmethod
    def create_release(project, user=None, version=None, date_added=None):
        if version is None:
            version = os.urandom(20).encode('hex')

        if date_added is None:
            date_added = timezone.now()

        release = Release.objects.create(
            version=version,
            organization_id=project.organization_id,
            date_added=date_added,
        )

        release.add_project(project)

        Activity.objects.create(
            type=Activity.RELEASE,
            project=project,
            ident=Activity.get_version_ident(version),
            user=user,
            data={'version': version},
        )

        # add commits
        if user:
            author = Factories.create_commit_author(project=project, user=user)
            repo = Factories.create_repo(project, name='organization-{}'.format(project.slug))
            commit = Factories.create_commit(
                project=project,
                repo=repo,
                author=author,
                release=release,
                key='deadbeef',
                message='placeholder commit message',
            )

            release.update(
                authors=[six.text_type(author.id)],
                commit_count=1,
                last_commit_id=commit.id,
            )

        return release

    @staticmethod
    def create_artifact_bundle(org, release, project=None):
        import zipfile

        bundle = io.BytesIO()
        bundle_dir = get_fixture_path('artifact_bundle')
        with zipfile.ZipFile(bundle, 'w', zipfile.ZIP_DEFLATED) as zipfile:
            for path, _, files in os.walk(bundle_dir):
                for filename in files:
                    fullpath = os.path.join(path, filename)
                    relpath = os.path.relpath(fullpath, bundle_dir)
                    if filename == 'manifest.json':
                        manifest = _patch_artifact_manifest(fullpath, org, release, project)
                        zipfile.writestr(relpath, manifest)
                    else:
                        zipfile.write(fullpath, relpath)

        return bundle.getvalue()

    @staticmethod
    def create_repo(project, name=None):
        repo = Repository.objects.create(
            organization_id=project.organization_id,
            name=name or '{}-{}'.format(petname.Generate(2, '',
                                                            letters=10), random.randint(1000, 9999)),
        )
        return repo

    @staticmethod
    def create_commit(repo, project=None, author=None, release=None,
                      message=None, key=None, date_added=None):
        commit = Commit.objects.get_or_create(
            organization_id=repo.organization_id,
            repository_id=repo.id,
            key=key or sha1(uuid4().hex).hexdigest(),
            defaults={
                'message': message or make_sentence(),
                'author': author or Factories.create_commit_author(organization_id=repo.organization_id),
                'date_added': date_added or timezone.now(),
            }
        )[0]

        if release:
            assert project
            ReleaseCommit.objects.create(
                organization_id=repo.organization_id,
                project_id=project.id,
                release=release,
                commit=commit,
                order=1,
            )

        Factories.create_commit_file_change(commit=commit, filename='/models/foo.py')
        Factories.create_commit_file_change(commit=commit, filename='/worsematch/foo.py')
        Factories.create_commit_file_change(commit=commit, filename='/models/other.py')

        return commit

    @staticmethod
    def create_commit_author(organization_id=None, project=None, user=None):
        return CommitAuthor.objects.get_or_create(
            organization_id=organization_id or project.organization_id,
            email=user.email if user else '{}@example.com'.format(make_word()),
            defaults={
                'name': user.name if user else make_word(),
            }
        )[0]

    @staticmethod
    def create_commit_file_change(commit, filename):
        return CommitFileChange.objects.get_or_create(
            organization_id=commit.organization_id,
            commit=commit,
            filename=filename,
            type='M',
        )

    @staticmethod
    def create_user(email=None, **kwargs):
        if email is None:
            email = uuid4().hex + '@example.com'

        kwargs.setdefault('username', email)
        kwargs.setdefault('is_staff', True)
        kwargs.setdefault('is_active', True)
        kwargs.setdefault('is_superuser', False)

        user = User(email=email, **kwargs)
        if not kwargs.get('password'):
            user.set_password('admin')
        user.save()

        # UserEmail is created by a signal
        assert UserEmail.objects.filter(
            user=user,
            email=email,
        ).update(is_verified=True)

        return user

    @staticmethod
    def create_useremail(user, email, **kwargs):
        if not email:
            email = uuid4().hex + '@example.com'

        kwargs.setdefault('is_verified', True)

        useremail = UserEmail(user=user, email=email, **kwargs)
        useremail.save()

        return useremail

    @staticmethod
    def create_event(group, event_id=None, normalize=True, **kwargs):
        # XXX: Do not use this method for new tests! Prefer `store_event`.
        if event_id is None:
            event_id = uuid4().hex
        kwargs.setdefault('project', group.project)
        kwargs.setdefault('data', copy.deepcopy(DEFAULT_EVENT_DATA))
        kwargs.setdefault('platform', kwargs['data'].get('platform', 'python'))
        kwargs.setdefault('message', kwargs['data'].get('message', 'message'))
        if kwargs.get('tags'):
            tags = kwargs.pop('tags')
            if isinstance(tags, dict):
                tags = list(tags.items())
            kwargs['data']['tags'] = tags
        if kwargs.get('stacktrace'):
            stacktrace = kwargs.pop('stacktrace')
            kwargs['data']['stacktrace'] = stacktrace

        user = kwargs.pop('user', None)
        if user is not None:
            kwargs['data']['user'] = user

        kwargs['data'].setdefault(
            'errors', [{
                'type': EventError.INVALID_DATA,
                'name': 'foobar',
            }]
        )

        # maintain simple event Factories by supporting the legacy message
        # parameter just like our API would
        if 'logentry' not in kwargs['data']:
            kwargs['data']['logentry'] = {
                'message': kwargs['message'] or '<unlabeled event>',
            }

        if normalize:
            manager = EventManager(CanonicalKeyDict(kwargs['data']))
            manager.normalize()
            kwargs['data'] = manager.get_data()
            kwargs['data'].update(manager.materialize_metadata())
            kwargs['message'] = manager.get_search_message()

        # This is needed so that create_event saves the event in nodestore
        # under the correct key. This is usually dont in EventManager.save()
        kwargs['data'].setdefault(
            'node_id',
            Event.generate_node_id(kwargs['project'].id, event_id)
        )

        event = Event(event_id=event_id, group=group, **kwargs)
        EventMapping.objects.create(
            project_id=event.project.id,
            event_id=event_id,
            group=group,
        )
        # emulate EventManager refs
        event.data.bind_ref(event)
        event.save()
        return event

    @staticmethod
    def store_event(data, project_id, assert_no_errors=True):
        # Like `create_event`, but closer to how events are actually
        # ingested. Prefer to use this method over `create_event`
        manager = EventManager(data)
        manager.normalize()
        if assert_no_errors:
            errors = manager.get_data().get('errors')
            assert not errors, errors

        event = manager.save(project_id)
        event.group.save()
        return event

    @staticmethod
    def create_full_event(group, event_id='a', **kwargs):
        payload = """
            {
                "event_id": "f5dd88e612bc406ba89dfebd09120769",
                "project": 11276,
                "release": "e1b5d1900526feaf20fe2bc9cad83d392136030a",
                "platform": "javascript",
                "culprit": "app/components/events/eventEntries in map",
                "logentry": {"formatted": "TypeError: Cannot read property '1' of null"},
                "tags": [
                    ["environment", "prod"],
                    ["sentry_version", "e1b5d1900526feaf20fe2bc9cad83d392136030a"],
                    ["level", "error"],
                    ["logger", "javascript"],
                    ["sentry:release", "e1b5d1900526feaf20fe2bc9cad83d392136030a"],
                    ["browser", "Chrome 48.0"],
                    ["device", "Other"],
                    ["os", "Windows 10"],
                    ["url", "https://sentry.io/katon-direct/localhost/issues/112734598/"],
                    ["sentry:user", "id:41656"]
                ],
                "errors": [{
                    "url": "<anonymous>",
                    "type": "js_no_source"
                }],
                "extra": {
                    "session:duration": 40364
                },
                "exception": {
                    "exc_omitted": null,
                    "values": [{
                        "stacktrace": {
                            "frames": [{
                                "function": "batchedUpdates",
                                "abs_path": "webpack:////usr/src/getsentry/src/sentry/~/react/lib/ReactUpdates.js",
                                "pre_context": ["  // verify that that's the case. (This is called by each top-level update", "  // function, like setProps, setState, forceUpdate, etc.; creation and", "  // destruction of top-level components is guarded in ReactMount.)", "", "  if (!batchingStrategy.isBatchingUpdates) {"],
                                "post_context": ["    return;", "  }", "", "  dirtyComponents.push(component);", "}"],
                                "filename": "~/react/lib/ReactUpdates.js",
                                "module": "react/lib/ReactUpdates",
                                "colno": 0,
                                "in_app": false,
                                "data": {
                                    "orig_filename": "/_static/29e365f8b0d923bc123e8afa38d890c3/sentry/dist/vendor.js",
                                    "orig_abs_path": "https://media.sentry.io/_static/29e365f8b0d923bc123e8afa38d890c3/sentry/dist/vendor.js",
                                    "sourcemap": "https://media.sentry.io/_static/29e365f8b0d923bc123e8afa38d890c3/sentry/dist/vendor.js.map",
                                    "orig_lineno": 37,
                                    "orig_function": "Object.s [as enqueueUpdate]",
                                    "orig_colno": 16101
                                },
                                "context_line": "    batchingStrategy.batchedUpdates(enqueueUpdate, component);",
                                "lineno": 176
                            }],
                            "frames_omitted": null
                        },
                        "type": "TypeError",
                        "value": "Cannot read property '1' of null",
                        "module": null
                    }]
                },
                "request": {
                    "url": "https://sentry.io/katon-direct/localhost/issues/112734598/",
                    "headers": [
                        ["Referer", "https://sentry.io/welcome/"],
                        ["User-Agent", "Mozilla/5.0 (Windows NT 10.0; WOW64) AppleWebKit/537.36 (KHTML, like Gecko) Chrome/48.0.2564.109 Safari/537.36"]
                    ]
                },
                "user": {
                    "ip_address": "0.0.0.0",
                    "id": "41656",
                    "email": "test@example.com"
                },
                "version": "7",
                "breadcrumbs": {
                    "values": [
                        {
                            "category": "xhr",
                            "timestamp": 1496395011.63,
                            "type": "http",
                            "data": {
                                "url": "/api/path/here",
                                "status_code": "500",
                                "method": "POST"
                            }
                        }
                    ]
                }
            }"""

        event = Factories.create_event(
            group=group,
            event_id=event_id, platform='javascript',
            data=json.loads(payload),

            # This payload already went through sourcemap
            # processing, normalizing it would remove
            # frame.data (orig_filename, etc)
            normalize=False
        )
        return event

    @staticmethod
    def create_group(project, checksum=None, **kwargs):
        if checksum:
            warnings.warn('Checksum passed to create_group', DeprecationWarning)
        kwargs.setdefault('message', 'Hello world')
        kwargs.setdefault('data', {})
        if 'type' not in kwargs['data']:
            kwargs['data'].update(
                {
                    'type': 'default',
                    'metadata': {
                        'title': kwargs['message'],
                    },
                }
            )
        if 'short_id' not in kwargs:
            kwargs['short_id'] = project.next_short_id()
        return Group.objects.create(project=project, **kwargs)

    @staticmethod
    def create_file(**kwargs):
        return File.objects.create(**kwargs)

    @staticmethod
    def create_file_from_path(path, name=None, **kwargs):
        if name is None:
            name = os.path.basename(path)

        file = Factories.create_file(name=name, **kwargs)
        with open(path) as f:
            file.putfile(f)
        return file

    @staticmethod
    def create_event_attachment(event, file=None, **kwargs):
        if file is None:
            file = Factories.create_file(
                name='log.txt',
                size=32,
                headers={'Content-Type': 'text/plain'},
                checksum='dc1e3f3e411979d336c3057cce64294f3420f93a',
            )

        return EventAttachment.objects.create(
            project_id=event.project_id,
            group_id=event.group_id,
            event_id=event.event_id,
            file=file,
            **kwargs
        )

    @staticmethod
    def create_dif_file(project, debug_id=None, object_name=None,
                        features=None, data=None, file=None, cpu_name=None,
                        code_id=None, **kwargs):
        if debug_id is None:
            debug_id = six.text_type(uuid4())

        if object_name is None:
            object_name = '%s.dSYM' % debug_id

        if features is not None:
            if data is None:
                data = {}
            data['features'] = features

        if file is None:
            file = Factories.create_file(
                name=object_name,
                size=42,
                headers={'Content-Type': 'application/x-mach-binary'},
                checksum='dc1e3f3e411979d336c3057cce64294f3420f93a',
            )

        return ProjectDebugFile.objects.create(
            debug_id=debug_id,
            code_id=code_id,
            project=project,
            object_name=object_name,
            cpu_name=cpu_name or 'x86_64',
            file=file,
            data=data,
            **kwargs
        )

    @staticmethod
    def create_dif_from_path(path, object_name=None, **kwargs):
        if object_name is None:
            object_name = os.path.basename(path)

        headers = {'Content-Type': 'application/x-mach-binary'}
        file = Factories.create_file_from_path(path, name=object_name, headers=headers)
        return Factories.create_dif_file(file=file, object_name=object_name, **kwargs)

    @staticmethod
    def add_user_permission(user, permission):
        UserPermission.objects.create(user=user, permission=permission)

    @staticmethod
    def create_sentry_app(**kwargs):
        app = sentry_apps.Creator.run(
            **Factories._sentry_app_kwargs(**kwargs)
        )

        if kwargs.get('published'):
            app.update(status=SentryAppStatus.PUBLISHED)

        return app

    @staticmethod
    def create_internal_integration(**kwargs):
        return sentry_apps.InternalCreator.run(
            **Factories._sentry_app_kwargs(**kwargs)
        )

    @staticmethod
    def _sentry_app_kwargs(**kwargs):
        _kwargs = {
            'user': kwargs.get('user', Factories.create_user()),
            'name': kwargs.get('name', petname.Generate(2, ' ', letters=10).title()),
            'organization': kwargs.get('organization', Factories.create_organization()),
            'author': kwargs.get('author', 'A Company'),
            'scopes': kwargs.get('scopes', ()),
            'webhook_url': kwargs.get('webhook_url', 'https://example.com/webhook'),
            'events': [],
            'schema': {},
        }

        _kwargs.update(**kwargs)
        return _kwargs

    @staticmethod
    def create_sentry_app_installation(organization=None, slug=None, user=None):
        if not organization:
            organization = Factories.create_organization()

        Factories.create_project(organization=organization)

        return sentry_app_installations.Creator.run(
            slug=(slug or Factories.create_sentry_app().slug),
            organization=organization,
            user=(user or Factories.create_user()),
        )

    @staticmethod
    def create_issue_link_schema():
        return {
            'type': 'issue-link',
            'link': {
                'uri': '/sentry/issues/link',
                'required_fields': [
                    {
                        'type': 'select',
                        'name': 'assignee',
                        'label': 'Assignee',
                        'uri': '/sentry/members',
                    },
                ],
            },

            'create': {
                'uri': '/sentry/issues/create',
                'required_fields': [
                    {
                        'type': 'text',
                        'name': 'title',
                        'label': 'Title',
                    },
                    {
                        'type': 'text',
                        'name': 'summary',
                        'label': 'Summary',
                    },
                ],

                'optional_fields': [
                    {
                        'type': 'select',
                        'name': 'points',
                        'label': 'Points',
                        'options': [
                            ['1', '1'],
                            ['2', '2'],
                            ['3', '3'],
                            ['5', '5'],
                            ['8', '8'],
                        ],
                    },
                    {
                        'type': 'select',
                        'name': 'assignee',
                        'label': 'Assignee',
                        'uri': '/sentry/members',
                    },
                ],
            },
        }

    @staticmethod
    def create_alert_rule_action_schema():
        return {
            'type': 'alert-rule-action',
            'required_fields': [{
                'type': 'text',
                'name': 'channel',
                'label': 'Channel',
            }],
        }

    @staticmethod
    def create_service_hook(actor=None, org=None, project=None,
                            events=None, url=None, **kwargs):
        if not actor:
            actor = Factories.create_user()
        if not org:
            org = Factories.create_organization(owner=actor)
        if not project:
            project = Factories.create_project(organization=org)
        if events is None:
            events = ('event.created',)
        if not url:
            url = 'https://example.com/sentry/webhook'

        _kwargs = {
            'actor': actor,
            'projects': [project],
            'organization': org,
            'events': events,
            'url': url,
        }

        _kwargs.update(kwargs)

        return service_hooks.Creator.run(**_kwargs)

    @staticmethod
    def create_sentry_app_feature(feature=None, sentry_app=None, description=None):
        if not sentry_app:
            sentry_app = Factories.create_sentry_app()

        integration_feature = IntegrationFeature.objects.create(
            sentry_app=sentry_app,
            feature=feature or Feature.API,
        )

        if description:
            integration_feature.update(user_description=description)

        return integration_feature

    @staticmethod
    def create_userreport(group, project=None, event_id=None, **kwargs):
        return UserReport.objects.create(
            group=group,
            event_id=event_id or 'a' * 32,
            project=project or group.project,
            name='Jane Doe',
            email='jane@example.com',
            comments="the application crashed",
            **kwargs
        )

    @staticmethod
    def create_session():
        engine = import_module(settings.SESSION_ENGINE)

        session = engine.SessionStore()
        session.save()
        return session

    @staticmethod
    def create_platform_external_issue(group=None, service_type=None,
                                       display_name=None, web_url=None):
        return PlatformExternalIssue.objects.create(
            group_id=group.id,
            service_type=service_type,
            display_name=display_name,
            web_url=web_url,
        )

    @staticmethod
    def create_incident(
        organization, projects, detection_uuid=None, status=0,
        title=None, query='test query', date_started=None, date_detected=None,
        date_closed=None, groups=None, seen_by=None,
    ):
        if not title:
            title = petname.Generate(2, ' ', letters=10).title()

        incident = Incident.objects.create(
            organization=organization,
            detection_uuid=detection_uuid,
            status=status,
            title=title,
            query=query,
            date_started=date_started or timezone.now(),
            date_detected=date_detected or timezone.now(),
            date_closed=date_closed or timezone.now(),
        )
        for project in projects:
            IncidentProject.objects.create(incident=incident, project=project)
        if groups:
            for group in groups:
                IncidentGroup.objects.create(incident=incident, group=group)
        if seen_by:
            for user in seen_by:
                IncidentSeen.objects.create(incident=incident, user=user, last_seen=timezone.now())
        return incident

    @staticmethod
    def create_incident_activity(incident, type, comment=None, user=None):
        return IncidentActivity.objects.create(
            incident=incident,
            type=type,
            comment=comment,
            user=user,
        )<|MERGE_RESOLUTION|>--- conflicted
+++ resolved
@@ -34,11 +34,8 @@
     CommitAuthor, Repository, CommitFileChange, ProjectDebugFile, File, UserPermission, EventAttachment,
     UserReport, PlatformExternalIssue,
 )
-<<<<<<< HEAD
+from sentry.models.integrationfeature import Feature, IntegrationFeature
 from sentry.utils import json
-=======
-from sentry.models.integrationfeature import Feature, IntegrationFeature
->>>>>>> 75b61633
 from sentry.utils.canonical import CanonicalKeyDict
 
 loremipsum = Generator()
