from __future__ import annotations

import contextlib
import io
import os
import random
from base64 import b64encode
from binascii import hexlify
from datetime import datetime
from hashlib import sha1
from importlib import import_module
from typing import Any, List, Mapping, Optional, Sequence
from unittest import mock
from uuid import uuid4

import petname
from django.conf import settings
from django.contrib.auth.models import AnonymousUser
from django.core.files.base import ContentFile
from django.db import router, transaction
from django.test.utils import override_settings
from django.utils import timezone
from django.utils.encoding import force_str
from django.utils.text import slugify

from sentry.constants import SentryAppInstallationStatus, SentryAppStatus
from sentry.event_manager import EventManager
from sentry.incidents.logic import (
    create_alert_rule,
    create_alert_rule_trigger,
    create_alert_rule_trigger_action,
    query_datasets_to_type,
)
from sentry.incidents.models import (
    AlertRuleThresholdType,
    AlertRuleTriggerAction,
    Incident,
    IncidentActivity,
    IncidentProject,
    IncidentSeen,
    IncidentTrigger,
    IncidentType,
    TriggerStatus,
)
from sentry.issues.grouptype import get_group_type_by_type_id
from sentry.mediators.token_exchange.grant_exchanger import GrantExchanger
from sentry.models.activity import Activity
from sentry.models.actor import Actor
from sentry.models.apikey import ApiKey
from sentry.models.apitoken import ApiToken
from sentry.models.artifactbundle import ArtifactBundle
from sentry.models.avatars.doc_integration_avatar import DocIntegrationAvatar
from sentry.models.commit import Commit
from sentry.models.commitauthor import CommitAuthor
from sentry.models.commitfilechange import CommitFileChange
from sentry.models.debugfile import ProjectDebugFile
from sentry.models.environment import Environment
from sentry.models.eventattachment import EventAttachment
from sentry.models.files.control_file import ControlFile
from sentry.models.files.file import File
from sentry.models.group import Group
from sentry.models.grouphistory import GroupHistory
from sentry.models.grouplink import GroupLink
from sentry.models.grouprelease import GroupRelease
from sentry.models.identity import Identity, IdentityProvider, IdentityStatus
from sentry.models.integrations.doc_integration import DocIntegration
from sentry.models.integrations.external_actor import ExternalActor
from sentry.models.integrations.external_issue import ExternalIssue
from sentry.models.integrations.integration import Integration
from sentry.models.integrations.integration_feature import (
    Feature,
    IntegrationFeature,
    IntegrationTypes,
)
from sentry.models.integrations.organization_integration import OrganizationIntegration
from sentry.models.integrations.repository_project_path_config import RepositoryProjectPathConfig
from sentry.models.integrations.sentry_app_installation import SentryAppInstallation
from sentry.models.notificationaction import (
    ActionService,
    ActionTarget,
    ActionTrigger,
    NotificationAction,
)
from sentry.models.organization import Organization
from sentry.models.organizationmapping import OrganizationMapping
from sentry.models.organizationmember import OrganizationMember
from sentry.models.organizationmemberteam import OrganizationMemberTeam
from sentry.models.organizationslugreservation import OrganizationSlugReservation
from sentry.models.outbox import OutboxCategory, OutboxScope, RegionOutbox, outbox_context
from sentry.models.platformexternalissue import PlatformExternalIssue
from sentry.models.project import Project
from sentry.models.projectbookmark import ProjectBookmark
from sentry.models.projectcodeowners import ProjectCodeOwners
from sentry.models.release import Release
from sentry.models.releasecommit import ReleaseCommit
from sentry.models.releaseenvironment import ReleaseEnvironment
from sentry.models.releasefile import ReleaseFile, update_artifact_index
from sentry.models.releaseprojectenvironment import ReleaseProjectEnvironment
from sentry.models.repository import Repository
from sentry.models.rule import Rule
from sentry.models.rulesnooze import RuleSnooze
from sentry.models.savedsearch import SavedSearch
from sentry.models.sentryfunction import SentryFunction
from sentry.models.servicehook import ServiceHook
from sentry.models.team import Team
from sentry.models.user import User
from sentry.models.useremail import UserEmail
from sentry.models.userpermission import UserPermission
from sentry.models.userreport import UserReport
from sentry.sentry_apps.apps import SentryAppCreator
from sentry.sentry_apps.installations import (
    SentryAppInstallationCreator,
    SentryAppInstallationTokenCreator,
)
from sentry.services.hybrid_cloud.app.serial import serialize_sentry_app_installation
from sentry.services.hybrid_cloud.hook import hook_service
from sentry.signals import project_created
from sentry.silo import SiloMode
from sentry.snuba.dataset import Dataset
from sentry.testutils.helpers.datetime import iso_format
from sentry.testutils.outbox import outbox_runner
from sentry.testutils.silo import assume_test_silo_mode
from sentry.types.activity import ActivityType
from sentry.types.integrations import ExternalProviders
from sentry.types.region import Region, get_local_region, get_region_by_name
from sentry.utils import json, loremipsum
from sentry.utils.performance_issues.performance_problem import PerformanceProblem
from social_auth.models import UserSocialAuth


def get_fixture_path(*parts: str) -> str:
    path = os.path.realpath(__file__)
    for _ in range(4):  # src/sentry/testutils/{__file__}
        path = os.path.dirname(path)
    return os.path.join(path, "fixtures", *parts)


def make_sentence(words=None):
    if words is None:
        words = int(random.weibullvariate(8, 3))
    return " ".join(random.choice(loremipsum.words) for _ in range(words))


def make_word(words=None):
    if words is None:
        words = int(random.weibullvariate(8, 3))
    return random.choice(loremipsum.words)


DEFAULT_EVENT_DATA = {
    "extra": {
        "loadavg": [0.97607421875, 0.88330078125, 0.833984375],
        "sys.argv": [
            "/Users/dcramer/.virtualenvs/sentry/bin/raven",
            "test",
            "https://ebc35f33e151401f9deac549978bda11:f3403f81e12e4c24942d505f086b2cad@sentry.io/1",
        ],
        "user": "dcramer",
    },
    "modules": {"raven": "3.1.13"},
    "request": {
        "cookies": {},
        "data": {},
        "env": {},
        "headers": {},
        "method": "GET",
        "query_string": "",
        "url": "http://example.com",
    },
    "stacktrace": {
        "frames": [
            {
                "abs_path": "www/src/sentry/models/foo.py",
                "context_line": "                        string_max_length=self.string_max_length)",
                "filename": "sentry/models/foo.py",
                "function": "build_msg",
                "in_app": True,
                "lineno": 29,
                "module": "raven.base",
                "post_context": [
                    "                },",
                    "            })",
                    "",
                    "        if 'stacktrace' in data:",
                    "            if self.include_paths:",
                ],
                "pre_context": [
                    "",
                    "            data.update({",
                    "                'stacktrace': {",
                    "                    'frames': get_stack_info(frames,",
                    "                        list_max_length=self.list_max_length,",
                ],
                "vars": {
                    "culprit": "raven.scripts.runner",
                    "date": "datetime.datetime(2013, 2, 14, 20, 6, 33, 479471)",
                    "event_id": "598fb19363e745ec8be665e6ba88b1b2",
                    "event_type": "raven.events.Message",
                    "frames": "<generator object iter_stack_frames at 0x103fef050>",
                    "handler": "<raven.events.Message object at 0x103feb710>",
                    "k": "logentry",
                    "public_key": None,
                    "result": {
                        "logentry": "{'message': 'This is a test message generated using ``raven test``', 'params': []}"
                    },
                    "self": "<raven.base.Client object at 0x104397f10>",
                    "stack": True,
                    "tags": None,
                    "time_spent": None,
                },
            },
            {
                "abs_path": "/Users/dcramer/.virtualenvs/sentry/lib/python2.7/site-packages/raven/base.py",
                "context_line": "                        string_max_length=self.string_max_length)",
                "filename": "raven/base.py",
                "function": "build_msg",
                "in_app": False,
                "lineno": 290,
                "module": "raven.base",
                "post_context": [
                    "                },",
                    "            })",
                    "",
                    "        if 'stacktrace' in data:",
                    "            if self.include_paths:",
                ],
                "pre_context": [
                    "",
                    "            data.update({",
                    "                'stacktrace': {",
                    "                    'frames': get_stack_info(frames,",
                    "                        list_max_length=self.list_max_length,",
                ],
                "vars": {
                    "culprit": "raven.scripts.runner",
                    "date": "datetime.datetime(2013, 2, 14, 20, 6, 33, 479471)",
                    "event_id": "598fb19363e745ec8be665e6ba88b1b2",
                    "event_type": "raven.events.Message",
                    "frames": "<generator object iter_stack_frames at 0x103fef050>",
                    "handler": "<raven.events.Message object at 0x103feb710>",
                    "k": "logentry",
                    "public_key": None,
                    "result": {
                        "logentry": "{'message': 'This is a test message generated using ``raven test``', 'params': []}"
                    },
                    "self": "<raven.base.Client object at 0x104397f10>",
                    "stack": True,
                    "tags": None,
                    "time_spent": None,
                },
            },
        ]
    },
    "tags": [],
    "platform": "python",
}


def _patch_artifact_manifest(path, org=None, release=None, project=None, extra_files=None):
    with open(path, "rb") as fp:
        manifest = json.load(fp)
    if org:
        manifest["org"] = org
    if release:
        manifest["release"] = release
    if project:
        manifest["project"] = project
    for path in extra_files or {}:
        manifest["files"][path] = {"url": path}
    return json.dumps(manifest)


# TODO(dcramer): consider moving to something more scalable like factoryboy
class Factories:
    @staticmethod
    @assume_test_silo_mode(SiloMode.REGION)
    def create_organization(name=None, owner=None, region: Region | str | None = None, **kwargs):
        if not name:
            name = petname.generate(2, " ", letters=10).title()

        if region is None or SiloMode.get_current_mode() == SiloMode.MONOLITH:
            region_name = get_local_region().name
            org_creation_context = contextlib.nullcontext()
        else:
            if isinstance(region, Region):
                region_name = region.name
            else:
                region_obj = get_region_by_name(region)  # Verify it exists
                region_name = region_obj.name
            org_creation_context = override_settings(
                SILO_MODE=SiloMode.REGION, SENTRY_REGION=region_name
            )

        with org_creation_context:
            with outbox_context(flush=False):
                org: Organization = Organization.objects.create(name=name, **kwargs)

            with assume_test_silo_mode(SiloMode.CONTROL):
                # Organization mapping creation relies on having a matching org slug reservation
                OrganizationSlugReservation(
                    organization_id=org.id,
                    region_name=region_name,
                    user_id=owner.id if owner else -1,
                    slug=org.slug,
                ).save(unsafe_write=True)

            # Manually replicate org data after adding an org slug reservation
            org.handle_async_replication(org.id)

            # Flush remaining organization update outboxes accumulated by org create
            RegionOutbox(
                shard_identifier=org.id,
                shard_scope=OutboxScope.ORGANIZATION_SCOPE,
                category=OutboxCategory.ORGANIZATION_UPDATE,
            ).drain_shard()

        if owner:
            Factories.create_member(organization=org, user_id=owner.id, role="owner")
        return org

    @staticmethod
    @assume_test_silo_mode(SiloMode.CONTROL)
    def create_org_mapping(org=None, **kwds):
        if org:
            kwds.setdefault("organization_id", org.id)
            kwds.setdefault("slug", org.slug)
            kwds.setdefault("name", org.name)
            kwds.setdefault("idempotency_key", uuid4().hex)
            kwds.setdefault("region_name", "na")
        return OrganizationMapping.objects.create(**kwds)

    @staticmethod
    @assume_test_silo_mode(SiloMode.REGION)
    def create_member(teams=None, team_roles=None, **kwargs):
        kwargs.setdefault("role", "member")
        teamRole = kwargs.pop("teamRole", None)

        # user_id will have precedence over user
        user = kwargs.pop("user", None)
        user_id = kwargs.pop("user_id", None)
        if not user_id and user:
            user_id = user.id
        kwargs["user_id"] = user_id

        # inviter_id will have precedence over inviter
        inviter = kwargs.pop("inviter", None)
        inviter_id = kwargs.pop("inviter_id", None)
        if not inviter_id and inviter:
            inviter_id = inviter.id
        kwargs["inviter_id"] = inviter_id

        om = OrganizationMember.objects.create(**kwargs)

        if team_roles:
            for team, role in team_roles:
                Factories.create_team_membership(team=team, member=om, role=role)
        elif teams:
            for team in teams:
                Factories.create_team_membership(team=team, member=om, role=teamRole)
        return om

    @staticmethod
    @assume_test_silo_mode(SiloMode.REGION)
    def create_team_membership(team, member=None, user=None, role=None):
        if member is None:
            member, created = OrganizationMember.objects.get_or_create(
                user_id=user.id if user else None,
                organization=team.organization,
                defaults={"role": "member"},
            )

        return OrganizationMemberTeam.objects.create(
            team=team, organizationmember=member, is_active=True, role=role
        )

    @staticmethod
    @assume_test_silo_mode(SiloMode.CONTROL)
    def create_api_key(organization, scope_list=None, **kwargs):
        return ApiKey.objects.create(
            organization_id=organization.id if organization else None, scope_list=scope_list
        )

    @staticmethod
    @assume_test_silo_mode(SiloMode.CONTROL)
    def create_user_auth_token(user, scope_list: List[str] = None, **kwargs) -> ApiToken:
        if scope_list is None:
            scope_list = []
        return ApiToken.objects.create(
            user=user,
            scope_list=scope_list,
            **kwargs,
        )

    @staticmethod
    @assume_test_silo_mode(SiloMode.REGION)
    def create_team(organization, **kwargs):
        if not kwargs.get("name"):
            kwargs["name"] = petname.generate(2, " ", letters=10).title()
        if not kwargs.get("slug"):
            kwargs["slug"] = slugify(str(kwargs["name"]))
        members = kwargs.pop("members", None)

        team = Team.objects.create(organization=organization, **kwargs)
        if members:
            for user in members:
                Factories.create_team_membership(team=team, user=user)
        return team

    @staticmethod
    @assume_test_silo_mode(SiloMode.REGION)
    def create_environment(project, **kwargs):
        name = kwargs.get("name", petname.generate(3, " ", letters=10)[:64])

        organization = kwargs.get("organization")
        organization_id = organization.id if organization else project.organization_id

        env = Environment.objects.create(organization_id=organization_id, name=name)
        env.add_project(project, is_hidden=kwargs.get("is_hidden"))
        return env

    @staticmethod
    @assume_test_silo_mode(SiloMode.REGION)
    def create_project(organization=None, teams=None, fire_project_created=False, **kwargs):
        if not kwargs.get("name"):
            kwargs["name"] = petname.generate(2, " ", letters=10).title()
        if not kwargs.get("slug"):
            kwargs["slug"] = slugify(str(kwargs["name"]))
        if not organization and teams:
            organization = teams[0].organization

        with transaction.atomic(router.db_for_write(Project)):
            project = Project.objects.create(organization=organization, **kwargs)
            if teams:
                for team in teams:
                    project.add_team(team)
            if fire_project_created:
                project_created.send(
                    project=project, user=AnonymousUser(), default_rules=True, sender=Factories
                )
        return project

    @staticmethod
    @assume_test_silo_mode(SiloMode.REGION)
    def create_project_bookmark(project, user):
        return ProjectBookmark.objects.create(project_id=project.id, user_id=user.id)

    @staticmethod
    @assume_test_silo_mode(SiloMode.REGION)
    def create_project_rule(
        project,
        action_data=None,
        allow_no_action_data=False,
        condition_data=None,
        name="",
        action_match="all",
        filter_match="all",
        **kwargs,
    ):
        actions = None
        if not allow_no_action_data:
            action_data = action_data or [
                {
                    "id": "sentry.rules.actions.notify_event.NotifyEventAction",
                    "name": "Send a notification (for all legacy integrations)",
                },
                {
                    "id": "sentry.rules.actions.notify_event_service.NotifyEventServiceAction",
                    "service": "mail",
                    "name": "Send a notification via mail",
                },
            ]
            actions = action_data
        condition_data = condition_data or [
            {
                "id": "sentry.rules.conditions.first_seen_event.FirstSeenEventCondition",
                "name": "A new issue is created",
            },
            {
                "id": "sentry.rules.conditions.every_event.EveryEventCondition",
                "name": "The event occurs",
            },
        ]
        data = {
            "conditions": condition_data,
            "action_match": action_match,
            "filter_match": filter_match,
        }
        if actions:
            data["actions"] = actions

        return Rule.objects.create(
            label=name,
            project=project,
            data=data,
            **kwargs,
        )

    @staticmethod
    @assume_test_silo_mode(SiloMode.REGION)
    def create_slack_project_rule(project, integration_id, channel_id=None, channel_name=None):
        action_data = [
            {
                "id": "sentry.rules.actions.notify_event.SlackNotifyServiceAction",
                "name": "Send a Slack notification",
                "workspace": integration_id,
                "channel_id": channel_id or "123453",
                "channel": channel_name or "#general",
            }
        ]
        return Factories.create_project_rule(project, action_data)

    @staticmethod
    @assume_test_silo_mode(SiloMode.REGION)
    def create_project_key(project):
        return project.key_set.get_or_create()[0]

    @staticmethod
    @assume_test_silo_mode(SiloMode.REGION)
    def create_release(
        project: Project,
        user: Optional[User] = None,
        version: Optional[str] = None,
        date_added: Optional[datetime] = None,
        additional_projects: Optional[Sequence[Project]] = None,
        environments: Optional[Sequence[Environment]] = None,
        date_released: Optional[datetime] = None,
        adopted: Optional[datetime] = None,
        unadopted: Optional[datetime] = None,
    ):
        if version is None:
            version = force_str(hexlify(os.urandom(20)))

        if date_added is None:
            date_added = timezone.now()

        if additional_projects is None:
            additional_projects = []

        release = Release.objects.create(
            version=version,
            organization_id=project.organization_id,
            date_added=date_added,
            date_released=date_released,
        )

        release.add_project(project)
        for additional_project in additional_projects:
            release.add_project(additional_project)

        for environment in environments or []:
            ReleaseEnvironment.objects.create(
                organization=project.organization, release=release, environment=environment
            )
            for project in [project] + additional_projects:
                ReleaseProjectEnvironment.objects.create(
                    project=project,
                    release=release,
                    environment=environment,
                    adopted=adopted,
                    unadopted=unadopted,
                )

        Activity.objects.create(
            type=ActivityType.RELEASE.value,
            project=project,
            ident=Activity.get_version_ident(version),
            user_id=user.id if user else None,
            data={"version": version},
        )

        # add commits
        if user:
            author = Factories.create_commit_author(project=project, user=user)
            repo = Factories.create_repo(project, name=f"organization-{project.slug}")
            commit = Factories.create_commit(
                project=project,
                repo=repo,
                author=author,
                release=release,
                key="deadbeef",
                message="placeholder commit message",
            )

            release.update(authors=[str(author.id)], commit_count=1, last_commit_id=commit.id)

        return release

    def create_group_release(project: Project, group: Group, release: Release) -> GroupRelease:
        return GroupRelease.objects.create(
            project_id=project.id,
            group_id=group.id,
            release_id=release.id,
        )

    @staticmethod
    @assume_test_silo_mode(SiloMode.REGION)
    def create_release_file(release_id, file=None, name=None, dist_id=None):
        if file is None:
            file = Factories.create_file(
                name="log.txt",
                size=32,
                headers={"Content-Type": "text/plain"},
                checksum="dc1e3f3e411979d336c3057cce64294f3420f93a",
            )

        if name is None:
            name = file.name

        organization_id = Release.objects.get(pk=release_id).organization.id

        return ReleaseFile.objects.create(
            organization_id=organization_id,
            release_id=release_id,
            name=name,
            file=file,
            dist_id=dist_id,
        )

    @staticmethod
    @assume_test_silo_mode(SiloMode.REGION)
    def create_artifact_bundle_zip(
        org=None, release=None, project=None, extra_files=None, fixture_path="artifact_bundle"
    ):
        import zipfile

        bundle = io.BytesIO()
        bundle_dir = get_fixture_path(fixture_path)
        with zipfile.ZipFile(bundle, "w", zipfile.ZIP_DEFLATED) as zipfile:
            for path, content in (extra_files or {}).items():
                zipfile.writestr(path, content)
            for path, _, files in os.walk(bundle_dir):
                for filename in files:
                    fullpath = os.path.join(path, filename)
                    relpath = os.path.relpath(fullpath, bundle_dir)
                    if filename == "manifest.json":
                        manifest = _patch_artifact_manifest(
                            fullpath, org, release, project, extra_files
                        )
                        zipfile.writestr(relpath, manifest)
                    else:
                        zipfile.write(fullpath, relpath)

        return bundle.getvalue()

    @classmethod
    @assume_test_silo_mode(SiloMode.REGION)
    def create_release_archive(cls, org, release: str, project=None, dist=None):
        bundle = cls.create_artifact_bundle_zip(org, release, project)
        file_ = File.objects.create(name="release-artifacts.zip")
        file_.putfile(ContentFile(bundle))
        release = Release.objects.get(organization__slug=org, version=release)
        return update_artifact_index(release, dist, file_)

    @classmethod
    @assume_test_silo_mode(SiloMode.REGION)
    def create_artifact_bundle(
        cls,
        org,
        bundle_id=None,
        artifact_count=0,
        fixture_path="artifact_bundle_debug_ids",
        date_uploaded=None,
        date_last_modified=None,
    ):
        if date_uploaded is None:
            date_uploaded = timezone.now()

        bundle = cls.create_artifact_bundle_zip(org.slug, fixture_path=fixture_path)
        file_ = File.objects.create(name="artifact-bundle.zip")
        file_.putfile(ContentFile(bundle))
        # The 'artifact_count' should correspond to the 'bundle' contents but for the purpose of tests we can also
        # mock it with an arbitrary value.
        artifact_bundle = ArtifactBundle.objects.create(
            organization_id=org.id,
            bundle_id=bundle_id or uuid4(),
            file=file_,
            artifact_count=artifact_count,
            date_uploaded=date_uploaded,
            date_last_modified=date_last_modified,
        )
        return artifact_bundle

    @staticmethod
    @assume_test_silo_mode(SiloMode.REGION)
    def create_code_mapping(project, repo=None, organization_integration=None, **kwargs):
        kwargs.setdefault("stack_root", "")
        kwargs.setdefault("source_root", "")
        kwargs.setdefault("default_branch", "master")

        if not repo:
            repo = Factories.create_repo(project=project)
        return RepositoryProjectPathConfig.objects.create(
            project=project,
            repository=repo,
            organization_integration_id=organization_integration.id,
            integration_id=organization_integration.integration_id,
            organization_id=organization_integration.organization_id,
            **kwargs,
        )

    @staticmethod
    @assume_test_silo_mode(SiloMode.REGION)
    def create_repo(project, name=None, provider=None, integration_id=None, url=None):
        repo, _ = Repository.objects.get_or_create(
            organization_id=project.organization_id,
            name=name
            or "{}-{}".format(petname.generate(2, "", letters=10), random.randint(1000, 9999)),
            provider=provider,
            integration_id=integration_id,
            url=url,
        )
        return repo

    @staticmethod
    @assume_test_silo_mode(SiloMode.REGION)
    def create_commit(
        repo, project=None, author=None, release=None, message=None, key=None, date_added=None
    ):
        commit = Commit.objects.get_or_create(
            organization_id=repo.organization_id,
            repository_id=repo.id,
            key=key or sha1(uuid4().hex.encode("utf-8")).hexdigest(),
            defaults={
                "message": message or make_sentence(),
                "author": author
                or Factories.create_commit_author(organization_id=repo.organization_id),
                "date_added": date_added or timezone.now(),
            },
        )[0]

        if release:
            assert project
            ReleaseCommit.objects.create(
                organization_id=repo.organization_id,
                project_id=project.id,
                release=release,
                commit=commit,
                order=1,
            )

        Factories.create_commit_file_change(commit=commit, filename="/models/foo.py")
        Factories.create_commit_file_change(commit=commit, filename="/worsematch/foo.py")
        Factories.create_commit_file_change(commit=commit, filename="/models/other.py")

        return commit

    @staticmethod
    @assume_test_silo_mode(SiloMode.REGION)
    def create_commit_author(organization_id=None, project=None, user=None, email=None):
        if email:
            user_email = email
        else:
            user_email = user.email if user else f"{make_word()}@example.com"
        return CommitAuthor.objects.get_or_create(
            organization_id=organization_id or project.organization_id,
            email=user_email,
            defaults={"name": user.name if user else make_word()},
        )[0]

    @staticmethod
    @assume_test_silo_mode(SiloMode.REGION)
    def create_commit_file_change(commit, filename):
        return CommitFileChange.objects.get_or_create(
            organization_id=commit.organization_id, commit=commit, filename=filename, type="M"
        )

    @staticmethod
    @assume_test_silo_mode(SiloMode.CONTROL)
    def create_user(email=None, **kwargs):
        if email is None:
            email = uuid4().hex + "@example.com"

        kwargs.setdefault("username", email)
        kwargs.setdefault("is_staff", True)
        kwargs.setdefault("is_active", True)
        kwargs.setdefault("is_superuser", False)

        user = User(email=email, **kwargs)
        if kwargs.get("password") is None:
            user.set_password("admin")
        user.save()

        # UserEmail is created by a signal
        assert UserEmail.objects.filter(user=user, email=email).update(is_verified=True)

        return user

    @staticmethod
    @assume_test_silo_mode(SiloMode.CONTROL)
    def create_useremail(user, email=None, **kwargs):
        if not email:
            email = uuid4().hex + "@example.com"

        kwargs.setdefault("is_verified", True)

        useremail = UserEmail(user=user, email=email, **kwargs)
        useremail.save()

        return useremail

    @staticmethod
    @assume_test_silo_mode(SiloMode.CONTROL)
    def create_usersocialauth(
        user: User,
        provider: str | None = None,
        uid: str | None = None,
        extra_data: Mapping[str, Any] | None = None,
    ):
        if not provider:
            provider = "asana"
        if not uid:
            uid = "abc-123"
        usa = UserSocialAuth(user=user, provider=provider, uid=uid, extra_data=extra_data)
        usa.save()
        return usa

    @staticmethod
    def inject_performance_problems(jobs, _):
        for job in jobs:
            job["performance_problems"] = []
            for f in job["data"]["fingerprint"]:
                f_data = f.split("-", 1)
                if len(f_data) < 2:
                    raise ValueError(
                        "Invalid performance fingerprint data. Format must be 'group_type-fingerprint'."
                    )
                group_type = get_group_type_by_type_id(int(f_data[0]))
                perf_fingerprint = f_data[1]

                job["performance_problems"].append(
                    PerformanceProblem(
                        fingerprint=perf_fingerprint,
                        op="db",
                        desc="",
                        type=group_type,
                        parent_span_ids=None,
                        cause_span_ids=None,
                        offender_span_ids=None,
                        evidence_data={},
                        evidence_display=[],
                    )
                )

    @staticmethod
    def store_event(data, project_id, assert_no_errors=True, sent_at=None):
        # Like `create_event`, but closer to how events are actually
        # ingested. Prefer to use this method over `create_event`
        manager = EventManager(data, sent_at=sent_at)
        manager.normalize()
        if assert_no_errors:
            errors = manager.get_data().get("errors")
            assert not errors, errors

        normalized_data = manager.get_data()
        event = None

        # When fingerprint is present on transaction, inject performance problems
        if (
            normalized_data.get("type") == "transaction"
            and normalized_data.get("fingerprint") is not None
        ):
            with mock.patch(
                "sentry.event_manager._detect_performance_problems",
                Factories.inject_performance_problems,
            ):
                event = manager.save(project_id)

        else:
            event = manager.save(project_id)

        if event.groups:
            for group in event.groups:
                group.save()

        if event.group:
            event.group.save()

        return event

    @staticmethod
    @assume_test_silo_mode(SiloMode.REGION)
    def create_group(project, **kwargs):
        kwargs.setdefault("message", "Hello world")
        kwargs.setdefault("data", {})
        if "type" not in kwargs["data"]:
            kwargs["data"].update({"type": "default", "metadata": {"title": kwargs["message"]}})
        if "short_id" not in kwargs:
            kwargs["short_id"] = project.next_short_id()
        if "metadata" in kwargs:
            metadata = kwargs.pop("metadata")
            kwargs["data"].setdefault("metadata", {}).update(metadata)
        return Group.objects.create(project=project, **kwargs)

    @staticmethod
    @assume_test_silo_mode(SiloMode.REGION)
    def create_file(**kwargs):
        return File.objects.create(**kwargs)

    @staticmethod
    @assume_test_silo_mode(SiloMode.REGION)
    def create_file_from_path(path, name=None, **kwargs):
        if name is None:
            name = os.path.basename(path)

        file = Factories.create_file(name=name, **kwargs)
        with open(path) as f:
            file.putfile(f)
        return file

    @staticmethod
    @assume_test_silo_mode(SiloMode.REGION)
    def create_event_attachment(event, file=None, **kwargs):
        if file is None:
            file = Factories.create_file(
                name="log.txt",
                size=32,
                headers={"Content-Type": "text/plain"},
                checksum="dc1e3f3e411979d336c3057cce64294f3420f93a",
            )

        return EventAttachment.objects.create(
            project_id=event.project_id,
            event_id=event.event_id,
            file_id=file.id,
            type=file.type,
            **kwargs,
        )

    @staticmethod
    @assume_test_silo_mode(SiloMode.REGION)
    def create_dif_file(
        project,
        debug_id=None,
        object_name=None,
        features=None,
        data=None,
        file=None,
        cpu_name=None,
        code_id=None,
        **kwargs,
    ):
        if debug_id is None:
            debug_id = str(uuid4())

        if object_name is None:
            object_name = "%s.dSYM" % debug_id

        if features is not None:
            if data is None:
                data = {}
            data["features"] = features

        if file is None:
            file = Factories.create_file(
                name=object_name,
                size=42,
                headers={"Content-Type": "application/x-mach-binary"},
                checksum="dc1e3f3e411979d336c3057cce64294f3420f93a",
            )

        return ProjectDebugFile.objects.create(
            debug_id=debug_id,
            code_id=code_id,
            project_id=project.id,
            object_name=object_name,
            cpu_name=cpu_name or "x86_64",
            file=file,
            checksum=file.checksum,
            data=data,
            **kwargs,
        )

    @staticmethod
    @assume_test_silo_mode(SiloMode.REGION)
    def create_dif_from_path(path, object_name=None, **kwargs):
        if object_name is None:
            object_name = os.path.basename(path)

        headers = {"Content-Type": "application/x-mach-binary"}
        file = Factories.create_file_from_path(path, name=object_name, headers=headers)
        return Factories.create_dif_file(file=file, object_name=object_name, **kwargs)

    @staticmethod
    @assume_test_silo_mode(SiloMode.CONTROL)
    def add_user_permission(user, permission):
        UserPermission.objects.create(user=user, permission=permission)

    @staticmethod
    @assume_test_silo_mode(SiloMode.CONTROL)
    def create_sentry_app(**kwargs):
        published = kwargs.pop("published", False)
        args = Factories._sentry_app_kwargs(**kwargs)
        user = args.pop("user", None)
        app = SentryAppCreator(is_internal=False, **args).run(user=user, request=None)

        if published:
            app.update(status=SentryAppStatus.PUBLISHED)

        return app

    @staticmethod
    @assume_test_silo_mode(SiloMode.CONTROL)
    def create_internal_integration(**kwargs):
        args = Factories._sentry_app_kwargs(**kwargs)
        args["verify_install"] = False
        user = args.pop("user", None)
        app = SentryAppCreator(is_internal=True, **args).run(user=user, request=None)
        return app

    @staticmethod
    @assume_test_silo_mode(SiloMode.CONTROL)
    def create_internal_integration_token(user, install=None, request=None, org=None, scopes=None):
        if scopes is None:
            scopes = []
        if install is None:
            assert org
            sentry_app = Factories.create_sentry_app(
                name="Integration Token",
                organization=org,
                scopes=scopes,
            )
            install = Factories.create_sentry_app_installation(
                organization=org, slug=sentry_app.slug, user=user
            )
        return SentryAppInstallationTokenCreator(sentry_app_installation=install).run(
            user=user, request=request
        )

    @staticmethod
    def _sentry_app_kwargs(**kwargs):
        _kwargs = {
            "user": kwargs.get("user", Factories.create_user()),
            "name": kwargs.get("name", petname.generate(2, " ", letters=10).title()),
            "organization_id": kwargs.get(
                "organization_id", kwargs.pop("organization", Factories.create_organization()).id
            ),
            "author": kwargs.get("author", "A Company"),
            "scopes": kwargs.get("scopes", ()),
            "verify_install": kwargs.get("verify_install", True),
            "webhook_url": kwargs.get("webhook_url", "https://example.com/webhook"),
            "events": [],
            "schema": {},
        }

        _kwargs.update(**kwargs)
        return _kwargs

    @staticmethod
    @assume_test_silo_mode(SiloMode.REGION)
    def create_sentry_app_installation(
        organization=None, slug=None, user=None, status=None, prevent_token_exchange=False
    ):
        if not organization:
            organization = Factories.create_organization()

        Factories.create_project(organization=organization)

        with assume_test_silo_mode(SiloMode.CONTROL):
            install = SentryAppInstallationCreator(
                slug=(slug or Factories.create_sentry_app(organization=organization).slug),
                organization_id=organization.id,
            ).run(
                user=(user or Factories.create_user()),
                request=None,
            )

            install.status = SentryAppInstallationStatus.INSTALLED if status is None else status
            install.save()
            rpc_install = serialize_sentry_app_installation(install, install.sentry_app)
            if not prevent_token_exchange and (
                install.sentry_app.status != SentryAppStatus.INTERNAL
            ):
                GrantExchanger.run(
                    install=rpc_install,
                    code=install.api_grant.code,
                    client_id=install.sentry_app.application.client_id,
                    user=install.sentry_app.proxy_user,
                )
                install = SentryAppInstallation.objects.get(id=install.id)
        return install

    @staticmethod
    @assume_test_silo_mode(SiloMode.CONTROL)
    def create_stacktrace_link_schema():
        return {"type": "stacktrace-link", "uri": "/redirect/"}

    @staticmethod
    def create_issue_link_schema():
        return {
            "type": "issue-link",
            "link": {
                "uri": "/sentry/issues/link",
                "required_fields": [
                    {
                        "type": "select",
                        "name": "assignee",
                        "label": "Assignee",
                        "uri": "/sentry/members",
                    }
                ],
            },
            "create": {
                "uri": "/sentry/issues/create",
                "required_fields": [
                    {"type": "text", "name": "title", "label": "Title"},
                    {"type": "text", "name": "summary", "label": "Summary"},
                ],
                "optional_fields": [
                    {
                        "type": "select",
                        "name": "points",
                        "label": "Points",
                        "options": [["1", "1"], ["2", "2"], ["3", "3"], ["5", "5"], ["8", "8"]],
                    },
                    {
                        "type": "select",
                        "name": "assignee",
                        "label": "Assignee",
                        "uri": "/sentry/members",
                    },
                ],
            },
        }

    @staticmethod
    def create_alert_rule_action_schema():
        return {
            "type": "alert-rule-action",
            "title": "Create Task with App",
            "settings": {
                "type": "alert-rule-settings",
                "uri": "/sentry/alert-rule",
                "required_fields": [
                    {"type": "text", "name": "title", "label": "Title"},
                    {"type": "text", "name": "summary", "label": "Summary"},
                ],
                "optional_fields": [
                    {
                        "type": "select",
                        "name": "points",
                        "label": "Points",
                        "options": [["1", "1"], ["2", "2"], ["3", "3"], ["5", "5"], ["8", "8"]],
                    },
                    {
                        "type": "select",
                        "name": "assignee",
                        "label": "Assignee",
                        "uri": "/sentry/members",
                    },
                ],
            },
        }

    @staticmethod
    @assume_test_silo_mode(SiloMode.REGION)
    def create_service_hook(actor=None, org=None, project=None, events=None, url=None, **kwargs):
        if not actor:
            actor = Factories.create_user()
        if not org:
            if project:
                org = project.organization
            else:
                org = Factories.create_organization(owner=actor)
        if not project:
            project = Factories.create_project(organization=org)
        if events is None:
            events = ["event.created"]
        if not url:
            url = "https://example.com/sentry/webhook"

        app_id = kwargs.pop("application_id", None)
        if app_id is None and "application" in kwargs:
            app_id = kwargs["application"].id
        installation_id = kwargs.pop("installation_id", None)
        if installation_id is None and "installation" in kwargs:
            installation_id = kwargs["installation"].id
        hook_id = hook_service.create_service_hook(
            application_id=app_id,
            actor_id=actor.id,
            installation_id=installation_id,
            organization_id=org.id,
            project_ids=[project.id],
            events=events,
            url=url,
        ).id
        return ServiceHook.objects.get(id=hook_id)

    @staticmethod
    @assume_test_silo_mode(SiloMode.CONTROL)
    def create_sentry_app_feature(feature=None, sentry_app=None, description=None):
        if not sentry_app:
            sentry_app = Factories.create_sentry_app()

        integration_feature = IntegrationFeature.objects.create(
            target_id=sentry_app.id,
            target_type=IntegrationTypes.SENTRY_APP.value,
            feature=feature or Feature.API,
        )

        if description:
            integration_feature.update(user_description=description)

        return integration_feature

    @staticmethod
    def _doc_integration_kwargs(**kwargs):
        _kwargs = {
            "name": kwargs.get("name", petname.generate(2, " ", letters=10).title()),
            "author": kwargs.get("author", "me"),
            "description": kwargs.get("description", "hi im a description"),
            "url": kwargs.get("url", "https://sentry.io"),
            "popularity": kwargs.get("popularity", 1),
            "is_draft": kwargs.get("is_draft", True),
            "metadata": kwargs.get("metadata", {}),
        }
        _kwargs["slug"] = slugify(_kwargs["name"])
        _kwargs.update(**kwargs)
        return _kwargs

    @staticmethod
    @assume_test_silo_mode(SiloMode.CONTROL)
    def create_doc_integration(features=None, has_avatar: bool = False, **kwargs) -> DocIntegration:
        doc = DocIntegration.objects.create(**Factories._doc_integration_kwargs(**kwargs))
        if features:
            Factories.create_doc_integration_features(features=features, doc_integration=doc)
        if has_avatar:
            Factories.create_doc_integration_avatar(doc_integration=doc)
        return doc

    @staticmethod
    @assume_test_silo_mode(SiloMode.CONTROL)
    def create_doc_integration_features(
        features=None, doc_integration=None
    ) -> List[IntegrationFeature]:
        if not features:
            features = [Feature.API]
        if not doc_integration:
            doc_integration = Factories.create_doc_integration()
        return IntegrationFeature.objects.bulk_create(
            [
                IntegrationFeature(
                    target_id=doc_integration.id,
                    target_type=IntegrationTypes.DOC_INTEGRATION.value,
                    feature=feature,
                )
                for feature in features
            ]
        )

    @staticmethod
    @assume_test_silo_mode(SiloMode.CONTROL)
    def create_doc_integration_avatar(doc_integration=None, **kwargs) -> DocIntegrationAvatar:
        if not doc_integration:
            doc_integration = Factories.create_doc_integration()
        photo = ControlFile.objects.create(name="test.png", type="avatar.file")
        photo.putfile(io.BytesIO(b"imaginethiswasphotobytes"))

        return DocIntegrationAvatar.objects.create(
            doc_integration=doc_integration, avatar_type=0, control_file_id=photo.id
        )

    @staticmethod
    @assume_test_silo_mode(SiloMode.REGION)
    def create_userreport(project, event_id=None, **kwargs):
        event = Factories.store_event(
            data={
                "timestamp": iso_format(datetime.utcnow()),
                "event_id": event_id or "a" * 32,
                "message": "testing",
            },
            project_id=project.id,
        )

        return UserReport.objects.create(
            group_id=event.group.id,
            event_id=event.event_id,
            project_id=project.id,
            name="Jane Bloggs",
            email="jane@example.com",
            comments="the application crashed",
            **kwargs,
        )

    @staticmethod
    def create_session():
        engine = import_module(settings.SESSION_ENGINE)

        session = engine.SessionStore()
        session.save()
        return session

    @staticmethod
    @assume_test_silo_mode(SiloMode.REGION)
    def create_platform_external_issue(
        group=None, service_type=None, display_name=None, web_url=None
    ):
        return PlatformExternalIssue.objects.create(
            group_id=group.id,
            project_id=group.project_id,
            service_type=service_type,
            display_name=display_name,
            web_url=web_url,
        )

    @staticmethod
    @assume_test_silo_mode(SiloMode.REGION)
    def create_integration_external_issue(group=None, integration=None, key=None, **kwargs):
        external_issue = ExternalIssue.objects.create(
            organization_id=group.organization.id, integration_id=integration.id, key=key, **kwargs
        )

        GroupLink.objects.create(
            group_id=group.id,
            project_id=group.project_id,
            linked_type=GroupLink.LinkedType.issue,
            linked_id=external_issue.id,
            relationship=GroupLink.Relationship.references,
        )

        return external_issue

    @staticmethod
    @assume_test_silo_mode(SiloMode.REGION)
    def create_incident(
        organization,
        projects,
        detection_uuid=None,
        status=1,
        title=None,
        query="test query",
        date_started=None,
        date_detected=None,
        date_closed=None,
        seen_by=None,
        alert_rule=None,
    ):
        if not title:
            title = petname.generate(2, " ", letters=10).title()
        if alert_rule is None:
            alert_rule = Factories.create_alert_rule(
                organization, projects, query=query, time_window=1
            )

        incident = Incident.objects.create(
            organization=organization,
            detection_uuid=detection_uuid,
            status=status,
            title=title,
            alert_rule=alert_rule,
            date_started=date_started or timezone.now(),
            date_detected=date_detected or timezone.now(),
            date_closed=timezone.now() if date_closed is not None else date_closed,
            type=IncidentType.ALERT_TRIGGERED.value,
        )
        for project in projects:
            IncidentProject.objects.create(incident=incident, project=project)
        if seen_by:
            for user in seen_by:
                IncidentSeen.objects.create(
                    incident=incident, user_id=user.id, last_seen=timezone.now()
                )
        return incident

    @staticmethod
    @assume_test_silo_mode(SiloMode.REGION)
    def create_incident_activity(incident, type, comment=None, user_id=None):
        return IncidentActivity.objects.create(
            incident=incident, type=type, comment=comment, user_id=user_id
        )

    @staticmethod
    @assume_test_silo_mode(SiloMode.REGION)
    def create_alert_rule(
        organization,
        projects,
        name=None,
        owner=None,
        query="level:error",
        aggregate="count()",
        time_window=10,
        threshold_period=1,
        include_all_projects=False,
        environment=None,
        excluded_projects=None,
        date_added=None,
        query_type=None,
        dataset=Dataset.Events,
        threshold_type=AlertRuleThresholdType.ABOVE,
        resolve_threshold=None,
        user=None,
        event_types=None,
        comparison_delta=None,
    ):
        if not name:
            name = petname.generate(2, " ", letters=10).title()

        if query_type is None:
            query_type = query_datasets_to_type[dataset]

        alert_rule = create_alert_rule(
            organization,
            projects,
            name,
            query,
            aggregate,
            time_window,
            threshold_type,
            threshold_period,
            owner=owner,
            resolve_threshold=resolve_threshold,
            query_type=query_type,
            dataset=dataset,
            environment=environment,
            include_all_projects=include_all_projects,
            excluded_projects=excluded_projects,
            user=user,
            event_types=event_types,
            comparison_delta=comparison_delta,
        )

        if date_added is not None:
            alert_rule.update(date_added=date_added)

        return alert_rule

    @staticmethod
    @assume_test_silo_mode(SiloMode.REGION)
    def create_alert_rule_trigger(
        alert_rule, label=None, alert_threshold=100, excluded_projects=None
    ):
        if not label:
            label = petname.generate(2, " ", letters=10).title()

        return create_alert_rule_trigger(alert_rule, label, alert_threshold, excluded_projects)

    @staticmethod
    @assume_test_silo_mode(SiloMode.REGION)
    def create_incident_trigger(incident, alert_rule_trigger, status=None):
        if status is None:
            status = TriggerStatus.ACTIVE.value

        return IncidentTrigger.objects.create(
            alert_rule_trigger=alert_rule_trigger, incident=incident, status=status
        )

    @staticmethod
    @assume_test_silo_mode(SiloMode.REGION)
    def create_alert_rule_trigger_action(
        trigger,
        type=AlertRuleTriggerAction.Type.EMAIL,
        target_type=AlertRuleTriggerAction.TargetType.USER,
        target_identifier=None,
        integration=None,
        sentry_app=None,
        sentry_app_config=None,
    ):
        return create_alert_rule_trigger_action(
            trigger,
            type,
            target_type,
            target_identifier,
            integration.id if integration else None,
            sentry_app.id if sentry_app else None,
            sentry_app_config=sentry_app_config,
        )

    @staticmethod
    @assume_test_silo_mode(SiloMode.REGION)
    def create_external_user(user: User, **kwargs: Any) -> ExternalActor:
        kwargs.setdefault("provider", ExternalProviders.GITHUB.value)
        kwargs.setdefault("external_name", "")

        return ExternalActor.objects.create(user_id=user.id, **kwargs)

    @staticmethod
    @assume_test_silo_mode(SiloMode.REGION)
    def create_external_team(team: Team, **kwargs: Any) -> ExternalActor:
        kwargs.setdefault("provider", ExternalProviders.GITHUB.value)
        kwargs.setdefault("external_name", "@getsentry/ecosystem")

        return ExternalActor.objects.create(team_id=team.id, **kwargs)

    @staticmethod
    @assume_test_silo_mode(SiloMode.REGION)
    def create_codeowners(project, code_mapping, **kwargs):
        kwargs.setdefault("raw", "")

        return ProjectCodeOwners.objects.create(
            project=project, repository_project_path_config=code_mapping, **kwargs
        )

    @staticmethod
    @assume_test_silo_mode(SiloMode.CONTROL)
    def create_slack_integration(
        organization: Organization, external_id: str, **kwargs: Any
    ) -> Integration:
        integration = Integration.objects.create(
            provider="slack",
            name="Team A",
            external_id=external_id,
            metadata={
                "access_token": "xoxp-xxxxxxxxx-xxxxxxxxxx-xxxxxxxxxxxx",
                "installation_type": "born_as_bot",
            },
        )
        integration.add_organization(organization)
        return integration

    @staticmethod
    @assume_test_silo_mode(SiloMode.CONTROL)
    def create_integration(
        organization: Organization,
        external_id: str,
        oi_params: Mapping[str, Any] | None = None,
        **integration_params: Any,
    ) -> Integration:
        integration = Integration.objects.create(external_id=external_id, **integration_params)
        with outbox_runner():
            organization_integration = integration.add_organization(organization)
        organization_integration.update(**(oi_params or {}))

        return integration

    @staticmethod
    @assume_test_silo_mode(SiloMode.CONTROL)
<<<<<<< HEAD
    def create_identity_provider(
        integration: Integration | None = None,
        config: Mapping[str, Any] | None = None,
        **kwargs: Any,
    ) -> IdentityProvider:
        if integration is not None:
            integration_values = dict(
                type=integration.provider,
                external_id=integration.external_id,
            )
            if any((key in kwargs) for key in integration_values):
                raise ValueError(
                    "Values from integration should not be in kwargs: "
                    + repr(list(integration_values.keys()))
                )
            kwargs.update(integration_values)

        return IdentityProvider.objects.create(config=config or {}, **kwargs)
=======
    def create_provider_integration(**integration_params: Any) -> Integration:
        return Integration.objects.create(**integration_params)

    @staticmethod
    @assume_test_silo_mode(SiloMode.CONTROL)
    def create_organization_integration(**integration_params: Any) -> OrganizationIntegration:
        return OrganizationIntegration.objects.create(**integration_params)

    @staticmethod
    @assume_test_silo_mode(SiloMode.CONTROL)
    def create_identity_provider(integration: Integration, **kwargs: Any) -> IdentityProvider:
        return IdentityProvider.objects.create(
            type=integration.provider,
            external_id=integration.external_id,
            config={},
        )
>>>>>>> b7cf3683

    @staticmethod
    @assume_test_silo_mode(SiloMode.CONTROL)
    def create_identity(
        user: Any, identity_provider: IdentityProvider, external_id: str, **kwargs: Any
    ) -> Identity:
        return Identity.objects.create(
            external_id=external_id,
            idp=identity_provider,
            user_id=user.id,
            status=IdentityStatus.VALID,
            scopes=[],
            **kwargs,
        )

    @staticmethod
    @assume_test_silo_mode(SiloMode.REGION)
    def create_group_history(
        group: Group,
        status: int,
        release: Optional[Release] = None,
        actor: Optional[Actor] = None,
        prev_history: Optional[GroupHistory] = None,
        date_added: Optional[datetime] = None,
    ) -> GroupHistory:
        prev_history_date = None
        if prev_history:
            prev_history_date = prev_history.date_added

        kwargs = {}
        if date_added:
            kwargs["date_added"] = date_added
        return GroupHistory.objects.create(
            organization=group.organization,
            group=group,
            project=group.project,
            release=release,
            actor=actor,
            status=status,
            prev_history=prev_history,
            prev_history_date=prev_history_date,
            **kwargs,
        )

    @staticmethod
    @assume_test_silo_mode(SiloMode.REGION)
    def create_comment(issue, project, user, text="hello world"):
        data = {"text": text}
        return Activity.objects.create(
            project=project,
            group=issue,
            type=ActivityType.NOTE.value,
            user_id=user.id,
            data=data,
        )

    @staticmethod
    @assume_test_silo_mode(SiloMode.REGION)
    def create_sentry_function(name, code, **kwargs):
        return SentryFunction.objects.create(
            name=name,
            code=code,
            slug=slugify(name),
            external_id=slugify(name) + "-" + uuid4().hex,
            **kwargs,
        )

    @staticmethod
    @assume_test_silo_mode(SiloMode.REGION)
    def create_saved_search(name: str, **kwargs):
        if "owner" in kwargs:
            owner = kwargs.pop("owner")
            kwargs["owner_id"] = owner.id if not isinstance(owner, int) else owner
        return SavedSearch.objects.create(name=name, **kwargs)

    @staticmethod
    @assume_test_silo_mode(SiloMode.REGION)
    def create_notification_action(
        organization: Optional[Organization] = None,
        projects: Optional[List[Project]] = None,
        **kwargs,
    ):
        if not organization:
            organization = Factories.create_organization()

        if not projects:
            projects = []

        action_kwargs = {
            "organization": organization,
            "type": ActionService.SENTRY_NOTIFICATION,
            "target_type": ActionTarget.USER,
            "target_identifier": "1",
            "target_display": "Sentry User",
            "trigger_type": ActionTrigger.AUDIT_LOG,
            **kwargs,
        }

        action = NotificationAction.objects.create(**action_kwargs)
        action.projects.add(*projects)
        action.save()

        return action

    @staticmethod
    def create_basic_auth_header(username: str, password: str = "") -> str:
        return b"Basic " + b64encode(f"{username}:{password}".encode())

    @staticmethod
    @assume_test_silo_mode(SiloMode.REGION)
    def snooze_rule(**kwargs):
        return RuleSnooze.objects.create(**kwargs)<|MERGE_RESOLUTION|>--- conflicted
+++ resolved
@@ -1523,7 +1523,16 @@
 
     @staticmethod
     @assume_test_silo_mode(SiloMode.CONTROL)
-<<<<<<< HEAD
+    def create_provider_integration(**integration_params: Any) -> Integration:
+        return Integration.objects.create(**integration_params)
+
+    @staticmethod
+    @assume_test_silo_mode(SiloMode.CONTROL)
+    def create_organization_integration(**integration_params: Any) -> OrganizationIntegration:
+        return OrganizationIntegration.objects.create(**integration_params)
+
+    @staticmethod
+    @assume_test_silo_mode(SiloMode.CONTROL)
     def create_identity_provider(
         integration: Integration | None = None,
         config: Mapping[str, Any] | None = None,
@@ -1542,24 +1551,6 @@
             kwargs.update(integration_values)
 
         return IdentityProvider.objects.create(config=config or {}, **kwargs)
-=======
-    def create_provider_integration(**integration_params: Any) -> Integration:
-        return Integration.objects.create(**integration_params)
-
-    @staticmethod
-    @assume_test_silo_mode(SiloMode.CONTROL)
-    def create_organization_integration(**integration_params: Any) -> OrganizationIntegration:
-        return OrganizationIntegration.objects.create(**integration_params)
-
-    @staticmethod
-    @assume_test_silo_mode(SiloMode.CONTROL)
-    def create_identity_provider(integration: Integration, **kwargs: Any) -> IdentityProvider:
-        return IdentityProvider.objects.create(
-            type=integration.provider,
-            external_id=integration.external_id,
-            config={},
-        )
->>>>>>> b7cf3683
 
     @staticmethod
     @assume_test_silo_mode(SiloMode.CONTROL)
