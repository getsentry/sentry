--- conflicted
+++ resolved
@@ -8,13 +8,8 @@
 import zipfile
 from base64 import b64encode
 from binascii import hexlify
-<<<<<<< HEAD
-from collections.abc import Mapping, Sequence
+from collections.abc import Mapping, MutableMapping, Sequence
 from datetime import UTC, datetime, timedelta
-=======
-from collections.abc import Mapping, MutableMapping, Sequence
-from datetime import UTC, datetime
->>>>>>> 0e28307d
 from enum import Enum
 from hashlib import sha1
 from importlib import import_module
@@ -35,7 +30,7 @@
 from sentry.auth.access import RpcBackedAccess
 from sentry.auth.services.auth.model import RpcAuthState, RpcMemberSsoState
 from sentry.constants import SentryAppInstallationStatus, SentryAppStatus
-<<<<<<< HEAD
+from sentry.data_secrecy.models.data_access_grant import DataAccessGrant
 from sentry.escalation_policies.models.escalation_policy import (
     EscalationPolicy,
     EscalationPolicyStep,
@@ -49,9 +44,6 @@
     RotationScheduleOverride,
     RotationScheduleUserOrder,
 )
-=======
-from sentry.data_secrecy.models.data_access_grant import DataAccessGrant
->>>>>>> 0e28307d
 from sentry.event_manager import EventManager
 from sentry.eventstore.models import Event
 from sentry.hybridcloud.models.outbox import RegionOutbox, outbox_context
@@ -1767,7 +1759,6 @@
 
     @staticmethod
     @assume_test_silo_mode(SiloMode.REGION)
-<<<<<<< HEAD
     def create_escalation_policy(
         organization,
         schedules=None,
@@ -1860,34 +1851,7 @@
 
     @staticmethod
     @assume_test_silo_mode(SiloMode.REGION)
-    def create_alert_rule_activation(
-        alert_rule: AlertRule,
-        query_subscription: QuerySubscription,
-        metric_value: int | None = None,
-        finished_at: datetime | None = None,
-        activation_condition: AlertRuleActivationConditionType = AlertRuleActivationConditionType.RELEASE_CREATION,
-    ):
-
-        with transaction.atomic(router.db_for_write(AlertRuleActivations)):
-            activation = AlertRuleActivations.objects.create(
-                alert_rule=alert_rule,
-                finished_at=finished_at,
-                metric_value=metric_value,
-                query_subscription=query_subscription,
-                condition_type=activation_condition.value,
-                activator="testing",
-            )
-
-        return activation
-
-    @staticmethod
-    @assume_test_silo_mode(SiloMode.REGION)
-    def create_alert_rule_trigger(
-        alert_rule, label=None, alert_threshold=100, excluded_projects=None
-    ):
-=======
     def create_alert_rule_trigger(alert_rule, label=None, alert_threshold=100):
->>>>>>> 0e28307d
         if not label:
             label = petname.generate(2, " ", letters=10).title()
 
