from __future__ import annotations

import collections
import os
import random
import shutil
import string
import sys
from datetime import datetime
from hashlib import md5
from typing import TypeVar
from unittest import mock

import pytest
from django.conf import settings
from sentry_sdk import Hub

from sentry.runner.importer import install_plugin_apps
from sentry.silo import SiloMode
from sentry.testutils.region import TestEnvRegionDirectory
from sentry.testutils.silo import monkey_patch_single_process_silo_mode_state
from sentry.types import region
from sentry.types.region import Region, RegionCategory
from sentry.utils.warnings import UnsupportedBackend

K = TypeVar("K")
V = TypeVar("V")

TEST_ROOT = os.path.normpath(
    os.path.join(os.path.dirname(__file__), os.pardir, os.pardir, os.pardir, os.pardir, "tests")
)

TEST_REDIS_DB = 9


def _use_monolith_dbs() -> bool:
    return os.environ.get("SENTRY_USE_MONOLITH_DBS", "0") == "1"


def configure_split_db() -> None:
    already_configured = "control" in settings.DATABASES
    if already_configured or _use_monolith_dbs():
        return

    # Add connections for the region & control silo databases.
    settings.DATABASES["control"] = settings.DATABASES["default"].copy()
    settings.DATABASES["control"]["NAME"] = "control"

    # Use the region database in the default connection as region
    # silo database is the 'default' elsewhere in application logic.
    settings.DATABASES["default"]["NAME"] = "region"

    settings.DATABASE_ROUTERS = ("sentry.db.router.SiloRouter",)


<<<<<<< HEAD
DEFAULT_SILO_MODE_FOR_TEST_CASES = SiloMode.REGION
=======
def get_default_silo_mode_for_test_cases() -> SiloMode:
    general_default_mode = SiloMode.MONOLITH  # to be changed to REGION
    return SiloMode.MONOLITH if _use_monolith_dbs() else general_default_mode
>>>>>>> dfdcd040


def _configure_test_env_regions() -> None:
    settings.SILO_MODE = get_default_silo_mode_for_test_cases()

    # Assign a random name on every test run, as a reminder that test setup and
    # assertions should not depend on this value. If you need to test behavior that
    # depends on region attributes, use `override_regions` in your test case.
    region_name = "testregion" + "".join(random.choices(string.digits, k=6))

    default_region = Region(
        region_name, 0, settings.SENTRY_OPTIONS["system.url-prefix"], RegionCategory.MULTI_TENANT
    )

    settings.SENTRY_REGION = region_name
    settings.SENTRY_MONOLITH_REGION = region_name

    # This not only populates the environment with the default region, but also
    # ensures that a TestEnvRegionDirectory instance is injected into global state.
    # See sentry.testutils.region.get_test_env_directory, which relies on it.
    region.set_global_directory(TestEnvRegionDirectory([default_region]))

    settings.SENTRY_SUBNET_SECRET = "secret"
    settings.SENTRY_CONTROL_ADDRESS = "http://controlserver/"

    monkey_patch_single_process_silo_mode_state()


def pytest_configure(config: pytest.Config) -> None:
    import warnings

    # This is just to filter out an obvious warning before the pytest session starts.
    warnings.filterwarnings(
        action="ignore",
        message=r".*sentry.digests.backends.dummy.DummyBackend.*",
        category=UnsupportedBackend,
    )

    config.addinivalue_line("markers", "migrations: requires --migrations")

    if not config.getvalue("nomigrations"):
        # XXX: ignore warnings in historic migrations
        config.addinivalue_line("filterwarnings", "ignore:.*index_together.*")

    if sys.platform == "darwin" and shutil.which("colima"):
        # This is the only way other than pytest --basetemp to change
        # the temproot. We'd like to keep invocations to just "pytest".
        # See source code for pytest's TempPathFactory.
        os.environ.setdefault("PYTEST_DEBUG_TEMPROOT", "/private/tmp/colima")
        try:
            os.mkdir("/private/tmp/colima")
        except FileExistsError:
            pass

    # HACK: Only needed for testing!
    os.environ.setdefault("_SENTRY_SKIP_CONFIGURATION", "1")

    os.environ.setdefault("DJANGO_SETTINGS_MODULE", "sentry.conf.server")

    # override docs which are typically synchronized from an upstream server
    # to ensure tests are consistent
    from sentry.utils import integrationdocs

    integrationdocs.DOC_FOLDER = os.path.join(TEST_ROOT, os.pardir, "fixtures", "integration-docs")

    configure_split_db()

    # Ensure we can test secure ssl settings
    settings.SECURE_PROXY_SSL_HEADER = ("HTTP_X_FORWARDED_PROTO", "https")

    # silence (noisy) loggers by default when testing
    settings.LOGGING["loggers"]["sentry"]["level"] = "ERROR"

    # Disable static compiling in tests
    settings.STATIC_BUNDLES = {}

    # override a few things with our test specifics
    install_plugin_apps("sentry.apps", settings)
    settings.INSTALLED_APPS = tuple(settings.INSTALLED_APPS) + ("fixtures",)
    # Need a predictable key for tests that involve checking signatures
    settings.SENTRY_PUBLIC = False

    if not settings.SENTRY_CACHE:
        settings.SENTRY_CACHE = "sentry.cache.django.DjangoCache"
        settings.SENTRY_CACHE_OPTIONS = {}

    # This speeds up the tests considerably, pbkdf2 is by design, slow.
    settings.PASSWORD_HASHERS = ["django.contrib.auth.hashers.MD5PasswordHasher"]

    settings.AUTH_PASSWORD_VALIDATORS = []

    # Replace real sudo middleware with our mock sudo middleware
    # to assert that the user is always in sudo mode
    middleware = list(settings.MIDDLEWARE)
    sudo = middleware.index("sentry.middleware.sudo.SudoMiddleware")
    middleware[sudo] = "sentry.testutils.middleware.SudoMiddleware"
    settings.MIDDLEWARE = tuple(middleware)

    # enable draft features
    settings.SENTRY_OPTIONS["mail.enable-replies"] = True

    settings.SENTRY_ALLOW_ORIGIN = "*"

    settings.SENTRY_TSDB = "sentry.tsdb.redissnuba.RedisSnubaTSDB"
    settings.SENTRY_TSDB_OPTIONS = {}

    settings.SENTRY_NEWSLETTER = "sentry.newsletter.dummy.DummyNewsletter"
    settings.SENTRY_NEWSLETTER_OPTIONS = {}

    settings.BROKER_BACKEND = "memory"
    settings.BROKER_URL = "memory://"
    settings.CELERY_ALWAYS_EAGER = False
    settings.CELERY_COMPLAIN_ABOUT_BAD_USE_OF_PICKLE = True
    settings.CELERY_EAGER_PROPAGATES_EXCEPTIONS = True
    settings.SENTRY_METRICS_DISALLOW_BAD_TAGS = True

    settings.DEBUG_VIEWS = True
    settings.SERVE_UPLOADED_FILES = True

    # Disable internal error collection during tests.
    settings.SENTRY_PROJECT = None
    settings.SENTRY_PROJECT_KEY = None

    settings.SENTRY_ENCRYPTION_SCHEMES = ()

    settings.CACHES = {
        "default": {"BACKEND": "django.core.cache.backends.locmem.LocMemCache"},
        "nodedata": {"BACKEND": "django.core.cache.backends.locmem.LocMemCache"},
    }

    settings.SENTRY_RATELIMITER = "sentry.ratelimits.redis.RedisRateLimiter"
    settings.SENTRY_RATELIMITER_OPTIONS = {}

    settings.SENTRY_ISSUE_PLATFORM_FUTURES_MAX_LIMIT = 1

    if not hasattr(settings, "SENTRY_OPTIONS"):
        settings.SENTRY_OPTIONS = {}

    settings.SENTRY_OPTIONS.update(
        {
            "redis.clusters": {"default": {"hosts": {0: {"db": TEST_REDIS_DB}}}},
            "mail.backend": "django.core.mail.backends.locmem.EmailBackend",
            "system.url-prefix": "http://testserver",
            "system.base-hostname": "testserver",
            "system.organization-base-hostname": "{slug}.testserver",
            "system.organization-url-template": "http://{hostname}",
            "system.region-api-url-template": "http://{region}.testserver",
            "system.secret-key": "a" * 52,
            "slack.client-id": "slack-client-id",
            "slack.client-secret": "slack-client-secret",
            "slack.verification-token": "slack-verification-token",
            "slack.signing-secret": "slack-signing-secret",
            "github-app.name": "sentry-test-app",
            "github-app.client-id": "github-client-id",
            "github-app.client-secret": "github-client-secret",
            "vsts.client-id": "vsts-client-id",
            "vsts.client-secret": "vsts-client-secret",
            "vsts-limited.client-id": "vsts-limited-client-id",
            "vsts-limited.client-secret": "vsts-limited-client-secret",
            "vercel.client-id": "vercel-client-id",
            "vercel.client-secret": "vercel-client-secret",
            "msteams.client-id": "msteams-client-id",
            "msteams.client-secret": "msteams-client-secret",
            "aws-lambda.access-key-id": "aws-key-id",
            "aws-lambda.secret-access-key": "aws-secret-access-key",
            "aws-lambda.cloudformation-url": "https://example.com/file.json",
            "aws-lambda.account-number": "1234",
            "aws-lambda.node.layer-name": "my-layer",
            "aws-lambda.node.layer-version": "3",
            "aws-lambda.python.layer-name": "my-python-layer",
            "aws-lambda.python.layer-version": "34",
        }
    )
    settings.SENTRY_OPTIONS_COMPLAIN_ON_ERRORS = True
    settings.VALIDATE_SUPERUSER_ACCESS_CATEGORY_AND_REASON = False

    _configure_test_env_regions()

    # ID controls
    settings.SENTRY_USE_BIG_INTS = True
    settings.SENTRY_USE_SNOWFLAKE = True
    settings.SENTRY_SNOWFLAKE_EPOCH_START = datetime(1999, 12, 31, 0, 0).timestamp()

    # Plugin-related settings
    settings.ASANA_CLIENT_ID = "abc"
    settings.ASANA_CLIENT_SECRET = "123"
    settings.BITBUCKET_CONSUMER_KEY = "abc"
    settings.BITBUCKET_CONSUMER_SECRET = "123"
    settings.SENTRY_OPTIONS["github-login.client-id"] = "abc"
    settings.SENTRY_OPTIONS["github-login.client-secret"] = "123"
    # this isn't the real secret
    settings.SENTRY_OPTIONS["github.integration-hook-secret"] = "b3002c3e321d4b7880360d397db2ccfd"

    # Configure control backend settings for storage
    settings.SENTRY_OPTIONS["filestore.control.backend"] = "filesystem"
    settings.SENTRY_OPTIONS["filestore.control.options"] = {"location": "/tmp/sentry-files"}

    # This is so tests can assume this feature is off by default
    settings.SENTRY_FEATURES["organizations:performance-view"] = False

    # If a request hits the wrong silo, replace the 404 response with an error state
    settings.FAIL_ON_UNAVAILABLE_API_CALL = True

    settings.SENTRY_USE_ISSUE_OCCURRENCE = True

    settings.SENTRY_USE_GROUP_ATTRIBUTES = True

    # For now, multiprocessing does not work in tests.
    settings.KAFKA_CONSUMER_FORCE_DISABLE_MULTIPROCESSING = True

    # Assume this is always configured (not the real secret)
    settings.RPC_SHARED_SECRET = ("215b1f0d",)

    # django mail uses socket.getfqdn which doesn't play nice if our
    # networking isn't stable
    patcher = mock.patch("socket.getfqdn", return_value="localhost")
    patcher.start()

    asset_version_patcher = mock.patch(
        "sentry.runner.initializer.get_asset_version", return_value="{version}"
    )
    asset_version_patcher.start()
    from sentry.runner.initializer import initialize_app

    initialize_app({"settings": settings, "options": None})
    Hub.main.bind_client(None)
    register_extensions()

    from sentry.utils.redis import clusters

    with clusters.get("default").all() as client:
        client.flushdb()

    # force celery registration
    from sentry.celery import app  # NOQA


def register_extensions() -> None:
    from sentry.plugins.base import plugins
    from sentry.plugins.utils import TestIssuePlugin2

    plugins.register(TestIssuePlugin2)

    from sentry import integrations
    from sentry.integrations.example import (
        AlertRuleIntegrationProvider,
        AliasedIntegrationProvider,
        ExampleIntegrationProvider,
        ExampleRepositoryProvider,
        FeatureFlagIntegration,
        ServerExampleProvider,
    )

    integrations.register(ExampleIntegrationProvider)
    integrations.register(AliasedIntegrationProvider)
    integrations.register(ServerExampleProvider)
    integrations.register(FeatureFlagIntegration)
    integrations.register(AlertRuleIntegrationProvider)

    from sentry.plugins.base import bindings
    from sentry.plugins.providers.dummy import DummyRepositoryProvider

    bindings.add("repository.provider", DummyRepositoryProvider, id="dummy")
    bindings.add(
        "integration-repository.provider", ExampleRepositoryProvider, id="integrations:example"
    )


def pytest_runtest_setup(item: pytest.Item) -> None:
    if item.config.getvalue("nomigrations") and any(
        mark for mark in item.iter_markers(name="migrations")
    ):
        pytest.skip("migrations are not enabled, run with `pytest --migrations ...`")


def pytest_runtest_teardown(item: pytest.Item) -> None:
    # XXX(dcramer): only works with DummyNewsletter
    from sentry import newsletter

    if hasattr(newsletter.backend, "clear"):
        newsletter.backend.clear()

    from sentry.utils.redis import clusters

    with clusters.get("default").all() as client:
        client.flushdb()

    from celery.app.control import Control

    from sentry.celery import app

    celery_app_control = Control(app)
    celery_app_control.discard_all()

    from sentry.models.options.organization_option import OrganizationOption
    from sentry.models.options.project_option import ProjectOption
    from sentry.models.options.user_option import UserOption

    for model in (OrganizationOption, ProjectOption, UserOption):
        model.objects.clear_local_cache()

    Hub.main.bind_client(None)


def _shuffle(items: list[pytest.Item]) -> None:
    # goal: keep classes together, keep modules together but otherwise shuffle
    # this prevents duplicate setup/teardown work
    nodes: dict[str, dict[str, pytest.Item | dict[str, pytest.Item]]]
    nodes = collections.defaultdict(dict)
    for item in items:
        parts = item.nodeid.split("::", maxsplit=2)
        if len(parts) == 2:
            nodes[parts[0]][parts[1]] = item
        elif len(parts) == 3:
            subnodes = nodes[parts[0]].setdefault(parts[1], {})
            assert isinstance(subnodes, dict)
            subnodes[parts[2]] = item
        else:
            raise AssertionError(f"unexpected nodeid: {item.nodeid}")

    def _shuffle_d(dct: dict[K, V]) -> dict[K, V]:
        return dict(random.sample(tuple(dct.items()), len(dct)))

    new_items = []
    for first_v in _shuffle_d(nodes).values():
        for second_v in _shuffle_d(first_v).values():
            if isinstance(second_v, dict):
                for item in _shuffle_d(second_v).values():
                    new_items.append(item)
            else:
                new_items.append(second_v)

    assert len(new_items) == len(items)
    items[:] = new_items


def pytest_collection_modifyitems(config: pytest.Config, items: list[pytest.Item]) -> None:
    """After collection, we need to select tests based on group and group strategy"""

    total_groups = int(os.environ.get("TOTAL_TEST_GROUPS", 1))
    current_group = int(os.environ.get("TEST_GROUP", 0))
    grouping_strategy = os.environ.get("TEST_GROUP_STRATEGY", "scope")

    keep, discard = [], []

    for index, item in enumerate(items):
        # In the case where we group by round robin (e.g. TEST_GROUP_STRATEGY is not `file`),
        # we want to only include items in `accepted` list
        item_to_group = (
            int(md5(item.nodeid.rsplit("::", 1)[0].encode()).hexdigest(), 16)
            if grouping_strategy == "scope"
            else index
        )

        # Split tests in different groups
        group_num = item_to_group % total_groups

        if group_num == current_group:
            keep.append(item)
        else:
            discard.append(item)

    items[:] = keep

    if os.environ.get("SENTRY_SHUFFLE_TESTS"):
        _shuffle(items)

    # This only needs to be done if there are items to be de-selected
    if len(discard) > 0:
        config.hook.pytest_deselected(items=discard)


def pytest_xdist_setupnodes() -> None:
    # prevent out-of-order django initialization
    os.environ.pop("DJANGO_SETTINGS_MODULE", None)<|MERGE_RESOLUTION|>--- conflicted
+++ resolved
@@ -53,13 +53,9 @@
     settings.DATABASE_ROUTERS = ("sentry.db.router.SiloRouter",)
 
 
-<<<<<<< HEAD
-DEFAULT_SILO_MODE_FOR_TEST_CASES = SiloMode.REGION
-=======
 def get_default_silo_mode_for_test_cases() -> SiloMode:
-    general_default_mode = SiloMode.MONOLITH  # to be changed to REGION
+    general_default_mode = SiloMode.REGION
     return SiloMode.MONOLITH if _use_monolith_dbs() else general_default_mode
->>>>>>> dfdcd040
 
 
 def _configure_test_env_regions() -> None:
