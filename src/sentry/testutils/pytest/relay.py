# Fixtures used to interact with a test Relay server


import datetime
import logging
import shutil
import time
from os import environ, path
from urllib.parse import urlparse

import pytest
import requests

from sentry.runner.commands.devservices import get_docker_client
from sentry.testutils.pytest.sentry import TEST_REDIS_DB

_log = logging.getLogger(__name__)


# This helps the Relay CI to specify the generated Docker build before it is published
RELAY_TEST_IMAGE = environ.get(
    "RELAY_TEST_IMAGE", "us-central1-docker.pkg.dev/sentryio/relay/relay:nightly"
)


def _relay_server_container_name():
    return "sentry_test_relay_server"


def _get_template_dir():
    return path.abspath(path.join(path.dirname(__file__), "template"))


def _remove_container_if_exists(docker_client, container_name):
    try:
        container = docker_client.containers.get(container_name)
    except Exception:
        pass  # container not found
    else:
        try:
            container.kill()
        except Exception:
            pass  # maybe the container is already stopped
        try:
            container.remove()
        except Exception:
            pass  # could not remove the container nothing to do about it


@pytest.fixture(scope="module")
def relay_server_setup(live_server, tmpdir_factory):
    prefix = "test_relay_config_{}_".format(
        datetime.datetime.now().strftime("%Y-%m-%d_%H-%M-%S_%f")
    )
    config_path = tmpdir_factory.mktemp(prefix)
    config_path.chmod(0o755)
    config_path = str(config_path)

    parsed_live_server_url = urlparse(live_server.url)
    if parsed_live_server_url.port is not None:
        port = parsed_live_server_url.port
    else:
        port = 80

    template_path = _get_template_dir()
    sources = ["config.yml", "credentials.json"]

    # NOTE: if we ever need to start the test relay server at various ports here's where we need to change
    relay_port = 33331

    redis_db = TEST_REDIS_DB
    use_old_devservices = environ.get("USE_OLD_DEVSERVICES", "0") == "1"
    from sentry.relay import projectconfig_cache
    from sentry.relay.projectconfig_cache.redis import RedisProjectConfigCache

    projectconfig_backend = projectconfig_cache.backend.test_only__downcast_to(
        RedisProjectConfigCache
    )
    assert redis_db == projectconfig_backend.cluster.connection_pool.connection_kwargs["db"]

    template_vars = {
        "SENTRY_HOST": f"http://host.docker.internal:{port}/",
        "RELAY_PORT": relay_port,
<<<<<<< HEAD
        "KAFKA_HOST": "sentry_kafka" if use_old_devservices else "kafka-kafka-1",
        "REDIS_HOST": "sentry_redis" if use_old_devservices else "redis-redis-1",
=======
        "KAFKA_HOST": "sentry_kafka" if use_old_devservices else "kafka",
        "REDIS_HOST": "sentry_redis" if use_old_devservices else "redis",
>>>>>>> fb62ba46
        "REDIS_DB": redis_db,
    }

    for source in sources:
        source_path = path.join(template_path, source)
        dest_path = path.join(config_path, source)
        with open(source_path) as input:
            content = input.read()

        for var_name, var_val in template_vars.items():
            content = content.replace("${%s}" % var_name, str(var_val))

        with open(dest_path, "w") as output:
            output.write(content)

    # we have a config path for relay that is set up with the current live serve as upstream
    # check if we have the test relay docker container
    with get_docker_client() as docker_client:
        container_name = _relay_server_container_name()
        _remove_container_if_exists(docker_client, container_name)

    options = {
        "image": RELAY_TEST_IMAGE,
        "ports": {"%s/tcp" % relay_port: relay_port},
        "network": "sentry" if use_old_devservices else "devservices",
        "detach": True,
        "name": container_name,
        "volumes": {config_path: {"bind": "/etc/relay"}},
        "command": ["run", "--config", "/etc/relay"],
        "extra_hosts": {"host.docker.internal": "host-gateway"},
    }

    # Some structure similar to what the live_server fixture returns
    server_info = {"url": f"http://127.0.0.1:{relay_port}", "options": options}

    yield server_info

    # cleanup
    shutil.rmtree(config_path)
    if not environ.get("RELAY_TEST_KEEP_CONTAINER", False):
        with get_docker_client() as docker_client:
            _remove_container_if_exists(docker_client, container_name)


@pytest.fixture(scope="function")
def relay_server(relay_server_setup, settings):
    adjust_settings_for_relay_tests(settings)
    options = relay_server_setup["options"]
    with get_docker_client() as docker_client:
        container_name = _relay_server_container_name()
        _remove_container_if_exists(docker_client, container_name)
        container = docker_client.containers.run(**options)

    _log.info("Waiting for Relay container to start")

    url = relay_server_setup["url"]

    for i in range(8):
        try:
            requests.get(url)
            break
        except Exception as ex:
            if i == 7:
                _log.exception(str(ex))
                raise ValueError(
                    f"relay did not start in time {url}:\n{container.logs().decode()}"
                ) from ex
            time.sleep(0.1 * 2**i)
    else:
        raise ValueError("relay did not start in time")

    return {"url": relay_server_setup["url"]}


def adjust_settings_for_relay_tests(settings):
    """
    Adjusts the application settings to accept calls from a Relay instance running inside a
    docker container.

    :param settings: the app settings
    """
    settings.ALLOWED_HOSTS = [
        "localhost",
        "testserver",
        "host.docker.internal",
        "0.0.0.0",
        "127.0.0.1",
    ]
    settings.KAFKA_CLUSTERS = {
        "default": {
            "common": {"bootstrap.servers": "127.0.0.1:9092"},
            "producers": {
                "compression.type": "lz4",
                "message.max.bytes": 50000000,  # 50MB, default is 1MB
            },
        }
    }
    settings.SENTRY_RELAY_WHITELIST_PK = ["SMSesqan65THCV6M4qs4kBzPai60LzuDn-xNsvYpuP8"]
    settings.SENTRY_USE_RELAY = True


@pytest.fixture
def get_relay_store_url(relay_server):
    def inner(project_id):
        return "{}/api/{}/store/".format(relay_server["url"], project_id)

    return inner


@pytest.fixture
def get_relay_security_url(relay_server):
    def inner(project_id, key):
        return "{}/api/{}/security/?sentry_key={}".format(relay_server["url"], project_id, key)

    return inner


@pytest.fixture
def get_relay_minidump_url(relay_server):
    def inner(project_id, key):
        return "{}/api/{}/minidump/?sentry_key={}".format(relay_server["url"], project_id, key)

    return inner


@pytest.fixture
def get_relay_unreal_url(relay_server):
    def inner(project_id, key):
        return "{}/api/{}/unreal/{}/".format(relay_server["url"], project_id, key)

    return inner


@pytest.fixture
def get_relay_attachments_url(relay_server):
    def inner(project_id, event_id):
        return "{}/api/{}/events/{}/attachments/".format(relay_server["url"], project_id, event_id)

    return inner<|MERGE_RESOLUTION|>--- conflicted
+++ resolved
@@ -81,13 +81,8 @@
     template_vars = {
         "SENTRY_HOST": f"http://host.docker.internal:{port}/",
         "RELAY_PORT": relay_port,
-<<<<<<< HEAD
-        "KAFKA_HOST": "sentry_kafka" if use_old_devservices else "kafka-kafka-1",
-        "REDIS_HOST": "sentry_redis" if use_old_devservices else "redis-redis-1",
-=======
         "KAFKA_HOST": "sentry_kafka" if use_old_devservices else "kafka",
         "REDIS_HOST": "sentry_redis" if use_old_devservices else "redis",
->>>>>>> fb62ba46
         "REDIS_DB": redis_db,
     }
 
