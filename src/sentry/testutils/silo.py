from __future__ import annotations

import contextlib
import functools
import inspect
import os
import re
import sys
from contextlib import contextmanager
from dataclasses import dataclass
from typing import (
    Any,
    Callable,
    Collection,
    Dict,
    Iterable,
    List,
    Literal,
    MutableMapping,
    MutableSet,
    Sequence,
    Set,
    Tuple,
    Type,
    cast,
)
from unittest import TestCase

import pytest
from django.apps import apps
from django.conf import settings
from django.db.models import Model
from django.db.models.fields.related import RelatedField
from django.test import override_settings

from sentry import deletions
from sentry.db.models.base import ModelSiloLimit
from sentry.db.models.fields.hybrid_cloud_foreign_key import HybridCloudForeignKey
from sentry.db.models.outboxes import ReplicatedControlModel, ReplicatedRegionModel
from sentry.deletions.base import BaseDeletionTask
from sentry.models.actor import Actor
from sentry.models.notificationsetting import NotificationSetting
from sentry.silo import SiloMode, match_fence_query
from sentry.testutils.region import override_regions
from sentry.types.region import Region, RegionCategory
from sentry.utils.snowflake import SnowflakeIdMixin

TestMethod = Callable[..., None]

SENTRY_USE_MONOLITH_DBS = os.environ.get("SENTRY_USE_MONOLITH_DBS", "0") == "1"

_DEFAULT_TEST_REGIONS = (
    Region("us", 1, "http://us.testserver", RegionCategory.MULTI_TENANT),
    Region("eu", 2, "http://eu.testserver", RegionCategory.MULTI_TENANT),
    Region("acme-single-tenant", 3, "acme.my.sentry.io", RegionCategory.SINGLE_TENANT),
)


def _model_silo_limit(t: type[Model]) -> ModelSiloLimit:
    silo_limit = getattr(t._meta, "silo_limit", None)
    if not isinstance(silo_limit, ModelSiloLimit):
        raise ValueError(
            f"{t!r} is missing a silo limit, add a silo_model decorate to indicate its placement"
        )
    return silo_limit


class AncestorAlreadySiloDecoratedException(Exception):
    pass


class SiloModeTestDecorator:
    """Decorate a test case that is expected to work in a given silo mode.

    Tests marked to work in monolith mode are always executed.
    Tests marked additionally to work in region or control mode only do so when the test is marked as stable=True

    When testing in a silo mode, if the decorator is on a test case class,
    an additional class is dynamically generated and added to the module for Pytest
    to pick up. For example, if you write

    ```
        @control_silo_test(stable=True)
        class MyTest(TestCase):
            def setUp(self):      ...
            def test_stuff(self): ...
    ```

    then your result set should include test runs for both `MyTest` (in monolith
    mode) and `MyTest__InControlMode`.
    """

    def __init__(self, *silo_modes: SiloMode) -> None:
        self.silo_modes = frozenset(sm for sm in silo_modes if sm != SiloMode.MONOLITH)

    def __call__(
        self,
        decorated_obj: Any = None,
        stable: bool = False,
        regions: Sequence[Region] = (),
    ) -> Any:
        mod = _SiloModeTestModification(
            silo_modes=self.silo_modes,
            regions=tuple(regions or _DEFAULT_TEST_REGIONS),
            stable=stable,
        )

        return mod.apply if decorated_obj is None else mod.apply(decorated_obj)


@dataclass(frozen=True)
class _SiloModeTestModification:
    """Encapsulate the set of changes made to a test class by a SiloModeTestDecorator."""

    silo_modes: frozenset[SiloMode]
    regions: tuple[Region, ...]
    stable: bool

    # The default values can be treated as switches for desired global behavior,
    # when we're ready to change.
    include_monolith_run: bool = True
    run_original_class_in_silo_mode: bool = False

    @contextmanager
    def test_config(self, silo_mode: SiloMode):
        monolith_region = self.regions[0].name
        with contextlib.ExitStack() as stack:
            stack.enter_context(
                override_settings(
                    SILO_MODE=silo_mode,
                    SENTRY_SUBNET_SECRET="secret",
                    SENTRY_CONTROL_ADDRESS="http://controlserver/",
                    SENTRY_MONOLITH_REGION=monolith_region,
                )
            )
            stack.enter_context(override_regions(self.regions))
            if silo_mode == SiloMode.REGION:
                stack.enter_context(override_settings(SENTRY_REGION=monolith_region))

            yield

    def _create_overriding_test_class(
        self, test_class: Type[TestCase], silo_mode: SiloMode, name_suffix: str = ""
    ) -> Type[TestCase]:
        def decorate_with_context(callable: Callable[..., Any]) -> Callable[..., Any]:
            def wrapper(*args, **kwds):
                with self.test_config(silo_mode):
                    return callable(*args, **kwds)

            functools.update_wrapper(wrapper, callable)
            return wrapper

        # Unfortunately, due to the way DjangoTestCase setup and app manipulation works, `override_settings` in a
        # run method produces unusual, broken results.  We're forced to wrap the hidden methods that invoke setup
        # test method in order to use override_settings correctly in django test cases.
        new_methods = {
            method_name: decorate_with_context(getattr(test_class, method_name))
            for method_name in ("_callSetUp", "_callTestMethod")
        }
        name = test_class.__name__ + name_suffix
        new_class = type(name, (test_class,), new_methods)
        return cast(Type[TestCase], new_class)

    def _arrange_silo_modes(self) -> tuple[SiloMode, Collection[SiloMode]]:
        """Select which silo modes will be tested by the original and dynamic classes.

        The return value is a (primary, secondary) pair. The "primary" silo mode is
        the one to be tested by the decorated class without changing its name. The
        "secondary" modes are tested by dynamically generated classes that are added
        to the module namespace.
        """
        if len(self.silo_modes) == 1:
            (silo_mode,) = self.silo_modes
            if not self.include_monolith_run:
                return silo_mode, ()
            if self.run_original_class_in_silo_mode:
                return silo_mode, (SiloMode.MONOLITH,)
        return SiloMode.MONOLITH, self.silo_modes

    def _add_siloed_test_classes_to_module(self, test_class: Type[TestCase]) -> Type[TestCase]:
        primary_mode, secondary_modes = self._arrange_silo_modes()

        for silo_mode in secondary_modes:
            silo_mode_name = silo_mode.name[0].upper() + silo_mode.name[1:].lower()
            siloed_test_class = self._create_overriding_test_class(
                test_class, silo_mode, f"__In{silo_mode_name}Mode"
            )

            module = sys.modules[test_class.__module__]
            setattr(module, siloed_test_class.__name__, siloed_test_class)

        # Return the value to be wrapped by the original decorator
<<<<<<< HEAD
        return create_overriding_test_class(test_class.__name__, SiloMode.MONOLITH)

    def __call__(
        self,
        decorated_obj: Any = None,
        stable: bool = True,
        regions: Sequence[Region] | None = None,
    ) -> Any:
        if decorated_obj:
            return self._call(decorated_obj, stable, regions)

        def receive_decorated_obj(f: Any) -> Any:
            return self._call(f, stable, regions)

        return receive_decorated_obj
=======
        return self._create_overriding_test_class(test_class, primary_mode)
>>>>>>> 227f8807

    def _mark_parameterized_by_silo_mode(self, test_method: TestMethod) -> TestMethod:
        def replacement_test_method(*args: Any, **kwargs: Any) -> None:
            silo_mode = kwargs.pop("silo_mode")
            with self.test_config(silo_mode):
                test_method(*args, **kwargs)

        orig_sig = inspect.signature(test_method)
        new_test_method = functools.update_wrapper(replacement_test_method, test_method)
        if "silo_mode" not in orig_sig.parameters:
            new_params = tuple(orig_sig.parameters.values()) + (
                inspect.Parameter("silo_mode", inspect.Parameter.KEYWORD_ONLY),
            )
            new_sig = orig_sig.replace(parameters=new_params)
            new_test_method.__setattr__("__signature__", new_sig)
        return pytest.mark.parametrize(
            "silo_mode", sorted(self.silo_modes | frozenset([SiloMode.MONOLITH]), key=str)
        )(new_test_method)

    def apply(self, decorated_obj: Any) -> Any:
        is_test_case_class = isinstance(decorated_obj, type) and issubclass(decorated_obj, TestCase)
        is_function = inspect.isfunction(decorated_obj)

        if not (is_test_case_class or is_function):
            raise ValueError("@SiloModeTest must decorate a function or TestCase class")

        if is_test_case_class:
            self._validate_that_no_ancestor_is_silo_decorated(decorated_obj)
            # _silo_modes is used to mark the class as silo decorated in the above validation
            decorated_obj._silo_modes = self.silo_modes

        # Only run non monolith tests when they are marked stable or we are explicitly running for
        # that mode.
        if SENTRY_USE_MONOLITH_DBS or not (self.stable or settings.FORCE_SILOED_TESTS):
            # In this case, simply force the current silo mode (monolith)
            return decorated_obj

        if is_test_case_class:
            return self._add_siloed_test_classes_to_module(decorated_obj)

        return self._mark_parameterized_by_silo_mode(decorated_obj)

    def _validate_that_no_ancestor_is_silo_decorated(self, object_to_validate: Any):
        class_queue = [object_to_validate]

        # Do a breadth-first traversal of all base classes to ensure that the
        #  object does not inherit from a class which has already been decorated,
        #  even in multi-inheritance scenarios.
        while len(class_queue) > 0:
            current_class = class_queue.pop(0)
            if getattr(current_class, "_silo_modes", None):
                raise AncestorAlreadySiloDecoratedException(
                    f"Cannot decorate class '{object_to_validate.__name__}', which inherits from a silo decorated class"
                )
            class_queue.extend(current_class.__bases__)


all_silo_test = SiloModeTestDecorator(SiloMode.CONTROL, SiloMode.REGION)
"""
Apply to test functions/classes to indicate that tests are
expected to pass in CONTROL, REGION and MONOLITH modes.
"""

no_silo_test = SiloModeTestDecorator()
"""
Apply to test functions/classes to indicate that tests are
free of silo mode logic and hybrid cloud service usage.
"""

control_silo_test = SiloModeTestDecorator(SiloMode.CONTROL)
"""
Apply to test functions/classes to indicate that tests are
expected to pass with the current silo mode set to CONTROL.

When the stable=True parameter is provided tests will be
run twice as both CONTROL and MONOLITH modes.
"""

region_silo_test = SiloModeTestDecorator(SiloMode.REGION)
"""
Apply to test functions/classes to indicate that tests are
expected to pass with the current silo mode set to REGION.

When the stable=True parameter is provided tests will be
run twice as both REGION and MONOLITH modes.
"""


@contextmanager
def assume_test_silo_mode(desired_silo: SiloMode, can_be_monolith: bool = True) -> Any:
    """Potential swap the silo mode in a test class or factory, useful for creating multi SiloMode models and executing
    test code in a special silo context.
    In monolith mode, this context manager has no effect.
    This context manager, should never be run outside of test contexts.  In fact, it depends on test code that will
    not exist in production!
    When run in either Region or Control silo modes, it forces the settings.SILO_MODE to the desired_silo.
    Notably, this won't be thread safe, so again, only use this in factories and test cases, not code, or you'll
    have a nightmare when your (threaded) acceptance tests bleed together and do whacky things :o)
    Use this in combination with factories or test setup code to create models that don't correspond with your
    given test mode.
    """
    # Only swapping the silo mode if we are already in a silo mode.
    if can_be_monolith and SiloMode.get_current_mode() == SiloMode.MONOLITH:
        desired_silo = SiloMode.MONOLITH

    overrides: MutableMapping[str, Any] = {}
    if desired_silo != SiloMode.get_current_mode():
        overrides["SILO_MODE"] = desired_silo
    if desired_silo == SiloMode.REGION and not getattr(settings, "SENTRY_REGION"):
        overrides["SENTRY_REGION"] = "na"

    if overrides:
        with override_settings(**overrides):
            yield
    else:
        yield


def protected_table(table: str, operation: str) -> re.Pattern:
    return re.compile(f'{operation}[^"]+"{table}"', re.IGNORECASE)


_protected_operations: List[re.Pattern] = []


def get_protected_operations() -> List[re.Pattern]:
    if len(_protected_operations):
        return _protected_operations

    # Protect Foreign Keys using hybrid cloud models from being deleted without using the
    # privileged user. Deletion should only occur when the developer is actively aware
    # of the need to generate outboxes.
    seen_models: MutableSet[type] = set()
    for app_config in apps.get_app_configs():
        for model in iter_models(app_config.name):
            for field in model._meta.fields:
                if not isinstance(field, HybridCloudForeignKey):
                    continue
                fk_model = field.foreign_model
                if fk_model is None or fk_model in seen_models:
                    continue
                seen_models.add(fk_model)
                _protected_operations.append(protected_table(fk_model._meta.db_table, "delete"))
            if issubclass(model, ReplicatedControlModel) or issubclass(
                model, ReplicatedRegionModel
            ):
                _protected_operations.append(protected_table(model._meta.db_table, "insert"))
                _protected_operations.append(protected_table(model._meta.db_table, "update"))
                _protected_operations.append(protected_table(model._meta.db_table, "delete"))

    # Protect inserts/updates that require outbox messages.
    _protected_operations.extend(
        [
            protected_table("sentry_user", "insert"),
            protected_table("sentry_user", "update"),
            protected_table("sentry_user", "delete"),
            protected_table("sentry_organizationmember", "insert"),
            protected_table("sentry_organizationmember", "update"),
            protected_table("sentry_organizationmember", "delete"),
            protected_table("sentry_organizationmembermapping", "insert"),
        ]
    )

    return _protected_operations


def validate_protected_queries(queries: Sequence[Dict[str, str]]) -> None:
    """
    Validate a list of queries to ensure that protected queries
    are wrapped in role_override fence values.

    See sentry.db.postgres.roles for where fencing queries come from.
    """
    context_queries = 5
    fence_depth = 0
    start_fence_index = 0

    for index, query in enumerate(queries):
        sql = query["sql"]
        # The real type of queries is Iterable[Dict[str, str | None]], due to some weird bugs in django which can result
        # in None sql query dicts.  However, typing the parameter that way breaks things due to a lack of covariance in
        # the VT TypeVar for Dict.
        if sql is None:
            continue  # type: ignore
        match = match_fence_query(sql)
        if match:
            operation = match.group("operation")
            if operation == "start":
                fence_depth += 1
                start_fence_index = index
            elif operation == "end":
                fence_depth = max(fence_depth - 1, 0)
            else:
                raise AssertionError("Invalid fencing operation encounted")

        for protected in get_protected_operations():
            if protected.match(sql) and fence_depth == 0:
                start = max(0, start_fence_index - context_queries)
                end = min(index + context_queries, len(queries))

                query_slice = queries[start:end]
                msg = [
                    "Found protected operation without explicit outbox escape!",
                    "",
                    sql,
                    "",
                    "Was not surrounded by role elevation queries, and could corrupt data if outboxes are not generated.",
                    "If you are confident that outboxes are being generated, wrap the "
                    "operation that generates this query with the `unguarded_write()` ",
                    "context manager to resolve this failure. For example:",
                    "",
                    "with unguarded_write(using=router.db_for_write(OrganizationMembership):",
                    "    member.delete()",
                    "",
                    "Query logs:",
                    "",
                ]
                for query in query_slice:
                    msg.append(query["sql"])
                    if query["sql"] == sql:
                        msg.append("^" * len(sql))

                raise AssertionError("\n".join(msg))


def iter_models(app_name: str | None = None) -> Iterable[Type[Model]]:
    for app, app_models in apps.all_models.items():
        if app == app_name or app_name is None:
            for model in app_models.values():
                if (
                    model.__module__.startswith("django.")
                    or "tests." in model.__module__
                    or "fixtures." in model.__module__
                ):
                    continue
                yield model


def validate_models_have_silos(exemptions: Set[Type[Model]], app_name: str | None = None) -> None:
    for model in iter_models(app_name):
        if model in exemptions:
            continue
        silo_limit = _model_silo_limit(model)
        if SiloMode.REGION not in silo_limit.modes and SiloMode.CONTROL not in silo_limit.modes:
            raise ValueError(
                f"{model!r} is marked as a pending model, but either needs a placement or an exemption in this test."
            )


def validate_no_cross_silo_foreign_keys(
    exemptions: Set[Tuple[Type[Model], Type[Model]]], app_name: str | None = None
) -> Set[Any]:
    seen: Set[Any] = set()
    for model in iter_models(app_name):
        seen |= validate_model_no_cross_silo_foreign_keys(model, exemptions)
    return seen


def validate_no_cross_silo_deletions(
    exemptions: Set[Tuple[Type[Model], Type[Model]]], app_name: str | None = None
) -> None:
    for model_class in iter_models(app_name):
        if not hasattr(model_class._meta, "silo_limit"):
            continue
        deletion_task: BaseDeletionTask = deletions.get(model=model_class, query={})
        for relation in deletion_task.get_child_relations(model_class()):
            to_model = relation.params["model"]
            if (model_class, to_model) in exemptions or (to_model, model_class) in exemptions:
                continue
            for mode in _model_silo_limit(model_class).modes:
                if mode not in _model_silo_limit(to_model).modes:
                    raise ValueError(
                        f"Deletions for {model_class!r} cascade to {to_model!r}, but does not belong to the same silo mode.  Please remove this relation from get_child_relations in deletions configuration"
                    )


def _is_relation_cross_silo(
    model: Type[Model] | Literal["self"],
    related: Type[Model] | Literal["self"],
) -> bool:
    if model == "self" or related == "self":
        return False
    for mode in _model_silo_limit(model).modes:
        if mode not in _model_silo_limit(related).modes:
            return True
    return False


def validate_relation_does_not_cross_silo_foreign_keys(
    model: Type[Model] | Literal["self"],
    related: Type[Model] | Literal["self"],
) -> None:
    if model == "self" or related == "self":
        return
    for mode in _model_silo_limit(model).modes:
        if mode not in _model_silo_limit(related).modes:
            raise ValueError(
                f"{model!r} runs in {mode}, but is related to {related!r} which does not.  Add this relationship pair as an exception or drop the foreign key."
            )


def validate_hcfk_has_global_id(model: Type[Model], related_model: Type[Model]):
    # HybridCloudForeignKey can point to region models if they have snowflake ids
    if issubclass(related_model, SnowflakeIdMixin):
        return

    # This particular relation is being removed before we go multi region.
    if related_model is Actor and model is NotificationSetting:
        return

    # but they cannot point to region models otherwise.
    if SiloMode.REGION in _model_silo_limit(related_model).modes:
        raise ValueError(
            f"{related_model!r} runs in {SiloMode.REGION}, but is related to {model!r} via a HybridCloudForeignKey! Region model ids are not global, unless you use a snowflake id."
        )


def validate_model_no_cross_silo_foreign_keys(
    model: Type[Model],
    exemptions: Set[Tuple[Type[Model], Type[Model]]],
) -> Set[Any]:
    from sentry.db.models.fields.hybrid_cloud_foreign_key import HybridCloudForeignKey

    seen: Set[Any] = set()
    for field in model._meta.fields:
        if isinstance(field, RelatedField):
            if (model, field.related_model) in exemptions:
                if _is_relation_cross_silo(model, field.related_model):
                    seen = seen | {(model, field.related_model)}
                    continue
            if (field.related_model, model) in exemptions:
                if _is_relation_cross_silo(field.related_model, model):
                    seen = seen | {(field.related_model, model)}
                    continue

            validate_relation_does_not_cross_silo_foreign_keys(model, field.related_model)
            validate_relation_does_not_cross_silo_foreign_keys(field.related_model, model)
        if isinstance(field, HybridCloudForeignKey):
            validate_hcfk_has_global_id(model, field.foreign_model)
    return seen<|MERGE_RESOLUTION|>--- conflicted
+++ resolved
@@ -96,7 +96,7 @@
     def __call__(
         self,
         decorated_obj: Any = None,
-        stable: bool = False,
+        stable: bool = True,
         regions: Sequence[Region] = (),
     ) -> Any:
         mod = _SiloModeTestModification(
@@ -190,25 +190,7 @@
             setattr(module, siloed_test_class.__name__, siloed_test_class)
 
         # Return the value to be wrapped by the original decorator
-<<<<<<< HEAD
-        return create_overriding_test_class(test_class.__name__, SiloMode.MONOLITH)
-
-    def __call__(
-        self,
-        decorated_obj: Any = None,
-        stable: bool = True,
-        regions: Sequence[Region] | None = None,
-    ) -> Any:
-        if decorated_obj:
-            return self._call(decorated_obj, stable, regions)
-
-        def receive_decorated_obj(f: Any) -> Any:
-            return self._call(f, stable, regions)
-
-        return receive_decorated_obj
-=======
         return self._create_overriding_test_class(test_class, primary_mode)
->>>>>>> 227f8807
 
     def _mark_parameterized_by_silo_mode(self, test_method: TestMethod) -> TestMethod:
         def replacement_test_method(*args: Any, **kwargs: Any) -> None:
