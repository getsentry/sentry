--- conflicted
+++ resolved
@@ -7,23 +7,7 @@
 import sys
 from collections import defaultdict
 from contextlib import contextmanager
-<<<<<<< HEAD
-from typing import (
-    Any,
-    Callable,
-    Dict,
-    Generator,
-    Iterable,
-    List,
-    MutableMapping,
-    MutableSet,
-    Set,
-    Tuple,
-    Type,
-)
-=======
-from typing import Any, Callable, Dict, Iterable, MutableMapping, MutableSet, Set, Tuple, Type
->>>>>>> 232e4842
+from typing import Any, Callable, Dict, Iterable, List, MutableMapping, MutableSet, Set, Tuple, Type
 from unittest import TestCase
 
 import pytest
@@ -324,10 +308,7 @@
         connection.execute(f"REVOKE {revocation_type} ON public.{model._meta.db_table} FROM {role}")
 
 
-<<<<<<< HEAD
-=======
 fence_re = re.compile(r"select\s*\'(?P<operation>start|end)_role_override", re.IGNORECASE)
->>>>>>> 232e4842
 _fencing_counters: MutableMapping[str, int] = defaultdict(int)
 
 
@@ -336,10 +317,6 @@
     """
     Used to indicate that the wrapped block is safe to do
     mutations on outbox backed records.
-<<<<<<< HEAD
-
-=======
->>>>>>> 232e4842
     In production this context manager has no effect, but
     in tests it emits 'fencing' queries that are audited at the
     end of each test run by validate_protected_queries
@@ -360,12 +337,6 @@
             conn.execute("SELECT %s", [f"end_role_override_{fence_value}"])
 
 
-<<<<<<< HEAD
-fence_re = re.compile(r"select\s*\'(?P<operation>start|end)_role_override", re.IGNORECASE)
-
-
-=======
->>>>>>> 232e4842
 def protected_table(table: str, operation: str) -> re.Pattern:
     return re.compile(f'{operation}[^"]+"{table}"', re.IGNORECASE)
 
@@ -439,11 +410,7 @@
                         "",
                         "Was not surrounded by role elevation queries, and could corrupt data if outboxes are not generated.",
                         "If you are confident that outboxes are being generated, wrap the "
-<<<<<<< HEAD
-                        "operation that generates this query with the `unguarded_write` ",
-=======
                         "operation that generates this query with the `unguarded_write()` ",
->>>>>>> 232e4842
                         "context manager to resolve this failure. For example:",
                         "",
                         "with unguarded_write():",
