--- conflicted
+++ resolved
@@ -56,46 +56,6 @@
     return silo_limit
 
 
-<<<<<<< HEAD
-class _SiloModeTestCase(TestCase):
-    """A test case that is expected to work in a particular silo mode.
-
-    This class is meant to be extended by test cases tagged with a
-    SiloModeTestDecorator. It should not be declared explicitly as a superclass,
-    but is used to dynamically generate a new test case class (see
-    SiloModeTestDecorator._add_siloed_test_classes_to_module).
-
-    The subclass will apply the silo mode context to the entire test run, including
-    setup.
-    """
-
-    # Expect these class-level attributes to be set when a subclass is
-    # dynamically generated
-    silo_mode: SiloMode
-    regions: Sequence[Region]
-    is_acceptance_test: bool
-
-    def run(
-        self, result: unittest.result.TestResult | None = None
-    ) -> unittest.result.TestResult | None:
-        with override_settings(
-            SILO_MODE=self.silo_mode,
-            SINGLE_SERVER_SILO_MODE=self.is_acceptance_test,
-            SENTRY_SUBNET_SECRET="secret",
-            SENTRY_CONTROL_ADDRESS="http://controlserver/",
-            RPC_SHARED_SECRET=["abcdef"],
-        ):
-            with override_regions(self.regions):
-                if self.silo_mode == SiloMode.REGION:
-                    with override_settings(SENTRY_REGION=self.regions[0].name):
-                        return super().run(result)
-                else:
-                    with override_settings(SENTRY_MONOLITH_REGION=self.regions[0].name):
-                        return super().run(result)
-
-
-=======
->>>>>>> 20d4a8f5
 class SiloModeTestDecorator:
     """Decorate a test case that is expected to work in a given silo mode.
 
