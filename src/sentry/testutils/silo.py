from __future__ import annotations

import functools
import inspect
import re
from contextlib import contextmanager
from typing import (
    Any,
    Callable,
    Dict,
    Iterable,
    List,
    MutableMapping,
    MutableSet,
    Sequence,
    Set,
    Tuple,
    Type,
)
from unittest import TestCase

import pytest
from django.apps import apps
from django.conf import settings
from django.db.models import Model
from django.db.models.fields.related import RelatedField
from django.test import override_settings

from sentry import deletions
from sentry.db.models.base import ModelSiloLimit
from sentry.db.models.fields.hybrid_cloud_foreign_key import HybridCloudForeignKey
from sentry.deletions.base import BaseDeletionTask
from sentry.models import Actor, NotificationSetting
from sentry.silo import SiloMode, match_fence_query
from sentry.testutils.region import override_regions
from sentry.types.region import Region, RegionCategory
from sentry.utils.snowflake import SnowflakeIdMixin

TestMethod = Callable[..., None]

region_map = [
    Region("na", 1, "http://na.testserver", RegionCategory.MULTI_TENANT),
    Region("eu", 2, "http://eu.testserver", RegionCategory.MULTI_TENANT),
    Region("acme-single-tenant", 3, "acme.my.sentry.io", RegionCategory.SINGLE_TENANT),
]


def _model_silo_limit(t: type[Model]) -> ModelSiloLimit:
    silo_limit = getattr(t._meta, "silo_limit", None)
    if not isinstance(silo_limit, ModelSiloLimit):
        raise ValueError(
            f"{t!r} is missing a silo limit, add a silo_model decorate to indicate its placement"
        )
    return silo_limit


class SiloModeTest:
    """Decorate a test case that is expected to work in a given silo mode.

    Tests marked to work in monolith mode are always executed.
    Tests marked additionally to work in silo or control mode only do so when the test is marked as stable=True
    """

    def __init__(self, *silo_modes: SiloMode) -> None:
        self.silo_modes = frozenset(silo_modes)

    @staticmethod
    def _find_all_test_methods(test_class: type) -> Iterable[TestMethod]:
        for attr_name in dir(test_class):
            if attr_name.startswith("test_") or attr_name == "test":
                attr = getattr(test_class, attr_name)
                if callable(attr):
                    yield attr

    def _is_acceptance_test(self, test_class: type) -> bool:
        from sentry.testutils import AcceptanceTestCase

        return issubclass(test_class, AcceptanceTestCase)

    def _create_mode_methods(
        self, test_class: type, test_method: TestMethod
    ) -> Iterable[Tuple[str, TestMethod]]:
        def method_for_mode(mode: SiloMode) -> Iterable[Tuple[str, TestMethod]]:
            def replacement_test_method(*args: Any, **kwargs: Any) -> None:
                with override_settings(
                    SILO_MODE=mode,
                    SINGLE_SERVER_SILO_MODE=self._is_acceptance_test(test_class),
                    SENTRY_SUBNET_SECRET="secret",
                    SENTRY_CONTROL_ADDRESS="http://controlserver/",
                ):
                    with override_regions(region_map):
                        if mode == SiloMode.REGION:
                            with override_settings(SENTRY_REGION="na"):
                                test_method(*args, **kwargs)
                        else:
                            test_method(*args, **kwargs)

            functools.update_wrapper(replacement_test_method, test_method)
            modified_name = f"{test_method.__name__}__in_{str(mode).lower()}_silo"
            replacement_test_method.__name__ = modified_name
            yield modified_name, replacement_test_method

        for mode in self.silo_modes:
            # Currently, test classes that are decorated already handle the monolith mode as the default
            # because the original test method remains -- this is different from the pytest variant
            # that actually strictly parameterizes the existing test.  This reduces a redundant run of MONOLITH
            # mode.
            if mode == SiloMode.MONOLITH:
                continue
            yield from method_for_mode(mode)

    def _add_silo_modes_to_methods(self, test_class: type) -> type:
        for test_method in self._find_all_test_methods(test_class):
            for (new_method_name, new_test_method) in self._create_mode_methods(
                test_class, test_method
            ):
                setattr(test_class, new_method_name, new_test_method)
        return test_class

    def __call__(self, decorated_obj: Any = None, stable: bool = False) -> Any:
        if decorated_obj:
            return self._call(decorated_obj, stable)

        def receive_decorated_obj(f: Any) -> Any:
            return self._call(f, stable)

        return receive_decorated_obj

    def _mark_parameterized_by_silo_mode(self, test_method: TestMethod) -> TestMethod:
        def replacement_test_method(*args: Any, **kwargs: Any) -> None:
            silo_mode = kwargs.pop("silo_mode")
            with override_settings(SILO_MODE=silo_mode):
                with override_regions(region_map):
                    if silo_mode == SiloMode.REGION:
                        with override_settings(SENTRY_REGION="na"):
                            test_method(*args, **kwargs)
                    else:
                        test_method(*args, **kwargs)

        orig_sig = inspect.signature(test_method)
        new_test_method = functools.update_wrapper(replacement_test_method, test_method)
        if "silo_mode" not in orig_sig.parameters:
            new_params = tuple(orig_sig.parameters.values()) + (
                inspect.Parameter("silo_mode", inspect.Parameter.KEYWORD_ONLY),
            )
            new_sig = orig_sig.replace(parameters=new_params)
            new_test_method.__setattr__("__signature__", new_sig)
        return pytest.mark.parametrize("silo_mode", sorted(self.silo_modes, key=str))(
            new_test_method
        )

    def _call(self, decorated_obj: Any, stable: bool) -> Any:
        is_test_case_class = isinstance(decorated_obj, type) and issubclass(decorated_obj, TestCase)
        is_function = inspect.isfunction(decorated_obj)

        if not (is_test_case_class or is_function):
            raise ValueError("@SiloModeTest must decorate a function or TestCase class")

        # Only run non monolith tests when they are marked stable or we are explicitly running for that mode.
        if not (stable or settings.FORCE_SILOED_TESTS):
            # In this case, simply force the current silo mode (monolith)
            return decorated_obj

        if is_test_case_class:
            return self._add_silo_modes_to_methods(decorated_obj)

        return self._mark_parameterized_by_silo_mode(decorated_obj)


all_silo_test = SiloModeTest(SiloMode.CONTROL, SiloMode.REGION, SiloMode.MONOLITH)
no_silo_test = SiloModeTest(SiloMode.MONOLITH)
control_silo_test = SiloModeTest(SiloMode.CONTROL, SiloMode.MONOLITH)
region_silo_test = SiloModeTest(SiloMode.REGION, SiloMode.MONOLITH)


@contextmanager
def assume_test_silo_mode(desired_silo: SiloMode) -> Any:
    """Potential swap the silo mode in a test class or factory, useful for creating multi SiloMode models and executing
    test code in a special silo context.
    In monolith mode, this context manager has no effect.
    This context manager, should never be run outside of test contexts.  In fact, it depends on test code that will
    not exist in production!
    When run in either Region or Control silo modes, it forces the settings.SILO_MODE to the desired_silo.
    Notably, this won't be thread safe, so again, only use this in factories and test cases, not code, or you'll
    have a nightmare when your (threaded) acceptance tests bleed together and do whacky things :o)
    Use this in combination with factories or test setup code to create models that don't correspond with your
    given test mode.
    """
    # Only swapping the silo mode if we are already in a silo mode.
    if SiloMode.get_current_mode() == SiloMode.MONOLITH:
        desired_silo = SiloMode.MONOLITH

    overrides: MutableMapping[str, Any] = {}
    if desired_silo != SiloMode.get_current_mode():
        overrides["SILO_MODE"] = desired_silo
    if desired_silo == SiloMode.REGION and not getattr(settings, "SENTRY_REGION"):
        overrides["SENTRY_REGION"] = "na"

    if overrides:
        with override_settings(**overrides):
            yield
    else:
        yield


def protected_table(table: str, operation: str) -> re.Pattern:
    return re.compile(f'{operation}[^"]+"{table}"', re.IGNORECASE)


_protected_operations: List[re.Pattern] = []


def get_protected_operations() -> List[re.Pattern]:
    if len(_protected_operations):
        return _protected_operations

    # Protect Foreign Keys using hybrid cloud models from being deleted without using the
    # privileged user. Deletion should only occur when the developer is actively aware
    # of the need to generate outboxes.
    seen_models: MutableSet[type] = set()
    for app_config in apps.get_app_configs():
        for model in iter_models(app_config.name):
            for field in model._meta.fields:
                if not isinstance(field, HybridCloudForeignKey):
                    continue
                fk_model = field.foreign_model
                if fk_model is None or fk_model in seen_models:
                    continue
                seen_models.add(fk_model)
                _protected_operations.append(protected_table(fk_model._meta.db_table, "delete"))

    # Protect inserts/updates that require outbox messages.
    _protected_operations.extend(
        [
            protected_table("sentry_organizationmember", "insert"),
            protected_table("sentry_organizationmember", "update"),
            protected_table("sentry_organizationmember", "delete"),
            protected_table("sentry_organization", "insert"),
            protected_table("sentry_organization", "update"),
            protected_table("sentry_organizationmapping", "insert"),
            protected_table("sentry_organizationmapping", "update"),
            protected_table("sentry_organizationmembermapping", "insert"),
        ]
    )

    return _protected_operations


def validate_protected_queries(queries: Sequence[Dict[str, str]]) -> None:
    """
    Validate a list of queries to ensure that protected queries
    are wrapped in role_override fence values.

    See sentry.db.postgres.roles for where fencing queries come from.
    """
    context_queries = 5
    fence_depth = 0
    start_fence_index = 0

    for index, query in enumerate(queries):
        sql = query["sql"]
        # The real type of queries is Iterable[Dict[str, str | None]], due to some weird bugs in django which can result
        # in None sql query dicts.  However, typing the parameter that way breaks things due to a lack of covariance in
        # the VT TypeVar for Dict.
        if sql is None:
            continue  # type: ignore
        match = match_fence_query(sql)
        if match:
            operation = match.group("operation")
            if operation == "start":
                fence_depth += 1
                start_fence_index = index
            elif operation == "end":
                fence_depth = max(fence_depth - 1, 0)
            else:
                raise AssertionError("Invalid fencing operation encounted")

        for protected in get_protected_operations():
<<<<<<< HEAD
            if protected.match(sql) and fence_depth == 0:
                start = max(0, start_fence_index - context_queries)
                end = min(index + context_queries, len(queries))

                context_queries = queries[start:end]
                msg = [
                    "Found protected operation without explicit outbox escape!",
                    "",
                    sql,
                    "",
                    "Was not surrounded by role elevation queries, and could corrupt data if outboxes are not generated.",
                    "If you are confident that outboxes are being generated, wrap the "
                    "operation that generates this query with the `unguarded_write()` ",
                    "context manager to resolve this failure. For example:",
                    "",
                    "with unguarded_write(using=router.db_for_write(OrganizationMembership):",
                    "    member.delete()",
                    "",
                    "Query logs:",
                    "",
                ]
                for query in context_queries:
                    msg.append(query["sql"])
                    if query["sql"] == sql:
                        msg.append("^" * len(sql))

                raise AssertionError("\n".join(msg))
=======
            if protected.match(sql):
                if fence_depth == 0:
                    msg = [
                        "Found protected operation without explicit outbox escape!",
                        "",
                        sql,
                        "",
                        "Was not surrounded by role elevation queries, and could corrupt data if outboxes are not generated.",
                        "If you are confident that outboxes are being generated, wrap the "
                        "operation that generates this query with the `unguarded_write()` ",
                        "context manager to resolve this failure. For example:",
                        "",
                        "with unguarded_write():",
                        "    record.delete()",
                        "",
                        "Full query log:",
                        "",
                    ]
                    msg.extend([q["sql"] for q in queries if q["sql"]])

                    raise AssertionError("\n".join(msg))
>>>>>>> 8d54d80f


def iter_models(app_name: str | None = None) -> Iterable[Type[Model]]:
    for app, app_models in apps.all_models.items():
        if app == app_name or app_name is None:
            for model in app_models.values():
                if (
                    model.__module__.startswith("django.")
                    or "tests." in model.__module__
                    or "fixtures." in model.__module__
                ):
                    continue
                yield model


def validate_models_have_silos(exemptions: Set[Type[Model]], app_name: str | None = None) -> None:
    for model in iter_models(app_name):
        if model in exemptions:
            continue
        silo_limit = _model_silo_limit(model)
        if SiloMode.REGION not in silo_limit.modes and SiloMode.CONTROL not in silo_limit.modes:
            raise ValueError(
                f"{model!r} is marked as a pending model, but either needs a placement or an exemption in this test."
            )


def validate_no_cross_silo_foreign_keys(
    exemptions: Set[Tuple[Type[Model], Type[Model]]], app_name: str | None = None
) -> Set[Any]:
    seen: Set[Any] = set()
    for model in iter_models(app_name):
        seen |= validate_model_no_cross_silo_foreign_keys(model, exemptions)
    return seen


def validate_no_cross_silo_deletions(
    exemptions: Set[Tuple[Type[Model], Type[Model]]], app_name: str | None = None
) -> None:
    for model_class in iter_models(app_name):
        if not hasattr(model_class._meta, "silo_limit"):
            continue
        deletion_task: BaseDeletionTask = deletions.get(model=model_class, query={})
        for relation in deletion_task.get_child_relations(model_class()):
            to_model = relation.params["model"]
            if (model_class, to_model) in exemptions or (to_model, model_class) in exemptions:
                continue
            for mode in _model_silo_limit(model_class).modes:
                if mode not in _model_silo_limit(to_model).modes:
                    raise ValueError(
                        f"Deletions for {model_class!r} cascade to {to_model!r}, but does not belong to the same silo mode.  Please remove this relation from get_child_relations in deletions configuration"
                    )


def _is_relation_cross_silo(
    model: Type[Model],
    related: Type[Model],
) -> bool:
    for mode in _model_silo_limit(model).modes:
        if mode not in _model_silo_limit(related).modes:
            return True
    return False


def validate_relation_does_not_cross_silo_foreign_keys(
    model: Type[Model],
    related: Type[Model],
) -> None:
    for mode in _model_silo_limit(model).modes:
        if mode not in _model_silo_limit(related).modes:
            raise ValueError(
                f"{model!r} runs in {mode}, but is related to {related!r} which does not.  Add this relationship pair as an exception or drop the foreign key."
            )


def validate_hcfk_has_global_id(model: Type[Model], related_model: Type[Model]):
    # HybridCloudForeignKey can point to region models if they have snowflake ids
    if issubclass(related_model, SnowflakeIdMixin):
        return

    # This particular relation is being removed before we go multi region.
    if related_model is Actor and model is NotificationSetting:
        return

    # but they cannot point to region models otherwise.
    if SiloMode.REGION in _model_silo_limit(related_model).modes:
        raise ValueError(
            f"{related_model!r} runs in {SiloMode.REGION}, but is related to {model!r} via a HybridCloudForeignKey! Region model ids are not global, unless you use a snowflake id."
        )


def validate_model_no_cross_silo_foreign_keys(
    model: Type[Model],
    exemptions: Set[Tuple[Type[Model], Type[Model]]],
) -> Set[Any]:
    seen: Set[Any] = set()
    for field in model._meta.fields:
        if isinstance(field, RelatedField):
            if (model, field.related_model) in exemptions:
                if _is_relation_cross_silo(model, field.related_model):
                    seen = seen | {(model, field.related_model)}
                    continue
            if (field.related_model, model) in exemptions:
                if _is_relation_cross_silo(field.related_model, model):
                    seen = seen | {(field.related_model, model)}
                    continue

            validate_relation_does_not_cross_silo_foreign_keys(model, field.related_model)
            validate_relation_does_not_cross_silo_foreign_keys(field.related_model, model)
        if isinstance(field, HybridCloudForeignKey):
            validate_hcfk_has_global_id(model, field.foreign_model)
    return seen<|MERGE_RESOLUTION|>--- conflicted
+++ resolved
@@ -276,7 +276,6 @@
                 raise AssertionError("Invalid fencing operation encounted")
 
         for protected in get_protected_operations():
-<<<<<<< HEAD
             if protected.match(sql) and fence_depth == 0:
                 start = max(0, start_fence_index - context_queries)
                 end = min(index + context_queries, len(queries))
@@ -304,29 +303,6 @@
                         msg.append("^" * len(sql))
 
                 raise AssertionError("\n".join(msg))
-=======
-            if protected.match(sql):
-                if fence_depth == 0:
-                    msg = [
-                        "Found protected operation without explicit outbox escape!",
-                        "",
-                        sql,
-                        "",
-                        "Was not surrounded by role elevation queries, and could corrupt data if outboxes are not generated.",
-                        "If you are confident that outboxes are being generated, wrap the "
-                        "operation that generates this query with the `unguarded_write()` ",
-                        "context manager to resolve this failure. For example:",
-                        "",
-                        "with unguarded_write():",
-                        "    record.delete()",
-                        "",
-                        "Full query log:",
-                        "",
-                    ]
-                    msg.extend([q["sql"] for q in queries if q["sql"]])
-
-                    raise AssertionError("\n".join(msg))
->>>>>>> 8d54d80f
 
 
 def iter_models(app_name: str | None = None) -> Iterable[Type[Model]]:
