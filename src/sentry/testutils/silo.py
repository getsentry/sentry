from __future__ import annotations

import contextlib
import functools
import inspect
import re
import sys
from contextlib import contextmanager
from typing import (
    Any,
    Callable,
    Dict,
    Iterable,
    List,
    MutableMapping,
    MutableSet,
    Sequence,
    Set,
    Tuple,
    Type,
    cast,
)
from unittest import TestCase

import pytest
from django.apps import apps
from django.conf import settings
from django.db.models import Model
from django.db.models.fields.related import RelatedField
from django.test import override_settings

from sentry import deletions
from sentry.db.models.base import ModelSiloLimit
from sentry.db.models.fields.hybrid_cloud_foreign_key import HybridCloudForeignKey
from sentry.deletions.base import BaseDeletionTask
from sentry.models import Actor, NotificationSetting
from sentry.silo import SiloMode, match_fence_query
from sentry.testutils.region import override_regions
from sentry.types.region import Region, RegionCategory
from sentry.utils.snowflake import SnowflakeIdMixin

TestMethod = Callable[..., None]

_DEFAULT_TEST_REGIONS = (
    Region("na", 1, "http://na.testserver", RegionCategory.MULTI_TENANT),
    Region("eu", 2, "http://eu.testserver", RegionCategory.MULTI_TENANT),
    Region("acme-single-tenant", 3, "acme.my.sentry.io", RegionCategory.SINGLE_TENANT),
)


def _model_silo_limit(t: type[Model]) -> ModelSiloLimit:
    silo_limit = getattr(t._meta, "silo_limit", None)
    if not isinstance(silo_limit, ModelSiloLimit):
        raise ValueError(
            f"{t!r} is missing a silo limit, add a silo_model decorate to indicate its placement"
        )
    return silo_limit


class SiloModeTestDecorator:
    """Decorate a test case that is expected to work in a given silo mode.

    Tests marked to work in monolith mode are always executed.
    Tests marked additionally to work in region or control mode only do so when the test is marked as stable=True

    When testing in a silo mode, if the decorator is on a test case class,
    an additional class is dynamically generated and added to the module for Pytest
    to pick up. For example, if you write

    ```
        @control_silo_test(stable=True)
        class MyTest(TestCase):
            def setUp(self):      ...
            def test_stuff(self): ...
    ```

    then your result set should include test runs for both `MyTest` (in monolith
    mode) and `MyTest__InControlMode`.
    """

    def __init__(self, *silo_modes: SiloMode) -> None:
        self.silo_modes = frozenset(sm for sm in silo_modes if sm != SiloMode.MONOLITH)

    @staticmethod
    def _is_acceptance_test(test_class: type) -> bool:
        from sentry.testutils import AcceptanceTestCase

        return issubclass(test_class, AcceptanceTestCase)

    def _add_siloed_test_classes_to_module(
        self, test_class: Type[TestCase], regions: Sequence[Region] | None
    ) -> Type[TestCase]:
        is_acceptance_test = self._is_acceptance_test(test_class)
        final_regions = tuple(regions or _DEFAULT_TEST_REGIONS)
        # settings: Dict[str, Any] | None = getattr(test_class, '_overridden_settings', None)

        def create_overriding_test_class(name: str, silo_mode: SiloMode) -> Type[TestCase]:
            def decorate_with_context(callable: Callable[..., Any]) -> Callable[..., Any]:
                def wrapper(*args, **kwds):
                    with contextlib.ExitStack() as stack:
                        stack.enter_context(
                            override_settings(
                                SILO_MODE=silo_mode,
                                SINGLE_SERVER_SILO_MODE=is_acceptance_test,
                                SENTRY_SUBNET_SECRET="secret",
                                SENTRY_CONTROL_ADDRESS="http://controlserver/",
                                SENTRY_MONOLITH_REGION=final_regions[0].name,
                            )
                        )
                        stack.enter_context(override_regions(final_regions))
                        if silo_mode == SiloMode.REGION:
                            stack.enter_context(
                                override_settings(SENTRY_REGION=final_regions[0].name)
                            )

                        return callable(*args, **kwds)

                functools.update_wrapper(wrapper, callable)
                return wrapper

            # Unfortunately, due to the way DjangoTestCase setup and app manipulation works, `override_settings` in a
            # run method produces unusual, broken results.  We're forced to wrap the hidden methods that invoke setup
            # test method in order to use override_settings correctly in django test cases.
            return cast(
                Type[TestCase],
                type(
                    name,
                    (test_class,),
                    dict(
                        _callSetUp=decorate_with_context(test_class._callSetUp),  # type: ignore
                        _callTestMethod=decorate_with_context(test_class._callTestMethod),  # type: ignore
                    ),
                ),
            )

        for silo_mode in self.silo_modes:
            silo_mode_name = silo_mode.name[0].upper() + silo_mode.name[1:].lower()
            siloed_test_class = create_overriding_test_class(
                f"{test_class.__name__}__In{silo_mode_name}Mode", silo_mode
            )

            module = sys.modules[test_class.__module__]
            setattr(module, siloed_test_class.__name__, siloed_test_class)

        # Return the value to be wrapped by the original decorator
        return create_overriding_test_class(test_class.__name__, SiloMode.MONOLITH)

    def __call__(
        self,
        decorated_obj: Any = None,
        stable: bool = False,
        regions: Sequence[Region] | None = None,
    ) -> Any:
        if decorated_obj:
            return self._call(decorated_obj, stable, regions)

        def receive_decorated_obj(f: Any) -> Any:
            return self._call(f, stable, regions)

        return receive_decorated_obj

    def _mark_parameterized_by_silo_mode(
        self, test_method: TestMethod, regions: Sequence[Region] | None
    ) -> TestMethod:
        regions = tuple(regions or _DEFAULT_TEST_REGIONS)

        def replacement_test_method(*args: Any, **kwargs: Any) -> None:
            silo_mode = kwargs.pop("silo_mode")
            with override_settings(
<<<<<<< HEAD
                SILO_MODE=silo_mode, SENTRY_CONTROL_ADDRESS="http://test.control"
=======
                SILO_MODE=silo_mode,
                SENTRY_SUBNET_SECRET="secret",
                SENTRY_CONTROL_ADDRESS="http://controlserver/",
                SENTRY_MONOLITH_REGION=regions[0].name,
>>>>>>> fd79e182
            ):
                with override_regions(regions):
                    if silo_mode == SiloMode.REGION:
                        with override_settings(SENTRY_REGION=regions[0].name):
                            test_method(*args, **kwargs)
                    else:
                        test_method(*args, **kwargs)

        orig_sig = inspect.signature(test_method)
        new_test_method = functools.update_wrapper(replacement_test_method, test_method)
        if "silo_mode" not in orig_sig.parameters:
            new_params = tuple(orig_sig.parameters.values()) + (
                inspect.Parameter("silo_mode", inspect.Parameter.KEYWORD_ONLY),
            )
            new_sig = orig_sig.replace(parameters=new_params)
            new_test_method.__setattr__("__signature__", new_sig)
        return pytest.mark.parametrize(
            "silo_mode", sorted(self.silo_modes | frozenset([SiloMode.MONOLITH]), key=str)
        )(new_test_method)

    def _call(self, decorated_obj: Any, stable: bool, regions: Sequence[Region] | None) -> Any:
        is_test_case_class = isinstance(decorated_obj, type) and issubclass(decorated_obj, TestCase)
        is_function = inspect.isfunction(decorated_obj)

        if not (is_test_case_class or is_function):
            raise ValueError("@SiloModeTest must decorate a function or TestCase class")

        # Only run non monolith tests when they are marked stable or we are explicitly running for that mode.
        if not (stable or settings.FORCE_SILOED_TESTS):
            # In this case, simply force the current silo mode (monolith)
            return decorated_obj

        if is_test_case_class:
            return self._add_siloed_test_classes_to_module(decorated_obj, regions)

        return self._mark_parameterized_by_silo_mode(decorated_obj, regions)


all_silo_test = SiloModeTestDecorator(SiloMode.CONTROL, SiloMode.REGION)
no_silo_test = SiloModeTestDecorator()
control_silo_test = SiloModeTestDecorator(SiloMode.CONTROL)
region_silo_test = SiloModeTestDecorator(SiloMode.REGION)


@contextmanager
def assume_test_silo_mode(desired_silo: SiloMode) -> Any:
    """Potential swap the silo mode in a test class or factory, useful for creating multi SiloMode models and executing
    test code in a special silo context.
    In monolith mode, this context manager has no effect.
    This context manager, should never be run outside of test contexts.  In fact, it depends on test code that will
    not exist in production!
    When run in either Region or Control silo modes, it forces the settings.SILO_MODE to the desired_silo.
    Notably, this won't be thread safe, so again, only use this in factories and test cases, not code, or you'll
    have a nightmare when your (threaded) acceptance tests bleed together and do whacky things :o)
    Use this in combination with factories or test setup code to create models that don't correspond with your
    given test mode.
    """
    # Only swapping the silo mode if we are already in a silo mode.
    if SiloMode.get_current_mode() == SiloMode.MONOLITH:
        desired_silo = SiloMode.MONOLITH

    overrides: MutableMapping[str, Any] = {}
    if desired_silo != SiloMode.get_current_mode():
        overrides["SILO_MODE"] = desired_silo
    if desired_silo == SiloMode.REGION and not getattr(settings, "SENTRY_REGION"):
        overrides["SENTRY_REGION"] = "na"

    if overrides:
        with override_settings(**overrides):
            yield
    else:
        yield


def protected_table(table: str, operation: str) -> re.Pattern:
    return re.compile(f'{operation}[^"]+"{table}"', re.IGNORECASE)


_protected_operations: List[re.Pattern] = []


def get_protected_operations() -> List[re.Pattern]:
    if len(_protected_operations):
        return _protected_operations

    # Protect Foreign Keys using hybrid cloud models from being deleted without using the
    # privileged user. Deletion should only occur when the developer is actively aware
    # of the need to generate outboxes.
    seen_models: MutableSet[type] = set()
    for app_config in apps.get_app_configs():
        for model in iter_models(app_config.name):
            for field in model._meta.fields:
                if not isinstance(field, HybridCloudForeignKey):
                    continue
                fk_model = field.foreign_model
                if fk_model is None or fk_model in seen_models:
                    continue
                seen_models.add(fk_model)
                _protected_operations.append(protected_table(fk_model._meta.db_table, "delete"))

    # Protect inserts/updates that require outbox messages.
    _protected_operations.extend(
        [
            protected_table("sentry_organizationmember", "insert"),
            protected_table("sentry_organizationmember", "update"),
            protected_table("sentry_organizationmember", "delete"),
            protected_table("sentry_organization", "insert"),
            protected_table("sentry_organization", "update"),
            protected_table("sentry_organizationmapping", "insert"),
            protected_table("sentry_organizationmapping", "update"),
            protected_table("sentry_organizationmembermapping", "insert"),
        ]
    )

    return _protected_operations


def validate_protected_queries(queries: Sequence[Dict[str, str]]) -> None:
    """
    Validate a list of queries to ensure that protected queries
    are wrapped in role_override fence values.

    See sentry.db.postgres.roles for where fencing queries come from.
    """
    context_queries = 5
    fence_depth = 0
    start_fence_index = 0

    for index, query in enumerate(queries):
        sql = query["sql"]
        # The real type of queries is Iterable[Dict[str, str | None]], due to some weird bugs in django which can result
        # in None sql query dicts.  However, typing the parameter that way breaks things due to a lack of covariance in
        # the VT TypeVar for Dict.
        if sql is None:
            continue  # type: ignore
        match = match_fence_query(sql)
        if match:
            operation = match.group("operation")
            if operation == "start":
                fence_depth += 1
                start_fence_index = index
            elif operation == "end":
                fence_depth = max(fence_depth - 1, 0)
            else:
                raise AssertionError("Invalid fencing operation encounted")

        for protected in get_protected_operations():
            if protected.match(sql) and fence_depth == 0:
                start = max(0, start_fence_index - context_queries)
                end = min(index + context_queries, len(queries))

                query_slice = queries[start:end]
                msg = [
                    "Found protected operation without explicit outbox escape!",
                    "",
                    sql,
                    "",
                    "Was not surrounded by role elevation queries, and could corrupt data if outboxes are not generated.",
                    "If you are confident that outboxes are being generated, wrap the "
                    "operation that generates this query with the `unguarded_write()` ",
                    "context manager to resolve this failure. For example:",
                    "",
                    "with unguarded_write(using=router.db_for_write(OrganizationMembership):",
                    "    member.delete()",
                    "",
                    "Query logs:",
                    "",
                ]
                for query in query_slice:
                    msg.append(query["sql"])
                    if query["sql"] == sql:
                        msg.append("^" * len(sql))

                raise AssertionError("\n".join(msg))


def iter_models(app_name: str | None = None) -> Iterable[Type[Model]]:
    for app, app_models in apps.all_models.items():
        if app == app_name or app_name is None:
            for model in app_models.values():
                if (
                    model.__module__.startswith("django.")
                    or "tests." in model.__module__
                    or "fixtures." in model.__module__
                ):
                    continue
                yield model


def validate_models_have_silos(exemptions: Set[Type[Model]], app_name: str | None = None) -> None:
    for model in iter_models(app_name):
        if model in exemptions:
            continue
        silo_limit = _model_silo_limit(model)
        if SiloMode.REGION not in silo_limit.modes and SiloMode.CONTROL not in silo_limit.modes:
            raise ValueError(
                f"{model!r} is marked as a pending model, but either needs a placement or an exemption in this test."
            )


def validate_no_cross_silo_foreign_keys(
    exemptions: Set[Tuple[Type[Model], Type[Model]]], app_name: str | None = None
) -> Set[Any]:
    seen: Set[Any] = set()
    for model in iter_models(app_name):
        seen |= validate_model_no_cross_silo_foreign_keys(model, exemptions)
    return seen


def validate_no_cross_silo_deletions(
    exemptions: Set[Tuple[Type[Model], Type[Model]]], app_name: str | None = None
) -> None:
    for model_class in iter_models(app_name):
        if not hasattr(model_class._meta, "silo_limit"):
            continue
        deletion_task: BaseDeletionTask = deletions.get(model=model_class, query={})
        for relation in deletion_task.get_child_relations(model_class()):
            to_model = relation.params["model"]
            if (model_class, to_model) in exemptions or (to_model, model_class) in exemptions:
                continue
            for mode in _model_silo_limit(model_class).modes:
                if mode not in _model_silo_limit(to_model).modes:
                    raise ValueError(
                        f"Deletions for {model_class!r} cascade to {to_model!r}, but does not belong to the same silo mode.  Please remove this relation from get_child_relations in deletions configuration"
                    )


def _is_relation_cross_silo(
    model: Type[Model],
    related: Type[Model],
) -> bool:
    for mode in _model_silo_limit(model).modes:
        if mode not in _model_silo_limit(related).modes:
            return True
    return False


def validate_relation_does_not_cross_silo_foreign_keys(
    model: Type[Model],
    related: Type[Model],
) -> None:
    for mode in _model_silo_limit(model).modes:
        if mode not in _model_silo_limit(related).modes:
            raise ValueError(
                f"{model!r} runs in {mode}, but is related to {related!r} which does not.  Add this relationship pair as an exception or drop the foreign key."
            )


def validate_hcfk_has_global_id(model: Type[Model], related_model: Type[Model]):
    # HybridCloudForeignKey can point to region models if they have snowflake ids
    if issubclass(related_model, SnowflakeIdMixin):
        return

    # This particular relation is being removed before we go multi region.
    if related_model is Actor and model is NotificationSetting:
        return

    # but they cannot point to region models otherwise.
    if SiloMode.REGION in _model_silo_limit(related_model).modes:
        raise ValueError(
            f"{related_model!r} runs in {SiloMode.REGION}, but is related to {model!r} via a HybridCloudForeignKey! Region model ids are not global, unless you use a snowflake id."
        )


def validate_model_no_cross_silo_foreign_keys(
    model: Type[Model],
    exemptions: Set[Tuple[Type[Model], Type[Model]]],
) -> Set[Any]:
    seen: Set[Any] = set()
    for field in model._meta.fields:
        if isinstance(field, RelatedField):
            if (model, field.related_model) in exemptions:
                if _is_relation_cross_silo(model, field.related_model):
                    seen = seen | {(model, field.related_model)}
                    continue
            if (field.related_model, model) in exemptions:
                if _is_relation_cross_silo(field.related_model, model):
                    seen = seen | {(field.related_model, model)}
                    continue

            validate_relation_does_not_cross_silo_foreign_keys(model, field.related_model)
            validate_relation_does_not_cross_silo_foreign_keys(field.related_model, model)
        if isinstance(field, HybridCloudForeignKey):
            validate_hcfk_has_global_id(model, field.foreign_model)
    return seen<|MERGE_RESOLUTION|>--- conflicted
+++ resolved
@@ -167,14 +167,10 @@
         def replacement_test_method(*args: Any, **kwargs: Any) -> None:
             silo_mode = kwargs.pop("silo_mode")
             with override_settings(
-<<<<<<< HEAD
-                SILO_MODE=silo_mode, SENTRY_CONTROL_ADDRESS="http://test.control"
-=======
                 SILO_MODE=silo_mode,
                 SENTRY_SUBNET_SECRET="secret",
                 SENTRY_CONTROL_ADDRESS="http://controlserver/",
                 SENTRY_MONOLITH_REGION=regions[0].name,
->>>>>>> fd79e182
             ):
                 with override_regions(regions):
                     if silo_mode == SiloMode.REGION:
