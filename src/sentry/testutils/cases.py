--- conflicted
+++ resolved
@@ -2305,7 +2305,6 @@
         now = int(time.time())
 
         org_id = self.organization.id
-<<<<<<< HEAD
         self.store_metric(
             org_id=org_id,
             project_id=self.project.id,
@@ -2352,82 +2351,6 @@
             type="set",
             value=123,
             use_case_id=UseCaseKey.RELEASE_HEALTH,
-=======
-        self._send_buckets(
-            [
-                {
-                    "org_id": org_id,
-                    "project_id": self.project.id,
-                    "metric_id": self.__indexer_record(org_id, "metric1"),
-                    "timestamp": now,
-                    "sentry_received_timestamp": now + 10,
-                    "tags": {
-                        self.__indexer_record(org_id, "tag1"): self.__indexer_record(
-                            org_id, "value1"
-                        ),
-                        self.__indexer_record(org_id, "tag2"): self.__indexer_record(
-                            org_id, "value2"
-                        ),
-                    },
-                    "type": "c",
-                    "value": 1,
-                    "retention_days": 90,
-                },
-                {
-                    "org_id": org_id,
-                    "project_id": self.project.id,
-                    "metric_id": self.__indexer_record(org_id, "metric1"),
-                    "timestamp": now,
-                    "sentry_received_timestamp": now + 10,
-                    "tags": {
-                        self.__indexer_record(org_id, "tag3"): self.__indexer_record(
-                            org_id, "value3"
-                        ),
-                    },
-                    "type": "c",
-                    "value": 1,
-                    "retention_days": 90,
-                },
-            ],
-            entity="metrics_counters",
-        )
-        self._send_buckets(
-            [
-                {
-                    "org_id": org_id,
-                    "project_id": self.project.id,
-                    "metric_id": self.__indexer_record(org_id, "metric2"),
-                    "timestamp": now,
-                    "sentry_received_timestamp": now + 10,
-                    "tags": {
-                        self.__indexer_record(org_id, "tag4"): self.__indexer_record(
-                            org_id, "value3"
-                        ),
-                        self.__indexer_record(org_id, "tag1"): self.__indexer_record(
-                            org_id, "value2"
-                        ),
-                        self.__indexer_record(org_id, "tag2"): self.__indexer_record(
-                            org_id, "value1"
-                        ),
-                    },
-                    "type": "s",
-                    "value": [123],
-                    "retention_days": 90,
-                },
-                {
-                    "org_id": org_id,
-                    "project_id": self.project.id,
-                    "metric_id": self.__indexer_record(org_id, "metric3"),
-                    "timestamp": now,
-                    "sentry_received_timestamp": now + 10,
-                    "tags": {},
-                    "type": "s",
-                    "value": [123],
-                    "retention_days": 90,
-                },
-            ],
-            entity="metrics_sets",
->>>>>>> 1cf209e0
         )
 
 
