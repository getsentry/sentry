--- conflicted
+++ resolved
@@ -1141,7 +1141,45 @@
         self.login_as(self.user)
 
 
-<<<<<<< HEAD
+class TestMigrations(TestCase):
+    """
+    From https://www.caktusgroup.com/blog/2016/02/02/writing-unit-tests-django-migrations/
+    """
+
+    @property
+    def app(self):
+        return "sentry"
+
+    migrate_from = None
+    migrate_to = None
+
+    def setUp(self):
+        assert (
+            self.migrate_from and self.migrate_to
+        ), "TestCase '{}' must define migrate_from and migrate_to properties".format(
+            type(self).__name__
+        )
+        self.migrate_from = [(self.app, self.migrate_from)]
+        self.migrate_to = [(self.app, self.migrate_to)]
+        executor = MigrationExecutor(connection)
+        old_apps = executor.loader.project_state(self.migrate_from).apps
+
+        # Reverse to the original migration
+        executor.migrate(self.migrate_from)
+
+        self.setup_before_migration(old_apps)
+
+        # Run the migration to test
+        executor = MigrationExecutor(connection)
+        executor.loader.build_graph()  # reload.
+        executor.migrate(self.migrate_to)
+
+        self.apps = executor.loader.project_state(self.migrate_to).apps
+
+    def setup_before_migration(self, apps):
+        pass
+
+
 class SCIMTestCase(APITestCase):
     def setUp(self):
         super().setUp()
@@ -1149,43 +1187,4 @@
         with self.feature({"organizations:sso-scim": True}):
             self.auth_provider.enable_scim(self.user)
             self.auth_provider.save()
-        self.login_as(user=self.user)
-=======
-class TestMigrations(TestCase):
-    """
-    From https://www.caktusgroup.com/blog/2016/02/02/writing-unit-tests-django-migrations/
-    """
-
-    @property
-    def app(self):
-        return "sentry"
-
-    migrate_from = None
-    migrate_to = None
-
-    def setUp(self):
-        assert (
-            self.migrate_from and self.migrate_to
-        ), "TestCase '{}' must define migrate_from and migrate_to properties".format(
-            type(self).__name__
-        )
-        self.migrate_from = [(self.app, self.migrate_from)]
-        self.migrate_to = [(self.app, self.migrate_to)]
-        executor = MigrationExecutor(connection)
-        old_apps = executor.loader.project_state(self.migrate_from).apps
-
-        # Reverse to the original migration
-        executor.migrate(self.migrate_from)
-
-        self.setup_before_migration(old_apps)
-
-        # Run the migration to test
-        executor = MigrationExecutor(connection)
-        executor.loader.build_graph()  # reload.
-        executor.migrate(self.migrate_to)
-
-        self.apps = executor.loader.project_state(self.migrate_to).apps
-
-    def setup_before_migration(self, apps):
-        pass
->>>>>>> 0a1b2283
+        self.login_as(user=self.user)