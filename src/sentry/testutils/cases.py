--- conflicted
+++ resolved
@@ -1110,9 +1110,6 @@
         "metrics_sets": "s",
         "metrics_counters": "c",
     }
-<<<<<<< HEAD
-    ENTITY_MAP = {"transaction.duration": "metrics_distributions", "user": "metrics_sets"}
-=======
     ENTITY_MAP = {
         "transaction.duration": "metrics_distributions",
         "measurements.lcp": "metrics_distributions",
@@ -1121,7 +1118,6 @@
         "measurements.cls": "metrics_distributions",
         "user": "metrics_sets",
     }
->>>>>>> 7f58956e
     METRIC_STRINGS = []
     DEFAULT_METRIC_TIMESTAMP = datetime(2015, 1, 1, 10, 15, 0, tzinfo=timezone.utc)
 
