from __future__ import annotations

import responses

from sentry.utils.compat import zip

__all__ = (
    "TestCase",
    "TransactionTestCase",
    "APITestCase",
    "TwoFactorAPITestCase",
    "AuthProviderTestCase",
    "RuleTestCase",
    "PermissionTestCase",
    "PluginTestCase",
    "CliTestCase",
    "AcceptanceTestCase",
    "IntegrationTestCase",
    "SnubaTestCase",
    "SessionMetricsTestCase",
    "BaseIncidentsTest",
    "IntegrationRepositoryTestCase",
    "ReleaseCommitPatchTest",
    "SetRefsTestCase",
    "OrganizationDashboardWidgetTestCase",
    "SCIMTestCase",
    "SCIMAzureTestCase",
    "MetricsEnhancedPerformanceTestCase",
    "MetricsAPIBaseTestCase",
    "OrganizationMetricMetaIntegrationTestCase",
)

import hashlib
import inspect
import os
import os.path
import time
from contextlib import contextmanager
from datetime import datetime
from typing import Dict, List, Optional
from unittest import mock
from unittest.mock import patch
from urllib.parse import urlencode
from uuid import uuid4

import pytest
import requests
from click.testing import CliRunner
from django.conf import settings
from django.contrib.auth import login
from django.contrib.auth.models import AnonymousUser
from django.core import signing
from django.core.cache import cache
from django.db import DEFAULT_DB_ALIAS, connection, connections
from django.db.migrations.executor import MigrationExecutor
from django.http import HttpRequest
from django.test import TestCase, TransactionTestCase, override_settings
from django.test.utils import CaptureQueriesContext
from django.urls import reverse
from django.utils import timezone
from django.utils.functional import cached_property
from exam import Exam, before, fixture
from pkg_resources import iter_entry_points
from rest_framework.test import APITestCase as BaseAPITestCase
from sentry_relay.consts import SPAN_STATUS_NAME_TO_CODE

from sentry import auth, eventstore
from sentry.auth.authenticators import TotpInterface
from sentry.auth.providers.dummy import DummyProvider
from sentry.auth.providers.saml2.activedirectory.apps import ACTIVE_DIRECTORY_PROVIDER_NAME
from sentry.auth.superuser import COOKIE_DOMAIN as SU_COOKIE_DOMAIN
from sentry.auth.superuser import COOKIE_NAME as SU_COOKIE_NAME
from sentry.auth.superuser import COOKIE_PATH as SU_COOKIE_PATH
from sentry.auth.superuser import COOKIE_SALT as SU_COOKIE_SALT
from sentry.auth.superuser import COOKIE_SECURE as SU_COOKIE_SECURE
from sentry.auth.superuser import ORG_ID as SU_ORG_ID
from sentry.auth.superuser import Superuser
from sentry.constants import MODULE_ROOT
from sentry.eventstream.snuba import SnubaEventStream
from sentry.mail import mail_adapter
from sentry.models import AuthProvider as AuthProviderModel
from sentry.models import (
    Commit,
    CommitAuthor,
    Dashboard,
    DashboardWidget,
    DashboardWidgetDisplayTypes,
    DashboardWidgetQuery,
    DeletedOrganization,
    Deploy,
    GroupMeta,
    Identity,
    IdentityProvider,
    IdentityStatus,
    NotificationSetting,
    Organization,
    ProjectOption,
    Release,
    ReleaseCommit,
    Repository,
    UserEmail,
    UserOption,
)
from sentry.notifications.types import NotificationSettingOptionValues, NotificationSettingTypes
from sentry.plugins.base import plugins
from sentry.rules import EventState
from sentry.search.events.constants import (
    METRIC_FALSE_TAG_VALUE,
    METRIC_MISERABLE_TAG_KEY,
    METRIC_SATISFIED_TAG_KEY,
    METRIC_TOLERATED_TAG_KEY,
    METRIC_TRUE_TAG_VALUE,
    METRICS_MAP,
)
from sentry.sentry_metrics import indexer
from sentry.sentry_metrics.indexer.postgres import PGStringIndexer
from sentry.sentry_metrics.sessions import SessionMetricKey
from sentry.tagstore.snuba import SnubaTagStorage
from sentry.testutils.helpers.datetime import iso_format
from sentry.testutils.helpers.slack import install_slack
from sentry.types.integrations import ExternalProviders
from sentry.utils import json
from sentry.utils.auth import SsoSession
from sentry.utils.pytest.selenium import Browser
from sentry.utils.retries import TimedRetryPolicy
from sentry.utils.snuba import _snuba_pool

from . import assert_status_code
from .factories import Factories
from .fixtures import Fixtures
from .helpers import (
    AuthProvider,
    Feature,
    TaskRunner,
    apply_feature_flag_on_cls,
    override_options,
    parse_queries,
)
from .skips import requires_snuba

DEFAULT_USER_AGENT = "Mozilla/5.0 (Windows NT 6.1) AppleWebKit/537.36 (KHTML, like Gecko) Chrome/41.0.2228.0 Safari/537.36"


DETECT_TESTCASE_MISUSE = os.environ.get("SENTRY_DETECT_TESTCASE_MISUSE") == "1"
SILENCE_MIXED_TESTCASE_MISUSE = os.environ.get("SENTRY_SILENCE_MIXED_TESTCASE_MISUSE") == "1"


class BaseTestCase(Fixtures, Exam):
    def assertRequiresAuthentication(self, path, method="GET"):
        resp = getattr(self.client, method.lower())(path)
        assert resp.status_code == 302
        assert resp["Location"].startswith("http://testserver" + reverse("sentry-login"))

    @before
    def setup_dummy_auth_provider(self):
        auth.register("dummy", DummyProvider)
        self.addCleanup(auth.unregister, "dummy", DummyProvider)

    def tasks(self):
        return TaskRunner()

    @classmethod
    @contextmanager
    def capture_on_commit_callbacks(cls, using=DEFAULT_DB_ALIAS, execute=False):
        """
        Context manager to capture transaction.on_commit() callbacks.
        Backported from Django:
        https://github.com/django/django/pull/12944
        """
        callbacks = []
        start_count = len(connections[using].run_on_commit)
        try:
            yield callbacks
        finally:
            run_on_commit = connections[using].run_on_commit[start_count:]
            callbacks[:] = [func for sids, func in run_on_commit]
            if execute:
                for callback in callbacks:
                    callback()

    def feature(self, names):
        """
        >>> with self.feature({'feature:name': True})
        >>>     # ...
        """
        return Feature(names)

    def auth_provider(self, name, cls):
        """
        >>> with self.auth_provider('name', Provider)
        >>>     # ...
        """
        return AuthProvider(name, cls)

    def save_session(self):
        self.session.save()
        self.save_cookie(
            name=settings.SESSION_COOKIE_NAME,
            value=self.session.session_key,
            max_age=None,
            path="/",
            domain=settings.SESSION_COOKIE_DOMAIN,
            secure=settings.SESSION_COOKIE_SECURE or None,
            expires=None,
        )

    def save_cookie(self, name, value, **params):
        self.client.cookies[name] = value
        self.client.cookies[name].update({k.replace("_", "-"): v for k, v in params.items()})

    def make_request(self, user=None, auth=None, method=None, is_superuser=False):
        request = HttpRequest()
        if method:
            request.method = method
        request.META["REMOTE_ADDR"] = "127.0.0.1"
        request.META["SERVER_NAME"] = "testserver"
        request.META["SERVER_PORT"] = 80

        # order matters here, session -> user -> other things
        request.session = self.session
        request.auth = auth
        request.user = user or AnonymousUser()
        # must happen after request.user/request.session is populated
        request.superuser = Superuser(request)
        if is_superuser:
            # XXX: this is gross, but its a one off and apis change only once in a great while
            request.superuser.set_logged_in(user)
        request.is_superuser = lambda: request.superuser.is_active
        request.successful_authenticator = None
        return request

    # TODO(dcramer): ideally superuser_sso would be False by default, but that would require
    # a lot of tests changing
    @TimedRetryPolicy.wrap(timeout=5)
    def login_as(
        self, user, organization_id=None, organization_ids=None, superuser=False, superuser_sso=True
    ):
        user.backend = settings.AUTHENTICATION_BACKENDS[0]

        request = self.make_request()
        login(request, user)
        request.user = user

        if organization_ids is None:
            organization_ids = set()
        else:
            organization_ids = set(organization_ids)
        if superuser and superuser_sso is not False:
            if SU_ORG_ID:
                organization_ids.add(SU_ORG_ID)
        if organization_id:
            organization_ids.add(organization_id)

        # TODO(dcramer): ideally this would get abstracted
        if organization_ids:
            for o in organization_ids:
                sso_session = SsoSession.create(o)
                self.session[sso_session.session_key] = sso_session.to_dict()

        # logging in implicitly binds superuser, but for test cases we
        # want that action to be explicit to avoid accidentally testing
        # superuser-only code
        if not superuser:
            # XXX(dcramer): we're calling the internal method to avoid logging
            request.superuser._set_logged_out()
        elif request.user.is_superuser and superuser:
            request.superuser.set_logged_in(request.user)
            # XXX(dcramer): awful hack to ensure future attempts to instantiate
            # the Superuser object are successful
            self.save_cookie(
                name=SU_COOKIE_NAME,
                value=signing.get_cookie_signer(salt=SU_COOKIE_NAME + SU_COOKIE_SALT).sign(
                    request.superuser.token
                ),
                max_age=None,
                path=SU_COOKIE_PATH,
                domain=SU_COOKIE_DOMAIN,
                secure=SU_COOKIE_SECURE or None,
                expires=None,
            )
        # Save the session values.
        self.save_session()

    def load_fixture(self, filepath):
        filepath = os.path.join(MODULE_ROOT, os.pardir, os.pardir, "tests", "fixtures", filepath)
        with open(filepath, "rb") as fp:
            return fp.read()

    def _pre_setup(self):
        super()._pre_setup()

        cache.clear()
        ProjectOption.objects.clear_local_cache()
        GroupMeta.objects.clear_local_cache()

    def _post_teardown(self):
        super()._post_teardown()

    def options(self, options):
        """
        A context manager that temporarily sets a global option and reverts
        back to the original value when exiting the context.
        """
        return override_options(options)

    def assert_valid_deleted_log(self, deleted_log, original_object):
        assert deleted_log is not None
        assert original_object.name == deleted_log.name

        assert deleted_log.name == original_object.name
        assert deleted_log.slug == original_object.slug

        if not isinstance(deleted_log, DeletedOrganization):
            assert deleted_log.organization_id == original_object.organization.id
            assert deleted_log.organization_name == original_object.organization.name
            assert deleted_log.organization_slug == original_object.organization.slug

        assert deleted_log.date_created == original_object.date_added
        assert deleted_log.date_deleted >= deleted_log.date_created

    def assertWriteQueries(self, queries, debug=False, *args, **kwargs):
        func = kwargs.pop("func", None)
        using = kwargs.pop("using", DEFAULT_DB_ALIAS)
        conn = connections[using]

        context = _AssertQueriesContext(self, queries, debug, conn)
        if func is None:
            return context

        with context:
            func(*args, **kwargs)

    def get_mock_uuid(self):
        class uuid:
            hex = "abc123"
            bytes = b"\x00\x01\x02"

        return uuid


class _AssertQueriesContext(CaptureQueriesContext):
    def __init__(self, test_case, queries, debug, connection):
        self.test_case = test_case
        self.queries = queries
        self.debug = debug
        super().__init__(connection)

    def __exit__(self, exc_type, exc_value, traceback):
        super().__exit__(exc_type, exc_value, traceback)
        if exc_type is not None:
            return

        parsed_queries = parse_queries(self.captured_queries)

        if self.debug:
            import pprint

            pprint.pprint("====================== Raw Queries ======================")
            pprint.pprint(self.captured_queries)
            pprint.pprint("====================== Table writes ======================")
            pprint.pprint(parsed_queries)

        for table, num in parsed_queries.items():
            expected = self.queries.get(table, 0)
            if expected == 0:
                import pprint

                pprint.pprint(
                    "WARNING: no query against %s emitted, add debug=True to see all the queries"
                    % (table)
                )
            else:
                self.test_case.assertTrue(
                    num == expected,
                    "%d write queries expected on `%s`, got %d, add debug=True to see all the queries"
                    % (expected, table, num),
                )

        for table, num in self.queries.items():
            executed = parsed_queries.get(table, None)
            self.test_case.assertFalse(
                executed is None,
                "no query against %s emitted, add debug=True to see all the queries" % (table),
            )


@override_settings(ROOT_URLCONF="sentry.web.urls")
class TestCase(BaseTestCase, TestCase):
    # Ensure that testcases that ask for DB setup actually make use of the
    # DB. If they don't, they're wasting CI time.
    if DETECT_TESTCASE_MISUSE:

        @pytest.fixture(autouse=True, scope="class")
        def _require_db_usage(self, request):
            class State:
                used_db = {}
                base = request.cls

            state = State()

            yield state

            did_not_use = set()
            did_use = set()
            for name, used in state.used_db.items():
                if used:
                    did_use.add(name)
                else:
                    did_not_use.add(name)

            if did_not_use and not did_use:
                pytest.fail(
                    f"none of the test functions in {state.base} used the DB! Use `unittest.TestCase` "
                    f"instead of `sentry.testutils.TestCase` for those kinds of tests."
                )
            elif did_not_use and did_use and not SILENCE_MIXED_TESTCASE_MISUSE:
                pytest.fail(
                    f"Some of the test functions in {state.base} used the DB and some did not! "
                    f"test functions using the db: {did_use}\n"
                    f"Use `unittest.TestCase` instead of `sentry.testutils.TestCase` for the tests not using the db."
                )

        @pytest.fixture(autouse=True, scope="function")
        def _check_function_for_db(self, request, monkeypatch, _require_db_usage):
            from django.db.backends.base.base import BaseDatabaseWrapper

            real_ensure_connection = BaseDatabaseWrapper.ensure_connection

            state = _require_db_usage

            def ensure_connection(*args, **kwargs):
                for info in inspect.stack():
                    frame = info.frame
                    try:
                        first_arg_name = frame.f_code.co_varnames[0]
                        first_arg = frame.f_locals[first_arg_name]
                    except LookupError:
                        continue

                    # make an exact check here for two reasons.  One is that this is
                    # good enough as we do not expect subclasses, secondly however because
                    # it turns out doing an isinstance check on untrusted input can cause
                    # bad things to happen because it's hookable.  In particular this
                    # blows through max recursion limits here if it encounters certain
                    # types of broken lazy proxy objects.
                    if type(first_arg) is state.base and info.function in state.used_db:
                        state.used_db[info.function] = True
                        break

                return real_ensure_connection(*args, **kwargs)

            monkeypatch.setattr(BaseDatabaseWrapper, "ensure_connection", ensure_connection)
            state.used_db[request.function.__name__] = False
            yield


class TransactionTestCase(BaseTestCase, TransactionTestCase):
    pass


class APITestCase(BaseTestCase, BaseAPITestCase):
    """
    Extend APITestCase to inherit access to `client`, an object with methods
    that simulate API calls to Sentry, and the helper `get_response`, which
    combines and simplify a lot of tedious parts of making API calls in tests.
    When creating API tests, use a new class per endpoint-method pair. The class
    must set the string `endpoint`.
    """

    endpoint = None
    method = "get"

    def get_response(self, *args, **params):
        """
        Simulate an API call to the test case's URI and method.

        :param params:
            Note: These names are intentionally a little funny to prevent name
             collisions with real API arguments.
            * extra_headers: (Optional) Dict mapping keys to values that will be
             passed as request headers.
            * qs_params: (Optional) Dict mapping keys to values that will be
             url-encoded into a API call's query string.
            * raw_data: (Optional) Sometimes we want to precompute the JSON body.
        :returns Response object
        """
        if self.endpoint is None:
            raise Exception("Implement self.endpoint to use this method.")

        url = reverse(self.endpoint, args=args)
        # In some cases we want to pass querystring params to put/post, handle
        # this here.
        if "qs_params" in params:
            query_string = urlencode(params.pop("qs_params"), doseq=True)
            url = f"{url}?{query_string}"

        headers = params.pop("extra_headers", {})
        raw_data = params.pop("raw_data", None)
        if raw_data and isinstance(raw_data, bytes):
            raw_data = raw_data.decode("utf-8")
        if raw_data and isinstance(raw_data, str):
            raw_data = json.loads(raw_data)
        data = raw_data or params
        method = params.pop("method", self.method).lower()

        return getattr(self.client, method)(url, format="json", data=data, **headers)

    def get_valid_response(self, *args, **params):
        """Deprecated. Calls `get_response` (see above) and asserts a specific status code."""
        status_code = params.pop("status_code", 200)
        resp = self.get_response(*args, **params)
        assert resp.status_code == status_code, (resp.status_code, resp.content)
        return resp

    def get_success_response(self, *args, **params):
        """
        Call `get_response` (see above) and assert the response's status code.

        :param params:
            * status_code: (Optional) Assert that the response's status code is
            a specific code. Omit to assert any successful status_code.
        :returns Response object
        """
        status_code = params.pop("status_code", None)

        if status_code and status_code >= 400:
            raise Exception("status_code must be < 400")

        response = self.get_response(*args, **params)

        if status_code:
            assert_status_code(response, status_code)
        else:
            assert_status_code(response, 200, 300)

        return response

    def get_error_response(self, *args, **params):
        """
        Call `get_response` (see above) and assert that the response's status
        code is an error code. Basically it's syntactic sugar.

        :param params:
            * status_code: (Optional) Assert that the response's status code is
            a specific error code. Omit to assert any error status_code.
        :returns Response object
        """
        status_code = params.pop("status_code", None)

        if status_code and status_code < 400:
            raise Exception("status_code must be >= 400 (an error status code)")

        response = self.get_response(*args, **params)

        if status_code:
            assert_status_code(response, status_code)
        else:
            assert_status_code(response, 400, 600)

        return response

    def get_cursor_headers(self, response):
        return [
            link["cursor"]
            for link in requests.utils.parse_header_links(
                response.get("link").rstrip(">").replace(">,<", ",<")
            )
        ]


class TwoFactorAPITestCase(APITestCase):
    @fixture
    def path_2fa(self):
        return reverse("sentry-account-settings-security")

    def enable_org_2fa(self, organization):
        organization.flags.require_2fa = True
        organization.save()

    def api_enable_org_2fa(self, organization, user):
        self.login_as(user)
        url = reverse(
            "sentry-api-0-organization-details", kwargs={"organization_slug": organization.slug}
        )
        return self.client.put(url, data={"require2FA": True})

    def api_disable_org_2fa(self, organization, user):
        url = reverse(
            "sentry-api-0-organization-details", kwargs={"organization_slug": organization.slug}
        )
        return self.client.put(url, data={"require2FA": False})

    def assert_can_enable_org_2fa(self, organization, user, status_code=200):
        self.__helper_enable_organization_2fa(organization, user, status_code)

    def assert_cannot_enable_org_2fa(self, organization, user, status_code, err_msg=None):
        self.__helper_enable_organization_2fa(organization, user, status_code, err_msg)

    def __helper_enable_organization_2fa(self, organization, user, status_code, err_msg=None):
        response = self.api_enable_org_2fa(organization, user)
        assert response.status_code == status_code
        if err_msg:
            assert err_msg.encode("utf-8") in response.content
        organization = Organization.objects.get(id=organization.id)

        if 200 <= status_code < 300:
            assert organization.flags.require_2fa
        else:
            assert not organization.flags.require_2fa

    def add_2fa_users_to_org(self, organization, num_of_users=10, num_with_2fa=5):
        non_compliant_members = []
        for num in range(0, num_of_users):
            user = self.create_user("foo_%s@example.com" % num)
            self.create_member(organization=organization, user=user)
            if num_with_2fa:
                TotpInterface().enroll(user)
                num_with_2fa -= 1
            else:
                non_compliant_members.append(user.email)
        return non_compliant_members


class AuthProviderTestCase(TestCase):
    provider = DummyProvider
    provider_name = "dummy"

    def setUp(self):
        super().setUp()
        # TestCase automatically sets up dummy provider
        if self.provider_name != "dummy" or self.provider != DummyProvider:
            auth.register(self.provider_name, self.provider)
            self.addCleanup(auth.unregister, self.provider_name, self.provider)


class RuleTestCase(TestCase):
    rule_cls = None

    def get_event(self):
        return self.event

    def get_rule(self, **kwargs):
        kwargs.setdefault("project", self.project)
        kwargs.setdefault("data", {})
        return self.rule_cls(**kwargs)

    def get_state(self, **kwargs):
        kwargs.setdefault("is_new", True)
        kwargs.setdefault("is_regression", True)
        kwargs.setdefault("is_new_group_environment", True)
        kwargs.setdefault("has_reappeared", True)
        return EventState(**kwargs)

    def assertPasses(self, rule, event=None, **kwargs):
        if event is None:
            event = self.event
        state = self.get_state(**kwargs)
        assert rule.passes(event, state) is True

    def assertDoesNotPass(self, rule, event=None, **kwargs):
        if event is None:
            event = self.event
        state = self.get_state(**kwargs)
        assert rule.passes(event, state) is False


class PermissionTestCase(TestCase):
    def setUp(self):
        super().setUp()
        self.owner = self.create_user(is_superuser=False)
        self.organization = self.create_organization(
            owner=self.owner, flags=0  # disable default allow_joinleave access
        )
        self.team = self.create_team(organization=self.organization)

    def assert_can_access(self, user, path, method="GET", **kwargs):
        self.login_as(user, superuser=user.is_superuser)
        resp = getattr(self.client, method.lower())(path, **kwargs)
        assert resp.status_code >= 200 and resp.status_code < 300

    def assert_cannot_access(self, user, path, method="GET", **kwargs):
        self.login_as(user, superuser=user.is_superuser)
        resp = getattr(self.client, method.lower())(path, **kwargs)
        assert resp.status_code >= 300

    def assert_member_can_access(self, path, **kwargs):
        return self.assert_role_can_access(path, "member", **kwargs)

    def assert_teamless_member_can_access(self, path, **kwargs):
        user = self.create_user(is_superuser=False)
        self.create_member(user=user, organization=self.organization, role="member", teams=[])

        self.assert_can_access(user, path, **kwargs)

    def assert_member_cannot_access(self, path, **kwargs):
        return self.assert_role_cannot_access(path, "member", **kwargs)

    def assert_manager_cannot_access(self, path, **kwargs):
        return self.assert_role_cannot_access(path, "manager", **kwargs)

    def assert_teamless_member_cannot_access(self, path, **kwargs):
        user = self.create_user(is_superuser=False)
        self.create_member(user=user, organization=self.organization, role="member", teams=[])

        self.assert_cannot_access(user, path, **kwargs)

    def assert_team_admin_can_access(self, path, **kwargs):
        return self.assert_role_can_access(path, "admin", **kwargs)

    def assert_teamless_admin_can_access(self, path, **kwargs):
        user = self.create_user(is_superuser=False)
        self.create_member(user=user, organization=self.organization, role="admin", teams=[])

        self.assert_can_access(user, path, **kwargs)

    def assert_team_admin_cannot_access(self, path, **kwargs):
        return self.assert_role_cannot_access(path, "admin", **kwargs)

    def assert_teamless_admin_cannot_access(self, path, **kwargs):
        user = self.create_user(is_superuser=False)
        self.create_member(user=user, organization=self.organization, role="admin", teams=[])

        self.assert_cannot_access(user, path, **kwargs)

    def assert_team_owner_can_access(self, path, **kwargs):
        return self.assert_role_can_access(path, "owner", **kwargs)

    def assert_owner_can_access(self, path, **kwargs):
        return self.assert_role_can_access(path, "owner", **kwargs)

    def assert_owner_cannot_access(self, path, **kwargs):
        return self.assert_role_cannot_access(path, "owner", **kwargs)

    def assert_non_member_cannot_access(self, path, **kwargs):
        user = self.create_user(is_superuser=False)
        self.assert_cannot_access(user, path, **kwargs)

    def assert_role_can_access(self, path, role, **kwargs):
        user = self.create_user(is_superuser=False)
        self.create_member(user=user, organization=self.organization, role=role, teams=[self.team])

        self.assert_can_access(user, path, **kwargs)

    def assert_role_cannot_access(self, path, role, **kwargs):
        user = self.create_user(is_superuser=False)
        self.create_member(user=user, organization=self.organization, role=role, teams=[self.team])

        self.assert_cannot_access(user, path, **kwargs)


class PluginTestCase(TestCase):
    plugin = None

    def setUp(self):
        super().setUp()

        # Old plugins, plugin is a class, new plugins, it's an instance
        # New plugins don't need to be registered
        if inspect.isclass(self.plugin):
            plugins.register(self.plugin)
            self.addCleanup(plugins.unregister, self.plugin)

    def assertAppInstalled(self, name, path):
        for ep in iter_entry_points("sentry.apps"):
            if ep.name == name:
                ep_path = ep.module_name
                if ep_path == path:
                    return
                self.fail(
                    "Found app in entry_points, but wrong class. Got %r, expected %r"
                    % (ep_path, path)
                )
        self.fail(f"Missing app from entry_points: {name!r}")

    def assertPluginInstalled(self, name, plugin):
        path = type(plugin).__module__ + ":" + type(plugin).__name__
        for ep in iter_entry_points("sentry.plugins"):
            if ep.name == name:
                ep_path = ep.module_name + ":" + ".".join(ep.attrs)
                if ep_path == path:
                    return
                self.fail(
                    "Found plugin in entry_points, but wrong class. Got %r, expected %r"
                    % (ep_path, path)
                )
        self.fail(f"Missing plugin from entry_points: {name!r}")


class CliTestCase(TestCase):
    runner = fixture(CliRunner)
    command = None

    default_args = []

    def invoke(self, *args, **kwargs):
        args += tuple(self.default_args)
        return self.runner.invoke(self.command, args, obj={}, **kwargs)


@pytest.mark.usefixtures("browser")
class AcceptanceTestCase(TransactionTestCase):
    browser: Browser

    def setUp(self):
        patcher = patch(
            "django.utils.timezone.now",
            return_value=(datetime(2013, 5, 18, 15, 13, 58, 132928, tzinfo=timezone.utc)),
        )
        patcher.start()
        self.addCleanup(patcher.stop)
        super().setUp()

    def save_cookie(self, name, value, **params):
        self.browser.save_cookie(name=name, value=value, **params)

    def save_session(self):
        self.session.save()
        self.save_cookie(name=settings.SESSION_COOKIE_NAME, value=self.session.session_key)
        # Forward session cookie to django client.
        self.client.cookies[settings.SESSION_COOKIE_NAME] = self.session.session_key

    def dismiss_assistant(self, which=None):
        if which is None:
            which = ("issue", "issue_stream")
        if isinstance(which, str):
            which = [which]

        for item in which:
            res = self.client.put(
                "/api/0/assistant/?v2",
                content_type="application/json",
                data=json.dumps({"guide": item, "status": "viewed", "useful": True}),
            )
            assert res.status_code == 201, res.content


class IntegrationTestCase(TestCase):
    provider = None

    def setUp(self):
        from sentry.integrations.pipeline import IntegrationPipeline

        super().setUp()

        self.organization = self.create_organization(name="foo", owner=self.user)
        self.login_as(self.user)
        self.request = self.make_request(self.user)
        # XXX(dcramer): this is a bit of a hack, but it helps contain this test
        self.pipeline = IntegrationPipeline(
            request=self.request, organization=self.organization, provider_key=self.provider.key
        )

        self.init_path = reverse(
            "sentry-organization-integrations-setup",
            kwargs={"organization_slug": self.organization.slug, "provider_id": self.provider.key},
        )

        self.setup_path = reverse(
            "sentry-extension-setup", kwargs={"provider_id": self.provider.key}
        )
        self.configure_path = f"/extensions/{self.provider.key}/configure/"

        self.pipeline.initialize()
        self.save_session()

    def assertDialogSuccess(self, resp):
        assert b'window.opener.postMessage({"success":true' in resp.content


@pytest.mark.snuba
@requires_snuba
class SnubaTestCase(BaseTestCase):
    """
    Mixin for enabling test case classes to talk to snuba
    Useful when you are working on acceptance tests or integration
    tests that require snuba.
    """

    def setUp(self):
        super().setUp()
        self.init_snuba()

    @pytest.fixture(autouse=True)
    def initialize(self, reset_snuba, call_snuba):
        self.call_snuba = call_snuba

    @contextmanager
    def disable_snuba_query_cache(self):
        self.snuba_update_config({"use_readthrough_query_cache": 0, "use_cache": 0})
        yield
        self.snuba_update_config({"use_readthrough_query_cache": None, "use_cache": None})

    @classmethod
    def snuba_get_config(cls):
        return _snuba_pool.request("GET", "/config.json").data

    @classmethod
    def snuba_update_config(cls, config_vals):
        return _snuba_pool.request("POST", "/config.json", body=json.dumps(config_vals))

    def init_snuba(self):
        self.snuba_eventstream = SnubaEventStream()
        self.snuba_tagstore = SnubaTagStorage()

    def store_event(self, *args, **kwargs):
        with mock.patch("sentry.eventstream.insert", self.snuba_eventstream.insert):
            stored_event = Factories.store_event(*args, **kwargs)
            stored_group = stored_event.group
            if stored_group is not None:
                self.store_group(stored_group)
            return stored_event

    def wait_for_event_count(self, project_id, total, attempts=2):
        """
        Wait until the event count reaches the provided value or until attempts is reached.

        Useful when you're storing several events and need to ensure that snuba/clickhouse
        state has settled.
        """
        # Verify that events have settled in snuba's storage.
        # While snuba is synchronous, clickhouse isn't entirely synchronous.
        attempt = 0
        snuba_filter = eventstore.Filter(project_ids=[project_id])
        last_events_seen = 0

        while attempt < attempts:
            events = eventstore.get_events(snuba_filter)
            last_events_seen = len(events)
            if len(events) >= total:
                break
            attempt += 1
            time.sleep(0.05)
        if attempt == attempts:
            assert (
                False
            ), f"Could not ensure that {total} event(s) were persisted within {attempt} attempt(s). Event count is instead currently {last_events_seen}."

    def bulk_store_sessions(self, sessions):
        assert (
            requests.post(
                settings.SENTRY_SNUBA + "/tests/sessions/insert", data=json.dumps(sessions)
            ).status_code
            == 200
        )

    def build_session(self, **kwargs):
        session = {
            "session_id": str(uuid4()),
            "distinct_id": str(uuid4()),
            "status": "ok",
            "seq": 0,
            "retention_days": 90,
            "duration": 60.0,
            "errors": 0,
            "started": time.time() // 60 * 60,
            "received": time.time(),
        }
        # Support both passing the values for these field directly, and the full objects
        translators = [
            ("release", "version", "release"),
            ("environment", "name", "environment"),
            ("project_id", "id", "project"),
            ("org_id", "id", "organization"),
        ]
        for key, attr, default_attr in translators:
            if key not in kwargs:
                kwargs[key] = getattr(self, default_attr)
            val = kwargs[key]
            kwargs[key] = getattr(val, attr, val)
        session.update(kwargs)
        return session

    def store_session(self, session):
        self.bulk_store_sessions([session])

    def store_group(self, group):
        data = [self.__wrap_group(group)]
        assert (
            requests.post(
                settings.SENTRY_SNUBA + "/tests/groupedmessage/insert", data=json.dumps(data)
            ).status_code
            == 200
        )

    def store_outcome(self, group):
        data = [self.__wrap_group(group)]
        assert (
            requests.post(
                settings.SENTRY_SNUBA + "/tests/outcomes/insert", data=json.dumps(data)
            ).status_code
            == 200
        )

    def to_snuba_time_format(self, datetime_value):
        date_format = "%Y-%m-%d %H:%M:%S%z"
        return datetime_value.strftime(date_format)

    def __wrap_group(self, group):
        return {
            "event": "change",
            "kind": "insert",
            "table": "sentry_groupedmessage",
            "columnnames": [
                "id",
                "logger",
                "level",
                "message",
                "status",
                "times_seen",
                "last_seen",
                "first_seen",
                "data",
                "score",
                "project_id",
                "time_spent_total",
                "time_spent_count",
                "resolved_at",
                "active_at",
                "is_public",
                "platform",
                "num_comments",
                "first_release_id",
                "short_id",
            ],
            "columnvalues": [
                group.id,
                group.logger,
                group.level,
                group.message,
                group.status,
                group.times_seen,
                self.to_snuba_time_format(group.last_seen),
                self.to_snuba_time_format(group.first_seen),
                group.data,
                group.score,
                group.project.id,
                group.time_spent_total,
                group.time_spent_count,
                group.resolved_at,
                self.to_snuba_time_format(group.active_at),
                group.is_public,
                group.platform,
                group.num_comments,
                group.first_release.id if group.first_release else None,
                group.short_id,
            ],
        }

    def snuba_insert(self, events):
        "Write a (wrapped) event (or events) to Snuba."

        if not isinstance(events, list):
            events = [events]

        assert (
            requests.post(
                settings.SENTRY_SNUBA + "/tests/events/insert", data=json.dumps(events)
            ).status_code
            == 200
        )


class SessionMetricsTestCase(SnubaTestCase):
    """Store metrics instead of sessions"""

    snuba_endpoint = "/tests/entities/{entity}/insert"

    def store_session(self, session):
        """Mimic relays behavior of always emitting a metric for a started session,
        and emitting an additional one if the session is fatal
        https://github.com/getsentry/relay/blob/e3c064e213281c36bde5d2b6f3032c6d36e22520/relay-server/src/actors/envelopes.rs#L357
        """
        user = session.get("distinct_id")

        # This check is not yet reflected in relay, see https://getsentry.atlassian.net/browse/INGEST-464
        user_is_nil = user is None or user == "00000000-0000-0000-0000-000000000000"

        # seq=0 is equivalent to relay's session.init, init=True is transformed
        # to seq=0 in Relay.
        if session["seq"] == 0:  # init
            self._push_metric(
                session, "counter", SessionMetricKey.SESSION, {"session.status": "init"}, +1
            )
            if not user_is_nil:
                self._push_metric(
                    session, "set", SessionMetricKey.USER, {"session.status": "init"}, user
                )

        status = session["status"]

        # Mark the session as errored, which includes fatal sessions.
        if session.get("errors", 0) > 0 or status not in ("ok", "exited"):
            self._push_metric(
                session, "set", SessionMetricKey.SESSION_ERROR, {}, session["session_id"]
            )
            if not user_is_nil:
                self._push_metric(
                    session, "set", SessionMetricKey.USER, {"session.status": "errored"}, user
                )

        if status in ("abnormal", "crashed"):  # fatal
            self._push_metric(
                session, "counter", SessionMetricKey.SESSION, {"session.status": status}, +1
            )
            if not user_is_nil:
                self._push_metric(
                    session, "set", SessionMetricKey.USER, {"session.status": status}, user
                )

        if status != "ok":  # terminal
            if session["duration"] is not None:
                self._push_metric(
                    session,
                    "distribution",
                    SessionMetricKey.SESSION_DURATION,
                    {"session.status": status},
                    session["duration"],
                )

    def bulk_store_sessions(self, sessions):
        for session in sessions:
            self.store_session(session)

    @classmethod
    def _push_metric(cls, session, type, key: SessionMetricKey, tags, value):
        def metric_id(key: SessionMetricKey):
            res = indexer.record(1, key.value)
            assert res is not None, key
            return res

        def tag_key(name):
            res = indexer.record(1, name)
            assert res is not None, name
            return res

        def tag_value(name):
            res = indexer.record(1, name)
            assert res is not None, name
            return res

        base_tags = {
            tag_key(tag): tag_value(session[tag])
            for tag in (
                "release",
                "environment",
            )
            if session[tag] is not None
        }

        extra_tags = {tag_key(k): tag_value(v) for k, v in tags.items()}

        if type == "set":
            # Relay uses a different hashing algorithm, but that's ok
            value = [int.from_bytes(hashlib.md5(value.encode()).digest()[:8], "big")]
        elif type == "distribution":
            value = [value]

        msg = {
            "org_id": session["org_id"],
            "project_id": session["project_id"],
            "metric_id": metric_id(key),
            "timestamp": session["started"],
            "tags": {**base_tags, **extra_tags},
            "type": {"counter": "c", "set": "s", "distribution": "d"}[type],
            "value": value,
            "retention_days": 90,
        }

        cls._send_buckets([msg], entity=f"metrics_{type}s")

    @classmethod
    def _send_buckets(cls, buckets, entity):
        assert (
            requests.post(
                settings.SENTRY_SNUBA + cls.snuba_endpoint.format(entity=entity),
                data=json.dumps(buckets),
            ).status_code
            == 200
        )


class MetricsEnhancedPerformanceTestCase(SessionMetricsTestCase, TestCase):
    TYPE_MAP = {
        "metrics_distributions": "d",
        "metrics_sets": "s",
        "metrics_counters": "c",
    }
    ENTITY_MAP = {
        "transaction.duration": "metrics_distributions",
        "measurements.lcp": "metrics_distributions",
        "measurements.fp": "metrics_distributions",
        "measurements.fcp": "metrics_distributions",
        "measurements.fid": "metrics_distributions",
        "measurements.cls": "metrics_distributions",
        "user": "metrics_sets",
    }
    METRIC_STRINGS = []
    DEFAULT_METRIC_TIMESTAMP = datetime(2015, 1, 1, 10, 15, 0, tzinfo=timezone.utc)

    def setUp(self):
        super().setUp()
        self._index_metric_strings()

    def _index_metric_strings(self):
        strings = [
            "transaction",
            "environment",
            "http.status",
            "transaction.status",
            METRIC_SATISFIED_TAG_KEY,
            METRIC_TOLERATED_TAG_KEY,
            METRIC_MISERABLE_TAG_KEY,
            METRIC_TRUE_TAG_VALUE,
            METRIC_FALSE_TAG_VALUE,
            *self.METRIC_STRINGS,
            *list(SPAN_STATUS_NAME_TO_CODE.keys()),
            *list(METRICS_MAP.values()),
        ]
        org_strings = {self.organization.id: set(strings)}
        PGStringIndexer().bulk_record(org_strings=org_strings)

    def store_metric(
        self,
        value: List[int] | int,
        metric: str = "transaction.duration",
        tags: Optional[Dict[str, str]] = None,
        timestamp: Optional[datetime] = None,
        project: Optional[id] = None,
    ):
        internal_metric = METRICS_MAP[metric]
        entity = self.ENTITY_MAP[metric]
        if tags is None:
            tags = {}
        else:
            tags = {
                indexer.resolve(self.organization.id, key): indexer.resolve(
                    self.organization.id, value
                )
                for key, value in tags.items()
            }

        if timestamp is None:
            metric_timestamp = self.DEFAULT_METRIC_TIMESTAMP.timestamp()
        else:
            metric_timestamp = timestamp.timestamp()

        if project is None:
            project = self.project.id

        if not isinstance(value, list):
            value = [value]

        self._send_buckets(
            [
                {
                    "org_id": self.organization.id,
<<<<<<< HEAD
                    "project_id": project,
                    "metric_id": indexer.resolve(internal_metric),
=======
                    "project_id": self.project.id,
                    "metric_id": indexer.resolve(self.organization.id, internal_metric),
>>>>>>> 960ffd63
                    "timestamp": metric_timestamp,
                    "tags": tags,
                    "type": self.TYPE_MAP[entity],
                    "value": value,
                    "retention_days": 90,
                }
            ],
            entity=entity,
        )


class BaseIncidentsTest(SnubaTestCase):
    def create_event(self, timestamp, fingerprint=None, user=None):
        event_id = uuid4().hex
        if fingerprint is None:
            fingerprint = event_id

        data = {
            "event_id": event_id,
            "fingerprint": [fingerprint],
            "timestamp": iso_format(timestamp),
            "type": "error",
            # This is necessary because event type error should not exist without
            # an exception being in the payload
            "exception": [{"type": "Foo"}],
        }
        if user:
            data["user"] = user
        return self.store_event(data=data, project_id=self.project.id)

    @cached_property
    def now(self):
        return timezone.now().replace(minute=0, second=0, microsecond=0)


@pytest.mark.snuba
@requires_snuba
class OutcomesSnubaTest(TestCase):
    def setUp(self):
        super().setUp()
        assert requests.post(settings.SENTRY_SNUBA + "/tests/outcomes/drop").status_code == 200

    def store_outcomes(self, outcome, num_times=1):
        outcomes = []
        for _ in range(num_times):
            outcome_copy = outcome.copy()
            outcome_copy["timestamp"] = outcome_copy["timestamp"].strftime("%Y-%m-%dT%H:%M:%S.%fZ")
            outcomes.append(outcome_copy)

        assert (
            requests.post(
                settings.SENTRY_SNUBA + "/tests/outcomes/insert", data=json.dumps(outcomes)
            ).status_code
            == 200
        )


class IntegrationRepositoryTestCase(APITestCase):
    def setUp(self):
        super().setUp()
        self.login_as(self.user)

    def add_create_repository_responses(self, repository_config):
        raise NotImplementedError

    def create_repository(
        self, repository_config, integration_id, organization_slug=None, add_responses=True
    ):
        if add_responses:
            self.add_create_repository_responses(repository_config)
        if not integration_id:
            data = {"provider": self.provider_name, "identifier": repository_config["id"]}
        else:
            data = {
                "provider": self.provider_name,
                "installation": integration_id,
                "identifier": repository_config["id"],
            }

        response = self.client.post(
            path=reverse(
                "sentry-api-0-organization-repositories",
                args=[organization_slug or self.organization.slug],
            ),
            data=data,
        )
        return response

    def assert_error_message(self, response, error_type, error_message):
        assert response.data["error_type"] == error_type
        assert error_message in response.data["errors"]["__all__"]


class ReleaseCommitPatchTest(APITestCase):
    def setUp(self):
        user = self.create_user(is_staff=False, is_superuser=False)
        self.org = self.create_organization()
        self.org.save()

        team = self.create_team(organization=self.org)
        self.project = self.create_project(name="foo", organization=self.org, teams=[team])

        self.create_member(teams=[team], user=user, organization=self.org)
        self.login_as(user=user)

    @fixture
    def url(self):
        raise NotImplementedError

    def assert_commit(self, commit, repo_id, key, author_id, message):
        assert commit.organization_id == self.org.id
        assert commit.repository_id == repo_id
        assert commit.key == key
        assert commit.author_id == author_id
        assert commit.message == message

    def assert_file_change(self, file_change, type, filename, commit_id):
        assert file_change.type == type
        assert file_change.filename == filename
        assert file_change.commit_id == commit_id


class SetRefsTestCase(APITestCase):
    def setUp(self):
        super().setUp()
        self.user = self.create_user(is_staff=False, is_superuser=False)
        self.org = self.create_organization()

        self.team = self.create_team(organization=self.org)
        self.project = self.create_project(name="foo", organization=self.org, teams=[self.team])
        self.create_member(teams=[self.team], user=self.user, organization=self.org)
        self.login_as(user=self.user)

        self.group = self.create_group(project=self.project)
        self.repo = Repository.objects.create(organization_id=self.org.id, name="test/repo")

    def assert_fetch_commits(self, mock_fetch_commit, prev_release_id, release_id, refs):
        assert len(mock_fetch_commit.method_calls) == 1
        kwargs = mock_fetch_commit.method_calls[0][2]["kwargs"]
        assert kwargs == {
            "prev_release_id": prev_release_id,
            "refs": refs,
            "release_id": release_id,
            "user_id": self.user.id,
        }

    def assert_head_commit(self, head_commit, commit_key, release_id=None):
        assert self.org.id == head_commit.organization_id
        assert self.repo.id == head_commit.repository_id
        if release_id:
            assert release_id == head_commit.release_id
        else:
            assert self.release.id == head_commit.release_id
        self.assert_commit(head_commit.commit, commit_key)

    def assert_commit(self, commit, key):
        assert self.org.id == commit.organization_id
        assert self.repo.id == commit.repository_id
        assert commit.key == key


class OrganizationDashboardWidgetTestCase(APITestCase):
    def setUp(self):
        super().setUp()
        self.login_as(self.user)
        self.dashboard = Dashboard.objects.create(
            title="Dashboard 1", created_by=self.user, organization=self.organization
        )
        self.anon_users_query = {
            "name": "Anonymous Users",
            "fields": ["count()"],
            "aggregates": ["count()"],
            "columns": [],
            "conditions": "!has:user.email",
        }
        self.known_users_query = {
            "name": "Known Users",
            "fields": ["count_unique(user.email)"],
            "aggregates": ["count_unique(user.email)"],
            "columns": [],
            "conditions": "has:user.email",
        }
        self.geo_errors_query = {
            "name": "Errors by Geo",
            "fields": ["count()", "geo.country_code"],
            "aggregates": ["count()"],
            "columns": ["geo.country_code"],
            "conditions": "has:geo.country_code",
        }

    def do_request(self, method, url, data=None):
        func = getattr(self.client, method)
        return func(url, data=data)

    def assert_widget_queries(self, widget_id, data):
        result_queries = DashboardWidgetQuery.objects.filter(widget_id=widget_id).order_by("order")
        for ds, expected_ds in zip(result_queries, data):
            assert ds.name == expected_ds["name"]
            assert ds.fields == expected_ds["fields"]
            assert ds.conditions == expected_ds["conditions"]

    def assert_widget(self, widget, order, title, display_type, queries=None):
        assert widget.order == order
        assert widget.display_type == display_type
        assert widget.title == title

        if not queries:
            return

        self.assert_widget_queries(widget.id, queries)

    def assert_widget_data(self, data, title, display_type, queries=None):
        assert data["displayType"] == display_type
        assert data["title"] == title

        if not queries:
            return

        self.assert_widget_queries(data["id"], queries)

    def assert_serialized_widget_query(self, data, widget_data_source):
        if "id" in data:
            assert data["id"] == str(widget_data_source.id)
        if "name" in data:
            assert data["name"] == widget_data_source.name
        if "fields" in data:
            assert data["fields"] == widget_data_source.fields
        if "conditions" in data:
            assert data["conditions"] == widget_data_source.conditions
        if "orderby" in data:
            assert data["orderby"] == widget_data_source.orderby
        if "aggregates" in data:
            assert data["aggregates"] == widget_data_source.aggregates
        if "columns" in data:
            assert data["columns"] == widget_data_source.columns

    def get_widgets(self, dashboard_id):
        return DashboardWidget.objects.filter(dashboard_id=dashboard_id).order_by("order")

    def assert_serialized_widget(self, data, expected_widget):
        if "id" in data:
            assert data["id"] == str(expected_widget.id)
        if "title" in data:
            assert data["title"] == expected_widget.title
        if "interval" in data:
            assert data["interval"] == expected_widget.interval
        if "limit" in data:
            assert data["limit"] == expected_widget.limit
        if "displayType" in data:
            assert data["displayType"] == DashboardWidgetDisplayTypes.get_type_name(
                expected_widget.display_type
            )
        if "layout" in data:
            assert data["layout"] == expected_widget.detail["layout"]

    def create_user_member_role(self):
        self.user = self.create_user(is_superuser=False)
        self.create_member(
            user=self.user, organization=self.organization, role="member", teams=[self.team]
        )
        self.login_as(self.user)


class TestMigrations(TestCase):
    """
    From https://www.caktusgroup.com/blog/2016/02/02/writing-unit-tests-django-migrations/
    """

    @property
    def app(self):
        return "sentry"

    migrate_from = None
    migrate_to = None

    def setUp(self):
        assert (
            self.migrate_from and self.migrate_to
        ), "TestCase '{}' must define migrate_from and migrate_to properties".format(
            type(self).__name__
        )
        self.migrate_from = [(self.app, self.migrate_from)]
        self.migrate_to = [(self.app, self.migrate_to)]
        executor = MigrationExecutor(connection)
        old_apps = executor.loader.project_state(self.migrate_from).apps

        # Reverse to the original migration
        executor.migrate(self.migrate_from)

        self.setup_before_migration(old_apps)

        # Run the migration to test
        executor = MigrationExecutor(connection)
        executor.loader.build_graph()  # reload.
        executor.migrate(self.migrate_to)

        self.apps = executor.loader.project_state(self.migrate_to).apps

    def setup_before_migration(self, apps):
        pass


class SCIMTestCase(APITestCase):
    def setUp(self, provider="dummy"):
        super().setUp()
        self.auth_provider = AuthProviderModel(organization=self.organization, provider=provider)
        self.auth_provider.enable_scim(self.user)
        self.auth_provider.save()
        self.login_as(user=self.user)


class SCIMAzureTestCase(SCIMTestCase):
    def setUp(self):
        auth.register(ACTIVE_DIRECTORY_PROVIDER_NAME, DummyProvider)
        super().setUp(provider=ACTIVE_DIRECTORY_PROVIDER_NAME)
        self.addCleanup(auth.unregister, ACTIVE_DIRECTORY_PROVIDER_NAME, DummyProvider)


class ActivityTestCase(TestCase):
    def another_user(self, email_string, team=None, alt_email_string=None):
        user = self.create_user(email_string)
        if alt_email_string:
            UserEmail.objects.create(email=alt_email_string, user=user)

            assert UserEmail.objects.filter(user=user, email=alt_email_string).update(
                is_verified=True
            )

        assert UserEmail.objects.filter(user=user, email=user.email).update(is_verified=True)

        self.create_member(user=user, organization=self.org, teams=[team] if team else None)

        return user

    def another_commit(self, order, name, user, repository, alt_email_string=None):
        commit = Commit.objects.create(
            key=name * 40,
            repository_id=repository.id,
            organization_id=self.org.id,
            author=CommitAuthor.objects.create(
                organization_id=self.org.id,
                name=user.name,
                email=alt_email_string or user.email,
            ),
        )
        ReleaseCommit.objects.create(
            organization_id=self.org.id,
            release=self.release,
            commit=commit,
            order=order,
        )

        return commit

    def another_release(self, name):
        release = Release.objects.create(
            version=name * 40,
            organization_id=self.project.organization_id,
            date_released=timezone.now(),
        )
        release.add_project(self.project)
        release.add_project(self.project2)
        deploy = Deploy.objects.create(
            release=release, organization_id=self.org.id, environment_id=self.environment.id
        )

        return release, deploy


class SlackActivityNotificationTest(ActivityTestCase):
    @fixture
    def adapter(self):
        return mail_adapter

    def setUp(self):
        NotificationSetting.objects.update_settings(
            ExternalProviders.SLACK,
            NotificationSettingTypes.WORKFLOW,
            NotificationSettingOptionValues.ALWAYS,
            user=self.user,
        )
        NotificationSetting.objects.update_settings(
            ExternalProviders.SLACK,
            NotificationSettingTypes.DEPLOY,
            NotificationSettingOptionValues.ALWAYS,
            user=self.user,
        )
        NotificationSetting.objects.update_settings(
            ExternalProviders.SLACK,
            NotificationSettingTypes.ISSUE_ALERTS,
            NotificationSettingOptionValues.ALWAYS,
            user=self.user,
        )
        UserOption.objects.create(user=self.user, key="self_notifications", value="1")
        self.integration = install_slack(self.organization)
        self.idp = IdentityProvider.objects.create(type="slack", external_id="TXXXXXXX1", config={})
        self.identity = Identity.objects.create(
            external_id="UXXXXXXX1",
            idp=self.idp,
            user=self.user,
            status=IdentityStatus.VALID,
            scopes=[],
        )
        responses.add(
            method=responses.POST,
            url="https://slack.com/api/chat.postMessage",
            body='{"ok": true}',
            status=200,
            content_type="application/json",
        )
        self.name = self.user.get_display_name()
        self.short_id = self.group.qualified_short_id


@apply_feature_flag_on_cls("organizations:metrics")
@pytest.mark.usefixtures("reset_snuba")
class MetricsAPIBaseTestCase(SessionMetricsTestCase, APITestCase):
    ...


class OrganizationMetricMetaIntegrationTestCase(MetricsAPIBaseTestCase):
    def setUp(self):
        super().setUp()
        self.login_as(user=self.user)
        now = int(time.time())

        # TODO: move _send to SnubaMetricsTestCase
        org_id = self.organization.id
        self._send_buckets(
            [
                {
                    "org_id": org_id,
                    "project_id": self.project.id,
                    "metric_id": indexer.record(org_id, "metric1"),
                    "timestamp": now,
                    "tags": {
                        indexer.record(org_id, "tag1"): indexer.record(org_id, "value1"),
                        indexer.record(org_id, "tag2"): indexer.record(org_id, "value2"),
                    },
                    "type": "c",
                    "value": 1,
                    "retention_days": 90,
                },
                {
                    "org_id": org_id,
                    "project_id": self.project.id,
                    "metric_id": indexer.record(org_id, "metric1"),
                    "timestamp": now,
                    "tags": {
                        indexer.record(org_id, "tag3"): indexer.record(org_id, "value3"),
                    },
                    "type": "c",
                    "value": 1,
                    "retention_days": 90,
                },
            ],
            entity="metrics_counters",
        )
        self._send_buckets(
            [
                {
                    "org_id": org_id,
                    "project_id": self.project.id,
                    "metric_id": indexer.record(org_id, "metric2"),
                    "timestamp": now,
                    "tags": {
                        indexer.record(org_id, "tag4"): indexer.record(org_id, "value3"),
                        indexer.record(org_id, "tag1"): indexer.record(org_id, "value2"),
                        indexer.record(org_id, "tag2"): indexer.record(org_id, "value1"),
                    },
                    "type": "s",
                    "value": [123],
                    "retention_days": 90,
                },
                {
                    "org_id": org_id,
                    "project_id": self.project.id,
                    "metric_id": indexer.record(org_id, "metric3"),
                    "timestamp": now,
                    "tags": {},
                    "type": "s",
                    "value": [123],
                    "retention_days": 90,
                },
            ],
            entity="metrics_sets",
        )<|MERGE_RESOLUTION|>--- conflicted
+++ resolved
@@ -1254,13 +1254,8 @@
             [
                 {
                     "org_id": self.organization.id,
-<<<<<<< HEAD
                     "project_id": project,
-                    "metric_id": indexer.resolve(internal_metric),
-=======
-                    "project_id": self.project.id,
                     "metric_id": indexer.resolve(self.organization.id, internal_metric),
->>>>>>> 960ffd63
                     "timestamp": metric_timestamp,
                     "tags": tags,
                     "type": self.TYPE_MAP[entity],
