--- conflicted
+++ resolved
@@ -974,7 +974,6 @@
                 self._push_metric(session, "set", "user", {"session.status": status}, user)
 
         if status != "ok":  # terminal
-<<<<<<< HEAD
             if session["duration"] is not None:
                 self._push_metric(
                     session,
@@ -983,15 +982,6 @@
                     {"session.status": status},
                     session["duration"],
                 )
-=======
-            self._push_metric(
-                session,
-                "distribution",
-                "session.duration",
-                {"session.status": status},
-                session["duration"],
-            )
->>>>>>> edccf25a
 
     def bulk_store_sessions(self, sessions):
         for session in sessions:
