from __future__ import annotations

import responses
import sentry_kafka_schemas

from sentry.sentry_metrics.use_case_id_registry import REVERSE_METRIC_PATH_MAPPING, UseCaseID
from sentry.utils.dates import to_timestamp

__all__ = (
    "TestCase",
    "TransactionTestCase",
    "APITestCase",
    "TwoFactorAPITestCase",
    "AuthProviderTestCase",
    "RuleTestCase",
    "PermissionTestCase",
    "PluginTestCase",
    "CliTestCase",
    "AcceptanceTestCase",
    "IntegrationTestCase",
    "SnubaTestCase",
    "BaseMetricsTestCase",
    "BaseMetricsLayerTestCase",
    "BaseIncidentsTest",
    "IntegrationRepositoryTestCase",
    "ReleaseCommitPatchTest",
    "SetRefsTestCase",
    "OrganizationDashboardWidgetTestCase",
    "SCIMTestCase",
    "SCIMAzureTestCase",
    "MetricsEnhancedPerformanceTestCase",
    "MetricsAPIBaseTestCase",
    "OrganizationMetricMetaIntegrationTestCase",
    "ProfilesSnubaTestCase",
    "ReplaysAcceptanceTestCase",
    "ReplaysSnubaTestCase",
    "MonitorTestCase",
    "MonitorIngestTestCase",
)
import hashlib
import inspect
import os.path
import time
from contextlib import contextmanager
from datetime import datetime, timedelta
from io import BytesIO
from typing import Dict, List, Literal, Optional, Sequence, Union
from unittest import mock
from urllib.parse import urlencode
from uuid import uuid4
from zlib import compress

import pytest
import pytz
import requests
from click.testing import CliRunner
from django.conf import settings
from django.contrib.auth import login
from django.contrib.auth.models import AnonymousUser
from django.core import signing
from django.core.cache import cache
from django.db import DEFAULT_DB_ALIAS, connection, connections
from django.db.migrations.executor import MigrationExecutor
from django.http import HttpRequest
from django.test import TestCase as DjangoTestCase
from django.test import TransactionTestCase as DjangoTransactionTestCase
from django.test import override_settings
from django.test.utils import CaptureQueriesContext
from django.urls import reverse
from django.utils import timezone
from django.utils.functional import cached_property
from pkg_resources import iter_entry_points
from rest_framework import status
from rest_framework.test import APITestCase as BaseAPITestCase
from sentry_relay.consts import SPAN_STATUS_NAME_TO_CODE
from snuba_sdk import Granularity, Limit, Offset
from snuba_sdk.conditions import BooleanCondition, Condition, ConditionGroup

from sentry import auth, eventstore
from sentry.auth.authenticators.totp import TotpInterface
from sentry.auth.providers.dummy import DummyProvider
from sentry.auth.providers.saml2.activedirectory.apps import ACTIVE_DIRECTORY_PROVIDER_NAME
from sentry.auth.superuser import COOKIE_DOMAIN as SU_COOKIE_DOMAIN
from sentry.auth.superuser import COOKIE_NAME as SU_COOKIE_NAME
from sentry.auth.superuser import COOKIE_PATH as SU_COOKIE_PATH
from sentry.auth.superuser import COOKIE_SALT as SU_COOKIE_SALT
from sentry.auth.superuser import COOKIE_SECURE as SU_COOKIE_SECURE
from sentry.auth.superuser import ORG_ID as SU_ORG_ID
from sentry.auth.superuser import Superuser
from sentry.event_manager import EventManager
from sentry.eventstore.models import Event
from sentry.eventstream.snuba import SnubaEventStream
from sentry.issues.grouptype import NoiseConfig, PerformanceNPlusOneGroupType
from sentry.issues.ingest import send_issue_occurrence_to_eventstream
from sentry.mail import mail_adapter
from sentry.mediators.project_rules import Creator
from sentry.models import ApiToken
from sentry.models import AuthProvider as AuthProviderModel
from sentry.models import (
    Commit,
    CommitAuthor,
    Dashboard,
    DashboardWidget,
    DashboardWidgetDisplayTypes,
    DashboardWidgetQuery,
    DeletedOrganization,
    Deploy,
    Environment,
    File,
    GroupMeta,
    Identity,
    IdentityProvider,
    IdentityStatus,
    NotificationSetting,
    Organization,
    OrganizationMember,
    Project,
    ProjectOption,
    Release,
    ReleaseCommit,
    Repository,
    RuleSource,
    User,
    UserEmail,
    UserOption,
)
from sentry.monitors.models import Monitor, MonitorEnvironment, MonitorType, ScheduleType
from sentry.notifications.types import NotificationSettingOptionValues, NotificationSettingTypes
from sentry.plugins.base import plugins
from sentry.replays.models import ReplayRecordingSegment
from sentry.search.events.constants import (
    METRIC_FRUSTRATED_TAG_VALUE,
    METRIC_SATISFACTION_TAG_KEY,
    METRIC_SATISFIED_TAG_VALUE,
    METRIC_TOLERATED_TAG_VALUE,
    METRICS_MAP,
    SPAN_METRICS_MAP,
)
from sentry.sentry_metrics import indexer
from sentry.sentry_metrics.configuration import UseCaseKey
from sentry.snuba.metrics.datasource import get_series
from sentry.tagstore.snuba import SnubaTagStorage
from sentry.testutils.factories import get_fixture_path
from sentry.testutils.helpers.datetime import before_now, iso_format
from sentry.testutils.helpers.notifications import TEST_ISSUE_OCCURRENCE
from sentry.testutils.helpers.slack import install_slack
from sentry.types.integrations import ExternalProviders
from sentry.utils import json
from sentry.utils.auth import SsoSession
from sentry.utils.json import dumps_htmlsafe
from sentry.utils.performance_issues.performance_detection import detect_performance_problems
from sentry.utils.pytest.selenium import Browser
from sentry.utils.retries import TimedRetryPolicy
from sentry.utils.samples import load_data
from sentry.utils.snuba import _snuba_pool

from ..services.hybrid_cloud.actor import RpcActor
from ..services.hybrid_cloud.organization.serial import serialize_organization
from ..snuba.metrics import (
    MetricConditionField,
    MetricField,
    MetricGroupByField,
    MetricOrderByField,
    MetricsQuery,
    get_date_range,
)
from ..snuba.metrics.naming_layer.mri import SessionMRI, TransactionMRI, parse_mri
from . import assert_status_code
from .factories import Factories
from .fixtures import Fixtures
from .helpers import AuthProvider, Feature, TaskRunner, override_options, parse_queries
from .silo import exempt_from_silo_limits
from .skips import requires_snuba

DEFAULT_USER_AGENT = "Mozilla/5.0 (Windows NT 6.1) AppleWebKit/537.36 (KHTML, like Gecko) Chrome/41.0.2228.0 Safari/537.36"

DETECT_TESTCASE_MISUSE = os.environ.get("SENTRY_DETECT_TESTCASE_MISUSE") == "1"
SILENCE_MIXED_TESTCASE_MISUSE = os.environ.get("SENTRY_SILENCE_MIXED_TESTCASE_MISUSE") == "1"

SessionOrTransactionMRI = Union[SessionMRI, TransactionMRI]


class BaseTestCase(Fixtures):
    def assertRequiresAuthentication(self, path, method="GET"):
        resp = getattr(self.client, method.lower())(path)
        assert resp.status_code == 302
        assert resp["Location"].startswith("http://testserver" + reverse("sentry-login"))

    @pytest.fixture(autouse=True)
    def setup_dummy_auth_provider(self):
        auth.register("dummy", DummyProvider)
        self.addCleanup(auth.unregister, "dummy", DummyProvider)

    def tasks(self):
        return TaskRunner()

    @pytest.fixture(autouse=True)
    def polyfill_capture_on_commit_callbacks(self, django_capture_on_commit_callbacks):
        """
        https://pytest-django.readthedocs.io/en/latest/helpers.html#django_capture_on_commit_callbacks

        pytest-django comes with its own polyfill of this Django helper for
        older Django versions, so we're using that.
        """
        self.capture_on_commit_callbacks = django_capture_on_commit_callbacks

    @pytest.fixture(autouse=True)
    def expose_stale_database_reads(self, stale_database_reads):
        self.stale_database_reads = stale_database_reads

    def feature(self, names):
        """
        >>> with self.feature({'feature:name': True})
        >>>     # ...
        """
        return Feature(names)

    def auth_provider(self, name, cls):
        """
        >>> with self.auth_provider('name', Provider)
        >>>     # ...
        """
        return AuthProvider(name, cls)

    def save_session(self):
        self.session.save()
        self.save_cookie(
            name=settings.SESSION_COOKIE_NAME,
            value=self.session.session_key,
            max_age=None,
            path="/",
            domain=settings.SESSION_COOKIE_DOMAIN,
            secure=settings.SESSION_COOKIE_SECURE or None,
            expires=None,
        )

    def save_cookie(self, name, value, **params):
        self.client.cookies[name] = value
        self.client.cookies[name].update({k.replace("_", "-"): v for k, v in params.items()})

    def make_request(
        self, user=None, auth=None, method=None, is_superuser=False, path="/"
    ) -> HttpRequest:
        request = HttpRequest()
        if method:
            request.method = method
        request.path = path
        request.META["REMOTE_ADDR"] = "127.0.0.1"
        request.META["SERVER_NAME"] = "testserver"
        request.META["SERVER_PORT"] = 80

        # order matters here, session -> user -> other things
        request.session = self.session
        request.auth = auth
        request.user = user or AnonymousUser()
        # must happen after request.user/request.session is populated
        request.superuser = Superuser(request)
        if is_superuser:
            # XXX: this is gross, but it's a one-off and apis change only once in a great while
            request.superuser.set_logged_in(user)
        request.is_superuser = lambda: request.superuser.is_active
        request.successful_authenticator = None
        return request

    # TODO(dcramer): ideally superuser_sso would be False by default, but that would require
    # a lot of tests changing
    @TimedRetryPolicy.wrap(timeout=5)
    def login_as(
        self, user, organization_id=None, organization_ids=None, superuser=False, superuser_sso=True
    ):
        if isinstance(user, OrganizationMember):
            with exempt_from_silo_limits():
                user = User.objects.get(id=user.user_id)

        user.backend = settings.AUTHENTICATION_BACKENDS[0]

        request = self.make_request()
        with exempt_from_silo_limits():
            login(request, user)
        request.user = user

        if organization_ids is None:
            organization_ids = set()
        else:
            organization_ids = set(organization_ids)
        if superuser and superuser_sso is not False:
            if SU_ORG_ID:
                organization_ids.add(SU_ORG_ID)
        if organization_id:
            organization_ids.add(organization_id)

        # TODO(dcramer): ideally this would get abstracted
        if organization_ids:
            for o in organization_ids:
                sso_session = SsoSession.create(o)
                self.session[sso_session.session_key] = sso_session.to_dict()

        # logging in implicitly binds superuser, but for test cases we
        # want that action to be explicit to avoid accidentally testing
        # superuser-only code
        if not superuser:
            # XXX(dcramer): we're calling the internal method to avoid logging
            request.superuser._set_logged_out()
        elif request.user.is_superuser and superuser:
            request.superuser.set_logged_in(request.user)
            # XXX(dcramer): awful hack to ensure future attempts to instantiate
            # the Superuser object are successful
            self.save_cookie(
                name=SU_COOKIE_NAME,
                value=signing.get_cookie_signer(salt=SU_COOKIE_NAME + SU_COOKIE_SALT).sign(
                    request.superuser.token
                ),
                max_age=None,
                path=SU_COOKIE_PATH,
                domain=SU_COOKIE_DOMAIN,
                secure=SU_COOKIE_SECURE or None,
                expires=None,
            )
        # Save the session values.
        self.save_session()

    def load_fixture(self, filepath):
        with open(get_fixture_path(filepath), "rb") as fp:
            return fp.read()

    def _pre_setup(self):
        super()._pre_setup()

        cache.clear()
        ProjectOption.objects.clear_local_cache()
        GroupMeta.objects.clear_local_cache()

    def _post_teardown(self):
        super()._post_teardown()

    def options(self, options):
        """
        A context manager that temporarily sets a global option and reverts
        back to the original value when exiting the context.
        """
        return override_options(options)

    def assert_valid_deleted_log(self, deleted_log, original_object):
        assert deleted_log is not None
        assert original_object.name == deleted_log.name

        assert deleted_log.name == original_object.name
        assert deleted_log.slug == original_object.slug

        if not isinstance(deleted_log, DeletedOrganization):
            assert deleted_log.organization_id == original_object.organization.id
            assert deleted_log.organization_name == original_object.organization.name
            assert deleted_log.organization_slug == original_object.organization.slug

        assert deleted_log.date_created == original_object.date_added
        assert deleted_log.date_deleted >= deleted_log.date_created

    def assertWriteQueries(self, queries, debug=False, *args, **kwargs):
        func = kwargs.pop("func", None)
        using = kwargs.pop("using", DEFAULT_DB_ALIAS)
        conn = connections[using]

        context = _AssertQueriesContext(self, queries, debug, conn)
        if func is None:
            return context

        with context:
            func(*args, **kwargs)

    def get_mock_uuid(self):
        class uuid:
            hex = "abc123"
            bytes = b"\x00\x01\x02"

        return uuid


class _AssertQueriesContext(CaptureQueriesContext):
    def __init__(self, test_case, queries, debug, connection):
        self.test_case = test_case
        self.queries = queries
        self.debug = debug
        super().__init__(connection)

    def __exit__(self, exc_type, exc_value, traceback):
        super().__exit__(exc_type, exc_value, traceback)
        if exc_type is not None:
            return

        parsed_queries = parse_queries(self.captured_queries)

        if self.debug:
            import pprint

            pprint.pprint("====================== Raw Queries ======================")
            pprint.pprint(self.captured_queries)
            pprint.pprint("====================== Table writes ======================")
            pprint.pprint(parsed_queries)

        for table, num in parsed_queries.items():
            expected = self.queries.get(table, 0)
            if expected == 0:
                import pprint

                pprint.pprint(
                    "WARNING: no query against %s emitted, add debug=True to see all the queries"
                    % (table)
                )
            else:
                self.test_case.assertTrue(
                    num == expected,
                    "%d write queries expected on `%s`, got %d, add debug=True to see all the queries"
                    % (expected, table, num),
                )

        for table, num in self.queries.items():
            executed = parsed_queries.get(table, None)
            self.test_case.assertFalse(
                executed is None,
                "no query against %s emitted, add debug=True to see all the queries" % (table),
            )


@override_settings(ROOT_URLCONF="sentry.web.urls")
class TestCase(BaseTestCase, DjangoTestCase):
    # Ensure that testcases that ask for DB setup actually make use of the
    # DB. If they don't, they're wasting CI time.
    if DETECT_TESTCASE_MISUSE:

        @pytest.fixture(autouse=True, scope="class")
        def _require_db_usage(self, request):
            class State:
                used_db = {}
                base = request.cls

            state = State()

            yield state

            did_not_use = set()
            did_use = set()
            for name, used in state.used_db.items():
                if used:
                    did_use.add(name)
                else:
                    did_not_use.add(name)

            if did_not_use and not did_use:
                pytest.fail(
                    f"none of the test functions in {state.base} used the DB! Use `unittest.TestCase` "
                    f"instead of `sentry.testutils.TestCase` for those kinds of tests."
                )
            elif did_not_use and did_use and not SILENCE_MIXED_TESTCASE_MISUSE:
                pytest.fail(
                    f"Some of the test functions in {state.base} used the DB and some did not! "
                    f"test functions using the db: {did_use}\n"
                    f"Use `unittest.TestCase` instead of `sentry.testutils.TestCase` for the tests not using the db."
                )

        @pytest.fixture(autouse=True, scope="function")
        def _check_function_for_db(self, request, monkeypatch, _require_db_usage):
            from django.db.backends.base.base import BaseDatabaseWrapper

            real_ensure_connection = BaseDatabaseWrapper.ensure_connection

            state = _require_db_usage

            def ensure_connection(*args, **kwargs):
                for info in inspect.stack():
                    frame = info.frame
                    try:
                        first_arg_name = frame.f_code.co_varnames[0]
                        first_arg = frame.f_locals[first_arg_name]
                    except LookupError:
                        continue

                    # make an exact check here for two reasons.  One is that this is
                    # good enough as we do not expect subclasses, secondly however because
                    # it turns out doing an isinstance check on untrusted input can cause
                    # bad things to happen because it's hookable.  In particular this
                    # blows through max recursion limits here if it encounters certain
                    # types of broken lazy proxy objects.
                    if type(first_arg) is state.base and info.function in state.used_db:
                        state.used_db[info.function] = True
                        break

                return real_ensure_connection(*args, **kwargs)

            monkeypatch.setattr(BaseDatabaseWrapper, "ensure_connection", ensure_connection)
            state.used_db[request.function.__name__] = False
            yield


<<<<<<< HEAD
class TransactionTestCase(BaseTestCase, TransactionTestCase):
    def setUp(self):
        super().setUp()

    def tearDown(self):
        super().tearDown()
=======
class TransactionTestCase(BaseTestCase, DjangoTransactionTestCase):
    pass
>>>>>>> 5acc80ec


class PerformanceIssueTestCase(BaseTestCase):
    def create_performance_issue(
        self,
        tags=None,
        contexts=None,
        fingerprint=None,
        transaction=None,
        event_data=None,
        issue_type=None,
        noise_limit=0,
        project_id=None,
        detector_option="performance.issues.n_plus_one_db.problem-creation",
        user_data=None,
    ):
        if issue_type is None:
            issue_type = PerformanceNPlusOneGroupType
        if event_data is None:
            event_data = load_data(
                "transaction-n-plus-one",
                timestamp=before_now(minutes=10),
            )
        if tags is not None:
            event_data["tags"] = tags
        if contexts is not None:
            event_data["contexts"] = contexts
        if transaction:
            event_data["transaction"] = transaction
        if project_id is None:
            project_id = self.project.id
        if user_data:
            event_data["user"] = user_data

        perf_event_manager = EventManager(event_data)
        perf_event_manager.normalize()

        def detect_performance_problems_interceptor(data: Event, project: Project):
            perf_problems = detect_performance_problems(data, project)
            if fingerprint:
                for perf_problem in perf_problems:
                    perf_problem.fingerprint = fingerprint
            return perf_problems

        with mock.patch(
            "sentry.issues.ingest.send_issue_occurrence_to_eventstream",
            side_effect=send_issue_occurrence_to_eventstream,
        ) as mock_eventstream, mock.patch(
            "sentry.event_manager.detect_performance_problems",
            side_effect=detect_performance_problems_interceptor,
        ), mock.patch.object(
            issue_type, "noise_config", new=NoiseConfig(noise_limit, timedelta(minutes=1))
        ), override_options(
            {"performance.issues.all.problem-detection": 1.0, detector_option: 1.0}
        ), self.feature(
            [
                "projects:performance-suspect-spans-ingestion",
            ]
        ):
            event = perf_event_manager.save(project_id)
            if mock_eventstream.call_args:
                event = event.for_group(mock_eventstream.call_args[0][2].group)
                event.occurrence = mock_eventstream.call_args[0][1]
            return event


class APITestCase(BaseTestCase, BaseAPITestCase):
    """
    Extend APITestCase to inherit access to `client`, an object with methods
    that simulate API calls to Sentry, and the helper `get_response`, which
    combines and simplifies a lot of tedious parts of making API calls in tests.
    When creating API tests, use a new class per endpoint-method pair. The class
    must set the string `endpoint`.
    """

    method = "get"

    @property
    def endpoint(self):
        raise NotImplementedError(f"implement for {type(self).__module__}.{type(self).__name__}")

    def get_response(self, *args, **params):
        """
        Simulate an API call to the test case's URI and method.

        :param params:
            Note: These names are intentionally a little funny to prevent name
             collisions with real API arguments.
            * extra_headers: (Optional) Dict mapping keys to values that will be
             passed as request headers.
            * qs_params: (Optional) Dict mapping keys to values that will be
             url-encoded into a API call's query string.
            * raw_data: (Optional) Sometimes we want to precompute the JSON body.
        :returns Response object
        """
        url = reverse(self.endpoint, args=args)
        # In some cases we want to pass querystring params to put/post, handle
        # this here.
        if "qs_params" in params:
            query_string = urlencode(params.pop("qs_params"), doseq=True)
            url = f"{url}?{query_string}"

        headers = params.pop("extra_headers", {})
        raw_data = params.pop("raw_data", None)
        if raw_data and isinstance(raw_data, bytes):
            raw_data = raw_data.decode("utf-8")
        if raw_data and isinstance(raw_data, str):
            raw_data = json.loads(raw_data)
        data = raw_data or params
        method = params.pop("method", self.method).lower()

        return getattr(self.client, method)(url, format="json", data=data, **headers)

    def get_success_response(self, *args, **params):
        """
        Call `get_response` (see above) and assert the response's status code.

        :param params:
            * status_code: (Optional) Assert that the response's status code is
            a specific code. Omit to assert any successful status_code.
        :returns Response object
        """
        status_code = params.pop("status_code", None)

        if status_code and status_code >= 400:
            raise Exception("status_code must be < 400")

        method = params.pop("method", self.method).lower()

        response = self.get_response(*args, method=method, **params)

        if status_code:
            assert_status_code(response, status_code)
        elif method == "get":
            assert_status_code(response, status.HTTP_200_OK)
        # TODO(mgaeta): Add the other methods.
        # elif method == "post":
        #     assert_status_code(response, status.HTTP_201_CREATED)
        elif method == "put":
            assert_status_code(response, status.HTTP_200_OK)
        elif method == "delete":
            assert_status_code(response, status.HTTP_204_NO_CONTENT)
        else:
            # TODO(mgaeta): Add other methods.
            assert_status_code(response, 200, 300)

        return response

    def get_error_response(self, *args, **params):
        """
        Call `get_response` (see above) and assert that the response's status
        code is an error code. Basically it's syntactic sugar.

        :param params:
            * status_code: (Optional) Assert that the response's status code is
            a specific error code. Omit to assert any error status_code.
        :returns Response object
        """
        status_code = params.pop("status_code", None)

        if status_code and status_code < 400:
            raise Exception("status_code must be >= 400 (an error status code)")

        response = self.get_response(*args, **params)

        if status_code:
            assert_status_code(response, status_code)
        else:
            assert_status_code(response, 400, 600)

        return response

    def get_cursor_headers(self, response):
        return [
            link["cursor"]
            for link in requests.utils.parse_header_links(
                response.get("link").rstrip(">").replace(">,<", ",<")
            )
        ]


class TwoFactorAPITestCase(APITestCase):
    @cached_property
    def path_2fa(self):
        return reverse("sentry-account-settings-security")

    def enable_org_2fa(self, organization):
        organization.flags.require_2fa = True
        organization.save()

    def api_enable_org_2fa(self, organization, user):
        self.login_as(user)
        url = reverse(
            "sentry-api-0-organization-details", kwargs={"organization_slug": organization.slug}
        )
        return self.client.put(url, data={"require2FA": True})

    def api_disable_org_2fa(self, organization, user):
        url = reverse(
            "sentry-api-0-organization-details", kwargs={"organization_slug": organization.slug}
        )
        return self.client.put(url, data={"require2FA": False})

    def assert_can_enable_org_2fa(self, organization, user, status_code=200):
        self.__helper_enable_organization_2fa(organization, user, status_code)

    def assert_cannot_enable_org_2fa(self, organization, user, status_code, err_msg=None):
        self.__helper_enable_organization_2fa(organization, user, status_code, err_msg)

    def __helper_enable_organization_2fa(self, organization, user, status_code, err_msg=None):
        response = self.api_enable_org_2fa(organization, user)
        assert response.status_code == status_code
        if err_msg:
            assert err_msg.encode("utf-8") in response.content
        organization = Organization.objects.get(id=organization.id)

        if 200 <= status_code < 300:
            assert organization.flags.require_2fa
        else:
            assert not organization.flags.require_2fa

    def add_2fa_users_to_org(self, organization, num_of_users=10, num_with_2fa=5):
        non_compliant_members = []
        for num in range(0, num_of_users):
            user = self.create_user("foo_%s@example.com" % num)
            self.create_member(organization=organization, user=user)
            if num_with_2fa:
                TotpInterface().enroll(user)
                num_with_2fa -= 1
            else:
                non_compliant_members.append(user.email)
        return non_compliant_members


class AuthProviderTestCase(TestCase):
    provider = DummyProvider
    provider_name = "dummy"

    def setUp(self):
        super().setUp()
        # TestCase automatically sets up dummy provider
        if self.provider_name != "dummy" or self.provider != DummyProvider:
            auth.register(self.provider_name, self.provider)
            self.addCleanup(auth.unregister, self.provider_name, self.provider)


class RuleTestCase(TestCase):
    @property
    def rule_cls(self):
        raise NotImplementedError(f"implement for {type(self).__module__}.{type(self).__name__}")

    def get_event(self):
        return self.event

    def get_rule(self, **kwargs):
        kwargs.setdefault("project", self.project)
        kwargs.setdefault("data", {})
        return self.rule_cls(**kwargs)

    def get_state(self, **kwargs):
        from sentry.rules import EventState

        kwargs.setdefault("is_new", True)
        kwargs.setdefault("is_regression", True)
        kwargs.setdefault("is_new_group_environment", True)
        kwargs.setdefault("has_reappeared", True)
        return EventState(**kwargs)

    def assertPasses(self, rule, event=None, **kwargs):
        if event is None:
            event = self.event
        state = self.get_state(**kwargs)
        assert rule.passes(event, state) is True

    def assertDoesNotPass(self, rule, event=None, **kwargs):
        if event is None:
            event = self.event
        state = self.get_state(**kwargs)
        assert rule.passes(event, state) is False


class PermissionTestCase(TestCase):
    def setUp(self):
        super().setUp()
        self.owner = self.create_user(is_superuser=False)
        self.organization = self.create_organization(
            owner=self.owner, flags=0  # disable default allow_joinleave access
        )
        self.team = self.create_team(organization=self.organization)

    def assert_can_access(self, user, path, method="GET", **kwargs):
        self.login_as(user, superuser=user.is_superuser)
        resp = getattr(self.client, method.lower())(path, **kwargs)
        assert resp.status_code >= 200 and resp.status_code < 300
        return resp

    def assert_cannot_access(self, user, path, method="GET", **kwargs):
        self.login_as(user, superuser=user.is_superuser)
        resp = getattr(self.client, method.lower())(path, **kwargs)
        assert resp.status_code >= 300

    def assert_member_can_access(self, path, **kwargs):
        return self.assert_role_can_access(path, "member", **kwargs)

    def assert_teamless_member_can_access(self, path, **kwargs):
        user = self.create_user(is_superuser=False)
        self.create_member(user=user, organization=self.organization, role="member", teams=[])

        self.assert_can_access(user, path, **kwargs)

    def assert_member_cannot_access(self, path, **kwargs):
        return self.assert_role_cannot_access(path, "member", **kwargs)

    def assert_manager_cannot_access(self, path, **kwargs):
        return self.assert_role_cannot_access(path, "manager", **kwargs)

    def assert_teamless_member_cannot_access(self, path, **kwargs):
        user = self.create_user(is_superuser=False)
        self.create_member(user=user, organization=self.organization, role="member", teams=[])

        self.assert_cannot_access(user, path, **kwargs)

    def assert_team_admin_can_access(self, path, **kwargs):
        return self.assert_role_can_access(path, "admin", **kwargs)

    def assert_teamless_admin_can_access(self, path, **kwargs):
        user = self.create_user(is_superuser=False)
        self.create_member(user=user, organization=self.organization, role="admin", teams=[])

        self.assert_can_access(user, path, **kwargs)

    def assert_team_admin_cannot_access(self, path, **kwargs):
        return self.assert_role_cannot_access(path, "admin", **kwargs)

    def assert_teamless_admin_cannot_access(self, path, **kwargs):
        user = self.create_user(is_superuser=False)
        self.create_member(user=user, organization=self.organization, role="admin", teams=[])

        self.assert_cannot_access(user, path, **kwargs)

    def assert_team_owner_can_access(self, path, **kwargs):
        return self.assert_role_can_access(path, "owner", **kwargs)

    def assert_owner_can_access(self, path, **kwargs):
        return self.assert_role_can_access(path, "owner", **kwargs)

    def assert_owner_cannot_access(self, path, **kwargs):
        return self.assert_role_cannot_access(path, "owner", **kwargs)

    def assert_non_member_cannot_access(self, path, **kwargs):
        user = self.create_user(is_superuser=False)
        self.assert_cannot_access(user, path, **kwargs)

    def assert_role_can_access(self, path, role, **kwargs):
        user = self.create_user(is_superuser=False)
        self.create_member(user=user, organization=self.organization, role=role, teams=[self.team])

        return self.assert_can_access(user, path, **kwargs)

    def assert_role_cannot_access(self, path, role, **kwargs):
        user = self.create_user(is_superuser=False)
        self.create_member(user=user, organization=self.organization, role=role, teams=[self.team])

        self.assert_cannot_access(user, path, **kwargs)


class PluginTestCase(TestCase):
    @property
    def plugin(self):
        raise NotImplementedError(f"implement for {type(self).__module__}.{type(self).__name__}")

    def setUp(self):
        super().setUp()

        # Old plugins, plugin is a class, new plugins, it's an instance
        # New plugins don't need to be registered
        if inspect.isclass(self.plugin):
            plugins.register(self.plugin)
            self.addCleanup(plugins.unregister, self.plugin)

    def assertAppInstalled(self, name, path):
        for ep in iter_entry_points("sentry.apps"):
            if ep.name == name:
                ep_path = ep.module_name
                if ep_path == path:
                    return
                self.fail(
                    "Found app in entry_points, but wrong class. Got %r, expected %r"
                    % (ep_path, path)
                )
        self.fail(f"Missing app from entry_points: {name!r}")

    def assertPluginInstalled(self, name, plugin):
        path = type(plugin).__module__ + ":" + type(plugin).__name__
        for ep in iter_entry_points("sentry.plugins"):
            if ep.name == name:
                ep_path = ep.module_name + ":" + ".".join(ep.attrs)
                if ep_path == path:
                    return
                self.fail(
                    "Found plugin in entry_points, but wrong class. Got %r, expected %r"
                    % (ep_path, path)
                )
        self.fail(f"Missing plugin from entry_points: {name!r}")


class CliTestCase(TestCase):
    @cached_property
    def runner(self) -> CliRunner:
        return CliRunner()

    @property
    def command(self):
        raise NotImplementedError(f"implement for {type(self).__module__}.{type(self).__name__}")

    default_args = []

    def invoke(self, *args, **kwargs):
        args += tuple(self.default_args)
        return self.runner.invoke(self.command, args, obj={}, **kwargs)


@pytest.mark.usefixtures("browser")
class AcceptanceTestCase(TransactionTestCase):
    browser: Browser

    @pytest.fixture(autouse=True)
    def _setup_today(self):
        with mock.patch(
            "django.utils.timezone.now",
            return_value=(datetime(2013, 5, 18, 15, 13, 58, 132928, tzinfo=timezone.utc)),
        ):
            yield

    def wait_for_loading(self):
        # NOTE: [data-test-id="loading-placeholder"] is not used here as
        # some dashboards have placeholders that never complete.
        self.browser.wait_until_not('[data-test-id="events-request-loading"]')
        self.browser.wait_until_not('[data-test-id="loading-indicator"]')
        self.browser.wait_until_not(".loading")

    def tearDown(self):
        # Avoid tests finishing before their API calls have finished.
        # NOTE: This is not fool-proof, it requires loading indicators to be
        # used when API requests are made.
        self.wait_for_loading()
        super().tearDown()

    def save_cookie(self, name, value, **params):
        self.browser.save_cookie(name=name, value=value, **params)

    def save_session(self):
        self.session.save()
        self.save_cookie(name=settings.SESSION_COOKIE_NAME, value=self.session.session_key)
        # Forward session cookie to django client.
        self.client.cookies[settings.SESSION_COOKIE_NAME] = self.session.session_key

    def dismiss_assistant(self, which=None):
        if which is None:
            which = ("issue", "issue_stream")
        if isinstance(which, str):
            which = [which]

        for item in which:
            res = self.client.put(
                "/api/0/assistant/",
                content_type="application/json",
                data=json.dumps({"guide": item, "status": "viewed", "useful": True}),
            )
            assert res.status_code == 201, res.content


class IntegrationTestCase(TestCase):
    @property
    def provider(self):
        raise NotImplementedError(f"implement for {type(self).__module__}.{type(self).__name__}")

    def setUp(self):
        from sentry.integrations.pipeline import IntegrationPipeline

        super().setUp()

        self.organization = self.create_organization(name="foo", owner=self.user)
        with exempt_from_silo_limits():
            rpc_organization = serialize_organization(self.organization)

        self.login_as(self.user)
        self.request = self.make_request(self.user)
        # XXX(dcramer): this is a bit of a hack, but it helps contain this test
        self.pipeline = IntegrationPipeline(
            request=self.request, organization=rpc_organization, provider_key=self.provider.key
        )

        self.init_path = reverse(
            "sentry-organization-integrations-setup",
            kwargs={"organization_slug": self.organization.slug, "provider_id": self.provider.key},
        )

        self.setup_path = reverse(
            "sentry-extension-setup", kwargs={"provider_id": self.provider.key}
        )
        self.configure_path = f"/extensions/{self.provider.key}/configure/"

        self.pipeline.initialize()
        self.save_session()

    def assertDialogSuccess(self, resp):
        assert b'window.opener.postMessage({"success":true' in resp.content


@pytest.mark.snuba
@requires_snuba
class SnubaTestCase(BaseTestCase):
    """
    Mixin for enabling test case classes to talk to snuba
    Useful when you are working on acceptance tests or integration
    tests that require snuba.
    """

    def setUp(self):
        super().setUp()
        self.init_snuba()

    @pytest.fixture(autouse=True)
    def initialize(self, reset_snuba, call_snuba):
        self.call_snuba = call_snuba

    @contextmanager
    def disable_snuba_query_cache(self):
        self.snuba_update_config({"use_readthrough_query_cache": 0, "use_cache": 0})
        yield
        self.snuba_update_config({"use_readthrough_query_cache": None, "use_cache": None})

    @classmethod
    def snuba_get_config(cls):
        return _snuba_pool.request("GET", "/config.json").data

    @classmethod
    def snuba_update_config(cls, config_vals):
        return _snuba_pool.request("POST", "/config.json", body=json.dumps(config_vals))

    def init_snuba(self):
        self.snuba_eventstream = SnubaEventStream()
        self.snuba_tagstore = SnubaTagStorage()

    def store_event(self, *args, **kwargs):
        """
        Simulates storing an event for testing.

        To set event title:
        - use "message": "{title}" field for errors
        - use "transaction": "{title}" field for transactions
        More info on event payloads: https://develop.sentry.dev/sdk/event-payloads/
        """
        with mock.patch("sentry.eventstream.insert", self.snuba_eventstream.insert):
            stored_event = Factories.store_event(*args, **kwargs)

            # Error groups
            stored_group = stored_event.group
            if stored_group is not None:
                self.store_group(stored_group)

            # Performance groups
            stored_groups = stored_event.groups
            if stored_groups is not None:
                for group in stored_groups:
                    self.store_group(group)
            return stored_event

    def wait_for_event_count(self, project_id, total, attempts=2):
        """
        Wait until the event count reaches the provided value or until attempts is reached.

        Useful when you're storing several events and need to ensure that snuba/clickhouse
        state has settled.
        """
        # Verify that events have settled in snuba's storage.
        # While snuba is synchronous, clickhouse isn't entirely synchronous.
        attempt = 0
        snuba_filter = eventstore.Filter(project_ids=[project_id])
        last_events_seen = 0

        while attempt < attempts:
            events = eventstore.get_events(snuba_filter, referrer="test.wait_for_event_count")
            last_events_seen = len(events)
            if len(events) >= total:
                break
            attempt += 1
            time.sleep(0.05)
        if attempt == attempts:
            assert (
                False
            ), f"Could not ensure that {total} event(s) were persisted within {attempt} attempt(s). Event count is instead currently {last_events_seen}."

    def bulk_store_sessions(self, sessions):
        assert (
            requests.post(
                settings.SENTRY_SNUBA + "/tests/entities/sessions/insert", data=json.dumps(sessions)
            ).status_code
            == 200
        )

    def build_session(self, **kwargs):
        session = {
            "session_id": str(uuid4()),
            "distinct_id": str(uuid4()),
            "status": "ok",
            "seq": 0,
            "retention_days": 90,
            "duration": 60.0,
            "errors": 0,
            "started": time.time() // 60 * 60,
            "received": time.time(),
        }
        # Support both passing the values for these field directly, and the full objects
        translators = [
            ("release", "version", "release"),
            ("environment", "name", "environment"),
            ("project_id", "id", "project"),
            ("org_id", "id", "organization"),
        ]
        for key, attr, default_attr in translators:
            if key not in kwargs:
                kwargs[key] = getattr(self, default_attr)
            val = kwargs[key]
            kwargs[key] = getattr(val, attr, val)
        session.update(kwargs)
        return session

    def store_session(self, session):
        self.bulk_store_sessions([session])

    def store_group(self, group):
        data = [self.__wrap_group(group)]
        assert (
            requests.post(
                settings.SENTRY_SNUBA + "/tests/entities/groupedmessage/insert",
                data=json.dumps(data),
            ).status_code
            == 200
        )

    def store_outcome(self, group):
        data = [self.__wrap_group(group)]
        assert (
            requests.post(
                settings.SENTRY_SNUBA + "/tests/entities/outcomes/insert", data=json.dumps(data)
            ).status_code
            == 200
        )

    def to_snuba_time_format(self, datetime_value):
        date_format = "%Y-%m-%d %H:%M:%S%z"
        return datetime_value.strftime(date_format)

    def __wrap_group(self, group):
        return {
            "event": "change",
            "kind": "insert",
            "table": "sentry_groupedmessage",
            "columnnames": [
                "id",
                "logger",
                "level",
                "message",
                "status",
                "times_seen",
                "last_seen",
                "first_seen",
                "data",
                "score",
                "project_id",
                "time_spent_total",
                "time_spent_count",
                "resolved_at",
                "active_at",
                "is_public",
                "platform",
                "num_comments",
                "first_release_id",
                "short_id",
            ],
            "columnvalues": [
                group.id,
                group.logger,
                group.level,
                group.message,
                group.status,
                group.times_seen,
                self.to_snuba_time_format(group.last_seen),
                self.to_snuba_time_format(group.first_seen),
                group.data,
                group.score,
                group.project.id,
                group.time_spent_total,
                group.time_spent_count,
                group.resolved_at,
                self.to_snuba_time_format(group.active_at),
                group.is_public,
                group.platform,
                group.num_comments,
                group.first_release.id if group.first_release else None,
                group.short_id,
            ],
        }

    def snuba_insert(self, events):
        "Write a (wrapped) event (or events) to Snuba."

        if not isinstance(events, list):
            events = [events]

        assert (
            requests.post(
                settings.SENTRY_SNUBA + "/tests/entities/events/insert", data=json.dumps(events)
            ).status_code
            == 200
        )


class BaseMetricsTestCase(SnubaTestCase):
    snuba_endpoint = "/tests/entities/{entity}/insert"

    def store_session(self, session):
        """Mimic relays behavior of always emitting a metric for a started session,
        and emitting an additional one if the session is fatal
        https://github.com/getsentry/relay/blob/e3c064e213281c36bde5d2b6f3032c6d36e22520/relay-server/src/actors/envelopes.rs#L357
        """
        user = session.get("distinct_id")
        org_id = session["org_id"]
        project_id = session["project_id"]
        base_tags = {}
        if session.get("release") is not None:
            base_tags["release"] = session["release"]
        if session.get("environment") is not None:
            base_tags["environment"] = session["environment"]
        if session.get("abnormal_mechanism") is not None:
            base_tags["abnormal_mechanism"] = session["abnormal_mechanism"]

        # This check is not yet reflected in relay, see https://getsentry.atlassian.net/browse/INGEST-464
        user_is_nil = user is None or user == "00000000-0000-0000-0000-000000000000"

        def push(type, mri: str, tags, value):
            self.store_metric(
                org_id,
                project_id,
                type,
                mri,
                {**tags, **base_tags},
                int(
                    session["started"]
                    if isinstance(session["started"], (int, float))
                    else to_timestamp(session["started"])
                ),
                value,
                use_case_id=UseCaseKey.RELEASE_HEALTH,
            )

        # seq=0 is equivalent to relay's session.init, init=True is transformed
        # to seq=0 in Relay.
        if session["seq"] == 0:  # init
            push("counter", SessionMRI.SESSION.value, {"session.status": "init"}, +1)

        status = session["status"]

        # Mark the session as errored, which includes fatal sessions.
        if session.get("errors", 0) > 0 or status not in ("ok", "exited"):
            push("set", SessionMRI.ERROR.value, {}, session["session_id"])
            if not user_is_nil:
                push("set", SessionMRI.USER.value, {"session.status": "errored"}, user)
        elif not user_is_nil:
            push("set", SessionMRI.USER.value, {}, user)

        if status in ("abnormal", "crashed"):  # fatal
            push("counter", SessionMRI.SESSION.value, {"session.status": status}, +1)
            if not user_is_nil:
                push("set", SessionMRI.USER.value, {"session.status": status}, user)

        if status == "exited":
            if session["duration"] is not None:
                push(
                    "distribution",
                    SessionMRI.RAW_DURATION.value,
                    {"session.status": status},
                    session["duration"],
                )

    def bulk_store_sessions(self, sessions):
        for session in sessions:
            self.store_session(session)

    @classmethod
    def store_metric(
        cls,
        org_id: int,
        project_id: int,
        type: Literal["counter", "set", "distribution"],
        name: str,
        tags: Dict[str, str],
        timestamp: int,
        value,
        use_case_id: UseCaseKey,
    ):
        mapping_meta = {}

        def metric_id(key: str):
            assert isinstance(key, str)
            res = indexer.record(
                use_case_id=REVERSE_METRIC_PATH_MAPPING[use_case_id],
                org_id=org_id,
                string=key,
            )
            assert res is not None, key
            mapping_meta[str(res)] = key
            return res

        def tag_key(name):
            assert isinstance(name, str)
            res = indexer.record(
                use_case_id=REVERSE_METRIC_PATH_MAPPING[use_case_id],
                org_id=org_id,
                string=name,
            )
            assert res is not None, name
            mapping_meta[str(res)] = name
            return str(res)

        def tag_value(name):
            assert isinstance(name, str)

            if use_case_id == UseCaseKey.PERFORMANCE:
                return name

            res = indexer.record(
                use_case_id=REVERSE_METRIC_PATH_MAPPING[use_case_id],
                org_id=org_id,
                string=name,
            )
            assert res is not None, name
            mapping_meta[str(res)] = name
            return res

        assert not isinstance(value, list)

        if type == "set":
            # Relay uses a different hashing algorithm, but that's ok
            value = [int.from_bytes(hashlib.md5(str(value).encode()).digest()[:8], "big")]
        elif type == "distribution":
            value = [value]

        msg = {
            "org_id": org_id,
            "project_id": project_id,
            "metric_id": metric_id(name),
            "timestamp": timestamp,
            "tags": {tag_key(key): tag_value(value) for key, value in tags.items()},
            "type": {"counter": "c", "set": "s", "distribution": "d"}[type],
            "value": value,
            "retention_days": 90,
            "use_case_id": use_case_id.value,
            # making up a sentry_received_timestamp, but it should be sometime
            # after the timestamp of the event
            "sentry_received_timestamp": timestamp + 10,
            "version": 2 if use_case_id == UseCaseKey.PERFORMANCE else 1,
        }

        msg["mapping_meta"] = {}
        msg["mapping_meta"][msg["type"]] = mapping_meta

        if use_case_id == UseCaseKey.PERFORMANCE:
            entity = f"generic_metrics_{type}s"
        else:
            entity = f"metrics_{type}s"

        cls.__send_buckets([msg], entity)

    @classmethod
    def __send_buckets(cls, buckets, entity):
        # DO NOT USE THIS METHOD IN YOUR TESTS, use store_metric instead. we
        # need to be able to make changes to the indexer's output protocol
        # without having to update a million tests
        if entity.startswith("generic_"):
            codec = sentry_kafka_schemas.get_codec("snuba-generic-metrics")
        else:
            codec = sentry_kafka_schemas.get_codec("snuba-metrics")

        for bucket in buckets:
            codec.validate(bucket)

        assert (
            requests.post(
                settings.SENTRY_SNUBA + cls.snuba_endpoint.format(entity=entity),
                data=json.dumps(buckets),
            ).status_code
            == 200
        )


class BaseMetricsLayerTestCase(BaseMetricsTestCase):
    ENTITY_SHORTHANDS = {
        "c": "counter",
        "s": "set",
        "d": "distribution",
        "g": "gauge",
    }
    # In order to avoid complexity and edge cases while working on tests, all children of this class should use
    # this mocked time, except in case in which a specific time is required. This is suggested because working
    # with time ranges in metrics is very error-prone and requires an in-depth knowledge of the underlying
    # implementation.
    #
    # This time has been specifically chosen to be 10:00:00 so that all tests will automatically have the data inserted
    # and queried with automatically inferred timestamps (e.g., usage of - 1 second, get_date_range()...) without
    # incurring into problems.
    MOCK_DATETIME = (timezone.now() - timedelta(days=1)).replace(
        hour=10, minute=0, second=0, microsecond=0
    )

    @property
    def now(self):
        """
        Returns the current time instance that will be used throughout the tests of the metrics layer.

        This method has to be implemented in all the children classes because it serves as a way to standardize
        access to time.
        """
        raise NotImplementedError

    def _extract_entity_from_mri(self, mri_string: str) -> Optional[str]:
        """
        Extracts the entity name from the MRI given a map of shorthands used to represent that entity in the MRI.
        """
        if (parsed_mri := parse_mri(mri_string)) is not None:
            return self.ENTITY_SHORTHANDS[parsed_mri.entity]
        else:
            return None

    def _store_metric(
        self,
        name: str,
        tags: Dict[str, str],
        value: int,
        use_case_id: UseCaseKey,
        type: Optional[str] = None,
        org_id: Optional[int] = None,
        project_id: Optional[int] = None,
        days_before_now: int = 0,
        hours_before_now: int = 0,
        minutes_before_now: int = 0,
        seconds_before_now: int = 0,
    ):
        # We subtract one second in order to account for right non-inclusivity in the query. If we wouldn't do this
        # some data won't be returned (this applies only if we use self.now() in the "end" bound of the query).
        #
        # Use SENTRY_SNUBA_INFO=true while running queries in tests to know more about how data is actually queried
        # at the clickhouse level.
        #
        # The solution proposed aims at solving the problem of flaky tests that occurred during CI at specific times.
        self.store_metric(
            org_id=self.organization.id if org_id is None else org_id,
            project_id=self.project.id if project_id is None else project_id,
            type=self._extract_entity_from_mri(name) if type is None else type,
            name=name,
            tags=tags,
            timestamp=int(
                (
                    self.adjust_timestamp(
                        self.now
                        - timedelta(
                            days=days_before_now,
                            hours=hours_before_now,
                            minutes=minutes_before_now,
                            seconds=seconds_before_now,
                        )
                    )
                ).timestamp()
            ),
            value=value,
            use_case_id=use_case_id,
        )

    @staticmethod
    def adjust_timestamp(time: datetime) -> datetime:
        # We subtract 1 second -(+1) in order to account for right non-inclusivity in the queries.
        #
        # E.g.: if we save at 10:00:00, and we have as "end" of the query that time, we must store our
        # value with a timestamp less than 10:00:00 so that irrespectively of the bucket we will have
        # the value in the query result set. This is because when we save 10:00:00 - 1 second in the db it
        # will be saved under different granularities as (09:59:59, 09:59:00, 09:00:00) and these are the
        # actual timestamps that will be compared to the bounds "start" and "end".
        # Supposing we store 09:59:59, and we have "start"=09:00:00 and "end"=10:00:00, and we want to query
        # by granularity (60 = minutes) then we look at entries with timestamp = 09:59:00 which is
        # >= "start" and < "end" thus all these records will be returned.
        # Of course this - 1 second "trick" is just to abstract away this complexity, but it can also be
        # avoided by being more mindful when it comes to using the "end" bound, however because we would
        # like our tests to be deterministic we would like to settle on this approach. This - 1 can also
        # be avoided by choosing specific frozen times depending on granularities and stored data but
        # as previously mentioned we would like to standardize the time we choose unless there are specific
        # cases.
        #
        # This solution helps to abstract away this edge case but one needs to be careful to not use it with times
        # between XX:00:00:000000 and XX:00:999999 because this will result in a time like (XX)-1:AA:BBBBBB which
        # will mess up with the get_date_range function.
        # E.g.: if we have time 10:00:00:567894 and we have statsPeriod = 1h and the interval=1h this will result in the
        # interval being from 10:00:00:000000 to 11:00:00:000000 but the data being saved will be saved with date
        # 09:59:59:567894 thus being outside the query range.
        #
        # All of these considerations must be done only if using directly the time managed by this abstraction, an
        # alternative solution would be to avoid it at all, but for standardization purposes we would prefer to keep
        # using it.
        return time - timedelta(seconds=1)

    def store_performance_metric(
        self,
        name: str,
        tags: Dict[str, str],
        value: int | float,
        type: Optional[str] = None,
        org_id: Optional[int] = None,
        project_id: Optional[int] = None,
        days_before_now: int = 0,
        hours_before_now: int = 0,
        minutes_before_now: int = 0,
        seconds_before_now: int = 0,
    ):
        self._store_metric(
            type=type,
            name=name,
            tags=tags,
            value=value,
            org_id=org_id,
            project_id=project_id,
            use_case_id=UseCaseKey.PERFORMANCE,
            days_before_now=days_before_now,
            hours_before_now=hours_before_now,
            minutes_before_now=minutes_before_now,
            seconds_before_now=seconds_before_now,
        )

    def store_release_health_metric(
        self,
        name: str,
        tags: Dict[str, str],
        value: int,
        type: Optional[str] = None,
        org_id: Optional[int] = None,
        project_id: Optional[int] = None,
        days_before_now: int = 0,
        hours_before_now: int = 0,
        minutes_before_now: int = 0,
        seconds_before_now: int = 0,
    ):
        self._store_metric(
            type=type,
            name=name,
            tags=tags,
            value=value,
            org_id=org_id,
            project_id=project_id,
            use_case_id=UseCaseKey.RELEASE_HEALTH,
            days_before_now=days_before_now,
            hours_before_now=hours_before_now,
            minutes_before_now=minutes_before_now,
            seconds_before_now=seconds_before_now,
        )

    def build_metrics_query(
        self,
        select: Sequence[MetricField],
        project_ids: Sequence[int] = None,
        where: Optional[Sequence[Union[BooleanCondition, Condition, MetricConditionField]]] = None,
        having: Optional[ConditionGroup] = None,
        groupby: Optional[Sequence[MetricGroupByField]] = None,
        orderby: Optional[Sequence[MetricOrderByField]] = None,
        limit: Optional[Limit] = None,
        offset: Optional[Offset] = None,
        include_totals: bool = True,
        include_series: bool = True,
        before_now: str = None,
        granularity: str = None,
    ):
        # TODO: fix this method which gets the range after now instead of before now.
        (start, end, granularity_in_seconds) = get_date_range(
            {"statsPeriod": before_now, "interval": granularity}
        )

        return MetricsQuery(
            org_id=self.organization.id,
            project_ids=[self.project.id] + (project_ids if project_ids is not None else []),
            select=select,
            start=start,
            end=end,
            granularity=Granularity(granularity=granularity_in_seconds),
            where=where,
            having=having,
            groupby=groupby,
            orderby=orderby,
            limit=limit,
            offset=offset,
            include_totals=include_totals,
            include_series=include_series,
        )


class MetricsEnhancedPerformanceTestCase(BaseMetricsLayerTestCase, TestCase):
    TYPE_MAP = {
        "metrics_distributions": "distribution",
        "metrics_sets": "set",
        "metrics_counters": "counter",
    }
    ENTITY_MAP = {
        "transaction.duration": "metrics_distributions",
        "span.duration": "metrics_distributions",
        "measurements.lcp": "metrics_distributions",
        "measurements.fp": "metrics_distributions",
        "measurements.fcp": "metrics_distributions",
        "measurements.fid": "metrics_distributions",
        "measurements.cls": "metrics_distributions",
        "measurements.frames_frozen_rate": "metrics_distributions",
        "measurements.time_to_initial_display": "metrics_distributions",
        "spans.http": "metrics_distributions",
        "user": "metrics_sets",
    }
    METRIC_STRINGS = []
    DEFAULT_METRIC_TIMESTAMP = datetime(2015, 1, 1, 10, 15, 0, tzinfo=timezone.utc)

    def setUp(self):
        super().setUp()
        self._index_metric_strings()

    def _index_metric_strings(self):
        strings = [
            "transaction",
            "environment",
            "http.status",
            "transaction.status",
            METRIC_TOLERATED_TAG_VALUE,
            METRIC_SATISFIED_TAG_VALUE,
            METRIC_FRUSTRATED_TAG_VALUE,
            METRIC_SATISFACTION_TAG_KEY,
            *self.METRIC_STRINGS,
            *list(SPAN_STATUS_NAME_TO_CODE.keys()),
            *list(METRICS_MAP.values()),
        ]
        org_strings = {self.organization.id: set(strings)}
        indexer.bulk_record({UseCaseID.TRANSACTIONS: org_strings})

    def store_transaction_metric(
        self,
        value: List[int] | int,
        metric: str = "transaction.duration",
        internal_metric: Optional[str] = None,
        entity: Optional[str] = None,
        tags: Optional[Dict[str, str]] = None,
        timestamp: Optional[datetime] = None,
        project: Optional[id] = None,
        use_case_id: UseCaseKey = UseCaseKey.PERFORMANCE,
    ):
        internal_metric = METRICS_MAP[metric] if internal_metric is None else internal_metric
        entity = self.ENTITY_MAP[metric] if entity is None else entity
        org_id = self.organization.id

        if tags is None:
            tags = {}

        if timestamp is None:
            metric_timestamp = self.DEFAULT_METRIC_TIMESTAMP.timestamp()
        else:
            metric_timestamp = timestamp.timestamp()

        if project is None:
            project = self.project.id

        if not isinstance(value, list):
            value = [value]
        for subvalue in value:
            self.store_metric(
                org_id,
                project,
                self.TYPE_MAP[entity],
                internal_metric,
                tags,
                int(metric_timestamp),
                subvalue,
                use_case_id=UseCaseKey.PERFORMANCE,
            )

    def store_span_metric(
        self,
        value: List[int] | int,
        metric: str = "span.duration",
        internal_metric: Optional[str] = None,
        entity: Optional[str] = None,
        tags: Optional[Dict[str, str]] = None,
        timestamp: Optional[datetime] = None,
        project: Optional[id] = None,
        use_case_id: UseCaseKey = UseCaseKey.PERFORMANCE,  # TODO(wmak): this needs to be the span id
    ):
        internal_metric = SPAN_METRICS_MAP[metric] if internal_metric is None else internal_metric
        entity = self.ENTITY_MAP[metric] if entity is None else entity
        org_id = self.organization.id

        if tags is None:
            tags = {}

        if timestamp is None:
            metric_timestamp = self.DEFAULT_METRIC_TIMESTAMP.timestamp()
        else:
            metric_timestamp = timestamp.timestamp()

        if project is None:
            project = self.project.id

        if not isinstance(value, list):
            value = [value]
        for subvalue in value:
            self.store_metric(
                org_id,
                project,
                self.TYPE_MAP[entity],
                internal_metric,
                tags,
                int(metric_timestamp),
                subvalue,
                use_case_id=UseCaseKey.PERFORMANCE,
            )

    def wait_for_metric_count(
        self,
        project,
        total,
        metric="transaction.duration",
        mri=TransactionMRI.DURATION.value,
        attempts=2,
    ):
        attempt = 0
        metrics_query = self.build_metrics_query(
            before_now="1d",
            granularity="1d",
            select=[
                MetricField(
                    op="count",
                    metric_mri=mri,
                ),
            ],
            include_series=False,
        )
        while attempt < attempts:
            data = get_series(
                [project],
                metrics_query=metrics_query,
                use_case_id=UseCaseKey.PERFORMANCE,
            )
            count = data["groups"][0]["totals"][f"count({metric})"]
            if count >= total:
                break
            attempt += 1
            time.sleep(0.05)

        if attempt == attempts:
            assert (
                False
            ), f"Could not ensure that {total} metric(s) were persisted within {attempt} attempt(s)."


class BaseIncidentsTest(SnubaTestCase):
    def create_event(self, timestamp, fingerprint=None, user=None):
        event_id = uuid4().hex
        if fingerprint is None:
            fingerprint = event_id

        data = {
            "event_id": event_id,
            "fingerprint": [fingerprint],
            "timestamp": iso_format(timestamp),
            "type": "error",
            # This is necessary because event type error should not exist without
            # an exception being in the payload
            "exception": [{"type": "Foo"}],
        }
        if user:
            data["user"] = user
        return self.store_event(data=data, project_id=self.project.id)

    @cached_property
    def now(self):
        return timezone.now().replace(minute=0, second=0, microsecond=0)


@pytest.mark.snuba
@requires_snuba
class OutcomesSnubaTest(TestCase):
    def setUp(self):
        super().setUp()
        assert requests.post(settings.SENTRY_SNUBA + "/tests/outcomes/drop").status_code == 200

    def store_outcomes(self, outcome, num_times=1):
        outcomes = []
        for _ in range(num_times):
            outcome_copy = outcome.copy()
            outcome_copy["timestamp"] = outcome_copy["timestamp"].strftime("%Y-%m-%dT%H:%M:%S.%fZ")
            outcomes.append(outcome_copy)

        assert (
            requests.post(
                settings.SENTRY_SNUBA + "/tests/entities/outcomes/insert", data=json.dumps(outcomes)
            ).status_code
            == 200
        )


@pytest.mark.snuba
@requires_snuba
class ProfilesSnubaTestCase(
    TestCase,
    BaseTestCase,  # forcing this to explicitly inherit BaseTestCase addresses some type hint issues
):
    def setUp(self):
        super().setUp()
        assert requests.post(settings.SENTRY_SNUBA + "/tests/functions/drop").status_code == 200

    def store_functions(
        self,
        functions,
        project,
        transaction=None,
        extras=None,
        timestamp=None,
    ):
        if timestamp is None:
            timestamp = before_now(minutes=10)

        if transaction is None:
            transaction = load_data("transaction", timestamp=timestamp)

        profile_context = transaction.setdefault("contexts", {}).setdefault("profile", {})
        if profile_context.get("profile_id") is None:
            profile_context["profile_id"] = uuid4().hex
        profile_id = profile_context.get("profile_id")

        timestamp = transaction["timestamp"]

        self.store_event(transaction, project_id=project.id)

        functions = [
            {**function, "fingerprint": self.function_fingerprint(function)}
            for function in functions
        ]

        functions_payload = {
            "project_id": project.id,
            "profile_id": profile_id,
            "transaction_name": transaction["transaction"],
            # the transaction platform doesn't quite match the
            # profile platform, but should be fine for tests
            "platform": transaction["platform"],
            "functions": functions,
            "timestamp": timestamp,
            # TODO: should reflect the org
            "retention_days": 90,
        }

        if extras is not None:
            functions_payload.update(extras)

        response = requests.post(
            settings.SENTRY_SNUBA + "/tests/entities/functions/insert", json=[functions_payload]
        )
        assert response.status_code == 200

        return {
            "transaction": transaction,
            "functions": functions,
        }

    def function_fingerprint(self, function):
        # this is a different hashing algorithm than is used by vroom
        # but it's not a big deal
        hasher = hashlib.md5()
        if function.get("package") is not None:
            hasher.update(function["package"].encode())
        else:
            hasher.update(b"")
        hasher.update(b":")
        hasher.update(function["function"].encode())
        return int(hasher.hexdigest()[:16], 16)


@pytest.mark.snuba
@requires_snuba
class ReplaysSnubaTestCase(TestCase):
    def setUp(self):
        super().setUp()
        assert requests.post(settings.SENTRY_SNUBA + "/tests/replays/drop").status_code == 200

    def store_replays(self, replay):
        response = requests.post(
            settings.SENTRY_SNUBA + "/tests/entities/replays/insert", json=[replay]
        )
        assert response.status_code == 200


# AcceptanceTestCase and TestCase are mutually exclusive base classses
class ReplaysAcceptanceTestCase(AcceptanceTestCase, SnubaTestCase):
    def setUp(self):
        self.now = datetime.utcnow().replace(tzinfo=pytz.utc)
        super().setUp()
        self.drop_replays()
        patcher = mock.patch("django.utils.timezone.now", return_value=self.now)
        patcher.start()
        self.addCleanup(patcher.stop)

    def drop_replays(self):
        assert requests.post(settings.SENTRY_SNUBA + "/tests/replays/drop").status_code == 200

    def store_replays(self, replays):
        assert (
            len(replays) >= 2
        ), "You need to store at least 2 replay events for the replay to be considered valid"
        response = requests.post(
            settings.SENTRY_SNUBA + "/tests/entities/replays/insert", json=replays
        )
        assert response.status_code == 200

    def store_replay_segments(
        self,
        replay_id: str,
        project_id: str,
        segment_id: int,
        segment,
    ):
        f = File.objects.create(name="rr:{segment_id}", type="replay.recording")
        f.putfile(BytesIO(compress(dumps_htmlsafe(segment).encode())))
        ReplayRecordingSegment.objects.create(
            replay_id=replay_id,
            project_id=project_id,
            segment_id=segment_id,
            file_id=f.id,
        )


class IntegrationRepositoryTestCase(APITestCase):
    def setUp(self):
        super().setUp()
        self.login_as(self.user)

    def add_create_repository_responses(self, repository_config):
        raise NotImplementedError(f"implement for {type(self).__module__}.{type(self).__name__}")

    @exempt_from_silo_limits()
    def create_repository(
        self, repository_config, integration_id, organization_slug=None, add_responses=True
    ):
        if add_responses:
            self.add_create_repository_responses(repository_config)
        if not integration_id:
            data = {"provider": self.provider_name, "identifier": repository_config["id"]}
        else:
            data = {
                "provider": self.provider_name,
                "installation": integration_id,
                "identifier": repository_config["id"],
            }

        response = self.client.post(
            path=reverse(
                "sentry-api-0-organization-repositories",
                args=[organization_slug or self.organization.slug],
            ),
            data=data,
        )
        return response

    def assert_error_message(self, response, error_type, error_message):
        assert response.data["error_type"] == error_type
        assert error_message in response.data["errors"]["__all__"]


class ReleaseCommitPatchTest(APITestCase):
    def setUp(self):
        user = self.create_user(is_staff=False, is_superuser=False)
        self.org = self.create_organization()
        self.org.save()

        team = self.create_team(organization=self.org)
        self.project = self.create_project(name="foo", organization=self.org, teams=[team])

        self.create_member(teams=[team], user=user, organization=self.org)
        self.login_as(user=user)

    @cached_property
    def url(self):
        raise NotImplementedError(f"implement for {type(self).__module__}.{type(self).__name__}")

    def assert_commit(self, commit, repo_id, key, author_id, message):
        assert commit.organization_id == self.org.id
        assert commit.repository_id == repo_id
        assert commit.key == key
        assert commit.author_id == author_id
        assert commit.message == message

    def assert_file_change(self, file_change, type, filename, commit_id):
        assert file_change.type == type
        assert file_change.filename == filename
        assert file_change.commit_id == commit_id


class SetRefsTestCase(APITestCase):
    def setUp(self):
        super().setUp()
        self.user = self.create_user(is_staff=False, is_superuser=False)
        self.org = self.create_organization()

        self.team = self.create_team(organization=self.org)
        self.project = self.create_project(name="foo", organization=self.org, teams=[self.team])
        self.create_member(teams=[self.team], user=self.user, organization=self.org)
        self.login_as(user=self.user)

        self.group = self.create_group(project=self.project)
        self.repo = Repository.objects.create(organization_id=self.org.id, name="test/repo")

    def assert_fetch_commits(self, mock_fetch_commit, prev_release_id, release_id, refs):
        assert len(mock_fetch_commit.method_calls) == 1
        kwargs = mock_fetch_commit.method_calls[0][2]["kwargs"]
        assert kwargs == {
            "prev_release_id": prev_release_id,
            "refs": refs,
            "release_id": release_id,
            "user_id": self.user.id,
        }

    def assert_head_commit(self, head_commit, commit_key, release_id=None):
        assert self.org.id == head_commit.organization_id
        assert self.repo.id == head_commit.repository_id
        if release_id:
            assert release_id == head_commit.release_id
        else:
            assert self.release.id == head_commit.release_id
        self.assert_commit(head_commit.commit, commit_key)

    def assert_commit(self, commit, key):
        assert self.org.id == commit.organization_id
        assert self.repo.id == commit.repository_id
        assert commit.key == key


class OrganizationDashboardWidgetTestCase(APITestCase):
    def setUp(self):
        super().setUp()
        self.login_as(self.user)
        self.dashboard = Dashboard.objects.create(
            title="Dashboard 1", created_by_id=self.user.id, organization=self.organization
        )
        self.anon_users_query = {
            "name": "Anonymous Users",
            "fields": ["count()"],
            "aggregates": ["count()"],
            "columns": [],
            "fieldAliases": ["Count Alias"],
            "conditions": "!has:user.email",
        }
        self.known_users_query = {
            "name": "Known Users",
            "fields": ["count_unique(user.email)"],
            "aggregates": ["count_unique(user.email)"],
            "columns": [],
            "fieldAliases": [],
            "conditions": "has:user.email",
        }
        self.geo_errors_query = {
            "name": "Errors by Geo",
            "fields": ["count()", "geo.country_code"],
            "aggregates": ["count()"],
            "columns": ["geo.country_code"],
            "fieldAliases": [],
            "conditions": "has:geo.country_code",
        }

    def do_request(self, method, url, data=None):
        func = getattr(self.client, method)
        return func(url, data=data)

    def assert_widget_queries(self, widget_id, data):
        result_queries = DashboardWidgetQuery.objects.filter(widget_id=widget_id).order_by("order")
        for ds, expected_ds in zip(result_queries, data):
            assert ds.name == expected_ds["name"]
            assert ds.fields == expected_ds["fields"]
            assert ds.conditions == expected_ds["conditions"]

    def assert_widget(self, widget, order, title, display_type, queries=None):
        assert widget.order == order
        assert widget.display_type == display_type
        assert widget.title == title

        if not queries:
            return

        self.assert_widget_queries(widget.id, queries)

    def assert_widget_data(self, data, title, display_type, queries=None):
        assert data["displayType"] == display_type
        assert data["title"] == title

        if not queries:
            return

        self.assert_widget_queries(data["id"], queries)

    def assert_serialized_widget_query(self, data, widget_data_source):
        if "id" in data:
            assert data["id"] == str(widget_data_source.id)
        if "name" in data:
            assert data["name"] == widget_data_source.name
        if "fields" in data:
            assert data["fields"] == widget_data_source.fields
        if "conditions" in data:
            assert data["conditions"] == widget_data_source.conditions
        if "orderby" in data:
            assert data["orderby"] == widget_data_source.orderby
        if "aggregates" in data:
            assert data["aggregates"] == widget_data_source.aggregates
        if "columns" in data:
            assert data["columns"] == widget_data_source.columns
        if "fieldAliases" in data:
            assert data["fieldAliases"] == widget_data_source.field_aliases

    def get_widgets(self, dashboard_id):
        return DashboardWidget.objects.filter(dashboard_id=dashboard_id).order_by("order")

    def assert_serialized_widget(self, data, expected_widget):
        if "id" in data:
            assert data["id"] == str(expected_widget.id)
        if "title" in data:
            assert data["title"] == expected_widget.title
        if "interval" in data:
            assert data["interval"] == expected_widget.interval
        if "limit" in data:
            assert data["limit"] == expected_widget.limit
        if "displayType" in data:
            assert data["displayType"] == DashboardWidgetDisplayTypes.get_type_name(
                expected_widget.display_type
            )
        if "layout" in data:
            assert data["layout"] == expected_widget.detail["layout"]

    def create_user_member_role(self):
        self.user = self.create_user(is_superuser=False)
        self.create_member(
            user=self.user, organization=self.organization, role="member", teams=[self.team]
        )
        self.login_as(self.user)


@pytest.mark.migrations
class TestMigrations(TransactionTestCase):
    """
    From https://www.caktusgroup.com/blog/2016/02/02/writing-unit-tests-django-migrations/

    Note that when running these tests locally you will need to set the `MIGRATIONS_TEST_MIGRATE=1`
    environmental variable for these to pass.
    """

    @property
    def app(self):
        return "sentry"

    @property
    def migrate_from(self):
        raise NotImplementedError(f"implement for {type(self).__module__}.{type(self).__name__}")

    @property
    def migrate_to(self):
        raise NotImplementedError(f"implement for {type(self).__module__}.{type(self).__name__}")

    @property
    def connection(self):
        return "default"

    def setUp(self):
        super().setUp()

        self.migrate_from = [(self.app, self.migrate_from)]
        self.migrate_to = [(self.app, self.migrate_to)]

        connection = connections[self.connection]
        with connection.cursor() as cursor:
            cursor.execute("SET ROLE 'postgres'")

        self.setup_initial_state()

        executor = MigrationExecutor(connection)
        matching_migrations = [m for m in executor.loader.applied_migrations if m[0] == self.app]
        if not matching_migrations:
            raise AssertionError(
                "no migrations detected!\n\n"
                "try running this test with `MIGRATIONS_TEST_MIGRATE=1 pytest ...`"
            )
        self.current_migration = [max(matching_migrations)]
        old_apps = executor.loader.project_state(self.migrate_from).apps

        # Reverse to the original migration
        executor.migrate(self.migrate_from)

        self.setup_before_migration(old_apps)

        # Run the migration to test
        executor = MigrationExecutor(connection)
        executor.loader.build_graph()  # reload.
        executor.migrate(self.migrate_to)

        self.apps = executor.loader.project_state(self.migrate_to).apps

    def tearDown(self):
        super().tearDown()
        executor = MigrationExecutor(connection)
        executor.loader.build_graph()  # reload.
        executor.migrate(self.current_migration)

    def setup_initial_state(self):
        # Add code here that will run before we roll back the database to the `migrate_from`
        # migration. This can be useful to allow us to use the various `self.create_*` convenience
        # methods.
        # Any objects created here will need to be converted over to migration models if any further
        # database operations are required.
        pass

    def setup_before_migration(self, apps):
        # Add code here to run after we have rolled the database back to the `migrate_from`
        # migration. This code must use `apps` to create any database models, and not directly
        # access Django models.
        # It's preferable to create models here, when not overly complex to do so.
        pass


class SCIMTestCase(APITestCase):
    def setUp(self, provider="dummy"):
        super().setUp()
        self.auth_provider = AuthProviderModel(
            organization_id=self.organization.id, provider=provider
        )
        self.auth_provider.enable_scim(self.user)
        self.auth_provider.save()
        self.scim_user = ApiToken.objects.get(token=self.auth_provider.get_scim_token()).user
        self.login_as(user=self.scim_user)


class SCIMAzureTestCase(SCIMTestCase):
    def setUp(self):
        auth.register(ACTIVE_DIRECTORY_PROVIDER_NAME, DummyProvider)
        super().setUp(provider=ACTIVE_DIRECTORY_PROVIDER_NAME)
        self.addCleanup(auth.unregister, ACTIVE_DIRECTORY_PROVIDER_NAME, DummyProvider)


class ActivityTestCase(TestCase):
    def another_user(self, email_string, team=None, alt_email_string=None):
        user = self.create_user(email_string)
        if alt_email_string:
            UserEmail.objects.create(email=alt_email_string, user=user)

            assert UserEmail.objects.filter(user=user, email=alt_email_string).update(
                is_verified=True
            )

        assert UserEmail.objects.filter(user=user, email=user.email).update(is_verified=True)

        self.create_member(user=user, organization=self.org, teams=[team] if team else None)

        return user

    def another_commit(self, order, name, user, repository, alt_email_string=None):
        commit = Commit.objects.create(
            key=name * 40,
            repository_id=repository.id,
            organization_id=self.org.id,
            author=CommitAuthor.objects.create(
                organization_id=self.org.id,
                name=user.name,
                email=alt_email_string or user.email,
            ),
        )
        ReleaseCommit.objects.create(
            organization_id=self.org.id,
            release=self.release,
            commit=commit,
            order=order,
        )

        return commit

    def another_release(self, name):
        release = Release.objects.create(
            version=name * 40,
            organization_id=self.project.organization_id,
            date_released=timezone.now(),
        )
        release.add_project(self.project)
        release.add_project(self.project2)
        deploy = Deploy.objects.create(
            release=release, organization_id=self.org.id, environment_id=self.environment.id
        )

        return release, deploy


class SlackActivityNotificationTest(ActivityTestCase):
    @cached_property
    def adapter(self):
        return mail_adapter

    def setUp(self):
        NotificationSetting.objects.update_settings(
            ExternalProviders.SLACK,
            NotificationSettingTypes.WORKFLOW,
            NotificationSettingOptionValues.ALWAYS,
            actor=RpcActor.from_orm_user(self.user),
        )
        NotificationSetting.objects.update_settings(
            ExternalProviders.SLACK,
            NotificationSettingTypes.DEPLOY,
            NotificationSettingOptionValues.ALWAYS,
            actor=RpcActor.from_orm_user(self.user),
        )
        NotificationSetting.objects.update_settings(
            ExternalProviders.SLACK,
            NotificationSettingTypes.ISSUE_ALERTS,
            NotificationSettingOptionValues.ALWAYS,
            actor=RpcActor.from_orm_user(self.user),
        )
        UserOption.objects.create(user=self.user, key="self_notifications", value="1")
        self.integration = install_slack(self.organization)
        self.idp = IdentityProvider.objects.create(type="slack", external_id="TXXXXXXX1", config={})
        self.identity = Identity.objects.create(
            external_id="UXXXXXXX1",
            idp=self.idp,
            user=self.user,
            status=IdentityStatus.VALID,
            scopes=[],
        )
        responses.add(
            method=responses.POST,
            url="https://slack.com/api/chat.postMessage",
            body='{"ok": true}',
            status=200,
            content_type="application/json",
        )
        self.name = self.user.get_display_name()
        self.short_id = self.group.qualified_short_id

    def assert_performance_issue_attachments(
        self, attachment, project_slug, referrer, alert_type="workflow"
    ):
        assert attachment["title"] == "N+1 Query"
        assert (
            attachment["text"]
            == "db - SELECT `books_author`.`id`, `books_author`.`name` FROM `books_author` WHERE `books_author`.`id` = %s LIMIT 21"
        )
        assert (
            attachment["footer"]
            == f"{project_slug} | production | <http://testserver/settings/account/notifications/{alert_type}/?referrer={referrer}|Notification Settings>"
        )

    def assert_generic_issue_attachments(
        self, attachment, project_slug, referrer, alert_type="workflow"
    ):
        assert attachment["title"] == TEST_ISSUE_OCCURRENCE.issue_title
        assert attachment["text"] == TEST_ISSUE_OCCURRENCE.evidence_display[0].value
        assert (
            attachment["footer"]
            == f"{project_slug} | <http://testserver/settings/account/notifications/{alert_type}/?referrer={referrer}|Notification Settings>"
        )


class MSTeamsActivityNotificationTest(ActivityTestCase):
    def setUp(self):
        NotificationSetting.objects.update_settings(
            ExternalProviders.MSTEAMS,
            NotificationSettingTypes.WORKFLOW,
            NotificationSettingOptionValues.ALWAYS,
            actor=RpcActor.from_orm_user(self.user),
        )
        NotificationSetting.objects.update_settings(
            ExternalProviders.MSTEAMS,
            NotificationSettingTypes.ISSUE_ALERTS,
            NotificationSettingOptionValues.ALWAYS,
            actor=RpcActor.from_orm_user(self.user),
        )
        NotificationSetting.objects.update_settings(
            ExternalProviders.MSTEAMS,
            NotificationSettingTypes.DEPLOY,
            NotificationSettingOptionValues.ALWAYS,
            actor=RpcActor.from_orm_user(self.user),
        )
        UserOption.objects.create(user=self.user, key="self_notifications", value="1")

        self.tenant_id = "50cccd00-7c9c-4b32-8cda-58a084f9334a"
        self.integration = self.create_integration(
            self.organization,
            self.tenant_id,
            metadata={
                "access_token": "xoxb-xxxxxxxxx-xxxxxxxxxx-xxxxxxxxxxxx",
                "service_url": "https://testserviceurl.com/testendpoint/",
                "installation_type": "tenant",
                "expires_at": 1234567890,
                "tenant_id": self.tenant_id,
            },
            name="Personal Installation",
            provider="msteams",
        )
        self.idp = self.create_identity_provider(
            integration=self.integration, type="msteams", external_id=self.tenant_id, config={}
        )
        self.user_id_1 = "29:1XJKJMvc5GBtc2JwZq0oj8tHZmzrQgFmB39ATiQWA85gQtHieVkKilBZ9XHoq9j7Zaqt7CZ-NJWi7me2kHTL3Bw"
        self.user_1 = self.user
        self.identity_1 = self.create_identity(
            user=self.user_1, identity_provider=self.idp, external_id=self.user_id_1
        )


@pytest.mark.usefixtures("reset_snuba")
class MetricsAPIBaseTestCase(BaseMetricsLayerTestCase, APITestCase):
    def build_and_store_session(
        self,
        days_before_now: int = 0,
        hours_before_now: int = 0,
        minutes_before_now: int = 0,
        seconds_before_now: int = 0,
        **kwargs,
    ):
        # We perform also here the same - 1 seconds transformation as in the _store_metric() method.
        kwargs["started"] = self.adjust_timestamp(
            self.now
            - timedelta(
                days=days_before_now,
                hours=hours_before_now,
                minutes=minutes_before_now,
                seconds=seconds_before_now,
            )
        ).timestamp()

        self.store_session(self.build_session(**kwargs))


class OrganizationMetricMetaIntegrationTestCase(MetricsAPIBaseTestCase):
    def __indexer_record(self, org_id: int, value: str) -> int:
        return indexer.record(use_case_id=UseCaseID.SESSIONS, org_id=org_id, string=value)

    def setUp(self):
        super().setUp()
        self.login_as(user=self.user)
        now = int(time.time())

        org_id = self.organization.id
        self.store_metric(
            org_id=org_id,
            project_id=self.project.id,
            name="metric1",
            timestamp=now,
            tags={
                "tag1": "value1",
                "tag2": "value2",
            },
            type="counter",
            value=1,
            use_case_id=UseCaseKey.RELEASE_HEALTH,
        )
        self.store_metric(
            org_id=org_id,
            project_id=self.project.id,
            name="metric1",
            timestamp=now,
            tags={"tag3": "value3"},
            type="counter",
            value=1,
            use_case_id=UseCaseKey.RELEASE_HEALTH,
        )
        self.store_metric(
            org_id=org_id,
            project_id=self.project.id,
            name="metric2",
            timestamp=now,
            tags={
                "tag4": "value3",
                "tag1": "value2",
                "tag2": "value1",
            },
            type="set",
            value=123,
            use_case_id=UseCaseKey.RELEASE_HEALTH,
        )
        self.store_metric(
            org_id=org_id,
            project_id=self.project.id,
            name="metric3",
            timestamp=now,
            tags={},
            type="set",
            value=123,
            use_case_id=UseCaseKey.RELEASE_HEALTH,
        )


class MonitorTestCase(APITestCase):
    def _create_monitor(self, **kwargs):
        return Monitor.objects.create(
            organization_id=self.organization.id,
            project_id=self.project.id,
            type=MonitorType.CRON_JOB,
            config={
                "schedule": "* * * * *",
                "schedule_type": ScheduleType.CRONTAB,
                "checkin_margin": None,
                "max_runtime": None,
            },
            **kwargs,
        )

    def _create_monitor_environment(self, monitor, name="production", **kwargs):
        environment = Environment.get_or_create(project=self.project, name=name)

        monitorenvironment_defaults = {
            "status": monitor.status,
            **kwargs,
        }

        return MonitorEnvironment.objects.create(
            monitor=monitor, environment=environment, **monitorenvironment_defaults
        )

    def _create_alert_rule(self, monitor):
        rule = Creator(
            name="New Cool Rule",
            owner=None,
            project=self.project,
            action_match="all",
            filter_match="any",
            conditions=[],
            actions=[],
            frequency=5,
            environment=self.environment.id,
        ).call()
        rule.update(source=RuleSource.CRON_MONITOR)

        config = monitor.config
        config["alert_rule_id"] = rule.id
        monitor.config = config
        monitor.save()

        return rule


class MonitorIngestTestCase(MonitorTestCase):
    """
    Base test case which provides support for both styles of legacy ingestion
    endpoints, as well as sets up token and DSN authentication helpers
    """

    @property
    def endpoint_with_org(self):
        raise NotImplementedError(f"implement for {type(self).__module__}.{type(self).__name__}")

    @property
    def dsn_auth_headers(self):
        return {"HTTP_AUTHORIZATION": f"DSN {self.project_key.dsn_public}"}

    @property
    def token_auth_headers(self):
        return {"HTTP_AUTHORIZATION": f"Bearer {self.token.token}"}

    def setUp(self):
        super().setUp()
        # DSN based auth
        self.project_key = self.create_project_key()

        # Token based auth
        sentry_app = self.create_sentry_app(
            organization=self.organization,
            scopes=["project:write"],
        )
        app = self.create_sentry_app_installation(
            slug=sentry_app.slug, organization=self.organization
        )
        self.token = self.create_internal_integration_token(app, user=self.user)

    def _get_path_functions(self):
        # Monitor paths are supported both with an org slug and without.  We test both as long as we support both.
        # Because removing old urls takes time and consideration of the cost of breaking lingering references, a
        # decision to permanently remove either path schema is a TODO.
        return (
            lambda monitor_slug: reverse(self.endpoint, args=[monitor_slug]),
            lambda monitor_slug: reverse(
                self.endpoint_with_org, args=[self.organization.slug, monitor_slug]
            ),
        )<|MERGE_RESOLUTION|>--- conflicted
+++ resolved
@@ -491,17 +491,8 @@
             yield
 
 
-<<<<<<< HEAD
-class TransactionTestCase(BaseTestCase, TransactionTestCase):
-    def setUp(self):
-        super().setUp()
-
-    def tearDown(self):
-        super().tearDown()
-=======
 class TransactionTestCase(BaseTestCase, DjangoTransactionTestCase):
     pass
->>>>>>> 5acc80ec
 
 
 class PerformanceIssueTestCase(BaseTestCase):
