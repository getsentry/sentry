from __future__ import annotations

import hashlib
import importlib.metadata
import inspect
import os.path
import re
import time
from contextlib import contextmanager
from datetime import datetime, timedelta, timezone
from io import BytesIO
from typing import Any, Dict, List, Literal, Mapping, Optional, Sequence, Union
from unittest import mock
from urllib.parse import urlencode
from uuid import uuid4
from zlib import compress

import pytest
import requests
import responses
import sentry_kafka_schemas
from click.testing import CliRunner
from django.conf import settings
from django.contrib.auth import login
from django.contrib.auth.models import AnonymousUser
from django.core import signing
from django.core.cache import cache
from django.db import DEFAULT_DB_ALIAS, connection, connections
from django.db.migrations.executor import MigrationExecutor
from django.http import HttpRequest
from django.test import TestCase as DjangoTestCase
from django.test import TransactionTestCase as DjangoTransactionTestCase
from django.test import override_settings
from django.test.utils import CaptureQueriesContext
from django.urls import resolve, reverse
from django.utils import timezone as django_timezone
from django.utils.functional import cached_property
from requests.utils import CaseInsensitiveDict, get_encoding_from_headers
from rest_framework import status
from rest_framework.test import APITestCase as BaseAPITestCase
from sentry_relay.consts import SPAN_STATUS_NAME_TO_CODE
from snuba_sdk import Granularity, Limit, Offset
from snuba_sdk.conditions import BooleanCondition, Condition, ConditionGroup

from sentry import auth, eventstore
from sentry.auth.authenticators.totp import TotpInterface
from sentry.auth.provider import Provider
from sentry.auth.providers.dummy import DummyProvider
from sentry.auth.providers.saml2.activedirectory.apps import ACTIVE_DIRECTORY_PROVIDER_NAME
from sentry.auth.staff import COOKIE_DOMAIN as STAFF_COOKIE_DOMAIN
from sentry.auth.staff import COOKIE_NAME as STAFF_COOKIE_NAME
from sentry.auth.staff import COOKIE_PATH as STAFF_COOKIE_PATH
from sentry.auth.staff import COOKIE_SALT as STAFF_COOKIE_SALT
from sentry.auth.staff import COOKIE_SECURE as STAFF_COOKIE_SECURE
from sentry.auth.staff import Staff
from sentry.auth.superuser import COOKIE_DOMAIN as SU_COOKIE_DOMAIN
from sentry.auth.superuser import COOKIE_NAME as SU_COOKIE_NAME
from sentry.auth.superuser import COOKIE_PATH as SU_COOKIE_PATH
from sentry.auth.superuser import COOKIE_SALT as SU_COOKIE_SALT
from sentry.auth.superuser import COOKIE_SECURE as SU_COOKIE_SECURE
from sentry.auth.superuser import ORG_ID as SU_ORG_ID
from sentry.auth.superuser import Superuser
from sentry.event_manager import EventManager
from sentry.eventstore.models import Event
from sentry.eventstream.snuba import SnubaEventStream
from sentry.issues.grouptype import NoiseConfig, PerformanceNPlusOneGroupType
from sentry.issues.ingest import send_issue_occurrence_to_eventstream
from sentry.mail import mail_adapter
from sentry.mediators.project_rules.creator import Creator
from sentry.models.apitoken import ApiToken
from sentry.models.authprovider import AuthProvider as AuthProviderModel
from sentry.models.commit import Commit
from sentry.models.commitauthor import CommitAuthor
from sentry.models.dashboard import Dashboard
from sentry.models.dashboard_widget import (
    DashboardWidget,
    DashboardWidgetDisplayTypes,
    DashboardWidgetQuery,
)
from sentry.models.deletedorganization import DeletedOrganization
from sentry.models.deploy import Deploy
from sentry.models.environment import Environment
from sentry.models.files.file import File
from sentry.models.groupmeta import GroupMeta
from sentry.models.identity import Identity, IdentityProvider, IdentityStatus
from sentry.models.notificationsettingoption import NotificationSettingOption
from sentry.models.notificationsettingprovider import NotificationSettingProvider
from sentry.models.options.project_option import ProjectOption
from sentry.models.options.user_option import UserOption
from sentry.models.organization import Organization
from sentry.models.organizationmember import OrganizationMember
from sentry.models.project import Project
from sentry.models.release import Release
from sentry.models.releasecommit import ReleaseCommit
from sentry.models.repository import Repository
from sentry.models.rule import RuleSource
from sentry.models.user import User
from sentry.models.useremail import UserEmail
from sentry.monitors.models import Monitor, MonitorEnvironment, MonitorType, ScheduleType
from sentry.plugins.base import plugins
from sentry.replays.lib.event_linking import transform_event_for_linking_payload
from sentry.replays.models import ReplayRecordingSegment
from sentry.rules.base import RuleBase
from sentry.search.events.constants import (
    METRIC_FRUSTRATED_TAG_VALUE,
    METRIC_SATISFACTION_TAG_KEY,
    METRIC_SATISFIED_TAG_VALUE,
    METRIC_TOLERATED_TAG_VALUE,
    METRICS_MAP,
    SPAN_METRICS_MAP,
)
from sentry.sentry_metrics import indexer
from sentry.sentry_metrics.aggregation_option_registry import AggregationOption
from sentry.sentry_metrics.configuration import UseCaseKey
from sentry.sentry_metrics.use_case_id_registry import METRIC_PATH_MAPPING, UseCaseID
from sentry.silo import SiloMode, SingleProcessSiloModeState
from sentry.snuba.dataset import EntityKey
from sentry.snuba.metrics.datasource import get_series
from sentry.snuba.metrics.extraction import OnDemandMetricSpec
from sentry.snuba.metrics.naming_layer.public import TransactionMetricKey
from sentry.tagstore.snuba.backend import SnubaTagStorage
from sentry.testutils.factories import get_fixture_path
from sentry.testutils.helpers.datetime import before_now, iso_format
from sentry.testutils.helpers.notifications import TEST_ISSUE_OCCURRENCE
from sentry.testutils.helpers.slack import install_slack
from sentry.testutils.pytest.selenium import Browser
from sentry.types.condition_activity import ConditionActivity, ConditionActivityType
from sentry.utils import json
from sentry.utils.auth import SsoSession
from sentry.utils.dates import to_timestamp
from sentry.utils.json import dumps_htmlsafe
from sentry.utils.performance_issues.performance_detection import detect_performance_problems
from sentry.utils.retries import TimedRetryPolicy
from sentry.utils.samples import load_data
from sentry.utils.snuba import _snuba_pool

from ..services.hybrid_cloud.organization.serial import serialize_rpc_organization
from ..shared_integrations.client.proxy import IntegrationProxyClient
from ..snuba.metrics import (
    MetricConditionField,
    MetricField,
    MetricGroupByField,
    MetricOrderByField,
    MetricsQuery,
    get_date_range,
)
from ..snuba.metrics.naming_layer.mri import SessionMRI, TransactionMRI, parse_mri
from .asserts import assert_status_code
from .factories import Factories
from .fixtures import Fixtures
from .helpers import AuthProvider, Feature, TaskRunner, override_options, parse_queries
from .silo import assume_test_silo_mode
from .skips import requires_snuba

__all__ = (
    "TestCase",
    "TransactionTestCase",
    "APITestCase",
    "TwoFactorAPITestCase",
    "AuthProviderTestCase",
    "RuleTestCase",
    "PermissionTestCase",
    "PluginTestCase",
    "CliTestCase",
    "AcceptanceTestCase",
    "IntegrationTestCase",
    "SnubaTestCase",
    "BaseMetricsTestCase",
    "BaseMetricsLayerTestCase",
    "BaseIncidentsTest",
    "IntegrationRepositoryTestCase",
    "ReleaseCommitPatchTest",
    "SetRefsTestCase",
    "OrganizationDashboardWidgetTestCase",
    "SCIMTestCase",
    "SCIMAzureTestCase",
    "MetricsEnhancedPerformanceTestCase",
    "MetricsAPIBaseTestCase",
    "OrganizationMetricMetaIntegrationTestCase",
    "ProfilesSnubaTestCase",
    "ReplaysAcceptanceTestCase",
    "ReplaysSnubaTestCase",
    "MonitorTestCase",
    "MonitorIngestTestCase",
)

from ..types.region import get_region_by_name

DEFAULT_USER_AGENT = "Mozilla/5.0 (Windows NT 6.1) AppleWebKit/537.36 (KHTML, like Gecko) Chrome/41.0.2228.0 Safari/537.36"

DETECT_TESTCASE_MISUSE = os.environ.get("SENTRY_DETECT_TESTCASE_MISUSE") == "1"
SILENCE_MIXED_TESTCASE_MISUSE = os.environ.get("SENTRY_SILENCE_MIXED_TESTCASE_MISUSE") == "1"

SessionOrTransactionMRI = Union[SessionMRI, TransactionMRI]


class BaseTestCase(Fixtures):
    def assertRequiresAuthentication(self, path, method="GET"):
        resp = getattr(self.client, method.lower())(path)
        assert resp.status_code == 302
        assert resp["Location"].startswith("http://testserver" + reverse("sentry-login"))

    @pytest.fixture(autouse=True)
    def setup_dummy_auth_provider(self):
        auth.register("dummy", DummyProvider)
        self.addCleanup(auth.unregister, "dummy", DummyProvider)

    def tasks(self):
        return TaskRunner()

    @pytest.fixture(autouse=True)
    def polyfill_capture_on_commit_callbacks(self, django_capture_on_commit_callbacks):
        """
        https://pytest-django.readthedocs.io/en/latest/helpers.html#django_capture_on_commit_callbacks

        pytest-django comes with its own polyfill of this Django helper for
        older Django versions, so we're using that.
        """
        self.capture_on_commit_callbacks = django_capture_on_commit_callbacks

    @pytest.fixture(autouse=True)
    def expose_stale_database_reads(self, stale_database_reads):
        self.stale_database_reads = stale_database_reads

    def feature(self, names):
        """
        >>> with self.feature({'feature:name': True})
        >>>     # ...
        """
        return Feature(names)

    def auth_provider(self, name, cls):
        """
        >>> with self.auth_provider('name', Provider)
        >>>     # ...
        """
        return AuthProvider(name, cls)

    def save_session(self):
        self.session.save()
        self.save_cookie(
            name=settings.SESSION_COOKIE_NAME,
            value=self.session.session_key,
            max_age=None,
            path="/",
            domain=settings.SESSION_COOKIE_DOMAIN,
            secure=settings.SESSION_COOKIE_SECURE or None,
            expires=None,
        )

    def save_cookie(self, name, value, **params):
        self.client.cookies[name] = value
        self.client.cookies[name].update({k.replace("_", "-"): v for k, v in params.items()})

    def make_request(
        self,
        user=None,
        auth=None,
        method=None,
        is_superuser=False,
        path="/",
        secure_scheme=False,
        subdomain=None,
        *,
        GET: dict[str, str] | None = None,
    ) -> HttpRequest:
        request = HttpRequest()
        if subdomain:
            setattr(request, "subdomain", subdomain)
        if method:
            request.method = method
        request.path = path
        request.META["REMOTE_ADDR"] = "127.0.0.1"
        request.META["SERVER_NAME"] = "testserver"
        request.META["SERVER_PORT"] = 80
        if GET is not None:
            for k, v in GET.items():
                request.GET[k] = v
        if secure_scheme:
            secure_header = settings.SECURE_PROXY_SSL_HEADER
            request.META[secure_header[0]] = secure_header[1]

        # order matters here, session -> user -> other things
        request.session = self.session
        request.auth = auth
        request.user = user or AnonymousUser()
        # must happen after request.user/request.session is populated
        request.superuser = Superuser(request)
        request.staff = Staff(request)
        if is_superuser:
            # XXX: this is gross, but it's a one-off and apis change only once in a great while
            request.superuser.set_logged_in(user)
        request.is_superuser = lambda: request.superuser.is_active
        request.successful_authenticator = None
        return request

    # TODO(dcramer): ideally superuser_sso would be False by default, but that would require
    # a lot of tests changing
    @TimedRetryPolicy.wrap(timeout=5)
    def login_as(
        self,
        user,
        organization_id=None,
        organization_ids=None,
        superuser=False,
        superuser_sso=True,
        staff=False,
    ):
        if isinstance(user, OrganizationMember):
            with assume_test_silo_mode(SiloMode.CONTROL):
                user = User.objects.get(id=user.user_id)

        user.backend = settings.AUTHENTICATION_BACKENDS[0]

        request = self.make_request()
        with assume_test_silo_mode(SiloMode.CONTROL):
            login(request, user)
        request.user = user

        if organization_ids is None:
            organization_ids = set()
        else:
            organization_ids = set(organization_ids)
        if superuser and superuser_sso is not False:
            if SU_ORG_ID:
                organization_ids.add(SU_ORG_ID)
        if organization_id:
            organization_ids.add(organization_id)

        # TODO(dcramer): ideally this would get abstracted
        if organization_ids:
            for o in organization_ids:
                sso_session = SsoSession.create(o)
                self.session[sso_session.session_key] = sso_session.to_dict()

        # logging in implicitly binds superuser, but for test cases we
        # want that action to be explicit to avoid accidentally testing
        # superuser-only code
        if not superuser:
            # XXX(dcramer): we're calling the internal method to avoid logging
            request.superuser._set_logged_out()
        elif request.user.is_superuser and superuser:
            request.superuser.set_logged_in(request.user)
            # XXX(dcramer): awful hack to ensure future attempts to instantiate
            # the Superuser object are successful
            self.save_cookie(
                name=SU_COOKIE_NAME,
                value=signing.get_cookie_signer(salt=SU_COOKIE_NAME + SU_COOKIE_SALT).sign(
                    request.superuser.token
                ),
                max_age=None,
                path=SU_COOKIE_PATH,
                domain=SU_COOKIE_DOMAIN,
                secure=SU_COOKIE_SECURE or None,
                expires=None,
            )
        # XXX(schew2381): Same as above, but for staff
        if not staff:
            request.staff._set_logged_out()
        elif request.user.is_staff and staff:
            request.staff.set_logged_in(request.user)
            self.save_cookie(
                name=STAFF_COOKIE_NAME,
                value=signing.get_cookie_signer(salt=STAFF_COOKIE_NAME + STAFF_COOKIE_SALT).sign(
                    request.staff.token
                ),
                max_age=None,
                path=STAFF_COOKIE_PATH,
                domain=STAFF_COOKIE_DOMAIN,
                secure=STAFF_COOKIE_SECURE or None,
                expires=None,
            )
        # Save the session values.
        self.save_session()

    def load_fixture(self, filepath):
        with open(get_fixture_path(filepath), "rb") as fp:
            return fp.read()

    def _pre_setup(self):
        super()._pre_setup()

        cache.clear()
        ProjectOption.objects.clear_local_cache()
        GroupMeta.objects.clear_local_cache()

    def _post_teardown(self):
        super()._post_teardown()

    def options(self, options):
        """
        A context manager that temporarily sets a global option and reverts
        back to the original value when exiting the context.
        """
        return override_options(options)

    def assert_valid_deleted_log(self, deleted_log, original_object):
        assert deleted_log is not None
        assert original_object.name == deleted_log.name

        assert deleted_log.name == original_object.name
        assert deleted_log.slug == original_object.slug

        if not isinstance(deleted_log, DeletedOrganization):
            assert deleted_log.organization_id == original_object.organization.id
            assert deleted_log.organization_name == original_object.organization.name
            assert deleted_log.organization_slug == original_object.organization.slug

        assert deleted_log.date_created == original_object.date_added
        assert deleted_log.date_deleted >= deleted_log.date_created

    def assertWriteQueries(self, queries, debug=False, *args, **kwargs):
        func = kwargs.pop("func", None)
        using = kwargs.pop("using", DEFAULT_DB_ALIAS)
        conn = connections[using]

        context = _AssertQueriesContext(self, queries, debug, conn)
        if func is None:
            return context

        with context:
            func(*args, **kwargs)

    def get_mock_uuid(self):
        class uuid:
            hex = "abc123"
            bytes = b"\x00\x01\x02"

        return uuid


class _AssertQueriesContext(CaptureQueriesContext):
    def __init__(self, test_case, queries, debug, connection):
        self.test_case = test_case
        self.queries = queries
        self.debug = debug
        super().__init__(connection)

    def __exit__(self, exc_type, exc_value, traceback):
        super().__exit__(exc_type, exc_value, traceback)
        if exc_type is not None:
            return

        parsed_queries = parse_queries(self.captured_queries)

        if self.debug:
            import pprint

            pprint.pprint("====================== Raw Queries ======================")
            pprint.pprint(self.captured_queries)
            pprint.pprint("====================== Table writes ======================")
            pprint.pprint(parsed_queries)

        for table, num in parsed_queries.items():
            expected = self.queries.get(table, 0)
            if expected == 0:
                import pprint

                pprint.pprint(
                    "WARNING: no query against %s emitted, add debug=True to see all the queries"
                    % (table)
                )
            else:
                self.test_case.assertTrue(
                    num == expected,
                    "%d write queries expected on `%s`, got %d, add debug=True to see all the queries"
                    % (expected, table, num),
                )

        for table, num in self.queries.items():
            executed = parsed_queries.get(table, None)
            self.test_case.assertFalse(
                executed is None,
                "no query against %s emitted, add debug=True to see all the queries" % (table),
            )


@override_settings(ROOT_URLCONF="sentry.web.urls")
class TestCase(BaseTestCase, DjangoTestCase):
    # We need Django to flush all databases.
    databases: set[str] | str = "__all__"

    @contextmanager
    def auto_select_silo_mode_on_redirects(self):
        """
        Tests that utilize follow=True may follow redirects between silo modes.  This isn't ideal but convenient for
        testing certain work flows.  Using this context manager, the silo mode in the test will swap automatically
        for each view's decorator in order to prevent otherwise unavoidable SiloAvailability errors.
        """
        old_request = self.client.request

        def request(**request: Any) -> Any:
            resolved = resolve(request["PATH_INFO"])
            view_class = getattr(resolved.func, "view_class", None)
            if view_class is not None:
                endpoint_silo_limit = getattr(view_class, "silo_limit", None)
                if endpoint_silo_limit:
                    for mode in endpoint_silo_limit.modes:
                        if mode is SiloMode.MONOLITH or mode is SiloMode.get_current_mode():
                            continue
                        region = None
                        if mode is SiloMode.REGION:
                            # TODO: Can we infer the correct region here?  would need to package up the
                            # the request dictionary into a higher level object, which also involves invoking
                            # _base_environ and maybe other logic buried in Client.....
                            region = get_region_by_name(settings.SENTRY_MONOLITH_REGION)
                        with (
                            SingleProcessSiloModeState.exit(),
                            SingleProcessSiloModeState.enter(mode, region),
                        ):
                            return old_request(**request)
            return old_request(**request)

        with mock.patch.object(self.client, "request", new=request):
            yield

    # Ensure that testcases that ask for DB setup actually make use of the
    # DB. If they don't, they're wasting CI time.
    if DETECT_TESTCASE_MISUSE:

        @pytest.fixture(autouse=True, scope="class")
        def _require_db_usage(self, request):
            class State:
                used_db = {}
                base = request.cls

            state = State()

            yield state

            did_not_use = set()
            did_use = set()
            for name, used in state.used_db.items():
                if used:
                    did_use.add(name)
                else:
                    did_not_use.add(name)

            if did_not_use and not did_use:
                pytest.fail(
                    f"none of the test functions in {state.base} used the DB! Use `unittest.TestCase` "
                    f"instead of `sentry.testutils.TestCase` for those kinds of tests."
                )
            elif did_not_use and did_use and not SILENCE_MIXED_TESTCASE_MISUSE:
                pytest.fail(
                    f"Some of the test functions in {state.base} used the DB and some did not! "
                    f"test functions using the db: {did_use}\n"
                    f"Use `unittest.TestCase` instead of `sentry.testutils.TestCase` for the tests not using the db."
                )

        @pytest.fixture(autouse=True, scope="function")
        def _check_function_for_db(self, request, monkeypatch, _require_db_usage):
            from django.db.backends.base.base import BaseDatabaseWrapper

            real_ensure_connection = BaseDatabaseWrapper.ensure_connection

            state = _require_db_usage

            def ensure_connection(*args, **kwargs):
                for info in inspect.stack():
                    frame = info.frame
                    try:
                        first_arg_name = frame.f_code.co_varnames[0]
                        first_arg = frame.f_locals[first_arg_name]
                    except LookupError:
                        continue

                    # make an exact check here for two reasons.  One is that this is
                    # good enough as we do not expect subclasses, secondly however because
                    # it turns out doing an isinstance check on untrusted input can cause
                    # bad things to happen because it's hookable.  In particular this
                    # blows through max recursion limits here if it encounters certain types
                    # of broken lazy proxy objects.
                    if type(first_arg) is state.base and info.function in state.used_db:
                        state.used_db[info.function] = True
                        break

                return real_ensure_connection(*args, **kwargs)

            monkeypatch.setattr(BaseDatabaseWrapper, "ensure_connection", ensure_connection)
            state.used_db[request.function.__name__] = False
            yield


class TransactionTestCase(BaseTestCase, DjangoTransactionTestCase):
    # We need Django to flush all databases.
    databases: set[str] | str = "__all__"

    pass


class PerformanceIssueTestCase(BaseTestCase):
    # We need Django to flush all databases.
    databases: set[str] | str = "__all__"

    def create_performance_issue(
        self,
        tags=None,
        contexts=None,
        fingerprint=None,
        transaction=None,
        event_data=None,
        issue_type=None,
        noise_limit=0,
        project_id=None,
        detector_option="performance.issues.n_plus_one_db.problem-creation",
        user_data=None,
    ):
        if issue_type is None:
            issue_type = PerformanceNPlusOneGroupType
        if event_data is None:
            event_data = load_data(
                "transaction-n-plus-one",
                timestamp=before_now(minutes=10),
            )
        if tags is not None:
            event_data["tags"] = tags
        if contexts is not None:
            event_data["contexts"] = contexts
        if transaction:
            event_data["transaction"] = transaction
        if project_id is None:
            project_id = self.project.id
        if user_data:
            event_data["user"] = user_data

        perf_event_manager = EventManager(event_data)
        perf_event_manager.normalize()

        def detect_performance_problems_interceptor(data: Event, project: Project):
            perf_problems = detect_performance_problems(data, project)
            if fingerprint:
                for perf_problem in perf_problems:
                    perf_problem.fingerprint = fingerprint
            return perf_problems

        with mock.patch(
            "sentry.issues.ingest.send_issue_occurrence_to_eventstream",
            side_effect=send_issue_occurrence_to_eventstream,
        ) as mock_eventstream, mock.patch(
            "sentry.event_manager.detect_performance_problems",
            side_effect=detect_performance_problems_interceptor,
        ), mock.patch.object(
            issue_type, "noise_config", new=NoiseConfig(noise_limit, timedelta(minutes=1))
        ), override_options(
            {"performance.issues.all.problem-detection": 1.0, detector_option: 1.0}
        ):
            event = perf_event_manager.save(project_id)
            if mock_eventstream.call_args:
                event = event.for_group(mock_eventstream.call_args[0][2].group)
                event.occurrence = mock_eventstream.call_args[0][1]
            return event


class APITestCase(BaseTestCase, BaseAPITestCase):
    """
    Extend APITestCase to inherit access to `client`, an object with methods
    that simulate API calls to Sentry, and the helper `get_response`, which
    combines and simplifies a lot of tedious parts of making API calls in tests.
    When creating API tests, use a new class per endpoint-method pair. The class
    must set the string `endpoint`.
    """

    # We need Django to flush all databases.
    databases: set[str] | str = "__all__"

    method = "get"

    @property
    def endpoint(self):
        raise NotImplementedError(f"implement for {type(self).__module__}.{type(self).__name__}")

    def get_response(self, *args, **params):
        """
        Simulate an API call to the test case's URI and method.

        :param params:
            Note: These names are intentionally a little funny to prevent name
             collisions with real API arguments.
            * extra_headers: (Optional) Dict mapping keys to values that will be
             passed as request headers.
            * qs_params: (Optional) Dict mapping keys to values that will be
             url-encoded into a API call's query string.
            * raw_data: (Optional) Sometimes we want to precompute the JSON body.
        :returns Response object
        """
        url = reverse(self.endpoint, args=args)
        # In some cases we want to pass querystring params to put/post, handle
        # this here.
        if "qs_params" in params:
            query_string = urlencode(params.pop("qs_params"), doseq=True)
            url = f"{url}?{query_string}"

        headers = params.pop("extra_headers", {})
        raw_data = params.pop("raw_data", None)
        if raw_data and isinstance(raw_data, bytes):
            raw_data = raw_data.decode("utf-8")
        if raw_data and isinstance(raw_data, str):
            raw_data = json.loads(raw_data)
        data = raw_data or params
        method = params.pop("method", self.method).lower()

        return getattr(self.client, method)(url, format="json", data=data, **headers)

    def get_success_response(self, *args, **params):
        """
        Call `get_response` (see above) and assert the response's status code.

        :param params:
            * status_code: (Optional) Assert that the response's status code is
            a specific code. Omit to assert any successful status_code.
        :returns Response object
        """
        status_code = params.pop("status_code", None)

        if status_code and status_code >= 400:
            raise Exception("status_code must be < 400")

        method = params.pop("method", self.method).lower()

        response = self.get_response(*args, method=method, **params)

        if status_code:
            assert_status_code(response, status_code)
        elif method == "get":
            assert_status_code(response, status.HTTP_200_OK)
        # TODO(mgaeta): Add the other methods.
        # elif method == "post":
        #     assert_status_code(response, status.HTTP_201_CREATED)
        elif method == "put":
            assert_status_code(response, status.HTTP_200_OK)
        elif method == "delete":
            assert_status_code(response, status.HTTP_204_NO_CONTENT)
        else:
            # TODO(mgaeta): Add other methods.
            assert_status_code(response, 200, 300)

        return response

    def get_error_response(self, *args, **params):
        """
        Call `get_response` (see above) and assert that the response's status
        code is an error code. Basically it's syntactic sugar.

        :param params:
            * status_code: (Optional) Assert that the response's status code is
            a specific error code. Omit to assert any error status_code.
        :returns Response object
        """
        status_code = params.pop("status_code", None)

        if status_code and status_code < 400:
            raise Exception("status_code must be >= 400 (an error status code)")

        response = self.get_response(*args, **params)

        if status_code:
            assert_status_code(response, status_code)
        else:
            assert_status_code(response, 400, 600)

        return response

    def get_cursor_headers(self, response):
        return [
            link["cursor"]
            for link in requests.utils.parse_header_links(
                response.get("link").rstrip(">").replace(">,<", ",<")
            )
        ]

    # The analytics event `name` was called with `kwargs` being a subset of its properties
    def analytics_called_with_args(self, fn, name, **kwargs):
        for call_args, call_kwargs in fn.call_args_list:
            event_name = call_args[0]
            if event_name == name:
                assert all(call_kwargs.get(key, None) == val for key, val in kwargs.items())
                return True
        return False

    @contextmanager
    def api_gateway_proxy_stubbed(self):
        """Mocks a fake api gateway proxy that redirects via Client objects"""

        def proxy_raw_request(
            method: str,
            url: str,
            headers: Mapping[str, str],
            params: Mapping[str, str] | None,
            data: Any,
            **kwds: Any,
        ) -> requests.Response:
            from django.test.client import Client

            client = Client()
            extra: Mapping[str, Any] = {
                f"HTTP_{k.replace('-', '_').upper()}": v for k, v in headers.items()
            }
            if params:
                url += "?" + urlencode(params)
            with assume_test_silo_mode(SiloMode.REGION):
                resp = getattr(client, method.lower())(
                    url, b"".join(data), headers["Content-Type"], **extra
                )
            response = requests.Response()
            response.status_code = resp.status_code
            response.headers = CaseInsensitiveDict(resp.headers)
            response.encoding = get_encoding_from_headers(response.headers)
            response.raw = BytesIO(resp.content)
            return response

        with mock.patch(
            "sentry.hybridcloud.apigateway.proxy.external_request", new=proxy_raw_request
        ):
            yield


class TwoFactorAPITestCase(APITestCase):
    @cached_property
    def path_2fa(self):
        return reverse("sentry-account-settings-security")

    def enable_org_2fa(self, organization):
        organization.flags.require_2fa = True
        organization.save()

    def api_enable_org_2fa(self, organization, user):
        self.login_as(user)
        url = reverse(
            "sentry-api-0-organization-details", kwargs={"organization_slug": organization.slug}
        )
        return self.client.put(url, data={"require2FA": True})

    def api_disable_org_2fa(self, organization, user):
        url = reverse(
            "sentry-api-0-organization-details", kwargs={"organization_slug": organization.slug}
        )
        return self.client.put(url, data={"require2FA": False})

    def assert_can_enable_org_2fa(self, organization, user, status_code=200):
        self.__helper_enable_organization_2fa(organization, user, status_code)

    def assert_cannot_enable_org_2fa(self, organization, user, status_code, err_msg=None):
        self.__helper_enable_organization_2fa(organization, user, status_code, err_msg)

    def __helper_enable_organization_2fa(self, organization, user, status_code, err_msg=None):
        response = self.api_enable_org_2fa(organization, user)
        assert response.status_code == status_code
        if err_msg:
            assert err_msg.encode("utf-8") in response.content
        organization = Organization.objects.get(id=organization.id)

        if 200 <= status_code < 300:
            assert organization.flags.require_2fa
        else:
            assert not organization.flags.require_2fa

    def add_2fa_users_to_org(self, organization, num_of_users=10, num_with_2fa=5):
        non_compliant_members = []
        for num in range(0, num_of_users):
            user = self.create_user("foo_%s@example.com" % num)
            self.create_member(organization=organization, user=user)
            if num_with_2fa:
                TotpInterface().enroll(user)
                num_with_2fa -= 1
            else:
                non_compliant_members.append(user.email)
        return non_compliant_members


class AuthProviderTestCase(TestCase):
    provider: type[Provider] = DummyProvider
    provider_name = "dummy"

    def setUp(self):
        super().setUp()
        # TestCase automatically sets up dummy provider
        if self.provider_name != "dummy" or self.provider != DummyProvider:
            auth.register(self.provider_name, self.provider)
            self.addCleanup(auth.unregister, self.provider_name, self.provider)


class RuleTestCase(TestCase):
    @property
    def rule_cls(self):
        raise NotImplementedError(f"implement for {type(self).__module__}.{type(self).__name__}")

    def get_event(self):
        return self.event

    def get_rule(self, **kwargs):
        kwargs.setdefault("project", self.project)
        kwargs.setdefault("data", {})
        return self.rule_cls(**kwargs)

    def get_state(self, **kwargs):
        from sentry.rules import EventState

        kwargs.setdefault("is_new", True)
        kwargs.setdefault("is_regression", True)
        kwargs.setdefault("is_new_group_environment", True)
        kwargs.setdefault("has_reappeared", True)
        kwargs.setdefault("has_escalated", False)
        return EventState(**kwargs)

    def get_condition_activity(self, **kwargs) -> ConditionActivity:
        kwargs.setdefault("group_id", self.event.group.id)
        kwargs.setdefault("type", ConditionActivityType.CREATE_ISSUE)
        kwargs.setdefault("timestamp", self.event.datetime)
        return ConditionActivity(**kwargs)

    def passes_activity(
        self,
        rule: RuleBase,
        condition_activity: Optional[ConditionActivity] = None,
        event_map: Optional[Dict[str, Any]] = None,
    ):
        if condition_activity is None:
            condition_activity = self.get_condition_activity()
        if event_map is None:
            event_map = {}
        return rule.passes_activity(condition_activity, event_map)

    def assertPasses(self, rule, event=None, **kwargs):
        if event is None:
            event = self.event
        state = self.get_state(**kwargs)
        assert rule.passes(event, state) is True

    def assertDoesNotPass(self, rule, event=None, **kwargs):
        if event is None:
            event = self.event
        state = self.get_state(**kwargs)
        assert rule.passes(event, state) is False


class PermissionTestCase(TestCase):
    def setUp(self):
        super().setUp()
        self.owner = self.create_user(is_superuser=False)
        self.organization = self.create_organization(
            owner=self.owner, flags=0  # disable default allow_joinleave access
        )
        self.team = self.create_team(organization=self.organization)

    def assert_can_access(self, user, path, method="GET", **kwargs):
        self.login_as(user, superuser=user.is_superuser)
        resp = getattr(self.client, method.lower())(path, **kwargs)
        assert resp.status_code >= 200 and resp.status_code < 300
        return resp

    def assert_cannot_access(self, user, path, method="GET", **kwargs):
        self.login_as(user, superuser=user.is_superuser)
        resp = getattr(self.client, method.lower())(path, **kwargs)
        assert resp.status_code >= 300

    def assert_member_can_access(self, path, **kwargs):
        return self.assert_role_can_access(path, "member", **kwargs)

    def assert_manager_can_access(self, path, **kwargs):
        return self.assert_role_can_access(path, "manager", **kwargs)

    def assert_teamless_member_can_access(self, path, **kwargs):
        user = self.create_user(is_superuser=False)
        self.create_member(user=user, organization=self.organization, role="member", teams=[])

        self.assert_can_access(user, path, **kwargs)

    def assert_member_cannot_access(self, path, **kwargs):
        return self.assert_role_cannot_access(path, "member", **kwargs)

    def assert_manager_cannot_access(self, path, **kwargs):
        return self.assert_role_cannot_access(path, "manager", **kwargs)

    def assert_teamless_member_cannot_access(self, path, **kwargs):
        user = self.create_user(is_superuser=False)
        self.create_member(user=user, organization=self.organization, role="member", teams=[])

        self.assert_cannot_access(user, path, **kwargs)

    def assert_team_admin_can_access(self, path, **kwargs):
        return self.assert_role_can_access(path, "admin", **kwargs)

    def assert_teamless_admin_can_access(self, path, **kwargs):
        user = self.create_user(is_superuser=False)
        self.create_member(user=user, organization=self.organization, role="admin", teams=[])

        self.assert_can_access(user, path, **kwargs)

    def assert_team_admin_cannot_access(self, path, **kwargs):
        return self.assert_role_cannot_access(path, "admin", **kwargs)

    def assert_teamless_admin_cannot_access(self, path, **kwargs):
        user = self.create_user(is_superuser=False)
        self.create_member(user=user, organization=self.organization, role="admin", teams=[])

        self.assert_cannot_access(user, path, **kwargs)

    def assert_team_owner_can_access(self, path, **kwargs):
        return self.assert_role_can_access(path, "owner", **kwargs)

    def assert_owner_can_access(self, path, **kwargs):
        return self.assert_role_can_access(path, "owner", **kwargs)

    def assert_owner_cannot_access(self, path, **kwargs):
        return self.assert_role_cannot_access(path, "owner", **kwargs)

    def assert_non_member_cannot_access(self, path, **kwargs):
        user = self.create_user(is_superuser=False)
        self.assert_cannot_access(user, path, **kwargs)

    def assert_role_can_access(self, path, role, **kwargs):
        user = self.create_user(is_superuser=False)
        self.create_member(user=user, organization=self.organization, role=role, teams=[self.team])

        return self.assert_can_access(user, path, **kwargs)

    def assert_role_cannot_access(self, path, role, **kwargs):
        user = self.create_user(is_superuser=False)
        self.create_member(user=user, organization=self.organization, role=role, teams=[self.team])

        self.assert_cannot_access(user, path, **kwargs)


@requires_snuba
class PluginTestCase(TestCase):
    @property
    def plugin(self):
        raise NotImplementedError(f"implement for {type(self).__module__}.{type(self).__name__}")

    def setUp(self):
        super().setUp()

        # Old plugins, plugin is a class, new plugins, it's an instance
        # New plugins don't need to be registered
        if inspect.isclass(self.plugin):
            plugins.register(self.plugin)
            self.addCleanup(plugins.unregister, self.plugin)

    def assertAppInstalled(self, name, path):
        for ep in importlib.metadata.distribution("sentry").entry_points:
            if ep.group == "sentry.apps" and ep.name == name:
                assert ep.value == path
                return
        else:
            self.fail(f"Missing app from entry_points: {name!r}")

    def assertPluginInstalled(self, name, plugin):
        path = type(plugin).__module__ + ":" + type(plugin).__name__
        for ep in importlib.metadata.distribution("sentry").entry_points:
            if ep.group == "sentry.plugins" and ep.name == name:
                assert ep.value == path
                return
        else:
            self.fail(f"Missing plugin from entry_points: {name!r}")


class CliTestCase(TestCase):
    @cached_property
    def runner(self) -> CliRunner:
        return CliRunner()

    @property
    def command(self):
        raise NotImplementedError(f"implement for {type(self).__module__}.{type(self).__name__}")

    default_args = []

    def invoke(self, *args, **kwargs):
        args += tuple(self.default_args)
        return self.runner.invoke(self.command, args, obj={}, **kwargs)


@pytest.mark.usefixtures("browser")
class AcceptanceTestCase(TransactionTestCase):
    browser: Browser

    @pytest.fixture(autouse=True)
    def _setup_today(self):
        with mock.patch(
            "django.utils.timezone.now",
            return_value=(datetime(2013, 5, 18, 15, 13, 58, 132928, tzinfo=timezone.utc)),
        ):
            yield

    def wait_for_loading(self):
        # NOTE: [data-test-id="loading-placeholder"] is not used here as
        # some dashboards have placeholders that never complete.
        self.browser.wait_until_not('[data-test-id="events-request-loading"]')
        self.browser.wait_until_not('[data-test-id="loading-indicator"]')
        self.browser.wait_until_not(".loading")

    def tearDown(self):
        # Avoid tests finishing before their API calls have finished.
        # NOTE: This is not fool-proof, it requires loading indicators to be
        # used when API requests are made.
        self.wait_for_loading()
        super().tearDown()

    def save_cookie(self, name, value, **params):
        self.browser.save_cookie(name=name, value=value, **params)

    def save_session(self):
        self.session.save()
        self.save_cookie(name=settings.SESSION_COOKIE_NAME, value=self.session.session_key)
        # Forward session cookie to django client.
        self.client.cookies[settings.SESSION_COOKIE_NAME] = self.session.session_key

    def dismiss_assistant(self, which=None):
        if which is None:
            which = ("issue", "issue_stream")
        if isinstance(which, str):
            which = [which]

        for item in which:
            res = self.client.put(
                "/api/0/assistant/",
                content_type="application/json",
                data=json.dumps({"guide": item, "status": "viewed", "useful": True}),
            )
            assert res.status_code == 201, res.content


class IntegrationTestCase(TestCase):
    @property
    def provider(self):
        raise NotImplementedError(f"implement for {type(self).__module__}.{type(self).__name__}")

    def setUp(self):
        from sentry.integrations.pipeline import IntegrationPipeline

        super().setUp()

        self.organization = self.create_organization(name="foo", owner=self.user)
        with assume_test_silo_mode(SiloMode.REGION):
            rpc_organization = serialize_rpc_organization(self.organization)

        self.login_as(self.user)
        self.request = self.make_request(self.user)
        # XXX(dcramer): this is a bit of a hack, but it helps contain this test
        self.pipeline = IntegrationPipeline(
            request=self.request, organization=rpc_organization, provider_key=self.provider.key
        )

        self.init_path = reverse(
            "sentry-organization-integrations-setup",
            kwargs={"organization_slug": self.organization.slug, "provider_id": self.provider.key},
        )

        self.setup_path = reverse(
            "sentry-extension-setup", kwargs={"provider_id": self.provider.key}
        )
        self.configure_path = f"/extensions/{self.provider.key}/configure/"

        self.pipeline.initialize()
        self.save_session()

    def assertDialogSuccess(self, resp):
        assert b'window.opener.postMessage({"success":true' in resp.content


@pytest.mark.snuba
@requires_snuba
class SnubaTestCase(BaseTestCase):
    """
    Mixin for enabling test case classes to talk to snuba
    Useful when you are working on acceptance tests or integration
    tests that require snuba.
    """

    # We need Django to flush all databases.
    databases: set[str] | str = "__all__"

    def setUp(self):
        super().setUp()
        self.init_snuba()

    @pytest.fixture(autouse=True)
    def initialize(self, reset_snuba, call_snuba):
        self.call_snuba = call_snuba

    @contextmanager
    def disable_snuba_query_cache(self):
        self.snuba_update_config({"use_readthrough_query_cache": 0, "use_cache": 0})
        yield
        self.snuba_update_config({"use_readthrough_query_cache": None, "use_cache": None})

    @classmethod
    def snuba_get_config(cls):
        return _snuba_pool.request("GET", "/config.json").data

    @classmethod
    def snuba_update_config(cls, config_vals):
        return _snuba_pool.request("POST", "/config.json", body=json.dumps(config_vals))

    def init_snuba(self):
        self.snuba_eventstream = SnubaEventStream()
        self.snuba_tagstore = SnubaTagStorage()

    def store_event(self, *args, **kwargs):
        """
        Simulates storing an event for testing.

        To set event title:
        - use "message": "{title}" field for errors
        - use "transaction": "{title}" field for transactions
        More info on event payloads: https://develop.sentry.dev/sdk/event-payloads/
        """
        with mock.patch("sentry.eventstream.insert", self.snuba_eventstream.insert):
            stored_event = Factories.store_event(*args, **kwargs)

            # Error groups
            stored_group = stored_event.group
            if stored_group is not None:
                self.store_group(stored_group)

            # Performance groups
            stored_groups = stored_event.groups
            if stored_groups is not None:
                for group in stored_groups:
                    self.store_group(group)
            return stored_event

    def wait_for_event_count(self, project_id, total, attempts=2):
        """
        Wait until the event count reaches the provided value or until attempts is reached.

        Useful when you're storing several events and need to ensure that snuba/clickhouse
        state has settled.
        """
        # Verify that events have settled in snuba's storage.
        # While snuba is synchronous, clickhouse isn't entirely synchronous.
        attempt = 0
        snuba_filter = eventstore.Filter(project_ids=[project_id])
        last_events_seen = 0

        while attempt < attempts:
            events = eventstore.backend.get_events(
                snuba_filter, referrer="test.wait_for_event_count"
            )
            last_events_seen = len(events)
            if len(events) >= total:
                break
            attempt += 1
            time.sleep(0.05)
        if attempt == attempts:
            assert (
                False
            ), f"Could not ensure that {total} event(s) were persisted within {attempt} attempt(s). Event count is instead currently {last_events_seen}."

    def bulk_store_sessions(self, sessions):
        assert (
            requests.post(
                settings.SENTRY_SNUBA + "/tests/entities/sessions/insert", data=json.dumps(sessions)
            ).status_code
            == 200
        )

    def build_session(self, **kwargs):
        session = {
            "session_id": str(uuid4()),
            "distinct_id": str(uuid4()),
            "status": "ok",
            "seq": 0,
            "retention_days": 90,
            "duration": 60.0,
            "errors": 0,
            "started": time.time() // 60 * 60,
            "received": time.time(),
        }
        # Support both passing the values for these field directly, and the full objects
        translators = [
            ("release", "version", "release"),
            ("environment", "name", "environment"),
            ("project_id", "id", "project"),
            ("org_id", "id", "organization"),
        ]
        for key, attr, default_attr in translators:
            if key not in kwargs:
                kwargs[key] = getattr(self, default_attr)
            val = kwargs[key]
            kwargs[key] = getattr(val, attr, val)
        session.update(kwargs)
        return session

    def store_session(self, session):
        self.bulk_store_sessions([session])

    def store_group(self, group):
        data = [self.__wrap_group(group)]
        assert (
            requests.post(
                settings.SENTRY_SNUBA + "/tests/entities/groupedmessage/insert",
                data=json.dumps(data),
            ).status_code
            == 200
        )

    def store_outcome(self, group):
        data = [self.__wrap_group(group)]
        assert (
            requests.post(
                settings.SENTRY_SNUBA + "/tests/entities/outcomes/insert", data=json.dumps(data)
            ).status_code
            == 200
        )

    def store_span(self, span):
        assert (
            requests.post(
                settings.SENTRY_SNUBA + "/tests/entities/spans/insert", data=json.dumps([span])
            ).status_code
            == 200
        )

    def store_spans(self, spans):
        assert (
            requests.post(
                settings.SENTRY_SNUBA + "/tests/entities/spans/insert", data=json.dumps(spans)
            ).status_code
            == 200
        )

    def to_snuba_time_format(self, datetime_value):
        date_format = "%Y-%m-%d %H:%M:%S%z"
        return datetime_value.strftime(date_format)

    def __wrap_group(self, group):
        return {
            "event": "change",
            "kind": "insert",
            "table": "sentry_groupedmessage",
            "columnnames": [
                "id",
                "logger",
                "level",
                "message",
                "status",
                "times_seen",
                "last_seen",
                "first_seen",
                "data",
                "score",
                "project_id",
                "time_spent_total",
                "time_spent_count",
                "resolved_at",
                "active_at",
                "is_public",
                "platform",
                "num_comments",
                "first_release_id",
                "short_id",
            ],
            "columnvalues": [
                group.id,
                group.logger,
                group.level,
                group.message,
                group.status,
                group.times_seen,
                self.to_snuba_time_format(group.last_seen),
                self.to_snuba_time_format(group.first_seen),
                group.data,
                group.score,
                group.project.id,
                group.time_spent_total,
                group.time_spent_count,
                group.resolved_at,
                self.to_snuba_time_format(group.active_at),
                group.is_public,
                group.platform,
                group.num_comments,
                group.first_release.id if group.first_release else None,
                group.short_id,
            ],
        }

    def snuba_insert(self, events):
        "Write a (wrapped) event (or events) to Snuba."

        if not isinstance(events, list):
            events = [events]

        assert (
            requests.post(
                settings.SENTRY_SNUBA + "/tests/entities/events/insert", data=json.dumps(events)
            ).status_code
            == 200
        )


class BaseSpansTestCase(SnubaTestCase):
    def store_span(
        self,
        project_id: int,
        span_id: str = "98230207e6e4a6ad",
        trace_id: str = "b2565c0d-f13c-4c00-a654-d2209e06e4bd",
        transaction_id: Optional[str] = None,
        profile_id: Optional[str] = None,
        metrics_summary: Optional[Mapping[str, Sequence[Mapping[str, Any]]]] = None,
        timestamp: Optional[datetime] = None,
        tags: Optional[Mapping[str, Any]] = None,
        store_only_summary: bool = False,
        is_segment: bool = False,
        duration_ms: int = 10,
<<<<<<< HEAD
        transaction: str = None,
        measurements: Optional[Mapping[str, Union[int, float]]] = None,
=======
        transaction: Optional[str] = None,
>>>>>>> bb93703f
    ):
        if timestamp is None:
            timestamp = datetime.now(tz=timezone.utc)

        payload = {
            "duration_ms": duration_ms,
            "exclusive_time_ms": 5,
            "is_segment": is_segment,
            "project_id": project_id,
            "received": datetime.now(tz=timezone.utc).timestamp(),
            "retention_days": 90,
            "sentry_tags": {"transaction": transaction or "/hello"},
            "span_id": span_id,
            "start_timestamp_ms": int(timestamp.timestamp() * 1000),
            "trace_id": trace_id,
        }

        if tags:
            payload["tags"] = tags
        if transaction_id:
            payload["event_id"] = transaction_id
        if profile_id:
            payload["profile_id"] = profile_id
        if metrics_summary:
            payload["_metrics_summary"] = metrics_summary
        if measurements:
            payload["measurements"] = {
                measurement: {"value": value} for measurement, value in measurements.items()
            }

        # We want to give the caller the possibility to store only a summary since the database does not deduplicate
        # on the span_id which makes the assumptions of a unique span_id in the database invalid.
        if not store_only_summary:
            self._snuba_insert(payload, "spans")

        if "_metrics_summary" in payload:
            self._snuba_insert(payload, "metrics_summaries")

    def _snuba_insert(self, payload, entity):
        response = requests.post(
            settings.SENTRY_SNUBA + f"/tests/entities/{entity}/insert", data=json.dumps([payload])
        )
        assert response.status_code == 200


class BaseMetricsTestCase(SnubaTestCase):
    snuba_endpoint = "/tests/entities/{entity}/insert"

    def store_session(self, session):
        """Mimic relays behavior of always emitting a metric for a started session,
        and emitting an additional one if the session is fatal
        https://github.com/getsentry/relay/blob/e3c064e213281c36bde5d2b6f3032c6d36e22520/relay-server/src/actors/envelopes.rs#L357
        """
        user = session.get("distinct_id")
        org_id = session["org_id"]
        project_id = session["project_id"]
        base_tags = {}
        if session.get("release") is not None:
            base_tags["release"] = session["release"]
        if session.get("environment") is not None:
            base_tags["environment"] = session["environment"]
        if session.get("abnormal_mechanism") is not None:
            base_tags["abnormal_mechanism"] = session["abnormal_mechanism"]

        # This check is not yet reflected in relay, see https://getsentry.atlassian.net/browse/INGEST-464
        user_is_nil = user is None or user == "00000000-0000-0000-0000-000000000000"

        def push(type, mri: str, tags, value):
            self.store_metric(
                org_id,
                project_id,
                type,
                mri,
                {**tags, **base_tags},
                int(
                    session["started"]
                    if isinstance(session["started"], (int, float))
                    else to_timestamp(session["started"])
                ),
                value,
                use_case_id=UseCaseID.SESSIONS,
            )

        # seq=0 is equivalent to relay's session.init, init=True is transformed
        # to seq=0 in Relay.
        if session["seq"] == 0:  # init
            push("counter", SessionMRI.RAW_SESSION.value, {"session.status": "init"}, +1)

        status = session["status"]

        # Mark the session as errored, which includes fatal sessions.
        if session.get("errors", 0) > 0 or status not in ("ok", "exited"):
            push("set", SessionMRI.RAW_ERROR.value, {}, session["session_id"])
            if not user_is_nil:
                push("set", SessionMRI.RAW_USER.value, {"session.status": "errored"}, user)
        elif not user_is_nil:
            push("set", SessionMRI.RAW_USER.value, {}, user)

        if status in ("abnormal", "crashed"):  # fatal
            push("counter", SessionMRI.RAW_SESSION.value, {"session.status": status}, +1)
            if not user_is_nil:
                push("set", SessionMRI.RAW_USER.value, {"session.status": status}, user)

        if status == "exited":
            if session["duration"] is not None:
                push(
                    "distribution",
                    SessionMRI.RAW_DURATION.value,
                    {"session.status": status},
                    session["duration"],
                )

    def bulk_store_sessions(self, sessions):
        for session in sessions:
            self.store_session(session)

    @classmethod
    def store_metric(
        cls,
        org_id: int,
        project_id: int,
        type: Literal["counter", "set", "distribution", "gauge"],
        name: str,
        tags: Dict[str, str],
        timestamp: int,
        value: Any,
        use_case_id: UseCaseID,
        aggregation_option: Optional[AggregationOption] = None,
    ) -> None:
        mapping_meta = {}

        def metric_id(key: str):
            assert isinstance(key, str)
            res = indexer.record(
                use_case_id=use_case_id,
                org_id=org_id,
                string=key,
            )
            assert res is not None, key
            mapping_meta[str(res)] = key
            return res

        def tag_key(name):
            assert isinstance(name, str)
            res = indexer.record(
                use_case_id=use_case_id,
                org_id=org_id,
                string=name,
            )
            assert res is not None, name
            mapping_meta[str(res)] = name
            return str(res)

        def tag_value(name):
            assert isinstance(name, str)

            if METRIC_PATH_MAPPING[use_case_id] == UseCaseKey.PERFORMANCE:
                return name

            res = indexer.record(
                use_case_id=use_case_id,
                org_id=org_id,
                string=name,
            )
            assert res is not None, name
            mapping_meta[str(res)] = name
            return res

        assert not isinstance(value, list)

        if type == "set":
            # Relay uses a different hashing algorithm, but that's ok
            value = [int.from_bytes(hashlib.md5(str(value).encode()).digest()[:8], "big")]
        elif type == "distribution":
            value = [value]
        elif type == "gauge":
            # In case we pass either an int or float, we will emit a gauge with all the same values.
            if not isinstance(value, Dict):
                value = {
                    "min": value,
                    "max": value,
                    "sum": value,
                    "count": int(value),
                    "last": value,
                }

        msg = {
            "org_id": org_id,
            "project_id": project_id,
            "metric_id": metric_id(name),
            "timestamp": timestamp,
            "tags": {tag_key(key): tag_value(value) for key, value in tags.items()},
            "type": {"counter": "c", "set": "s", "distribution": "d", "gauge": "g"}[type],
            "value": value,
            "retention_days": 90,
            "use_case_id": use_case_id.value,
            # making up a sentry_received_timestamp, but it should be sometime
            # after the timestamp of the event
            "sentry_received_timestamp": timestamp + 10,
            "version": 2 if METRIC_PATH_MAPPING[use_case_id] == UseCaseKey.PERFORMANCE else 1,
        }

        msg["mapping_meta"] = {}
        msg["mapping_meta"][msg["type"]] = mapping_meta

        if aggregation_option:
            msg["aggregation_option"] = aggregation_option.value

        if METRIC_PATH_MAPPING[use_case_id] == UseCaseKey.PERFORMANCE:
            entity = f"generic_metrics_{type}s"
        else:
            entity = f"metrics_{type}s"

        cls.__send_buckets([msg], entity)

    @classmethod
    def __send_buckets(cls, buckets, entity):
        # DO NOT USE THIS METHOD IN YOUR TESTS, use store_metric instead. we
        # need to be able to make changes to the indexer's output protocol
        # without having to update a million tests
        if entity.startswith("generic_"):
            codec = sentry_kafka_schemas.get_codec("snuba-generic-metrics")
        else:
            codec = sentry_kafka_schemas.get_codec("snuba-metrics")

        for bucket in buckets:
            codec.validate(bucket)

        assert (
            requests.post(
                settings.SENTRY_SNUBA + cls.snuba_endpoint.format(entity=entity),
                data=json.dumps(buckets),
            ).status_code
            == 200
        )


class BaseMetricsLayerTestCase(BaseMetricsTestCase):
    ENTITY_SHORTHANDS = {
        "c": "counter",
        "s": "set",
        "d": "distribution",
        "g": "gauge",
    }
    # In order to avoid complexity and edge cases while working on tests, all children of this class should use
    # this mocked time, except in case in which a specific time is required. This is suggested because working
    # with time ranges in metrics is very error-prone and requires an in-depth knowledge of the underlying
    # implementation.
    #
    # This time has been specifically chosen to be 10:00:00 so that all tests will automatically have the data inserted
    # and queried with automatically inferred timestamps (e.g., usage of - 1 second, get_date_range()...) without
    # incurring into problems.
    MOCK_DATETIME = (django_timezone.now() - timedelta(days=1)).replace(
        hour=10, minute=0, second=0, microsecond=0
    )

    @property
    def now(self):
        """
        Returns the current time instance that will be used throughout the tests of the metrics layer.

        This method has to be implemented in all the children classes because it serves as a way to standardize
        access to time.
        """
        raise NotImplementedError

    def _extract_entity_from_mri(self, mri_string: str) -> Optional[str]:
        """
        Extracts the entity name from the MRI given a map of shorthands used to represent that entity in the MRI.
        """
        if (parsed_mri := parse_mri(mri_string)) is not None:
            return self.ENTITY_SHORTHANDS[parsed_mri.entity]
        else:
            return None

    def _store_metric(
        self,
        name: str,
        tags: Dict[str, str],
        value: int | float | Dict[str, int | float],
        use_case_id: UseCaseID,
        type: Optional[str] = None,
        org_id: Optional[int] = None,
        project_id: Optional[int] = None,
        days_before_now: int = 0,
        hours_before_now: int = 0,
        minutes_before_now: int = 0,
        seconds_before_now: int = 0,
        aggregation_option: Optional[AggregationOption] = None,
    ):
        # We subtract one second in order to account for right non-inclusivity in the query. If we wouldn't do this
        # some data won't be returned (this applies only if we use self.now() in the "end" bound of the query).
        #
        # Use SENTRY_SNUBA_INFO=true while running queries in tests to know more about how data is actually queried
        # at the clickhouse level.
        #
        # The solution proposed aims at solving the problem of flaky tests that occurred during CI at specific times.
        self.store_metric(
            org_id=self.organization.id if org_id is None else org_id,
            project_id=self.project.id if project_id is None else project_id,
            type=self._extract_entity_from_mri(name) if type is None else type,
            name=name,
            tags=tags,
            timestamp=int(
                (
                    self.adjust_timestamp(
                        self.now
                        - timedelta(
                            days=days_before_now,
                            hours=hours_before_now,
                            minutes=minutes_before_now,
                            seconds=seconds_before_now,
                        )
                    )
                ).timestamp()
            ),
            value=value,
            use_case_id=use_case_id,
            aggregation_option=aggregation_option,
        )

    @staticmethod
    def adjust_timestamp(time: datetime) -> datetime:
        # We subtract 1 second -(+1) in order to account for right non-inclusivity in the queries.
        #
        # E.g.: if we save at 10:00:00, and we have as "end" of the query that time, we must store our
        # value with a timestamp less than 10:00:00 so that irrespectively of the bucket we will have
        # the value in the query result set. This is because when we save 10:00:00 - 1 second in the db it
        # will be saved under different granularities as (09:59:59, 09:59:00, 09:00:00) and these are the
        # actual timestamps that will be compared to the bounds "start" and "end".
        # Supposing we store 09:59:59, and we have "start"=09:00:00 and "end"=10:00:00, and we want to query
        # by granularity (60 = minutes) then we look at entries with timestamp = 09:59:00 which is
        # >= "start" and < "end" thus all these records will be returned.
        # Of course this - 1 second "trick" is just to abstract away this complexity, but it can also be
        # avoided by being more mindful when it comes to using the "end" bound, however because we would
        # like our tests to be deterministic we would like to settle on this approach. This - 1 can also
        # be avoided by choosing specific frozen times depending on granularities and stored data but
        # as previously mentioned we would like to standardize the time we choose unless there are specific
        # cases.
        #
        # This solution helps to abstract away this edge case but one needs to be careful to not use it with times
        # between XX:00:00:000000 and XX:00:999999 because this will result in a time like (XX)-1:AA:BBBBBB which
        # will mess up with the get_date_range function.
        # E.g.: if we have time 10:00:00:567894 and we have statsPeriod = 1h and the interval=1h this will result in the
        # interval being from 10:00:00:000000 to 11:00:00:000000 but the data being saved will be saved with date
        # 09:59:59:567894 thus being outside the query range.
        #
        # All of these considerations must be done only if using directly the time managed by this abstraction, an
        # alternative solution would be to avoid it at all, but for standardization purposes we would prefer to keep
        # using it.
        return time - timedelta(seconds=1)

    def store_performance_metric(
        self,
        name: str,
        tags: Dict[str, str],
        value: int | float | Dict[str, int | float],
        type: Optional[str] = None,
        org_id: Optional[int] = None,
        project_id: Optional[int] = None,
        days_before_now: int = 0,
        hours_before_now: int = 0,
        minutes_before_now: int = 0,
        seconds_before_now: int = 0,
        aggregation_option: Optional[AggregationOption] = None,
    ):
        self._store_metric(
            type=type,
            name=name,
            tags=tags,
            value=value,
            org_id=org_id,
            project_id=project_id,
            use_case_id=UseCaseID.TRANSACTIONS,
            days_before_now=days_before_now,
            hours_before_now=hours_before_now,
            minutes_before_now=minutes_before_now,
            seconds_before_now=seconds_before_now,
            aggregation_option=aggregation_option,
        )

    def store_release_health_metric(
        self,
        name: str,
        tags: Dict[str, str],
        value: int,
        type: Optional[str] = None,
        org_id: Optional[int] = None,
        project_id: Optional[int] = None,
        days_before_now: int = 0,
        hours_before_now: int = 0,
        minutes_before_now: int = 0,
        seconds_before_now: int = 0,
    ):
        self._store_metric(
            type=type,
            name=name,
            tags=tags,
            value=value,
            org_id=org_id,
            project_id=project_id,
            use_case_id=UseCaseID.SESSIONS,
            days_before_now=days_before_now,
            hours_before_now=hours_before_now,
            minutes_before_now=minutes_before_now,
            seconds_before_now=seconds_before_now,
        )

    def store_custom_metric(
        self,
        name: str,
        tags: Dict[str, str],
        value: int | float | Dict[str, int | float],
        type: Optional[str] = None,
        org_id: Optional[int] = None,
        project_id: Optional[int] = None,
        days_before_now: int = 0,
        hours_before_now: int = 0,
        minutes_before_now: int = 0,
        seconds_before_now: int = 0,
        aggregation_option: Optional[AggregationOption] = None,
    ):
        self._store_metric(
            type=type,
            name=name,
            tags=tags,
            value=value,
            org_id=org_id,
            project_id=project_id,
            use_case_id=UseCaseID.CUSTOM,
            days_before_now=days_before_now,
            hours_before_now=hours_before_now,
            minutes_before_now=minutes_before_now,
            seconds_before_now=seconds_before_now,
            aggregation_option=aggregation_option,
        )

    def build_metrics_query(
        self,
        select: Sequence[MetricField],
        project_ids: Optional[Sequence[int]] = None,
        where: Optional[Sequence[Union[BooleanCondition, Condition, MetricConditionField]]] = None,
        having: Optional[ConditionGroup] = None,
        groupby: Optional[Sequence[MetricGroupByField]] = None,
        orderby: Optional[Sequence[MetricOrderByField]] = None,
        limit: Optional[Limit] = None,
        offset: Optional[Offset] = None,
        include_totals: bool = True,
        include_series: bool = True,
        before_now: Optional[str] = None,
        granularity: Optional[str] = None,
    ):
        # TODO: fix this method which gets the range after now instead of before now.
        (start, end, granularity_in_seconds) = get_date_range(
            {"statsPeriod": before_now, "interval": granularity}
        )

        return MetricsQuery(
            org_id=self.organization.id,
            project_ids=[self.project.id] + (project_ids if project_ids is not None else []),
            select=select,
            start=start,
            end=end,
            granularity=Granularity(granularity=granularity_in_seconds),
            where=where,
            having=having,
            groupby=groupby,
            orderby=orderby,
            limit=limit,
            offset=offset,
            include_totals=include_totals,
            include_series=include_series,
        )


class MetricsEnhancedPerformanceTestCase(BaseMetricsLayerTestCase, TestCase):
    TYPE_MAP = {
        "metrics_distributions": "distribution",
        "metrics_sets": "set",
        "metrics_counters": "counter",
        "metrics_gauges": "gauge",
    }
    ENTITY_MAP = {
        "transaction.duration": "metrics_distributions",
        "span.duration": "metrics_distributions",
        "span.self_time": "metrics_distributions",
        "http.response_content_length": "metrics_distributions",
        "http.decoded_response_content_length": "metrics_distributions",
        "http.response_transfer_size": "metrics_distributions",
        "measurements.lcp": "metrics_distributions",
        "measurements.fp": "metrics_distributions",
        "measurements.fcp": "metrics_distributions",
        "measurements.fid": "metrics_distributions",
        "measurements.cls": "metrics_distributions",
        "measurements.frames_frozen_rate": "metrics_distributions",
        "measurements.time_to_initial_display": "metrics_distributions",
        "measurements.score.lcp": "metrics_distributions",
        "measurements.score.fcp": "metrics_distributions",
        "measurements.score.fid": "metrics_distributions",
        "measurements.score.cls": "metrics_distributions",
        "measurements.score.ttfb": "metrics_distributions",
        "measurements.score.total": "metrics_distributions",
        "measurements.score.weight.lcp": "metrics_distributions",
        "measurements.score.weight.fcp": "metrics_distributions",
        "measurements.score.weight.fid": "metrics_distributions",
        "measurements.score.weight.cls": "metrics_distributions",
        "measurements.score.weight.ttfb": "metrics_distributions",
        "measurements.app_start_cold": "metrics_distributions",
        "measurements.app_start_warm": "metrics_distributions",
        "spans.http": "metrics_distributions",
        "user": "metrics_sets",
    }
    ON_DEMAND_KEY_MAP = {
        "c": TransactionMetricKey.COUNT_ON_DEMAND.value,
        "d": TransactionMetricKey.DIST_ON_DEMAND.value,
        "s": TransactionMetricKey.SET_ON_DEMAND.value,
    }
    ON_DEMAND_MRI_MAP = {
        "c": TransactionMRI.COUNT_ON_DEMAND.value,
        "d": TransactionMRI.DIST_ON_DEMAND.value,
        "s": TransactionMRI.SET_ON_DEMAND.value,
    }
    ON_DEMAND_ENTITY_MAP = {
        "c": EntityKey.MetricsCounters.value,
        "d": EntityKey.MetricsDistributions.value,
        "s": EntityKey.MetricsSets.value,
    }
    METRIC_STRINGS = []
    DEFAULT_METRIC_TIMESTAMP = datetime(2015, 1, 1, 10, 15, 0, tzinfo=timezone.utc)

    def setUp(self):
        super().setUp()
        self._index_metric_strings()

    def _index_metric_strings(self):
        strings = [
            "transaction",
            "environment",
            "http.status",
            "transaction.status",
            METRIC_TOLERATED_TAG_VALUE,
            METRIC_SATISFIED_TAG_VALUE,
            METRIC_FRUSTRATED_TAG_VALUE,
            METRIC_SATISFACTION_TAG_KEY,
            *self.METRIC_STRINGS,
            *list(SPAN_STATUS_NAME_TO_CODE.keys()),
            *list(METRICS_MAP.values()),
        ]
        org_strings = {self.organization.id: set(strings)}
        indexer.bulk_record({UseCaseID.TRANSACTIONS: org_strings})

    def store_transaction_metric(
        self,
        value: list[Any] | Any,
        metric: str = "transaction.duration",
        internal_metric: Optional[str] = None,
        entity: Optional[str] = None,
        tags: Optional[Dict[str, str]] = None,
        timestamp: Optional[datetime] = None,
        project: Optional[int] = None,
        use_case_id: UseCaseID = UseCaseID.TRANSACTIONS,
        aggregation_option: Optional[AggregationOption] = None,
    ) -> None:
        internal_metric = METRICS_MAP[metric] if internal_metric is None else internal_metric
        entity = self.ENTITY_MAP[metric] if entity is None else entity
        org_id = self.organization.id

        if tags is None:
            tags = {}

        if timestamp is None:
            metric_timestamp = self.DEFAULT_METRIC_TIMESTAMP.timestamp()
        else:
            metric_timestamp = timestamp.timestamp()

        if project is None:
            project = self.project.id

        if not isinstance(value, list):
            value = [value]
        for subvalue in value:
            self.store_metric(
                org_id,
                project,
                self.TYPE_MAP[entity],
                internal_metric,
                tags,
                int(metric_timestamp),
                subvalue,
                use_case_id=use_case_id,
                aggregation_option=aggregation_option,
            )

    def store_on_demand_metric(
        self,
        value: int | float,
        spec: OnDemandMetricSpec,
        additional_tags: Optional[Dict[str, str]] = None,
        timestamp: Optional[datetime] = None,
    ) -> None:
        """Convert on-demand metric and store it"""
        relay_metric_spec = spec.to_metric_spec(self.project)
        metric_spec_tags = relay_metric_spec["tags"] or [] if relay_metric_spec else []
        tags = {i["key"]: i.get("value") or i.get("field") for i in metric_spec_tags}

        metric_type = spec.metric_type
        if additional_tags:
            # Additional tags might be needed to override field values from the spec.
            tags.update(additional_tags)

        self.store_transaction_metric(
            value,
            metric=self.ON_DEMAND_KEY_MAP[metric_type],
            internal_metric=self.ON_DEMAND_MRI_MAP[metric_type],
            entity=self.ON_DEMAND_ENTITY_MAP[metric_type],
            tags=tags,
            timestamp=timestamp,
        )

    def store_span_metric(
        self,
        value: List[int] | int,
        metric: str = "span.self_time",
        internal_metric: Optional[str] = None,
        entity: Optional[str] = None,
        tags: Optional[Dict[str, str]] = None,
        timestamp: Optional[datetime] = None,
        project: Optional[int] = None,
        use_case_id: UseCaseID = UseCaseID.SPANS,
    ):
        internal_metric = SPAN_METRICS_MAP[metric] if internal_metric is None else internal_metric
        entity = self.ENTITY_MAP[metric] if entity is None else entity
        org_id = self.organization.id

        if tags is None:
            tags = {}

        if timestamp is None:
            metric_timestamp = self.DEFAULT_METRIC_TIMESTAMP.timestamp()
        else:
            metric_timestamp = timestamp.timestamp()

        if project is None:
            project = self.project.id

        if not isinstance(value, list):
            value = [value]
        for subvalue in value:
            self.store_metric(
                org_id,
                project,
                self.TYPE_MAP[entity],
                internal_metric,
                tags,
                int(metric_timestamp),
                subvalue,
                use_case_id=use_case_id,
            )

    def wait_for_metric_count(
        self,
        project,
        total,
        metric="transaction.duration",
        mri=TransactionMRI.DURATION.value,
        attempts=2,
    ):
        attempt = 0
        metrics_query = self.build_metrics_query(
            before_now="1d",
            granularity="1d",
            select=[
                MetricField(
                    op="count",
                    metric_mri=mri,
                ),
            ],
            include_series=False,
        )
        while attempt < attempts:
            data = get_series(
                [project],
                metrics_query=metrics_query,
                use_case_id=UseCaseID.TRANSACTIONS,
            )
            count = data["groups"][0]["totals"][f"count({metric})"]
            if count >= total:
                break
            attempt += 1
            time.sleep(0.05)

        if attempt == attempts:
            assert (
                False
            ), f"Could not ensure that {total} metric(s) were persisted within {attempt} attempt(s)."


class BaseIncidentsTest(SnubaTestCase):
    def create_event(self, timestamp, fingerprint=None, user=None):
        event_id = uuid4().hex
        if fingerprint is None:
            fingerprint = event_id

        data = {
            "event_id": event_id,
            "fingerprint": [fingerprint],
            "timestamp": iso_format(timestamp),
            "type": "error",
            # This is necessary because event type error should not exist without
            # an exception being in the payload
            "exception": [{"type": "Foo"}],
        }
        if user:
            data["user"] = user
        return self.store_event(data=data, project_id=self.project.id)

    @cached_property
    def now(self):
        return django_timezone.now().replace(minute=0, second=0, microsecond=0)


@pytest.mark.snuba
@requires_snuba
class OutcomesSnubaTest(TestCase):
    def setUp(self):
        super().setUp()
        assert requests.post(settings.SENTRY_SNUBA + "/tests/outcomes/drop").status_code == 200

    def store_outcomes(self, outcome, num_times=1):
        outcomes = []
        for _ in range(num_times):
            outcome_copy = outcome.copy()
            outcome_copy["timestamp"] = outcome_copy["timestamp"].strftime("%Y-%m-%dT%H:%M:%S.%fZ")
            outcomes.append(outcome_copy)

        assert (
            requests.post(
                settings.SENTRY_SNUBA + "/tests/entities/outcomes/insert", data=json.dumps(outcomes)
            ).status_code
            == 200
        )


@pytest.mark.snuba
@requires_snuba
class ProfilesSnubaTestCase(
    TestCase,
    BaseTestCase,  # forcing this to explicitly inherit BaseTestCase addresses some type hint issues
):
    def setUp(self):
        super().setUp()
        assert requests.post(settings.SENTRY_SNUBA + "/tests/functions/drop").status_code == 200

    def store_functions(
        self,
        functions,
        project,
        transaction=None,
        extras=None,
        timestamp=None,
    ):
        if timestamp is None:
            timestamp = before_now(minutes=10)

        if transaction is None:
            transaction = load_data("transaction", timestamp=timestamp)

        profile_context = transaction.setdefault("contexts", {}).setdefault("profile", {})
        if profile_context.get("profile_id") is None:
            profile_context["profile_id"] = uuid4().hex
        profile_id = profile_context.get("profile_id")

        self.store_event(transaction, project_id=project.id)

        timestamp = transaction["timestamp"]
        functions = [
            {
                **function,
                "self_times_ns": list(map(int, function["self_times_ns"])),
                "fingerprint": self.function_fingerprint(function),
            }
            for function in functions
        ]
        functions_payload = {
            "functions": functions,
            # the transaction platform doesn't quite match the
            # profile platform, but should be fine for tests
            "platform": transaction["platform"],
            "profile_id": profile_id,
            "project_id": project.id,
            "received": int(datetime.now(tz=timezone.utc).timestamp()),
            "retention_days": 90,
            "timestamp": int(timestamp),
            "transaction_name": transaction["transaction"],
        }

        if extras is not None:
            functions_payload.update(extras)

        response = requests.post(
            settings.SENTRY_SNUBA + "/tests/entities/functions/insert", json=[functions_payload]
        )
        assert response.status_code == 200

        return {
            "transaction": transaction,
            "functions": functions,
        }

    def function_fingerprint(self, function):
        # this is a different hashing algorithm than is used by vroom
        # but it's not a big deal
        hasher = hashlib.md5()
        if function.get("package") is not None:
            hasher.update(function["package"].encode())
        else:
            hasher.update(b"")
        hasher.update(b":")
        hasher.update(function["function"].encode())
        return int(hasher.hexdigest()[:8], 16)


@pytest.mark.snuba
@requires_snuba
class ReplaysSnubaTestCase(TestCase):
    def setUp(self):
        super().setUp()
        assert requests.post(settings.SENTRY_SNUBA + "/tests/replays/drop").status_code == 200

    def store_replays(self, replay):
        response = requests.post(
            settings.SENTRY_SNUBA + "/tests/entities/replays/insert", json=[replay]
        )
        assert response.status_code == 200

    def mock_event_links(self, timestamp, project_id, level, replay_id, event_id):
        event = self.store_event(
            data={
                "timestamp": int(timestamp.timestamp()),
                "event_id": event_id,
                "level": level,
                "message": "testing",
                "contexts": {"replay": {"replay_id": replay_id}},
            },
            project_id=project_id,
        )
        return transform_event_for_linking_payload(replay_id, event)


# AcceptanceTestCase and TestCase are mutually exclusive base classses
class ReplaysAcceptanceTestCase(AcceptanceTestCase, SnubaTestCase):
    def setUp(self):
        self.now = datetime.utcnow().replace(tzinfo=timezone.utc)
        super().setUp()
        self.drop_replays()
        patcher = mock.patch("django.utils.timezone.now", return_value=self.now)
        patcher.start()
        self.addCleanup(patcher.stop)

    def drop_replays(self):
        assert requests.post(settings.SENTRY_SNUBA + "/tests/replays/drop").status_code == 200

    def store_replays(self, replays):
        assert (
            len(replays) >= 2
        ), "You need to store at least 2 replay events for the replay to be considered valid"
        response = requests.post(
            settings.SENTRY_SNUBA + "/tests/entities/replays/insert", json=replays
        )
        assert response.status_code == 200

    def store_replay_segments(
        self,
        replay_id: str,
        project_id: str,
        segment_id: int,
        segment,
    ):
        f = File.objects.create(name="rr:{segment_id}", type="replay.recording")
        f.putfile(BytesIO(compress(dumps_htmlsafe(segment).encode())))
        ReplayRecordingSegment.objects.create(
            replay_id=replay_id,
            project_id=project_id,
            segment_id=segment_id,
            file_id=f.id,
        )


class IntegrationRepositoryTestCase(APITestCase):
    def setUp(self):
        super().setUp()
        self.login_as(self.user)

    @pytest.fixture(autouse=True)
    def responses_context(self):
        with responses.mock:
            yield

    def add_create_repository_responses(self, repository_config):
        raise NotImplementedError(f"implement for {type(self).__module__}.{type(self).__name__}")

    @assume_test_silo_mode(SiloMode.REGION)
    def create_repository(
        self, repository_config, integration_id, organization_slug=None, add_responses=True
    ):
        if add_responses:
            self.add_create_repository_responses(repository_config)
        if not integration_id:
            data = {"provider": self.provider_name, "identifier": repository_config["id"]}
        else:
            data = {
                "provider": self.provider_name,
                "installation": integration_id,
                "identifier": repository_config["id"],
            }

        response = self.client.post(
            path=reverse(
                "sentry-api-0-organization-repositories",
                args=[organization_slug or self.organization.slug],
            ),
            data=data,
        )
        return response

    def assert_error_message(self, response, error_type, error_message):
        assert response.data["error_type"] == error_type
        assert error_message in response.data["errors"]["__all__"]


class ReleaseCommitPatchTest(APITestCase):
    def setUp(self):
        user = self.create_user(is_staff=False, is_superuser=False)
        self.org = self.create_organization()
        self.org.save()

        team = self.create_team(organization=self.org)
        self.project = self.create_project(name="foo", organization=self.org, teams=[team])

        self.create_member(teams=[team], user=user, organization=self.org)
        self.login_as(user=user)

    @cached_property
    def url(self):
        raise NotImplementedError(f"implement for {type(self).__module__}.{type(self).__name__}")

    def assert_commit(self, commit, repo_id, key, author_id, message):
        assert commit.organization_id == self.org.id
        assert commit.repository_id == repo_id
        assert commit.key == key
        assert commit.author_id == author_id
        assert commit.message == message

    def assert_file_change(self, file_change, type, filename, commit_id):
        assert file_change.type == type
        assert file_change.filename == filename
        assert file_change.commit_id == commit_id


class SetRefsTestCase(APITestCase):
    def setUp(self):
        super().setUp()
        self.user = self.create_user(is_staff=False, is_superuser=False)
        self.org = self.create_organization()

        self.team = self.create_team(organization=self.org)
        self.project = self.create_project(name="foo", organization=self.org, teams=[self.team])
        self.create_member(teams=[self.team], user=self.user, organization=self.org)
        self.login_as(user=self.user)

        self.group = self.create_group(project=self.project)
        self.repo = Repository.objects.create(organization_id=self.org.id, name="test/repo")

    def assert_fetch_commits(self, mock_fetch_commit, prev_release_id, release_id, refs):
        assert len(mock_fetch_commit.method_calls) == 1
        kwargs = mock_fetch_commit.method_calls[0][2]["kwargs"]
        assert kwargs == {
            "prev_release_id": prev_release_id,
            "refs": refs,
            "release_id": release_id,
            "user_id": self.user.id,
        }

    def assert_head_commit(self, head_commit, commit_key, release_id=None):
        assert self.org.id == head_commit.organization_id
        assert self.repo.id == head_commit.repository_id
        if release_id:
            assert release_id == head_commit.release_id
        else:
            assert self.release.id == head_commit.release_id
        self.assert_commit(head_commit.commit, commit_key)

    def assert_commit(self, commit, key):
        assert self.org.id == commit.organization_id
        assert self.repo.id == commit.repository_id
        assert commit.key == key


class OrganizationDashboardWidgetTestCase(APITestCase):
    def setUp(self):
        super().setUp()
        self.login_as(self.user)
        self.dashboard = Dashboard.objects.create(
            title="Dashboard 1", created_by_id=self.user.id, organization=self.organization
        )
        self.anon_users_query = {
            "name": "Anonymous Users",
            "fields": ["count()"],
            "aggregates": ["count()"],
            "columns": [],
            "fieldAliases": ["Count Alias"],
            "conditions": "!has:user.email",
        }
        self.known_users_query = {
            "name": "Known Users",
            "fields": ["count_unique(user.email)"],
            "aggregates": ["count_unique(user.email)"],
            "columns": [],
            "fieldAliases": [],
            "conditions": "has:user.email",
        }
        self.geo_errors_query = {
            "name": "Errors by Geo",
            "fields": ["count()", "geo.country_code"],
            "aggregates": ["count()"],
            "columns": ["geo.country_code"],
            "fieldAliases": [],
            "conditions": "has:geo.country_code",
        }

    def do_request(self, method, url, data=None):
        func = getattr(self.client, method)
        return func(url, data=data)

    def assert_widget_queries(self, widget_id, data):
        result_queries = DashboardWidgetQuery.objects.filter(widget_id=widget_id).order_by("order")
        for ds, expected_ds in zip(result_queries, data):
            assert ds.name == expected_ds["name"]
            assert ds.fields == expected_ds["fields"]
            assert ds.conditions == expected_ds["conditions"]

    def assert_widget(self, widget, order, title, display_type, queries=None):
        assert widget.order == order
        assert widget.display_type == display_type
        assert widget.title == title

        if not queries:
            return

        self.assert_widget_queries(widget.id, queries)

    def assert_widget_data(self, data, title, display_type, queries=None):
        assert data["displayType"] == display_type
        assert data["title"] == title

        if not queries:
            return

        self.assert_widget_queries(data["id"], queries)

    def assert_serialized_widget_query(self, data, widget_data_source):
        if "id" in data:
            assert data["id"] == str(widget_data_source.id)
        if "name" in data:
            assert data["name"] == widget_data_source.name
        if "fields" in data:
            assert data["fields"] == widget_data_source.fields
        if "conditions" in data:
            assert data["conditions"] == widget_data_source.conditions
        if "orderby" in data:
            assert data["orderby"] == widget_data_source.orderby
        if "aggregates" in data:
            assert data["aggregates"] == widget_data_source.aggregates
        if "columns" in data:
            assert data["columns"] == widget_data_source.columns
        if "fieldAliases" in data:
            assert data["fieldAliases"] == widget_data_source.field_aliases

    def get_widgets(self, dashboard_id):
        return DashboardWidget.objects.filter(dashboard_id=dashboard_id).order_by("order")

    def assert_serialized_widget(self, data, expected_widget):
        if "id" in data:
            assert data["id"] == str(expected_widget.id)
        if "title" in data:
            assert data["title"] == expected_widget.title
        if "interval" in data:
            assert data["interval"] == expected_widget.interval
        if "limit" in data:
            assert data["limit"] == expected_widget.limit
        if "displayType" in data:
            assert data["displayType"] == DashboardWidgetDisplayTypes.get_type_name(
                expected_widget.display_type
            )
        if "layout" in data:
            assert data["layout"] == expected_widget.detail["layout"]

    def create_user_member_role(self):
        self.user = self.create_user(is_superuser=False)
        self.create_member(
            user=self.user, organization=self.organization, role="member", teams=[self.team]
        )
        self.login_as(self.user)


@pytest.mark.migrations
class TestMigrations(TransactionTestCase):
    """
    From https://www.caktusgroup.com/blog/2016/02/02/writing-unit-tests-django-migrations/

    Note that when running these tests locally you will need to set the `--migrations`
    environmental variable for these to pass.
    """

    @property
    def app(self):
        return "sentry"

    @property
    def migrate_from(self):
        raise NotImplementedError(f"implement for {type(self).__module__}.{type(self).__name__}")

    @property
    def migrate_to(self):
        raise NotImplementedError(f"implement for {type(self).__module__}.{type(self).__name__}")

    @property
    def connection(self):
        return "default"

    def setUp(self):
        super().setUp()

        migrate_from = [(self.app, self.migrate_from)]
        migrate_to = [(self.app, self.migrate_to)]

        connection = connections[self.connection]

        self.setup_initial_state()

        executor = MigrationExecutor(connection)
        matching_migrations = [m for m in executor.loader.applied_migrations if m[0] == self.app]
        if not matching_migrations:
            raise AssertionError(
                "no migrations detected!\n\ntry running this test with `pytest --migrations ...`"
            )
        self.current_migration = [max(matching_migrations)]
        old_apps = executor.loader.project_state(migrate_from).apps

        # Reverse to the original migration
        executor.migrate(migrate_from)

        self.setup_before_migration(old_apps)

        # Run the migration to test
        executor = MigrationExecutor(connection)
        executor.loader.build_graph()  # reload.
        executor.migrate(migrate_to)

        self.apps = executor.loader.project_state(migrate_to).apps

    def tearDown(self):
        super().tearDown()
        executor = MigrationExecutor(connection)
        executor.loader.build_graph()  # reload.
        executor.migrate(self.current_migration)

    def setup_initial_state(self):
        # Add code here that will run before we roll back the database to the `migrate_from`
        # migration. This can be useful to allow us to use the various `self.create_*` convenience
        # methods.
        # Any objects created here will need to be converted over to migration models if any further
        # database operations are required.
        pass

    def setup_before_migration(self, apps):
        # Add code here to run after we have rolled the database back to the `migrate_from`
        # migration. This code must use `apps` to create any database models, and not directly
        # access Django models.
        # It's preferable to create models here, when not overly complex to do so.
        pass


class SCIMTestCase(APITestCase):
    def setUp(self, provider="dummy"):
        super().setUp()
        with assume_test_silo_mode(SiloMode.CONTROL):
            self.auth_provider_inst = AuthProviderModel(
                organization_id=self.organization.id, provider=provider
            )
            self.auth_provider_inst.enable_scim(self.user)
            self.auth_provider_inst.save()
            self.scim_user = ApiToken.objects.get(
                token=self.auth_provider_inst.get_scim_token()
            ).user
        self.login_as(user=self.scim_user)


class SCIMAzureTestCase(SCIMTestCase):
    def setUp(self):
        auth.register(ACTIVE_DIRECTORY_PROVIDER_NAME, DummyProvider)
        super().setUp(provider=ACTIVE_DIRECTORY_PROVIDER_NAME)
        self.addCleanup(auth.unregister, ACTIVE_DIRECTORY_PROVIDER_NAME, DummyProvider)


class ActivityTestCase(TestCase):
    @assume_test_silo_mode(SiloMode.CONTROL)
    def another_user(self, email_string, team=None, alt_email_string=None):
        user = self.create_user(email_string)
        if alt_email_string:
            UserEmail.objects.create(email=alt_email_string, user=user)

            assert UserEmail.objects.filter(user=user, email=alt_email_string).update(
                is_verified=True
            )

        assert UserEmail.objects.filter(user=user, email=user.email).update(is_verified=True)

        self.create_member(user=user, organization=self.org, teams=[team] if team else None)

        return user

    def another_commit(self, order, name, user, repository, alt_email_string=None):
        commit = Commit.objects.create(
            key=name * 40,
            repository_id=repository.id,
            organization_id=self.org.id,
            author=CommitAuthor.objects.create(
                organization_id=self.org.id,
                name=user.name,
                email=alt_email_string or user.email,
            ),
        )
        ReleaseCommit.objects.create(
            organization_id=self.org.id,
            release=self.release,
            commit=commit,
            order=order,
        )

        return commit

    def another_release(self, name):
        release = Release.objects.create(
            version=name * 40,
            organization_id=self.project.organization_id,
            date_released=django_timezone.now(),
        )
        release.add_project(self.project)
        release.add_project(self.project2)
        deploy = Deploy.objects.create(
            release=release, organization_id=self.org.id, environment_id=self.environment.id
        )

        return release, deploy

    def get_notification_uuid(self, text: str) -> str:
        # Allow notification\\_uuid and notification_uuid
        result = re.search("notification.*_uuid=([a-zA-Z0-9-]+)", text)
        assert result is not None
        return result[1]


class SlackActivityNotificationTest(ActivityTestCase):
    @cached_property
    def adapter(self):
        return mail_adapter

    def setUp(self):
        with assume_test_silo_mode(SiloMode.CONTROL):
            base_params = {
                "user_id": self.user.id,
                "scope_identifier": self.user.id,
                "scope_type": "user",
                "value": "always",
            }
            for type in ["workflow", "deploy", "alerts"]:
                NotificationSettingOption.objects.create(
                    type=type,
                    **base_params,
                )
            UserOption.objects.create(user=self.user, key="self_notifications", value="1")
            self.integration = install_slack(self.organization)
            self.idp = IdentityProvider.objects.create(
                type="slack", external_id="TXXXXXXX1", config={}
            )
            self.identity = Identity.objects.create(
                external_id="UXXXXXXX1",
                idp=self.idp,
                user=self.user,
                status=IdentityStatus.VALID,
                scopes=[],
            )
        responses.add(
            method=responses.POST,
            url="https://slack.com/api/chat.postMessage",
            body='{"ok": true}',
            status=200,
            content_type="application/json",
        )
        self.name = self.user.get_display_name()
        self.short_id = self.group.qualified_short_id

    @pytest.fixture(autouse=True)
    def responses_context(self):
        with responses.mock:
            yield

    def assert_performance_issue_attachments(
        self, attachment, project_slug, referrer, alert_type="workflow"
    ):
        assert attachment["title"] == "N+1 Query"
        assert (
            attachment["text"]
            == "db - SELECT `books_author`.`id`, `books_author`.`name` FROM `books_author` WHERE `books_author`.`id` = %s LIMIT 21"
        )
        notification_uuid = self.get_notification_uuid(attachment["title_link"])
        assert (
            attachment["footer"]
            == f"{project_slug} | production | <http://testserver/settings/account/notifications/{alert_type}/?referrer={referrer}&notification_uuid={notification_uuid}|Notification Settings>"
        )

    def assert_performance_issue_blocks(
        self,
        blocks,
        org_slug,
        project_slug,
        group,
        referrer,
        alert_type="workflow",
        issue_link_extra_params=None,
    ):
        notification_uuid = self.get_notification_uuid(blocks[1]["text"]["text"])
        issue_link = f"http://testserver/organizations/{org_slug}/issues/{group.id}/?referrer={referrer}&notification_uuid={notification_uuid}"
        if issue_link_extra_params is not None:
            issue_link += issue_link_extra_params
        assert (
            blocks[1]["text"]["text"]
            == f"<{issue_link}|*N+1 Query*>  \ndb - SELECT `books_author`.`id`, `books_author`.`name` FROM `books_author` WHERE `books_author`.`id` = %s LIMIT 21"
        )
        assert (
            blocks[2]["elements"][0]["text"]
            == f"{project_slug} | production | <http://testserver/settings/account/notifications/{alert_type}/?referrer={referrer}-user&notification_uuid={notification_uuid}|Notification Settings>"
        )

    def assert_generic_issue_attachments(
        self, attachment, project_slug, referrer, alert_type="workflow"
    ):
        assert attachment["title"] == TEST_ISSUE_OCCURRENCE.issue_title
        assert attachment["text"] == TEST_ISSUE_OCCURRENCE.evidence_display[0].value
        notification_uuid = self.get_notification_uuid(attachment["title_link"])
        assert (
            attachment["footer"]
            == f"{project_slug} | <http://testserver/settings/account/notifications/{alert_type}/?referrer={referrer}&notification_uuid={notification_uuid}|Notification Settings>"
        )

    def assert_generic_issue_blocks(
        self,
        blocks,
        org_slug,
        project_slug,
        group,
        referrer,
        alert_type="workflow",
        issue_link_extra_params=None,
    ):
        notification_uuid = self.get_notification_uuid(blocks[1]["text"]["text"])
        issue_link = f"http://testserver/organizations/{org_slug}/issues/{group.id}/?referrer={referrer}&notification_uuid={notification_uuid}"
        if issue_link_extra_params is not None:
            issue_link += issue_link_extra_params
        assert (
            blocks[1]["text"]["text"]
            == f"<{issue_link}|*{TEST_ISSUE_OCCURRENCE.issue_title}*>  \n{TEST_ISSUE_OCCURRENCE.evidence_display[0].value}"
        )
        assert (
            blocks[2]["elements"][0]["text"]
            == f"{project_slug} | <http://testserver/settings/account/notifications/{alert_type}/?referrer={referrer}-user&notification_uuid={notification_uuid}|Notification Settings>"
        )


class MSTeamsActivityNotificationTest(ActivityTestCase):
    def setUp(self):
        with assume_test_silo_mode(SiloMode.CONTROL):
            base_params = {
                "user_id": self.user.id,
                "scope_identifier": self.user.id,
                "scope_type": "user",
                "value": "always",
            }
            for type in ["workflow", "deploy", "alerts"]:
                NotificationSettingOption.objects.create(
                    type=type,
                    **base_params,
                )
                # need to enable the provider options since msteams is disabled by default
                NotificationSettingProvider.objects.create(
                    provider="msteams",
                    type=type,
                    **base_params,
                )

            UserOption.objects.create(user=self.user, key="self_notifications", value="1")

        self.tenant_id = "50cccd00-7c9c-4b32-8cda-58a084f9334a"
        self.integration = self.create_integration(
            self.organization,
            self.tenant_id,
            metadata={
                "access_token": "xoxb-xxxxxxxxx-xxxxxxxxxx-xxxxxxxxxxxx",
                "service_url": "https://testserviceurl.com/testendpoint/",
                "installation_type": "tenant",
                "expires_at": 1234567890,
                "tenant_id": self.tenant_id,
            },
            name="Personal Installation",
            provider="msteams",
        )
        self.idp = self.create_identity_provider(
            integration=self.integration, type="msteams", external_id=self.tenant_id, config={}
        )
        self.user_id_1 = "29:1XJKJMvc5GBtc2JwZq0oj8tHZmzrQgFmB39ATiQWA85gQtHieVkKilBZ9XHoq9j7Zaqt7CZ-NJWi7me2kHTL3Bw"
        self.user_1 = self.user
        self.identity_1 = self.create_identity(
            user=self.user_1, identity_provider=self.idp, external_id=self.user_id_1
        )


@pytest.mark.usefixtures("reset_snuba")
class MetricsAPIBaseTestCase(BaseMetricsLayerTestCase, APITestCase):
    def build_and_store_session(
        self,
        days_before_now: int = 0,
        hours_before_now: int = 0,
        minutes_before_now: int = 0,
        seconds_before_now: int = 0,
        **kwargs,
    ):
        # We perform also here the same - 1 seconds transformation as in the _store_metric() method.
        kwargs["started"] = self.adjust_timestamp(
            self.now
            - timedelta(
                days=days_before_now,
                hours=hours_before_now,
                minutes=minutes_before_now,
                seconds=seconds_before_now,
            )
        ).timestamp()

        self.store_session(self.build_session(**kwargs))


class OrganizationMetricMetaIntegrationTestCase(MetricsAPIBaseTestCase):
    def __indexer_record(self, org_id: int, value: str) -> int:
        return indexer.record(use_case_id=UseCaseID.SESSIONS, org_id=org_id, string=value)

    def setUp(self):
        super().setUp()
        self.login_as(user=self.user)
        now = int(time.time())

        org_id = self.organization.id
        self.store_metric(
            org_id=org_id,
            project_id=self.project.id,
            name="metric1",
            timestamp=now,
            tags={
                "tag1": "value1",
                "tag2": "value2",
            },
            type="counter",
            value=1,
            use_case_id=UseCaseID.SESSIONS,
        )
        self.store_metric(
            org_id=org_id,
            project_id=self.project.id,
            name="metric1",
            timestamp=now,
            tags={"tag3": "value3"},
            type="counter",
            value=1,
            use_case_id=UseCaseID.SESSIONS,
        )
        self.store_metric(
            org_id=org_id,
            project_id=self.project.id,
            name="metric2",
            timestamp=now,
            tags={
                "tag4": "value3",
                "tag1": "value2",
                "tag2": "value1",
            },
            type="set",
            value=123,
            use_case_id=UseCaseID.SESSIONS,
        )
        self.store_metric(
            org_id=org_id,
            project_id=self.project.id,
            name="metric3",
            timestamp=now,
            tags={},
            type="set",
            value=123,
            use_case_id=UseCaseID.SESSIONS,
        )


class MonitorTestCase(APITestCase):
    def _create_monitor(self, **kwargs):
        return Monitor.objects.create(
            organization_id=self.organization.id,
            project_id=self.project.id,
            type=MonitorType.CRON_JOB,
            config={
                "schedule": "* * * * *",
                "schedule_type": ScheduleType.CRONTAB,
                "checkin_margin": None,
                "max_runtime": None,
            },
            **kwargs,
        )

    def _create_monitor_environment(self, monitor, name="production", **kwargs):
        environment = Environment.get_or_create(project=self.project, name=name)

        monitorenvironment_defaults = {
            "status": monitor.status,
            **kwargs,
        }

        return MonitorEnvironment.objects.create(
            monitor=monitor, environment=environment, **monitorenvironment_defaults
        )

    def _create_alert_rule(self, monitor):
        conditions = [
            {
                "id": "sentry.rules.conditions.first_seen_event.FirstSeenEventCondition",
            },
            {
                "id": "sentry.rules.conditions.regression_event.RegressionEventCondition",
            },
            {
                "id": "sentry.rules.filters.tagged_event.TaggedEventFilter",
                "key": "monitor.slug",
                "match": "eq",
                "value": monitor.slug,
            },
        ]
        actions = [
            {
                "id": "sentry.mail.actions.NotifyEmailAction",
                "targetIdentifier": self.user.id,
                "targetType": "Member",
            },
        ]
        rule = Creator(
            name="New Cool Rule",
            owner=None,
            project=self.project,
            conditions=conditions,
            filterMatch="all",
            action_match="any",
            actions=actions,
            frequency=5,
            environment=self.environment.id,
        ).call()
        rule.update(source=RuleSource.CRON_MONITOR)

        config = monitor.config
        config["alert_rule_id"] = rule.id
        monitor.config = config
        monitor.save()

        return rule


class MonitorIngestTestCase(MonitorTestCase):
    """
    Base test case which provides support for both styles of legacy ingestion
    endpoints, as well as sets up token and DSN authentication helpers
    """

    @property
    def endpoint_with_org(self):
        raise NotImplementedError(f"implement for {type(self).__module__}.{type(self).__name__}")

    @property
    def dsn_auth_headers(self):
        return {"HTTP_AUTHORIZATION": f"DSN {self.project_key.dsn_public}"}

    @property
    def token_auth_headers(self):
        return {"HTTP_AUTHORIZATION": f"Bearer {self.token.token}"}

    def setUp(self):
        super().setUp()
        # DSN based auth
        self.project_key = self.create_project_key()

        # Token based auth
        sentry_app = self.create_sentry_app(
            organization=self.organization,
            scopes=["project:write"],
        )
        app = self.create_sentry_app_installation(
            slug=sentry_app.slug, organization=self.organization
        )
        self.token = self.create_internal_integration_token(install=app, user=self.user)

    def _get_path_functions(self):
        # Monitor paths are supported both with an org slug and without.  We test both as long as we support both.
        # Because removing old urls takes time and consideration of the cost of breaking lingering references, a
        # decision to permanently remove either path schema is a TODO.
        return (
            lambda monitor_slug: reverse(self.endpoint, args=[monitor_slug]),
            lambda monitor_slug: reverse(
                self.endpoint_with_org, args=[self.organization.slug, monitor_slug]
            ),
        )


class IntegratedApiTestCase(BaseTestCase):
    def should_call_api_without_proxying(self) -> bool:
        return not IntegrationProxyClient.determine_whether_should_proxy_to_control()<|MERGE_RESOLUTION|>--- conflicted
+++ resolved
@@ -1404,12 +1404,8 @@
         store_only_summary: bool = False,
         is_segment: bool = False,
         duration_ms: int = 10,
-<<<<<<< HEAD
         transaction: str = None,
         measurements: Optional[Mapping[str, Union[int, float]]] = None,
-=======
-        transaction: Optional[str] = None,
->>>>>>> bb93703f
     ):
         if timestamp is None:
             timestamp = datetime.now(tz=timezone.utc)
