from dataclasses import dataclass

from sentry.notifications.platform.registry import template_registry
from sentry.notifications.platform.types import (
    NotificationBodyFormattingBlockType,
    NotificationBodyTextBlockType,
    NotificationCategory,
    NotificationData,
    NotificationRenderedAction,
    NotificationRenderedImage,
    NotificationRenderedTemplate,
    NotificationStrategy,
    NotificationTarget,
    NotificationTemplate,
<<<<<<< HEAD
    PlainTextBlock,
    SectionBlock,
=======
    ParagraphBlock,
    PlainTextBlock,
>>>>>>> 0e95eb1c
)


@dataclass(kw_only=True, frozen=True)
class MockNotification(NotificationData):
    source = "test"
    message: str


@template_registry.register(MockNotification.source)
class MockNotificationTemplate(NotificationTemplate[MockNotification]):
    category = NotificationCategory.DEBUG
    example_data = MockNotification(message="This is a mock notification")

    def render(self, data: MockNotification) -> NotificationRenderedTemplate:
        return NotificationRenderedTemplate(
            subject="Mock Notification",
            body=[
<<<<<<< HEAD
                SectionBlock(
                    type=NotificationBodyFormattingBlockType.SECTION,
=======
                ParagraphBlock(
                    type=NotificationBodyFormattingBlockType.PARAGRAPH,
>>>>>>> 0e95eb1c
                    blocks=[
                        PlainTextBlock(
                            type=NotificationBodyTextBlockType.PLAIN_TEXT, text=data.message
                        )
                    ],
                )
            ],
            actions=[
                NotificationRenderedAction(label="Visit Sentry", link="https://www.sentry.io")
            ],
            chart=NotificationRenderedImage(
                url="https://raw.githubusercontent.com/knobiknows/all-the-bufo/main/all-the-bufo/bufo-pog.png",
                alt_text="Bufo Pog",
            ),
            footer="This is a mock footer",
        )


class MockStrategy(NotificationStrategy):
    def __init__(self, *, targets: list[NotificationTarget]):
        self.targets = targets

    def get_targets(self) -> list[NotificationTarget]:
        return self.targets<|MERGE_RESOLUTION|>--- conflicted
+++ resolved
@@ -12,13 +12,8 @@
     NotificationStrategy,
     NotificationTarget,
     NotificationTemplate,
-<<<<<<< HEAD
-    PlainTextBlock,
-    SectionBlock,
-=======
     ParagraphBlock,
     PlainTextBlock,
->>>>>>> 0e95eb1c
 )
 
 
@@ -37,13 +32,8 @@
         return NotificationRenderedTemplate(
             subject="Mock Notification",
             body=[
-<<<<<<< HEAD
-                SectionBlock(
-                    type=NotificationBodyFormattingBlockType.SECTION,
-=======
                 ParagraphBlock(
                     type=NotificationBodyFormattingBlockType.PARAGRAPH,
->>>>>>> 0e95eb1c
                     blocks=[
                         PlainTextBlock(
                             type=NotificationBodyTextBlockType.PLAIN_TEXT, text=data.message
