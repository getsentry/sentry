from __future__ import annotations

import atexit
import dataclasses
from abc import abstractmethod
from typing import TYPE_CHECKING, Any, Optional

from arroyo import Topic
from arroyo.backends.kafka import KafkaPayload, KafkaProducer
from django.conf import settings

from sentry.region_to_control.messages import RegionToControlMessage, UserIpEvent
from sentry.services.hybrid_cloud import InterfaceWithLifecycle, silo_mode_delegation
from sentry.silo import SiloMode
from sentry.utils import json, kafka_config

if TYPE_CHECKING:
    from sentry.models import AuditLogEntry


class RegionToControlMessagingService(InterfaceWithLifecycle):
    @abstractmethod
    def write_region_to_control_message(self, payload: Any, sync: bool):
        pass


_empty_headers = list()


class KafkaBackedRegionToControlMessageService(RegionToControlMessagingService):
    _publisher: Optional[KafkaProducer]

    def __init__(self):
        self._publisher = None

    def close(self):
        if self._publisher is not None:
            self._publisher.close()

    def write_region_to_control_message(self, payload: Any, sync: bool):
        future = self.get_region_to_control_producer().produce(
            Topic(settings.KAFKA_REGION_TO_CONTROL),
            KafkaPayload(
                key=None,
                value=json.dumps(payload).encode("utf8"),
                headers=_empty_headers,
            ),
        )

        if not sync:
            return

        future.result(1.0)

    def get_region_to_control_producer(self) -> KafkaProducer:
        """
        Creates, if necessary, an arroyo.KafkaProducer client configured for region to control communication and returns
        it, caching it for future calls.  Installs an exit handler to close the worker thread processes.
        """
        if self._publisher is None:
            config = settings.KAFKA_TOPICS.get(settings.KAFKA_REGION_TO_CONTROL)
            self._publisher = KafkaProducer(
                kafka_config.get_kafka_producer_cluster_options(config["cluster"])
            )

            @atexit.register
            def exit_handler():
                self.close()

        return self._publisher


# Test default mock.
class MockRegionToControlMessageService(RegionToControlMessagingService):
    def __init__(self):
        from unittest.mock import Mock

        self.mock = Mock(spec_set=self)

    def write_region_to_control_message(self, payload: Any, sync: bool):
        self.mock.write_region_to_control_message(payload, sync)

    def close(self):
        self.mock.reset_mock()


# This service should only really exist in the region mode for now, but the delegator object is used for its
# convenience methods.
region_to_control_message_service: RegionToControlMessagingService = silo_mode_delegation(
    {SiloMode.REGION: KafkaBackedRegionToControlMessageService}
)


class AuditLogEntryService(InterfaceWithLifecycle):
    @abstractmethod
    def produce_audit_log_entry(self, entry: AuditLogEntry):
        pass


class RegionToControlAuditLogEntryService(AuditLogEntryService):
    region_to_control_messaging_service: RegionToControlMessagingService

    def __init__(
        self,
        region_to_control_messaging_service: RegionToControlMessagingService = region_to_control_message_service,
    ):
        self.region_to_control_messaging_service = region_to_control_messaging_service

    def produce_audit_log_entry(self, entry: AuditLogEntry):
        self.region_to_control_messaging_service.write_region_to_control_message(
            dataclasses.asdict(RegionToControlMessage(audit_log_event=entry.as_kafka_event())),
            sync=True,
        )

    def close(self):
        pass


class DatabaseBackedAuditLogEntryService(AuditLogEntryService):
    def produce_audit_log_entry(self, entry: AuditLogEntry):
        entry.save()

    def close(self):
        pass


audit_log_entry_service: AuditLogEntryService = silo_mode_delegation(
    {
        SiloMode.MONOLITH: DatabaseBackedAuditLogEntryService,
        SiloMode.CONTROL: DatabaseBackedAuditLogEntryService,
        SiloMode.REGION: RegionToControlAuditLogEntryService,
    }
)


class UserIpService(InterfaceWithLifecycle):
    @abstractmethod
    def produce_user_ip(self, event: UserIpEvent):
        pass


<<<<<<< HEAD
class RegionToControlUserIpService(UserIpService):
    def close(self):
        pass
=======
        @atexit.register
        def exit_handler():
            if _publisher is not None:
                _publisher.close()
>>>>>>> 6e66eb82

    region_to_control_messaging_service: RegionToControlMessagingService

    def __init__(
        self,
        region_to_control_messaging_service: RegionToControlMessagingService = region_to_control_message_service,
    ):
        self.region_to_control_messaging_service = region_to_control_messaging_service

    def produce_user_ip(self, event: UserIpEvent):
        self.region_to_control_messaging_service.write_region_to_control_message(
            dataclasses.asdict(RegionToControlMessage(user_ip_event=event)), sync=False
        )


class DatabaseBackedUserIpService(UserIpService):
    def close(self):
        pass

    def produce_user_ip(self, event: UserIpEvent):
        from sentry.models import UserIP

        UserIP.objects.create_or_update(
            user_id=event.user_id, ip_address=event.ip_address, values=dataclasses.asdict(event)
        )

<<<<<<< HEAD

user_ip_service: UserIpService = silo_mode_delegation(
    {
        SiloMode.REGION: RegionToControlUserIpService,
        SiloMode.MONOLITH: DatabaseBackedUserIpService,
        SiloMode.CONTROL: DatabaseBackedUserIpService,
    }
)
=======
def _should_produce_to_kafka():
    mode = SiloMode.get_current_mode()
    return mode == SiloMode.REGION
>>>>>>> 6e66eb82
<|MERGE_RESOLUTION|>--- conflicted
+++ resolved
@@ -139,16 +139,9 @@
         pass
 
 
-<<<<<<< HEAD
 class RegionToControlUserIpService(UserIpService):
     def close(self):
         pass
-=======
-        @atexit.register
-        def exit_handler():
-            if _publisher is not None:
-                _publisher.close()
->>>>>>> 6e66eb82
 
     region_to_control_messaging_service: RegionToControlMessagingService
 
@@ -175,8 +168,6 @@
             user_id=event.user_id, ip_address=event.ip_address, values=dataclasses.asdict(event)
         )
 
-<<<<<<< HEAD
-
 user_ip_service: UserIpService = silo_mode_delegation(
     {
         SiloMode.REGION: RegionToControlUserIpService,
@@ -184,8 +175,3 @@
         SiloMode.CONTROL: DatabaseBackedUserIpService,
     }
 )
-=======
-def _should_produce_to_kafka():
-    mode = SiloMode.get_current_mode()
-    return mode == SiloMode.REGION
->>>>>>> 6e66eb82
