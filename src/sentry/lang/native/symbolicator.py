--- conflicted
+++ resolved
@@ -63,14 +63,6 @@
         "name": {"type": "string"},
         "orgId": {"type": "integer"},
         "orgName": {"type": "string", "minLength": 1, "maxLength": 512},
-<<<<<<< HEAD
-        "refreshDate": {"type": "string"},
-        "type": {"type": "string", "enum": ["appStoreConnect"]},
-=======
-        "encrypted": {"type": "string"},
-        "itunesPassword": {"type": "string"},
-        "appconnectPrivateKey": {"type": "string"},
->>>>>>> 931f19a6
     },
     "required": [
         "appId",
