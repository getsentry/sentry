--- conflicted
+++ resolved
@@ -402,11 +402,8 @@
     if filter_appconnect:
         sources = [src for src in sources if src.get("type") != "appStoreConnect"]
 
-<<<<<<< HEAD
-=======
     validate_sources(sources)
 
->>>>>>> e469c7c0
     return sources
 
 
@@ -498,17 +495,12 @@
 
     if sources_config:
         try:
-<<<<<<< HEAD
-            custom_sources = parse_sources(sources_config)
-            sources.extend(normalize_user_source(source) for source in custom_sources)
-=======
             custom_sources = parse_sources(sources_config, filter_appconnect=True)
             sources.extend(
                 normalize_user_source(source)
                 for source in custom_sources
                 if source["type"] != "appStoreConnect"
             )
->>>>>>> e469c7c0
         except InvalidSourcesError:
             # Source configs should be validated when they are saved. If this
             # did not happen, this indicates a bug. Record this, but do not stop
