from __future__ import annotations

import base64
import logging
import os
from copy import deepcopy
from datetime import datetime
from typing import Any

import jsonschema
import orjson
import sentry_sdk
from django.conf import settings
from django.urls import reverse
from rediscluster import RedisCluster

from sentry import features, options
from sentry.auth.system import get_system_token
from sentry.models.project import Project
from sentry.utils import metrics, redis, safe
from sentry.utils.http import get_origins

logger = logging.getLogger(__name__)

INTERNAL_SOURCE_NAME = "sentry:project"

VALID_LAYOUTS = (
    "native",
    "symstore",
    "symstore_index2",
    "ssqp",
    "unified",
    "debuginfod",
    "slashsymbols",
)

VALID_FILE_TYPES = ("pe", "pdb", "mach_debug", "mach_code", "elf_debug", "elf_code", "breakpad")

VALID_CASINGS = ("lowercase", "uppercase", "default")

LAYOUT_SCHEMA = {
    "type": "object",
    "properties": {
        "type": {"type": "string", "enum": list(VALID_LAYOUTS)},
        "casing": {"type": "string", "enum": list(VALID_CASINGS)},
    },
    "required": ["type"],
    "additionalProperties": False,
}

COMMON_SOURCE_PROPERTIES = {
    "id": {"type": "string", "minLength": 1},
    "name": {"type": "string"},
    "layout": LAYOUT_SCHEMA,
    "filetypes": {"type": "array", "items": {"type": "string", "enum": list(VALID_FILE_TYPES)}},
}

APP_STORE_CONNECT_SCHEMA = {
    "type": "object",
    "properties": {
        "type": {"type": "string", "enum": ["appStoreConnect"]},
        "id": {"type": "string", "minLength": 1},
        "name": {"type": "string"},
        "appconnectIssuer": {"type": "string", "minLength": 36, "maxLength": 36},
        "appconnectKey": {"type": "string", "minLength": 2, "maxLength": 20},
        "appconnectPrivateKey": {"type": "string"},
        "appName": {"type": "string", "minLength": 1, "maxLength": 512},
        "appId": {"type": "string", "minLength": 1},
        "bundleId": {"type": "string", "minLength": 1},
    },
    "required": [
        "type",
        "id",
        "name",
        "appconnectIssuer",
        "appconnectKey",
        "appconnectPrivateKey",
        "appName",
        "appId",
        "bundleId",
    ],
    "additionalProperties": False,
}

HTTP_SOURCE_SCHEMA = {
    "type": "object",
    "properties": dict(
        type={"type": "string", "enum": ["http"]},
        url={"type": "string"},
        username={"type": "string"},
        password={"type": "string"},
        **COMMON_SOURCE_PROPERTIES,
    ),
    "required": ["type", "id", "url", "layout"],
    "additionalProperties": False,
}

S3_SOURCE_SCHEMA = {
    "type": "object",
    "properties": dict(
        type={"type": "string", "enum": ["s3"]},
        bucket={"type": "string"},
        region={"type": "string"},
        access_key={"type": "string"},
        secret_key={"type": "string"},
        prefix={"type": "string"},
        **COMMON_SOURCE_PROPERTIES,
    ),
    "required": ["type", "id", "bucket", "region", "access_key", "secret_key", "layout"],
    "additionalProperties": False,
}

GCS_SOURCE_SCHEMA = {
    "type": "object",
    "properties": dict(
        type={"type": "string", "enum": ["gcs"]},
        bucket={"type": "string"},
        client_email={"type": "string"},
        private_key={"type": "string"},
        prefix={"type": "string"},
        **COMMON_SOURCE_PROPERTIES,
    ),
    "required": ["type", "id", "bucket", "client_email", "private_key", "layout"],
    "additionalProperties": False,
}

SOURCE_SCHEMA = {
    "oneOf": [
        HTTP_SOURCE_SCHEMA,
        S3_SOURCE_SCHEMA,
        GCS_SOURCE_SCHEMA,
        APP_STORE_CONNECT_SCHEMA,
    ]
}

SOURCES_SCHEMA = {
    "type": "array",
    "items": SOURCE_SCHEMA,
}

# TODO(@anonrig): Remove this when AppStore connect integration is sunset.
# Ref: https://github.com/getsentry/sentry/issues/51994
SOURCES_WITHOUT_APPSTORE_CONNECT = {
    "type": "array",
    "items": {
        "oneOf": [
            HTTP_SOURCE_SCHEMA,
            S3_SOURCE_SCHEMA,
            GCS_SOURCE_SCHEMA,
        ]
    },
}


# Schemas for sources with redacted secrets
HIDDEN_SECRET_SCHEMA = {
    "type": "object",
    "properties": {"hidden-secret": {"type": "boolean", "enum": [True]}},
}


def _redact_schema(schema: dict, keys_to_redact: list[str]) -> dict:
    """
    Returns a deepcopy of the input schema, overriding any keys in keys_to_redact
    with HIDDEN_SECRET_SCHEMA. Works on nested dictionaries.
    """

    def override_key(schema: dict, keys_to_redact: list[str]) -> None:
        for key, value in schema.items():
            if key in keys_to_redact:
                schema[key] = HIDDEN_SECRET_SCHEMA
            elif isinstance(value, dict):
                override_key(value, keys_to_redact)

    copy = deepcopy(schema)
    override_key(copy, keys_to_redact)
    return copy


REDACTED_APP_STORE_CONNECT_SCHEMA = _redact_schema(
    APP_STORE_CONNECT_SCHEMA, ["appConnectPrivateKey"]
)
REDACTED_HTTP_SOURCE_SCHEMA = _redact_schema(HTTP_SOURCE_SCHEMA, ["password"])
REDACTED_S3_SOURCE_SCHEMA = _redact_schema(S3_SOURCE_SCHEMA, ["secret_key"])
REDACTED_GCS_SOURCE_SCHEMA = _redact_schema(GCS_SOURCE_SCHEMA, ["private_key"])

REDACTED_SOURCE_SCHEMA = {
    "oneOf": [
        REDACTED_HTTP_SOURCE_SCHEMA,
        REDACTED_S3_SOURCE_SCHEMA,
        REDACTED_GCS_SOURCE_SCHEMA,
        REDACTED_APP_STORE_CONNECT_SCHEMA,
    ]
}

REDACTED_SOURCES_SCHEMA = {
    "type": "array",
    "items": REDACTED_SOURCE_SCHEMA,
}

LAST_UPLOAD_TTL = 24 * 3600


def _get_cluster() -> RedisCluster:
    cluster_key = settings.SENTRY_DEBUG_FILES_REDIS_CLUSTER
    return redis.redis_clusters.get(cluster_key)  # type: ignore[return-value]


def _last_upload_key(project_id: int) -> str:
    return f"symbols:last_upload:{project_id}"


def record_last_upload(project: Project):
    timestamp = int(datetime.utcnow().timestamp() * 1000)
    _get_cluster().setex(_last_upload_key(project.id), LAST_UPLOAD_TTL, timestamp)


def get_last_upload(project_id: int):
    return _get_cluster().get(_last_upload_key(project_id))


class InvalidSourcesError(Exception):
    pass


def get_internal_url_prefix() -> str:
    """
    Returns the `internal-url-prefix` normalized in such a way that it works in local
    development environments.
    """
    internal_url_prefix = options.get("system.internal-url-prefix")
    if not internal_url_prefix:
        internal_url_prefix = options.get("system.url-prefix")

        replacements = ["localhost", "127.0.0.1"]
        if "DJANGO_LIVE_TEST_SERVER_ADDRESS" in os.environ:
            replacements.append(os.environ["DJANGO_LIVE_TEST_SERVER_ADDRESS"])

        for replacement in replacements:
            internal_url_prefix = internal_url_prefix.replace(replacement, "host.docker.internal")

    assert internal_url_prefix
    return internal_url_prefix.rstrip("/")


def get_internal_source(project: Project):
    """
    Returns the source configuration for a Sentry project.
    """
    sentry_source_url = "{}{}".format(
        get_internal_url_prefix(),
        reverse(
            "sentry-api-0-dsym-files",
            kwargs={
                "organization_id_or_slug": project.organization.slug,
                "project_id_or_slug": project.slug,
            },
        ),
    )

    if last_upload := get_last_upload(project.id):
        # Adding a random query string parameter here makes sure that the
        # Symbolicator-internal `list_files` cache that is querying this API
        # is not being hit. This means that uploads will be immediately visible
        # to Symbolicator, and not depending on its internal cache TTL.
        sentry_source_url += f"?_last_upload={last_upload}"

    return {
        "type": "sentry",
        "id": INTERNAL_SOURCE_NAME,
        "url": sentry_source_url,
        "token": get_system_token(),
    }


def get_internal_artifact_lookup_source_url(project: Project):
    """
    Returns the url used as a part of source configuration for the Sentry artifact-lookup API.
    """
    return "{}{}".format(
        get_internal_url_prefix(),
        reverse(
            "sentry-api-0-project-artifact-lookup",
            kwargs={
                "organization_id_or_slug": project.organization.slug,
                "project_id_or_slug": project.slug,
            },
        ),
    )


def get_scraping_config(project: Project) -> dict[str, Any]:
    allow_scraping_org_level = project.organization.get_option("sentry:scrape_javascript", True)
    allow_scraping_project_level = project.get_option("sentry:scrape_javascript", True)
    allow_scraping = allow_scraping_org_level and allow_scraping_project_level
    verify_ssl = project.get_option("sentry:verify_ssl", True)

    allowed_origins = []
    scraping_headers = {}
    if allow_scraping:
        allowed_origins = list(get_origins(project))

        token = project.get_option("sentry:token")
        if token:
            token_header = project.get_option("sentry:token_header") or "X-Sentry-Token"
            scraping_headers[token_header] = token

    return {
        "enabled": allow_scraping,
        "headers": scraping_headers,
        "allowed_origins": allowed_origins,
        "verify_ssl": verify_ssl,
    }


def get_internal_artifact_lookup_source(project: Project):
    """
    Returns the source configuration for the Sentry artifact-lookup API.
    """
    return {
        "type": "sentry",
        "id": INTERNAL_SOURCE_NAME,
        "url": get_internal_artifact_lookup_source_url(project),
        "token": get_system_token(),
    }


def is_internal_source_id(source_id: str):
    """Determines if a DIF object source identifier is reserved for internal sentry use.

    This is trivial, but multiple functions in this file need to use the same definition.
    """
    return source_id.startswith("sentry")


def normalize_user_source(source):
    """Sources supplied from the user frontend might not match the format that
    symbolicator expects.  For instance we currently do not permit headers to be
    configured in the UI, but we allow basic auth to be configured for HTTP.
    This means that we need to convert from username/password into the HTTP
    basic auth header.
    """
    if source.get("type") == "http":
        username = source.pop("username", None)
        password = source.pop("password", None)
        if username or password:
            auth = base64.b64encode(
                ("{}:{}".format(username or "", password or "")).encode("utf-8")
            )
            source["headers"] = {
                "authorization": "Basic %s" % auth.decode("ascii"),
            }
    return source


def secret_fields(source_type):
    """
    Returns a string list of all of the fields that contain a secret in a given source.
    """
    if source_type == "appStoreConnect":
        yield from ["appconnectPrivateKey"]
    elif source_type == "http":
        yield "password"
    elif source_type == "s3":
        yield "secret_key"
    elif source_type == "gcs":
        yield "private_key"
    yield from []


def validate_sources(sources, schema=SOURCES_SCHEMA):
    """
    Validates sources against the JSON schema and checks that
    their IDs are ok.
    """
    try:
        jsonschema.validate(sources, schema)
<<<<<<< HEAD
    except jsonschema.ValidationError as e:
        raise InvalidSourcesError(f"{e}")
=======
    except jsonschema.ValidationError:
        if sources.get("type") == "appStoreConnect":
            raise InvalidSourcesError("appStoreConnect is being decomissioned")

        raise InvalidSourcesError(f"Failed to validate source {redact_source_secrets(sources)}")
>>>>>>> 48a0c675

    ids = set()
    for source in sources:
        if is_internal_source_id(source["id"]):
            raise InvalidSourcesError('Source ids must not start with "sentry:"')
        if source["id"] in ids:
            raise InvalidSourcesError("Duplicate source id: {}".format(source["id"]))
        ids.add(source["id"])


def parse_sources(config, filter_appconnect):
    """
    Parses the given sources in the config string (from JSON).
    """

    if not config:
        return []

    try:
        sources = orjson.loads(config)
    except Exception as e:
        raise InvalidSourcesError("Sources are not valid serialised JSON") from e

    validate_sources(sources)

    # TODO(@anonrig): Remove this when AppStore connect related datas are removed.
    # remove App Store Connect sources (we don't need them in Symbolicator)
    if filter_appconnect:
        filter(lambda src: src.get("type") != "appStoreConnect", sources)

    return sources


def parse_backfill_sources(sources_json, original_sources):
    """
    Parses a json string of sources passed in from a client and backfills any redacted secrets by
    finding their previous values stored in original_sources.
    """

    if not sources_json:
        return []

    try:
        sources = orjson.loads(sources_json)
    except Exception as e:
        raise InvalidSourcesError("Sources are not valid serialised JSON") from e

    orig_by_id = {src["id"]: src for src in original_sources}

    for source in sources:
        backfill_source(source, orig_by_id)

    validate_sources(sources)

    return sources


def backfill_source(source, original_sources_by_id):
    """
    Backfills redacted secrets in a source by
    finding their previous values stored in original_sources_by_id.
    """
    for secret in secret_fields(source["type"]):
        if secret in source and source[secret] == {"hidden-secret": True}:
            secret_value = safe.get_path(original_sources_by_id, source["id"], secret)
            if secret_value is None:
                with sentry_sdk.isolation_scope():
                    sentry_sdk.set_tag("missing_secret", secret)
                    sentry_sdk.set_tag("source_id", source["id"])
                    sentry_sdk.capture_message(
                        "Obfuscated symbol source secret does not have a corresponding saved value in project options"
                    )
                raise InvalidSourcesError("Hidden symbol source secret is missing a value")
            else:
                source[secret] = secret_value


def redact_source_secrets(config_sources: Any) -> Any:
    """
    Returns a json data with all of the secrets redacted from every source.

    The original value is not mutated in the process; A clone is created
    and returned by this function.
    """

    redacted_sources = deepcopy(config_sources)
    for source in redacted_sources:
        for secret in secret_fields(source["type"]):
            if secret in source:
                source[secret] = {"hidden-secret": True}

    return redacted_sources


def get_sources_for_project(project):
    """
    Returns a list of symbol sources for this project.
    """

    sources = []

    # The symbolicator evaluates sources in the order they are declared. Always
    # try to download symbols from Sentry first.
    project_source = get_internal_source(project)
    sources.append(project_source)

    # Check that the organization still has access to symbol sources. This
    # controls both builtin and external sources.
    organization = project.organization

    if not features.has("organizations:symbol-sources", organization):
        return sources

    # Custom sources have their own feature flag. Check them independently.
    if features.has("organizations:custom-symbol-sources", organization):
        sources_config = project.get_option("sentry:symbol_sources")
    else:
        sources_config = None

    if sources_config:
        try:
            custom_sources = parse_sources(sources_config, filter_appconnect=True)
            sources.extend(
                normalize_user_source(source)
                for source in custom_sources
                if source["type"] != "appStoreConnect"
                # TODO(@anonrig): Remove this when all AppStore data is removed.
            )
        except InvalidSourcesError:
            # Source configs should be validated when they are saved. If this
            # did not happen, this indicates a bug. Record this, but do not stop
            # processing at this point.
            logger.exception("Invalid symbolicator source config")

    def resolve_alias(source):
        for key in source.get("sources") or ():
            other_source = settings.SENTRY_BUILTIN_SOURCES.get(key)
            if other_source:
                if other_source.get("type") == "alias":
                    yield from resolve_alias(other_source)
                else:
                    yield other_source

    # Add builtin sources last to ensure that custom sources have precedence
    # over our defaults.
    builtin_sources = project.get_option("sentry:builtin_symbol_sources")
    for key, source in settings.SENTRY_BUILTIN_SOURCES.items():
        if key not in builtin_sources:
            continue

        # special internal alias type expands to more than one item.  This
        # is used to make `apple` expand to `ios`/`macos` and other
        # sources if configured as such.
        if source.get("type") == "alias":
            sources.extend(resolve_alias(source))
        else:
            sources.append(source)

    return sources


def reverse_aliases_map(builtin_sources):
    """Returns a map of source IDs to their original un-aliased source ID.

    :param builtin_sources: The value of `settings.SENTRY_BUILTIN_SOURCES`.
    """
    reverse_aliases = dict()
    for key, source in builtin_sources.items():
        if source.get("type") != "alias":
            continue
        try:
            self_id = source["id"]
        except KeyError:
            continue
        for aliased_source in source.get("sources", []):
            try:
                aliased_source = builtin_sources[aliased_source]
                aliased_id = aliased_source["id"]
            except KeyError:
                continue
            reverse_aliases[aliased_id] = self_id
    return reverse_aliases


def filter_ignored_sources(sources, reversed_alias_map=None):
    """
    Filters out sources that are meant to be blocked based on a global killswitch. If any sources
    were de-aliased, a reverse mapping of { unaliased id: alias } should be provided for this to
    also recognize and filter out aliased sources.
    """

    ignored_source_ids = options.get("symbolicator.ignored_sources")
    if not ignored_source_ids:
        return sources

    filtered = []
    for src in sources:
        resolved = src["id"]
        alias = reversed_alias_map is not None and reversed_alias_map.get(resolved) or resolved
        # This covers three scenarios:
        # 1. The source had an alias, and the config may have used that alias to block it (alias map
        #    lookup resolved)
        # 2. The source had no alias, and the config may have used the source's ID to block it
        #    (alias map lookup returned None and fell back to resolved)
        # 3. The source had an alias, but the config used the source's internal unaliased ID to
        #    block it (alias map lookup resolved but not in ignored_source_ids, resolved is in
        #    ignored_source_ids)
        if alias not in ignored_source_ids and resolved not in ignored_source_ids:
            filtered.append(src)
    return filtered


def redact_internal_sources(response):
    """Redacts information about internal sources from a response.

    Symbolicator responses can contain a section about DIF object file candidates where were
    attempted to be downloaded from the sources.  This includes a full URI of where the
    download was attempted from.  For internal sources we want to redact this in order to
    not leak any internal details.

    Note that this modifies the argument passed in, thus redacting in-place.  It still
    returns the modified response.
    """
    for module in response.get("modules", []):
        redact_internal_sources_from_module(module)


def redact_internal_sources_from_module(module):
    """Redacts information about internal sources from a single module.

    This in-place redacts candidates from only a single module of the symbolicator response.

    The strategy here is for each internal source to replace the location with the DebugID.
    Furthermore if there are any "notfound" entries collapse them into a single entry and
    only show this entry if there are no entries with another status.
    """
    sources_notfound = set()
    sources_other = set()
    new_candidates = []

    for candidate in module.get("candidates", []):
        source_id = candidate["source"]
        if is_internal_source_id(source_id):
            # Only keep location for sentry:project.
            if source_id != "sentry:project":
                candidate.pop("location", None)

            # Collapse nofound statuses, collect info on sources which both have a notfound
            # as well as other statusses.  This allows us to later filter the notfound ones.
            try:
                status = candidate.get("download", {})["status"]
            except KeyError:
                pass
            else:
                if status == "notfound":
                    candidate.pop("location", None)  # This location is bogus, remove it.
                    if source_id in sources_notfound:
                        continue
                    else:
                        sources_notfound.add(source_id)
                else:
                    sources_other.add(source_id)
        new_candidates.append(candidate)

    def should_keep(candidate):
        """Returns `False` if the candidate should be kept in the list of candidates.

        This removes the candidates with a status of ``notfound`` *if* they also have
        another status.
        """
        source_id = candidate["source"]
        status = candidate.get("download", {}).get("status")
        return status != "notfound" or source_id not in sources_other

    if "candidates" in module:
        module["candidates"] = [c for c in new_candidates if should_keep(c)]


def sources_for_symbolication(project):
    """
    Returns a list of symbol sources to attach to a native symbolication request,
    as well as a closure to post-process the resulting JSON response.
    """

    sources = get_sources_for_project(project) or []

    # Build some maps for use in _process_response()
    reverse_source_aliases = reverse_aliases_map(settings.SENTRY_BUILTIN_SOURCES)
    source_names = {source["id"]: source.get("name", "unknown") for source in sources}

    # Add a name for the special "sentry:project" source.
    source_names[INTERNAL_SOURCE_NAME] = "Sentry"

    # Add names for aliased sources.
    for source in settings.SENTRY_BUILTIN_SOURCES.values():
        if source.get("type") == "alias":
            source_names[source["id"]] = source.get("name", "unknown")

    # Remove sources that should be ignored. This leaves a few extra entries in the alias
    # maps and source names maps, but that's fine. The orphaned entries in the maps will just
    # never be used.
    sources = filter_ignored_sources(sources, reverse_source_aliases)

    def _process_response(json):
        """Post-processes the JSON response.

        This modifies the candidates list from Symbolicator responses to undo aliased
        sources, hide information about unknown sources and add names to sources rather then
        just have their IDs.
        """
        try:
            capture_apple_symbol_stats(json)
        except Exception as e:
            sentry_sdk.capture_exception(e)
        for module in json.get("modules") or ():
            for candidate in module.get("candidates") or ():
                # Reverse internal source aliases from the response.
                source_id = candidate["source"]
                original_source_id = reverse_source_aliases.get(source_id)
                if original_source_id is not None:
                    candidate["source"] = original_source_id
                    source_id = original_source_id

                # Add a "source_name" field to save the UI a lookup.
                candidate["source_name"] = source_names.get(source_id, "unknown")

        redact_internal_sources(json)
        return json

    return (sources, _process_response)


def capture_apple_symbol_stats(json):
    eligible_symbols = 0
    neither_has_symbol = 0
    both_have_symbol = 0
    old_has_symbol = 0
    symx_has_symbol = 0

    for module in json.get("modules") or ():
        if (
            module.get("debug_status", "unused") == "unused"
            and module.get("unwind_status", "unused") == "unused"
        ):
            continue
        if module["type"] != "macho":
            continue
        eligible_symbols += 1

        old_has_this_symbol = False
        symx_has_this_symbol = False
        for candidate in module.get("candidates") or ():
            if candidate["download"]["status"] == "ok":
                source_id = candidate["source"]
                if source_id.startswith("sentry:symx"):
                    symx_has_this_symbol = True
                elif source_id.startswith("sentry:") and source_id.endswith("os-source"):
                    old_has_this_symbol = True

        # again, I miss a good Rust `match`
        if symx_has_this_symbol:
            if old_has_this_symbol:
                both_have_symbol += 1
            else:
                symx_has_symbol += 1
        elif old_has_this_symbol:
            old_has_symbol += 1
        else:
            neither_has_symbol += 1

            # NOTE: It might be possible to apply a heuristic based on `code_file` here to figure out if this is supposed
            # to be a system symbol, and maybe also log those cases specifically as internal messages.
            # For now, we are only interested in rough numbers.

    if eligible_symbols:
        # This metric was added to test some discrepancy between internal metrics. We want to remove this after the
        # investigation is done.
        metrics.incr("symbol_test_metric", amount=1, sample_rate=1.0)

        metrics.incr(
            "apple_symbol_availability",
            amount=neither_has_symbol,
            tags={"availability": "neither"},
            sample_rate=1.0,
        )
        metrics.incr(
            "apple_symbol_availability",
            amount=both_have_symbol,
            tags={"availability": "both"},
            sample_rate=1.0,
        )
        metrics.incr(
            "apple_symbol_availability",
            amount=old_has_symbol,
            tags={"availability": "old"},
            sample_rate=1.0,
        )
        metrics.incr(
            "apple_symbol_availability",
            amount=symx_has_symbol,
            tags={"availability": "symx"},
            sample_rate=1.0,
        )<|MERGE_RESOLUTION|>--- conflicted
+++ resolved
@@ -375,16 +375,8 @@
     """
     try:
         jsonschema.validate(sources, schema)
-<<<<<<< HEAD
-    except jsonschema.ValidationError as e:
-        raise InvalidSourcesError(f"{e}")
-=======
     except jsonschema.ValidationError:
-        if sources.get("type") == "appStoreConnect":
-            raise InvalidSourcesError("appStoreConnect is being decomissioned")
-
         raise InvalidSourcesError(f"Failed to validate source {redact_source_secrets(sources)}")
->>>>>>> 48a0c675
 
     ids = set()
     for source in sources:
