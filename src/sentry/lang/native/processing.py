--- conflicted
+++ resolved
@@ -40,36 +40,6 @@
             new_frame["function"] = raw_func
         # otherwise we store both
         else:
-<<<<<<< HEAD
-            new_frame['raw_function'] = raw_func
-            new_frame['function'] = func
-    if symbolicated.get('instruction_addr'):
-        new_frame['instruction_addr'] = symbolicated['instruction_addr']
-    if symbolicated.get('symbol'):
-        new_frame['symbol'] = symbolicated['symbol']
-    if symbolicated.get('abs_path'):
-        new_frame['abs_path'] = symbolicated['abs_path']
-        new_frame['filename'] = posixpath.basename(symbolicated['abs_path'])
-    if symbolicated.get('filename'):
-        new_frame['filename'] = symbolicated['filename']
-    if symbolicated.get('lineno'):
-        new_frame['lineno'] = symbolicated['lineno']
-    if symbolicated.get('colno'):
-        new_frame['colno'] = symbolicated['colno']
-    if symbolicated.get('package'):
-        new_frame['package'] = symbolicated['package']
-    if symbolicated.get('trust'):
-        new_frame['trust'] = symbolicated['trust']
-    if symbolicated.get('pre_context'):
-        new_frame['pre_context'] = symbolicated['pre_context']
-    if symbolicated.get('context_line') is not None:
-        new_frame['context_line'] = symbolicated['context_line']
-    if symbolicated.get('post_context'):
-        new_frame['post_context'] = symbolicated['post_context']
-    if symbolicated.get('status'):
-        frame_meta = new_frame.setdefault('data', {})
-        frame_meta['symbolicator_status'] = symbolicated['status']
-=======
             new_frame["raw_function"] = raw_func
             new_frame["function"] = func
     if symbolicated.get("instruction_addr"):
@@ -89,10 +59,15 @@
         new_frame["package"] = symbolicated["package"]
     if symbolicated.get("trust"):
         new_frame["trust"] = symbolicated["trust"]
+    if symbolicated.get("pre_context"):
+        new_frame["pre_context"] = symbolicated["pre_context"]
+    if symbolicated.get("context_line") is not None:
+        new_frame["context_line"] = symbolicated["context_line"]
+    if symbolicated.get("post_context"):
+        new_frame["post_context"] = symbolicated["post_context"]
     if symbolicated.get("status"):
         frame_meta = new_frame.setdefault("data", {})
         frame_meta["symbolicator_status"] = symbolicated["status"]
->>>>>>> 795cefaf
 
 
 def _handle_image_status(status, image, sdk_info, handle_symbolication_failed):
