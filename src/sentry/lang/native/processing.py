from __future__ import absolute_import

import logging
import posixpath
import six

from symbolic.utils import make_buffered_slice_reader

from sentry.event_manager import validate_and_set_timestamp
from sentry.lang.native.error import write_error, SymbolicationFailed
from sentry.lang.native.minidump import MINIDUMP_ATTACHMENT_TYPE
from sentry.lang.native.symbolicator import Symbolicator
<<<<<<< HEAD
from sentry.lang.native.unreal import APPLECRASHREPORT_ATTACHMENT_TYPE
from sentry.lang.native.utils import get_sdk_from_event, native_images_from_data, \
    is_native_platform, image_name, signal_from_data, get_event_attachment
=======
from sentry.lang.native.utils import (
    get_sdk_from_event,
    native_images_from_data,
    is_native_platform,
    image_name,
    signal_from_data,
)
>>>>>>> 13341666
from sentry.models import Project, EventError
from sentry.utils.in_app import is_known_third_party, is_optional_package
from sentry.utils.safe import get_path, set_path, setdefault_path, trim
from sentry.stacktraces.functions import trim_function_name
from sentry.stacktraces.processing import find_stacktraces_in_data

logger = logging.getLogger(__name__)


IMAGE_STATUS_FIELDS = frozenset(("unwind_status", "debug_status"))


def _merge_frame(new_frame, symbolicated):
    if symbolicated.get("function"):
        raw_func = trim(symbolicated["function"], 256)
        func = trim(trim_function_name(symbolicated["function"], "native"), 256)

        # if function and raw function match, we can get away without
        # storing a raw function
        if func == raw_func:
            new_frame["function"] = raw_func
        # otherwise we store both
        else:
            new_frame["raw_function"] = raw_func
            new_frame["function"] = func
    if symbolicated.get("instruction_addr"):
        new_frame["instruction_addr"] = symbolicated["instruction_addr"]
    if symbolicated.get("symbol"):
        new_frame["symbol"] = symbolicated["symbol"]
    if symbolicated.get("abs_path"):
        new_frame["abs_path"] = symbolicated["abs_path"]
        new_frame["filename"] = posixpath.basename(symbolicated["abs_path"])
    if symbolicated.get("filename"):
        new_frame["filename"] = symbolicated["filename"]
    if symbolicated.get("lineno"):
        new_frame["lineno"] = symbolicated["lineno"]
    if symbolicated.get("colno"):
        new_frame["colno"] = symbolicated["colno"]
    if symbolicated.get("package"):
        new_frame["package"] = symbolicated["package"]
    if symbolicated.get("trust"):
        new_frame["trust"] = symbolicated["trust"]
    if symbolicated.get("status"):
        frame_meta = new_frame.setdefault("data", {})
        frame_meta["symbolicator_status"] = symbolicated["status"]


def _handle_image_status(status, image, sdk_info, handle_symbolication_failed):
    if status in ("found", "unused"):
        return
    elif status == "missing":
        package = image.get("code_file")
        # TODO(mitsuhiko): This check seems wrong?  This call seems to
        # mirror the one in the ios symbol server support.  If we change
        # one we need to change the other.
        if not package or is_known_third_party(package, sdk_info=sdk_info):
            return

        if is_optional_package(package, sdk_info=sdk_info):
            error = SymbolicationFailed(type=EventError.NATIVE_MISSING_OPTIONALLY_BUNDLED_DSYM)
        else:
            error = SymbolicationFailed(type=EventError.NATIVE_MISSING_DSYM)
    elif status == "malformed":
        error = SymbolicationFailed(type=EventError.NATIVE_BAD_DSYM)
    elif status == "too_large":
        error = SymbolicationFailed(type=EventError.FETCH_TOO_LARGE)
    elif status == "fetching_failed":
        error = SymbolicationFailed(type=EventError.FETCH_GENERIC_ERROR)
    elif status == "other":
        error = SymbolicationFailed(type=EventError.UNKNOWN_ERROR)
    else:
        logger.error("Unknown status: %s", status)
        return

    error.image_arch = image.get("arch")
    error.image_path = image.get("code_file")
    error.image_name = image_name(image.get("code_file"))
    error.image_uuid = image.get("debug_id")
    handle_symbolication_failed(error)


def _merge_image(raw_image, complete_image, sdk_info, handle_symbolication_failed):
    statuses = set()

    # Set image data from symbolicator as symbolicator might know more
    # than the SDK, especially for minidumps
    for k, v in six.iteritems(complete_image):
        if k in IMAGE_STATUS_FIELDS:
            statuses.add(v)
        elif not (v is None or (k, v) == ("arch", "unknown")):
            raw_image[k] = v

    for status in set(statuses):
        _handle_image_status(status, raw_image, sdk_info, handle_symbolication_failed)


def _handle_response_status(event_data, response_json):
    if not response_json:
        error = SymbolicationFailed(type=EventError.NATIVE_INTERNAL_FAILURE)
    elif response_json["status"] == "completed":
        return True
    elif response_json["status"] == "failed":
        error = SymbolicationFailed(
            message=response_json.get("message") or None, type=EventError.NATIVE_SYMBOLICATOR_FAILED
        )
    else:
        logger.error("Unexpected symbolicator status: %s", response_json["status"])
        error = SymbolicationFailed(type=EventError.NATIVE_INTERNAL_FAILURE)

    write_error(error, event_data)


def _merge_system_info(data, system_info):
<<<<<<< HEAD
    set_path(data, 'contexts', 'os', 'type', value='os')  # Required by "get_sdk_from_event"

    os_name = system_info.get('os_name')
    os_version = system_info.get('os_version')
    os_build = system_info.get('os_build')

    if os_version:
        setdefault_path(data, 'contexts', 'os', 'version', value=os_version)
    if os_build:
        setdefault_path(data, 'contexts', 'os', 'build', value=os_build)
    if os_name and not os_version and not os_build:
        setdefault_path(data, 'contexts', 'os', 'raw_description', value=os_name)
    elif os_name:
        setdefault_path(data, 'contexts', 'os', 'name', value=os_name)
=======
    set_path(data, "contexts", "os", "type", value="os")  # Required by "get_sdk_from_event"
    setdefault_path(data, "contexts", "os", "name", value=system_info.get("os_name"))
    setdefault_path(data, "contexts", "os", "version", value=system_info.get("os_version"))
    setdefault_path(data, "contexts", "os", "build", value=system_info.get("os_build"))
>>>>>>> 13341666

    set_path(data, "contexts", "device", "type", value="device")
    setdefault_path(data, "contexts", "device", "arch", value=system_info.get("cpu_arch"))

    device_model = system_info.get('device_model')
    if device_model:
        setdefault_path(data, 'contexts', 'device', 'model', value=device_model)


<<<<<<< HEAD
def _merge_full_response(data, response):
    data['platform'] = 'native'
    if response.get('crashed') is not None:
        data['level'] = 'fatal' if response['crashed'] else 'info'
=======
def _merge_minidump_response(data, response):
    data["platform"] = "native"
    if response.get("crashed") is not None:
        data["level"] = "fatal" if response["crashed"] else "info"
>>>>>>> 13341666

    validate_and_set_timestamp(data, response.get("timestamp"))

    if response.get("system_info"):
        _merge_system_info(data, response["system_info"])

    sdk_info = get_sdk_from_event(data)

    images = []
    set_path(data, "debug_meta", "images", value=images)

    for complete_image in response["modules"]:
        image = {}
        _merge_image(image, complete_image, sdk_info, lambda e: write_error(e, data))
        images.append(image)

    # Extract the crash reason and infos
    data_exception = get_path(data, "exception", "values", 0)
    exc_value = (
        "Assertion Error: %s" % response.get("assertion")
        if response.get("assertion")
        else "Fatal Error: %s" % response.get("crash_reason")
    )
    data_exception["value"] = exc_value
    data_exception["type"] = response.get("crash_reason")

    data_threads = []
    if response["stacktraces"]:
        data["threads"] = {"values": data_threads}
    else:
        error = SymbolicationFailed(
            message="minidump has no thread list", type=EventError.NATIVE_SYMBOLICATOR_FAILED
        )
        write_error(error, data)

    for complete_stacktrace in response["stacktraces"]:
        is_requesting = complete_stacktrace.get("is_requesting")
        thread_id = complete_stacktrace.get("thread_id")

        data_thread = {"id": thread_id, "crashed": is_requesting}
        data_threads.append(data_thread)

        if is_requesting:
            data_exception["thread_id"] = thread_id
            data_stacktrace = data_exception.setdefault("stacktrace", {})
            data_stacktrace["frames"] = []
        else:
            data_thread["stacktrace"] = data_stacktrace = {"frames": []}

        if complete_stacktrace.get("registers"):
            data_stacktrace["registers"] = complete_stacktrace["registers"]

        for complete_frame in reversed(complete_stacktrace["frames"]):
            new_frame = {}
            _merge_frame(new_frame, complete_frame)
            data_stacktrace["frames"].append(new_frame)


def process_minidump(data):
    project = Project.objects.get_from_cache(id=data["project"])

    minidump = get_event_attachment(data, MINIDUMP_ATTACHMENT_TYPE)
    if not minidump:
        logger.error("Missing minidump for minidump event")
        return

    symbolicator = Symbolicator(project=project, event_id=data["event_id"])

    response = symbolicator.process_minidump(make_buffered_slice_reader(minidump.data, None))

    if _handle_response_status(data, response):
        _merge_full_response(data, response)

    return data


def process_applecrashreport(data):
    project = Project.objects.get_from_cache(id=data['project'])

    report = get_event_attachment(data, APPLECRASHREPORT_ATTACHMENT_TYPE)
    if not report:
        logger.error("Missing applecrashreport for event")
        return

    symbolicator = Symbolicator(
        project=project,
        event_id=data['event_id']
    )

    response = symbolicator.process_applecrashreport(make_buffered_slice_reader(report.data, None))

    if _handle_response_status(data, response):
        _merge_full_response(data, response)

    return data


def _handles_frame(data, frame):
    if not frame:
        return False

    if get_path(frame, "data", "symbolicator_status") is not None:
        return False

    # TODO: Consider ignoring platform
    platform = frame.get("platform") or data.get("platform")
    return is_native_platform(platform) and "instruction_addr" in frame


def process_payload(data):
    project = Project.objects.get_from_cache(id=data["project"])

    symbolicator = Symbolicator(project=project, event_id=data["event_id"])

    stacktrace_infos = [
        stacktrace
        for stacktrace in find_stacktraces_in_data(data)
        if any(is_native_platform(x) for x in stacktrace.platforms)
    ]

    stacktraces = [
        {
            "registers": sinfo.stacktrace.get("registers") or {},
            "frames": [
                f for f in reversed(sinfo.stacktrace.get("frames") or ()) if _handles_frame(data, f)
            ],
        }
        for sinfo in stacktrace_infos
    ]

    if not any(stacktrace["frames"] for stacktrace in stacktraces):
        return

    modules = native_images_from_data(data)
    signal = signal_from_data(data)

    response = symbolicator.process_payload(stacktraces=stacktraces, modules=modules, signal=signal)

    if not _handle_response_status(data, response):
        return data

    assert len(modules) == len(response["modules"]), (modules, response)

    sdk_info = get_sdk_from_event(data)

    for raw_image, complete_image in zip(modules, response["modules"]):
        _merge_image(raw_image, complete_image, sdk_info, lambda e: write_error(e, data))

    assert len(stacktraces) == len(response["stacktraces"]), (stacktraces, response)

    for sinfo, complete_stacktrace in zip(stacktrace_infos, response["stacktraces"]):
        complete_frames_by_idx = {}
        for complete_frame in complete_stacktrace.get("frames") or ():
            complete_frames_by_idx.setdefault(complete_frame["original_index"], []).append(
                complete_frame
            )

        new_frames = []
        native_frames_idx = 0

        for raw_frame in reversed(sinfo.stacktrace["frames"]):
            if not _handles_frame(data, raw_frame):
                new_frames.append(raw_frame)
                continue

            for complete_frame in complete_frames_by_idx.get(native_frames_idx) or ():
                merged_frame = dict(raw_frame)
                _merge_frame(merged_frame, complete_frame)
                if merged_frame.get("package"):
                    raw_frame["package"] = merged_frame["package"]
                new_frames.append(merged_frame)

            native_frames_idx += 1

        if sinfo.container is not None and native_frames_idx > 0:
            sinfo.container["raw_stacktrace"] = {
                "frames": list(sinfo.stacktrace["frames"]),
                "registers": sinfo.stacktrace.get("registers"),
            }

        new_frames.reverse()
        sinfo.stacktrace["frames"] = new_frames

    return data<|MERGE_RESOLUTION|>--- conflicted
+++ resolved
@@ -10,19 +10,15 @@
 from sentry.lang.native.error import write_error, SymbolicationFailed
 from sentry.lang.native.minidump import MINIDUMP_ATTACHMENT_TYPE
 from sentry.lang.native.symbolicator import Symbolicator
-<<<<<<< HEAD
 from sentry.lang.native.unreal import APPLECRASHREPORT_ATTACHMENT_TYPE
-from sentry.lang.native.utils import get_sdk_from_event, native_images_from_data, \
-    is_native_platform, image_name, signal_from_data, get_event_attachment
-=======
 from sentry.lang.native.utils import (
     get_sdk_from_event,
     native_images_from_data,
     is_native_platform,
     image_name,
     signal_from_data,
+    get_event_attachment,
 )
->>>>>>> 13341666
 from sentry.models import Project, EventError
 from sentry.utils.in_app import is_known_third_party, is_optional_package
 from sentry.utils.safe import get_path, set_path, setdefault_path, trim
@@ -136,47 +132,33 @@
 
 
 def _merge_system_info(data, system_info):
-<<<<<<< HEAD
-    set_path(data, 'contexts', 'os', 'type', value='os')  # Required by "get_sdk_from_event"
-
-    os_name = system_info.get('os_name')
-    os_version = system_info.get('os_version')
-    os_build = system_info.get('os_build')
+    set_path(data, "contexts", "os", "type", value="os")  # Required by "get_sdk_from_event"
+
+    os_name = system_info.get("os_name")
+    os_version = system_info.get("os_version")
+    os_build = system_info.get("os_build")
 
     if os_version:
-        setdefault_path(data, 'contexts', 'os', 'version', value=os_version)
+        setdefault_path(data, "contexts", "os", "version", value=os_version)
     if os_build:
-        setdefault_path(data, 'contexts', 'os', 'build', value=os_build)
+        setdefault_path(data, "contexts", "os", "build", value=os_build)
     if os_name and not os_version and not os_build:
-        setdefault_path(data, 'contexts', 'os', 'raw_description', value=os_name)
+        setdefault_path(data, "contexts", "os", "raw_description", value=os_name)
     elif os_name:
-        setdefault_path(data, 'contexts', 'os', 'name', value=os_name)
-=======
-    set_path(data, "contexts", "os", "type", value="os")  # Required by "get_sdk_from_event"
-    setdefault_path(data, "contexts", "os", "name", value=system_info.get("os_name"))
-    setdefault_path(data, "contexts", "os", "version", value=system_info.get("os_version"))
-    setdefault_path(data, "contexts", "os", "build", value=system_info.get("os_build"))
->>>>>>> 13341666
+        setdefault_path(data, "contexts", "os", "name", value=os_name)
 
     set_path(data, "contexts", "device", "type", value="device")
     setdefault_path(data, "contexts", "device", "arch", value=system_info.get("cpu_arch"))
 
-    device_model = system_info.get('device_model')
+    device_model = system_info.get("device_model")
     if device_model:
-        setdefault_path(data, 'contexts', 'device', 'model', value=device_model)
-
-
-<<<<<<< HEAD
+        setdefault_path(data, "contexts", "device", "model", value=device_model)
+
+
 def _merge_full_response(data, response):
-    data['platform'] = 'native'
-    if response.get('crashed') is not None:
-        data['level'] = 'fatal' if response['crashed'] else 'info'
-=======
-def _merge_minidump_response(data, response):
     data["platform"] = "native"
     if response.get("crashed") is not None:
         data["level"] = "fatal" if response["crashed"] else "info"
->>>>>>> 13341666
 
     validate_and_set_timestamp(data, response.get("timestamp"))
 
@@ -254,17 +236,14 @@
 
 
 def process_applecrashreport(data):
-    project = Project.objects.get_from_cache(id=data['project'])
+    project = Project.objects.get_from_cache(id=data["project"])
 
     report = get_event_attachment(data, APPLECRASHREPORT_ATTACHMENT_TYPE)
     if not report:
         logger.error("Missing applecrashreport for event")
         return
 
-    symbolicator = Symbolicator(
-        project=project,
-        event_id=data['event_id']
-    )
+    symbolicator = Symbolicator(project=project, event_id=data["event_id"])
 
     response = symbolicator.process_applecrashreport(make_buffered_slice_reader(report.data, None))
 
