import os
import re
import sys

from sentry.utils.safe import get_path

LOCALES_DIR = os.path.join(os.path.dirname(__file__), "../../data/error-locale")
TARGET_LOCALE = "en-US"

translation_lookup_table = set()
target_locale_lookup_table = dict()

# TODO(python3.8): inline me
_to_replace = r"\%s" if sys.version_info[:2] < (3, 7) else r"%s"


def populate_target_locale_lookup_table():
    for locale in os.listdir(LOCALES_DIR):
        fn = os.path.join(LOCALES_DIR, locale)
        if not os.path.isfile(fn):
            continue

        with open(fn, encoding="utf-8") as f:
            for line in f:
                key, translation = line.split(",", 1)
                translation = translation.strip()

                if TARGET_LOCALE in locale:
                    target_locale_lookup_table[key] = translation
                else:
                    translation_regexp = re.escape(translation)
                    translation_regexp = translation_regexp.replace(
<<<<<<< HEAD
                        r"%s", r"(?P<format_string_data>[a-zA-Z0-9-_\$]+)"
=======
                        _to_replace, r"(?P<format_string_data>[a-zA-Z0-9-_\$]+)"
>>>>>>> 97e6c38d
                    )
                    # Some errors are substrings of more detailed ones, so we need exact match
                    translation_regexp = re.compile("^" + translation_regexp + "$")
                    translation_lookup_table.add((translation_regexp, key))


def find_translation(message):
    if not target_locale_lookup_table:
        populate_target_locale_lookup_table()

    for translation in translation_lookup_table:
        translation_regexp, key = translation
        match = translation_regexp.search(message)

        if match is not None:
            format_string_data = match.groupdict().get("format_string_data")

            if format_string_data is None:
                return [key, None]
            else:
                return [key, format_string_data]

    return [None, None]


def format_message(message, data):
    return message.replace("%s", data)


message_type_regexp = re.compile("^(?P<type>[a-zA-Z]*Error): (?P<message>.*)")


def translate_message(original_message):
    if not isinstance(original_message, str):
        return original_message

    type = None
    message = original_message.strip()

    # Handle both cases. Just a message and message preceded with error type
    # eg. `ReferenceError: foo`, `TypeError: bar`
    match = message_type_regexp.search(message)

    if match is not None:
        type = match.groupdict().get("type")
        message = match.groupdict().get("message")

    translation, format_string_data = find_translation(message)

    if translation is None:
        return original_message
    else:
        translated_message = target_locale_lookup_table.get(translation, original_message)

        if type is not None:
            translated_message = type + ": " + translated_message

        if format_string_data is None:
            return translated_message
        else:
            return format_message(translated_message, format_string_data)


def translate_exception(data):
    message = get_path(data, "logentry", "message")
    if message:
        data["logentry"]["message"] = translate_message(message)

    formatted = get_path(data, "logentry", "formatted")
    if formatted:
        data["logentry"]["formatted"] = translate_message(formatted)

    for entry in get_path(data, "exception", "values", filter=True, default=()):
        if "value" in entry:
            entry["value"] = translate_message(entry["value"])

    return data<|MERGE_RESOLUTION|>--- conflicted
+++ resolved
@@ -30,11 +30,7 @@
                 else:
                     translation_regexp = re.escape(translation)
                     translation_regexp = translation_regexp.replace(
-<<<<<<< HEAD
-                        r"%s", r"(?P<format_string_data>[a-zA-Z0-9-_\$]+)"
-=======
                         _to_replace, r"(?P<format_string_data>[a-zA-Z0-9-_\$]+)"
->>>>>>> 97e6c38d
                     )
                     # Some errors are substrings of more detailed ones, so we need exact match
                     translation_regexp = re.compile("^" + translation_regexp + "$")
