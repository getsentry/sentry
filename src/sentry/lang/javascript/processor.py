import base64
import errno
import logging
import re
import sys
import time
import zlib
from datetime import datetime
from io import BytesIO
from os.path import splitext
from typing import IO, Optional, Tuple
from urllib.parse import urlsplit

import sentry_sdk
from django.conf import settings
from django.utils import timezone
from django.utils.encoding import force_bytes, force_text
from requests.utils import get_encoding_from_headers
from symbolic import SourceMapCache as SmCache
from symbolic import SourceMapView

from sentry import features, http, options
<<<<<<< HEAD
from sentry.interfaces.stacktrace import Stacktrace
=======
>>>>>>> ab1640b8
from sentry.models import EventError, Organization, ReleaseFile
from sentry.models.releasefile import ARTIFACT_INDEX_FILENAME, ReleaseArchive, read_artifact_index
from sentry.stacktraces.processing import StacktraceProcessor
from sentry.utils import json, metrics

# separate from either the source cache or the source maps cache, this is for
# holding the results of attempting to fetch both kinds of files, either from the
# database or from the internet
from sentry.utils.cache import cache
from sentry.utils.files import compress_file
from sentry.utils.hashlib import md5_text
from sentry.utils.http import is_valid_origin
from sentry.utils.retries import ConditionalRetryPolicy, exponential_delay
from sentry.utils.safe import get_path, set_path
from sentry.utils.urls import non_standard_url_join

from .cache import SourceCache, SourceMapCache

__all__ = ["JavaScriptStacktraceProcessor"]


# number of surrounding lines (on each side) to fetch
LINES_OF_CONTEXT = 5
BASE64_SOURCEMAP_PREAMBLE = "data:application/json;base64,"
BASE64_PREAMBLE_LENGTH = len(BASE64_SOURCEMAP_PREAMBLE)
UNKNOWN_MODULE = "<unknown module>"
# Names that do not provide any reasonable value, and that can possibly obstruct
# better available names. In case we encounter one, we fallback to current frame fn name if available.
USELESS_FN_NAMES = ["<anonymous>", "__webpack_require__", "__webpack_modules__"]
CLEAN_MODULE_RE = re.compile(
    r"""^
(?:/|  # Leading slashes
(?:
    (?:java)?scripts?|js|build|static|node_modules|bower_components|[_\.~].*?|  # common folder prefixes
    v?(?:\d+\.)*\d+|   # version numbers, v1, 1.0.0
    [a-f0-9]{7,8}|     # short sha
    [a-f0-9]{32}|      # md5
    [a-f0-9]{40}       # sha1
)/)+|
(?:[-\.][a-f0-9]{7,}$)  # Ending in a commitish
""",
    re.X | re.I,
)
VERSION_RE = re.compile(r"^[a-f0-9]{32}|[a-f0-9]{40}$", re.I)
NODE_MODULES_RE = re.compile(r"\bnode_modules/")
# Default Webpack output path using multiple namespace - https://webpack.js.org/configuration/output/#outputdevtoolmodulefilenametemplate
# eg. webpack://myproject/./src/lib/hellothere.js
WEBPACK_NAMESPACE_RE = re.compile(r"^webpack://[a-zA-Z0-9_\-@\.]+/\./")
SOURCE_MAPPING_URL_RE = re.compile(b"//# sourceMappingURL=(.*)$")
CACHE_CONTROL_RE = re.compile(r"max-age=(\d+)")
CACHE_CONTROL_MAX = 7200
CACHE_CONTROL_MIN = 60
# the maximum number of remote resources (i.e. source files) that should be
# fetched
MAX_RESOURCE_FETCHES = 100

CACHE_MAX_VALUE_SIZE = settings.SENTRY_CACHE_MAX_VALUE_SIZE

logger = logging.getLogger(__name__)


class UnparseableSourcemap(http.BadSource):
    error_type = EventError.JS_INVALID_SOURCEMAP


# TODO(smcache): Remove this function and all its usages.
def should_run_smcache(cls):
    return cls.has_smcache_feature is True and not isinstance(
        cls, JavaScriptSmCacheStacktraceProcessor
    )


def trim_line(line, column=0):
    """
    Trims a line down to a goal of 140 characters, with a little
    wiggle room to be sensible and tries to trim around the given
    `column`. So it tries to extract 60 characters before and after
    the provided `column` and yield a better context.
    """
    line = line.strip("\n")
    ll = len(line)
    if ll <= 150:
        return line
    if column > ll:
        column = ll
    start = max(column - 60, 0)
    # Round down if it brings us close to the edge
    if start < 5:
        start = 0
    end = min(start + 140, ll)
    # Round up to the end if it's close
    if end > ll - 5:
        end = ll
    # If we are bumped all the way to the end,
    # make sure we still get a full 140 characters in the line
    if end == ll:
        start = max(end - 140, 0)
    line = line[start:end]
    if end < ll:
        # we've snipped from the end
        line += " {snip}"
    if start > 0:
        # we've snipped from the beginning
        line = "{snip} " + line
    return line


# TODO(smcache): Remove in favor of `get_raw_source_context` (remove _raw from its name too).
def get_source_context(source, lineno, colno, context=LINES_OF_CONTEXT):
    if not source:
        return None, None, None

    # lineno's in JS are 1-indexed
    # just in case. sometimes math is hard
    if lineno > 0:
        lineno -= 1

    lower_bound = max(0, lineno - context)
    upper_bound = min(lineno + 1 + context, len(source))

    try:
        pre_context = [trim_line(x) for x in source[lower_bound:lineno]]
    except IndexError:
        pre_context = []

    try:
        context_line = trim_line(source[lineno], colno)
    except IndexError:
        context_line = ""

    try:
        post_context = [trim_line(x) for x in source[(lineno + 1) : upper_bound]]
    except IndexError:
        post_context = []

    return pre_context or None, context_line, post_context or None


def get_raw_source_context(source, lineno, context=LINES_OF_CONTEXT):
    if not source:
        return None, None, None

    # lineno's in JS are 1-indexed
    # just in case. sometimes math is hard
    if lineno > 0:
        lineno -= 1

    lower_bound = max(0, lineno - context)
    upper_bound = min(lineno + 1 + context, len(source))

    try:
        pre_context = source[lower_bound:lineno]
    except IndexError:
        pre_context = []

    try:
        context_line = source[lineno]
    except IndexError:
        context_line = ""

    try:
        post_context = source[(lineno + 1) : upper_bound]
    except IndexError:
        post_context = []

    return pre_context or None, context_line, post_context or None


def discover_sourcemap(result):
    """
    Given a UrlResult object, attempt to discover a sourcemap URL.
    """
    # When coercing the headers returned by urllib to a dict
    # all keys become lowercase so they're normalized
    sourcemap = result.headers.get("sourcemap", result.headers.get("x-sourcemap"))

    # Force the header value to bytes since we'll be manipulating bytes here
    sourcemap = force_bytes(sourcemap) if sourcemap is not None else None

    if not sourcemap:
        parsed_body = result.body.split(b"\n")
        # Source maps are only going to exist at either the top or bottom of the document.
        # Technically, there isn't anything indicating *where* it should exist, so we
        # are generous and assume it's somewhere either in the first or last 5 lines.
        # If it's somewhere else in the document, you're probably doing it wrong.
        if len(parsed_body) > 10:
            possibilities = parsed_body[:5] + parsed_body[-5:]
        else:
            possibilities = parsed_body

        # We want to scan each line sequentially, and the last one found wins
        # This behavior is undocumented, but matches what Chrome and Firefox do.
        for line in possibilities:
            if line[:21] in (b"//# sourceMappingURL=", b"//@ sourceMappingURL="):
                # We want everything AFTER the indicator, which is 21 chars long
                sourcemap = line[21:].rstrip()

        # If we still haven't found anything, check end of last line AFTER source code.
        # This is not the literal interpretation of the spec, but browsers support it.
        # e.g. {code}//# sourceMappingURL={url}
        if not sourcemap:
            # Only look at last 300 characters to keep search space reasonable (minified
            # JS on a single line could be tens of thousands of chars). This is a totally
            # arbitrary number / best guess; most sourceMappingURLs are relative and
            # not very long.
            search_space = possibilities[-1][-300:].rstrip()
            match = SOURCE_MAPPING_URL_RE.search(search_space)
            if match:
                sourcemap = match.group(1)

    if sourcemap:
        # react-native shoves a comment at the end of the
        # sourceMappingURL line.
        # For example:
        #  sourceMappingURL=app.js.map/*ascii:...*/
        # This comment is completely out of spec and no browser
        # would support this, but we need to strip it to make
        # people happy.
        if b"/*" in sourcemap and sourcemap[-2:] == b"*/":
            index = sourcemap.index(b"/*")
            # comment definitely shouldn't be the first character,
            # so let's just make sure of that.
            if index == 0:
                raise AssertionError(
                    "react-native comment found at bad location: %d, %r" % (index, sourcemap)
                )
            sourcemap = sourcemap[:index]
        # fix url so its absolute
        sourcemap = non_standard_url_join(result.url, force_text(sourcemap))

    return force_text(sourcemap) if sourcemap is not None else None


def get_release_file_cache_key(release_id, releasefile_ident):
    return f"releasefile:v1:{release_id}:{releasefile_ident}"


def get_release_file_cache_key_meta(release_id, releasefile_ident):
    return "meta:%s" % get_release_file_cache_key(release_id, releasefile_ident)


MAX_FETCH_ATTEMPTS = 3


def should_retry_fetch(attempt: int, e: Exception) -> bool:
    return not attempt > MAX_FETCH_ATTEMPTS and isinstance(e, OSError) and e.errno == errno.ESTALE


fetch_retry_policy = ConditionalRetryPolicy(should_retry_fetch, exponential_delay(0.05))


def fetch_and_cache_artifact(filename, fetch_fn, cache_key, cache_key_meta, headers, compress_fn):
    # If the release file is not in cache, check if we can retrieve at
    # least the size metadata from cache and prevent compression and
    # caching if payload exceeds the backend limit.
    z_body_size = None

    if CACHE_MAX_VALUE_SIZE:
        cache_meta = cache.get(cache_key_meta)
        if cache_meta:
            z_body_size = int(cache_meta.get("compressed_size"))

    def fetch_release_body():
        with fetch_fn() as fp:
            if z_body_size and z_body_size > CACHE_MAX_VALUE_SIZE:
                return None, fp.read()
            else:
                with sentry_sdk.start_span(
                    op="JavaScriptStacktraceProcessor.fetch_and_cache_artifact.compress"
                ):
                    return compress_fn(fp)

    try:
        with metrics.timer("sourcemaps.release_file_read"):
            z_body, body = fetch_retry_policy(fetch_release_body)
    except Exception:
        logger.error("sourcemap.compress_read_failed", exc_info=sys.exc_info())
        result = None
    else:
        headers = {k.lower(): v for k, v in headers.items()}
        encoding = get_encoding_from_headers(headers)
        result = http.UrlResult(filename, headers, body, 200, encoding)

        # If we don't have the compressed body for caching because the
        # cached metadata said it is too large payload for the cache
        # backend, do not attempt to cache.
        if z_body:
            # This will implicitly skip too large payloads. Those will be cached
            # on the file system by `ReleaseFile.cache`, instead.
            cache.set(cache_key, (headers, z_body, 200, encoding), 3600)

            # In case the previous call to cache implicitly fails, we use
            # the meta data to avoid pointless compression which is done
            # only for caching.
            cache.set(cache_key_meta, {"compressed_size": len(z_body)}, 3600)

    return result


def get_cache_keys(filename, release, dist):
    dist_name = dist and dist.name or None
    releasefile_ident = ReleaseFile.get_ident(filename, dist_name)
    cache_key = get_release_file_cache_key(
        release_id=release.id, releasefile_ident=releasefile_ident
    )

    # Cache key to store file metadata, currently only the size of the
    # compressed version of file. We cannot use the cache_key because large
    # payloads (silently) fail to cache due to e.g. memcached payload size
    # limitation and we use the meta data to avoid compression of such a files.
    cache_key_meta = get_release_file_cache_key_meta(
        release_id=release.id, releasefile_ident=releasefile_ident
    )

    return cache_key, cache_key_meta


def result_from_cache(filename, result):
    # Previous caches would be a 3-tuple instead of a 4-tuple,
    # so this is being maintained for backwards compatibility
    try:
        encoding = result[3]
    except IndexError:
        encoding = None

    return http.UrlResult(filename, result[0], zlib.decompress(result[1]), result[2], encoding)


@metrics.wraps("sourcemaps.release_file")
def fetch_release_file(filename, release, dist=None):
    """
    Attempt to retrieve a release artifact from the database.

    Caches the result of that attempt (whether successful or not).
    """
    dist_name = dist and dist.name or None
    cache_key, cache_key_meta = get_cache_keys(filename, release, dist)

    logger.debug("Checking cache for release artifact %r (release_id=%s)", filename, release.id)
    result = cache.get(cache_key)

    # not in the cache (meaning we haven't checked the database recently), so check the database
    if result is None:
        with metrics.timer("sourcemaps.release_artifact_from_file"):
            filename_choices = ReleaseFile.normalize(filename)
            filename_idents = [ReleaseFile.get_ident(f, dist_name) for f in filename_choices]

            logger.debug(
                "Checking database for release artifact %r (release_id=%s)", filename, release.id
            )

            possible_files = list(
                ReleaseFile.objects.filter(
                    release_id=release.id,
                    dist_id=dist.id if dist else dist,
                    ident__in=filename_idents,
                ).select_related("file")
            )

            if len(possible_files) == 0:
                logger.debug(
                    "Release artifact %r not found in database (release_id=%s)",
                    filename,
                    release.id,
                )
                cache.set(cache_key, -1, 60)
                return None

            elif len(possible_files) == 1:
                releasefile = possible_files[0]

            else:
                # Pick first one that matches in priority order.
                # This is O(N*M) but there are only ever at most 4 things here
                # so not really worth optimizing.
                releasefile = next(
                    rf for ident in filename_idents for rf in possible_files if rf.ident == ident
                )

            logger.debug(
                "Found release artifact %r (id=%s, release_id=%s)",
                filename,
                releasefile.id,
                release.id,
            )

            with sentry_sdk.start_span(
                op="JavaScriptStacktraceProcessor.fetch_release_file.fetch_and_cache"
            ):
                result = fetch_and_cache_artifact(
                    filename,
                    lambda: ReleaseFile.cache.getfile(releasefile),
                    cache_key,
                    cache_key_meta,
                    releasefile.file.headers,
                    compress_file,
                )

    # in the cache as an unsuccessful attempt
    elif result == -1:
        result = None

    # in the cache as a successful attempt, including the zipped contents of the file
    else:
        result = result_from_cache(filename, result)

    return result


@metrics.wraps("sourcemaps.get_from_archive")
def get_from_archive(url: str, archive: ReleaseArchive) -> Tuple[bytes, dict]:
    candidates = ReleaseFile.normalize(url)
    for candidate in candidates:
        try:
            return archive.get_file_by_url(candidate)
        except KeyError:
            pass

    # None of the filenames matched
    raise KeyError(f"Not found in archive: '{url}'")


@metrics.wraps("sourcemaps.load_artifact_index")
def get_artifact_index(release, dist):
    dist_name = dist and dist.name or None

    ident = ReleaseFile.get_ident(ARTIFACT_INDEX_FILENAME, dist_name)
    cache_key = f"artifact-index:v1:{release.id}:{ident}"
    result = cache.get(cache_key)
    if result == -1:
        index = None
    elif result:
        index = json.loads(result)
    else:
        index = read_artifact_index(release, dist, use_cache=True)
        cache_value = -1 if index is None else json.dumps(index)
        # Only cache for a short time to keep the manifest up-to-date
        cache.set(cache_key, cache_value, timeout=60)

    return index


def get_index_entry(release, dist, url) -> Optional[dict]:
    try:
        index = get_artifact_index(release, dist)
    except Exception as exc:
        logger.error("sourcemaps.index_read_failed", exc_info=exc)
        return None

    if index:
        for candidate in ReleaseFile.normalize(url):
            entry = index.get("files", {}).get(candidate)
            if entry:
                return entry

    return None


@metrics.wraps("sourcemaps.fetch_release_archive")
def fetch_release_archive_for_url(release, dist, url) -> Optional[IO]:
    """Fetch release archive and cache if possible.

    Multiple archives might have been uploaded, so we need the URL
    to get the correct archive from the artifact index.

    If return value is not empty, the caller is responsible for closing the stream.
    """
    with sentry_sdk.start_span(op="fetch_release_archive_for_url.get_index_entry"):
        info = get_index_entry(release, dist, url)
    if info is None:
        # Cannot write negative cache entry here because ID of release archive
        # is not yet known
        return None

    archive_ident = info["archive_ident"]

    # TODO(jjbayer): Could already extract filename from info and return
    # it later

    cache_key = get_release_file_cache_key(release_id=release.id, releasefile_ident=archive_ident)

    result = cache.get(cache_key)

    if result == -1:
        return None
    elif result:
        return BytesIO(result)
    else:
        try:
            with sentry_sdk.start_span(op="fetch_release_archive_for_url.get_releasefile_db_entry"):
                qs = ReleaseFile.objects.filter(
                    release_id=release.id, dist_id=dist.id if dist else dist, ident=archive_ident
                ).select_related("file")
                releasefile = qs[0]
        except IndexError:
            # This should not happen when there is an archive_ident in the manifest
            logger.error("sourcemaps.missing_archive", exc_info=sys.exc_info())
            # Cache as nonexistent:
            cache.set(cache_key, -1, 60)
            return None
        else:
            try:
                with sentry_sdk.start_span(op="fetch_release_archive_for_url.fetch_releasefile"):
                    if releasefile.file.size <= options.get("releasefile.cache-max-archive-size"):
                        getfile = lambda: ReleaseFile.cache.getfile(releasefile)
                    else:
                        # For very large ZIP archives, pulling the entire file into cache takes too long.
                        # Only the blobs required to extract the current artifact (central directory and the file entry itself)
                        # should be loaded in this case.
                        getfile = releasefile.file.getfile

                    file_ = fetch_retry_policy(getfile)
            except Exception:
                logger.error("sourcemaps.read_archive_failed", exc_info=sys.exc_info())

                return None

            # `cache.set` will only keep values up to a certain size,
            # so we should not read the entire file if it's too large for caching
            if CACHE_MAX_VALUE_SIZE is not None and file_.size > CACHE_MAX_VALUE_SIZE:

                return file_

            with sentry_sdk.start_span(op="fetch_release_archive_for_url.read_for_caching") as span:
                span.set_data("file_size", file_.size)
                contents = file_.read()
            with sentry_sdk.start_span(op="fetch_release_archive_for_url.write_to_cache") as span:
                span.set_data("file_size", len(contents))
                cache.set(cache_key, contents, 3600)

            file_.seek(0)

            return file_


def compress(fp: IO) -> Tuple[bytes, bytes]:
    """Alternative for compress_file when fp does not support chunks"""
    content = fp.read()
    return zlib.compress(content), content


def fetch_release_artifact(url, release, dist):
    """
    Get a release artifact either by extracting it or fetching it directly.

    If a release archive was saved, the individual file will be extracted
    from the archive.
    """
    cache_key, cache_key_meta = get_cache_keys(url, release, dist)

    result = cache.get(cache_key)

    if result == -1:  # Cached as unavailable
        return None

    if result:
        return result_from_cache(url, result)

    start = time.monotonic()
    with sentry_sdk.start_span(
        op="JavaScriptStacktraceProcessor.fetch_release_artifact.fetch_release_archive_for_url"
    ):
        archive_file = fetch_release_archive_for_url(release, dist, url)
    if archive_file is not None:
        try:
            archive = ReleaseArchive(archive_file)
        except Exception as exc:
            archive_file.seek(0)
            logger.error(
                "Failed to initialize archive for release %s",
                release.id,
                exc_info=exc,
                extra={"contents": base64.b64encode(archive_file.read(256))},
            )
            # TODO(jjbayer): cache error and return here
        else:
            with archive:
                try:
                    fp, headers = get_from_archive(url, archive)
                except KeyError:
                    # The manifest mapped the url to an archive, but the file
                    # is not there.
                    logger.error(
                        "Release artifact %r not found in archive %s", url, archive_file.id
                    )
                    cache.set(cache_key, -1, 60)
                    metrics.timing(
                        "sourcemaps.release_artifact_from_archive", time.monotonic() - start
                    )
                    return None
                except Exception as exc:
                    logger.error("Failed to read %s from release %s", url, release.id, exc_info=exc)
                    # TODO(jjbayer): cache error and return here
                else:
                    result = fetch_and_cache_artifact(
                        url,
                        lambda: fp,
                        cache_key,
                        cache_key_meta,
                        headers,
                        # Cannot use `compress_file` because `ZipExtFile` does not support chunks
                        compress_fn=compress,
                    )
                    metrics.timing(
                        "sourcemaps.release_artifact_from_archive", time.monotonic() - start
                    )

                    return result

    # Fall back to maintain compatibility with old releases and versions of
    # sentry-cli which upload files individually
    with sentry_sdk.start_span(
        op="JavaScriptStacktraceProcessor.fetch_release_artifact.fetch_release_file"
    ):
        result = fetch_release_file(url, release, dist)

    return result


def fetch_file(url, project=None, release=None, dist=None, allow_scraping=True):
    """
    Pull down a URL, returning a UrlResult object.

    Attempts to fetch from the database first (assuming there's a release on the
    event), then the internet. Caches the result of each of those two attempts
    separately, whether or not those attempts are successful. Used for both
    source files and source maps.
    """
    # If our url has been truncated, it'd be impossible to fetch
    # so we check for this early and bail
    if url[-3:] == "...":
        raise http.CannotFetch({"type": EventError.JS_MISSING_SOURCE, "url": http.expose_url(url)})

    # if we've got a release to look on, try that first (incl associated cache)
    if release:
        with sentry_sdk.start_span(
            op="JavaScriptStacktraceProcessor.fetch_file.fetch_release_artifact"
        ):
            result = fetch_release_artifact(url, release, dist)
    else:
        result = None

    # otherwise, try the web-scraping cache and then the web itself

    cache_key = f"source:cache:v4:{md5_text(url).hexdigest()}"

    if result is None:
        if not allow_scraping or not url.startswith(("http:", "https:")):
            error = {"type": EventError.JS_MISSING_SOURCE, "url": http.expose_url(url)}
            raise http.CannotFetch(error)

        logger.debug("Checking cache for url %r", url)
        result = cache.get(cache_key)
        if result is not None:
            # Previous caches would be a 3-tuple instead of a 4-tuple,
            # so this is being maintained for backwards compatibility
            try:
                encoding = result[4]
            except IndexError:
                encoding = None
            # We got a cache hit, but the body is compressed, so we
            # need to decompress it before handing it off
            result = http.UrlResult(
                result[0], result[1], zlib.decompress(result[2]), result[3], encoding
            )

    if result is None:
        headers = {}
        verify_ssl = False
        if project and is_valid_origin(url, project=project):
            verify_ssl = bool(project.get_option("sentry:verify_ssl", False))
            token = project.get_option("sentry:token")
            if token:
                token_header = project.get_option("sentry:token_header") or "X-Sentry-Token"
                headers[token_header] = token

        with metrics.timer("sourcemaps.fetch"):
            with sentry_sdk.start_span(op="JavaScriptStacktraceProcessor.fetch_file.http"):
                result = http.fetch_file(url, headers=headers, verify_ssl=verify_ssl)
            with sentry_sdk.start_span(
                op="JavaScriptStacktraceProcessor.fetch_file.compress_for_cache"
            ):
                z_body = zlib.compress(result.body)
            cache.set(
                cache_key,
                (url, result.headers, z_body, result.status, result.encoding),
                get_max_age(result.headers),
            )

            # since the cache.set above can fail we can end up in a situation
            # where the file is too large for the cache. In that case we abort
            # the fetch and cache a failure and lock the domain for future
            # http fetches.
            if cache.get(cache_key) is None:
                error = {
                    "type": EventError.TOO_LARGE_FOR_CACHE,
                    "url": http.expose_url(url),
                }
                http.lock_domain(url, error=error)
                raise http.CannotFetch(error)

    # If we did not get a 200 OK we just raise a cannot fetch here.
    if result.status != 200:
        raise http.CannotFetch(
            {
                "type": EventError.FETCH_INVALID_HTTP_CODE,
                "value": result.status,
                "url": http.expose_url(url),
            }
        )

    # Make sure the file we're getting back is bytes. The only
    # reason it'd not be binary would be from old cached blobs, so
    # for compatibility with current cached files, let's coerce back to
    # binary and say utf8 encoding.
    if not isinstance(result.body, bytes):
        try:
            result = http.UrlResult(
                result.url,
                result.headers,
                result.body.encode("utf8"),
                result.status,
                result.encoding,
            )
        except UnicodeEncodeError:
            error = {
                "type": EventError.FETCH_INVALID_ENCODING,
                "value": "utf8",
                "url": http.expose_url(url),
            }
            raise http.CannotFetch(error)

    # For JavaScript files, check if content is something other than JavaScript/JSON (i.e. HTML)
    # NOTE: possible to have JS files that don't actually end w/ ".js", but
    # this should catch 99% of cases
    if urlsplit(url).path.endswith(".js"):
        # Check if response is HTML by looking if the first non-whitespace character is an open tag ('<').
        # This cannot parse as valid JS/JSON.
        # NOTE: not relying on Content-Type header because apps often don't set this correctly
        # Discard leading whitespace (often found before doctype)
        body_start = result.body[:20].lstrip()

        if body_start[:1] == b"<":
            error = {"type": EventError.JS_INVALID_CONTENT, "url": url}
            raise http.CannotFetch(error)

    return result


def get_max_age(headers):
    cache_control = headers.get("cache-control")
    max_age = CACHE_CONTROL_MIN

    if cache_control:
        match = CACHE_CONTROL_RE.search(cache_control)
        if match:
            max_age = max(CACHE_CONTROL_MIN, int(match.group(1)))
    return min(max_age, CACHE_CONTROL_MAX)


# TODO(smcache): Remove unnecessary `use_smcache` flag.
def fetch_sourcemap(
    url, source=b"", project=None, release=None, dist=None, allow_scraping=True, use_smcache=True
):
    if is_data_uri(url):
        try:
            body = base64.b64decode(
                force_bytes(url[BASE64_PREAMBLE_LENGTH:])
                + (b"=" * (-(len(url) - BASE64_PREAMBLE_LENGTH) % 4))
            )
        except TypeError as e:
            raise UnparseableSourcemap({"url": "<base64>", "reason": str(e)})
    else:
        # look in the database and, if not found, optionally try to scrape the web
        with sentry_sdk.start_span(
            op="JavaScriptStacktraceProcessor.fetch_sourcemap.fetch_file"
        ) as span:
            span.set_data("url", url)
            result = fetch_file(
                url,
                project=project,
                release=release,
                dist=dist,
                allow_scraping=allow_scraping,
            )
        body = result.body
    try:
        # TODO(smcache): Remove unnecessary `use_smcache` flag and use `SmCache` only.
        if use_smcache:
            with sentry_sdk.start_span(
                op="JavaScriptStacktraceProcessor.fetch_sourcemap.SmCache.from_bytes"
            ):
                return SmCache.from_bytes(source, body)
        else:
            with sentry_sdk.start_span(
                op="JavaScriptStacktraceProcessor.fetch_sourcemap.SourceMapView.from_json_bytes"
            ):
                return SourceMapView.from_json_bytes(body)

    except Exception as exc:
        # This is in debug because the product shows an error already.
        logger.debug(str(exc), exc_info=True)
        raise UnparseableSourcemap({"url": http.expose_url(url)})


def is_data_uri(url):
    return url[:BASE64_PREAMBLE_LENGTH] == BASE64_SOURCEMAP_PREAMBLE


def generate_module(src):
    """
    Converts a url into a made-up module name by doing the following:
     * Extract just the path name ignoring querystrings
     * Trimming off the initial /
     * Trimming off the file extension
     * Removes off useless folder prefixes

    e.g. http://google.com/js/v1.0/foo/bar/baz.js -> foo/bar/baz
    """
    if not src:
        return UNKNOWN_MODULE

    filename, ext = splitext(urlsplit(src).path)
    if filename.endswith(".min"):
        filename = filename[:-4]

    # TODO(dcramer): replace CLEAN_MODULE_RE with tokenizer completely
    tokens = filename.split("/")
    for idx, token in enumerate(tokens):
        # a SHA
        if VERSION_RE.match(token):
            return "/".join(tokens[idx + 1 :])

    return CLEAN_MODULE_RE.sub("", filename) or UNKNOWN_MODULE


def is_valid_frame(frame):
    return frame is not None and frame.get("lineno") is not None


def get_function_for_token(frame, token):
    """
    Get function name for a given frame, based on the looked up token.
    Return tokens name if we have a usable value from symbolic or we have no initial function name at all,
    otherwise, fallback to frames current function name.
    """

    frame_function_name = frame.get("function")
    token_function_name = token.function_name

    if token_function_name not in USELESS_FN_NAMES or not frame_function_name:
        return token_function_name

    return frame_function_name


class JavaScriptStacktraceProcessor(StacktraceProcessor):
    """
    Attempts to fetch source code for javascript frames.

    Frames must match the following requirements:

    - lineno >= 0
    - colno >= 0
    - abs_path is the HTTP URI to the source
    - context_line is empty

    Mutates the input ``data`` with expanded context if available.
    """

    def __init__(self, *args, **kwargs):
        StacktraceProcessor.__init__(self, *args, **kwargs)

        # Make sure we only fetch organization from cache
        # We don't need to persist it back since we don't want
        # to bloat the Event object.
        organization = getattr(self.project, "_organization_cache", None)
        if not organization:
            organization = Organization.objects.get_from_cache(id=self.project.organization_id)

        self.organization = organization
        self.max_fetches = MAX_RESOURCE_FETCHES
        self.allow_scraping = organization.get_option(
            "sentry:scrape_javascript", True
        ) is not False and self.project.get_option("sentry:scrape_javascript", True)

        self.fetch_count = 0
        self.sourcemaps_touched = set()

        # cache holding mangled code, original code, and errors associated with
        # each abs_path in the stacktrace
        self.cache = SourceCache()

        # cache holding source URLs, corresponding source map URLs, and source map contents
        self.sourcemaps = SourceMapCache()

        self.release = None
        self.dist = None

        # We only want to check the feature flag for this specific class, and not for
        # `JavaScriptSmCacheStacktraceProcessor`., as it's asking remote Flagr for that data.
        if not isinstance(self, JavaScriptSmCacheStacktraceProcessor):
            self.has_smcache_feature = features.has(
                "projects:sourcemapcache-processor", self.project
            )
        else:
            self.has_smcache_feature = False

        if should_run_smcache(self):
            self.smcache_processor = JavaScriptSmCacheStacktraceProcessor(*args, **kwargs)

    def get_valid_frames(self):
        # build list of frames that we can actually grab source for
        frames = []
        for info in self.stacktrace_infos:
            frames.extend(get_path(info.stacktrace, "frames", filter=is_valid_frame, default=()))
        return frames

    def preprocess_step(self, processing_task):
        frames = self.get_valid_frames()
        if not frames:
            logger.debug(
                "Event %r has no frames with enough context to " "fetch remote source",
                self.data["event_id"],
            )
            return False

        with sentry_sdk.start_span(op="JavaScriptStacktraceProcessor.preprocess_step.get_release"):
            self.release = self.get_release(create=True)
            if self.data.get("dist") and self.release:
                timestamp = self.data.get("timestamp")
                date = timestamp and datetime.fromtimestamp(timestamp).replace(tzinfo=timezone.utc)
                self.dist = self.release.add_dist(self.data["dist"], date)

        with sentry_sdk.start_span(
            op="JavaScriptStacktraceProcessor.preprocess_step.populate_source_cache"
        ):
            self.populate_source_cache(frames)

        if should_run_smcache(self):
            self.smcache_processor.preprocess_step(None)

        return True

    def handles_frame(self, frame, stacktrace_info):
        platform = frame.get("platform") or self.data.get("platform")
        return platform in ("javascript", "node")

    def preprocess_frame(self, processable_frame):
        # Stores the resolved token.  This is used to cross refer to other
        # frames for function name resolution by call site.
        processable_frame.data = {"token": None}

    def process_frame(self, processable_frame, processing_task):
        """
        Attempt to demangle the given frame.
        """
        frame = processable_frame.frame
        token = None

        cache = self.cache
        sourcemaps = self.sourcemaps
        all_errors = []
        sourcemap_applied = False

        # can't demangle if there's no filename or line number present
        if not frame.get("abs_path") or not frame.get("lineno"):
            return

        # also can't demangle node's internal modules
        # therefore we only process user-land frames (starting with /)
        # or those created by bundle/webpack internals
        if self.data.get("platform") == "node" and not frame.get("abs_path").startswith(
            ("/", "app:", "webpack:")
        ):
            return

        errors = cache.get_errors(frame["abs_path"])
        if errors:
            all_errors.extend(errors)

        # This might fail but that's okay, we try with a different path a
        # bit later down the road.
        source = self.get_sourceview(frame["abs_path"])

        in_app = None
        new_frame = dict(frame)
        raw_frame = dict(frame)

        sourcemap_url, sourcemap_view = sourcemaps.get_link(frame["abs_path"])
        self.sourcemaps_touched.add(sourcemap_url)
        if sourcemap_view and frame.get("colno") is None:
            all_errors.append(
                {"type": EventError.JS_NO_COLUMN, "url": http.expose_url(frame["abs_path"])}
            )
        elif sourcemap_view:
            if is_data_uri(sourcemap_url):
                sourcemap_label = frame["abs_path"]
            else:
                sourcemap_label = sourcemap_url

            sourcemap_label = http.expose_url(sourcemap_label)

            if frame.get("function"):
                minified_function_name = frame["function"]
                minified_source = self.get_sourceview(frame["abs_path"])
            else:
                minified_function_name = minified_source = None

            try:
                # Errors are 1-indexed in the frames, so we need to -1 to get
                # zero-indexed value from tokens.
                assert frame["lineno"] > 0, "line numbers are 1-indexed"
                token = sourcemap_view.lookup(
                    frame["lineno"] - 1, frame["colno"] - 1, minified_function_name, minified_source
                )
            except Exception:
                token = None
                all_errors.append(
                    {
                        "type": EventError.JS_INVALID_SOURCEMAP_LOCATION,
                        "column": frame.get("colno"),
                        "row": frame.get("lineno"),
                        "source": frame["abs_path"],
                        "sourcemap": sourcemap_label,
                    }
                )

            # persist the token so that we can find it later
            processable_frame.data["token"] = token

            # Store original data in annotation
            new_frame["data"] = dict(frame.get("data") or {}, sourcemap=sourcemap_label)

            sourcemap_applied = True

            if token is not None:
                abs_path = non_standard_url_join(sourcemap_url, token.src)

                logger.debug(
                    "Mapping compressed source %r to mapping in %r", frame["abs_path"], abs_path
                )
                source = self.get_sourceview(abs_path)

                if source is None:
                    errors = cache.get_errors(abs_path)
                    if errors:
                        all_errors.extend(errors)
                    else:
                        all_errors.append(
                            {"type": EventError.JS_MISSING_SOURCE, "url": http.expose_url(abs_path)}
                        )

                # the tokens are zero indexed, so offset correctly
                new_frame["lineno"] = token.src_line + 1
                new_frame["colno"] = token.src_col + 1

                # Try to use the function name we got from symbolic
                original_function_name = token.function_name

                # In the ideal case we can use the function name from the
                # frame and the location to resolve the original name
                # through the heuristics in our sourcemap library.
                if original_function_name is None:
                    last_token = None

                    # Find the previous token for function name handling as a
                    # fallback.
                    if (
                        processable_frame.previous_frame
                        and processable_frame.previous_frame.processor is self
                    ):
                        last_token = processable_frame.previous_frame.data.get("token")
                        if last_token:
                            original_function_name = last_token.name

                if original_function_name is not None:
                    new_frame["function"] = original_function_name

                filename = token.src
                # special case webpack support
                # abs_path will always be the full path with webpack:/// prefix.
                # filename will be relative to that
                if abs_path.startswith("webpack:"):
                    filename = abs_path
                    # webpack seems to use ~ to imply "relative to resolver root"
                    # which is generally seen for third party deps
                    # (i.e. node_modules)
                    if "/~/" in filename:
                        filename = "~/" + abs_path.split("/~/", 1)[-1]
                    elif WEBPACK_NAMESPACE_RE.match(filename):
                        filename = re.sub(WEBPACK_NAMESPACE_RE, "./", abs_path)
                    else:
                        filename = filename.split("webpack:///", 1)[-1]

                    # As noted above:
                    # * [js/node] '~/' means they're coming from node_modules, so these are not app dependencies
                    # * [node] sames goes for `./node_modules/` and '../node_modules/', which is used when bundling node apps
                    # * [node] and webpack, which includes it's own code to bootstrap all modules and its internals
                    #   eg. webpack:///webpack/bootstrap, webpack:///external
                    if (
                        filename.startswith("~/")
                        or "/node_modules/" in filename
                        or not filename.startswith("./")
                    ):
                        in_app = False
                    # And conversely, local dependencies start with './'
                    elif filename.startswith("./"):
                        in_app = True
                    # We want to explicitly generate a webpack module name
                    new_frame["module"] = generate_module(filename)

                # while you could technically use a subpath of 'node_modules' for your libraries,
                # it would be an extremely complicated decision and we've not seen anyone do it
                # so instead we assume if node_modules is in the path its part of the vendored code
                elif "/node_modules/" in abs_path:
                    in_app = False

                if abs_path.startswith("app:"):
                    if filename and NODE_MODULES_RE.search(filename):
                        in_app = False
                    else:
                        in_app = True

                new_frame["abs_path"] = abs_path
                new_frame["filename"] = filename
                if not frame.get("module") and abs_path.startswith(
                    ("http:", "https:", "webpack:", "app:")
                ):
                    new_frame["module"] = generate_module(abs_path)

        elif sourcemap_url:
            new_frame["data"] = dict(
                new_frame.get("data") or {}, sourcemap=http.expose_url(sourcemap_url)
            )

        # TODO: theoretically a minified source could point to
        # another mapped, minified source
        changed_frame = self.expand_frame(new_frame, source=source)

        # If we did not manage to match but we do have a line or column
        # we want to report an error here.
        if not new_frame.get("context_line") and source and new_frame.get("colno") is not None:
            all_errors.append(
                {
                    "type": EventError.JS_INVALID_SOURCEMAP_LOCATION,
                    "column": new_frame["colno"],
                    "row": new_frame["lineno"],
                    "source": new_frame["abs_path"],
                }
            )

        changed_raw = sourcemap_applied and self.expand_frame(raw_frame)

        if sourcemap_applied or all_errors or changed_frame or changed_raw:
            # In case we are done processing, we iterate over all errors that we got
            # and we filter out all `JS_MISSING_SOURCE` errors since we consider if we have
            # a `context_line` we have a symbolicated frame and we don't need to show the error
            has_context_line = bool(new_frame.get("context_line"))
            if has_context_line:
                all_errors[:] = [
                    x for x in all_errors if x.get("type") is not EventError.JS_MISSING_SOURCE
                ]

            if in_app is not None:
                new_frame["in_app"] = in_app
                raw_frame["in_app"] = in_app

            # Run new processor only for frames that were actually modified in any way.
            if should_run_smcache(self) and new_frame != raw_frame:
                smcache_rv = self.smcache_processor.process_frame(processable_frame, None)
                set_path(new_frame, "data", "smcache_frame", value=smcache_rv[0][0])

            new_frames = [new_frame]
            raw_frames = [raw_frame] if changed_raw else None

            if features.has("javascript-console-error-tag", self.organization.id, actor=None):
                suspected_console_errors = None
                try:
                    suspected_console_errors = self.suspected_console_errors(new_frames)
                except Exception as exc:
                    logger.error(
                        "Failed to evaluate event for suspected JavaScript browser console error",
                        exc_info=exc,
                    )

                try:
                    with sentry_sdk.configure_scope() as scope:
                        scope.set_tag("empty_stacktrace.js_console", suspected_console_errors)
                except Exception as exc:
                    logger.error(
                        "Failed to tag issue with empty_stacktrace.js_console=%s for suspected JavaScript browser console error",
                        suspected_console_errors,
                        exc_info=exc,
                    )

            return new_frames, raw_frames, all_errors

    def expand_frame(self, frame, source=None):
        """
        Mutate the given frame to include pre- and post-context lines.
        """

        if frame.get("lineno") is not None:
            if source is None:
                source = self.get_sourceview(frame["abs_path"])
                if source is None:
                    logger.debug("No source found for %s", frame["abs_path"])
                    return False

            frame["pre_context"], frame["context_line"], frame["post_context"] = get_source_context(
                source=source, lineno=frame["lineno"], colno=frame.get("colno") or 0
            )
            return True
        return False

    def get_sourceview(self, filename):
        if filename not in self.cache:
            self.cache_source(filename)
        return self.cache.get(filename)

    def cache_source(self, filename):
        """
        Look for and (if found) cache a source file and its associated source
        map (if any).
        """

        sourcemaps = self.sourcemaps
        cache = self.cache

        self.fetch_count += 1

        if self.fetch_count > self.max_fetches:
            cache.add_error(filename, {"type": EventError.JS_TOO_MANY_REMOTE_SOURCES})
            return

        # TODO: respect cache-control/max-age headers to some extent
        logger.debug("Attempting to cache source %r", filename)
        try:
            # this both looks in the database and tries to scrape the internet
            with sentry_sdk.start_span(
                op="JavaScriptStacktraceProcessor.cache_source.fetch_file"
            ) as span:
                span.set_data("filename", filename)
                result = fetch_file(
                    filename,
                    project=self.project,
                    release=self.release,
                    dist=self.dist,
                    allow_scraping=self.allow_scraping,
                )
        except http.BadSource as exc:
            # most people don't upload release artifacts for their third-party libraries,
            # so ignore missing node_modules files
            if exc.data["type"] == EventError.JS_MISSING_SOURCE and "node_modules" in filename:
                pass
            else:
                cache.add_error(filename, exc.data)

            # either way, there's no more for us to do here, since we don't have
            # a valid file to cache
            return
        cache.add(filename, result.body, result.encoding)
        cache.alias(result.url, filename)

        sourcemap_url = discover_sourcemap(result)
        if not sourcemap_url:
            return

        logger.debug(
            "Found sourcemap URL %r for minified script %r", sourcemap_url[:256], result.url
        )
        sourcemaps.link(filename, sourcemap_url)
        if sourcemap_url in sourcemaps:
            return

        # pull down sourcemap
        try:
            with sentry_sdk.start_span(
                op="JavaScriptStacktraceProcessor.cache_source.fetch_sourcemap"
            ) as span:
                span.set_data("sourcemap_url", sourcemap_url)
                sourcemap_view = fetch_sourcemap(
                    sourcemap_url,
                    source=result.body,
                    project=self.project,
                    release=self.release,
                    dist=self.dist,
                    allow_scraping=self.allow_scraping,
                    # TODO(smcache): Remove unnecessary `use_smcache` flag.
                    use_smcache=isinstance(self, JavaScriptSmCacheStacktraceProcessor),
                )
        except http.BadSource as exc:
            # we don't perform the same check here as above, because if someone has
            # uploaded a node_modules file, which has a sourceMappingURL, they
            # presumably would like it mapped (and would like to know why it's not
            # working, if that's the case). If they're not looking for it to be
            # mapped, then they shouldn't be uploading the source file in the
            # first place.
            cache.add_error(filename, exc.data)
            return

        with sentry_sdk.start_span(
            op="JavaScriptStacktraceProcessor.cache_source.cache_sourcemap_view"
        ) as span:
            sourcemaps.add(sourcemap_url, sourcemap_view)

            # TODO(smcache): Remove this whole iteration block
            if not isinstance(self, JavaScriptSmCacheStacktraceProcessor):
                span.set_data("source_count", sourcemap_view.source_count)
                # cache any inlined sources
                for src_id, source_name in sourcemap_view.iter_sources():
                    source_view = sourcemap_view.get_sourceview(src_id)
                    if source_view is not None:
                        self.cache.add(
                            non_standard_url_join(sourcemap_url, source_name), source_view
                        )

    def populate_source_cache(self, frames):
        """
        Fetch all sources that we know are required (being referenced directly
        in frames).
        """
        pending_file_list = set()
        for f in frames:
            # We can't even attempt to fetch source if abs_path is None
            if f.get("abs_path") is None:
                continue
            # tbh not entirely sure how this happens, but raven-js allows this
            # to be caught. I think this comes from dev consoles and whatnot
            # where there is no page. This just bails early instead of exposing
            # a fetch error that may be confusing.
            if f["abs_path"] == "<anonymous>":
                continue
            # we cannot fetch any other files than those uploaded by user
            if self.data.get("platform") == "node" and not f.get("abs_path").startswith("app:"):
                continue
            pending_file_list.add(f["abs_path"])

        for idx, filename in enumerate(pending_file_list):
            with sentry_sdk.start_span(
                op="JavaScriptStacktraceProcessor.populate_source_cache.cache_source"
            ) as span:
                span.set_data("filename", filename)
                self.cache_source(filename=filename)

    def close(self):
        StacktraceProcessor.close(self)
        if self.sourcemaps_touched:
            metrics.incr(
                "sourcemaps.processed", amount=len(self.sourcemaps_touched), skip_internal=True
            )

<<<<<<< HEAD
    def suspected_console_errors(self, frames):
        def is_suspicious_frame(frame) -> bool:
            function = frame.get("function", None)
            filename = frame.get("filename", None)
            return function == "?" and filename == "<anonymous>"

        def has_suspicious_frames(frames) -> bool:
            if len(frames) == 2 and is_suspicious_frame(frames[0]):
                return True
            return all(is_suspicious_frame(frame) for frame in frames)

        for info in self.stacktrace_infos:
            is_exception = info.is_exception and info.container
            mechanism = info.container.get("mechanism") if is_exception else None
            error_type = info.container.get("type") if is_exception else None

            if (
                not frames
                or not mechanism
                or mechanism.get("type") != "onerror"
                or mechanism.get("handled")
            ):
                return False

            has_short_stacktrace = len(frames) <= 2
            is_suspicious_error = error_type.lower() in [
                "syntaxerror",
                "referenceerror",
                "typeerror",
            ]

            return has_short_stacktrace and is_suspicious_error and has_suspicious_frames(frames)
        return False
=======

class JavaScriptSmCacheStacktraceProcessor(JavaScriptStacktraceProcessor):
    """
    Modern SourceMap processor using symbolic-sourcemapcache.
    Subclass of `JavaScriptStacktraceProcessor` with only changed methods overwritten.
    To make it a default, change replace all `JavaScriptStacktraceProcessor` methods with
    those from this class instead.
    """

    def __init__(self, *args, **kwargs):
        JavaScriptStacktraceProcessor.__init__(self, *args, **kwargs)

    def process_frame(self, processable_frame, processing_task):
        """
        Attempt to demangle the given frame.
        """
        frame = processable_frame.frame
        token = None

        cache = self.cache
        sourcemaps = self.sourcemaps
        all_errors = []
        sourcemap_applied = False

        # can't demangle if there's no filename or line number present
        if not frame.get("abs_path") or not frame.get("lineno"):
            return

        # also can't demangle node's internal modules
        # therefore we only process user-land frames (starting with /)
        # or those created by bundle/webpack internals
        if self.data.get("platform") == "node" and not frame.get("abs_path").startswith(
            ("/", "app:", "webpack:")
        ):
            return

        errors = cache.get_errors(frame["abs_path"])
        if errors:
            all_errors.extend(errors)

        # `source` is used for pre/post and `context_line` frame expansion.
        # Here it's pointing to minified source, however the variable can be shadowed with the original sourceview
        # (or `None` if the token doesnt provide us with the `context_line`) down the road.
        source = self.get_sourceview(frame["abs_path"])
        source_context = None

        in_app = None
        new_frame = dict(frame)
        raw_frame = dict(frame)

        sourcemap_url, sourcemap_cache = sourcemaps.get_link(frame["abs_path"])
        self.sourcemaps_touched.add(sourcemap_url)

        if sourcemap_cache and frame.get("colno") is None:
            all_errors.append(
                {"type": EventError.JS_NO_COLUMN, "url": http.expose_url(frame["abs_path"])}
            )
        elif sourcemap_cache:
            if is_data_uri(sourcemap_url):
                sourcemap_label = frame["abs_path"]
            else:
                sourcemap_label = sourcemap_url

            sourcemap_label = http.expose_url(sourcemap_label)

            try:
                # Errors are 1-indexed in the frames.
                assert frame["lineno"] > 0, "line numbers are 1-indexed"
                token = sourcemap_cache.lookup(frame["lineno"], frame["colno"], LINES_OF_CONTEXT)
            except Exception:
                token = None
                all_errors.append(
                    {
                        "type": EventError.JS_INVALID_SOURCEMAP_LOCATION,
                        "column": frame.get("colno"),
                        "row": frame.get("lineno"),
                        "source": frame["abs_path"],
                        "sourcemap": sourcemap_label,
                    }
                )

            # Store original data in annotation
            new_frame["data"] = dict(frame.get("data") or {}, sourcemap=sourcemap_label)

            sourcemap_applied = True

            if token is not None:
                if token.src is not None:
                    abs_path = non_standard_url_join(sourcemap_url, token.src)
                else:
                    abs_path = frame["abs_path"]

                logger.debug(
                    "Mapping compressed source %r to mapping in %r", frame["abs_path"], abs_path
                )

                if token.context_line is not None:
                    source_context = token.pre_context, token.context_line, token.post_context
                else:
                    source = self.get_sourceview(abs_path)

                if source is None:
                    errors = cache.get_errors(abs_path)
                    if errors:
                        all_errors.extend(errors)
                    else:
                        all_errors.append(
                            {"type": EventError.JS_MISSING_SOURCE, "url": http.expose_url(abs_path)}
                        )

                # The tokens are 1-indexed.
                new_frame["lineno"] = token.line
                new_frame["colno"] = token.col
                new_frame["function"] = get_function_for_token(new_frame, token)

                filename = token.src
                # special case webpack support
                # abs_path will always be the full path with webpack:/// prefix.
                # filename will be relative to that
                if abs_path.startswith("webpack:"):
                    filename = abs_path
                    # webpack seems to use ~ to imply "relative to resolver root"
                    # which is generally seen for third party deps
                    # (i.e. node_modules)
                    if "/~/" in filename:
                        filename = "~/" + abs_path.split("/~/", 1)[-1]
                    elif WEBPACK_NAMESPACE_RE.match(filename):
                        filename = re.sub(WEBPACK_NAMESPACE_RE, "./", abs_path)
                    else:
                        filename = filename.split("webpack:///", 1)[-1]

                    # As noted above:
                    # * [js/node] '~/' means they're coming from node_modules, so these are not app dependencies
                    # * [node] sames goes for `./node_modules/` and '../node_modules/', which is used when bundling node apps
                    # * [node] and webpack, which includes it's own code to bootstrap all modules and its internals
                    #   eg. webpack:///webpack/bootstrap, webpack:///external
                    if (
                        filename.startswith("~/")
                        or "/node_modules/" in filename
                        or not filename.startswith("./")
                    ):
                        in_app = False
                    # And conversely, local dependencies start with './'
                    elif filename.startswith("./"):
                        in_app = True
                    # We want to explicitly generate a webpack module name
                    new_frame["module"] = generate_module(filename)

                # while you could technically use a subpath of 'node_modules' for your libraries,
                # it would be an extremely complicated decision and we've not seen anyone do it
                # so instead we assume if node_modules is in the path its part of the vendored code
                elif "/node_modules/" in abs_path:
                    in_app = False

                if abs_path.startswith("app:"):
                    if filename and NODE_MODULES_RE.search(filename):
                        in_app = False
                    else:
                        in_app = True

                new_frame["abs_path"] = abs_path
                new_frame["filename"] = filename
                if not frame.get("module") and abs_path.startswith(
                    ("http:", "https:", "webpack:", "app:")
                ):
                    new_frame["module"] = generate_module(abs_path)

        elif sourcemap_url:
            new_frame["data"] = dict(
                new_frame.get("data") or {}, sourcemap=http.expose_url(sourcemap_url)
            )

        changed_frame = self.expand_frame(new_frame, source_context=source_context, source=source)

        # If we did not manage to match but we do have a line or column
        # we want to report an error here.
        if not new_frame.get("context_line") and source and new_frame.get("colno") is not None:
            all_errors.append(
                {
                    "type": EventError.JS_INVALID_SOURCEMAP_LOCATION,
                    "column": new_frame["colno"],
                    "row": new_frame["lineno"],
                    "source": new_frame["abs_path"],
                }
            )

        changed_raw = sourcemap_applied and self.expand_frame(raw_frame)

        if sourcemap_applied or all_errors or changed_frame or changed_raw:
            # In case we are done processing, we iterate over all errors that we got
            # and we filter out all `JS_MISSING_SOURCE` errors since we consider if we have
            # a `context_line` we have a symbolicated frame and we don't need to show the error
            has_context_line = bool(new_frame.get("context_line"))
            if has_context_line:
                all_errors[:] = [
                    x for x in all_errors if x.get("type") is not EventError.JS_MISSING_SOURCE
                ]

            if in_app is not None:
                new_frame["in_app"] = in_app
                raw_frame["in_app"] = in_app

            new_frames = [new_frame]
            raw_frames = [raw_frame] if changed_raw else None
            return new_frames, raw_frames, all_errors

    def expand_frame(self, frame, source_context=None, source=None):
        """
        Mutate the given frame to include pre- and post-context lines.
        """

        if frame.get("lineno") is None:
            return False

        if source_context is None:
            source = source or self.get_sourceview(frame["abs_path"])
            if source is None:
                logger.debug("No source found for %s", frame["abs_path"])
                return False

        (pre_context, context_line, post_context) = source_context or get_raw_source_context(
            source=source, lineno=frame["lineno"]
        )

        if pre_context is not None and len(pre_context) > 0:
            frame["pre_context"] = [trim_line(x) for x in pre_context]
        if context_line is not None:
            frame["context_line"] = trim_line(context_line, frame.get("colno") or 0)
        if post_context is not None and len(post_context) > 0:
            frame["post_context"] = [trim_line(x) for x in post_context]

        return True
>>>>>>> ab1640b8
<|MERGE_RESOLUTION|>--- conflicted
+++ resolved
@@ -20,10 +20,6 @@
 from symbolic import SourceMapView
 
 from sentry import features, http, options
-<<<<<<< HEAD
-from sentry.interfaces.stacktrace import Stacktrace
-=======
->>>>>>> ab1640b8
 from sentry.models import EventError, Organization, ReleaseFile
 from sentry.models.releasefile import ARTIFACT_INDEX_FILENAME, ReleaseArchive, read_artifact_index
 from sentry.stacktraces.processing import StacktraceProcessor
@@ -1376,8 +1372,7 @@
             metrics.incr(
                 "sourcemaps.processed", amount=len(self.sourcemaps_touched), skip_internal=True
             )
-
-<<<<<<< HEAD
+            
     def suspected_console_errors(self, frames):
         def is_suspicious_frame(frame) -> bool:
             function = frame.get("function", None)
@@ -1411,7 +1406,6 @@
 
             return has_short_stacktrace and is_suspicious_error and has_suspicious_frames(frames)
         return False
-=======
 
 class JavaScriptSmCacheStacktraceProcessor(JavaScriptStacktraceProcessor):
     """
@@ -1616,6 +1610,27 @@
 
             new_frames = [new_frame]
             raw_frames = [raw_frame] if changed_raw else None
+            
+            if features.has("javascript-console-error-tag", self.organization.id, actor=None):
+                suspected_console_errors = None
+                try:
+                    suspected_console_errors = self.suspected_console_errors(new_frames)
+                except Exception as exc:
+                    logger.error(
+                        "Failed to evaluate event for suspected JavaScript browser console error",
+                        exc_info=exc,
+                    )
+
+                try:
+                    with sentry_sdk.configure_scope() as scope:
+                        scope.set_tag("empty_stacktrace.js_console", suspected_console_errors)
+                except Exception as exc:
+                    logger.error(
+                        "Failed to tag issue with empty_stacktrace.js_console=%s for suspected JavaScript browser console error",
+                        suspected_console_errors,
+                        exc_info=exc,
+                    )
+
             return new_frames, raw_frames, all_errors
 
     def expand_frame(self, frame, source_context=None, source=None):
@@ -1643,5 +1658,4 @@
         if post_context is not None and len(post_context) > 0:
             frame["post_context"] = [trim_line(x) for x in post_context]
 
-        return True
->>>>>>> ab1640b8
+        return True