# flake8: noqa

from datetime import timedelta

from sentry.conf.server import *

"""
To get this file to load, add the follwing to your sentry.conf.py file:

from sentry.demo.settings import *

"""

DEMO_MODE = True
CELERY_IMPORTS = CELERY_IMPORTS + ("sentry.demo.tasks",)
CELERYBEAT_SCHEDULE["demo_delete_users_orgs"] = {
    "task": "sentry.demo.tasks.delete_users_orgs",
    "schedule": timedelta(hours=1),
    "options": {"expires": 3600, "queue": "cleanup"},
}
<<<<<<< HEAD
MIDDLEWARE_CLASSES = MIDDLEWARE_CLASSES + ("sentry.demo.middleware.DemoMiddleware",)
=======
INSTALLED_APPS = INSTALLED_APPS + ("sentry.demo.apps.Config",)
>>>>>>> e7523610
<|MERGE_RESOLUTION|>--- conflicted
+++ resolved
@@ -18,8 +18,5 @@
     "schedule": timedelta(hours=1),
     "options": {"expires": 3600, "queue": "cleanup"},
 }
-<<<<<<< HEAD
 MIDDLEWARE_CLASSES = MIDDLEWARE_CLASSES + ("sentry.demo.middleware.DemoMiddleware",)
-=======
-INSTALLED_APPS = INSTALLED_APPS + ("sentry.demo.apps.Config",)
->>>>>>> e7523610
+INSTALLED_APPS = INSTALLED_APPS + ("sentry.demo.apps.Config",)