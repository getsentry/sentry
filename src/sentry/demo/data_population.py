import copy
import logging
import functools
import os
import random
import requests
import pytz
import time

from collections import defaultdict
from datetime import timedelta
from django.conf import settings
from django.utils import timezone
from hashlib import sha1
from uuid import uuid4
from typing import List

from sentry.api.utils import get_date_range_from_params
from sentry.discover.models import DiscoverSavedQuery
from sentry.discover.endpoints.serializers import DiscoverSavedQuerySerializer
from sentry.incidents.models import AlertRuleThresholdType, AlertRuleTriggerAction
from sentry.incidents.logic import (
    create_alert_rule,
    create_alert_rule_trigger,
    create_alert_rule_trigger_action,
)
from sentry.interfaces.user import User as UserInterface
from sentry.mediators import project_rules
from sentry.models import (
    Commit,
    CommitAuthor,
    CommitFileChange,
    File,
    Project,
    ProjectKey,
    Release,
    ReleaseFile,
    ReleaseCommit,
    Repository,
    Team,
)
from sentry.utils import json, loremipsum
from sentry.utils.dates import to_timestamp
from sentry.utils.samples import (
    random_geo,
    random_ip,
    create_sample_event_basic,
    random_normal,
)
from sentry.utils.snuba import SnubaError


commit_message_base_messages = [
    "feat: Do something to",
    "feat: Update code in",
    "ref: Refactor code in",
    "fix: Fix bug in",
]

base_paths_by_file_type = {"js": ["components/", "views/"], "py": ["flask/", "routes/"]}


logger = logging.getLogger(__name__)

session_payload = """{"sent_at":"2021-03-31T15:02:57.190Z","sdk":{"name":"sentry.javascript.react","version":"6.3.0-beta.4"}}
{"type":"session"}
{"sid":"b1b7db8800b84f0db0d586cf2ec48988","init":false,"started":"2021-03-31T15:02:51.997Z","timestamp":"2021-03-31T15:02:57.190Z","status":"exited","errors":0,"did":"454307","duration":5193,"attrs":{"release":"b357f87d8b1c2580033cda4591e46925787e8cc8","environment":"prod","ip_address":"136.24.53.109"}}"""


def get_config(quick):
    """
    Returns the data generation config
    Depends on if we are doing a quick-gen or not
    """
    if quick:
        return settings.DEMO_DATA_QUICK_GEN_PARAMS
    else:
        return settings.DEMO_DATA_GEN_PARAMS


def get_config_var(name, quick):
    config = get_config(quick)
    return config[name]


def get_data_file_path(file_name):
    return os.path.join(os.path.dirname(__file__), "data", file_name)


def get_event_from_file(file_name):
    file_path = get_data_file_path(file_name)
    with open(file_path) as f:
        return clean_event(json.load(f))


def distribution_v1(hour: int) -> int:
    if hour > 9 and hour < 12:
        return 8
    if hour > 6 and hour < 15:
        return 3
    if hour > 4 and hour < 20:
        return 2
    return 1


def distribution_v2(hour: int) -> int:
    if hour > 18 and hour < 20:
        return 22
    if hour > 9 and hour < 14:
        return 7
    if hour > 3 and hour < 22:
        return 4
    return 2


def distribution_v3(hour: int) -> int:
    if hour > 21:
        return 11
    if hour > 6 and hour < 15:
        return 6
    if hour > 3:
        return 2
    return 1


distrubtion_fns = [distribution_v1, distribution_v2, distribution_v3]


def gen_measurements(full_duration):
    duration_ms = full_duration * 1000.0
    """
    Generate measurements that are random but based on the full duration
    """
    return {
        "fp": {"value": duration_ms - random_normal(400, 100, 100)},
        "fcp": {"value": duration_ms - random_normal(400, 100, 100)},
        "lcp": {"value": duration_ms + random_normal(400, 100, 100)},
        "fid": {"value": random_normal(5, 2, 1)},
    }


def gen_frontend_duration(day, quick):
    """
    Generates the length of the front-end transaction based on our config,
    the day, and some randomness
    """
    config = get_config(quick)
    DAY_DURATION_IMPACT = config["DAY_DURATION_IMPACT"]
    MAX_DAYS = config["MAX_DAYS"]
    BASE_FRONTEND_DURATION = config["BASE_FRONTEND_DURATION"]
    MIN_FRONTEND_DURATION = config["MIN_FRONTEND_DURATION"]
    DURATION_SIGMA = config["DURATION_SIGMA"]
    day_weight = DAY_DURATION_IMPACT * day / MAX_DAYS
    return (
        random_normal(BASE_FRONTEND_DURATION - day_weight, DURATION_SIGMA, MIN_FRONTEND_DURATION)
        / 1000.0
    )


@functools.lru_cache(maxsize=None)
def get_list_of_names() -> List[str]:
    file_path = get_data_file_path("names.json")
    with open(file_path) as f:
        return json.load(f)


@functools.lru_cache(maxsize=None)
def get_list_of_base_contexts():
    file_path = get_data_file_path("contexts.json")
    with open(file_path) as f:
        return json.load(f)


# create a cache by user id so we can can consistent
# ip addresses and geos for a user
@functools.lru_cache(maxsize=10 * 1000)
def get_user_by_id(id_0_offset):
    name_list = get_list_of_names()
    name = name_list[id_0_offset]
    email = f"{name.lower()}@example.com"
    return UserInterface.to_python(
        {
            "id": id_0_offset + 1,
            "email": email,
            "ip_address": random_ip(),
            "name": name,
            "geo": random_geo(),
        }
    ).to_json()


def generate_user(quick=False):
    NAME_STEP_SIZE = get_config_var("NAME_STEP_SIZE", quick)
    name_list = get_list_of_names()
    id_0_offset = random.randrange(0, len(name_list), NAME_STEP_SIZE)
    return get_user_by_id(id_0_offset)


def gen_random_author():
    author = "{} {}".format(random.choice(loremipsum.words), random.choice(loremipsum.words))
    return (
        author,
        "{}@example.com".format(author.replace(" ", ".")),
    )


def gen_base_context():
    """
    Generates a base context from pure randomness
    """
    contexts = get_list_of_base_contexts()
    return random.choice(contexts)


def get_release_from_time(org_id, timestamp):
    """
    Returns the most release before a specific time
    """
    return (
        Release.objects.filter(organization_id=org_id, date_added__lte=timestamp)
        .order_by("-date_added")
        .first()
    )


def generate_commits(required_files, file_extensions):
    """
    Generate the JSON for commits that are a combination of randomly generated files
    And a set of files (required_files) with specific file extensions
    """
    commits = []
    for i in range(random.randint(len(required_files), 20)):
        if i < len(required_files):
            filename = required_files[i]
        else:
            # create a realistic file path based off the extension we choose
            extension = random.choice(file_extensions)
            base_path = random.choice(base_paths_by_file_type[extension])
            filename = base_path + random.choice(loremipsum.words) + "." + extension

        # TODO: pass in user list for commits
        author = gen_random_author()

        base_message = random.choice(commit_message_base_messages)

        commits.append(
            {
                "key": sha1(uuid4().bytes).hexdigest(),
                "message": f"{base_message} {filename}",
                "author": author,
                "files": [(filename, "M")],
            }
        )
    return commits


def generate_releases(projects, quick):
    config = get_config(quick)
    NUM_RELEASES = config["NUM_RELEASES"]
    MAX_DAYS = config["MAX_DAYS"]
    release_time = timezone.now() - timedelta(days=MAX_DAYS)
    hourly_release_cadence = MAX_DAYS * 24.0 / NUM_RELEASES
    org = projects[0].organization
    org_id = org.id
    for i in range(NUM_RELEASES):
        release = Release.objects.create(
            version=f"V{i + 1}",
            organization_id=org_id,
            date_added=release_time,
        )
        for project in projects:
            release.add_project(project)

        # TODO: unhardcode params when we add more scenarios
        raw_commits = generate_commits(["components/ShoppingCart.js", "flask/app.py"], ["js", "py"])

        repo, _ = Repository.objects.get_or_create(
            organization_id=org.id,
            external_id="example/example",
            defaults={
                "name": "Example Repo",
            },
        )
        authors = set()

        for commit_index, raw_commit in enumerate(raw_commits):
            author = CommitAuthor.objects.get_or_create(
                organization_id=org.id,
                email=raw_commit["author"][1],
                defaults={"name": raw_commit["author"][0]},
            )[0]
            commit = Commit.objects.get_or_create(
                organization_id=org.id,
                repository_id=repo.id,
                key=raw_commit["key"],
                defaults={
                    "author": author,
                    "message": raw_commit["message"],
                    "date_added": release_time,
                },
            )[0]
            authors.add(author)

            for file in raw_commit["files"]:
                ReleaseFile.objects.get_or_create(
                    organization_id=project.organization_id,
                    release=release,
                    name=file[0],
                    file=File.objects.get_or_create(
                        name=file[0], type="release.file", checksum="abcde" * 8, size=13043
                    )[0],
                    defaults={"organization_id": project.organization_id},
                )

                CommitFileChange.objects.get_or_create(
                    organization_id=org.id, commit=commit, filename=file[0], type=file[1]
                )

            ReleaseCommit.objects.get_or_create(
                organization_id=org.id, release=release, commit=commit, order=commit_index
            )

        release_time += timedelta(hours=hourly_release_cadence)


def generate_alerts(project):
    generate_metric_alert(project)
    generate_issue_alert(project)


def generate_metric_alert(project):
    org = project.organization
    team = Team.objects.filter(organization=org).first()
    alert_rule = create_alert_rule(
        org,
        [project],
        "High Error Rate",
        "level:error",
        "count()",
        10,
        AlertRuleThresholdType.ABOVE,
        1,
    )
    critical_trigger = create_alert_rule_trigger(alert_rule, "critical", 10)
    warning_trigger = create_alert_rule_trigger(alert_rule, "warning", 7)
    for trigger in [critical_trigger, warning_trigger]:
        create_alert_rule_trigger_action(
            trigger,
            AlertRuleTriggerAction.Type.EMAIL,
            AlertRuleTriggerAction.TargetType.TEAM,
            target_identifier=str(team.id),
        )


def generate_issue_alert(project):
    org = project.organization
    team = Team.objects.filter(organization=org).first()

    data = {
        "name": "New Sentry Issue",
        "actions": [
            {
                "id": "sentry.mail.actions.NotifyEmailAction",
                "name": "Send an email to Team",
                "targetIdentifier": str(team.id),
                "targetType": "Team",
            }
        ],
        "conditions": [
            {
                "id": "sentry.rules.conditions.first_seen_event.FirstSeenEventCondition",
                "name": "A new issue is created",
            }
        ],
        "action_match": "all",
        "filter_match": "all",
        "project": project,
        "frequency": 30,
    }
    project_rules.Creator.run(**data)


<<<<<<< HEAD
def send_session(sid, dsn, time, release):
    formated_time = time.isoformat()
    envelope_headers = json.dumps(
        {
            "sent_at": formated_time,
            "sdk": {"name": "sentry.javascript.react", "version": "6.3.0-beta.4"},
        }
    )
    item_headers = json.dumps({"type": "session"})
    core = json.dumps(
        {
            "sid": sid,
            "init": False,
            "started": formated_time,
            "status": "ok",
            "errors": 0,
            "duration": 60,
            "attrs": {
                "release": release,
                "environment": "prod",
            },
        }
    )

    body = f"{envelope_headers}\n{item_headers}\n{core}"
    print("send_session body", body)

    endpoint = dsn.get_endpoint()
    url = f"{endpoint}/api/{dsn.project_id}/envelope/?sentry_key={dsn.public_key}&sentry_version=7"
    resp = requests.post(url=url, data=body)
    resp.raise_for_status()
    print("send_session resp", resp)
=======
def generate_saved_query(project, transaction_title, name):
    org = project.organization
    start, end = get_date_range_from_params({})
    params = {"start": start, "end": end, "project_id": [project.id], "organization_id": org.id}
    data = {
        "version": 2,
        "name": name,
        "fields": [
            "title",
            "browser.name",
            "count()",
            "p75(transaction.duration)",
            "p95(transaction.duration)",
            "p99(transaction.duration)",
        ],
        "widths": ["-1", "-1", "-1", "-1", "-1", "-1"],
        "orderby": "-count",
        "query": f"title:{transaction_title}",
        "projects": [project.id],
        "range": "7d",
        "environment": [],
        "yAxis": "p75(transaction.duration)",
        "display": "daily",
    }

    serializer = DiscoverSavedQuerySerializer(data=data, context={"params": params})
    if not serializer.is_valid():
        raise Exception(serializer.errors)

    data = serializer.validated_data
    DiscoverSavedQuery.objects.create(
        organization=org,
        name=data["name"],
        query=data["query"],
        version=data["version"],
    )
>>>>>>> 50fa413d


def safe_send_event(data, quick):
    project = data.pop("project")
    config = get_config(quick)
    try:
        create_sample_event_basic(data, project.id)
        time.sleep(config["DEFAULT_BACKOFF_TIME"])
    except SnubaError:
        # if snuba fails, just back off and continue
        logger.info("safe_send_event.snuba_error")
        time.sleep(config["ERROR_BACKOFF_TIME"])


def clean_event(event_json):
    # clear out these fields if they exist
    fields_to_delete = [
        "datetime",
        "timestamp",
        "start_timestamp",
        "location",
        "title",
        "event_id",
        "project",
        "tags",
    ]
    for field in fields_to_delete:
        if field in event_json:
            del event_json[field]

        # delete in spans as well
        for span in event_json.get("spans", []):
            if field in span:
                del span[field]

    # delete request header since they have data that won't match
    # the generated data
    request = event_json.get("request")
    if request and "headers" in request:
        del request["headers"]

    return event_json


def fix_timestamps(event_json):
    """
    Convert a time zone aware datetime timestamps to a POSIX timestamp
    for an evnet
    """
    event_json["timestamp"] = to_timestamp(event_json["timestamp"])
    start_timestamp = event_json.get("start_timestamp")
    if start_timestamp:
        event_json["start_timestamp"] = to_timestamp(start_timestamp)


def fix_error_event(event_json, quick=False):
    fix_timestamps(event_json)
    fix_breadrumbs(event_json, quick)


def fix_transaction_event(event_json, old_span_id):
    fix_timestamps(event_json)
    fix_spans(event_json, old_span_id)
    fix_measurements(event_json)


def fix_spans(event_json, old_span_id):
    """
    This function does the folowing:
    1. Give spans fresh span_ids & update the parent span ids accordingly
    2. Update span offsets and durations based on transaction duration and some randomness
    """
    trace = event_json["contexts"]["trace"]
    new_span_id = trace["span_id"]
    trace_id = trace["trace_id"]

    update_id_map = {old_span_id: new_span_id}
    spans = event_json.get("spans", [])

    full_duration = event_json["timestamp"] - event_json["start_timestamp"]

    while True:
        found_any = False
        for span in spans:
            new_parent_id = update_id_map.get(span["parent_span_id"])
            if new_parent_id:
                # set the new parent
                span["parent_span_id"] = new_parent_id

                # generate a new id and set the replacement mappping
                new_id = uuid4().hex[:16]
                update_id_map[span["span_id"]] = new_id

                # update the spn
                span["span_id"] = new_id

                found_any = True

        # quit if we didn't make any updates
        if not found_any:
            break

    # now update every trace id
    for span in spans:
        span["trace_id"] = trace_id

    # create a tree of children and a hashmap of the span by the ID
    tree = defaultdict(list)
    id_map = {}
    for span in spans:
        tree[span["parent_span_id"]].append(span)
        id_map[span["span_id"]] = span

    id_list = [new_span_id]
    while id_list:
        span_id = id_list.pop()
        children = tree.get(span_id, [])

        # figure out the offset of the parent span and the end time of the span
        if span_id == new_span_id:
            span_offset = 0
            parent_duration = full_duration
            end_of_parent_span = full_duration
        else:
            parent_span = id_map[span_id]
            span_offset = parent_span["data"]["offset"]
            parent_duration = parent_span["data"]["duration"]

        # end time of the parent span is the offset + duration
        end_of_parent_span = span_offset + parent_duration

        num_children = len(children)
        avg_span_length = parent_duration / max(num_children, 1)

        # order each span with the same parent sequentially in time
        for i, span in enumerate(children):
            if "data" not in span:
                span["data"] = {}

            span["data"]["offset"] = span_offset
            remaining_time = end_of_parent_span - span_offset
            # if we are the last child of a span, then
            last_index = num_children - 1
            if i == last_index:
                duration = remaining_time
            else:
                # the max duration should give some breathging room to the remaining spans
                max_duration = remaining_time - (avg_span_length / 4.0) * (last_index - i)
                # pick a random length for the span that's at most 2x the average span length
                duration = min(max_duration, random.uniform(0, 2 * avg_span_length))
            span["data"]["duration"] = duration
            span["start_timestamp"] = event_json["start_timestamp"] + span_offset
            span.setdefault("timestamp", span["start_timestamp"] + duration)
            # calcualate the next span offset
            span_offset = duration + span_offset
            id_list.append(span["span_id"])


def fix_measurements(event_json):
    """
    Convert measurment data from durations into timestamps
    """
    measurements = event_json.get("measurements")

    if measurements:
        measurement_markers = {}
        for key, entry in measurements.items():
            if key in ["fp", "fcp", "lcp", "fid"]:
                measurement_markers[f"mark.{key}"] = {
                    "value": round(event_json["start_timestamp"] + entry["value"] / 1000, 3)
                }
        measurements.update(measurement_markers)


def fix_breadrumbs(event_json, quick):
    """
    Fixes the timestamps on breadcrumbs to match the current time
    Evenly spaces out all breadcrumbs starting at BREADCRUMB_LOOKBACK_TIME ago
    """
    BREADCRUMB_LOOKBACK_TIME = get_config_var("BREADCRUMB_LOOKBACK_TIME", quick)
    breadcrumbs = event_json.get("breadcrumbs", {}).get("values", [])
    num_breadcrumbs = len(breadcrumbs)
    breadcrumb_time_step = BREADCRUMB_LOOKBACK_TIME * 1.0 / num_breadcrumbs

    curr_time = event_json["timestamp"] - BREADCRUMB_LOOKBACK_TIME
    for breadcrumb in breadcrumbs:
        breadcrumb["timestamp"] = curr_time
        curr_time += breadcrumb_time_step


def iter_timestamps(disribution_fn_num: int, quick: bool):
    """
    Yields a series of ordered timestamps and the day in a tuple
    """

    # disribution_fn_num starts at 1 instead of 0
    distribution_fn = distrubtion_fns[disribution_fn_num - 1]

    config = get_config(quick)
    MAX_DAYS = config["MAX_DAYS"]
    SCALE_FACTOR = config["SCALE_FACTOR"]
    BASE_OFFSET = config["BASE_OFFSET"]

    start_time = timezone.now() - timedelta(days=MAX_DAYS)

    for day in range(MAX_DAYS):
        for hour in range(24):
            base = distribution_fn(hour)
            # determine the number of events we want in this hour
            num_events = int((BASE_OFFSET + SCALE_FACTOR * base) * random.uniform(0.6, 1.0))
            timestamps = []
            for i in range(num_events):

                # pick the minutes randomly
                minute = random.randint(0, 60)
                timestamp = start_time + timedelta(days=day, hours=hour, minutes=minute)
                timestamp = timestamp.replace(tzinfo=pytz.utc)
                timestamps.append(timestamp)

            # sort the timestamps so we send things in order
            timestamps.sort()

            for timestamp in timestamps:
                # yield the day since we use it as well
                yield (timestamp, day)


def update_context(event, trace):
    context = event["contexts"]
    # delete device since we aren't mocking it (yet)
    if "device" in context:
        del context["device"]
    # generate ranndom browser and os
    context.update(**gen_base_context())
    # add our trace info
    base_trace = context.get("trace", {})
    base_trace.update(**trace)
    context["trace"] = base_trace


def populate_connected_event_scenario_1(
    react_project: Project, python_project: Project, quick=False
):
    """
    This function populates a set of four related events with the same trace id:
    - Front-end transaction
    - Front-end error
    - Back-end transaction
    - Back-end error
    Occurrance times and durations are randomized
    """
    react_transaction = get_event_from_file("scen1/react_transaction.json")
    react_error = get_event_from_file("scen1/react_error.json")
    python_transaction = get_event_from_file("scen1/python_transaction.json")
    python_error = get_event_from_file("scen1/python_error.json")

    log_extra = {
        "organization_slug": react_project.organization.slug,
        "quick": quick,
    }
    logger.info("populate_connected_event_scenario_1.start", extra=log_extra)

    dsn = ProjectKey.objects.get(project=react_project)

    for (timestamp, day) in iter_timestamps(1, quick):
        transaction_user = generate_user(quick)
        trace_id = uuid4().hex
        release = get_release_from_time(react_project.organization_id, timestamp)
        release_sha = release.version
        sid = uuid4().hex[:16]

        old_span_id = react_transaction["contexts"]["trace"]["span_id"]
        frontend_root_span_id = uuid4().hex[:16]
        frontend_duration = gen_frontend_duration(day, quick)

        frontend_trace = {
            "trace_id": trace_id,
            "span_id": frontend_root_span_id,
        }

        # React transaction
        local_event = copy.deepcopy(react_transaction)
        local_event.update(
            project=react_project,
            platform=react_project.platform,
            event_id=uuid4().hex,
            user=transaction_user,
            release=release_sha,
            timestamp=timestamp,
            # start_timestamp decreases based on day so that there's a trend
            start_timestamp=timestamp - timedelta(seconds=frontend_duration),
            measurements=gen_measurements(frontend_duration),
            tags=["session_id", sid],
        )
        update_context(local_event, frontend_trace)
        fix_transaction_event(local_event, old_span_id)
        safe_send_event(local_event, quick)

        # note picking the 0th span is arbitrary
        backend_parent_id = local_event["spans"][0]["span_id"]

        # React error
        local_event = copy.deepcopy(react_error)
        local_event.update(
            project=react_project,
            platform=react_project.platform,
            timestamp=timestamp,
            user=transaction_user,
            release=release_sha,
            tags=["session_id", sid],
        )
        update_context(local_event, frontend_trace)
        fix_error_event(local_event, quick)
        safe_send_event(local_event, quick)

        # python transaction
        old_span_id = python_transaction["contexts"]["trace"]["span_id"]
        backend_duration = frontend_duration - random_normal(0.3, 0.1, 0.1)

        backend_trace = {
            "trace_id": trace_id,
            "span_id": uuid4().hex[:16],
            "parent_span_id": backend_parent_id,
        }

        local_event = copy.deepcopy(python_transaction)
        local_event.update(
            project=python_project,
            platform=python_project.platform,
            timestamp=timestamp,
            start_timestamp=timestamp - timedelta(seconds=backend_duration),
            user=transaction_user,
            release=release_sha,
        )
        update_context(local_event, backend_trace)
        fix_transaction_event(local_event, old_span_id)
        safe_send_event(local_event, quick)

        # python error
        local_event = copy.deepcopy(python_error)
        local_event.update(
            project=python_project,
            platform=python_project.platform,
            timestamp=timestamp,
            user=transaction_user,
            release=release_sha,
        )
        update_context(local_event, backend_trace)
        fix_error_event(local_event, quick)
        safe_send_event(local_event, quick)

        send_session(sid, dsn, timestamp, release_sha)

    logger.info("populate_connected_event_scenario_1.finished", extra=log_extra)


def populate_connected_event_scenario_2(
    react_project: Project, python_project: Project, quick=False
):
    """
    This function populates a set of two related events with the same trace id:
    - Front-end transaction
    - Back-end transaction
    Occurrance times and durations are randomized
    """
    react_transaction = get_event_from_file("scen2/react_transaction.json")
    python_transaction = get_event_from_file("scen2/python_transaction.json")

    log_extra = {
        "organization_slug": react_project.organization.slug,
        "quick": quick,
    }
    logger.info("populate_connected_event_scenario_2.start", extra=log_extra)

    for (timestamp, day) in iter_timestamps(2, quick):
        transaction_user = generate_user(quick)
        trace_id = uuid4().hex
        release = get_release_from_time(react_project.organization_id, timestamp)
        release_sha = release.version

        old_span_id = react_transaction["contexts"]["trace"]["span_id"]
        frontend_root_span_id = uuid4().hex[:16]
        frontend_duration = gen_frontend_duration(day, quick)

        frontend_trace = {
            "trace_id": trace_id,
            "span_id": frontend_root_span_id,
        }

        # React transaction
        local_event = copy.deepcopy(react_transaction)
        local_event.update(
            project=react_project,
            platform=react_project.platform,
            event_id=uuid4().hex,
            user=transaction_user,
            release=release_sha,
            timestamp=timestamp,
            # start_timestamp decreases based on day so that there's a trend
            start_timestamp=timestamp - timedelta(seconds=frontend_duration),
            measurements=gen_measurements(frontend_duration),
        )
        update_context(local_event, frontend_trace)

        fix_transaction_event(local_event, old_span_id)
        safe_send_event(local_event, quick)

        # note picking the 0th span is arbitrary
        backend_parent_id = local_event["spans"][0]["span_id"]

        # python transaction
        old_span_id = python_transaction["contexts"]["trace"]["span_id"]
        backend_duration = frontend_duration - random_normal(0.3, 0.1, 0.1)

        backend_trace = {
            "trace_id": trace_id,
            "span_id": uuid4().hex[:16],
            "parent_span_id": backend_parent_id,
        }

        local_event = copy.deepcopy(python_transaction)
        local_event.update(
            project=python_project,
            platform=python_project.platform,
            timestamp=timestamp,
            start_timestamp=timestamp - timedelta(seconds=backend_duration),
            user=transaction_user,
            release=release_sha,
        )
        update_context(local_event, backend_trace)
        fix_transaction_event(local_event, old_span_id)
        safe_send_event(local_event, quick)

    logger.info("populate_connected_event_scenario_2.finished", extra=log_extra)


def populate_connected_event_scenario_3(python_project: Project, quick=False):
    """
    This function populates a single Back-end error
    Occurrance times and durations are randomized
    """
    python_error = get_event_from_file("scen3/python_error.json")
    log_extra = {
        "organization_slug": python_project.organization.slug,
        "quick": quick,
    }
    logger.info("populate_connected_event_scenario_3.start", extra=log_extra)

    for (timestamp, day) in iter_timestamps(3, quick):
        transaction_user = generate_user(quick)
        trace_id = uuid4().hex
        release = get_release_from_time(python_project.organization_id, timestamp)
        release_sha = release.version

        backend_trace = {
            "trace_id": trace_id,
            "span_id": uuid4().hex[:16],
        }

        # python error
        local_event = copy.deepcopy(python_error)
        local_event.update(
            project=python_project,
            platform=python_project.platform,
            timestamp=timestamp,
            user=transaction_user,
            release=release_sha,
        )
        update_context(local_event, backend_trace)
        fix_error_event(local_event, quick)
        safe_send_event(local_event, quick)
    logger.info("populate_connected_event_scenario_3.finished", extra=log_extra)


def handle_react_python_scenario(react_project: Project, python_project: Project, quick=False):
    """
    Handles all data population for the React + Python scenario
    """
    generate_releases([react_project, python_project], quick=quick)
    generate_alerts(python_project)
    generate_saved_query(react_project, "/productstore", "Product Store")
    populate_connected_event_scenario_1(react_project, python_project, quick=quick)
    # populate_connected_event_scenario_2(react_project, python_project, quick=quick)
    # populate_connected_event_scenario_3(python_project, quick=quick)<|MERGE_RESOLUTION|>--- conflicted
+++ resolved
@@ -380,7 +380,6 @@
     project_rules.Creator.run(**data)
 
 
-<<<<<<< HEAD
 def send_session(sid, dsn, time, release):
     formated_time = time.isoformat()
     envelope_headers = json.dumps(
@@ -413,7 +412,8 @@
     resp = requests.post(url=url, data=body)
     resp.raise_for_status()
     print("send_session resp", resp)
-=======
+
+
 def generate_saved_query(project, transaction_title, name):
     org = project.organization
     start, end = get_date_range_from_params({})
@@ -450,7 +450,6 @@
         query=data["query"],
         version=data["version"],
     )
->>>>>>> 50fa413d
 
 
 def safe_send_event(data, quick):
