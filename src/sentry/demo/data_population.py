--- conflicted
+++ resolved
@@ -1079,22 +1079,6 @@
     """
     Handles all data population for the React + Python scenario
     """
-<<<<<<< HEAD
-    generate_releases([react_project, python_project], quick=quick)
-    generate_alerts(python_project)
-    generate_saved_query(react_project, "/productstore", "Product Store")
-    populate_sessions(react_project, "sessions/react_unhandled_exception.json", quick=quick)
-    populate_sessions(python_project, "sessions/python_unhandled_exception.json", quick=quick)
-    populate_connected_event_scenario_1(react_project, python_project, quick=quick)
-    populate_connected_event_scenario_1b(react_project, python_project, quick=quick)
-    populate_connected_event_scenario_2(react_project, python_project, quick=quick)
-    populate_generic_error(
-        python_project, "scen3/python_error.json", 3, starting_release=1, quick=quick
-    )
-    populate_generic_error(
-        python_project, "scen4/python_error.json", 4, starting_release=2, quick=quick
-    )
-=======
     with sentry_sdk.start_span(op="handle_react_python_scenario", description="pre_event_setup"):
         generate_releases([react_project, python_project], quick=quick)
         generate_alerts(python_project)
@@ -1108,5 +1092,9 @@
         populate_connected_event_scenario_1(react_project, python_project, quick=quick)
         populate_connected_event_scenario_1b(react_project, python_project, quick=quick)
         populate_connected_event_scenario_2(react_project, python_project, quick=quick)
-        populate_connected_event_scenario_3(python_project, quick=quick)
->>>>>>> 766ba8ad
+        populate_generic_error(
+            python_project, "scen3/python_error.json", 3, starting_release=1, quick=quick
+        )
+        populate_generic_error(
+            python_project, "scen4/python_error.json", 4, starting_release=2, quick=quick
+        )