import logging

from django.conf import settings
from django.db import transaction
from django.db.models import F
from django.template.defaultfilters import slugify
from typing import Tuple

from sentry import roles
from sentry.models import (
    User,
    Organization,
    OrganizationMember,
    OrganizationMemberTeam,
    OrganizationStatus,
    Project,
    ProjectKey,
    Team,
)
from sentry.tasks.deletion import delete_organization
from sentry.utils.email import create_fake_email

from .data_population import (
    handle_react_python_scenario,
)
from .utils import generate_random_name
from .models import DemoUser, DemoOrganization, DemoOrgStatus

logger = logging.getLogger(__name__)


def create_demo_org(quick=False) -> Organization:
    # wrap the main org setup in transaction
    with transaction.atomic():
        name = generate_random_name()

        slug = slugify(name)

        demo_org = DemoOrganization.create_org(name=name, slug=slug)
        org = demo_org.organization

        logger.info("create_demo_org.created_org", {"organization_slug": slug})

        owner = User.objects.get(email=settings.DEMO_ORG_OWNER_EMAIL)
        OrganizationMember.objects.create(organization=org, user=owner, role=roles.get_top_dog().id)

        team = org.team_set.create(name=org.name)
        python_project = Project.objects.create(name="Python", organization=org, platform="python")
        python_project.add_team(team)

        react_project = Project.objects.create(
            name="React", organization=org, platform="javascript-react"
        )
        react_project.add_team(team)
        # delete all DSNs for the org so people don't send events
        ProjectKey.objects.filter(project__organization=org).delete()

        Project.objects.filter(organization=org).update(
            flags=F("flags").bitor(Project.flags.has_transactions)
        )

    logger.info(
        "create_demo_org.post-transaction",
        extra={"organization_slug": org.slug, "quick": quick},
    )
<<<<<<< HEAD
    handle_react_python_scenario(react_project, python_project, quick=quick)
=======
    try:
        generate_releases([react_project, python_project], quick=quick)
        populate_connected_event_scenario_1(react_project, python_project, quick=quick)
    except Exception as e:
        logger.error(
            "create_demo_org.population_error",
            extra={"organization_slug": org.slug, "quick": quick, "error": str(e)},
        )
        # delete the organization if data population fails
        org.status = OrganizationStatus.PENDING_DELETION
        org.save()
        delete_organization.apply_async(kwargs={"object_id": org.id})
        raise

    # update the org status now that it's populated
    demo_org.status = DemoOrgStatus.PENDING
    demo_org.save()
>>>>>>> 39913bf6

    return org


def assign_demo_org() -> Tuple[Organization, User]:
    from .tasks import build_up_org_buffer

    demo_org = None
    # option to skip the buffer when testing things out locally
    if settings.DEMO_NO_ORG_BUFFER:
        org = create_demo_org()
    else:
        demo_org = DemoOrganization.objects.filter(status=DemoOrgStatus.PENDING).first()
        # if no org in buffer, make a quick one with fewer events
        if not demo_org:
            org = create_demo_org(quick=True)

    if not demo_org:
        demo_org = DemoOrganization.objects.get(organization=org)

    org = demo_org.organization

    # wrap the assignment of the demo org in a transaction
    with transaction.atomic():
        email = create_fake_email(org.slug, "demo")
        user = DemoUser.create_user(
            email=email,
            username=email,
            is_managed=True,
        )

        # TODO: May need logic in case team no longer exists
        team = Team.objects.get(organization=org)

        member = OrganizationMember.objects.create(organization=org, user=user, role="member")
        OrganizationMemberTeam.objects.create(team=team, organizationmember=member, is_active=True)

        # update the date added to now so we reset the timer on deletion
        demo_org.mark_assigned()

    # build up the buffer
    build_up_org_buffer.apply_async()

    return (org, user)<|MERGE_RESOLUTION|>--- conflicted
+++ resolved
@@ -55,6 +55,7 @@
         # delete all DSNs for the org so people don't send events
         ProjectKey.objects.filter(project__organization=org).delete()
 
+        # we'll be adding transactions later
         Project.objects.filter(organization=org).update(
             flags=F("flags").bitor(Project.flags.has_transactions)
         )
@@ -63,12 +64,8 @@
         "create_demo_org.post-transaction",
         extra={"organization_slug": org.slug, "quick": quick},
     )
-<<<<<<< HEAD
-    handle_react_python_scenario(react_project, python_project, quick=quick)
-=======
     try:
-        generate_releases([react_project, python_project], quick=quick)
-        populate_connected_event_scenario_1(react_project, python_project, quick=quick)
+        handle_react_python_scenario(react_project, python_project, quick=quick)
     except Exception as e:
         logger.error(
             "create_demo_org.population_error",
@@ -83,7 +80,6 @@
     # update the org status now that it's populated
     demo_org.status = DemoOrgStatus.PENDING
     demo_org.save()
->>>>>>> 39913bf6
 
     return org
 
