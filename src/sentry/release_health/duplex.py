--- conflicted
+++ resolved
@@ -1347,12 +1347,8 @@
             now = datetime.now(pytz.utc)
 
         rollup, stats_start, _ = get_rollup_starts_and_buckets(stats_period, now=now)
-<<<<<<< HEAD
-        should_compare = lambda: now > self.metrics_start
-=======
         assert stats_start is not None  # because stats_period is not None
         should_compare = lambda _: stats_start > self.metrics_start
->>>>>>> 4d83cd6a
         organization = self._org_from_projects(project_ids)
 
         return self._dispatch_call(  # type: ignore
