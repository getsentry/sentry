"""This module offers the same functionality as sessions_v2, but pulls its data
from the `metrics` dataset instead of `sessions`.

Do not call this module directly. Use the `release_health` service instead."""

import logging
from abc import ABC, abstractmethod
from collections import defaultdict
from collections.abc import Callable, Iterable, Mapping, MutableMapping, Sequence
from copy import deepcopy
from dataclasses import dataclass, replace
from enum import Enum
from typing import Any, Literal, Optional, TypedDict, Union, cast

from snuba_sdk import (
    BooleanCondition,
    Column,
    Condition,
    Direction,
    Function,
    Granularity,
    Limit,
    Offset,
    Op,
)
from snuba_sdk.conditions import ConditionGroup

from sentry.exceptions import InvalidParams
from sentry.models.project import Project
from sentry.models.release import Release
from sentry.release_health.base import (
    GroupByFieldName,
    GroupKeyDict,
    ProjectId,
    SessionsQueryFunction,
    SessionsQueryGroup,
    SessionsQueryResult,
    SessionsQueryValue,
)
from sentry.sentry_metrics.use_case_id_registry import UseCaseID
from sentry.snuba.metrics import get_public_name_from_mri
from sentry.snuba.metrics.datasource import get_series
from sentry.snuba.metrics.naming_layer import SessionMRI
from sentry.snuba.metrics.query import (
    DeprecatingMetricsQuery,
    MetricField,
    MetricGroupByField,
    MetricOrderByField,
)
from sentry.snuba.metrics.utils import OrderByNotSupportedOverCompositeEntityException
from sentry.snuba.sessions_v2 import (
    NonPreflightOrderByException,
    QueryDefinition,
    finite_or_none,
    get_timestamps,
    isoformat_z,
)

logger = logging.getLogger(__name__)

Scalar = Union[int, float, None]


#: Group key as featured in metrics format
class MetricsGroupKeyDict(TypedDict, total=False):
    project_id: int
    release: str
    environment: str


class SessionStatus(Enum):
    ABNORMAL = "abnormal"
    CRASHED = "crashed"
    ERRORED = "errored"
    HEALTHY = "healthy"
    UNHANDLED = "unhandled"


ALL_STATUSES = frozenset(iter(SessionStatus))


#: Used to filter results by session.status
StatusFilter = Optional[frozenset[SessionStatus]]

MAX_POSTGRES_LIMIT = 100


@dataclass(frozen=True)
class GroupKey:
    """Hashable version of group key dict"""

    project: int | None = None
    release: str | None = None
    environment: str | None = None
    session_status: SessionStatus | None = None

    @staticmethod
    def from_input_dict(dct: MetricsGroupKeyDict) -> "GroupKey":
        """Construct from a metrics group["by"] result"""
        return GroupKey(
            project=dct.get("project_id", None),
            release=dct.get("release", None),
            environment=dct.get("environment", None),
        )

    def to_output_dict(self) -> GroupKeyDict:
        dct: GroupKeyDict = {}
        if self.project:
            dct["project"] = self.project
        if self.release is not None:
            dct["release"] = self.release
        if self.environment is not None:
            dct["environment"] = self.environment
        if self.session_status is not None:
            dct["session.status"] = self.session_status.value

        return dct


class Group(TypedDict):
    series: dict[SessionsQueryFunction, list[SessionsQueryValue]]
    totals: dict[SessionsQueryFunction, SessionsQueryValue]


def default_for(field: SessionsQueryFunction) -> SessionsQueryValue:
    return 0 if field in ("sum(session)", "count_unique(user)") else None


GroupedData = Mapping[GroupKey, Any]


class Field(ABC):
    def __init__(
        self,
        name: str,
        raw_groupby: Sequence[str],
        status_filter: StatusFilter,
    ):
        self.name = name
        self._raw_groupby = raw_groupby
        self._status_filter = status_filter
        self._hidden_fields: set[MetricField] = set()
        self.metric_fields = self._get_metric_fields(raw_groupby, status_filter)

    @abstractmethod
    def _get_session_status(self, metric_field: MetricField) -> SessionStatus | None: ...

    @abstractmethod
    def _get_metric_fields(
        self, raw_groupby: Sequence[str], status_filter: StatusFilter
    ) -> Sequence[MetricField]: ...

    def extract_values(
        self,
        input_groups: GroupedData,
        output_groups: GroupedData,
    ) -> None:
        for metric_field in self.metric_fields:
            session_status = self._get_session_status(metric_field)
            if metric_field in self._hidden_fields:
                # We fetched this only to get a consistent sort order
                # in the original implementation, don't add it to output data
                continue
            field_name = (
                f"{metric_field.op}({get_public_name_from_mri(metric_field.metric_mri)})"
                if metric_field.op
                else get_public_name_from_mri(metric_field.metric_mri)
            )
            for input_group_key, group in input_groups.items():
                if session_status and not self._status_filter:
                    self.ensure_status_groups(input_group_key, output_groups)
                group_key = replace(input_group_key, session_status=session_status)
                for subgroup in ("totals", "series"):
                    target = output_groups[group_key][subgroup]
                    previous_value = target[self.name]
                    value = group[subgroup][field_name]
                    if isinstance(value, list):
                        value = [
                            self.accumulate(prev, self.normalize(x))
                            for prev, x in zip(previous_value, value)
                        ]
                    else:
                        value = self.accumulate(previous_value, self.normalize(value))
                    target[self.name] = value

    def ensure_status_groups(self, input_group_key: GroupKey, output_groups: GroupedData) -> None:
        # To be consistent with original sessions implementation,
        # always create defaults for all session status groups
        for session_status in SessionStatus:
            group_key = replace(input_group_key, session_status=session_status)
            output_groups[group_key]  # creates entry in defaultdict

    def get_groupby(self) -> Iterable[str]:
        for groupby in self._raw_groupby:
            if groupby == "session.status":
                continue
            elif groupby == "project":
                yield "project_id"
            else:
                yield groupby

    def normalize(self, value: Scalar) -> Scalar:
        return cast(Scalar, finite_or_none(value))

    def accumulate(self, old_value: Scalar, new_value: Scalar) -> Scalar:
        """Combine two numbers for the same target.
        Default is the new value"""
        return new_value


UNSORTABLE = {SessionStatus.HEALTHY, SessionStatus.ERRORED}


class CountField(Field):
    """Base class for sum(sessions) and count_unique(user)"""

    status_to_metric_field: Mapping[SessionStatus | None, MetricField] = {}

    def get_all_field(self) -> MetricField:
        return self.status_to_metric_field[None]

    def _get_metric_fields(
        self, raw_groupby: Sequence[str], status_filter: StatusFilter
    ) -> Sequence[MetricField]:
        if status_filter:
            # Restrict fields to the included ones
            metric_fields = [self.status_to_metric_field[status] for status in status_filter]
            if UNSORTABLE & status_filter:
                self._hidden_fields.add(self.get_all_field())
                # We always order the results by one of the selected fields,
                # even if no orderBy is specified (see _primary_field).
                metric_fields = [self.get_all_field()] + metric_fields
            return metric_fields

        if "session.status" in raw_groupby:
            self._hidden_fields.add(self.get_all_field())
            return [
                # Always also get ALL, because this is what we sort by
                # in the sessions implementation, with which we want to be consistent
                self.get_all_field(),
                # These are the fields we actually need:
                self.status_to_metric_field[SessionStatus.HEALTHY],
                self.status_to_metric_field[SessionStatus.ABNORMAL],
                self.status_to_metric_field[SessionStatus.CRASHED],
                self.status_to_metric_field[SessionStatus.ERRORED],
                self.status_to_metric_field[SessionStatus.UNHANDLED],
            ]
        return [self.get_all_field()]

    def _get_session_status(self, metric_field: MetricField) -> SessionStatus | None:
        if "session.status" in self._raw_groupby:
            reverse_lookup = {v: k for k, v in self.status_to_metric_field.items()}
            return reverse_lookup[metric_field]
        return None

    def normalize(self, value: Scalar) -> Scalar:
        value = super().normalize(value)
        # In the sessions API, sum() and count_unique() return integers
        if isinstance(value, float):
            return int(value)
        return value


class SumSessionField(CountField):
    status_to_metric_field = {
        SessionStatus.HEALTHY: MetricField(None, SessionMRI.HEALTHY.value),
        SessionStatus.ABNORMAL: MetricField(None, SessionMRI.ABNORMAL.value),
        SessionStatus.CRASHED: MetricField(None, SessionMRI.CRASHED.value),
        SessionStatus.ERRORED: MetricField(None, SessionMRI.ERRORED.value),
        SessionStatus.UNHANDLED: MetricField(None, SessionMRI.UNHANDLED.value),
        None: MetricField(None, SessionMRI.ALL.value),
    }

    def accumulate(self, old_value: Scalar, new_value: Scalar) -> Scalar:
        # This is only needed for a single specific scenario:
        # When we filter by more than one session.status (e.g. crashed and abnormal),
        # but do *not* group by session.status, we want to sum up the values from the different metrics,
        # e.g. session.crashed + session.abnormal
        assert isinstance(old_value, int)
        assert isinstance(new_value, int)
        return old_value + new_value


class CountUniqueUser(CountField):
    def __init__(
        self,
        name: str,
        raw_groupby: Sequence[str],
        status_filter: StatusFilter,
    ):
        # We cannot do set arithmetic outside of the metrics API:
        if status_filter and len(status_filter) > 1 and "session.status" not in raw_groupby:
            raise InvalidParams(
                "Cannot filter count_unique by multiple session.status unless it is in groupBy"
            )

        super().__init__(name, raw_groupby, status_filter)

    status_to_metric_field = {
        SessionStatus.HEALTHY: MetricField(None, SessionMRI.HEALTHY_USER.value),
        SessionStatus.ABNORMAL: MetricField(None, SessionMRI.ABNORMAL_USER.value),
        SessionStatus.CRASHED: MetricField(None, SessionMRI.CRASHED_USER.value),
        SessionStatus.ERRORED: MetricField(None, SessionMRI.ERRORED_USER.value),
        SessionStatus.UNHANDLED: MetricField(None, SessionMRI.UNHANDLED_USER.value),
        None: MetricField(None, SessionMRI.ALL_USER.value),
    }


class DurationField(Field):
    def __init__(self, name: str, raw_groupby: Sequence[str], status_filter: StatusFilter):
        self.op = name[:3]  # That this works is just a lucky coincidence
        super().__init__(name, raw_groupby, status_filter)

    def _get_session_status(self, metric_field: MetricField) -> SessionStatus | None:
        assert metric_field == MetricField(self.op, SessionMRI.DURATION.value)
        if "session.status" in self._raw_groupby:
            return SessionStatus.HEALTHY
        return None

    def _get_metric_fields(
        self, raw_groupby: Sequence[str], status_filter: StatusFilter
    ) -> Sequence[MetricField]:
        if status_filter is None or SessionStatus.HEALTHY in status_filter:
            return [MetricField(self.op, SessionMRI.DURATION.value)]

        return []  # TODO: test if we can handle zero fields

    def normalize(self, value: Scalar) -> Scalar:
        value = finite_or_none(value)
        if value is not None:
            value *= 1000
        return value


class SimpleForwardingField(Field):
    """A field that forwards a metrics API field 1:1.

    On this type of field, grouping and filtering by session.status is impossible
    """

    field_name_to_metric_name = {
        "crash_rate(session)": SessionMRI.CRASH_RATE,
        "crash_rate(user)": SessionMRI.CRASH_USER_RATE,
        "crash_free_rate(session)": SessionMRI.CRASH_FREE_RATE,
        "crash_free_rate(user)": SessionMRI.CRASH_FREE_USER_RATE,
        "anr_rate()": SessionMRI.ANR_RATE,
        "foreground_anr_rate()": SessionMRI.FOREGROUND_ANR_RATE,
        "unhandled_rate(session)": SessionMRI.UNHANDLED_RATE,
        "unhandled_rate(user)": SessionMRI.UNHANDLED_USER_RATE,
<<<<<<< HEAD
        "errored_rate(session)": SessionMRI.ERRORED_RATE,
        "errored_rate(user)": SessionMRI.ERRORED_USER_RATE,
        "abnormal_rate(session)": SessionMRI.ABNORMAL_RATE,
        "abnormal_rate(user)": SessionMRI.ABNORMAL_USER_RATE,
=======
        "unhealthy_rate(session)": SessionMRI.UNHEALTHY_RATE,
>>>>>>> b91b5434
    }

    def __init__(self, name: str, raw_groupby: Sequence[str], status_filter: StatusFilter):
        if "session.status" in raw_groupby:
            raise InvalidParams(f"Cannot group field {name} by session.status")
        if status_filter is not None:
            raise InvalidParams(f"Cannot filter field {name} by session.status")

        metric_name = self.field_name_to_metric_name[name].value
        self._metric_field = MetricField(None, metric_name)

        super().__init__(name, raw_groupby, status_filter)

    def _get_session_status(self, metric_field: MetricField) -> SessionStatus | None:
        return None

    def _get_metric_fields(
        self, raw_groupby: Sequence[str], status_filter: StatusFilter
    ) -> Sequence[MetricField]:
        return [self._metric_field]


FIELD_MAP: Mapping[SessionsQueryFunction, type[Field]] = {
    "sum(session)": SumSessionField,
    "count_unique(user)": CountUniqueUser,
    "avg(session.duration)": DurationField,
    "p50(session.duration)": DurationField,
    "p75(session.duration)": DurationField,
    "p90(session.duration)": DurationField,
    "p95(session.duration)": DurationField,
    "p99(session.duration)": DurationField,
    "max(session.duration)": DurationField,
    "crash_rate(session)": SimpleForwardingField,
    "crash_rate(user)": SimpleForwardingField,
    "crash_free_rate(session)": SimpleForwardingField,
    "crash_free_rate(user)": SimpleForwardingField,
    "anr_rate()": SimpleForwardingField,
    "foreground_anr_rate()": SimpleForwardingField,
    "unhandled_rate(session)": SimpleForwardingField,
    "unhandled_rate(user)": SimpleForwardingField,
<<<<<<< HEAD
    "errored_rate(session)": SimpleForwardingField,
    "errored_rate(user)": SimpleForwardingField,
    "abnormal_rate(session)": SimpleForwardingField,
    "abnormal_rate(user)": SimpleForwardingField,
=======
    "unhealthy_rate(session)": SimpleForwardingField,
>>>>>>> b91b5434
}
PREFLIGHT_QUERY_COLUMNS = {"release.timestamp"}
VirtualOrderByName = Literal["release.timestamp"]


def run_sessions_query(
    org_id: int,
    query: QueryDefinition,
    span_op: str,
) -> SessionsQueryResult:
    """Convert a QueryDefinition to multiple snuba queries and reformat the results"""
    # This is necessary so that we do not mutate the query object shared between different
    # backend runs
    query = deepcopy(query)

    intervals = get_timestamps(query)
    if not intervals:
        return _empty_result(query)

    conditions = query.get_filter_conditions()

    where, status_filter = _extract_status_filter_from_conditions(conditions)
    if status_filter == frozenset():
        # There was a condition that cannot be met, such as 'session:status:foo'
        # no need to query metrics, just return empty groups.
        return _empty_result(query)

    fields = {
        field_name: FIELD_MAP[field_name](field_name, query.raw_groupby, status_filter)
        for field_name in query.raw_fields
    }

    # Remove fields that do not query anything:
    fields = {field_name: field for field_name, field in fields.items() if field.metric_fields}

    if not fields:
        return _empty_result(query)

    project_ids = query.params["project_id"]
    limit = Limit(query.limit) if query.limit else None

    ordered_preflight_filters: dict[GroupByFieldName, Sequence[str]] = {}
    try:
        orderby = _parse_orderby(query, fields)
    except NonPreflightOrderByException:
        # We hit this branch when we suspect that the orderBy columns is one of the virtual
        # columns like `release.timestamp` that require a preflight query to be run, and so we
        # check here if it is one of the supported preflight query columns and if so we run the
        # preflight query. Otherwise we re-raise the exception
        raw_orderby = query.raw_orderby[0]
        if raw_orderby[0] == "-":
            raw_orderby = raw_orderby[1:]
            direction = Direction.DESC
        else:
            direction = Direction.ASC

        if raw_orderby not in PREFLIGHT_QUERY_COLUMNS:
            raise
        else:
            if raw_orderby == "release.timestamp" and "release" not in query.raw_groupby:
                raise InvalidParams(
                    "To sort by release.timestamp, tag release must be in the groupBy"
                )

            if query.offset and query.offset > 0:
                raise InvalidParams(
                    f"Passing an offset value greater than 0 when ordering by {raw_orderby} is "
                    f"not permitted"
                )

            if query.limit is not None:
                if query.limit > MAX_POSTGRES_LIMIT:
                    raise InvalidParams(
                        f"This limit is too high for queries that requests a preflight query. "
                        f"Please choose a limit below {MAX_POSTGRES_LIMIT}"
                    )
                limit = Limit(query.limit)
            else:
                limit = Limit(MAX_POSTGRES_LIMIT)

        preflight_query_conditions = {
            "orderby_field": raw_orderby,
            "direction": direction,
            "org_id": org_id,
            "project_ids": project_ids,
            "limit": limit,
        }

        # For preflight queries, we need to evaluate environment conditions because these might
        # be used in the preflight query. Example when we sort by `-release.timestamp`, and when
        # we have environment filters applied to the query, then we need to include the
        # environment filters otherwise we might end up with metrics queries filters that do not
        # belong to the same environment
        environment_conditions = []
        for condition in where:
            preflight_query_condition = _get_filters_for_preflight_query_condition(
                tag_name="environment", condition=condition
            )
            if preflight_query_condition != (None, None):
                environment_conditions.append(preflight_query_condition)

        if len(environment_conditions) > 1:
            # Should never hit this branch. Added as a fail safe
            raise InvalidParams("Environment condition was parsed incorrectly")
        else:
            try:
                preflight_query_conditions.update({"env_condition": environment_conditions[0]})
            except IndexError:
                pass

        preflight_query_filters = _generate_preflight_query_conditions(**preflight_query_conditions)

        if len(preflight_query_filters) == 0:
            # If we get no results from the pre-flight query that are supposed to be used as a
            # filter in the metrics query, then there is no point in running the metrics query
            return _empty_result(query)

        condition_lhs: GroupByFieldName | None = None
        if raw_orderby == "release.timestamp":
            condition_lhs = "release"
            ordered_preflight_filters[condition_lhs] = preflight_query_filters

        if condition_lhs is not None:
            where += [Condition(Column(condition_lhs), Op.IN, preflight_query_filters)]

        # Clear OrderBy because query is already filtered and we will re-order the results
        # according to the order of the filter list later on
        orderby = None

    else:
        if orderby is None:
            # We only return the top-N groups, based on the first field that is being
            # queried, assuming that those are the most relevant to the user.
            primary_metric_field = _get_primary_field(list(fields.values()), query.raw_groupby)
            orderby = MetricOrderByField(field=primary_metric_field, direction=Direction.DESC)

    orderby_sequence = None
    if orderby is not None:
        orderby_sequence = [orderby]

    metrics_query = DeprecatingMetricsQuery(
        org_id=org_id,
        project_ids=project_ids,
        select=list({column for field in fields.values() for column in field.metric_fields}),
        granularity=Granularity(query.rollup),
        start=query.start,
        end=query.end,
        where=where,
        groupby=list(
            {
                MetricGroupByField(column)
                for field in fields.values()
                for column in field.get_groupby()
            }
        ),
        orderby=orderby_sequence,
        limit=limit,
        offset=Offset(query.offset or 0),
    )

    # TODO: Stop passing project IDs everywhere
    projects = Project.objects.get_many_from_cache(project_ids)
    try:
        metrics_results = get_series(
            projects,
            metrics_query,
            use_case_id=UseCaseID.SESSIONS,
            tenant_ids={"organization_id": org_id},
        )
    except OrderByNotSupportedOverCompositeEntityException:
        raise InvalidParams(f"Cannot order by {query.raw_orderby[0]} with the current filters")

    input_groups = {
        GroupKey.from_input_dict(group["by"]): group for group in metrics_results["groups"]
    }

    default_group_gen_func: Callable[[], Group] = lambda: {
        "totals": {field: default_for(field) for field in query.raw_fields},
        "series": {
            field: len(metrics_results["intervals"]) * [default_for(field)]
            for field in query.raw_fields
        },
    }

    output_groups: MutableMapping[GroupKey, Group] = defaultdict(default_group_gen_func)

    for field in fields.values():
        field.extract_values(input_groups, output_groups)

    if not output_groups:
        # Generate default groups to be consistent with original sessions_v2
        # implementation. This can be removed when we have stopped comparing
        # See also https://github.com/getsentry/sentry/pull/32157.
        if not query.raw_groupby:
            output_groups[GroupKey()]
        elif ["session.status"] == query.raw_groupby:
            for status in SessionStatus:
                # Create entry in default dict:
                output_groups[GroupKey(session_status=status)]

    result_groups: list[SessionsQueryGroup] = [
        # Convert group keys back to dictionaries:
        {"by": group_key.to_output_dict(), **group}
        for group_key, group in output_groups.items()
    ]
    result_groups = _order_by_preflight_query_results(
        ordered_preflight_filters, query.raw_groupby, result_groups, default_group_gen_func, limit
    )

    return {
        "groups": result_groups,
        "start": isoformat_z(metrics_results["start"]),
        "end": isoformat_z(metrics_results["end"]),
        "intervals": [isoformat_z(ts) for ts in metrics_results["intervals"]],
        "query": query.query,
    }


def _order_by_preflight_query_results(
    ordered_preflight_filters: dict[GroupByFieldName, Sequence[str]],
    groupby: GroupByFieldName,
    result_groups: Sequence[SessionsQueryGroup],
    default_group_gen_func: Callable[[], Group],
    limit: Limit,
) -> Sequence[SessionsQueryGroup]:
    """
    If a preflight query was run, then we want to preserve the order of results
    returned by the preflight query
    We create a mapping between the group value to the result group, so we are able
    to easily sort the resulting groups.
    For example, if we are ordering by `-release.timestamp`, we might get from
    postgres a list of results ['1B', '1A'], and results from metrics dataset
    [
        {
            "by": {"release": "1A"},
            "totals": {"sum(session)": 0},
            "series": {"sum(session)": [0]},
        },
        {
            "by": {"release": "1B"},
            "totals": {"sum(session)": 10},
            "series": {"sum(session)": [10]},
        },
    ]
    Then we create a mapping from release value to the result group:
    {
        "1A": [
            {
                "by": {"release": "1A"},
                "totals": {"sum(session)": 0},
                "series": {"sum(session)": [0]},
            },
        ],
        "1B": [
            {
                "by": {"release": "1B"},
                "totals": {"sum(session)": 10},
                "series": {"sum(session)": [10]},
            },
        ],
    }
    Then loop over the releases list sequentially, and rebuild the result_groups
    array based on that order by appending to the list the values from that mapping
    and accessing it through the key which is the group value
    """
    if len(ordered_preflight_filters) == 1:
        orderby_field = list(ordered_preflight_filters.keys())[0]
        grp_value_to_result_grp_mapping: dict[int | str, list[SessionsQueryGroup]] = {}

        for result_group in result_groups:
            grp_value = result_group["by"][orderby_field]
            grp_value_to_result_grp_mapping.setdefault(grp_value, []).append(result_group)
        result_groups = []
        for elem in ordered_preflight_filters[orderby_field]:
            try:
                for grp in grp_value_to_result_grp_mapping[elem]:
                    result_groups += [grp]
            except KeyError:
                # We get into this branch if there are groups in the preflight query that do
                # not have matching data in the metrics dataset, and since we want to show
                # those groups in the output, we add them but null out the fields requested
                # This could occur for example, when ordering by `-release.timestamp` and
                # some of the latest releases in Postgres do not have matching data in
                # metrics dataset
                group_key_dict: GroupKeyDict = {orderby_field: elem}
                for key in groupby:
                    if key == orderby_field:
                        continue
                    # Added a mypy ignore here because this is a one off as result groups
                    # will never have null group values except when the group exists in the
                    # preflight query but not in the metrics dataset
                    group_key_dict.update({key: None})
                result_groups += [{"by": group_key_dict, **default_group_gen_func()}]

        # Pop extra groups returned to match request limit
        if len(result_groups) > limit.limit:
            result_groups = result_groups[: limit.limit]
    return result_groups


def _empty_result(query: QueryDefinition) -> SessionsQueryResult:
    intervals = get_timestamps(query)
    return {
        "groups": [],
        "start": query.start,
        "end": query.end,
        "intervals": intervals,
        "query": query.query,
    }


def _extract_status_filter_from_conditions(
    conditions: ConditionGroup,
) -> tuple[ConditionGroup, StatusFilter]:
    """Split conditions into metrics conditions and a filter on session.status"""
    if not conditions:
        return conditions, None
    where_values = []
    status_values = []
    for condition in conditions:
        cand_where, cand_status = _transform_single_condition(condition)
        if cand_where is not None:
            where_values.append(cand_where)
        if cand_status is not None:
            status_values.append(cand_status)

    return where_values, frozenset.intersection(*status_values) if status_values else None


def _transform_single_condition(
    condition: Condition | BooleanCondition,
) -> tuple[Condition | BooleanCondition | None, StatusFilter]:
    if isinstance(condition, Condition):
        if condition.lhs == Function("ifNull", parameters=[Column("session.status"), ""]):
            # HACK: metrics tags are never null. We should really
            # write our own parser for this.
            condition = replace(condition, lhs=Column("session.status"))

        if condition.lhs == Column("session.status"):
            if condition.op == Op.EQ:
                return None, _parse_session_status(condition.rhs)
            if condition.op == Op.NEQ:
                return None, ALL_STATUSES - _parse_session_status(condition.rhs)
            if condition.op == Op.IN:
                return None, frozenset.union(
                    *[_parse_session_status(status) for status in condition.rhs]
                )
            if condition.op == Op.NOT_IN:
                return None, ALL_STATUSES - frozenset.union(
                    *[_parse_session_status(status) for status in condition.rhs]
                )
            raise InvalidParams("Unable to resolve session.status filter")

    if "session.status" in str(condition):
        # Anything not handled by the code above cannot be parsed for now,
        # for two reasons:
        # 1) Queries like session.status:healthy OR release:foo are hard to
        #    translate, because they would require different conditions on the separate
        #    metric fields.
        # 2) AND and OR conditions come in the form `Condition(Function("or", [...]), Op.EQ, 1)`
        #    where [...] can again contain any condition encoded as a Function. For this, we would
        #    have to replicate the translation code above.
        raise InvalidParams("Unable to parse condition with session.status")

    return condition, None


def _get_filters_for_preflight_query_condition(
    tag_name: str, condition: Condition | BooleanCondition
) -> tuple[Op | None, set[str] | None]:
    """
    Function that takes a tag name and a condition, and checks if that condition is for that tag
    and if so returns a tuple of the op applied either Op.IN or Op.NOT_IN and a set of the tag
    values
    """
    if isinstance(condition, Condition) and condition.lhs == Column(tag_name):
        if condition.op in [Op.EQ, Op.NEQ, Op.IN, Op.NOT_IN]:
            filters = (
                {condition.rhs}
                if isinstance(condition.rhs, str)
                else {elem for elem in condition.rhs}
            )
            op = {Op.EQ: Op.IN, Op.IN: Op.IN, Op.NEQ: Op.NOT_IN, Op.NOT_IN: Op.NOT_IN}[condition.op]
            return op, filters
        raise InvalidParams(
            f"Unable to resolve {tag_name} filter due to unsupported op {condition.op}"
        )

    if tag_name in str(condition):
        # Anything not handled by the code above cannot be parsed for now,
        # for two reasons:
        # 1) Queries like session.status:healthy OR release:foo are hard to
        #    translate, because they would require different conditions on the separate
        #    metric fields.
        # 2) AND and OR conditions come in the form `Condition(Function("or", [...]), Op.EQ, 1)`
        #    where [...] can again contain any condition encoded as a Function. For this, we would
        #    have to replicate the translation code above.
        raise InvalidParams(f"Unable to parse condition with {tag_name}")
    return None, None


def _parse_session_status(status: Any) -> frozenset[SessionStatus]:
    try:
        return frozenset([SessionStatus(status)])
    except ValueError:
        return frozenset()


def _parse_orderby(
    query: QueryDefinition, fields: Mapping[SessionsQueryFunction, Field]
) -> MetricOrderByField | None:
    orderbys = query.raw_orderby
    if orderbys == []:
        return None

    # ToDo(ahmed): We might want to enable multi field ordering if some of the fields ordered by
    #  are generated from pre-flight queries, and thereby are popped from metrics queries,
    #  but I though it might be confusing behavior so restricting it for now.
    if len(orderbys) > 1:
        raise InvalidParams("Cannot order by multiple fields")
    orderby = orderbys[0]

    if "session.status" in query.raw_groupby:
        # We can allow grouping by `session.status` when having an orderBy column to be a field
        # that if the orderBy columns is one of the virtual columns that indicates that a preflight
        # query (like `release.timestamp`) needs to be run to evaluate the query, and so we raise an
        # instance of `NonPreflightOrderByException` and delegate handling this case to the
        # `run_sessions_query` function
        raise NonPreflightOrderByException("Cannot use 'orderBy' when grouping by sessions.status")

    direction = Direction.ASC
    if orderby[0] == "-":
        orderby = orderby[1:]
        direction = Direction.DESC

    assert query.raw_fields
    if orderby not in query.raw_fields:
        # We can allow orderBy column to be a field that is not requested in the select
        # statements if it is one of the virtual columns that indicated a preflight query needs
        # to be run to evaluate the query, and so we raise an instance of
        # `NonPreflightOrderByException` and delegate handling this case to the
        # `run_sessions_query` function
        raise NonPreflightOrderByException("'orderBy' must be one of the provided 'fields'")

    field = fields[orderby]

    if len(field.metric_fields) != 1:
        # This can still happen when we filter by session.status
        raise InvalidParams(f"Cannot order by {field.name} with the current filters")

    return MetricOrderByField(field.metric_fields[0], direction)


def _get_primary_field(fields: Sequence[Field], raw_groupby: Sequence[str]) -> MetricField:
    """Determine the field by which results will be ordered in case there is no orderBy"""
    primary_metric_field = None
    for i, field in enumerate(fields):
        if i == 0 or field.name == "sum(session)":
            primary_metric_field = field.metric_fields[0]

    assert primary_metric_field
    return primary_metric_field


def _generate_preflight_query_conditions(
    orderby_field: VirtualOrderByName,
    direction: Direction,
    org_id: int,
    project_ids: Sequence[ProjectId],
    limit: Limit,
    env_condition: tuple[Op, set[str]] | None = None,
) -> Sequence[str]:
    """
    Function that fetches the preflight query filters that need to be applied to the subsequent
    metrics query
    """
    queryset_results = []
    if orderby_field == "release.timestamp":
        queryset = Release.objects.filter(
            organization=org_id,
            projects__id__in=project_ids,
        )
        if env_condition is not None:
            op, env_filter_set = env_condition
            environment_orm_conditions = {
                "releaseprojectenvironment__environment__name__in": env_filter_set,
                "releaseprojectenvironment__project_id__in": project_ids,
            }
            if op == Op.IN:
                queryset = queryset.filter(**environment_orm_conditions)
            else:
                assert op == Op.NOT_IN
                queryset = queryset.exclude(**environment_orm_conditions)

        if direction == Direction.DESC:
            queryset = queryset.order_by("-date_added", "-id")
        else:
            queryset = queryset.order_by("date_added", "id")

        queryset_results = list(queryset[: limit.limit].values_list("version", flat=True))
    return queryset_results<|MERGE_RESOLUTION|>--- conflicted
+++ resolved
@@ -347,14 +347,11 @@
         "foreground_anr_rate()": SessionMRI.FOREGROUND_ANR_RATE,
         "unhandled_rate(session)": SessionMRI.UNHANDLED_RATE,
         "unhandled_rate(user)": SessionMRI.UNHANDLED_USER_RATE,
-<<<<<<< HEAD
         "errored_rate(session)": SessionMRI.ERRORED_RATE,
         "errored_rate(user)": SessionMRI.ERRORED_USER_RATE,
         "abnormal_rate(session)": SessionMRI.ABNORMAL_RATE,
         "abnormal_rate(user)": SessionMRI.ABNORMAL_USER_RATE,
-=======
         "unhealthy_rate(session)": SessionMRI.UNHEALTHY_RATE,
->>>>>>> b91b5434
     }
 
     def __init__(self, name: str, raw_groupby: Sequence[str], status_filter: StatusFilter):
@@ -395,14 +392,11 @@
     "foreground_anr_rate()": SimpleForwardingField,
     "unhandled_rate(session)": SimpleForwardingField,
     "unhandled_rate(user)": SimpleForwardingField,
-<<<<<<< HEAD
     "errored_rate(session)": SimpleForwardingField,
     "errored_rate(user)": SimpleForwardingField,
     "abnormal_rate(session)": SimpleForwardingField,
     "abnormal_rate(user)": SimpleForwardingField,
-=======
     "unhealthy_rate(session)": SimpleForwardingField,
->>>>>>> b91b5434
 }
 PREFLIGHT_QUERY_COLUMNS = {"release.timestamp"}
 VirtualOrderByName = Literal["release.timestamp"]
