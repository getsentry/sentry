""" This module offers the same functionality as sessions_v2, but pulls its data
from the `metrics` dataset instead of `sessions`.

Do not call this module directly. Use the `release_health` service instead. """
import abc
import logging
from collections import defaultdict
from copy import deepcopy
from dataclasses import dataclass, replace
from datetime import datetime
from enum import Enum
from typing import (
    Any,
    Collection,
    Iterable,
    List,
    Literal,
    Mapping,
    MutableMapping,
    Optional,
    Sequence,
    Set,
    Tuple,
    TypedDict,
    Union,
    cast,
    get_args,
)

from snuba_sdk import (
    Column,
    Condition,
    Direction,
    Entity,
    Function,
    Granularity,
    Limit,
    Op,
    OrderBy,
    Query,
)
from snuba_sdk.legacy import json_to_snql
from snuba_sdk.query import SelectableExpression

from sentry.release_health.base import (
    GroupByFieldName,
    SessionsQueryFunction,
    SessionsQueryGroup,
    SessionsQueryResult,
    SessionsQueryValue,
)
from sentry.sentry_metrics import indexer
from sentry.sentry_metrics.utils import (
    MetricIndexNotFound,
    resolve_tag_key,
    reverse_resolve,
    reverse_resolve_weak,
)
from sentry.snuba.dataset import Dataset, EntityKey
from sentry.snuba.metrics import TS_COL_GROUP, TS_COL_QUERY, get_intervals
from sentry.snuba.metrics.naming_layer.mri import SessionMRI
from sentry.snuba.sessions_v2 import SNUBA_LIMIT, QueryDefinition, finite_or_none, get_timestamps
from sentry.utils.snuba import bulk_snql_query, raw_snql_query

logger = logging.getLogger(__name__)

<<<<<<< HEAD
#: Referrers for snuba queries
#: Referrers must be searchable, so no string interpolation here
REFERRERS = {
    SessionMRI.USER: {
        "series": "release_health.metrics.sessions_v2.user.series",
        "totals": "release_health.metrics.sessions_v2.user.totals",
    },
    SessionMRI.RAW_DURATION: {
        "series": "release_health.metrics.sessions_v2.session.duration.series",
        "totals": "release_health.metrics.sessions_v2.session.duration.totals",
    },
    SessionMRI.SESSION: {
        "series": "release_health.metrics.sessions_v2.session.series",
        "totals": "release_health.metrics.sessions_v2.session.totals",
    },
    SessionMRI.ERROR: {
        "series": "release_health.metrics.sessions_v2.session.error.series",
        "totals": "release_health.metrics.sessions_v2.session.error.totals",
    },
}

=======
>>>>>>> 391c37fa

_SessionStatus = Literal[
    "abnormal",
    "crashed",
    "errored",
    "healthy",
]

_DURATION_PERCENTILES = (
    "p50(session.duration)",
    "p75(session.duration)",
    "p90(session.duration)",
    "p95(session.duration)",
    "p99(session.duration)",
)

_DURATION_FIELDS = (
    "avg(session.duration)",
    "max(session.duration)",
) + _DURATION_PERCENTILES


class _QueryType(Enum):
    TOTALS = "totals"
    SERIES = "series"


@dataclass(frozen=True)
class _SessionStatusValue:
    """A data value associated with a certain session status"""

    session_status: Optional[_SessionStatus]
    value: Union[None, float, int]


#: "Virtual" column name, almost the same as _SnubaColumnName,
#: but "percentiles" is expanded into multiple columns later on
_VirtualColumnName = Literal["value", "avg", "max", "p50", "p75", "p90", "p95", "p99"]


def _to_column(
    query_func: SessionsQueryFunction, column_condition: SelectableExpression = 1
) -> SelectableExpression:
    """
    Converts query a function into an expression that can be directly plugged into anywhere
    columns are used (like the select argument of a Query)
    """

    parameters = (Column("value"), column_condition)

    # distribution columns
    if query_func in _DURATION_PERCENTILES:
        return Function(
            alias="percentiles",
            function="quantilesIf(0.5,0.75,0.9,0.95,0.99)",
            parameters=parameters,
        )
    if query_func == "avg(session.duration)":
        return Function(
            alias="avg",
            function="avgIf",
            parameters=parameters,
        )
    if query_func == "max(session.duration)":
        return Function(
            alias="max",
            function="maxIf",
            parameters=parameters,
        )
    # counters
    if query_func == "sum(session)":
        return Function(
            alias="sum",
            function="sumIf",
            parameters=parameters,
        )
    # sets
    if query_func == "count_unique(user)":
        return Function(
            alias="count_unique",
            function="uniqIf",
            parameters=parameters,
        )

    raise ValueError("Unmapped metrics column", query_func)


@dataclass(frozen=True)
class _DataPointKey:
    """A key to access a data point in _DataPoints.

    `_fetch_data` collects multiple snuba query results, which return their data
    in rows. To facilitate the transformation to the desired output format,
    `_flatten_data` stores all snuba results in a flat key-value-map.

    Example: The snuba query

        MATCH (metrics_distributions) SELECT avg, max BY bucketed_time ...

    would result in data keys

        metric_key=SessionMRI.RAW_DURATION, column=avg, bucketed_time=<datetime1>
        metric_key=SessionMRI.RAW_DURATION, column=max, bucketed_time=<datetime1>
        metric_key=SessionMRI.RAW_DURATION, column=avg, bucketed_time=<datetime2>
        metric_key=SessionMRI.RAW_DURATION, column=max, bucketed_time=<datetime2>
        ...

    """

    metric_key: SessionMRI
    raw_session_status: Optional[str] = None
    release: Optional[int] = None
    environment: Optional[int] = None
    bucketed_time: Optional[datetime] = None
    column: _VirtualColumnName = "value"
    project_id: Optional[int] = None


_DataPoints = MutableMapping[_DataPointKey, float]
_SnubaData = Sequence[MutableMapping[str, Any]]
<<<<<<< HEAD
_SnubaDataByMetric = List[Tuple[SessionMRI, _SnubaData]]
=======
_SnubaQueryByMetric = List[Tuple[MetricKey, _QueryType, Query]]
_SnubaDataByMetric = List[Tuple[MetricKey, _SnubaData]]
>>>>>>> 391c37fa


class _OutputField(abc.ABC):
    @abc.abstractmethod
    def get_name(self) -> SessionsQueryFunction:
        pass

    def get_values(
        self, data_points: _DataPoints, key: _DataPointKey
    ) -> Sequence[_SessionStatusValue]:
        """List values by session.status"""
        return [_SessionStatusValue(None, data_points[key])]


class _UserField(_OutputField):
    def get_name(self) -> SessionsQueryFunction:
        return "count_unique(user)"

    def get_values(
        self, data_points: _DataPoints, key: _DataPointKey
    ) -> Sequence[_SessionStatusValue]:
        if key.raw_session_status is None:
            return [_SessionStatusValue(None, int(data_points[key]))]

        if key.raw_session_status == "init":
            # sessions_v2 always shows all session statuses (even if they have a count of 0),
            # So let's hardcode them here
            started = int(data_points[key])
            abnormal = int(data_points.get(replace(key, raw_session_status="abnormal"), 0))
            crashed = int(data_points.get(replace(key, raw_session_status="crashed"), 0))
            all_errored = int(data_points.get(replace(key, raw_session_status="errored"), 0))

            healthy = max(0, started - all_errored)
            errored = max(0, all_errored - abnormal - crashed)

            return [
                _SessionStatusValue("abnormal", abnormal),
                _SessionStatusValue("crashed", crashed),
                _SessionStatusValue("errored", errored),
                _SessionStatusValue("healthy", healthy),
            ]

        # The "init" branch generates values for all statuses, so nothing
        # to do here:
        return []


class _SumSessionField(_OutputField):
    def get_name(self) -> SessionsQueryFunction:
        return "sum(session)"

    def get_values(
        self, data_points: _DataPoints, key: _DataPointKey
    ) -> Sequence[_SessionStatusValue]:
        if key.raw_session_status is None:
            return [_SessionStatusValue(None, int(data_points[key]))]

        if key.raw_session_status == "init":
            # sessions_v2 always shows all session statuses (even if they have a count of 0),
            # So let's hardcode them here
            started = int(data_points[key])
            abnormal = int(data_points.get(replace(key, raw_session_status="abnormal"), 0))
            crashed = int(data_points.get(replace(key, raw_session_status="crashed"), 0))
            errored_key = replace(key, metric_key=SessionMRI.ERROR, raw_session_status=None)
            individual_errors = int(data_points.get(errored_key, 0))
            aggregated_errors = int(
                data_points.get(replace(key, raw_session_status="errored_preaggr"), 0)
            )
            all_errored = individual_errors + aggregated_errors

            healthy = max(0, started - all_errored)
            errored = max(0, all_errored - abnormal - crashed)

            return [
                _SessionStatusValue("abnormal", abnormal),
                _SessionStatusValue("crashed", crashed),
                _SessionStatusValue("errored", errored),
                _SessionStatusValue("healthy", healthy),
            ]

        # The "init" branch generates values for all statuses, so nothing
        # to do here:
        return []


class _SessionDurationField(_OutputField):
    def __init__(
        self, name: SessionsQueryFunction, column: _VirtualColumnName, group_by_status: bool
    ) -> None:
        self._name = name
        self._column = column

        self.group_by_status = group_by_status

    def get_name(self) -> SessionsQueryFunction:
        return self._name

    def get_values(
        self, data_points: _DataPoints, key: _DataPointKey
    ) -> Sequence[_SessionStatusValue]:
        if not (key.raw_session_status is None or key.raw_session_status == "exited"):
            # Ignore tags other than "healthy"
            return []

        value = 1000.0 * data_points[key]  # sessions backend stores milliseconds
        if self.group_by_status:
            # Only 'healthy' sessions have duration data:
            return [
                _SessionStatusValue("abnormal", None),
                _SessionStatusValue("crashed", None),
                _SessionStatusValue("errored", None),
                _SessionStatusValue("healthy", value),
            ]
        else:
            return [
                _SessionStatusValue(None, value),
            ]


def _get_group_conditions(
    groupby: Collection[Column],
    defining_rows: _SnubaData,
) -> Optional[List[Condition]]:
    """Create a filter based on the groups that are present in defining_rows

    Return None if no groups can be found.
    """
    if not groupby:
        return []

    # Only "totals" queries may set the limiting conditions:
    assert Column(TS_COL_GROUP) not in groupby

    groupby = list(groupby)  # Make sure groupby has a fixed order
    groups = [{column.name: row[column.name] for column in groupby} for row in defining_rows]

    if not groups:
        # Unable to determine grouping conditions, get them from next query.
        return None

    # Create conditions from the groups in group by
    group_values = [Function("tuple", [row[column.name] for column in groupby]) for row in groups]

    return [
        # E.g. (release, environment) IN [(1, 2), (3, 4), ...]
        Condition(Function("tuple", groupby), Op.IN, group_values)
    ] + [
        # These conditions are redundant but might lead to better query performance
        # Eg. [release IN [1, 3]], [environment IN [2, 4]]
        Condition(column, Op.IN, [row[column.name] for row in groups])
        for column in groupby
    ]


def _get_snuba_query(
    org_id: int,
    query: QueryDefinition,
    entity_key: EntityKey,
    metric_id: int,
    columns: List[SelectableExpression],
    series: bool,
    extra_conditions: List[Condition],
) -> Optional[Query]:
    """Build the snuba query

    Return None if the results from the initial totals query was empty.
    """
    conditions = [
        Condition(Column("org_id"), Op.EQ, org_id),
        Condition(Column("project_id"), Op.IN, query.filter_keys["project_id"]),
        Condition(Column("metric_id"), Op.EQ, metric_id),
        Condition(Column(TS_COL_QUERY), Op.GTE, query.start),
        Condition(Column(TS_COL_QUERY), Op.LT, query.end),
    ]
    conditions += _get_filter_conditions(org_id, query.conditions)
    conditions += extra_conditions

    groupby = {}
    for field in query.raw_groupby:
        if field == "session.status":
            # This will be handled by conditional aggregates
            continue

        if field == "project":
            groupby["project"] = Column("project_id")
            continue

        try:
            groupby[field] = Column(resolve_tag_key(org_id, field))
        except MetricIndexNotFound:
            # exclude unresolved keys from groupby
            pass

    full_groupby = list(set(groupby.values()))

    if series:
        full_groupby.append(Column(TS_COL_GROUP))

    query_args = dict(
        dataset=Dataset.Metrics.value,
        match=Entity(entity_key.value),
        select=columns,
        groupby=full_groupby,
        where=conditions,
        granularity=Granularity(query.rollup),
        limit=Limit(SNUBA_LIMIT),
    )

    # In case of group by, either set a limit or use the groups from the
    # first query to limit the results:
    if query.raw_groupby:
        # Set limit and order by to be consistent with sessions_v2
        # These args will only be used by the initial query. They are replaced
        # by an explicit filter on the secondary queries.
        max_groups = SNUBA_LIMIT // len(get_timestamps(query))
        query_args["limit"] = Limit(max_groups)
        query_args["orderby"] = [OrderBy(columns[0], Direction.DESC)]

    return Query(**query_args)


def _get_snuba_queries(
    org_id: int,
    query: QueryDefinition,
    entity_key: EntityKey,
    metric_key: SessionMRI,
    metric_id: int,
    columns: List[SelectableExpression],
    extra_conditions: Optional[List[Condition]] = None,
<<<<<<< HEAD
) -> Generator[Tuple[SessionMRI, _SnubaData], None, None]:
    """Get data from snuba"""
=======
) -> Iterable[Tuple[MetricKey, _QueryType, Query]]:
    """Get snuba queries required for this metric."""
>>>>>>> 391c37fa

    for query_type in (_QueryType.TOTALS, _QueryType.SERIES):
        snuba_query = _get_snuba_query(
            org_id,
            query,
            entity_key,
            metric_id,
            columns,
            series=query_type == _QueryType.SERIES,
            extra_conditions=extra_conditions or [],
        )
        if snuba_query is not None:
            yield (metric_key, query_type, snuba_query)


def _fetch_data(
    org_id: int,
    query: QueryDefinition,
) -> Tuple[_SnubaDataByMetric, Mapping[Tuple[SessionMRI, _VirtualColumnName], _OutputField]]:
    """Build & run necessary snuba queries"""

    all_queries: _SnubaQueryByMetric = []

    # Find the field that needs a specific column in a specific metric
    metric_to_output_field: MutableMapping[Tuple[SessionMRI, _VirtualColumnName], _OutputField] = {}

    # Prevent fields from being fetched multiple times (only used for percentiles)
    columns_fetched: Set[SelectableExpression] = set()

    for raw_field in query.raw_fields:
        queries, field_map = _fetch_queries_for_field(org_id, query, raw_field, columns_fetched)
        all_queries.extend(queries)
        metric_to_output_field.update(field_map)

    all_data: _SnubaDataByMetric = []

    group_conditions: Optional[List[Column]] = None if query.raw_groupby else []
    bulk_queries = []
    for metric_key, query_type, snuba_query in all_queries:
        if group_conditions is None:
            if query_type == _QueryType.SERIES:
                # This means the corresponding totals query did not initialize
                # groups, so it did not have any data. No need to query series.
                continue

            # Initialize group_conditions
            snuba_data = raw_snql_query(snuba_query, referrer="metrics_sessions_v2.initial")["data"]
            all_data.append((metric_key, snuba_data))
            group_conditions = _get_group_conditions(snuba_query.groupby, snuba_data)
        else:
            where = (snuba_query.where or []) + group_conditions
            snuba_query = replace(snuba_query, where=where, orderby=None, limit=Limit(SNUBA_LIMIT))
            bulk_queries.append((metric_key, snuba_query))

    if bulk_queries:
        metric_keys, queries = zip(*bulk_queries)
        secondary_results = bulk_snql_query(queries, referrer="metrics_sessions_v2.bulk")
        results = zip(metric_keys, [result["data"] for result in secondary_results])
        all_data.extend(results)

    return all_data, metric_to_output_field


def _fetch_queries_for_field(
    org_id: int,
    query: QueryDefinition,
    raw_field: SessionsQueryFunction,
    columns_fetched: Set[SelectableExpression],  # output param
<<<<<<< HEAD
) -> Tuple[_SnubaDataByMetric, MutableMapping[Tuple[SessionMRI, _VirtualColumnName], _OutputField]]:
=======
) -> Tuple[
    _SnubaQueryByMetric,
    MutableMapping[Tuple[MetricKey, _VirtualColumnName], _OutputField],
]:
>>>>>>> 391c37fa
    tag_key_session_status = resolve_tag_key(org_id, "session.status")

    snuba_queries: List[Tuple[MetricKey, _QueryType, Query]] = []

    # Find the field that needs a specific column in a specific metric
    metric_to_output_field: MutableMapping[Tuple[SessionMRI, _VirtualColumnName], _OutputField] = {}

    group_by_status = "session.status" in query.raw_groupby

    # We limit the number of groups returned, but because session status
    # groups in the response are actually composed of multiple groups in storage,
    # we need to make sure we get them all. For this, use conditional aggregates:
    def get_column_for_status(function_name: str, prefix: str, status: str) -> Function:
        return Function(
            f"{function_name}If",
            [
                Column("value"),
                Function(
                    "equals",
                    [Column(tag_key_session_status), indexer.resolve(org_id, status)],
                ),
            ],
            alias=f"{prefix}_{status}",
        )

    if "count_unique(user)" == raw_field:
        metric_id = indexer.resolve(org_id, SessionMRI.USER.value)
        if metric_id is not None:
            if group_by_status:
                snuba_queries.extend(
                    _get_snuba_queries(
                        org_id,
                        query,
                        EntityKey.MetricsSets,
                        SessionMRI.USER,
                        metric_id,
                        [
                            # The order of these columns is important, because
                            # the first column might get used in order by
                            get_column_for_status("uniq", "users", "init"),
                            get_column_for_status("uniq", "users", "abnormal"),
                            get_column_for_status("uniq", "users", "crashed"),
                            get_column_for_status("uniq", "users", "errored"),
                        ],
                    )
                )
            else:
                snuba_queries.extend(
                    _get_snuba_queries(
                        org_id,
                        query,
                        EntityKey.MetricsSets,
                        SessionMRI.USER,
                        metric_id,
                        [Function("uniq", [Column("value")], "value")],
                    )
                )
            metric_to_output_field[(SessionMRI.USER, "value")] = _UserField()

    if raw_field in _DURATION_FIELDS:
        metric_id = indexer.resolve(org_id, SessionMRI.RAW_DURATION.value)
        if metric_id is not None:

            def get_virtual_column(field: SessionsQueryFunction) -> _VirtualColumnName:
                return cast(_VirtualColumnName, field[:3])

            # Filter down
            # to healthy sessions, because that's what sessions_v2 exposes:
            healthy = indexer.resolve(org_id, "exited")
            if healthy is None:
                # There are no healthy sessions, return
                return [], {}
            column_condition = Function("equals", (Column(tag_key_session_status), healthy))

            snuba_column = _to_column(raw_field, column_condition)

            if snuba_column not in columns_fetched:
                snuba_queries.extend(
                    _get_snuba_queries(
                        org_id,
                        query,
                        EntityKey.MetricsDistributions,
                        SessionMRI.RAW_DURATION,
                        metric_id,
                        [snuba_column],
                    )
                )
                columns_fetched.add(snuba_column)

            col = get_virtual_column(raw_field)
            metric_to_output_field[(SessionMRI.RAW_DURATION, col)] = _SessionDurationField(
                raw_field, col, group_by_status
            )

    if "sum(session)" == raw_field:
        metric_id = indexer.resolve(org_id, SessionMRI.SESSION.value)
        if metric_id is not None:
            if group_by_status:
                # We need session counters grouped by status, as well as the number of errored sessions

                # 1 session counters
                snuba_queries.extend(
                    _get_snuba_queries(
                        org_id,
                        query,
                        EntityKey.MetricsCounters,
                        SessionMRI.SESSION,
                        metric_id,
                        [
                            # The order of these columns is important, because
                            # the first column might get used in order by
                            get_column_for_status("sum", "sessions", "init"),
                            get_column_for_status("sum", "sessions", "abnormal"),
                            get_column_for_status("sum", "sessions", "crashed"),
                            get_column_for_status("sum", "sessions", "errored_preaggr"),
                        ],
                    )
                )

                # 2: session.error
                error_metric_id = indexer.resolve(org_id, SessionMRI.ERROR.value)
                if error_metric_id is not None:
                    snuba_queries.extend(
                        _get_snuba_queries(
                            org_id,
                            query,
                            EntityKey.MetricsSets,
                            SessionMRI.ERROR,
                            error_metric_id,
                            [Function("uniq", [Column("value")], "value")],
                        )
                    )
            else:
                # Simply count the number of started sessions:
                init = indexer.resolve(org_id, "init")
                if tag_key_session_status is not None and init is not None:
                    extra_conditions = [Condition(Column(tag_key_session_status), Op.EQ, init)]
                    snuba_queries.extend(
                        _get_snuba_queries(
                            org_id,
                            query,
                            EntityKey.MetricsCounters,
                            SessionMRI.SESSION,
                            metric_id,
                            [Function("sum", [Column("value")], "value")],
                            extra_conditions,
                        )
                    )

            metric_to_output_field[(SessionMRI.SESSION, "value")] = _SumSessionField()

    return snuba_queries, metric_to_output_field


def _flatten_data(org_id: int, data: _SnubaDataByMetric) -> _DataPoints:
    """Unite snuba data from multiple queries into a single key-value map for easier access"""
    data_points = {}

    # It greatly simplifies code if we just assume that these two tags exist:
    # TODO: Can we get away with that assumption?
    tag_key_release = resolve_tag_key(org_id, "release")
    tag_key_environment = resolve_tag_key(org_id, "environment")
    tag_key_session_status = resolve_tag_key(org_id, "session.status")

    for metric_key, metric_data in data:
        for row in metric_data:
            raw_session_status = row.pop(tag_key_session_status, None) or None
            flat_key = _DataPointKey(
                metric_key=metric_key,
                raw_session_status=raw_session_status,
                release=row.pop(tag_key_release, None),
                environment=row.pop(tag_key_environment, None),
                bucketed_time=row.pop("bucketed_time", None),
                project_id=row.pop("project_id", None),
            )
            # Percentile column expands into multiple "virtual" columns:
            if "percentiles" in row:
                # TODO: Use percentile enum
                percentiles = row.pop("percentiles")
                for i, percentile in enumerate(["p50", "p75", "p90", "p95", "p99"]):
                    percentile_key = replace(flat_key, column=percentile)
                    data_points[percentile_key] = percentiles[i]

            # Check for special group-by-status columns
            for col in list(row.keys()):
                if col.startswith("sessions_"):
                    # Map column back to metric key
                    new_key = replace(
                        flat_key, metric_key=SessionMRI.SESSION, raw_session_status=col[9:]
                    )
                    data_points[new_key] = row.pop(col) or 0
                elif col.startswith("users_"):
                    # Map column back to metric key
                    new_key = replace(
                        flat_key, metric_key=SessionMRI.USER, raw_session_status=col[6:]
                    )
                    data_points[new_key] = row.pop(col) or 0

            # Remaining data are simple columns:
            for col in list(row.keys()):
                assert col in ("avg", "max", "value")
                data_points[replace(flat_key, column=col)] = row.pop(col)

            assert row == {}

    return data_points


def run_sessions_query(
    org_id: int,
    query: QueryDefinition,
    span_op: str,
) -> SessionsQueryResult:
    """Convert a QueryDefinition to multiple snuba queries and reformat the results"""
    # This is necessary so that we do not mutate the query object shared between different
    # backend runs
    query_clone = deepcopy(query)

    data, metric_to_output_field = _fetch_data(org_id, query_clone)

    data_points = _flatten_data(org_id, data)

    intervals = list(get_intervals(query_clone))
    timestamp_index = {timestamp.isoformat(): index for index, timestamp in enumerate(intervals)}

    def default_for(field: SessionsQueryFunction) -> SessionsQueryValue:
        return 0 if field in ("sum(session)", "count_unique(user)") else None

    GroupKey = Tuple[Tuple[GroupByFieldName, Union[str, int]], ...]

    class Group(TypedDict):
        series: MutableMapping[SessionsQueryFunction, List[SessionsQueryValue]]
        totals: MutableMapping[SessionsQueryFunction, SessionsQueryValue]

    groups: MutableMapping[GroupKey, Group] = defaultdict(
        lambda: {
            "totals": {field: default_for(field) for field in query_clone.raw_fields},
            "series": {
                field: len(intervals) * [default_for(field)] for field in query_clone.raw_fields
            },
        }
    )

    if len(data_points) == 0:
        # We're only interested in `session.status` group-byes. The rest of the
        # conditions require work (e.g. getting all environments) that we can't
        # get without querying the DB, including group-byes consisting of
        # multiple parameters (even if `session.status` is one of them).
        if query_clone.raw_groupby == ["session.status"]:
            for status in get_args(_SessionStatus):
                gkey: GroupKey = (("session.status", status),)
                groups[gkey]
    else:
        for key in data_points.keys():
            try:
                output_field = metric_to_output_field[key.metric_key, key.column]
            except KeyError:
                continue  # secondary metric, like session.error

            by: MutableMapping[GroupByFieldName, Union[str, int]] = {}
            if key.release is not None:
                # Every session has a release, so this should not throw
                by["release"] = reverse_resolve(key.release)
            if key.environment is not None:
                # To match behavior of the old sessions backend, session data
                # without environment is grouped under the empty string.
                by["environment"] = reverse_resolve_weak(key.environment) or ""
            if key.project_id is not None:
                by["project"] = key.project_id

            for status_value in output_field.get_values(data_points, key):
                if status_value.session_status is not None:
                    by["session.status"] = status_value.session_status  # !

                group_key: GroupKey = tuple(sorted(by.items()))
                group: Group = groups[group_key]

                value = status_value.value
                if value is not None:
                    value = finite_or_none(value)

                if key.bucketed_time is None:
                    group["totals"][output_field.get_name()] = value
                else:
                    index = timestamp_index[key.bucketed_time]
                    group["series"][output_field.get_name()][index] = value

    groups_as_list: List[SessionsQueryGroup] = [
        {
            "by": dict(by),
            "totals": group["totals"],
            "series": group["series"],
        }
        for by, group in groups.items()
    ]

    def format_datetime(dt: datetime) -> str:
        return dt.isoformat().replace("+00:00", "Z")

    return {
        "start": format_datetime(query_clone.start),
        "end": format_datetime(query_clone.end),
        "query": query_clone.query,
        "intervals": [format_datetime(dt) for dt in intervals],
        "groups": groups_as_list,
    }


def _get_filter_conditions(org_id: int, conditions: Sequence[Condition]) -> Any:
    """Translate given conditions to snql"""
    dummy_entity = EntityKey.MetricsSets.value
    filter_conditions = json_to_snql(
        {"selected_columns": ["value"], "conditions": conditions}, entity=dummy_entity
    ).where
    return _translate_conditions(org_id, filter_conditions)


def _translate_conditions(org_id: int, input_: Any) -> Any:
    if isinstance(input_, Column):
        # The only filterable tag keys are release and environment.
        assert input_.name in ("release", "environment")
        # It greatly simplifies code if we just assume that they exist.
        # Alternative would be:
        #   * if tag key or value does not exist in AND-clause, return no data
        #   * if tag key or value does not exist in OR-clause, remove condition
        return Column(resolve_tag_key(org_id, input_.name))

    if isinstance(input_, str):
        # Assuming this is the right-hand side, we need to fetch a tag value.
        # It's OK if the tag value resolves to None, the snuba query will then
        # return no results, as is intended behavior

        return indexer.resolve(org_id, input_)

    if isinstance(input_, Function):
        return Function(
            function=input_.function, parameters=_translate_conditions(org_id, input_.parameters)
        )

    if isinstance(input_, Condition):
        return Condition(
            lhs=_translate_conditions(org_id, input_.lhs),
            op=input_.op,
            rhs=_translate_conditions(org_id, input_.rhs),
        )

    if isinstance(input_, (int, float)):
        return input_

    assert isinstance(input_, (tuple, list)), input_
    return [_translate_conditions(org_id, item) for item in input_]<|MERGE_RESOLUTION|>--- conflicted
+++ resolved
@@ -64,30 +64,6 @@
 
 logger = logging.getLogger(__name__)
 
-<<<<<<< HEAD
-#: Referrers for snuba queries
-#: Referrers must be searchable, so no string interpolation here
-REFERRERS = {
-    SessionMRI.USER: {
-        "series": "release_health.metrics.sessions_v2.user.series",
-        "totals": "release_health.metrics.sessions_v2.user.totals",
-    },
-    SessionMRI.RAW_DURATION: {
-        "series": "release_health.metrics.sessions_v2.session.duration.series",
-        "totals": "release_health.metrics.sessions_v2.session.duration.totals",
-    },
-    SessionMRI.SESSION: {
-        "series": "release_health.metrics.sessions_v2.session.series",
-        "totals": "release_health.metrics.sessions_v2.session.totals",
-    },
-    SessionMRI.ERROR: {
-        "series": "release_health.metrics.sessions_v2.session.error.series",
-        "totals": "release_health.metrics.sessions_v2.session.error.totals",
-    },
-}
-
-=======
->>>>>>> 391c37fa
 
 _SessionStatus = Literal[
     "abnormal",
@@ -208,12 +184,8 @@
 
 _DataPoints = MutableMapping[_DataPointKey, float]
 _SnubaData = Sequence[MutableMapping[str, Any]]
-<<<<<<< HEAD
+_SnubaQueryByMetric = List[Tuple[SessionMRI, _QueryType, Query]]
 _SnubaDataByMetric = List[Tuple[SessionMRI, _SnubaData]]
-=======
-_SnubaQueryByMetric = List[Tuple[MetricKey, _QueryType, Query]]
-_SnubaDataByMetric = List[Tuple[MetricKey, _SnubaData]]
->>>>>>> 391c37fa
 
 
 class _OutputField(abc.ABC):
@@ -443,13 +415,8 @@
     metric_id: int,
     columns: List[SelectableExpression],
     extra_conditions: Optional[List[Condition]] = None,
-<<<<<<< HEAD
-) -> Generator[Tuple[SessionMRI, _SnubaData], None, None]:
-    """Get data from snuba"""
-=======
-) -> Iterable[Tuple[MetricKey, _QueryType, Query]]:
+) -> Iterable[Tuple[SessionMRI, _QueryType, Query]]:
     """Get snuba queries required for this metric."""
->>>>>>> 391c37fa
 
     for query_type in (_QueryType.TOTALS, _QueryType.SERIES):
         snuba_query = _get_snuba_query(
@@ -518,17 +485,13 @@
     query: QueryDefinition,
     raw_field: SessionsQueryFunction,
     columns_fetched: Set[SelectableExpression],  # output param
-<<<<<<< HEAD
-) -> Tuple[_SnubaDataByMetric, MutableMapping[Tuple[SessionMRI, _VirtualColumnName], _OutputField]]:
-=======
 ) -> Tuple[
     _SnubaQueryByMetric,
-    MutableMapping[Tuple[MetricKey, _VirtualColumnName], _OutputField],
+    MutableMapping[Tuple[SessionMRI, _VirtualColumnName], _OutputField],
 ]:
->>>>>>> 391c37fa
     tag_key_session_status = resolve_tag_key(org_id, "session.status")
 
-    snuba_queries: List[Tuple[MetricKey, _QueryType, Query]] = []
+    snuba_queries: List[Tuple[SessionMRI, _QueryType, Query]] = []
 
     # Find the field that needs a specific column in a specific metric
     metric_to_output_field: MutableMapping[Tuple[SessionMRI, _VirtualColumnName], _OutputField] = {}
