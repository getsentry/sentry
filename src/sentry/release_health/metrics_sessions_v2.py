--- conflicted
+++ resolved
@@ -10,27 +10,20 @@
 from enum import Enum
 from typing import (
     Any,
-<<<<<<< HEAD
     FrozenSet,
-=======
->>>>>>> dde15fb2
     Iterable,
     List,
     Mapping,
     MutableMapping,
     Optional,
     Sequence,
-<<<<<<< HEAD
     Tuple,
     Type,
-=======
->>>>>>> dde15fb2
     TypedDict,
     Union,
     cast,
 )
 
-<<<<<<< HEAD
 from snuba_sdk import (
     BooleanCondition,
     Column,
@@ -42,9 +35,6 @@
     Op,
 )
 from snuba_sdk.conditions import ConditionGroup
-=======
-from snuba_sdk import Condition, Direction, Granularity, Limit
->>>>>>> dde15fb2
 from snuba_sdk.legacy import json_to_snql
 
 from sentry.models.project import Project
@@ -57,10 +47,7 @@
 from sentry.snuba.metrics.datasource import get_series
 from sentry.snuba.metrics.naming_layer.public import SessionMetricKey
 from sentry.snuba.metrics.query import MetricField, OrderBy
-<<<<<<< HEAD
 from sentry.snuba.metrics.query import QueryDefinition as MetricsQuery
-=======
->>>>>>> dde15fb2
 from sentry.snuba.sessions_v2 import (
     SNUBA_LIMIT,
     InvalidParams,
@@ -72,11 +59,8 @@
 
 logger = logging.getLogger(__name__)
 
-<<<<<<< HEAD
 Scalar = Union[int, float, None]
 
-=======
->>>>>>> dde15fb2
 #: Group key as featured in output format
 GroupKeyDict = TypedDict(
     "GroupKeyDict",
@@ -84,8 +68,6 @@
     total=False,
 )
 
-<<<<<<< HEAD
-=======
 
 #: Group key as featured in metrics format
 class MetricsGroupKeyDict(TypedDict, total=False):
@@ -99,21 +81,6 @@
     CRASHED = "crashed"
     ERRORED = "errored"
     HEALTHY = "healthy"
->>>>>>> dde15fb2
-
-#: Group key as featured in metrics format
-class MetricsGroupKeyDict(TypedDict, total=False):
-    project_id: int
-    release: str
-    environment: str
-
-<<<<<<< HEAD
-
-class SessionStatus(Enum):
-    ABNORMAL = "abnormal"
-    CRASHED = "crashed"
-    ERRORED = "errored"
-    HEALTHY = "healthy"
 
 
 ALL_STATUSES = frozenset(iter(SessionStatus))
@@ -121,40 +88,8 @@
 
 #: Used to filter results by session.status
 StatusFilter = Optional[FrozenSet[SessionStatus]]
-=======
-@dataclass(frozen=True)
-class GroupKey:
-    """Hashable version of group key dict"""
-
-    project: Optional[int] = None
-    release: Optional[str] = None
-    environment: Optional[str] = None
-    session_status: Optional[str] = None
-
-    @staticmethod
-    def from_input_dict(dct: MetricsGroupKeyDict) -> "GroupKey":
-        """Construct from a metrics group["by"] result"""
-        return GroupKey(
-            project=dct.get("project_id", None),
-            release=dct.get("release", None),
-            environment=dct.get("environment", None),
-        )
-
-    def to_output_dict(self) -> GroupKeyDict:
-        dct: GroupKeyDict = {}
-        if self.project:
-            dct["project"] = self.project
-        if self.release:
-            dct["release"] = self.release
-        if self.environment:
-            dct["environment"] = self.environment
-        if self.session_status:
-            dct["session.status"] = self.session_status
->>>>>>> dde15fb2
-
-        return dct
-
-<<<<<<< HEAD
+
+
 @dataclass(frozen=True)
 class GroupKey:
     """Hashable version of group key dict"""
@@ -295,147 +230,10 @@
             # Restrict fields to the included ones
             return [self.status_to_metric_field[status] for status in status_filter]
 
-=======
-
-class Group(TypedDict):
-    series: MutableMapping[SessionsQueryFunction, List[SessionsQueryValue]]
-    totals: MutableMapping[SessionsQueryFunction, SessionsQueryValue]
-
-
-def default_for(field: SessionsQueryFunction) -> SessionsQueryValue:
-    return 0 if field in ("sum(session)", "count_unique(user)") else None
-
-
-GroupedData = Mapping[GroupKey, Any]
-
-
-class Field(ABC):
-
-    name: str
-
-    @abstractmethod
-    def get_session_status(
-        self, metric_field: MetricField, raw_groupby: Sequence[str]
-    ) -> Optional[str]:
-        ...
-
-    @abstractmethod
-    def get_metric_fields(self, raw_groupby: Sequence[str]) -> Sequence[MetricField]:
-        ...
-
-    def extract_values(
-        self,
-        raw_groupby: Sequence[str],
-        input_groups: GroupedData,
-        output_groups: GroupedData,
-    ) -> None:
-        is_groupby_status = "session.status" in raw_groupby
-        for metric_field in self.get_metric_fields(raw_groupby):
-            session_status = self.get_session_status(metric_field, raw_groupby)
-            if is_groupby_status and session_status is None:
-                # We fetched this only to be consistent with the sort order
-                # in the original implementation, don't add it to output data
-                continue
-            field_name = (
-                f"{metric_field.op}({metric_field.metric_name})"
-                if metric_field.op
-                else metric_field.metric_name
-            )
-            for input_group_key, group in input_groups.items():
-                if session_status:
-                    self.ensure_status_groups(input_group_key, output_groups)
-                group_key = replace(input_group_key, session_status=session_status)
-                for subgroup in ("totals", "series"):
-                    value = group[subgroup][field_name]
-                    if isinstance(value, list):
-                        value = [self.normalize(x) for x in value]
-                    else:
-                        value = self.normalize(value)
-                    output_groups[group_key][subgroup][self.name] = value
-
-    def ensure_status_groups(self, input_group_key: GroupKey, output_groups: GroupedData) -> None:
-        # To be consistent with original sessions implementation,
-        # always create defaults for all session status groups
-        for session_status in SessionStatus:
-            group_key = replace(input_group_key, session_status=session_status.value)
-            output_groups[group_key]  # creates entry in defaultdict
-
-    def get_groupby(self, raw_groupby: Sequence[str]) -> Iterable[str]:
-        for groupby in raw_groupby:
-            if groupby == "session.status":
-                continue
-            elif groupby == "project":
-                yield "project_id"
-            else:
-                yield groupby
-
-    def normalize(self, value: Union[int, float, None]) -> Union[int, float, None]:
-        return cast(Union[int, float, None], finite_or_none(value))
-
-
-class IntegerField(Field):
-    def normalize(self, value: Union[int, float, None]) -> Union[int, float, None]:
-        value = super().normalize(value)
-        if isinstance(value, float):
-            return int(value)
-        return value
-
-
-class SessionsField(IntegerField):
-
-    name = "sum(session)"
-
-    metric_field_to_session_status = {
-        MetricField(None, SessionMetricKey.HEALTHY.value): "healthy",
-        MetricField(None, SessionMetricKey.ABNORMAL.value): "abnormal",
-        MetricField(None, SessionMetricKey.CRASHED.value): "crashed",
-        MetricField(None, SessionMetricKey.ERRORED.value): "errored",
-        MetricField(None, SessionMetricKey.ALL.value): None,
-    }
-
-    def get_session_status(
-        self, metric_field: MetricField, raw_groupby: Sequence[str]
-    ) -> Optional[str]:
-        return self.metric_field_to_session_status[metric_field]
-
-    def get_metric_fields(self, raw_groupby: Sequence[str]) -> Sequence[MetricField]:
         if "session.status" in raw_groupby:
             return [
                 # Always also get ALL, because this is what we sort by
                 # in the sessions implementation, with which we want to be consistent
-                MetricField(None, SessionMetricKey.ALL.value),
-                # These are the fields we actually need:
-                MetricField(None, SessionMetricKey.HEALTHY.value),
-                MetricField(None, SessionMetricKey.ABNORMAL.value),
-                MetricField(None, SessionMetricKey.CRASHED.value),
-                MetricField(None, SessionMetricKey.ERRORED.value),
-            ]
-        return [MetricField(None, SessionMetricKey.ALL.value)]
-
-
-class UsersField(IntegerField):
-    name = "count_unique(user)"
-
-    metric_field_to_session_status = {
-        MetricField(None, SessionMetricKey.HEALTHY_USER.value): "healthy",
-        MetricField(None, SessionMetricKey.ABNORMAL_USER.value): "abnormal",
-        MetricField(None, SessionMetricKey.CRASHED_USER.value): "crashed",
-        MetricField(None, SessionMetricKey.ERRORED_USER.value): "errored",
-        MetricField(None, SessionMetricKey.ALL_USER.value): None,
-    }
-
-    def get_session_status(
-        self, metric_field: MetricField, raw_groupby: Sequence[str]
-    ) -> Optional[str]:
-        return self.metric_field_to_session_status[metric_field]
-
-    def get_metric_fields(self, raw_groupby: Sequence[str]) -> Sequence[MetricField]:
->>>>>>> dde15fb2
-        if "session.status" in raw_groupby:
-            return [
-                # Always also get ALL, because this is what we sort by
-                # in the sessions implementation, with which we want to be consistent
-<<<<<<< HEAD
                 self.get_all_field(),
                 # These are the fields we actually need:
                 self.status_to_metric_field[SessionStatus.HEALTHY],
@@ -443,6 +241,7 @@
                 self.status_to_metric_field[SessionStatus.CRASHED],
                 self.status_to_metric_field[SessionStatus.ERRORED],
             ]
+        return [MetricField(None, SessionMetricKey.ALL_USER.value)]
 
         return [self.get_all_field()]
 
@@ -543,51 +342,6 @@
     "p95(session.duration)": DurationField,
     "p99(session.duration)": DurationField,
     "max(session.duration)": DurationField,
-=======
-                MetricField(None, SessionMetricKey.ALL_USER.value),
-                # These are the fields we actually need:
-                MetricField(None, SessionMetricKey.HEALTHY_USER.value),
-                MetricField(None, SessionMetricKey.ABNORMAL_USER.value),
-                MetricField(None, SessionMetricKey.CRASHED_USER.value),
-                MetricField(None, SessionMetricKey.ERRORED_USER.value),
-            ]
-        return [MetricField(None, SessionMetricKey.ALL_USER.value)]
-
-
-class DurationField(Field):
-    def __init__(self, name: SessionsQueryFunction):
-        self.name = name
-        self.op = name[:3]  # That this works is just a lucky coincidence
-
-    def get_session_status(
-        self, metric_field: MetricField, raw_groupby: Sequence[str]
-    ) -> Optional[str]:
-        assert metric_field == MetricField(self.op, SessionMetricKey.DURATION.value)
-        if "session.status" in raw_groupby:
-            return "healthy"
-        return None
-
-    def get_metric_fields(self, raw_groupby: Sequence[str]) -> Sequence[MetricField]:
-        return [MetricField(self.op, SessionMetricKey.DURATION.value)]
-
-    def normalize(self, value: Union[int, float, None]) -> Union[int, float, None]:
-        value = finite_or_none(value)
-        if value is not None:
-            value *= 1000
-        return value
-
-
-COLUMN_MAP = {
-    SessionsField.name: SessionsField(),
-    UsersField.name: UsersField(),
-    "avg(session.duration)": DurationField("avg(session.duration)"),
-    "p50(session.duration)": DurationField("p50(session.duration)"),
-    "p75(session.duration)": DurationField("p75(session.duration)"),
-    "p90(session.duration)": DurationField("p90(session.duration)"),
-    "p95(session.duration)": DurationField("p95(session.duration)"),
-    "p99(session.duration)": DurationField("p99(session.duration)"),
-    "max(session.duration)": DurationField("max(session.duration)"),
->>>>>>> dde15fb2
 }
 
 
@@ -601,7 +355,6 @@
     # backend runs
     query = deepcopy(query)
 
-<<<<<<< HEAD
     intervals = get_timestamps(query)
 
     conditions = _get_filter_conditions(query.conditions)
@@ -621,96 +374,54 @@
 
     if not fields:
         return _empty_result(query)
-=======
-    from sentry.snuba.metrics.query import QueryDefinition as MetricsQuery
-
-    fields = [COLUMN_MAP[field_name] for field_name in query.raw_fields]
->>>>>>> dde15fb2
 
     filter_keys = query.filter_keys.copy()
     project_ids = filter_keys.pop("project_id")
     assert not filter_keys
 
-<<<<<<< HEAD
     orderby = _parse_orderby(query, fields)
-=======
-    orderby = _parse_orderby(query)
->>>>>>> dde15fb2
     if orderby is None:
         # We only return the top-N groups, based on the first field that is being
         # queried, assuming that those are the most relevant to the user.
         # In a future iteration we might expose an `orderBy` query parameter.
-<<<<<<< HEAD
         primary_metric_field = _get_primary_field(list(fields.values()), query.raw_groupby)
         orderby = OrderBy(primary_metric_field, Direction.DESC)
 
     max_groups = SNUBA_LIMIT // len(intervals)
-=======
-        primary_metric_field = _get_primary_field(fields, query.raw_groupby)
-        orderby = OrderBy(primary_metric_field, Direction.DESC)
-
-    max_groups = SNUBA_LIMIT // len(get_timestamps(query))
->>>>>>> dde15fb2
 
     metrics_query = MetricsQuery(
         org_id,
         project_ids,
-<<<<<<< HEAD
         list({column for field in fields.values() for column in field.metric_fields}),
         query.start,
         query.end,
         Granularity(query.rollup),
         where=where,
         groupby=list({column for field in fields.values() for column in field.get_groupby()}),
-=======
-        list({column for field in fields for column in field.get_metric_fields(query.raw_groupby)}),
-        query.start,
-        query.end,
-        Granularity(query.rollup),
-        where=_get_filter_conditions(query.conditions),
-        groupby=list(
-            {column for field in fields for column in field.get_groupby(query.raw_groupby)}
-        ),
->>>>>>> dde15fb2
         orderby=orderby,
         limit=Limit(max_groups),
     )
 
     # TODO: Stop passing project IDs everywhere
     projects = Project.objects.get_many_from_cache(project_ids)
-<<<<<<< HEAD
     metrics_results = get_series(projects, metrics_query)
 
     input_groups = {
         GroupKey.from_input_dict(group["by"]): group for group in metrics_results["groups"]
     }
-=======
-    results = get_series(projects, metrics_query)
-
-    input_groups = {GroupKey.from_input_dict(group["by"]): group for group in results["groups"]}
->>>>>>> dde15fb2
 
     output_groups: MutableMapping[GroupKey, Group] = defaultdict(
         lambda: {
             "totals": {field: default_for(field) for field in query.raw_fields},
             "series": {
-<<<<<<< HEAD
                 field: len(metrics_results["intervals"]) * [default_for(field)]
-=======
-                field: len(results["intervals"]) * [default_for(field)]
->>>>>>> dde15fb2
                 for field in query.raw_fields
             },
         }
     )
 
-<<<<<<< HEAD
     for field in fields.values():
         field.extract_values(input_groups, output_groups)
-=======
-    for field in fields:
-        field.extract_values(query.raw_groupby, input_groups, output_groups)
->>>>>>> dde15fb2
 
     if not output_groups:
         # Generate default groups to be consistent with original sessions_v2
@@ -721,7 +432,6 @@
         elif ["session.status"] == query.raw_groupby:
             for status in SessionStatus:
                 # Create entry in default dict:
-<<<<<<< HEAD
                 output_groups[GroupKey(session_status=status)]
 
     return {
@@ -749,25 +459,6 @@
 
 
 def _get_filter_conditions(conditions: Any) -> ConditionGroup:
-=======
-                output_groups[GroupKey(session_status=status.value)]
-
-    # Convert group keys back to dictionaries:
-    results["groups"] = [
-        {"by": group_key.to_output_dict(), **group} for group_key, group in output_groups.items()  # type: ignore
-    ]
-
-    # Finally, serialize timestamps:
-    results["start"] = isoformat_z(results["start"])
-    results["end"] = isoformat_z(results["end"])
-    results["intervals"] = [isoformat_z(ts) for ts in results["intervals"]]
-    results["query"] = results.get("query", "")
-
-    return cast(SessionsQueryResult, results)
-
-
-def _get_filter_conditions(conditions: Sequence[Condition]) -> Any:
->>>>>>> dde15fb2
     """Translate given conditions to snql"""
     dummy_entity = EntityKey.MetricsSets.value
     return json_to_snql(
@@ -775,7 +466,6 @@
     ).where
 
 
-<<<<<<< HEAD
 def _transform_conditions(
     conditions: ConditionGroup,
 ) -> Tuple[ConditionGroup, StatusFilter]:
@@ -839,16 +529,12 @@
 def _parse_orderby(
     query: QueryDefinition, fields: Mapping[SessionsQueryFunction, Field]
 ) -> Optional[OrderBy]:
-=======
-def _parse_orderby(query: QueryDefinition) -> Optional[OrderBy]:
->>>>>>> dde15fb2
     orderbys = query.raw_orderby
     if orderbys == []:
         return None
     if len(orderbys) > 1:
         raise InvalidParams("Cannot order by multiple fields")
     orderby = orderbys[0]
-<<<<<<< HEAD
 
     if "session.status" in query.raw_groupby:
         raise InvalidParams("Cannot use 'orderBy' when grouping by sessions.status")
@@ -868,28 +554,6 @@
     assert len(field.metric_fields) == 1
 
     return OrderBy(field.metric_fields[0], direction)
-=======
-
-    if "session.status" in query.raw_groupby:
-        raise InvalidParams("Cannot use 'orderBy' when grouping by sessions.status")
-
-    direction = Direction.ASC
-    if orderby[0] == "-":
-        orderby = orderby[1:]
-        direction = Direction.DESC
-
-    assert query.raw_fields
-    if orderby not in query.raw_fields:
-        raise InvalidParams("'orderBy' must be one of the provided 'fields'")
-    field = COLUMN_MAP[orderby]
-
-    metric_fields = field.get_metric_fields(query.raw_groupby)
-
-    # Because we excluded groupBy session status, we should have a one-to-one mapping now
-    assert len(metric_fields) == 1
-
-    return OrderBy(metric_fields[0], direction)
->>>>>>> dde15fb2
 
 
 def _get_primary_field(fields: Sequence[Field], raw_groupby: Sequence[str]) -> MetricField:
@@ -897,11 +561,7 @@
     primary_metric_field = None
     for i, field in enumerate(fields):
         if i == 0 or field.name == "sum(session)":
-<<<<<<< HEAD
             primary_metric_field = field.metric_fields[0]
-=======
-            primary_metric_field = field.get_metric_fields(raw_groupby)[0]
->>>>>>> dde15fb2
 
     assert primary_metric_field
     return primary_metric_field