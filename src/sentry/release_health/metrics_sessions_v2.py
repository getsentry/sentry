--- conflicted
+++ resolved
@@ -24,9 +24,6 @@
     cast,
 )
 
-<<<<<<< HEAD
-from snuba_sdk import Condition, Direction, Granularity, Limit, Offset
-=======
 from snuba_sdk import (
     BooleanCondition,
     Column,
@@ -35,10 +32,10 @@
     Function,
     Granularity,
     Limit,
+    Offset,
     Op,
 )
 from snuba_sdk.conditions import ConditionGroup
->>>>>>> 9373bf33
 from snuba_sdk.legacy import json_to_snql
 
 from sentry.api.utils import InvalidParams as UtilsInvalidParams
