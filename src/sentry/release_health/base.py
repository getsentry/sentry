--- conflicted
+++ resolved
@@ -162,11 +162,8 @@
         "check_has_health_data",
         "get_release_sessions_time_bounds",
         "check_releases_have_health_data",
-<<<<<<< HEAD
         "run_sessions_query",
-=======
         "get_release_health_data_overview",
->>>>>>> edccf25a
         "get_crash_free_breakdown",
         "get_changed_project_release_model_adoptions",
         "get_oldest_health_data_for_releases",
