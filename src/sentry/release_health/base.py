from datetime import datetime
from typing import Mapping, Optional, Sequence, Set, Tuple, TypeVar, Union

from typing_extensions import Literal, TypedDict

from sentry.utils.services import Service

ProjectId = int
OrganizationId = int
ReleaseName = str
EnvironmentName = str
FormattedIsoTime = str

ProjectRelease = Tuple[ProjectId, ReleaseName]
ProjectOrRelease = TypeVar("ProjectOrRelease", ProjectId, ProjectRelease)


# taken from sentry.snuba.sessions.STATS_PERIODS
StatsPeriod = Literal[
    "1h",
    "24h",
    "1d",
    "48h",
    "2d",
    "7d",
    "14d",
    "30d",
    "90d",
]

OverviewStat = Literal["users", "sessions"]


class CurrentAndPreviousCrashFreeRate(TypedDict):
    currentCrashFreeRate: Optional[float]
    previousCrashFreeRate: Optional[float]


CurrentAndPreviousCrashFreeRates = Mapping[ProjectId, CurrentAndPreviousCrashFreeRate]


class _TimeBounds(TypedDict):
    sessions_lower_bound: FormattedIsoTime
    sessions_upper_bound: FormattedIsoTime


class _NoTimeBounds(TypedDict):
    sessions_lower_bound: None
    sessions_upper_bound: None


ReleaseSessionsTimeBounds = Union[_TimeBounds, _NoTimeBounds]

# Inner list is supposed to be fixed length
ReleaseHealthStats = Sequence[Sequence[int]]


class ReleaseAdoption(TypedDict):
    #: Adoption rate (based on usercount) for a project's release from 0..100
    adoption: Optional[float]
    #: Adoption rate (based on sessioncount) for a project's release from 0..100
    sessions_adoption: Optional[float]
    #: User count for a project's release (past 24h)
    users_24h: Optional[int]
    #: Sessions count for a project's release (past 24h)
    sessions_24h: Optional[int]
    #: Sessions count for the entire project (past 24h)
    project_users_24h: Optional[int]
    #: Sessions count for the entire project (past 24h)
    project_sessions_24h: Optional[int]


ReleasesAdoption = Mapping[Tuple[ProjectId, ReleaseName], ReleaseAdoption]


<<<<<<< HEAD
class ReleaseHealthOverview(TypedDict, total=False):
    adoption: Optional[float]
    sessions_adoption: Optional[float]
    total_users_24h: Optional[int]
    total_project_users_24h: Optional[int]
    total_sessions_24h: Optional[int]
    total_project_sessions_24h: Optional[int]
    total_sessions: Optional[int]
    total_users: Optional[int]
    has_health_data: bool
    sessions_crashed: int
    crash_free_users: Optional[float]
    crash_free_sessions: Optional[float]
    sessions_errored: int
    duration_p50: Optional[float]
    duration_p90: Optional[float]
    stats: Mapping[StatsPeriod, ReleaseHealthStats]
=======
class CrashFreeBreakdown(TypedDict):
    date: datetime
    total_users: int
    crash_free_users: Optional[float]
    total_sessions: int
    crash_free_sessions: Optional[float]
>>>>>>> 93309a66


class ReleaseHealthBackend(Service):  # type: ignore
    """Abstraction layer for all release health related queries"""

    __all__ = (
        "get_current_and_previous_crash_free_rates",
        "get_release_adoption",
        "check_has_health_data",
        "get_release_sessions_time_bounds",
        "check_releases_have_health_data",
<<<<<<< HEAD
        "get_release_health_data_overview",
=======
        "get_crash_free_breakdown",
        "get_changed_project_release_model_adoptions",
        "get_oldest_health_data_for_releases",
>>>>>>> 93309a66
    )

    def get_current_and_previous_crash_free_rates(
        self,
        project_ids: Sequence[ProjectId],
        current_start: datetime,
        current_end: datetime,
        previous_start: datetime,
        previous_end: datetime,
        rollup: int,
        org_id: Optional[OrganizationId] = None,
    ) -> CurrentAndPreviousCrashFreeRates:
        """
        Function that returns `currentCrashFreeRate` and the `previousCrashFreeRate` of projects
        based on the inputs provided
        Inputs:
            * project_ids
            * current_start: start interval of currentCrashFreeRate
            * current_end: end interval of currentCrashFreeRate
            * previous_start: start interval of previousCrashFreeRate
            * previous_end: end interval of previousCrashFreeRate
            * rollup
        Returns:
            A dictionary of project_id as key and as value the `currentCrashFreeRate` and the
            `previousCrashFreeRate`

            As an example:
            {
                1: {
                    "currentCrashFreeRate": 100,
                    "previousCrashFreeRate": 66.66666666666667
                },
                2: {
                    "currentCrashFreeRate": 50.0,
                    "previousCrashFreeRate": None
                },
                ...
            }
        """
        raise NotImplementedError()

    def get_release_adoption(
        self,
        project_releases: Sequence[ProjectRelease],
        environments: Optional[Sequence[EnvironmentName]] = None,
        now: Optional[datetime] = None,
        org_id: Optional[OrganizationId] = None,
    ) -> ReleasesAdoption:
        """
        Get the adoption of the last 24 hours (or a difference reference timestamp).

        :param project_releases: A list of releases to get adoption for. Our
            backends store session data per-project, so each release has to be
            scoped down to a project too.

        :param environments: Optional. A list of environments to filter by.
        :param now: Release adoption information will be provided from 24h ago
            until this timestamp.
        :param org_id: An organization ID to filter by. Note that all projects
            have to be within this organization, and this backend doesn't check for
            that. Omit if you're not sure.
        """

        raise NotImplementedError()

    def get_release_sessions_time_bounds(
        self,
        project_id: ProjectId,
        release: ReleaseName,
        org_id: OrganizationId,
        environments: Optional[Sequence[EnvironmentName]] = None,
    ) -> ReleaseSessionsTimeBounds:
        """
        Get the sessions time bounds in terms of when the first session started and
        when the last session started according to a specific (project_id, org_id, release, environments)
        combination
        Inputs:
            * project_id
            * release
            * org_id: Organisation Id
            * environments
        Return:
            Dictionary with two keys "sessions_lower_bound" and "sessions_upper_bound" that
        correspond to when the first session occurred and when the last session occurred respectively
        """
        raise NotImplementedError()

    def check_has_health_data(
        self, projects_list: Sequence[ProjectOrRelease]
    ) -> Set[ProjectOrRelease]:
        """
        Function that returns a set of all project_ids or (project, release) if they have health data
        within the last 90 days based on a list of projects or a list of project, release combinations
        provided as an arg.
        Inputs:
            * projects_list: Contains either a list of project ids or a list of tuple (project_id,
            release)
        """
        raise NotImplementedError()

    def check_releases_have_health_data(
        self,
        organization_id: OrganizationId,
        project_ids: Sequence[ProjectId],
        release_versions: Sequence[ReleaseName],
        start: datetime,
        end: datetime,
    ) -> Set[ReleaseName]:
        """
        Returns a set of all release versions that have health data within a given period of time.
        """
<<<<<<< HEAD

        raise NotImplementedError()

    def get_release_health_data_overview(
        self,
        project_releases: Sequence[ProjectRelease],
        environments: Optional[Sequence[EnvironmentName]] = None,
        summary_stats_period: Optional[StatsPeriod] = None,
        health_stats_period: Optional[StatsPeriod] = None,
        stat: Optional[OverviewStat] = None,
    ) -> Mapping[ProjectRelease, ReleaseHealthOverview]:
        """Checks quickly for which of the given project releases we have
        health data available.  The argument is a tuple of `(project_id, release_name)`
        tuples.  The return value is a set of all the project releases that have health
        data.
        """

=======
        raise NotImplementedError()

    def get_crash_free_breakdown(
        self,
        project_id: ProjectId,
        release: ReleaseName,
        start: datetime,
        environments: Optional[Sequence[EnvironmentName]] = None,
    ) -> Sequence[CrashFreeBreakdown]:
        """Get stats about crash free sessions and stats for the last 1, 2, 7, 14 and 30 days"""

    def get_changed_project_release_model_adoptions(
        self,
        project_ids: Sequence[ProjectId],
    ) -> Sequence[ProjectRelease]:
        """
        Returns a sequence of tuples (ProjectId, ReleaseName) with the
        releases seen in the last 72 hours for the requested projects.
        """
        raise NotImplementedError()

    def get_oldest_health_data_for_releases(
        self, project_releases: Sequence[ProjectRelease]
    ) -> Mapping[ProjectRelease, str]:
        """Returns the oldest health data we have observed in a release
        in 90 days.  This is used for backfilling.
        """
>>>>>>> 93309a66
        raise NotImplementedError()<|MERGE_RESOLUTION|>--- conflicted
+++ resolved
@@ -73,7 +73,6 @@
 ReleasesAdoption = Mapping[Tuple[ProjectId, ReleaseName], ReleaseAdoption]
 
 
-<<<<<<< HEAD
 class ReleaseHealthOverview(TypedDict, total=False):
     adoption: Optional[float]
     sessions_adoption: Optional[float]
@@ -91,14 +90,13 @@
     duration_p50: Optional[float]
     duration_p90: Optional[float]
     stats: Mapping[StatsPeriod, ReleaseHealthStats]
-=======
+
 class CrashFreeBreakdown(TypedDict):
     date: datetime
     total_users: int
     crash_free_users: Optional[float]
     total_sessions: int
     crash_free_sessions: Optional[float]
->>>>>>> 93309a66
 
 
 class ReleaseHealthBackend(Service):  # type: ignore
@@ -110,13 +108,10 @@
         "check_has_health_data",
         "get_release_sessions_time_bounds",
         "check_releases_have_health_data",
-<<<<<<< HEAD
         "get_release_health_data_overview",
-=======
         "get_crash_free_breakdown",
         "get_changed_project_release_model_adoptions",
         "get_oldest_health_data_for_releases",
->>>>>>> 93309a66
     )
 
     def get_current_and_previous_crash_free_rates(
@@ -228,7 +223,6 @@
         """
         Returns a set of all release versions that have health data within a given period of time.
         """
-<<<<<<< HEAD
 
         raise NotImplementedError()
 
@@ -246,7 +240,6 @@
         data.
         """
 
-=======
         raise NotImplementedError()
 
     def get_crash_free_breakdown(
@@ -274,5 +267,4 @@
         """Returns the oldest health data we have observed in a release
         in 90 days.  This is used for backfilling.
         """
->>>>>>> 93309a66
         raise NotImplementedError()