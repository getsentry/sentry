from __future__ import annotations

from collections.abc import Collection, Iterable, Mapping, Sequence
from dataclasses import dataclass
from datetime import datetime
from enum import Enum
from typing import TYPE_CHECKING, Any, Literal, TypedDict, TypeIs, TypeVar, Union

from sentry.utils.services import Service

if TYPE_CHECKING:
    from sentry.snuba.sessions_v2 import QueryDefinition

ProjectId = int
OrganizationId = int
ReleaseName = str
EnvironmentName = str
DateString = str

SnubaAppID = "metrics.release_health"

#: The functions supported by `run_sessions_query`
SessionsQueryFunction = Literal[
    "sum(session)",
    "count_unique(user)",
    "avg(session.duration)",
    "p50(session.duration)",
    "p75(session.duration)",
    "p90(session.duration)",
    "p95(session.duration)",
    "p99(session.duration)",
    "max(session.duration)",
    "crash_rate(session)",
    "crash_rate(user)",
    "crash_free_rate(session)",
    "crash_free_rate(user)",
    "anr_rate()",
    "foreground_anr_rate()",
    "unhandled_rate(session)",
    "unhandled_rate(user)",
<<<<<<< HEAD
    "errored_rate(session)",
    "errored_rate(user)",
    "abnormal_rate(session)",
    "abnormal_rate(user)",
=======
    "unhealthy_rate(session)",
>>>>>>> b91b5434
]

GroupByFieldName = Literal[
    "project",
    "release",
    "environment",
    "session.status",
]
FilterFieldName = Literal["project", "release", "environment"]


class AllowedResolution(Enum):
    one_hour = (3600, "one hour")
    one_minute = (60, "one minute")
    ten_seconds = (10, "ten seconds")


@dataclass(frozen=True)
class SessionsQueryConfig:
    """Backend-dependent config for sessions_v2 query"""

    allowed_resolution: AllowedResolution
    allow_session_status_query: bool
    restrict_date_range: bool


class SessionsQuery(TypedDict):
    org_id: OrganizationId
    project_ids: Sequence[ProjectId]
    select_fields: Sequence[SessionsQueryFunction]
    filter_query: Mapping[FilterFieldName, str]
    start: datetime
    end: datetime
    rollup: int  # seconds


SessionsQueryValue = Union[None, float]

ProjectWithCount = tuple[ProjectId, int]

#: Group key as featured in output format
GroupKeyDict = TypedDict(
    "GroupKeyDict",
    {"project": int, "release": str, "environment": str, "session.status": str},
    total=False,
)


class SessionsQueryGroup(TypedDict):
    by: GroupKeyDict
    series: dict[SessionsQueryFunction, list[SessionsQueryValue]]
    totals: dict[SessionsQueryFunction, SessionsQueryValue]


class SessionsQueryResult(TypedDict):
    start: datetime
    end: datetime
    intervals: list[DateString]
    groups: list[SessionsQueryGroup]
    query: str


FormattedIsoTime = str

ProjectRelease = tuple[ProjectId, ReleaseName]
ProjectOrRelease = TypeVar("ProjectOrRelease", ProjectId, ProjectRelease)

# taken from sentry.snuba.sessions.STATS_PERIODS
StatsPeriod = Literal[
    "1h",
    "24h",
    "1d",
    "48h",
    "2d",
    "7d",
    "14d",
    "30d",
    "90d",
]

OverviewStat = Literal["users", "sessions"]


def is_overview_stat(s: str) -> TypeIs[OverviewStat]:
    return s in ("users", "sessions")


class CurrentAndPreviousCrashFreeRate(TypedDict):
    currentCrashFreeRate: float | None
    previousCrashFreeRate: float | None


CurrentAndPreviousCrashFreeRates = Mapping[ProjectId, CurrentAndPreviousCrashFreeRate]


class _TimeBounds(TypedDict):
    sessions_lower_bound: FormattedIsoTime
    sessions_upper_bound: FormattedIsoTime


class _NoTimeBounds(TypedDict):
    sessions_lower_bound: None
    sessions_upper_bound: None


ReleaseSessionsTimeBounds = Union[_TimeBounds, _NoTimeBounds]

# Inner list is supposed to be fixed length
ReleaseHealthStats = Sequence[Sequence[int]]


class ReleaseAdoption(TypedDict):
    #: Adoption rate (based on usercount) for a project's release from 0..100
    adoption: float | None
    #: Adoption rate (based on sessioncount) for a project's release from 0..100
    sessions_adoption: float | None
    #: User count for a project's release (past 24h)
    users_24h: int | None
    #: Sessions count for a project's release (past 24h)
    sessions_24h: int | None
    #: Sessions count for the entire project (past 24h)
    project_users_24h: int | None
    #: Sessions count for the entire project (past 24h)
    project_sessions_24h: int | None


ReleasesAdoption = Mapping[tuple[ProjectId, ReleaseName], ReleaseAdoption]


class ReleaseHealthOverview(TypedDict, total=False):
    adoption: float | None
    sessions_adoption: float | None
    total_users_24h: int | None
    total_project_users_24h: int | None
    total_sessions_24h: int | None
    total_project_sessions_24h: int | None
    total_sessions: int | None
    total_users: int | None
    has_health_data: bool
    sessions_crashed: int
    crash_free_users: float | None
    crash_free_sessions: float | None
    sessions_errored: int
    duration_p50: float | None
    duration_p90: float | None
    stats: Mapping[StatsPeriod, ReleaseHealthStats]
    sessions_unhandled: int
    unhandled_session_rate: float | None
    unhandled_user_rate: float | None


class CrashFreeBreakdown(TypedDict):
    date: datetime
    total_users: int
    crash_free_users: float | None
    total_sessions: int
    crash_free_sessions: float | None


class DurationPercentiles(TypedDict):
    duration_p50: float | None
    duration_p90: float | None


class UserCounts(TypedDict):
    users: int
    users_healthy: int
    users_crashed: int
    users_abnormal: int
    users_unhandled: int
    users_errored: int


class UserCountsAndPercentiles(DurationPercentiles, UserCounts):
    pass


class SessionCounts(TypedDict):
    sessions: int
    sessions_healthy: int
    sessions_crashed: int
    sessions_abnormal: int
    sessions_unhandled: int
    sessions_errored: int


class SessionCountsAndPercentiles(DurationPercentiles, SessionCounts):
    pass


# NOTE: Tuple is the wrong type, it's a fixed-length list. Unfortunately mypy
# is too opinionated to support fixed-length lists.
ProjectReleaseUserStats = tuple[Sequence[tuple[int, UserCountsAndPercentiles]], UserCounts]
ProjectReleaseSessionStats = tuple[
    Sequence[tuple[int, SessionCountsAndPercentiles]],
    SessionCounts,
]


class ReleaseHealthBackend(Service):
    """Abstraction layer for all release health related queries"""

    __all__ = (
        "get_current_and_previous_crash_free_rates",
        "get_release_adoption",
        "check_has_health_data",
        "get_release_sessions_time_bounds",
        "check_releases_have_health_data",
        "sessions_query_config",
        "run_sessions_query",
        "get_release_health_data_overview",
        "get_crash_free_breakdown",
        "get_changed_project_release_model_adoptions",
        "get_oldest_health_data_for_releases",
        "get_project_releases_count",
        "get_project_release_stats",
        "get_project_sessions_count",
        "get_num_sessions_per_project",
        "get_project_releases_by_stability",
    )

    def get_current_and_previous_crash_free_rates(
        self,
        project_ids: Sequence[ProjectId],
        current_start: datetime,
        current_end: datetime,
        previous_start: datetime,
        previous_end: datetime,
        rollup: int,
        org_id: OrganizationId | None = None,
    ) -> CurrentAndPreviousCrashFreeRates:
        """
        Function that returns `currentCrashFreeRate` and the `previousCrashFreeRate` of projects
        based on the inputs provided
        Inputs:
            * project_ids
            * current_start: start interval of currentCrashFreeRate
            * current_end: end interval of currentCrashFreeRate
            * previous_start: start interval of previousCrashFreeRate
            * previous_end: end interval of previousCrashFreeRate
            * rollup
        Returns:
            A dictionary of project_id as key and as value the `currentCrashFreeRate` and the
            `previousCrashFreeRate`

            As an example:
            {
                1: {
                    "currentCrashFreeRate": 100,
                    "previousCrashFreeRate": 66.66666666666667
                },
                2: {
                    "currentCrashFreeRate": 50.0,
                    "previousCrashFreeRate": None
                },
                ...
            }
        """
        raise NotImplementedError()

    def get_release_adoption(
        self,
        project_releases: Sequence[ProjectRelease],
        environments: Sequence[EnvironmentName] | None = None,
        now: datetime | None = None,
        org_id: OrganizationId | None = None,
    ) -> ReleasesAdoption:
        """
        Get the adoption of the last 24 hours (or a difference reference timestamp).

        :param project_releases: A list of releases to get adoption for. Our
            backends store session data per-project, so each release has to be
            scoped down to a project too.

        :param environments: Optional. A list of environments to filter by.
        :param now: Release adoption information will be provided from 24h ago
            until this timestamp.
        :param org_id: An organization ID to filter by. Note that all projects
            have to be within this organization, and this backend doesn't check for
            that. Omit if you're not sure.
        """

        raise NotImplementedError()

    def sessions_query_config(self, organization: Any) -> SessionsQueryConfig:
        """Return the backend-dependent config for sessions_v2.QueryDefinition"""
        raise NotImplementedError()

    def run_sessions_query(
        self,
        org_id: int,
        query: QueryDefinition,
        span_op: str,
    ) -> SessionsQueryResult:
        """
        Runs the `query` as defined by the sessions_v2 [`QueryDefinition`],
        and returns the resulting timeseries in sessions_v2 format.
        """
        raise NotImplementedError()

    def get_release_sessions_time_bounds(
        self,
        project_id: ProjectId,
        release: ReleaseName,
        org_id: OrganizationId,
        environments: Iterable[str] | None = None,
    ) -> ReleaseSessionsTimeBounds:
        """
        Get the sessions time bounds in terms of when the first session started and
        when the last session started according to a specific (project_id, org_id, release, environments)
        combination
        Inputs:
            * project_id
            * release
            * org_id: Organization Id
            * environments
        Return:
            Dictionary with two keys "sessions_lower_bound" and "sessions_upper_bound" that
        correspond to when the first session occurred and when the last session occurred respectively
        """
        raise NotImplementedError()

    def check_has_health_data(
        self,
        projects_list: Collection[ProjectOrRelease],
        now: datetime | None = None,
    ) -> set[ProjectOrRelease]:
        """
        Function that returns a set of all project_ids or (project, release) if they have health data
        within the last 90 days based on a list of projects or a list of project, release combinations
        provided as an arg.
        Inputs:
            * projects_list: Contains either a list of project ids or a list of tuple (project_id,
            release)
        """
        raise NotImplementedError()

    def check_releases_have_health_data(
        self,
        organization_id: OrganizationId,
        project_ids: Sequence[ProjectId],
        release_versions: Sequence[ReleaseName],
        start: datetime,
        end: datetime,
    ) -> set[ReleaseName]:
        """
        Returns a set of all release versions that have health data within a given period of time.
        """

        raise NotImplementedError()

    def get_release_health_data_overview(
        self,
        project_releases: Sequence[ProjectRelease],
        environments: Sequence[EnvironmentName] | None = None,
        summary_stats_period: StatsPeriod | None = None,
        health_stats_period: StatsPeriod | None = None,
        stat: Literal["users", "sessions"] | None = None,
        now: datetime | None = None,
    ) -> Mapping[ProjectRelease, ReleaseHealthOverview]:
        """Checks quickly for which of the given project releases we have
        health data available.  The argument is a tuple of `(project_id, release_name)`
        tuples.  The return value is a set of all the project releases that have health
        data.
        """

        raise NotImplementedError()

    def get_crash_free_breakdown(
        self,
        project_id: ProjectId,
        release: ReleaseName,
        start: datetime,
        environments: Sequence[EnvironmentName] | None = None,
        now: datetime | None = None,
    ) -> Sequence[CrashFreeBreakdown]:
        """Get stats about crash free sessions and stats for the last 1, 2, 7, 14 and 30 days"""
        raise NotImplementedError

    def get_changed_project_release_model_adoptions(
        self,
        project_ids: Iterable[int],
        now: datetime | None = None,
    ) -> Sequence[ProjectRelease]:
        """
        Returns a sequence of tuples (ProjectId, ReleaseName) with the
        releases seen in the last 72 hours for the requested projects.
        """
        raise NotImplementedError()

    def get_oldest_health_data_for_releases(
        self,
        project_releases: Sequence[ProjectRelease],
        now: datetime | None = None,
    ) -> Mapping[ProjectRelease, str]:
        """Returns the oldest health data we have observed in a release
        in 90 days.  This is used for backfilling.
        """
        raise NotImplementedError()

    def get_project_releases_count(
        self,
        organization_id: OrganizationId,
        project_ids: Sequence[ProjectId],
        scope: str,
        stats_period: str | None = None,
        environments: Sequence[EnvironmentName] | None = None,
    ) -> int:
        """
        Fetches the total count of releases/project combinations
        """
        raise NotImplementedError()

    def get_project_release_stats(
        self,
        project_id: ProjectId,
        release: ReleaseName,
        stat: OverviewStat,
        rollup: int,
        start: datetime,
        end: datetime,
        environments: Sequence[EnvironmentName] | None = None,
    ) -> ProjectReleaseUserStats | ProjectReleaseSessionStats:
        raise NotImplementedError()

    def get_project_sessions_count(
        self,
        project_id: ProjectId,
        rollup: int,  # rollup in seconds
        start: datetime,
        end: datetime,
        environment_id: int | None = None,
    ) -> int:
        """
        Returns the number of sessions in the specified period (optionally
        filtered by environment)
        """
        raise NotImplementedError()

    def get_num_sessions_per_project(
        self,
        project_ids: Sequence[ProjectId],
        start: datetime | None,
        end: datetime | None,
        environment_ids: Sequence[int] | None = None,
    ) -> Sequence[ProjectWithCount]:
        """
        Returns the number of sessions for each project specified.
        """
        raise NotImplementedError()

    def get_project_releases_by_stability(
        self,
        project_ids: Sequence[ProjectId],
        offset: int | None,
        limit: int | None,
        scope: str,
        stats_period: str | None = None,
        environments: Sequence[str] | None = None,
        now: datetime | None = None,
    ) -> Sequence[ProjectRelease]:
        """Given some project IDs returns adoption rates that should be updated
        on the postgres tables.
        """
        raise NotImplementedError()<|MERGE_RESOLUTION|>--- conflicted
+++ resolved
@@ -38,14 +38,11 @@
     "foreground_anr_rate()",
     "unhandled_rate(session)",
     "unhandled_rate(user)",
-<<<<<<< HEAD
     "errored_rate(session)",
     "errored_rate(user)",
     "abnormal_rate(session)",
     "abnormal_rate(user)",
-=======
     "unhealthy_rate(session)",
->>>>>>> b91b5434
 ]
 
 GroupByFieldName = Literal[
