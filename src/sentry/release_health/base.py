--- conflicted
+++ resolved
@@ -124,13 +124,10 @@
         "check_has_health_data",
         "get_release_sessions_time_bounds",
         "check_releases_have_health_data",
-<<<<<<< HEAD
         "run_sessions_query",
-=======
         "get_crash_free_breakdown",
         "get_changed_project_release_model_adoptions",
         "get_oldest_health_data_for_releases",
->>>>>>> 4f53cd20
     )
 
     def get_current_and_previous_crash_free_rates(
