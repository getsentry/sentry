--- conflicted
+++ resolved
@@ -1,12 +1,8 @@
 from datetime import datetime
-<<<<<<< HEAD
 from typing import TYPE_CHECKING, Mapping, Optional, Sequence, Set, Tuple, TypeVar, Union
 
 if TYPE_CHECKING:
     from typing_extensions import Literal
-=======
-from typing import Mapping, Optional, Sequence, Set, Tuple, TypeVar, Union
->>>>>>> c069ac56
 
 from typing_extensions import TypedDict
 
