--- conflicted
+++ resolved
@@ -165,12 +165,9 @@
         "get_crash_free_breakdown",
         "get_changed_project_release_model_adoptions",
         "get_oldest_health_data_for_releases",
-<<<<<<< HEAD
-        "get_project_releases_by_stability",
-=======
         "get_project_releases_count",
         "get_project_sessions_count",
->>>>>>> 4547e968
+        "get_project_releases_by_stability",
     )
 
     def get_current_and_previous_crash_free_rates(
@@ -340,7 +337,33 @@
         """
         raise NotImplementedError()
 
-<<<<<<< HEAD
+    def get_project_releases_count(
+        self,
+        organization_id: OrganizationId,
+        project_ids: Sequence[ProjectId],
+        scope: str,
+        stats_period: Optional[str] = None,
+        environments: Optional[Sequence[EnvironmentName]] = None,
+    ) -> int:
+        """
+        Fetches the total count of releases/project combinations
+        """
+        raise NotImplementedError()
+
+    def get_project_sessions_count(
+        self,
+        project_id: ProjectId,
+        rollup: int,  # rollup in seconds
+        start: datetime,
+        end: datetime,
+        environment_id: Optional[int] = None,
+    ) -> int:
+        """
+        Returns the number of sessions in the specified period (optionally
+        filtered by environment)
+        """
+        raise NotImplementedError()
+
     def get_project_releases_by_stability(
         self,
         project_ids: Sequence[ProjectId],
@@ -352,31 +375,5 @@
     ) -> Sequence[ProjectRelease]:
         """Given some project IDs returns adoption rates that should be updated
         on the postgres tables.
-=======
-    def get_project_releases_count(
-        self,
-        organization_id: OrganizationId,
-        project_ids: Sequence[ProjectId],
-        scope: str,
-        stats_period: Optional[str] = None,
-        environments: Optional[Sequence[EnvironmentName]] = None,
-    ) -> int:
-        """
-        Fetches the total count of releases/project combinations
-        """
-        raise NotImplementedError()
-
-    def get_project_sessions_count(
-        self,
-        project_id: ProjectId,
-        rollup: int,  # rollup in seconds
-        start: datetime,
-        end: datetime,
-        environment_id: Optional[int] = None,
-    ) -> int:
-        """
-        Returns the number of sessions in the specified period (optionally
-        filtered by environment)
->>>>>>> 4547e968
         """
         raise NotImplementedError()