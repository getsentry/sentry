--- conflicted
+++ resolved
@@ -169,11 +169,8 @@
         "get_oldest_health_data_for_releases",
         "get_project_releases_count",
         "get_project_sessions_count",
-<<<<<<< HEAD
         "is_metrics_based",
-=======
         "get_num_sessions_per_project",
->>>>>>> 0513d7f9
     )
 
     def is_metrics_based(self) -> bool:
