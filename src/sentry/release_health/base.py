from datetime import datetime
from typing import Mapping, Optional, Sequence, Set, Tuple, TypeVar, Union

from typing_extensions import TypedDict

from sentry.utils.services import Service

ProjectId = int
OrganizationId = int
ReleaseName = str
EnvironmentName = str
FormattedIsoTime = str

ProjectRelease = Tuple[ProjectId, ReleaseName]
ProjectOrRelease = TypeVar("ProjectOrRelease", ProjectId, ProjectRelease)


class CurrentAndPreviousCrashFreeRate(TypedDict):
    currentCrashFreeRate: Optional[float]
    previousCrashFreeRate: Optional[float]


CurrentAndPreviousCrashFreeRates = Mapping[ProjectId, CurrentAndPreviousCrashFreeRate]


class _TimeBounds(TypedDict):
    sessions_lower_bound: FormattedIsoTime
    sessions_upper_bound: FormattedIsoTime


class _NoTimeBounds(TypedDict):
    sessions_lower_bound: None
    sessions_upper_bound: None


ReleaseSessionsTimeBounds = Union[_TimeBounds, _NoTimeBounds]


class ReleaseAdoption(TypedDict):
    #: Adoption rate (based on usercount) for a project's release from 0..100
    adoption: Optional[float]
    #: Adoption rate (based on sessioncount) for a project's release from 0..100
    sessions_adoption: Optional[float]
    #: User count for a project's release (past 24h)
    users_24h: Optional[int]
    #: Sessions count for a project's release (past 24h)
    sessions_24h: Optional[int]
    #: Sessions count for the entire project (past 24h)
    project_users_24h: Optional[int]
    #: Sessions count for the entire project (past 24h)
    project_sessions_24h: Optional[int]


ReleasesAdoption = Mapping[Tuple[ProjectId, ReleaseName], ReleaseAdoption]


class CrashFreeBreakdown(TypedDict):
    date: datetime
    total_users: int
    crash_free_users: Optional[float]
    total_sessions: int
    crash_free_sessions: Optional[float]


class ReleaseHealthBackend(Service):  # type: ignore
    """Abstraction layer for all release health related queries"""

    __all__ = (
        "get_current_and_previous_crash_free_rates",
        "get_release_adoption",
        "check_has_health_data",
        "get_release_sessions_time_bounds",
        "check_releases_have_health_data",
<<<<<<< HEAD
        "get_crash_free_breakdown",
=======
        "get_changed_project_release_model_adoptions",
        "get_oldest_health_data_for_releases",
>>>>>>> a16d96e8
    )

    def get_current_and_previous_crash_free_rates(
        self,
        project_ids: Sequence[ProjectId],
        current_start: datetime,
        current_end: datetime,
        previous_start: datetime,
        previous_end: datetime,
        rollup: int,
        org_id: Optional[OrganizationId] = None,
    ) -> CurrentAndPreviousCrashFreeRates:
        """
        Function that returns `currentCrashFreeRate` and the `previousCrashFreeRate` of projects
        based on the inputs provided
        Inputs:
            * project_ids
            * current_start: start interval of currentCrashFreeRate
            * current_end: end interval of currentCrashFreeRate
            * previous_start: start interval of previousCrashFreeRate
            * previous_end: end interval of previousCrashFreeRate
            * rollup
        Returns:
            A dictionary of project_id as key and as value the `currentCrashFreeRate` and the
            `previousCrashFreeRate`

            As an example:
            {
                1: {
                    "currentCrashFreeRate": 100,
                    "previousCrashFreeRate": 66.66666666666667
                },
                2: {
                    "currentCrashFreeRate": 50.0,
                    "previousCrashFreeRate": None
                },
                ...
            }
        """
        raise NotImplementedError()

    def get_release_adoption(
        self,
        project_releases: Sequence[Tuple[ProjectId, ReleaseName]],
        environments: Optional[Sequence[EnvironmentName]] = None,
        now: Optional[datetime] = None,
        org_id: Optional[OrganizationId] = None,
    ) -> ReleasesAdoption:
        """
        Get the adoption of the last 24 hours (or a difference reference timestamp).

        :param project_releases: A list of releases to get adoption for. Our
            backends store session data per-project, so each release has to be
            scoped down to a project too.

        :param environments: Optional. A list of environments to filter by.
        :param now: Release adoption information will be provided from 24h ago
            until this timestamp.
        :param org_id: An organization ID to filter by. Note that all projects
            have to be within this organization, and this backend doesn't check for
            that. Omit if you're not sure.
        """

        raise NotImplementedError()

    def get_release_sessions_time_bounds(
        self,
        project_id: ProjectId,
        release: ReleaseName,
        org_id: OrganizationId,
        environments: Optional[Sequence[EnvironmentName]] = None,
    ) -> ReleaseSessionsTimeBounds:
        """
        Get the sessions time bounds in terms of when the first session started and
        when the last session started according to a specific (project_id, org_id, release, environments)
        combination
        Inputs:
            * project_id
            * release
            * org_id: Organisation Id
            * environments
        Return:
            Dictionary with two keys "sessions_lower_bound" and "sessions_upper_bound" that
        correspond to when the first session occurred and when the last session occurred respectively
        """
        raise NotImplementedError()

    def check_has_health_data(
        self, projects_list: Sequence[ProjectOrRelease]
    ) -> Set[ProjectOrRelease]:
        """
        Function that returns a set of all project_ids or (project, release) if they have health data
        within the last 90 days based on a list of projects or a list of project, release combinations
        provided as an arg.
        Inputs:
            * projects_list: Contains either a list of project ids or a list of tuple (project_id,
            release)
        """
        raise NotImplementedError()

    def check_releases_have_health_data(
        self,
        organization_id: OrganizationId,
        project_ids: Sequence[ProjectId],
        release_versions: Sequence[ReleaseName],
        start: datetime,
        end: datetime,
    ) -> Set[ReleaseName]:
        """
        Returns a set of all release versions that have health data within a given period of time.
        """
        raise NotImplementedError()

<<<<<<< HEAD
    def get_crash_free_breakdown(
        self,
        project_id: ProjectId,
        release: ReleaseName,
        start: datetime,
        environments: Optional[Sequence[EnvironmentName]] = None,
    ) -> Sequence[CrashFreeBreakdown]:
        """Get stats about crash free sessions and stats for the last 1, 2, 7, 14 and 30 days"""
=======
    def get_changed_project_release_model_adoptions(
        self,
        project_ids: Sequence[ProjectId],
    ) -> Sequence[ProjectRelease]:
        """
        Returns a sequence of tuples (ProjectId, ReleaseName) with the
        releases seen in the last 72 hours for the requested projects.
        """
        raise NotImplementedError()

    def get_oldest_health_data_for_releases(
        self, project_releases: Sequence[ProjectRelease]
    ) -> Mapping[ProjectRelease, str]:
        """Returns the oldest health data we have observed in a release
        in 90 days.  This is used for backfilling.
        """
>>>>>>> a16d96e8
        raise NotImplementedError()<|MERGE_RESOLUTION|>--- conflicted
+++ resolved
@@ -71,12 +71,9 @@
         "check_has_health_data",
         "get_release_sessions_time_bounds",
         "check_releases_have_health_data",
-<<<<<<< HEAD
         "get_crash_free_breakdown",
-=======
         "get_changed_project_release_model_adoptions",
         "get_oldest_health_data_for_releases",
->>>>>>> a16d96e8
     )
 
     def get_current_and_previous_crash_free_rates(
@@ -190,7 +187,6 @@
         """
         raise NotImplementedError()
 
-<<<<<<< HEAD
     def get_crash_free_breakdown(
         self,
         project_id: ProjectId,
@@ -199,7 +195,7 @@
         environments: Optional[Sequence[EnvironmentName]] = None,
     ) -> Sequence[CrashFreeBreakdown]:
         """Get stats about crash free sessions and stats for the last 1, 2, 7, 14 and 30 days"""
-=======
+
     def get_changed_project_release_model_adoptions(
         self,
         project_ids: Sequence[ProjectId],
@@ -216,5 +212,4 @@
         """Returns the oldest health data we have observed in a release
         in 90 days.  This is used for backfilling.
         """
->>>>>>> a16d96e8
         raise NotImplementedError()