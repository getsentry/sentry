--- conflicted
+++ resolved
@@ -17,12 +17,9 @@
 from sentry.snuba.sessions import (
     _check_has_health_data,
     _check_releases_have_health_data,
-<<<<<<< HEAD
+    _get_changed_project_release_model_adoptions,
     _get_crash_free_breakdown,
-=======
-    _get_changed_project_release_model_adoptions,
     _get_oldest_health_data_for_releases,
->>>>>>> a16d96e8
     _get_release_adoption,
     _get_release_sessions_time_bounds,
     get_current_and_previous_crash_free_rates,
@@ -94,7 +91,6 @@
             end,
         )
 
-<<<<<<< HEAD
     def get_crash_free_breakdown(
         self,
         project_id: ProjectId,
@@ -105,7 +101,7 @@
         return _get_crash_free_breakdown(  # type: ignore
             project_id=project_id, release=release, start=start, environments=environments
         )
-=======
+
     def get_changed_project_release_model_adoptions(
         self,
         project_ids: Sequence[ProjectId],
@@ -116,5 +112,4 @@
         self,
         project_releases: Sequence[ProjectRelease],
     ) -> Mapping[ProjectRelease, str]:
-        return _get_oldest_health_data_for_releases(project_releases)  # type: ignore
->>>>>>> a16d96e8
+        return _get_oldest_health_data_for_releases(project_releases)  # type: ignore