from datetime import datetime
from typing import Optional, Sequence, Set, Tuple

import sentry_sdk

from sentry.release_health.base import (
    CurrentAndPreviousCrashFreeRates,
    EnvironmentName,
    OrganizationId,
    ProjectId,
    ProjectOrRelease,
    ReleaseHealthBackend,
    ReleaseName,
    ReleasesAdoption,
<<<<<<< HEAD
    SessionsQueryResult,
=======
    ReleaseSessionsTimeBounds,
>>>>>>> 20149ae6
)
from sentry.snuba.sessions import (
    _check_has_health_data,
    _check_releases_have_health_data,
    _get_release_adoption,
    _get_release_sessions_time_bounds,
    get_current_and_previous_crash_free_rates,
)
from sentry.snuba.sessions_v2 import QueryDefinition, massage_sessions_result, run_sessions_query


class SessionsReleaseHealthBackend(ReleaseHealthBackend):
    """Gets release health results from the session dataset"""

    def get_current_and_previous_crash_free_rates(
        self,
        project_ids: Sequence[ProjectId],
        current_start: datetime,
        current_end: datetime,
        previous_start: datetime,
        previous_end: datetime,
        rollup: int,
        org_id: Optional[OrganizationId] = None,
    ) -> CurrentAndPreviousCrashFreeRates:
        return get_current_and_previous_crash_free_rates(  # type: ignore
            project_ids=project_ids,
            current_start=current_start,
            current_end=current_end,
            previous_start=previous_start,
            previous_end=previous_end,
            rollup=rollup,
        )

    def get_release_adoption(
        self,
        project_releases: Sequence[Tuple[ProjectId, ReleaseName]],
        environments: Optional[Sequence[EnvironmentName]] = None,
        now: Optional[datetime] = None,
        org_id: Optional[OrganizationId] = None,
    ) -> ReleasesAdoption:
        return _get_release_adoption(  # type: ignore
            project_releases=project_releases, environments=environments, now=now
        )

<<<<<<< HEAD
    def run_sessions_query(
        self,
        org_id: int,
        query: QueryDefinition,
        span_op: str,
    ) -> SessionsQueryResult:
        with sentry_sdk.start_span(op=span_op, description="run_sessions_query"):
            totals, series = run_sessions_query(query)

        with sentry_sdk.start_span(op=span_op, description="massage_sessions_results"):
            return massage_sessions_result(query, totals, series)  # type: ignore
=======
    def get_release_sessions_time_bounds(
        self,
        project_id: ProjectId,
        release: ReleaseName,
        org_id: OrganizationId,
        environments: Optional[Sequence[EnvironmentName]] = None,
    ) -> ReleaseSessionsTimeBounds:
        return _get_release_sessions_time_bounds(  # type: ignore
            project_id=project_id, release=release, org_id=org_id, environments=environments
        )
>>>>>>> 20149ae6

    def check_has_health_data(
        self, projects_list: Sequence[ProjectOrRelease]
    ) -> Set[ProjectOrRelease]:
        return _check_has_health_data(projects_list)  # type: ignore

    def check_releases_have_health_data(
        self,
        organization_id: OrganizationId,
        project_ids: Sequence[ProjectId],
        release_versions: Sequence[ReleaseName],
        start: datetime,
        end: datetime,
    ) -> Set[ReleaseName]:
        return _check_releases_have_health_data(  # type: ignore
            organization_id,
            project_ids,
            release_versions,
            start,
            end,
        )<|MERGE_RESOLUTION|>--- conflicted
+++ resolved
@@ -12,11 +12,8 @@
     ReleaseHealthBackend,
     ReleaseName,
     ReleasesAdoption,
-<<<<<<< HEAD
+    ReleaseSessionsTimeBounds,
     SessionsQueryResult,
-=======
-    ReleaseSessionsTimeBounds,
->>>>>>> 20149ae6
 )
 from sentry.snuba.sessions import (
     _check_has_health_data,
@@ -61,7 +58,6 @@
             project_releases=project_releases, environments=environments, now=now
         )
 
-<<<<<<< HEAD
     def run_sessions_query(
         self,
         org_id: int,
@@ -73,7 +69,7 @@
 
         with sentry_sdk.start_span(op=span_op, description="massage_sessions_results"):
             return massage_sessions_result(query, totals, series)  # type: ignore
-=======
+
     def get_release_sessions_time_bounds(
         self,
         project_id: ProjectId,
@@ -84,7 +80,6 @@
         return _get_release_sessions_time_bounds(  # type: ignore
             project_id=project_id, release=release, org_id=org_id, environments=environments
         )
->>>>>>> 20149ae6
 
     def check_has_health_data(
         self, projects_list: Sequence[ProjectOrRelease]
