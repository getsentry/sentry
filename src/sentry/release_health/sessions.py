from datetime import datetime
from typing import Mapping, Optional, Sequence, Set, Tuple

from sentry.release_health.base import (
    CrashFreeBreakdown,
    CurrentAndPreviousCrashFreeRates,
    EnvironmentName,
    OrganizationId,
    OverviewStat,
    ProjectId,
    ProjectOrRelease,
    ProjectRelease,
    ReleaseHealthBackend,
    ReleaseHealthOverview,
    ReleaseName,
    ReleasesAdoption,
    ReleaseSessionsTimeBounds,
    StatsPeriod,
)
from sentry.snuba.sessions import (
    _check_has_health_data,
    _check_releases_have_health_data,
    _get_changed_project_release_model_adoptions,
    _get_crash_free_breakdown,
    _get_oldest_health_data_for_releases,
    _get_release_adoption,
    _get_release_health_data_overview,
    _get_release_sessions_time_bounds,
    get_current_and_previous_crash_free_rates,
)


class SessionsReleaseHealthBackend(ReleaseHealthBackend):
    """Gets release health results from the session dataset"""

    def get_current_and_previous_crash_free_rates(
        self,
        project_ids: Sequence[ProjectId],
        current_start: datetime,
        current_end: datetime,
        previous_start: datetime,
        previous_end: datetime,
        rollup: int,
        org_id: Optional[OrganizationId] = None,
    ) -> CurrentAndPreviousCrashFreeRates:
        return get_current_and_previous_crash_free_rates(  # type: ignore
            project_ids=project_ids,
            current_start=current_start,
            current_end=current_end,
            previous_start=previous_start,
            previous_end=previous_end,
            rollup=rollup,
        )

    def get_release_adoption(
        self,
        project_releases: Sequence[Tuple[ProjectId, ReleaseName]],
        environments: Optional[Sequence[EnvironmentName]] = None,
        now: Optional[datetime] = None,
        org_id: Optional[OrganizationId] = None,
    ) -> ReleasesAdoption:
        return _get_release_adoption(  # type: ignore
            project_releases=project_releases, environments=environments, now=now
        )

    def get_release_sessions_time_bounds(
        self,
        project_id: ProjectId,
        release: ReleaseName,
        org_id: OrganizationId,
        environments: Optional[Sequence[EnvironmentName]] = None,
    ) -> ReleaseSessionsTimeBounds:
        return _get_release_sessions_time_bounds(  # type: ignore
            project_id=project_id, release=release, org_id=org_id, environments=environments
        )

    def check_has_health_data(
        self, projects_list: Sequence[ProjectOrRelease]
    ) -> Set[ProjectOrRelease]:
        return _check_has_health_data(projects_list)  # type: ignore

    def check_releases_have_health_data(
        self,
        organization_id: OrganizationId,
        project_ids: Sequence[ProjectId],
        release_versions: Sequence[ReleaseName],
        start: datetime,
        end: datetime,
    ) -> Set[ReleaseName]:
        return _check_releases_have_health_data(  # type: ignore
            organization_id,
            project_ids,
            release_versions,
            start,
            end,
        )

<<<<<<< HEAD
    def get_release_health_data_overview(
        self,
        project_releases: Sequence[ProjectRelease],
        environments: Optional[Sequence[EnvironmentName]] = None,
        summary_stats_period: Optional[StatsPeriod] = None,
        health_stats_period: Optional[StatsPeriod] = None,
        stat: Optional[OverviewStat] = None,
    ) -> Mapping[ProjectRelease, ReleaseHealthOverview]:
        return _get_release_health_data_overview(  # type: ignore
            project_releases=project_releases,
            environments=environments,
            summary_stats_period=summary_stats_period,
            health_stats_period=health_stats_period,
            stat=stat,
        )
=======
    def get_crash_free_breakdown(
        self,
        project_id: ProjectId,
        release: ReleaseName,
        start: datetime,
        environments: Optional[Sequence[EnvironmentName]] = None,
    ) -> Sequence[CrashFreeBreakdown]:
        return _get_crash_free_breakdown(  # type: ignore
            project_id=project_id, release=release, start=start, environments=environments
        )

    def get_changed_project_release_model_adoptions(
        self,
        project_ids: Sequence[ProjectId],
    ) -> Sequence[ProjectRelease]:
        return _get_changed_project_release_model_adoptions(project_ids)  # type: ignore

    def get_oldest_health_data_for_releases(
        self,
        project_releases: Sequence[ProjectRelease],
    ) -> Mapping[ProjectRelease, str]:
        return _get_oldest_health_data_for_releases(project_releases)  # type: ignore
>>>>>>> 93309a66
<|MERGE_RESOLUTION|>--- conflicted
+++ resolved
@@ -95,7 +95,6 @@
             end,
         )
 
-<<<<<<< HEAD
     def get_release_health_data_overview(
         self,
         project_releases: Sequence[ProjectRelease],
@@ -111,7 +110,7 @@
             health_stats_period=health_stats_period,
             stat=stat,
         )
-=======
+
     def get_crash_free_breakdown(
         self,
         project_id: ProjectId,
@@ -133,5 +132,4 @@
         self,
         project_releases: Sequence[ProjectRelease],
     ) -> Mapping[ProjectRelease, str]:
-        return _get_oldest_health_data_for_releases(project_releases)  # type: ignore
->>>>>>> 93309a66
+        return _get_oldest_health_data_for_releases(project_releases)  # type: ignore