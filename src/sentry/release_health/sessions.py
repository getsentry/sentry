--- conflicted
+++ resolved
@@ -19,11 +19,8 @@
     _check_has_health_data,
     _check_releases_have_health_data,
     _get_release_adoption,
-<<<<<<< HEAD
     _get_release_health_data_overview,
-=======
     _get_release_sessions_time_bounds,
->>>>>>> c069ac56
     get_current_and_previous_crash_free_rates,
 )
 
