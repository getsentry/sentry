--- conflicted
+++ resolved
@@ -17,11 +17,8 @@
     ReleaseName,
     ReleasesAdoption,
     ReleaseSessionsTimeBounds,
-<<<<<<< HEAD
     SessionsQueryResult,
-=======
     StatsPeriod,
->>>>>>> edccf25a
 )
 from sentry.snuba.sessions import (
     _check_has_health_data,
