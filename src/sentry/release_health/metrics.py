--- conflicted
+++ resolved
@@ -27,12 +27,8 @@
 )
 from sentry.sentry_metrics import indexer
 from sentry.snuba.dataset import Dataset, EntityKey
-<<<<<<< HEAD
 from sentry.snuba.sessions import _make_stats, get_rollup_starts_and_buckets, parse_snuba_datetime
-from sentry.utils.snuba import raw_snql_query
-=======
 from sentry.utils.snuba import QueryOutsideRetentionError, raw_snql_query
->>>>>>> 93309a66
 
 
 class MetricIndexNotFound(Exception):
@@ -533,14 +529,8 @@
         if includes_releases:
             releases = [x[1] for x in projects_list]  # type: ignore
             release_column_name = tag_key(org_id, "release")
-<<<<<<< HEAD
-            where_clause.append(
-                Condition(Column(release_column_name), Op.IN, get_tag_values_list(org_id, releases))
-            )
-=======
             releases_ids = get_tag_values_list(org_id, releases)
             where_clause.append(Condition(Column(release_column_name), Op.IN, releases_ids))
->>>>>>> 93309a66
             column_names = ["project_id", release_column_name]
 
         else:
@@ -586,17 +576,7 @@
     ) -> Set[ReleaseName]:
 
         release_column_name = tag_key(organization_id, "release")
-<<<<<<< HEAD
         releases_ids = get_tag_values_list(organization_id, release_versions)
-=======
-        releases_ids = [
-            release_id
-            for release_id in [
-                try_get_string_index(organization_id, release) for release in release_versions
-            ]
-            if release_id is not None
-        ]
->>>>>>> 93309a66
         query = Query(
             dataset=Dataset.Metrics.value,
             match=Entity(EntityKey.MetricsCounters.value),
@@ -623,7 +603,6 @@
 
         return {extract_row_info(row) for row in result["data"]}
 
-<<<<<<< HEAD
     @staticmethod
     def _get_session_duration_data_for_overview(
         where: List[Condition], org_id: int
@@ -978,7 +957,6 @@
                 rv[key]["has_health_data"] = key in has_health_data  # type: ignore
 
         return rv
-=======
     def _get_crash_free_breakdown_fn(
         self,
         org_id: int,
@@ -1215,5 +1193,4 @@
                 "oldest"
             ]
 
-        return result
->>>>>>> 93309a66
+        return result