--- conflicted
+++ resolved
@@ -1348,7 +1348,64 @@
         ret_val: int = rows[0]["value"] if rows else 0
         return ret_val
 
-<<<<<<< HEAD
+    def get_num_sessions_per_project(
+        self,
+        project_ids: Sequence[ProjectId],
+        start: datetime,
+        end: datetime,
+        environment_ids: Optional[Sequence[int]] = None,
+        rollup: Optional[int] = None,  # rollup in seconds
+    ) -> Sequence[ProjectWithCount]:
+
+        org_id = self._get_org_id(project_ids)
+        columns = [Column("value"), Column("project_id")]
+
+        try:
+            status_key = tag_key(org_id, "session.status")
+            status_init = tag_value(org_id, "init")
+        except MetricIndexNotFound:
+            return []
+
+        where_clause = [
+            Condition(Column("org_id"), Op.EQ, org_id),
+            Condition(Column("metric_id"), Op.EQ, metric_id(org_id, "session")),
+            Condition(Column("timestamp"), Op.GTE, start),
+            Condition(Column("timestamp"), Op.LT, end),
+            Condition(Column(status_key), Op.EQ, status_init),
+            Condition(Column("project_id"), Op.IN, project_ids),
+        ]
+
+        if environment_ids is not None:
+            # convert the PosgreSQL environmentID into the clickhouse string index
+            # for the environment name
+            env_names_dict = _model_environment_ids_to_environment_names(environment_ids)
+            env_names = [value for value in env_names_dict.values() if value is not None]
+
+            try:
+                env_id = tag_key(org_id, "environment")
+                snuba_env_ids = get_tag_values_list(org_id, env_names)
+            except MetricIndexNotFound:
+                return []
+
+            where_clause.append(Condition(Column(env_id), Op.IN, snuba_env_ids))
+
+        group_by = [Column("project_id")]
+
+        query = Query(
+            dataset=Dataset.Metrics.value,
+            match=Entity(EntityKey.MetricsCounters.value),
+            select=columns,
+            where=where_clause,
+            groupby=group_by,
+            granularity=Granularity(rollup) if rollup is not None else None,
+        )
+
+        rows = raw_snql_query(
+            query, referrer="release_health.metrics.get_num_sessions_per_project"
+        )["data"]
+
+        return [(row["project_id"], row["value"]) for row in rows]
+
     def get_project_releases_by_stability(
         self,
         project_ids: Sequence[ProjectId],
@@ -1515,63 +1572,4 @@
         def extract_row_info(row: Mapping[str, Union[OrganizationId, str]]) -> ProjectRelease:
             return row.get("project_id"), reverse_tag_value(org_id, row.get(release_column_name))  # type: ignore
 
-        return [extract_row_info(row) for row in rows["data"]]
-=======
-    def get_num_sessions_per_project(
-        self,
-        project_ids: Sequence[ProjectId],
-        start: datetime,
-        end: datetime,
-        environment_ids: Optional[Sequence[int]] = None,
-        rollup: Optional[int] = None,  # rollup in seconds
-    ) -> Sequence[ProjectWithCount]:
-
-        org_id = self._get_org_id(project_ids)
-        columns = [Column("value"), Column("project_id")]
-
-        try:
-            status_key = tag_key(org_id, "session.status")
-            status_init = tag_value(org_id, "init")
-        except MetricIndexNotFound:
-            return []
-
-        where_clause = [
-            Condition(Column("org_id"), Op.EQ, org_id),
-            Condition(Column("metric_id"), Op.EQ, metric_id(org_id, "session")),
-            Condition(Column("timestamp"), Op.GTE, start),
-            Condition(Column("timestamp"), Op.LT, end),
-            Condition(Column(status_key), Op.EQ, status_init),
-            Condition(Column("project_id"), Op.IN, project_ids),
-        ]
-
-        if environment_ids is not None:
-            # convert the PosgreSQL environmentID into the clickhouse string index
-            # for the environment name
-            env_names_dict = _model_environment_ids_to_environment_names(environment_ids)
-            env_names = [value for value in env_names_dict.values() if value is not None]
-
-            try:
-                env_id = tag_key(org_id, "environment")
-                snuba_env_ids = get_tag_values_list(org_id, env_names)
-            except MetricIndexNotFound:
-                return []
-
-            where_clause.append(Condition(Column(env_id), Op.IN, snuba_env_ids))
-
-        group_by = [Column("project_id")]
-
-        query = Query(
-            dataset=Dataset.Metrics.value,
-            match=Entity(EntityKey.MetricsCounters.value),
-            select=columns,
-            where=where_clause,
-            groupby=group_by,
-            granularity=Granularity(rollup) if rollup is not None else None,
-        )
-
-        rows = raw_snql_query(
-            query, referrer="release_health.metrics.get_num_sessions_per_project"
-        )["data"]
-
-        return [(row["project_id"], row["value"]) for row in rows]
->>>>>>> 771733c8
+        return [extract_row_info(row) for row in rows["data"]]