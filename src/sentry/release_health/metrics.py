--- conflicted
+++ resolved
@@ -23,20 +23,14 @@
     ReleaseName,
     ReleasesAdoption,
     ReleaseSessionsTimeBounds,
-<<<<<<< HEAD
     SessionsQueryResult,
-=======
     StatsPeriod,
->>>>>>> edccf25a
 )
 from sentry.release_health.metrics_sessions_v2 import run_sessions_query
 from sentry.sentry_metrics import indexer
 from sentry.snuba.dataset import Dataset, EntityKey
-<<<<<<< HEAD
+from sentry.snuba.sessions import _make_stats, get_rollup_starts_and_buckets, parse_snuba_datetime
 from sentry.snuba.sessions_v2 import QueryDefinition
-=======
-from sentry.snuba.sessions import _make_stats, get_rollup_starts_and_buckets, parse_snuba_datetime
->>>>>>> edccf25a
 from sentry.utils.snuba import QueryOutsideRetentionError, raw_snql_query
 
 
