from datetime import datetime, timedelta
from typing import Any, Callable, Dict, List, Mapping, Optional, Sequence, Set, Tuple, Union

import pytz
from snuba_sdk import BooleanCondition, Column, Condition, Entity, Function, Op, Query
from snuba_sdk.expressions import Granularity
from snuba_sdk.query import SelectableExpression

from sentry.models.project import Project
from sentry.release_health.base import (
    CrashFreeBreakdown,
    CurrentAndPreviousCrashFreeRates,
    EnvironmentName,
    OrganizationId,
    ProjectId,
    ProjectOrRelease,
    ProjectRelease,
    ReleaseAdoption,
    ReleaseHealthBackend,
    ReleaseName,
    ReleasesAdoption,
    ReleaseSessionsTimeBounds,
)
from sentry.sentry_metrics import indexer
from sentry.snuba.dataset import Dataset, EntityKey
from sentry.utils.snuba import QueryOutsideRetentionError, raw_snql_query


class MetricIndexNotFound(Exception):
    pass


def get_tag_values_list(org_id: int, values: Sequence[str]) -> Sequence[int]:
    return [x for x in [try_get_string_index(org_id, x) for x in values] if x is not None]


def metric_id(org_id: int, name: str) -> int:
    index = indexer.resolve(org_id, name)  # type: ignore
    if index is None:
        raise MetricIndexNotFound(name)
    return index  # type: ignore


def tag_key(org_id: int, name: str) -> str:
    index = indexer.resolve(org_id, name)  # type: ignore
    if index is None:
        raise MetricIndexNotFound(name)
    return f"tags[{index}]"


def tag_value(org_id: int, name: str) -> int:
    index = indexer.resolve(org_id, name)  # type: ignore
    if index is None:
        raise MetricIndexNotFound(name)
    return index  # type: ignore


def try_get_string_index(org_id: int, name: str) -> Optional[int]:
    return indexer.resolve(org_id, name)  # type: ignore


def reverse_tag_value(org_id: int, index: int) -> str:
    str_value = indexer.reverse_resolve(org_id, index)  # type: ignore
    # If the value can't be reversed it's very likely a real programming bug
    # instead of something to be caught down: We probably got back a value from
    # Snuba that's not in the indexer => partial data loss
    assert str_value is not None
    return str_value  # type: ignore


class MetricsReleaseHealthBackend(ReleaseHealthBackend):
    """Gets release health results from the metrics dataset"""

    def get_current_and_previous_crash_free_rates(
        self,
        project_ids: Sequence[int],
        current_start: datetime,
        current_end: datetime,
        previous_start: datetime,
        previous_end: datetime,
        rollup: int,
        org_id: Optional[int] = None,
    ) -> CurrentAndPreviousCrashFreeRates:
        if org_id is None:
            org_id = self._get_org_id(project_ids)

        projects_crash_free_rate_dict: CurrentAndPreviousCrashFreeRates = {
            prj: {"currentCrashFreeRate": None, "previousCrashFreeRate": None}
            for prj in project_ids
        }

        previous = self._get_crash_free_rate_data(
            org_id,
            project_ids,
            previous_start,
            previous_end,
            rollup,
        )

        for project_id, project_data in previous.items():
            projects_crash_free_rate_dict[project_id][
                "previousCrashFreeRate"
            ] = self._compute_crash_free_rate(project_data)

        current = self._get_crash_free_rate_data(
            org_id,
            project_ids,
            current_start,
            current_end,
            rollup,
        )

        for project_id, project_data in current.items():
            projects_crash_free_rate_dict[project_id][
                "currentCrashFreeRate"
            ] = self._compute_crash_free_rate(project_data)

        return projects_crash_free_rate_dict

    @staticmethod
    def _get_org_id(project_ids: Sequence[int]) -> int:
        projects = Project.objects.get_many_from_cache(project_ids)
        org_ids: Set[int] = {project.organization_id for project in projects}
        if len(org_ids) != 1:
            raise ValueError("Expected projects to be from the same organization")

        return org_ids.pop()

    @staticmethod
    def _get_crash_free_rate_data(
        org_id: int,
        project_ids: Sequence[int],
        start: datetime,
        end: datetime,
        rollup: int,
    ) -> Dict[int, Dict[str, float]]:

        data: Dict[int, Dict[str, float]] = {}

        session_status = tag_key(org_id, "session.status")

        count_query = Query(
            dataset=Dataset.Metrics.value,
            match=Entity(EntityKey.MetricsCounters.value),
            select=[Column("value")],
            where=[
                Condition(Column("org_id"), Op.EQ, org_id),
                Condition(Column("project_id"), Op.IN, project_ids),
                Condition(Column("metric_id"), Op.EQ, metric_id(org_id, "session")),
                Condition(Column("timestamp"), Op.GTE, start),
                Condition(Column("timestamp"), Op.LT, end),
            ],
            groupby=[
                Column("project_id"),
                Column(session_status),
            ],
            granularity=Granularity(rollup),
        )

        count_data = raw_snql_query(
            count_query, referrer="release_health.metrics.get_crash_free_data", use_cache=False
        )["data"]

        for row in count_data:
            project_data = data.setdefault(row["project_id"], {})
            tag_value = reverse_tag_value(org_id, row[session_status])
            project_data[tag_value] = row["value"]

        return data

    @staticmethod
    def _compute_crash_free_rate(data: Dict[str, float]) -> Optional[float]:
        total_session_count = data.get("init", 0)
        crash_count = data.get("crashed", 0)

        if total_session_count == 0:
            return None

        crash_free_rate = 1.0 - (crash_count / total_session_count)

        # If crash count is larger than total session count for some reason
        crash_free_rate = 100 * max(0.0, crash_free_rate)

        return crash_free_rate

    def get_release_adoption(
        self,
        project_releases: Sequence[Tuple[ProjectId, ReleaseName]],
        environments: Optional[Sequence[EnvironmentName]] = None,
        now: Optional[datetime] = None,
        org_id: Optional[OrganizationId] = None,
    ) -> ReleasesAdoption:
        project_ids = list({x[0] for x in project_releases})
        if org_id is None:
            org_id = self._get_org_id(project_ids)

        if now is None:
            now = datetime.now(pytz.utc)

        return self._get_release_adoption_impl(
            now, org_id, project_releases, project_ids, environments
        )

    @staticmethod
    def _get_release_adoption_impl(
        now: datetime,
        org_id: int,
        project_releases: Sequence[Tuple[ProjectId, ReleaseName]],
        project_ids: Sequence[ProjectId],
        environments: Optional[Sequence[EnvironmentName]] = None,
    ) -> ReleasesAdoption:
        start = now - timedelta(days=1)

        def _get_common_where(total: bool) -> List[Union[BooleanCondition, Condition]]:
            where_common: List[Union[BooleanCondition, Condition]] = [
                Condition(Column("org_id"), Op.EQ, org_id),
                Condition(Column("project_id"), Op.IN, project_ids),
                Condition(Column("timestamp"), Op.GTE, start),
                Condition(Column("timestamp"), Op.LT, now),
                Condition(
                    Column(tag_key(org_id, "session.status")), Op.EQ, tag_value(org_id, "init")
                ),
            ]

            if environments is not None:
                environment_tag_values = []

                for environment in environments:
                    value = indexer.resolve(org_id, environment)  # type: ignore
                    if value is not None:
                        environment_tag_values.append(value)

                where_common.append(
                    Condition(Column(tag_key(org_id, "environment")), Op.IN, environment_tag_values)
                )

            if not total:
                release_tag_values = []

                for _, release in project_releases:
                    value = indexer.resolve(org_id, release)  # type: ignore
                    if value is not None:
                        # We should not append the value if it hasn't been
                        # observed before.
                        release_tag_values.append(value)

                where_common.append(
                    Condition(Column(tag_key(org_id, "release")), Op.IN, release_tag_values)
                )

            return where_common

        def _get_common_groupby(total: bool) -> List[SelectableExpression]:
            if total:
                return [Column("project_id")]
            else:
                return [Column("project_id"), Column(tag_key(org_id, "release"))]

        def _convert_results(data: Any, total: bool) -> Dict[Any, int]:
            if total:
                return {x["project_id"]: x["value"] for x in data}
            else:
                release_tag = tag_key(org_id, "release")
                return {(x["project_id"], x[release_tag]): x["value"] for x in data}

        def _count_sessions(total: bool, referrer: str) -> Dict[Any, int]:
            query = Query(
                dataset=Dataset.Metrics.value,
                match=Entity(EntityKey.MetricsCounters.value),
                select=[Column("value")],
                where=_get_common_where(total)
                + [
                    Condition(Column("metric_id"), Op.EQ, metric_id(org_id, "session")),
                ],
                groupby=_get_common_groupby(total),
            )

            return _convert_results(
                raw_snql_query(
                    query,
                    referrer=referrer,
                    use_cache=False,
                )["data"],
                total=total,
            )

        def _count_users(total: bool, referrer: str) -> Dict[Any, int]:
            query = Query(
                dataset=Dataset.Metrics.value,
                match=Entity(EntityKey.MetricsSets.value),
                select=[Column("value")],
                where=_get_common_where(total)
                + [
                    Condition(Column("metric_id"), Op.EQ, metric_id(org_id, "user")),
                ],
                groupby=_get_common_groupby(total),
            )

            return _convert_results(
                raw_snql_query(
                    query,
                    referrer=referrer,
                    use_cache=False,
                )["data"],
                total=total,
            )

        # XXX(markus): Four queries are quite horrible for this... the old code
        # sufficed with two. From what I understand, ClickHouse would have to
        # gain a function uniqCombined64MergeIf, i.e. a conditional variant of
        # what we already use.
        #
        # Alternatively we may want to use a threadpool here to send the
        # queries in parallel.

        # NOTE: referrers are spelled out as single static string literal so
        # S&S folks can search for it more easily. No string formatting
        # business please!

        # Count of sessions/users for given list of environments and timerange, per-project
        sessions_per_project: Dict[int, int] = _count_sessions(
            total=True, referrer="release_health.metrics.get_release_adoption.total_sessions"
        )
        users_per_project: Dict[int, int] = _count_users(
            total=True, referrer="release_health.metrics.get_release_adoption.total_users"
        )

        # Count of sessions/users for given list of environments and timerange AND GIVEN RELEASES, per-project
        sessions_per_release: Dict[Tuple[int, int], int] = _count_sessions(
            total=False, referrer="release_health.metrics.get_release_adoption.releases_sessions"
        )
        users_per_release: Dict[Tuple[int, int], int] = _count_users(
            total=False, referrer="release_health.metrics.get_release_adoption.releases_users"
        )

        rv = {}

        for project_id, release in project_releases:
            release_tag_value = indexer.resolve(org_id, release)  # type: ignore
            if release_tag_value is None:
                # Don't emit empty releases -- for exact compatibility with
                # sessions table backend.
                continue

            release_sessions = sessions_per_release.get((project_id, release_tag_value))
            release_users = users_per_release.get((project_id, release_tag_value))

            total_sessions = sessions_per_project.get(project_id)
            total_users = users_per_project.get(project_id)

            adoption: ReleaseAdoption = {
                "adoption": float(release_users) / total_users * 100
                if release_users and total_users
                else None,
                "sessions_adoption": float(release_sessions) / total_sessions * 100
                if release_sessions and total_sessions
                else None,
                "users_24h": release_users,
                "sessions_24h": release_sessions,
                "project_users_24h": total_users,
                "project_sessions_24h": total_sessions,
            }

            rv[project_id, release] = adoption

        return rv

    def get_release_sessions_time_bounds(
        self,
        project_id: ProjectId,
        release: ReleaseName,
        org_id: OrganizationId,
        environments: Optional[Sequence[EnvironmentName]] = None,
    ) -> ReleaseSessionsTimeBounds:
        select: List[SelectableExpression] = [
            Function("min", [Column("timestamp")], "min"),
            Function("max", [Column("timestamp")], "max"),
        ]

        try:
            where: List[Union[BooleanCondition, Condition]] = [
                Condition(Column("org_id"), Op.EQ, org_id),
                Condition(Column("project_id"), Op.EQ, project_id),
                Condition(Column(tag_key(org_id, "release")), Op.EQ, tag_value(org_id, release)),
                Condition(Column("timestamp"), Op.GTE, datetime.min),
                Condition(Column("timestamp"), Op.LT, datetime.now(pytz.utc)),
            ]

            if environments is not None:
                env_filter = get_tag_values_list(org_id, environments)
                if not env_filter:
                    raise MetricIndexNotFound()

                where.append(Condition(Column(tag_key(org_id, "environment")), Op.IN, env_filter))
        except MetricIndexNotFound:
            # Some filter condition can't be constructed and therefore can't be
            # satisfied.
            #
            # Ignore return type because of https://github.com/python/mypy/issues/8533
            return {"sessions_lower_bound": None, "sessions_upper_bound": None}  # type: ignore

        # XXX(markus): We know that this combination of queries is not fully
        # equivalent to the sessions-table based backend. Example:
        #
        # 1. Session sid=x is started with timestamp started=n
        # 2. Same sid=x is updated with new payload with timestamp started=n - 1
        #
        # Old sessions backend would return [n - 1 ; n - 1] as range.
        # New metrics backend would return [n ; n - 1] as range.
        #
        # We don't yet know if this case is relevant. Session's started
        # timestamp shouldn't really change as session status is updated
        # though.

        try:
            # Take care of initial values for session.started by querying the
            # init counter. This should take care of most cases on its own.
            init_sessions_query = Query(
                dataset=Dataset.Metrics.value,
                match=Entity(EntityKey.MetricsCounters.value),
                select=select,
                where=where
                + [
                    Condition(Column("metric_id"), Op.EQ, metric_id(org_id, "session")),
                    Condition(
                        Column(tag_key(org_id, "session.status")), Op.EQ, tag_value(org_id, "init")
                    ),
                ],
            )

            rows = raw_snql_query(
                init_sessions_query,
                referrer="release_health.metrics.get_release_sessions_time_bounds.init_sessions",
                use_cache=False,
            )["data"]
        except MetricIndexNotFound:
            rows = []

        try:
            # Take care of potential timestamp updates by looking at the metric
            # for session duration, which is emitted once a session is closed ("terminal state")
            #
            # There is a testcase checked in that tests specifically for a
            # session update that lowers session.started. We don't know if that
            # testcase matters particularly.
            terminal_sessions_query = Query(
                dataset=Dataset.Metrics.value,
                match=Entity(EntityKey.MetricsDistributions.value),
                select=select,
                where=where
                + [
                    Condition(Column("metric_id"), Op.EQ, metric_id(org_id, "session.duration")),
                ],
            )
            rows.extend(
                raw_snql_query(
                    terminal_sessions_query,
                    referrer="release_health.metrics.get_release_sessions_time_bounds.terminal_sessions",
                    use_cache=False,
                )["data"]
            )
        except MetricIndexNotFound:
            pass

        # This check is added because if there are no sessions found, then the
        # aggregations query return both the sessions_lower_bound and the
        # sessions_upper_bound as `0` timestamp and we do not want that behaviour
        # by default
        # P.S. To avoid confusion the `0` timestamp which is '1970-01-01 00:00:00'
        # is rendered as '0000-00-00 00:00:00' in clickhouse shell
        formatted_unix_start_time = datetime.utcfromtimestamp(0).strftime("%Y-%m-%dT%H:%M:%S+00:00")

        lower_bound: Optional[str] = None
        upper_bound: Optional[str] = None

        for row in rows:
            if set(row.values()) == {formatted_unix_start_time}:
                continue
            if lower_bound is None or row["min"] < lower_bound:
                lower_bound = row["min"]
            if upper_bound is None or row["max"] > upper_bound:
                upper_bound = row["max"]

        if lower_bound is None or upper_bound is None:
            return {"sessions_lower_bound": None, "sessions_upper_bound": None}  # type: ignore

        def iso_format_snuba_datetime(date: str) -> str:
            return datetime.strptime(date, "%Y-%m-%dT%H:%M:%S+00:00").isoformat()[:19] + "Z"

        return {  # type: ignore
            "sessions_lower_bound": iso_format_snuba_datetime(lower_bound),
            "sessions_upper_bound": iso_format_snuba_datetime(upper_bound),
        }

    def check_has_health_data(
        self, projects_list: Sequence[ProjectOrRelease]
    ) -> Set[ProjectOrRelease]:
        now = datetime.now(pytz.utc)
        start = now - timedelta(days=3)

        projects_list = list(projects_list)

        if len(projects_list) == 0:
            return set()

        includes_releases = isinstance(projects_list[0], tuple)

        if includes_releases:
            project_ids: List[ProjectId] = [x[0] for x in projects_list]  # type: ignore
        else:
            project_ids = projects_list  # type: ignore

        org_id = self._get_org_id(project_ids)

        where_clause = [
            Condition(Column("org_id"), Op.EQ, org_id),
            Condition(Column("project_id"), Op.IN, project_ids),
            Condition(Column("metric_id"), Op.EQ, metric_id(org_id, "session")),
            Condition(Column("timestamp"), Op.GTE, start),
            Condition(Column("timestamp"), Op.LT, now),
        ]

        if includes_releases:
            releases = [x[1] for x in projects_list]  # type: ignore
            release_column_name = tag_key(org_id, "release")
            releases_ids = get_tag_values_list(org_id, releases)
            where_clause.append(Condition(Column(release_column_name), Op.IN, releases_ids))
            column_names = ["project_id", release_column_name]

        else:
            column_names = ["project_id"]

        def extract_row_info_func(
            include_releases: bool,
        ) -> Callable[[Mapping[str, Union[int, str]]], ProjectOrRelease]:
            def f(row: Mapping[str, Union[int, str]]) -> ProjectOrRelease:
                if include_releases:
                    return row["project_id"], reverse_tag_value(org_id, row.get(release_column_name))  # type: ignore
                else:
                    return row["project_id"]  # type: ignore

            return f

        extract_row_info = extract_row_info_func(includes_releases)

        query_cols = [Column(column_name) for column_name in column_names]
        group_by_clause = query_cols

        query = Query(
            dataset=Dataset.Metrics.value,
            match=Entity(EntityKey.MetricsCounters.value),
            select=query_cols,
            where=where_clause,
            groupby=group_by_clause,
        )

        result = raw_snql_query(
            query, referrer="release_health.metrics.check_has_health_data", use_cache=False
        )

        return {extract_row_info(row) for row in result["data"]}

    def check_releases_have_health_data(
        self,
        organization_id: OrganizationId,
        project_ids: Sequence[ProjectId],
        release_versions: Sequence[ReleaseName],
        start: datetime,
        end: datetime,
    ) -> Set[ReleaseName]:

        release_column_name = tag_key(organization_id, "release")
        releases_ids = [
            release_id
            for release_id in [
                try_get_string_index(organization_id, release) for release in release_versions
            ]
            if release_id is not None
        ]
        query = Query(
            dataset=Dataset.Metrics.value,
            match=Entity("metrics_counters"),
            select=[Column(release_column_name)],
            where=[
                Condition(Column("org_id"), Op.EQ, organization_id),
                Condition(Column("project_id"), Op.IN, project_ids),
                Condition(Column("metric_id"), Op.EQ, metric_id(organization_id, "session")),
                Condition(Column(release_column_name), Op.IN, releases_ids),
                Condition(Column("timestamp"), Op.GTE, start),
                Condition(Column("timestamp"), Op.LT, end),
            ],
            groupby=[Column(release_column_name)],
        )

        result = raw_snql_query(
            query,
            referrer="release_health.metrics.check_releases_have_health_data",
            use_cache=False,
        )

        def extract_row_info(row: Mapping[str, Union[OrganizationId, str]]) -> ReleaseName:
            return reverse_tag_value(organization_id, row.get(release_column_name))  # type: ignore

        return {extract_row_info(row) for row in result["data"]}

<<<<<<< HEAD
    def _get_crash_free_breakdown_fn(
        self,
        org_id: int,
        project_id: ProjectId,
        release: ReleaseName,
        start: datetime,
        environments: Optional[Sequence[EnvironmentName]] = None,
    ) -> Callable[[datetime], CrashFreeBreakdown]:
        def generate_defaults(end: datetime) -> CrashFreeBreakdown:
            """Function to use if querying snuba is not necessary"""
            return {
                "crash_free_sessions": None,
                "crash_free_users": None,
                "date": end,
                "total_sessions": 0,
                "total_users": 0,
            }

        # 1) Get required string indexes
        try:
            release_key = tag_key(org_id, "release")
            release_value = tag_value(org_id, release)
            environment_key = tag_key(org_id, "environment")
            status_key = tag_key(org_id, "session.status")
        except MetricIndexNotFound:
            # No need to query snuba if any of these is missing
            return generate_defaults

        environment_values = None
        if environments is not None:
            environment_values = get_tag_values_list(org_id, environments)

        if environment_values == []:
            # No need to query snuba with an empty list
            return generate_defaults

        status_init = tag_value(org_id, "init")
        status_crashed = tag_value(org_id, "crashed")

        conditions = [
            Condition(Column("org_id"), Op.EQ, org_id),
            Condition(Column("project_id"), Op.EQ, project_id),
            Condition(Column(release_key), Op.EQ, release_value),
            Condition(Column("timestamp"), Op.GTE, start),
            Condition(Column(status_key), Op.IN, [status_init, status_crashed]),
        ]
        if environment_values is not None:
            conditions.append(Condition(Column(environment_key), Op.IN, environment_values))

        def query_stats(end: datetime) -> CrashFreeBreakdown:
            def _get_data(entity_key: EntityKey, metric_name: str) -> Tuple[int, int]:
                total = 0
                crashed = 0
                metric_id = try_get_string_index(org_id, metric_name)
                if metric_id is not None:
                    where = conditions + [
                        Condition(Column("metric_id"), Op.EQ, metric_id),
                        Condition(Column("timestamp"), Op.LT, end),
                    ]
                    data = raw_snql_query(
                        Query(
                            dataset=Dataset.Metrics.value,
                            match=Entity(entity_key.value),
                            select=[Column("value")],
                            where=where,
                            groupby=[Column(status_key)],
                        ),
                        referrer="release_health.metrics.crash-free-breakdown.session",
                    )["data"]
                    for row in data:
                        if row[status_key] == status_init:
                            total = int(row["value"])
                        elif row[status_key] == status_crashed:
                            crashed = int(row["value"])

                return total, crashed

            sessions_total, sessions_crashed = _get_data(EntityKey.MetricsCounters, "session")
            users_total, users_crashed = _get_data(EntityKey.MetricsSets, "user")

            return {
                "date": end,
                "total_users": users_total,
                "crash_free_users": 100 - users_crashed / float(users_total) * 100
                if users_total
                else None,
                "total_sessions": sessions_total,
                "crash_free_sessions": 100 - sessions_crashed / float(sessions_total) * 100
                if sessions_total
                else None,
            }

        return query_stats

    def get_crash_free_breakdown(
        self,
        project_id: ProjectId,
        release: ReleaseName,
        start: datetime,
        environments: Optional[Sequence[EnvironmentName]] = None,
    ) -> Sequence[CrashFreeBreakdown]:

        org_id = self._get_org_id([project_id])

        now = datetime.now(pytz.utc)
        query_fn = self._get_crash_free_breakdown_fn(
            org_id, project_id, release, start, environments
        )

        last: Optional[datetime] = None
        rv = []
        for offset in (
            timedelta(days=1),
            timedelta(days=2),
            timedelta(days=7),
            timedelta(days=14),
            timedelta(days=30),
        ):
            try:
                end = start + offset
                if end > now:
                    if last is None or (end - last).days > 1:
                        rv.append(query_fn(now))
                    break
                rv.append(query_fn(end))
                last = end
            except QueryOutsideRetentionError:
                # cannot query for these
                pass

        return rv
=======
    def get_changed_project_release_model_adoptions(
        self,
        project_ids: Sequence[ProjectId],
    ) -> Sequence[ProjectRelease]:

        now = datetime.now(pytz.utc)
        start = now - timedelta(days=3)

        projects_ids = list(project_ids)

        if len(projects_ids) == 0:
            return []

        org_id = self._get_org_id(project_ids)
        release_column_name = tag_key(org_id, "release")

        query_cols = [Column("project_id"), Column(release_column_name)]
        group_by = query_cols

        where_clause = [
            Condition(Column("org_id"), Op.EQ, org_id),
            Condition(Column("project_id"), Op.IN, project_ids),
            Condition(Column("metric_id"), Op.EQ, metric_id(org_id, "session")),
            Condition(Column("timestamp"), Op.GTE, start),
            Condition(Column("timestamp"), Op.LT, now),
        ]

        query = Query(
            dataset=Dataset.Metrics.value,
            match=Entity("metrics_counters"),
            select=query_cols,
            where=where_clause,
            groupby=group_by,
        )
        result = raw_snql_query(
            query,
            referrer="release_health.metrics.get_changed_project_release_model_adoptions",
            use_cache=False,
        )

        def extract_row_info(row: Mapping[str, Union[OrganizationId, str]]) -> ProjectRelease:
            return row.get("project_id"), reverse_tag_value(org_id, row.get(release_column_name))  # type: ignore

        return [extract_row_info(row) for row in result["data"]]

    def get_oldest_health_data_for_releases(
        self,
        project_releases: Sequence[ProjectRelease],
    ) -> Mapping[ProjectRelease, str]:

        now = datetime.now(pytz.utc)
        start = now - timedelta(days=90)

        project_ids: List[ProjectId] = [x[0] for x in project_releases]
        org_id = self._get_org_id(project_ids)
        release_column_name = tag_key(org_id, "release")
        releases = [x[1] for x in project_releases]
        releases_ids = [
            release_id
            for release_id in [try_get_tag_value(org_id, release) for release in releases]
            if release_id is not None
        ]

        query_cols = [
            Column("project_id"),
            Column(release_column_name),
            Function("min", [Column("bucketed_time")], "oldest"),
        ]

        group_by = [
            Column("project_id"),
            Column(release_column_name),
        ]

        where_clause = [
            Condition(Column("org_id"), Op.EQ, org_id),
            Condition(Column("project_id"), Op.IN, project_ids),
            Condition(Column("metric_id"), Op.EQ, metric_id(org_id, "session")),
            Condition(Column("timestamp"), Op.GTE, start),
            Condition(Column("timestamp"), Op.LT, now),
            Condition(Column(release_column_name), Op.IN, releases_ids),
        ]

        query = Query(
            dataset=Dataset.Metrics.value,
            match=Entity("metrics_counters"),
            select=query_cols,
            where=where_clause,
            groupby=group_by,
            granularity=Granularity(3600),
        )
        rows = raw_snql_query(
            query,
            referrer="release_health.metrics.get_oldest_health_data_for_releases",
            use_cache=False,
        )["data"]

        result = {}

        for row in rows:
            result[row["project_id"], reverse_tag_value(org_id, row[release_column_name])] = row[
                "oldest"
            ]

        return result
>>>>>>> a16d96e8
<|MERGE_RESOLUTION|>--- conflicted
+++ resolved
@@ -603,7 +603,6 @@
 
         return {extract_row_info(row) for row in result["data"]}
 
-<<<<<<< HEAD
     def _get_crash_free_breakdown_fn(
         self,
         org_id: int,
@@ -735,7 +734,7 @@
                 pass
 
         return rv
-=======
+
     def get_changed_project_release_model_adoptions(
         self,
         project_ids: Sequence[ProjectId],
@@ -795,7 +794,7 @@
         releases = [x[1] for x in project_releases]
         releases_ids = [
             release_id
-            for release_id in [try_get_tag_value(org_id, release) for release in releases]
+            for release_id in [try_get_string_index(org_id, release) for release in releases]
             if release_id is not None
         ]
 
@@ -840,5 +839,4 @@
                 "oldest"
             ]
 
-        return result
->>>>>>> a16d96e8
+        return result