--- conflicted
+++ resolved
@@ -20,12 +20,7 @@
     ReleaseSessionsTimeBounds,
 )
 from sentry.sentry_metrics import indexer
-<<<<<<< HEAD
-from sentry.sentry_metrics.indexer.base import UseCase
 from sentry.snuba.dataset import Dataset, EntityKey
-=======
-from sentry.snuba.dataset import Dataset
->>>>>>> 25988d0c
 from sentry.utils.snuba import raw_snql_query
 
 
@@ -34,38 +29,23 @@
 
 
 def metric_id(org_id: int, name: str) -> int:
-<<<<<<< HEAD
-    index = indexer.resolve(org_id, UseCase.TAG_KEY, name)  # type: ignore
+    index = indexer.resolve(org_id, name)  # type: ignore
     if index is None:
         raise MetricIndexNotFound(name)
-=======
+    return index  # type: ignore
+
+
+def tag_key(org_id: int, name: str) -> str:
     index = indexer.resolve(org_id, name)  # type: ignore
-    assert index is not None  # TODO: assert too strong?
->>>>>>> 25988d0c
-    return index  # type: ignore
-
-
-def tag_key(org_id: int, name: str) -> str:
-<<<<<<< HEAD
-    index = indexer.resolve(org_id, UseCase.TAG_KEY, name)  # type: ignore
     if index is None:
         raise MetricIndexNotFound(name)
-=======
+    return f"tags[{index}]"
+
+
+def tag_value(org_id: int, name: str) -> int:
     index = indexer.resolve(org_id, name)  # type: ignore
-    assert index is not None
->>>>>>> 25988d0c
-    return f"tags[{index}]"
-
-
-def tag_value(org_id: int, name: str) -> int:
-<<<<<<< HEAD
-    index = indexer.resolve(org_id, UseCase.TAG_VALUE, name)  # type: ignore
     if index is None:
         raise MetricIndexNotFound(name)
-=======
-    index = indexer.resolve(org_id, name)  # type: ignore
-    assert index is not None
->>>>>>> 25988d0c
     return index  # type: ignore
 
 
@@ -74,14 +54,10 @@
 
 
 def reverse_tag_value(org_id: int, index: int) -> str:
-<<<<<<< HEAD
-    str_value = indexer.reverse_resolve(org_id, UseCase.TAG_VALUE, index)  # type: ignore
+    str_value = indexer.reverse_resolve(org_id, index)  # type: ignore
     # If the value can't be reversed it's very likely a real programming bug
     # instead of something to be caught down: We probably got back a value from
     # Snuba that's not in the indexer => partial data loss
-=======
-    str_value = indexer.reverse_resolve(org_id, index)  # type: ignore
->>>>>>> 25988d0c
     assert str_value is not None
     return str_value  # type: ignore
 
