from collections import defaultdict
from datetime import datetime, timedelta
from typing import Any, Callable, Dict, List, Mapping, Optional, Sequence, Set, Tuple, Union

import pytz
from snuba_sdk import Column, Condition, Entity, Function, Op, Query
from snuba_sdk.expressions import Granularity
from snuba_sdk.query import SelectableExpression

from sentry.models import Environment
from sentry.models.project import Project
from sentry.release_health.base import (
    CrashFreeBreakdown,
    CurrentAndPreviousCrashFreeRates,
    EnvironmentName,
    OrganizationId,
    OverviewStat,
    ProjectId,
    ProjectOrRelease,
    ProjectRelease,
    ProjectReleaseSessionStats,
    ProjectReleaseUserStats,
    ReleaseAdoption,
    ReleaseHealthBackend,
    ReleaseHealthOverview,
    ReleaseName,
    ReleasesAdoption,
    ReleaseSessionsTimeBounds,
    SessionsQueryResult,
    StatsPeriod,
)
from sentry.release_health.metrics_sessions_v2 import run_sessions_query
from sentry.sentry_metrics import indexer
from sentry.snuba.dataset import Dataset, EntityKey
from sentry.snuba.sessions import _make_stats, get_rollup_starts_and_buckets, parse_snuba_datetime
from sentry.snuba.sessions_v2 import QueryDefinition
from sentry.utils.dates import to_datetime, to_timestamp
from sentry.utils.snuba import QueryOutsideRetentionError, raw_snql_query

SMALLEST_METRICS_BUCKET = 10


class MetricIndexNotFound(Exception):
    pass


def get_tag_values_list(org_id: int, values: Sequence[str]) -> Sequence[int]:
    return [x for x in [try_get_string_index(org_id, x) for x in values] if x is not None]


def metric_id(org_id: int, name: str) -> int:
    index = indexer.resolve(name)  # type: ignore
    if index is None:
        raise MetricIndexNotFound(name)
    return index  # type: ignore


def tag_key(org_id: int, name: str) -> str:
    index = indexer.resolve(name)  # type: ignore
    if index is None:
        raise MetricIndexNotFound(name)
    return f"tags[{index}]"


def tag_value(org_id: int, name: str) -> int:
    index = indexer.resolve(name)  # type: ignore
    if index is None:
        raise MetricIndexNotFound(name)
    return index  # type: ignore


def try_get_string_index(org_id: int, name: str) -> Optional[int]:
    return indexer.resolve(name)  # type: ignore


def reverse_tag_value(org_id: int, index: int) -> str:
    str_value = indexer.reverse_resolve(index)  # type: ignore
    # If the value can't be reversed it's very likely a real programming bug
    # instead of something to be caught down: We probably got back a value from
    # Snuba that's not in the indexer => partial data loss
    assert str_value is not None
    return str_value  # type: ignore


def filter_projects_by_project_release(project_releases: Sequence[ProjectRelease]) -> Condition:
    return Condition(Column("project_id"), Op.IN, list(x for x, _ in project_releases))


def filter_releases_by_project_release(
    org_id: int, project_releases: Sequence[ProjectRelease]
) -> Condition:
    return Condition(
        Column(tag_key(org_id, "release")),
        Op.IN,
        get_tag_values_list(org_id, [x for _, x in project_releases]),
    )


def _model_environment_ids_to_environment_names(
    environment_ids: Sequence[int],
) -> Mapping[int, Optional[str]]:
    """
    Maps Environment Model ids to the environment name
    Note: this does a Db lookup
    """
    empty_string_to_none: Callable[[Any], Optional[Any]] = lambda v: None if v == "" else v
    id_to_name: Mapping[int, Optional[str]] = {
        k: empty_string_to_none(v)
        for k, v in Environment.objects.filter(id__in=environment_ids).values_list("id", "name")
    }
    return defaultdict(lambda: None, id_to_name)


class MetricsReleaseHealthBackend(ReleaseHealthBackend):
    """Gets release health results from the metrics dataset"""

    def get_current_and_previous_crash_free_rates(
        self,
        project_ids: Sequence[int],
        current_start: datetime,
        current_end: datetime,
        previous_start: datetime,
        previous_end: datetime,
        rollup: int,
        org_id: Optional[int] = None,
    ) -> CurrentAndPreviousCrashFreeRates:
        if org_id is None:
            org_id = self._get_org_id(project_ids)

        projects_crash_free_rate_dict: CurrentAndPreviousCrashFreeRates = {
            prj: {"currentCrashFreeRate": None, "previousCrashFreeRate": None}
            for prj in project_ids
        }

        previous = self._get_crash_free_rate_data(
            org_id,
            project_ids,
            previous_start,
            previous_end,
            rollup,
        )

        for project_id, project_data in previous.items():
            projects_crash_free_rate_dict[project_id][
                "previousCrashFreeRate"
            ] = self._compute_crash_free_rate(project_data)

        current = self._get_crash_free_rate_data(
            org_id,
            project_ids,
            current_start,
            current_end,
            rollup,
        )

        for project_id, project_data in current.items():
            projects_crash_free_rate_dict[project_id][
                "currentCrashFreeRate"
            ] = self._compute_crash_free_rate(project_data)

        return projects_crash_free_rate_dict

    @staticmethod
    def _get_org_id(project_ids: Sequence[int]) -> int:
        projects = Project.objects.get_many_from_cache(project_ids)
        org_ids: Set[int] = {project.organization_id for project in projects}
        if len(org_ids) != 1:
            raise ValueError("Expected projects to be from the same organization")

        return org_ids.pop()

    @staticmethod
    def _get_crash_free_rate_data(
        org_id: int,
        project_ids: Sequence[int],
        start: datetime,
        end: datetime,
        rollup: int,
    ) -> Dict[int, Dict[str, float]]:

        data: Dict[int, Dict[str, float]] = {}

        session_status = tag_key(org_id, "session.status")

        count_query = Query(
            dataset=Dataset.Metrics.value,
            match=Entity(EntityKey.MetricsCounters.value),
            select=[Column("value")],
            where=[
                Condition(Column("org_id"), Op.EQ, org_id),
                Condition(Column("project_id"), Op.IN, project_ids),
                Condition(Column("metric_id"), Op.EQ, metric_id(org_id, "session")),
                Condition(Column("timestamp"), Op.GTE, start),
                Condition(Column("timestamp"), Op.LT, end),
            ],
            groupby=[
                Column("project_id"),
                Column(session_status),
            ],
            granularity=Granularity(rollup),
        )

        count_data = raw_snql_query(
            count_query, referrer="release_health.metrics.get_crash_free_data", use_cache=False
        )["data"]

        for row in count_data:
            project_data = data.setdefault(row["project_id"], {})
            tag_value = reverse_tag_value(org_id, row[session_status])
            project_data[tag_value] = row["value"]

        return data

    @staticmethod
    def _compute_crash_free_rate(data: Dict[str, float]) -> Optional[float]:
        total_session_count = data.get("init", 0)
        crash_count = data.get("crashed", 0)

        if total_session_count == 0:
            return None

        crash_free_rate = 1.0 - (crash_count / total_session_count)

        # If crash count is larger than total session count for some reason
        crash_free_rate = 100 * max(0.0, crash_free_rate)

        return crash_free_rate

    def get_release_adoption(
        self,
        project_releases: Sequence[ProjectRelease],
        environments: Optional[Sequence[EnvironmentName]] = None,
        now: Optional[datetime] = None,
        org_id: Optional[OrganizationId] = None,
    ) -> ReleasesAdoption:
        project_ids = list({x[0] for x in project_releases})
        if org_id is None:
            org_id = self._get_org_id(project_ids)

        if now is None:
            now = datetime.now(pytz.utc)

        return self._get_release_adoption_impl(now, org_id, project_releases, environments)

    @staticmethod
    def _get_release_adoption_impl(
        now: datetime,
        org_id: int,
        project_releases: Sequence[ProjectRelease],
        environments: Optional[Sequence[EnvironmentName]] = None,
    ) -> ReleasesAdoption:
        start = now - timedelta(days=1)

        def _get_common_where(total: bool) -> List[Condition]:
            where_common: List[Condition] = [
                Condition(Column("org_id"), Op.EQ, org_id),
                filter_projects_by_project_release(project_releases),
                Condition(Column("timestamp"), Op.GTE, start),
                Condition(Column("timestamp"), Op.LT, now),
                Condition(
                    Column(tag_key(org_id, "session.status")), Op.EQ, tag_value(org_id, "init")
                ),
            ]

            if environments is not None:
                where_common.append(
                    Condition(
                        Column(tag_key(org_id, "environment")),
                        Op.IN,
                        get_tag_values_list(org_id, environments),
                    )
                )

            if not total:
                where_common.append(filter_releases_by_project_release(org_id, project_releases))

            return where_common

        def _get_common_groupby(total: bool) -> List[SelectableExpression]:
            if total:
                return [Column("project_id")]
            else:
                return [Column("project_id"), Column(tag_key(org_id, "release"))]

        def _convert_results(data: Any, total: bool) -> Dict[Any, int]:
            if total:
                return {x["project_id"]: x["value"] for x in data}
            else:
                release_tag = tag_key(org_id, "release")
                return {(x["project_id"], x[release_tag]): x["value"] for x in data}

        def _count_sessions(total: bool, referrer: str) -> Dict[Any, int]:
            query = Query(
                dataset=Dataset.Metrics.value,
                match=Entity(EntityKey.MetricsCounters.value),
                select=[Column("value")],
                where=_get_common_where(total)
                + [
                    Condition(Column("metric_id"), Op.EQ, metric_id(org_id, "session")),
                ],
                groupby=_get_common_groupby(total),
            )

            return _convert_results(
                raw_snql_query(
                    query,
                    referrer=referrer,
                    use_cache=False,
                )["data"],
                total=total,
            )

        def _count_users(total: bool, referrer: str) -> Dict[Any, int]:
            query = Query(
                dataset=Dataset.Metrics.value,
                match=Entity(EntityKey.MetricsSets.value),
                select=[Column("value")],
                where=_get_common_where(total)
                + [
                    Condition(Column("metric_id"), Op.EQ, metric_id(org_id, "user")),
                ],
                groupby=_get_common_groupby(total),
            )

            return _convert_results(
                raw_snql_query(
                    query,
                    referrer=referrer,
                    use_cache=False,
                )["data"],
                total=total,
            )

        # XXX(markus): Four queries are quite horrible for this... the old code
        # sufficed with two. From what I understand, ClickHouse would have to
        # gain a function uniqCombined64MergeIf, i.e. a conditional variant of
        # what we already use.
        #
        # Alternatively we may want to use a threadpool here to send the
        # queries in parallel.

        # NOTE: referrers are spelled out as single static string literal so
        # S&S folks can search for it more easily. No string formatting
        # business please!

        # Count of sessions/users for given list of environments and timerange, per-project
        sessions_per_project: Dict[int, int] = _count_sessions(
            total=True, referrer="release_health.metrics.get_release_adoption.total_sessions"
        )
        users_per_project: Dict[int, int] = _count_users(
            total=True, referrer="release_health.metrics.get_release_adoption.total_users"
        )

        # Count of sessions/users for given list of environments and timerange AND GIVEN RELEASES, per-project
        sessions_per_release: Dict[Tuple[int, int], int] = _count_sessions(
            total=False, referrer="release_health.metrics.get_release_adoption.releases_sessions"
        )
        users_per_release: Dict[Tuple[int, int], int] = _count_users(
            total=False, referrer="release_health.metrics.get_release_adoption.releases_users"
        )

        rv = {}

        for project_id, release in project_releases:
            release_tag_value = indexer.resolve(release)  # type: ignore
            if release_tag_value is None:
                # Don't emit empty releases -- for exact compatibility with
                # sessions table backend.
                continue

            release_sessions = sessions_per_release.get((project_id, release_tag_value))
            release_users = users_per_release.get((project_id, release_tag_value))

            total_sessions = sessions_per_project.get(project_id)
            total_users = users_per_project.get(project_id)

            adoption: ReleaseAdoption = {
                "adoption": float(release_users) / total_users * 100
                if release_users and total_users
                else None,
                "sessions_adoption": float(release_sessions) / total_sessions * 100
                if release_sessions and total_sessions
                else None,
                "users_24h": release_users,
                "sessions_24h": release_sessions,
                "project_users_24h": total_users,
                "project_sessions_24h": total_sessions,
            }

            rv[project_id, release] = adoption

        return rv

    def run_sessions_query(
        self,
        org_id: int,
        query: QueryDefinition,
        span_op: str,
    ) -> SessionsQueryResult:

        return run_sessions_query(org_id, query, span_op)

    def get_release_sessions_time_bounds(
        self,
        project_id: ProjectId,
        release: ReleaseName,
        org_id: OrganizationId,
        environments: Optional[Sequence[EnvironmentName]] = None,
    ) -> ReleaseSessionsTimeBounds:
        select: List[SelectableExpression] = [
            Function("min", [Column("timestamp")], "min"),
            Function("max", [Column("timestamp")], "max"),
        ]

        try:
            where: List[Condition] = [
                Condition(Column("org_id"), Op.EQ, org_id),
                Condition(Column("project_id"), Op.EQ, project_id),
                Condition(Column(tag_key(org_id, "release")), Op.EQ, tag_value(org_id, release)),
                Condition(Column("timestamp"), Op.GTE, datetime.min),
                Condition(Column("timestamp"), Op.LT, datetime.now(pytz.utc)),
            ]

            if environments is not None:
                env_filter = get_tag_values_list(org_id, environments)
                if not env_filter:
                    raise MetricIndexNotFound()

                where.append(Condition(Column(tag_key(org_id, "environment")), Op.IN, env_filter))
        except MetricIndexNotFound:
            # Some filter condition can't be constructed and therefore can't be
            # satisfied.
            #
            # Ignore return type because of https://github.com/python/mypy/issues/8533
            return {"sessions_lower_bound": None, "sessions_upper_bound": None}  # type: ignore

        # XXX(markus): We know that this combination of queries is not fully
        # equivalent to the sessions-table based backend. Example:
        #
        # 1. Session sid=x is started with timestamp started=n
        # 2. Same sid=x is updated with new payload with timestamp started=n - 1
        #
        # Old sessions backend would return [n - 1 ; n - 1] as range.
        # New metrics backend would return [n ; n - 1] as range.
        #
        # We don't yet know if this case is relevant. Session's started
        # timestamp shouldn't really change as session status is updated
        # though.

        try:
            # Take care of initial values for session.started by querying the
            # init counter. This should take care of most cases on its own.
            init_sessions_query = Query(
                dataset=Dataset.Metrics.value,
                match=Entity(EntityKey.MetricsCounters.value),
                select=select,
                where=where
                + [
                    Condition(Column("metric_id"), Op.EQ, metric_id(org_id, "session")),
                    Condition(
                        Column(tag_key(org_id, "session.status")), Op.EQ, tag_value(org_id, "init")
                    ),
                ],
            )

            rows = raw_snql_query(
                init_sessions_query,
                referrer="release_health.metrics.get_release_sessions_time_bounds.init_sessions",
                use_cache=False,
            )["data"]
        except MetricIndexNotFound:
            rows = []

        try:
            # Take care of potential timestamp updates by looking at the metric
            # for session duration, which is emitted once a session is closed ("terminal state")
            #
            # There is a testcase checked in that tests specifically for a
            # session update that lowers session.started. We don't know if that
            # testcase matters particularly.
            terminal_sessions_query = Query(
                dataset=Dataset.Metrics.value,
                match=Entity(EntityKey.MetricsDistributions.value),
                select=select,
                where=where
                + [
                    Condition(Column("metric_id"), Op.EQ, metric_id(org_id, "session.duration")),
                ],
            )
            rows.extend(
                raw_snql_query(
                    terminal_sessions_query,
                    referrer="release_health.metrics.get_release_sessions_time_bounds.terminal_sessions",
                    use_cache=False,
                )["data"]
            )
        except MetricIndexNotFound:
            pass

        # This check is added because if there are no sessions found, then the
        # aggregations query return both the sessions_lower_bound and the
        # sessions_upper_bound as `0` timestamp and we do not want that behaviour
        # by default
        # P.S. To avoid confusion the `0` timestamp which is '1970-01-01 00:00:00'
        # is rendered as '0000-00-00 00:00:00' in clickhouse shell
        formatted_unix_start_time = datetime.utcfromtimestamp(0).strftime("%Y-%m-%dT%H:%M:%S+00:00")

        lower_bound: Optional[str] = None
        upper_bound: Optional[str] = None

        for row in rows:
            if set(row.values()) == {formatted_unix_start_time}:
                continue
            if lower_bound is None or row["min"] < lower_bound:
                lower_bound = row["min"]
            if upper_bound is None or row["max"] > upper_bound:
                upper_bound = row["max"]

        if lower_bound is None or upper_bound is None:
            return {"sessions_lower_bound": None, "sessions_upper_bound": None}  # type: ignore

        def iso_format_snuba_datetime(date: str) -> str:
            return datetime.strptime(date, "%Y-%m-%dT%H:%M:%S+00:00").isoformat()[:19] + "Z"

        return {  # type: ignore
            "sessions_lower_bound": iso_format_snuba_datetime(lower_bound),
            "sessions_upper_bound": iso_format_snuba_datetime(upper_bound),
        }

    def check_has_health_data(
        self, projects_list: Sequence[ProjectOrRelease]
    ) -> Set[ProjectOrRelease]:
        now = datetime.now(pytz.utc)
        start = now - timedelta(days=3)

        projects_list = list(projects_list)

        if len(projects_list) == 0:
            return set()

        includes_releases = isinstance(projects_list[0], tuple)

        if includes_releases:
            project_ids: List[ProjectId] = [x[0] for x in projects_list]  # type: ignore
        else:
            project_ids = projects_list  # type: ignore

        org_id = self._get_org_id(project_ids)

        where_clause = [
            Condition(Column("org_id"), Op.EQ, org_id),
            Condition(Column("project_id"), Op.IN, project_ids),
            Condition(Column("metric_id"), Op.EQ, metric_id(org_id, "session")),
            Condition(Column("timestamp"), Op.GTE, start),
            Condition(Column("timestamp"), Op.LT, now),
        ]

        if includes_releases:
            releases = [x[1] for x in projects_list]  # type: ignore
            release_column_name = tag_key(org_id, "release")
            releases_ids = get_tag_values_list(org_id, releases)
            where_clause.append(Condition(Column(release_column_name), Op.IN, releases_ids))
            column_names = ["project_id", release_column_name]

        else:
            column_names = ["project_id"]

        def extract_row_info_func(
            include_releases: bool,
        ) -> Callable[[Mapping[str, Union[int, str]]], ProjectOrRelease]:
            def f(row: Mapping[str, Union[int, str]]) -> ProjectOrRelease:
                if include_releases:
                    return row["project_id"], reverse_tag_value(org_id, row.get(release_column_name))  # type: ignore
                else:
                    return row["project_id"]  # type: ignore

            return f

        extract_row_info = extract_row_info_func(includes_releases)

        query_cols = [Column(column_name) for column_name in column_names]
        group_by_clause = query_cols

        query = Query(
            dataset=Dataset.Metrics.value,
            match=Entity(EntityKey.MetricsCounters.value),
            select=query_cols,
            where=where_clause,
            groupby=group_by_clause,
        )

        result = raw_snql_query(
            query, referrer="release_health.metrics.check_has_health_data", use_cache=False
        )

        return {extract_row_info(row) for row in result["data"]}

    def check_releases_have_health_data(
        self,
        organization_id: OrganizationId,
        project_ids: Sequence[ProjectId],
        release_versions: Sequence[ReleaseName],
        start: datetime,
        end: datetime,
    ) -> Set[ReleaseName]:

        release_column_name = tag_key(organization_id, "release")
        releases_ids = get_tag_values_list(organization_id, release_versions)
        query = Query(
            dataset=Dataset.Metrics.value,
            match=Entity(EntityKey.MetricsCounters.value),
            select=[Column(release_column_name)],
            where=[
                Condition(Column("org_id"), Op.EQ, organization_id),
                Condition(Column("project_id"), Op.IN, project_ids),
                Condition(Column("metric_id"), Op.EQ, metric_id(organization_id, "session")),
                Condition(Column(release_column_name), Op.IN, releases_ids),
                Condition(Column("timestamp"), Op.GTE, start),
                Condition(Column("timestamp"), Op.LT, end),
            ],
            groupby=[Column(release_column_name)],
        )

        result = raw_snql_query(
            query,
            referrer="release_health.metrics.check_releases_have_health_data",
            use_cache=False,
        )

        def extract_row_info(row: Mapping[str, Union[OrganizationId, str]]) -> ReleaseName:
            return reverse_tag_value(organization_id, row.get(release_column_name))  # type: ignore

        return {extract_row_info(row) for row in result["data"]}

    @staticmethod
    def _get_session_duration_data_for_overview(
        where: List[Condition], org_id: int
    ) -> Mapping[Tuple[int, str], Any]:
        """
        Percentiles of session duration
        """
        rv_durations: Dict[Tuple[int, str], Any] = {}

        release_column_name = tag_key(org_id, "release")
        aggregates: List[SelectableExpression] = [
            Column(release_column_name),
            Column("project_id"),
        ]

        for row in raw_snql_query(
            Query(
                dataset=Dataset.Metrics.value,
                match=Entity(EntityKey.MetricsDistributions.value),
                select=aggregates + [Column("percentiles")],
                where=where
                + [
                    Condition(Column("metric_id"), Op.EQ, metric_id(org_id, "session.duration")),
                    Condition(
                        Column(tag_key(org_id, "session.status")),
                        Op.EQ,
                        tag_value(org_id, "exited"),
                    ),
                ],
                groupby=aggregates,
            ),
            referrer="release_health.metrics.get_session_duration_data_for_overview",
        )["data"]:
            # See https://github.com/getsentry/snuba/blob/8680523617e06979427bfa18c6b4b4e8bf86130f/snuba/datasets/entities/metrics.py#L184 for quantiles
            key = (row["project_id"], reverse_tag_value(org_id, row[release_column_name]))
            rv_durations[key] = {
                "duration_p50": row["percentiles"][0],
                "duration_p90": row["percentiles"][2],
            }

        return rv_durations

    @staticmethod
    def _get_errored_sessions_for_overview(
        where: List[Condition], org_id: int
    ) -> Mapping[Tuple[int, str], int]:
        """
        Count of errored sessions, incl fatal (abnormal, crashed) sessions
        """
        rv_errored_sessions: Dict[Tuple[int, str], int] = {}

        release_column_name = tag_key(org_id, "release")
        aggregates: List[SelectableExpression] = [
            Column(release_column_name),
            Column("project_id"),
        ]

        for row in raw_snql_query(
            Query(
                dataset=Dataset.Metrics.value,
                match=Entity(EntityKey.MetricsSets.value),
                select=aggregates + [Column("value")],
                where=where
                + [
                    Condition(Column("metric_id"), Op.EQ, metric_id(org_id, "session.error")),
                ],
                groupby=aggregates,
            ),
            referrer="release_health.metrics.get_errored_sessions_for_overview",
        )["data"]:
            key = row["project_id"], reverse_tag_value(org_id, row[release_column_name])
            rv_errored_sessions[key] = row["value"]

        return rv_errored_sessions

    @staticmethod
    def _get_session_by_status_for_overview(
        where: List[Condition], org_id: int
    ) -> Mapping[Tuple[int, str, str], int]:
        """
        Counts of init, abnormal and crashed sessions, purpose-built for overview
        """
        release_column_name = tag_key(org_id, "release")
        session_status_column_name = tag_key(org_id, "session.status")

        aggregates: List[SelectableExpression] = [
            Column(release_column_name),
            Column("project_id"),
            Column(session_status_column_name),
        ]

        rv_sessions: Dict[Tuple[int, str, str], int] = {}

        for row in raw_snql_query(
            Query(
                dataset=Dataset.Metrics.value,
                match=Entity(EntityKey.MetricsCounters.value),
                select=aggregates + [Column("value")],
                where=where
                + [
                    Condition(Column("metric_id"), Op.EQ, metric_id(org_id, "session")),
                    Condition(
                        Column(session_status_column_name),
                        Op.IN,
                        get_tag_values_list(org_id, ["abnormal", "crashed", "init"]),
                    ),
                ],
                groupby=aggregates,
            ),
            referrer="release_health.metrics.get_abnormal_and_crashed_sessions_for_overview",
        )["data"]:
            key = (
                row["project_id"],
                reverse_tag_value(org_id, row[release_column_name]),
                reverse_tag_value(org_id, row[session_status_column_name]),
            )
            rv_sessions[key] = row["value"]

        return rv_sessions

    @staticmethod
    def _get_users_and_crashed_users_for_overview(
        where: List[Condition], org_id: int
    ) -> Mapping[Tuple[int, str, str], int]:
        release_column_name = tag_key(org_id, "release")
        session_status_column_name = tag_key(org_id, "session.status")

        aggregates: List[SelectableExpression] = [
            Column(release_column_name),
            Column("project_id"),
            Column(session_status_column_name),
        ]

        # Count of users and crashed users
        rv_users: Dict[Tuple[int, str, str], int] = {}

        # Avoid mutating input parameters here
        select = aggregates + [Column("value")]
        where = where + [
            Condition(Column("metric_id"), Op.EQ, metric_id(org_id, "user")),
            Condition(
                Column(session_status_column_name),
                Op.IN,
                get_tag_values_list(org_id, ["crashed", "init"]),
            ),
        ]

        for row in raw_snql_query(
            Query(
                dataset=Dataset.Metrics.value,
                match=Entity(EntityKey.MetricsSets.value),
                select=select,
                where=where,
                groupby=aggregates,
            ),
            referrer="release_health.metrics.get_users_and_crashed_users_for_overview",
        )["data"]:
            key = (
                row["project_id"],
                reverse_tag_value(org_id, row[release_column_name]),
                reverse_tag_value(org_id, row[session_status_column_name]),
            )
            rv_users[key] = row["value"]

        return rv_users

    @staticmethod
    def _get_health_stats_for_overview(
        where: List[Condition],
        org_id: int,
        health_stats_period: StatsPeriod,
        stat: OverviewStat,
        now: datetime,
    ) -> Mapping[ProjectRelease, List[List[int]]]:
        release_column_name = tag_key(org_id, "release")
        session_status_column_name = tag_key(org_id, "session.status")
        session_init_tag_value = tag_value(org_id, "init")

        stats_rollup, stats_start, stats_buckets = get_rollup_starts_and_buckets(
            health_stats_period
        )

        aggregates: List[SelectableExpression] = [
            Column(release_column_name),
            Column("project_id"),
            Column("bucketed_time"),
        ]

        rv: Dict[ProjectRelease, List[List[int]]] = defaultdict(lambda: _make_stats(stats_start, stats_rollup, stats_buckets))  # type: ignore

        entity = {
            "users": EntityKey.MetricsSets.value,
            "sessions": EntityKey.MetricsCounters.value,
        }[stat]

        metric_name = metric_id(org_id, {"sessions": "session", "users": "user"}[stat])

        for row in raw_snql_query(
            Query(
                dataset=Dataset.Metrics.value,
                match=Entity(entity),
                select=aggregates + [Column("value")],
                where=where
                + [
                    Condition(Column("metric_id"), Op.EQ, metric_name),
                    Condition(Column("timestamp"), Op.GTE, stats_start),
                    Condition(Column("timestamp"), Op.LT, now),
                    Condition(
                        Column(session_status_column_name),
                        Op.EQ,
                        session_init_tag_value,
                    ),
                ],
                granularity=Granularity(stats_rollup),
                groupby=aggregates,
            ),
            referrer="release_health.metrics.get_health_stats_for_overview",
        )["data"]:
            time_bucket = int(
                (parse_snuba_datetime(row["bucketed_time"]) - stats_start).total_seconds()
                / stats_rollup
            )
            key = row["project_id"], reverse_tag_value(org_id, row[release_column_name])
            timeseries = rv[key]
            if time_bucket < len(timeseries):
                timeseries[time_bucket][1] = row["value"]

        return rv

    def get_release_health_data_overview(
        self,
        project_releases: Sequence[ProjectRelease],
        environments: Optional[Sequence[EnvironmentName]] = None,
        summary_stats_period: Optional[StatsPeriod] = None,
        health_stats_period: Optional[StatsPeriod] = None,
        stat: Optional[OverviewStat] = None,
    ) -> Mapping[ProjectRelease, ReleaseHealthOverview]:
        if stat is None:
            stat = "sessions"
        assert stat in ("sessions", "users")
        now = datetime.now(pytz.utc)
        _, summary_start, _ = get_rollup_starts_and_buckets(summary_stats_period or "24h")

        org_id = self._get_org_id([x for x, _ in project_releases])

        where: List[Condition] = [
            Condition(Column("org_id"), Op.EQ, org_id),
            filter_projects_by_project_release(project_releases),
            Condition(Column("timestamp"), Op.GTE, summary_start),
            Condition(Column("timestamp"), Op.LT, now),
        ]

        if environments is not None:
            where.append(
                Condition(
                    Column(tag_key(org_id, "environment")),
                    Op.IN,
                    get_tag_values_list(org_id, environments),
                )
            )

        if health_stats_period:
            health_stats_data = self._get_health_stats_for_overview(
                where, org_id, health_stats_period, stat, now
            )
        else:
            health_stats_data = {}

        rv_durations = self._get_session_duration_data_for_overview(where, org_id)
        rv_errored_sessions = self._get_errored_sessions_for_overview(where, org_id)
        rv_sessions = self._get_session_by_status_for_overview(where, org_id)
        rv_users = self._get_users_and_crashed_users_for_overview(where, org_id)

        # XXX: In order to be able to dual-read and compare results from both
        # old and new backend, this should really go back through the
        # release_health service instead of directly calling `self`. For now
        # that makes the entire backend too hard to test though.
        release_adoption = self.get_release_adoption(project_releases, environments)

        rv: Dict[ProjectRelease, ReleaseHealthOverview] = {}

        fetch_has_health_data_releases = set()

        default_adoption_info: ReleaseAdoption = {
            "adoption": None,
            "sessions_adoption": None,
            "users_24h": None,
            "project_users_24h": None,
            "sessions_24h": None,
            "project_sessions_24h": None,
        }

        for project_id, release in project_releases:
            adoption_info: ReleaseAdoption = (
                release_adoption.get((project_id, release)) or default_adoption_info
            )

            total_sessions = rv_sessions.get((project_id, release, "init"))

            total_users = rv_users.get((project_id, release, "init"))
            has_health_data = bool(total_sessions)

            # has_health_data is supposed to be irrespective of the currently
            # selected rollup window. Therefore we need to run another query
            # over 90d just to see if health data is available to compute
            # has_health_data correctly.
            if not has_health_data and summary_stats_period != "90d":
                fetch_has_health_data_releases.add((project_id, release))

            sessions_crashed = rv_sessions.get((project_id, release, "crashed"), 0)

            users_crashed = rv_users.get((project_id, release, "crashed"), 0)

            rv_row = rv[project_id, release] = {
                "adoption": adoption_info.get("adoption"),
                "sessions_adoption": adoption_info.get("sessions_adoption"),
                "total_users_24h": adoption_info.get("users_24h"),
                "total_project_users_24h": adoption_info.get("project_users_24h"),
                "total_sessions_24h": adoption_info.get("sessions_24h"),
                "total_project_sessions_24h": adoption_info.get("project_sessions_24h"),
                "total_sessions": total_sessions,
                "total_users": total_users,
                "has_health_data": has_health_data,
                "sessions_crashed": sessions_crashed,
                "crash_free_users": (
                    100 - users_crashed / total_users * 100 if total_users else None
                ),
                "crash_free_sessions": (
                    100 - sessions_crashed / float(total_sessions) * 100 if total_sessions else None
                ),
                "sessions_errored": max(
                    0,
                    rv_errored_sessions.get((project_id, release), 0)
                    - sessions_crashed
                    - rv_sessions.get((project_id, release, "abnormal"), 0),
                ),
                "duration_p50": None,
                "duration_p90": None,
            }

            durations = rv_durations.get((project_id, release))
            if durations:
                rv_row.update(durations)

            if health_stats_period:
                rv_row["stats"] = {health_stats_period: health_stats_data[project_id, release]}

        if fetch_has_health_data_releases:
            has_health_data = self.check_has_health_data(fetch_has_health_data_releases)  # type: ignore

            for key in fetch_has_health_data_releases:
                rv[key]["has_health_data"] = key in has_health_data  # type: ignore

        return rv

    def _get_crash_free_breakdown_fn(
        self,
        org_id: int,
        project_id: ProjectId,
        release: ReleaseName,
        start: datetime,
        environments: Optional[Sequence[EnvironmentName]] = None,
    ) -> Callable[[datetime], CrashFreeBreakdown]:
        def generate_defaults(end: datetime) -> CrashFreeBreakdown:
            """Function to use if querying snuba is not necessary"""
            return {
                "crash_free_sessions": None,
                "crash_free_users": None,
                "date": end,
                "total_sessions": 0,
                "total_users": 0,
            }

        # 1) Get required string indexes
        try:
            release_key = tag_key(org_id, "release")
            release_value = tag_value(org_id, release)
            environment_key = tag_key(org_id, "environment")
            status_key = tag_key(org_id, "session.status")
        except MetricIndexNotFound:
            # No need to query snuba if any of these is missing
            return generate_defaults

        environment_values = None
        if environments is not None:
            environment_values = get_tag_values_list(org_id, environments)

        if environment_values == []:
            # No need to query snuba with an empty list
            return generate_defaults

        status_init = try_get_string_index(org_id, "init")
        status_crashed = try_get_string_index(org_id, "crashed")

        conditions = [
            Condition(Column("org_id"), Op.EQ, org_id),
            Condition(Column("project_id"), Op.EQ, project_id),
            Condition(Column(release_key), Op.EQ, release_value),
            Condition(Column("timestamp"), Op.GTE, start),
            Condition(Column(status_key), Op.IN, [status_init, status_crashed]),
        ]
        if environment_values is not None:
            conditions.append(Condition(Column(environment_key), Op.IN, environment_values))

        def query_stats(end: datetime) -> CrashFreeBreakdown:
            def _get_data(entity_key: EntityKey, metric_name: str) -> Tuple[int, int]:
                total = 0
                crashed = 0
                metric_id = try_get_string_index(org_id, metric_name)
                if metric_id is not None:
                    where = conditions + [
                        Condition(Column("metric_id"), Op.EQ, metric_id),
                        Condition(Column("timestamp"), Op.LT, end),
                    ]
                    data = raw_snql_query(
                        Query(
                            dataset=Dataset.Metrics.value,
                            match=Entity(entity_key.value),
                            select=[Column("value")],
                            where=where,
                            groupby=[Column(status_key)],
                        ),
                        referrer="release_health.metrics.crash-free-breakdown.session",
                    )["data"]
                    for row in data:
                        if row[status_key] == status_init:
                            total = int(row["value"])
                        elif row[status_key] == status_crashed:
                            crashed = int(row["value"])

                return total, crashed

            sessions_total, sessions_crashed = _get_data(EntityKey.MetricsCounters, "session")
            users_total, users_crashed = _get_data(EntityKey.MetricsSets, "user")

            return {
                "date": end,
                "total_users": users_total,
                "crash_free_users": 100 - users_crashed / float(users_total) * 100
                if users_total
                else None,
                "total_sessions": sessions_total,
                "crash_free_sessions": 100 - sessions_crashed / float(sessions_total) * 100
                if sessions_total
                else None,
            }

        return query_stats

    def get_crash_free_breakdown(
        self,
        project_id: ProjectId,
        release: ReleaseName,
        start: datetime,
        environments: Optional[Sequence[EnvironmentName]] = None,
    ) -> Sequence[CrashFreeBreakdown]:

        org_id = self._get_org_id([project_id])

        now = datetime.now(pytz.utc)
        query_fn = self._get_crash_free_breakdown_fn(
            org_id, project_id, release, start, environments
        )

        last: Optional[datetime] = None
        rv = []
        for offset in (
            timedelta(days=1),
            timedelta(days=2),
            timedelta(days=7),
            timedelta(days=14),
            timedelta(days=30),
        ):
            try:
                end = start + offset
                if end > now:
                    if last is None or (end - last).days > 1:
                        rv.append(query_fn(now))
                    break
                rv.append(query_fn(end))
                last = end
            except QueryOutsideRetentionError:
                # cannot query for these
                pass

        return rv

    def get_changed_project_release_model_adoptions(
        self,
        project_ids: Sequence[ProjectId],
    ) -> Sequence[ProjectRelease]:

        now = datetime.now(pytz.utc)
        start = now - timedelta(days=3)

        project_ids = list(project_ids)

        if len(project_ids) == 0:
            return []

        org_id = self._get_org_id(project_ids)
        release_column_name = tag_key(org_id, "release")

        query_cols = [Column("project_id"), Column(release_column_name)]
        group_by = query_cols

        where_clause = [
            Condition(Column("org_id"), Op.EQ, org_id),
            Condition(Column("project_id"), Op.IN, project_ids),
            Condition(Column("metric_id"), Op.EQ, metric_id(org_id, "session")),
            Condition(Column("timestamp"), Op.GTE, start),
            Condition(Column("timestamp"), Op.LT, now),
        ]

        query = Query(
            dataset=Dataset.Metrics.value,
            match=Entity(EntityKey.MetricsCounters.value),
            select=query_cols,
            where=where_clause,
            groupby=group_by,
        )
        result = raw_snql_query(
            query,
            referrer="release_health.metrics.get_changed_project_release_model_adoptions",
            use_cache=False,
        )

        def extract_row_info(row: Mapping[str, Union[OrganizationId, str]]) -> ProjectRelease:
            return row.get("project_id"), reverse_tag_value(org_id, row.get(release_column_name))  # type: ignore

        return [extract_row_info(row) for row in result["data"]]

    def get_oldest_health_data_for_releases(
        self,
        project_releases: Sequence[ProjectRelease],
    ) -> Mapping[ProjectRelease, str]:

        now = datetime.now(pytz.utc)
        start = now - timedelta(days=90)

        project_ids: List[ProjectId] = [x[0] for x in project_releases]
        org_id = self._get_org_id(project_ids)
        release_column_name = tag_key(org_id, "release")
        releases = [x[1] for x in project_releases]
        releases_ids = [
            release_id
            for release_id in [try_get_string_index(org_id, release) for release in releases]
            if release_id is not None
        ]

        query_cols = [
            Column("project_id"),
            Column(release_column_name),
            Function("min", [Column("bucketed_time")], "oldest"),
        ]

        group_by = [
            Column("project_id"),
            Column(release_column_name),
        ]

        where_clause = [
            Condition(Column("org_id"), Op.EQ, org_id),
            Condition(Column("project_id"), Op.IN, project_ids),
            Condition(Column("metric_id"), Op.EQ, metric_id(org_id, "session")),
            Condition(Column("timestamp"), Op.GTE, start),
            Condition(Column("timestamp"), Op.LT, now),
            Condition(Column(release_column_name), Op.IN, releases_ids),
        ]

        query = Query(
            dataset=Dataset.Metrics.value,
            match=Entity(EntityKey.MetricsCounters.value),
            select=query_cols,
            where=where_clause,
            groupby=group_by,
            granularity=Granularity(3600),
        )
        rows = raw_snql_query(
            query,
            referrer="release_health.metrics.get_oldest_health_data_for_releases",
            use_cache=False,
        )["data"]

        result = {}

        for row in rows:
            result[row["project_id"], reverse_tag_value(org_id, row[release_column_name])] = row[
                "oldest"
            ]

        return result

    def get_project_releases_count(
        self,
        organization_id: OrganizationId,
        project_ids: Sequence[ProjectId],
        scope: str,
        stats_period: Optional[str] = None,
        environments: Optional[Sequence[EnvironmentName]] = None,
    ) -> int:

        if stats_period is None:
            stats_period = "24h"

        # Special rule that we support sorting by the last 24h only.
        if scope.endswith("_24h"):
            stats_period = "24h"

        granularity, stats_start, _ = get_rollup_starts_and_buckets(stats_period)
        where = [
            Condition(Column("timestamp"), Op.GTE, stats_start),
            Condition(Column("timestamp"), Op.LT, datetime.now()),
            Condition(Column("project_id"), Op.IN, project_ids),
            Condition(Column("org_id"), Op.EQ, organization_id),
        ]

        try:
            release_column_name = tag_key(organization_id, "release")
        except MetricIndexNotFound:
            return 0

        if environments is not None:
            try:
                environment_column_name = tag_key(organization_id, "environment")
            except MetricIndexNotFound:
                return 0

            environment_values = get_tag_values_list(organization_id, environments)
            where.append(Condition(Column(environment_column_name), Op.IN, environment_values))

        having = []

        # Filter out releases with zero users when sorting by either `users` or `crash_free_users`
        if scope in ["users", "crash_free_users"]:
            having.append(Condition(Column("value"), Op.GT, 0))
            match = Entity(EntityKey.MetricsSets.value)
        else:
            match = Entity(EntityKey.MetricsCounters.value)

        query_columns = [
            Function(
                "uniqExact", [Column(release_column_name), Column("project_id")], alias="count"
            )
        ]

        query = Query(
            dataset=Dataset.Metrics.value,
            match=match,
            select=query_columns,
            where=where,
            having=having,
            granularity=Granularity(granularity),
        )

        rows = raw_snql_query(query, referrer="release_health.metrics.get_project_releases_count")[
            "data"
        ]

        ret_val: int = rows[0]["count"] if rows else 0
        return ret_val

<<<<<<< HEAD
    def get_project_release_stats(
        self,
        project_id: ProjectId,
        release: ReleaseName,
        stat: OverviewStat,
        rollup: int,
        start: datetime,
        end: datetime,
        environments: Optional[Sequence[EnvironmentName]] = None,
    ) -> Union[ProjectReleaseUserStats, ProjectReleaseSessionStats]:
        assert stat in ("users", "sessions")

        org_id = self._get_org_id([project_id])

        # since snuba end queries are exclusive of the time and we're bucketing to
        # 10 seconds, we need to round to the next 10 seconds since snuba is
        # exclusive on the end.
        end = to_datetime(
            (to_timestamp(end) // SMALLEST_METRICS_BUCKET + 1) * SMALLEST_METRICS_BUCKET
        )

        where = [
            Condition(Column("project_id"), Op.EQ, project_id),
            Condition(Column(tag_key(org_id, "release")), Op.EQ, release),
        ]

        if environments is not None:
            where.append(
                Condition(
                    Column(tag_key(org_id, "environment")),
                    Op.IN,
                    get_tag_values_list(org_id, environments),
                )
            )

        buckets = int((end - start).total_seconds() / rollup)
        stats = _make_stats(start, rollup, buckets, default=None)

        # Due to the nature of the probabilistic data structures some
        # subtractions can become negative.  As such we're making sure a number
        # never goes below zero to avoid confusion.

        totals = {
            stat: 0,
            stat + "_healthy": 0,
            stat + "_crashed": 0,
            stat + "_abnormal": 0,
            stat + "_errored": 0,
        }

        raise NotImplementedError()
=======
    def get_project_sessions_count(
        self,
        project_id: ProjectId,
        rollup: int,  # rollup in seconds
        start: datetime,
        end: datetime,
        environment_id: Optional[int] = None,
    ) -> int:

        org_id = self._get_org_id([project_id])
        columns = [Column("value")]

        try:
            status_key = tag_key(org_id, "session.status")
            status_init = tag_value(org_id, "init")
        except MetricIndexNotFound:
            return 0

        where_clause = [
            Condition(Column("org_id"), Op.EQ, org_id),
            Condition(Column("project_id"), Op.EQ, project_id),
            Condition(Column("metric_id"), Op.EQ, metric_id(org_id, "session")),
            Condition(Column("timestamp"), Op.GTE, start),
            Condition(Column("timestamp"), Op.LT, end),
            Condition(Column(status_key), Op.EQ, status_init),
        ]

        if environment_id is not None:
            # convert the PosgreSQL environmentID into the clickhouse string index
            # for the environment name
            env_names = _model_environment_ids_to_environment_names([environment_id])
            env_name = env_names[environment_id]
            if env_name is None:
                return 0  # could not find the requested environment

            try:
                snuba_env_id = tag_value(org_id, env_name)
                env_id = tag_key(org_id, "environment")
            except MetricIndexNotFound:
                return 0

            where_clause.append(Condition(Column(env_id), Op.EQ, snuba_env_id))

        query = Query(
            dataset=Dataset.Metrics.value,
            match=Entity(EntityKey.MetricsCounters.value),
            select=columns,
            where=where_clause,
            granularity=Granularity(rollup),
        )

        rows = raw_snql_query(query, referrer="release_health.metrics.get_project_sessions_count")[
            "data"
        ]

        ret_val: int = rows[0]["value"] if rows else 0
        return ret_val
>>>>>>> 05194d66
<|MERGE_RESOLUTION|>--- conflicted
+++ resolved
@@ -1294,7 +1294,6 @@
         ret_val: int = rows[0]["count"] if rows else 0
         return ret_val
 
-<<<<<<< HEAD
     def get_project_release_stats(
         self,
         project_id: ProjectId,
@@ -1346,7 +1345,7 @@
         }
 
         raise NotImplementedError()
-=======
+
     def get_project_sessions_count(
         self,
         project_id: ProjectId,
@@ -1403,5 +1402,4 @@
         ]
 
         ret_val: int = rows[0]["value"] if rows else 0
-        return ret_val
->>>>>>> 05194d66
+        return ret_val