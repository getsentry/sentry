from collections import defaultdict
from datetime import datetime, timedelta
from typing import Any, Callable, Dict, List, Mapping, Optional, Sequence, Set, Tuple, Union

import pytz
<<<<<<< HEAD
from snuba_sdk import (
    BooleanCondition,
    Column,
    Condition,
    Direction,
    Entity,
    Function,
    Op,
    OrderBy,
    Query,
)
from snuba_sdk.expressions import Granularity, Limit, Offset
=======
from snuba_sdk import Column, Condition, Entity, Function, Op, Query
from snuba_sdk.expressions import Granularity
>>>>>>> 4547e968
from snuba_sdk.query import SelectableExpression

from sentry.models import Environment
from sentry.models.project import Project
from sentry.release_health.base import (
    CrashFreeBreakdown,
    CurrentAndPreviousCrashFreeRates,
    EnvironmentName,
    OrganizationId,
    OverviewStat,
    ProjectId,
    ProjectOrRelease,
    ProjectRelease,
    ReleaseAdoption,
    ReleaseHealthBackend,
    ReleaseHealthOverview,
    ReleaseName,
    ReleasesAdoption,
    ReleaseSessionsTimeBounds,
    SessionsQueryResult,
    StatsPeriod,
)
from sentry.release_health.metrics_sessions_v2 import run_sessions_query
from sentry.sentry_metrics import indexer
from sentry.snuba.dataset import Dataset, EntityKey
<<<<<<< HEAD
from sentry.snuba.sessions import get_rollup_starts_and_buckets
=======
from sentry.snuba.sessions import _make_stats, get_rollup_starts_and_buckets, parse_snuba_datetime
from sentry.snuba.sessions_v2 import QueryDefinition
>>>>>>> 4547e968
from sentry.utils.snuba import QueryOutsideRetentionError, raw_snql_query


class MetricIndexNotFound(Exception):
    pass


def get_tag_values_list(org_id: int, values: Sequence[str]) -> Sequence[int]:
    return [x for x in [try_get_string_index(org_id, x) for x in values] if x is not None]


def metric_id(org_id: int, name: str) -> int:
    index = indexer.resolve(name)  # type: ignore
    if index is None:
        raise MetricIndexNotFound(name)
    return index  # type: ignore


def tag_key(org_id: int, name: str) -> str:
    index = indexer.resolve(name)  # type: ignore
    if index is None:
        raise MetricIndexNotFound(name)
    return f"tags[{index}]"


def tag_value(org_id: int, name: str) -> int:
    index = indexer.resolve(name)  # type: ignore
    if index is None:
        raise MetricIndexNotFound(name)
    return index  # type: ignore


def try_get_string_index(org_id: int, name: str) -> Optional[int]:
    return indexer.resolve(name)  # type: ignore


def reverse_tag_value(org_id: int, index: int) -> str:
    str_value = indexer.reverse_resolve(index)  # type: ignore
    # If the value can't be reversed it's very likely a real programming bug
    # instead of something to be caught down: We probably got back a value from
    # Snuba that's not in the indexer => partial data loss
    assert str_value is not None
    return str_value  # type: ignore


def filter_projects_by_project_release(project_releases: Sequence[ProjectRelease]) -> Condition:
    return Condition(Column("project_id"), Op.IN, list(x for x, _ in project_releases))


def filter_releases_by_project_release(
    org_id: int, project_releases: Sequence[ProjectRelease]
) -> Condition:
    return Condition(
        Column(tag_key(org_id, "release")),
        Op.IN,
        get_tag_values_list(org_id, [x for _, x in project_releases]),
    )


def _model_environment_ids_to_environment_names(
    environment_ids: Sequence[int],
) -> Mapping[int, Optional[str]]:
    """
    Maps Environment Model ids to the environment name
    Note: this does a Db lookup
    """
    empty_string_to_none: Callable[[Any], Optional[Any]] = lambda v: None if v == "" else v
    id_to_name: Mapping[int, Optional[str]] = {
        k: empty_string_to_none(v)
        for k, v in Environment.objects.filter(id__in=environment_ids).values_list("id", "name")
    }
    return defaultdict(lambda: None, id_to_name)


class MetricsReleaseHealthBackend(ReleaseHealthBackend):
    """Gets release health results from the metrics dataset"""

    def get_current_and_previous_crash_free_rates(
        self,
        project_ids: Sequence[int],
        current_start: datetime,
        current_end: datetime,
        previous_start: datetime,
        previous_end: datetime,
        rollup: int,
        org_id: Optional[int] = None,
    ) -> CurrentAndPreviousCrashFreeRates:
        if org_id is None:
            org_id = self._get_org_id(project_ids)

        projects_crash_free_rate_dict: CurrentAndPreviousCrashFreeRates = {
            prj: {"currentCrashFreeRate": None, "previousCrashFreeRate": None}
            for prj in project_ids
        }

        previous = self._get_crash_free_rate_data(
            org_id,
            project_ids,
            previous_start,
            previous_end,
            rollup,
        )

        for project_id, project_data in previous.items():
            projects_crash_free_rate_dict[project_id][
                "previousCrashFreeRate"
            ] = self._compute_crash_free_rate(project_data)

        current = self._get_crash_free_rate_data(
            org_id,
            project_ids,
            current_start,
            current_end,
            rollup,
        )

        for project_id, project_data in current.items():
            projects_crash_free_rate_dict[project_id][
                "currentCrashFreeRate"
            ] = self._compute_crash_free_rate(project_data)

        return projects_crash_free_rate_dict

    @staticmethod
    def _get_org_id(project_ids: Sequence[int]) -> int:
        projects = Project.objects.get_many_from_cache(project_ids)
        org_ids: Set[int] = {project.organization_id for project in projects}
        if len(org_ids) != 1:
            raise ValueError("Expected projects to be from the same organization")

        return org_ids.pop()

    @staticmethod
    def _get_crash_free_rate_data(
        org_id: int,
        project_ids: Sequence[int],
        start: datetime,
        end: datetime,
        rollup: int,
    ) -> Dict[int, Dict[str, float]]:

        data: Dict[int, Dict[str, float]] = {}

        session_status = tag_key(org_id, "session.status")

        count_query = Query(
            dataset=Dataset.Metrics.value,
            match=Entity(EntityKey.MetricsCounters.value),
            select=[Column("value")],
            where=[
                Condition(Column("org_id"), Op.EQ, org_id),
                Condition(Column("project_id"), Op.IN, project_ids),
                Condition(Column("metric_id"), Op.EQ, metric_id(org_id, "session")),
                Condition(Column("timestamp"), Op.GTE, start),
                Condition(Column("timestamp"), Op.LT, end),
            ],
            groupby=[
                Column("project_id"),
                Column(session_status),
            ],
            granularity=Granularity(rollup),
        )

        count_data = raw_snql_query(
            count_query, referrer="release_health.metrics.get_crash_free_data", use_cache=False
        )["data"]

        for row in count_data:
            project_data = data.setdefault(row["project_id"], {})
            tag_value = reverse_tag_value(org_id, row[session_status])
            project_data[tag_value] = row["value"]

        return data

    @staticmethod
    def _compute_crash_free_rate(data: Dict[str, float]) -> Optional[float]:
        total_session_count = data.get("init", 0)
        crash_count = data.get("crashed", 0)

        if total_session_count == 0:
            return None

        crash_free_rate = 1.0 - (crash_count / total_session_count)

        # If crash count is larger than total session count for some reason
        crash_free_rate = 100 * max(0.0, crash_free_rate)

        return crash_free_rate

    def get_release_adoption(
        self,
        project_releases: Sequence[ProjectRelease],
        environments: Optional[Sequence[EnvironmentName]] = None,
        now: Optional[datetime] = None,
        org_id: Optional[OrganizationId] = None,
    ) -> ReleasesAdoption:
        project_ids = list({x[0] for x in project_releases})
        if org_id is None:
            org_id = self._get_org_id(project_ids)

        if now is None:
            now = datetime.now(pytz.utc)

        return self._get_release_adoption_impl(now, org_id, project_releases, environments)

    @staticmethod
    def _get_release_adoption_impl(
        now: datetime,
        org_id: int,
        project_releases: Sequence[ProjectRelease],
        environments: Optional[Sequence[EnvironmentName]] = None,
    ) -> ReleasesAdoption:
        start = now - timedelta(days=1)

        def _get_common_where(total: bool) -> List[Condition]:
            where_common: List[Condition] = [
                Condition(Column("org_id"), Op.EQ, org_id),
                filter_projects_by_project_release(project_releases),
                Condition(Column("timestamp"), Op.GTE, start),
                Condition(Column("timestamp"), Op.LT, now),
                Condition(
                    Column(tag_key(org_id, "session.status")), Op.EQ, tag_value(org_id, "init")
                ),
            ]

            if environments is not None:
                where_common.append(
                    Condition(
                        Column(tag_key(org_id, "environment")),
                        Op.IN,
                        get_tag_values_list(org_id, environments),
                    )
                )

            if not total:
                where_common.append(filter_releases_by_project_release(org_id, project_releases))

            return where_common

        def _get_common_groupby(total: bool) -> List[SelectableExpression]:
            if total:
                return [Column("project_id")]
            else:
                return [Column("project_id"), Column(tag_key(org_id, "release"))]

        def _convert_results(data: Any, total: bool) -> Dict[Any, int]:
            if total:
                return {x["project_id"]: x["value"] for x in data}
            else:
                release_tag = tag_key(org_id, "release")
                return {(x["project_id"], x[release_tag]): x["value"] for x in data}

        def _count_sessions(total: bool, referrer: str) -> Dict[Any, int]:
            query = Query(
                dataset=Dataset.Metrics.value,
                match=Entity(EntityKey.MetricsCounters.value),
                select=[Column("value")],
                where=_get_common_where(total)
                + [
                    Condition(Column("metric_id"), Op.EQ, metric_id(org_id, "session")),
                ],
                groupby=_get_common_groupby(total),
            )

            return _convert_results(
                raw_snql_query(
                    query,
                    referrer=referrer,
                    use_cache=False,
                )["data"],
                total=total,
            )

        def _count_users(total: bool, referrer: str) -> Dict[Any, int]:
            query = Query(
                dataset=Dataset.Metrics.value,
                match=Entity(EntityKey.MetricsSets.value),
                select=[Column("value")],
                where=_get_common_where(total)
                + [
                    Condition(Column("metric_id"), Op.EQ, metric_id(org_id, "user")),
                ],
                groupby=_get_common_groupby(total),
            )

            return _convert_results(
                raw_snql_query(
                    query,
                    referrer=referrer,
                    use_cache=False,
                )["data"],
                total=total,
            )

        # XXX(markus): Four queries are quite horrible for this... the old code
        # sufficed with two. From what I understand, ClickHouse would have to
        # gain a function uniqCombined64MergeIf, i.e. a conditional variant of
        # what we already use.
        #
        # Alternatively we may want to use a threadpool here to send the
        # queries in parallel.

        # NOTE: referrers are spelled out as single static string literal so
        # S&S folks can search for it more easily. No string formatting
        # business please!

        # Count of sessions/users for given list of environments and timerange, per-project
        sessions_per_project: Dict[int, int] = _count_sessions(
            total=True, referrer="release_health.metrics.get_release_adoption.total_sessions"
        )
        users_per_project: Dict[int, int] = _count_users(
            total=True, referrer="release_health.metrics.get_release_adoption.total_users"
        )

        # Count of sessions/users for given list of environments and timerange AND GIVEN RELEASES, per-project
        sessions_per_release: Dict[Tuple[int, int], int] = _count_sessions(
            total=False, referrer="release_health.metrics.get_release_adoption.releases_sessions"
        )
        users_per_release: Dict[Tuple[int, int], int] = _count_users(
            total=False, referrer="release_health.metrics.get_release_adoption.releases_users"
        )

        rv = {}

        for project_id, release in project_releases:
            release_tag_value = indexer.resolve(release)  # type: ignore
            if release_tag_value is None:
                # Don't emit empty releases -- for exact compatibility with
                # sessions table backend.
                continue

            release_sessions = sessions_per_release.get((project_id, release_tag_value))
            release_users = users_per_release.get((project_id, release_tag_value))

            total_sessions = sessions_per_project.get(project_id)
            total_users = users_per_project.get(project_id)

            adoption: ReleaseAdoption = {
                "adoption": float(release_users) / total_users * 100
                if release_users and total_users
                else None,
                "sessions_adoption": float(release_sessions) / total_sessions * 100
                if release_sessions and total_sessions
                else None,
                "users_24h": release_users,
                "sessions_24h": release_sessions,
                "project_users_24h": total_users,
                "project_sessions_24h": total_sessions,
            }

            rv[project_id, release] = adoption

        return rv

    def run_sessions_query(
        self,
        org_id: int,
        query: QueryDefinition,
        span_op: str,
    ) -> SessionsQueryResult:

        return run_sessions_query(org_id, query, span_op)

    def get_release_sessions_time_bounds(
        self,
        project_id: ProjectId,
        release: ReleaseName,
        org_id: OrganizationId,
        environments: Optional[Sequence[EnvironmentName]] = None,
    ) -> ReleaseSessionsTimeBounds:
        select: List[SelectableExpression] = [
            Function("min", [Column("timestamp")], "min"),
            Function("max", [Column("timestamp")], "max"),
        ]

        try:
            where: List[Condition] = [
                Condition(Column("org_id"), Op.EQ, org_id),
                Condition(Column("project_id"), Op.EQ, project_id),
                Condition(Column(tag_key(org_id, "release")), Op.EQ, tag_value(org_id, release)),
                Condition(Column("timestamp"), Op.GTE, datetime.min),
                Condition(Column("timestamp"), Op.LT, datetime.now(pytz.utc)),
            ]

            if environments is not None:
                env_filter = get_tag_values_list(org_id, environments)
                if not env_filter:
                    raise MetricIndexNotFound()

                where.append(Condition(Column(tag_key(org_id, "environment")), Op.IN, env_filter))
        except MetricIndexNotFound:
            # Some filter condition can't be constructed and therefore can't be
            # satisfied.
            #
            # Ignore return type because of https://github.com/python/mypy/issues/8533
            return {"sessions_lower_bound": None, "sessions_upper_bound": None}  # type: ignore

        # XXX(markus): We know that this combination of queries is not fully
        # equivalent to the sessions-table based backend. Example:
        #
        # 1. Session sid=x is started with timestamp started=n
        # 2. Same sid=x is updated with new payload with timestamp started=n - 1
        #
        # Old sessions backend would return [n - 1 ; n - 1] as range.
        # New metrics backend would return [n ; n - 1] as range.
        #
        # We don't yet know if this case is relevant. Session's started
        # timestamp shouldn't really change as session status is updated
        # though.

        try:
            # Take care of initial values for session.started by querying the
            # init counter. This should take care of most cases on its own.
            init_sessions_query = Query(
                dataset=Dataset.Metrics.value,
                match=Entity(EntityKey.MetricsCounters.value),
                select=select,
                where=where
                + [
                    Condition(Column("metric_id"), Op.EQ, metric_id(org_id, "session")),
                    Condition(
                        Column(tag_key(org_id, "session.status")), Op.EQ, tag_value(org_id, "init")
                    ),
                ],
            )

            rows = raw_snql_query(
                init_sessions_query,
                referrer="release_health.metrics.get_release_sessions_time_bounds.init_sessions",
                use_cache=False,
            )["data"]
        except MetricIndexNotFound:
            rows = []

        try:
            # Take care of potential timestamp updates by looking at the metric
            # for session duration, which is emitted once a session is closed ("terminal state")
            #
            # There is a testcase checked in that tests specifically for a
            # session update that lowers session.started. We don't know if that
            # testcase matters particularly.
            terminal_sessions_query = Query(
                dataset=Dataset.Metrics.value,
                match=Entity(EntityKey.MetricsDistributions.value),
                select=select,
                where=where
                + [
                    Condition(Column("metric_id"), Op.EQ, metric_id(org_id, "session.duration")),
                ],
            )
            rows.extend(
                raw_snql_query(
                    terminal_sessions_query,
                    referrer="release_health.metrics.get_release_sessions_time_bounds.terminal_sessions",
                    use_cache=False,
                )["data"]
            )
        except MetricIndexNotFound:
            pass

        # This check is added because if there are no sessions found, then the
        # aggregations query return both the sessions_lower_bound and the
        # sessions_upper_bound as `0` timestamp and we do not want that behaviour
        # by default
        # P.S. To avoid confusion the `0` timestamp which is '1970-01-01 00:00:00'
        # is rendered as '0000-00-00 00:00:00' in clickhouse shell
        formatted_unix_start_time = datetime.utcfromtimestamp(0).strftime("%Y-%m-%dT%H:%M:%S+00:00")

        lower_bound: Optional[str] = None
        upper_bound: Optional[str] = None

        for row in rows:
            if set(row.values()) == {formatted_unix_start_time}:
                continue
            if lower_bound is None or row["min"] < lower_bound:
                lower_bound = row["min"]
            if upper_bound is None or row["max"] > upper_bound:
                upper_bound = row["max"]

        if lower_bound is None or upper_bound is None:
            return {"sessions_lower_bound": None, "sessions_upper_bound": None}  # type: ignore

        def iso_format_snuba_datetime(date: str) -> str:
            return datetime.strptime(date, "%Y-%m-%dT%H:%M:%S+00:00").isoformat()[:19] + "Z"

        return {  # type: ignore
            "sessions_lower_bound": iso_format_snuba_datetime(lower_bound),
            "sessions_upper_bound": iso_format_snuba_datetime(upper_bound),
        }

    def check_has_health_data(
        self, projects_list: Sequence[ProjectOrRelease]
    ) -> Set[ProjectOrRelease]:
        now = datetime.now(pytz.utc)
        start = now - timedelta(days=3)

        projects_list = list(projects_list)

        if len(projects_list) == 0:
            return set()

        includes_releases = isinstance(projects_list[0], tuple)

        if includes_releases:
            project_ids: List[ProjectId] = [x[0] for x in projects_list]  # type: ignore
        else:
            project_ids = projects_list  # type: ignore

        org_id = self._get_org_id(project_ids)

        where_clause = [
            Condition(Column("org_id"), Op.EQ, org_id),
            Condition(Column("project_id"), Op.IN, project_ids),
            Condition(Column("metric_id"), Op.EQ, metric_id(org_id, "session")),
            Condition(Column("timestamp"), Op.GTE, start),
            Condition(Column("timestamp"), Op.LT, now),
        ]

        if includes_releases:
            releases = [x[1] for x in projects_list]  # type: ignore
            release_column_name = tag_key(org_id, "release")
            releases_ids = get_tag_values_list(org_id, releases)
            where_clause.append(Condition(Column(release_column_name), Op.IN, releases_ids))
            column_names = ["project_id", release_column_name]

        else:
            column_names = ["project_id"]

        def extract_row_info_func(
            include_releases: bool,
        ) -> Callable[[Mapping[str, Union[int, str]]], ProjectOrRelease]:
            def f(row: Mapping[str, Union[int, str]]) -> ProjectOrRelease:
                if include_releases:
                    return row["project_id"], reverse_tag_value(org_id, row.get(release_column_name))  # type: ignore
                else:
                    return row["project_id"]  # type: ignore

            return f

        extract_row_info = extract_row_info_func(includes_releases)

        query_cols = [Column(column_name) for column_name in column_names]
        group_by_clause = query_cols

        query = Query(
            dataset=Dataset.Metrics.value,
            match=Entity(EntityKey.MetricsCounters.value),
            select=query_cols,
            where=where_clause,
            groupby=group_by_clause,
        )

        result = raw_snql_query(
            query, referrer="release_health.metrics.check_has_health_data", use_cache=False
        )

        return {extract_row_info(row) for row in result["data"]}

    def check_releases_have_health_data(
        self,
        organization_id: OrganizationId,
        project_ids: Sequence[ProjectId],
        release_versions: Sequence[ReleaseName],
        start: datetime,
        end: datetime,
    ) -> Set[ReleaseName]:

        release_column_name = tag_key(organization_id, "release")
        releases_ids = get_tag_values_list(organization_id, release_versions)
        query = Query(
            dataset=Dataset.Metrics.value,
            match=Entity(EntityKey.MetricsCounters.value),
            select=[Column(release_column_name)],
            where=[
                Condition(Column("org_id"), Op.EQ, organization_id),
                Condition(Column("project_id"), Op.IN, project_ids),
                Condition(Column("metric_id"), Op.EQ, metric_id(organization_id, "session")),
                Condition(Column(release_column_name), Op.IN, releases_ids),
                Condition(Column("timestamp"), Op.GTE, start),
                Condition(Column("timestamp"), Op.LT, end),
            ],
            groupby=[Column(release_column_name)],
        )

        result = raw_snql_query(
            query,
            referrer="release_health.metrics.check_releases_have_health_data",
            use_cache=False,
        )

        def extract_row_info(row: Mapping[str, Union[OrganizationId, str]]) -> ReleaseName:
            return reverse_tag_value(organization_id, row.get(release_column_name))  # type: ignore

        return {extract_row_info(row) for row in result["data"]}

    @staticmethod
    def _get_session_duration_data_for_overview(
        where: List[Condition], org_id: int
    ) -> Mapping[Tuple[int, str], Any]:
        """
        Percentiles of session duration
        """
        rv_durations: Dict[Tuple[int, str], Any] = {}

        release_column_name = tag_key(org_id, "release")
        aggregates: List[SelectableExpression] = [
            Column(release_column_name),
            Column("project_id"),
        ]

        for row in raw_snql_query(
            Query(
                dataset=Dataset.Metrics.value,
                match=Entity(EntityKey.MetricsDistributions.value),
                select=aggregates + [Column("percentiles")],
                where=where
                + [
                    Condition(Column("metric_id"), Op.EQ, metric_id(org_id, "session.duration")),
                    Condition(
                        Column(tag_key(org_id, "session.status")),
                        Op.EQ,
                        tag_value(org_id, "exited"),
                    ),
                ],
                groupby=aggregates,
            ),
            referrer="release_health.metrics.get_session_duration_data_for_overview",
        )["data"]:
            # See https://github.com/getsentry/snuba/blob/8680523617e06979427bfa18c6b4b4e8bf86130f/snuba/datasets/entities/metrics.py#L184 for quantiles
            key = (row["project_id"], reverse_tag_value(org_id, row[release_column_name]))
            rv_durations[key] = {
                "duration_p50": row["percentiles"][0],
                "duration_p90": row["percentiles"][2],
            }

        return rv_durations

    @staticmethod
    def _get_errored_sessions_for_overview(
        where: List[Condition], org_id: int
    ) -> Mapping[Tuple[int, str], int]:
        """
        Count of errored sessions, incl fatal (abnormal, crashed) sessions
        """
        rv_errored_sessions: Dict[Tuple[int, str], int] = {}

        release_column_name = tag_key(org_id, "release")
        aggregates: List[SelectableExpression] = [
            Column(release_column_name),
            Column("project_id"),
        ]

        for row in raw_snql_query(
            Query(
                dataset=Dataset.Metrics.value,
                match=Entity(EntityKey.MetricsSets.value),
                select=aggregates + [Column("value")],
                where=where
                + [
                    Condition(Column("metric_id"), Op.EQ, metric_id(org_id, "session.error")),
                ],
                groupby=aggregates,
            ),
            referrer="release_health.metrics.get_errored_sessions_for_overview",
        )["data"]:
            key = row["project_id"], reverse_tag_value(org_id, row[release_column_name])
            rv_errored_sessions[key] = row["value"]

        return rv_errored_sessions

    @staticmethod
    def _get_session_by_status_for_overview(
        where: List[Condition], org_id: int
    ) -> Mapping[Tuple[int, str, str], int]:
        """
        Counts of init, abnormal and crashed sessions, purpose-built for overview
        """
        release_column_name = tag_key(org_id, "release")
        session_status_column_name = tag_key(org_id, "session.status")

        aggregates: List[SelectableExpression] = [
            Column(release_column_name),
            Column("project_id"),
            Column(session_status_column_name),
        ]

        rv_sessions: Dict[Tuple[int, str, str], int] = {}

        for row in raw_snql_query(
            Query(
                dataset=Dataset.Metrics.value,
                match=Entity(EntityKey.MetricsCounters.value),
                select=aggregates + [Column("value")],
                where=where
                + [
                    Condition(Column("metric_id"), Op.EQ, metric_id(org_id, "session")),
                    Condition(
                        Column(session_status_column_name),
                        Op.IN,
                        get_tag_values_list(org_id, ["abnormal", "crashed", "init"]),
                    ),
                ],
                groupby=aggregates,
            ),
            referrer="release_health.metrics.get_abnormal_and_crashed_sessions_for_overview",
        )["data"]:
            key = (
                row["project_id"],
                reverse_tag_value(org_id, row[release_column_name]),
                reverse_tag_value(org_id, row[session_status_column_name]),
            )
            rv_sessions[key] = row["value"]

        return rv_sessions

    @staticmethod
    def _get_users_and_crashed_users_for_overview(
        where: List[Condition], org_id: int
    ) -> Mapping[Tuple[int, str, str], int]:
        release_column_name = tag_key(org_id, "release")
        session_status_column_name = tag_key(org_id, "session.status")

        aggregates: List[SelectableExpression] = [
            Column(release_column_name),
            Column("project_id"),
            Column(session_status_column_name),
        ]

        # Count of users and crashed users
        rv_users: Dict[Tuple[int, str, str], int] = {}

        # Avoid mutating input parameters here
        select = aggregates + [Column("value")]
        where = where + [
            Condition(Column("metric_id"), Op.EQ, metric_id(org_id, "user")),
            Condition(
                Column(session_status_column_name),
                Op.IN,
                get_tag_values_list(org_id, ["crashed", "init"]),
            ),
        ]

        for row in raw_snql_query(
            Query(
                dataset=Dataset.Metrics.value,
                match=Entity(EntityKey.MetricsSets.value),
                select=select,
                where=where,
                groupby=aggregates,
            ),
            referrer="release_health.metrics.get_users_and_crashed_users_for_overview",
        )["data"]:
            key = (
                row["project_id"],
                reverse_tag_value(org_id, row[release_column_name]),
                reverse_tag_value(org_id, row[session_status_column_name]),
            )
            rv_users[key] = row["value"]

        return rv_users

    @staticmethod
    def _get_health_stats_for_overview(
        where: List[Condition],
        org_id: int,
        health_stats_period: StatsPeriod,
        stat: OverviewStat,
        now: datetime,
    ) -> Mapping[ProjectRelease, List[List[int]]]:
        release_column_name = tag_key(org_id, "release")
        session_status_column_name = tag_key(org_id, "session.status")
        session_init_tag_value = tag_value(org_id, "init")

        stats_rollup, stats_start, stats_buckets = get_rollup_starts_and_buckets(
            health_stats_period
        )

        aggregates: List[SelectableExpression] = [
            Column(release_column_name),
            Column("project_id"),
            Column("bucketed_time"),
        ]

        rv: Dict[ProjectRelease, List[List[int]]] = defaultdict(lambda: _make_stats(stats_start, stats_rollup, stats_buckets))  # type: ignore

        entity = {
            "users": EntityKey.MetricsSets.value,
            "sessions": EntityKey.MetricsCounters.value,
        }[stat]

        metric_name = metric_id(org_id, {"sessions": "session", "users": "user"}[stat])

        for row in raw_snql_query(
            Query(
                dataset=Dataset.Metrics.value,
                match=Entity(entity),
                select=aggregates + [Column("value")],
                where=where
                + [
                    Condition(Column("metric_id"), Op.EQ, metric_name),
                    Condition(Column("timestamp"), Op.GTE, stats_start),
                    Condition(Column("timestamp"), Op.LT, now),
                    Condition(
                        Column(session_status_column_name),
                        Op.EQ,
                        session_init_tag_value,
                    ),
                ],
                granularity=Granularity(stats_rollup),
                groupby=aggregates,
            ),
            referrer="release_health.metrics.get_health_stats_for_overview",
        )["data"]:
            time_bucket = int(
                (parse_snuba_datetime(row["bucketed_time"]) - stats_start).total_seconds()
                / stats_rollup
            )
            key = row["project_id"], reverse_tag_value(org_id, row[release_column_name])
            timeseries = rv[key]
            if time_bucket < len(timeseries):
                timeseries[time_bucket][1] = row["value"]

        return rv

    def get_release_health_data_overview(
        self,
        project_releases: Sequence[ProjectRelease],
        environments: Optional[Sequence[EnvironmentName]] = None,
        summary_stats_period: Optional[StatsPeriod] = None,
        health_stats_period: Optional[StatsPeriod] = None,
        stat: Optional[OverviewStat] = None,
    ) -> Mapping[ProjectRelease, ReleaseHealthOverview]:
        if stat is None:
            stat = "sessions"
        assert stat in ("sessions", "users")
        now = datetime.now(pytz.utc)
        _, summary_start, _ = get_rollup_starts_and_buckets(summary_stats_period or "24h")

        org_id = self._get_org_id([x for x, _ in project_releases])

        where: List[Condition] = [
            Condition(Column("org_id"), Op.EQ, org_id),
            filter_projects_by_project_release(project_releases),
            Condition(Column("timestamp"), Op.GTE, summary_start),
            Condition(Column("timestamp"), Op.LT, now),
        ]

        if environments is not None:
            where.append(
                Condition(
                    Column(tag_key(org_id, "environment")),
                    Op.IN,
                    get_tag_values_list(org_id, environments),
                )
            )

        if health_stats_period:
            health_stats_data = self._get_health_stats_for_overview(
                where, org_id, health_stats_period, stat, now
            )
        else:
            health_stats_data = {}

        rv_durations = self._get_session_duration_data_for_overview(where, org_id)
        rv_errored_sessions = self._get_errored_sessions_for_overview(where, org_id)
        rv_sessions = self._get_session_by_status_for_overview(where, org_id)
        rv_users = self._get_users_and_crashed_users_for_overview(where, org_id)

        # XXX: In order to be able to dual-read and compare results from both
        # old and new backend, this should really go back through the
        # release_health service instead of directly calling `self`. For now
        # that makes the entire backend too hard to test though.
        release_adoption = self.get_release_adoption(project_releases, environments)

        rv: Dict[ProjectRelease, ReleaseHealthOverview] = {}

        fetch_has_health_data_releases = set()

        default_adoption_info: ReleaseAdoption = {
            "adoption": None,
            "sessions_adoption": None,
            "users_24h": None,
            "project_users_24h": None,
            "sessions_24h": None,
            "project_sessions_24h": None,
        }

        for project_id, release in project_releases:
            adoption_info: ReleaseAdoption = (
                release_adoption.get((project_id, release)) or default_adoption_info
            )

            total_sessions = rv_sessions.get((project_id, release, "init"))

            total_users = rv_users.get((project_id, release, "init"))
            has_health_data = bool(total_sessions)

            # has_health_data is supposed to be irrespective of the currently
            # selected rollup window. Therefore we need to run another query
            # over 90d just to see if health data is available to compute
            # has_health_data correctly.
            if not has_health_data and summary_stats_period != "90d":
                fetch_has_health_data_releases.add((project_id, release))

            sessions_crashed = rv_sessions.get((project_id, release, "crashed"), 0)

            users_crashed = rv_users.get((project_id, release, "crashed"), 0)

            rv_row = rv[project_id, release] = {
                "adoption": adoption_info.get("adoption"),
                "sessions_adoption": adoption_info.get("sessions_adoption"),
                "total_users_24h": adoption_info.get("users_24h"),
                "total_project_users_24h": adoption_info.get("project_users_24h"),
                "total_sessions_24h": adoption_info.get("sessions_24h"),
                "total_project_sessions_24h": adoption_info.get("project_sessions_24h"),
                "total_sessions": total_sessions,
                "total_users": total_users,
                "has_health_data": has_health_data,
                "sessions_crashed": sessions_crashed,
                "crash_free_users": (
                    100 - users_crashed / total_users * 100 if total_users else None
                ),
                "crash_free_sessions": (
                    100 - sessions_crashed / float(total_sessions) * 100 if total_sessions else None
                ),
                "sessions_errored": max(
                    0,
                    rv_errored_sessions.get((project_id, release), 0)
                    - sessions_crashed
                    - rv_sessions.get((project_id, release, "abnormal"), 0),
                ),
                "duration_p50": None,
                "duration_p90": None,
            }

            durations = rv_durations.get((project_id, release))
            if durations:
                rv_row.update(durations)

            if health_stats_period:
                rv_row["stats"] = {health_stats_period: health_stats_data[project_id, release]}

        if fetch_has_health_data_releases:
            has_health_data = self.check_has_health_data(fetch_has_health_data_releases)  # type: ignore

            for key in fetch_has_health_data_releases:
                rv[key]["has_health_data"] = key in has_health_data  # type: ignore

        return rv

    def _get_crash_free_breakdown_fn(
        self,
        org_id: int,
        project_id: ProjectId,
        release: ReleaseName,
        start: datetime,
        environments: Optional[Sequence[EnvironmentName]] = None,
    ) -> Callable[[datetime], CrashFreeBreakdown]:
        def generate_defaults(end: datetime) -> CrashFreeBreakdown:
            """Function to use if querying snuba is not necessary"""
            return {
                "crash_free_sessions": None,
                "crash_free_users": None,
                "date": end,
                "total_sessions": 0,
                "total_users": 0,
            }

        # 1) Get required string indexes
        try:
            release_key = tag_key(org_id, "release")
            release_value = tag_value(org_id, release)
            environment_key = tag_key(org_id, "environment")
            status_key = tag_key(org_id, "session.status")
        except MetricIndexNotFound:
            # No need to query snuba if any of these is missing
            return generate_defaults

        environment_values = None
        if environments is not None:
            environment_values = get_tag_values_list(org_id, environments)

        if environment_values == []:
            # No need to query snuba with an empty list
            return generate_defaults

        status_init = try_get_string_index(org_id, "init")
        status_crashed = try_get_string_index(org_id, "crashed")

        conditions = [
            Condition(Column("org_id"), Op.EQ, org_id),
            Condition(Column("project_id"), Op.EQ, project_id),
            Condition(Column(release_key), Op.EQ, release_value),
            Condition(Column("timestamp"), Op.GTE, start),
            Condition(Column(status_key), Op.IN, [status_init, status_crashed]),
        ]
        if environment_values is not None:
            conditions.append(Condition(Column(environment_key), Op.IN, environment_values))

        def query_stats(end: datetime) -> CrashFreeBreakdown:
            def _get_data(entity_key: EntityKey, metric_name: str) -> Tuple[int, int]:
                total = 0
                crashed = 0
                metric_id = try_get_string_index(org_id, metric_name)
                if metric_id is not None:
                    where = conditions + [
                        Condition(Column("metric_id"), Op.EQ, metric_id),
                        Condition(Column("timestamp"), Op.LT, end),
                    ]
                    data = raw_snql_query(
                        Query(
                            dataset=Dataset.Metrics.value,
                            match=Entity(entity_key.value),
                            select=[Column("value")],
                            where=where,
                            groupby=[Column(status_key)],
                        ),
                        referrer="release_health.metrics.crash-free-breakdown.session",
                    )["data"]
                    for row in data:
                        if row[status_key] == status_init:
                            total = int(row["value"])
                        elif row[status_key] == status_crashed:
                            crashed = int(row["value"])

                return total, crashed

            sessions_total, sessions_crashed = _get_data(EntityKey.MetricsCounters, "session")
            users_total, users_crashed = _get_data(EntityKey.MetricsSets, "user")

            return {
                "date": end,
                "total_users": users_total,
                "crash_free_users": 100 - users_crashed / float(users_total) * 100
                if users_total
                else None,
                "total_sessions": sessions_total,
                "crash_free_sessions": 100 - sessions_crashed / float(sessions_total) * 100
                if sessions_total
                else None,
            }

        return query_stats

    def get_crash_free_breakdown(
        self,
        project_id: ProjectId,
        release: ReleaseName,
        start: datetime,
        environments: Optional[Sequence[EnvironmentName]] = None,
    ) -> Sequence[CrashFreeBreakdown]:

        org_id = self._get_org_id([project_id])

        now = datetime.now(pytz.utc)
        query_fn = self._get_crash_free_breakdown_fn(
            org_id, project_id, release, start, environments
        )

        last: Optional[datetime] = None
        rv = []
        for offset in (
            timedelta(days=1),
            timedelta(days=2),
            timedelta(days=7),
            timedelta(days=14),
            timedelta(days=30),
        ):
            try:
                end = start + offset
                if end > now:
                    if last is None or (end - last).days > 1:
                        rv.append(query_fn(now))
                    break
                rv.append(query_fn(end))
                last = end
            except QueryOutsideRetentionError:
                # cannot query for these
                pass

        return rv

    def get_changed_project_release_model_adoptions(
        self,
        project_ids: Sequence[ProjectId],
    ) -> Sequence[ProjectRelease]:

        now = datetime.now(pytz.utc)
        start = now - timedelta(days=3)

        project_ids = list(project_ids)

        if len(project_ids) == 0:
            return []

        org_id = self._get_org_id(project_ids)
        release_column_name = tag_key(org_id, "release")

        query_cols = [Column("project_id"), Column(release_column_name)]
        group_by = query_cols

        where_clause = [
            Condition(Column("org_id"), Op.EQ, org_id),
            Condition(Column("project_id"), Op.IN, project_ids),
            Condition(Column("metric_id"), Op.EQ, metric_id(org_id, "session")),
            Condition(Column("timestamp"), Op.GTE, start),
            Condition(Column("timestamp"), Op.LT, now),
        ]

        query = Query(
            dataset=Dataset.Metrics.value,
            match=Entity(EntityKey.MetricsCounters.value),
            select=query_cols,
            where=where_clause,
            groupby=group_by,
        )
        result = raw_snql_query(
            query,
            referrer="release_health.metrics.get_changed_project_release_model_adoptions",
            use_cache=False,
        )

        def extract_row_info(row: Mapping[str, Union[OrganizationId, str]]) -> ProjectRelease:
            return row.get("project_id"), reverse_tag_value(org_id, row.get(release_column_name))  # type: ignore

        return [extract_row_info(row) for row in result["data"]]

    def get_oldest_health_data_for_releases(
        self,
        project_releases: Sequence[ProjectRelease],
    ) -> Mapping[ProjectRelease, str]:

        now = datetime.now(pytz.utc)
        start = now - timedelta(days=90)

        project_ids: List[ProjectId] = [x[0] for x in project_releases]
        org_id = self._get_org_id(project_ids)
        release_column_name = tag_key(org_id, "release")
        releases = [x[1] for x in project_releases]
        releases_ids = [
            release_id
            for release_id in [try_get_string_index(org_id, release) for release in releases]
            if release_id is not None
        ]

        query_cols = [
            Column("project_id"),
            Column(release_column_name),
            Function("min", [Column("bucketed_time")], "oldest"),
        ]

        group_by = [
            Column("project_id"),
            Column(release_column_name),
        ]

        where_clause = [
            Condition(Column("org_id"), Op.EQ, org_id),
            Condition(Column("project_id"), Op.IN, project_ids),
            Condition(Column("metric_id"), Op.EQ, metric_id(org_id, "session")),
            Condition(Column("timestamp"), Op.GTE, start),
            Condition(Column("timestamp"), Op.LT, now),
            Condition(Column(release_column_name), Op.IN, releases_ids),
        ]

        query = Query(
            dataset=Dataset.Metrics.value,
            match=Entity(EntityKey.MetricsCounters.value),
            select=query_cols,
            where=where_clause,
            groupby=group_by,
            granularity=Granularity(3600),
        )
        rows = raw_snql_query(
            query,
            referrer="release_health.metrics.get_oldest_health_data_for_releases",
            use_cache=False,
        )["data"]

        result = {}

        for row in rows:
            result[row["project_id"], reverse_tag_value(org_id, row[release_column_name])] = row[
                "oldest"
            ]

        return result

<<<<<<< HEAD
    def get_project_releases_by_stability(
        self,
        project_ids: Sequence[ProjectId],
        offset: Optional[int],
        limit: Optional[int],
        scope: str,
        stats_period: Optional[str] = None,
        environments: Optional[Sequence[str]] = None,
    ) -> Sequence[ProjectRelease]:

        # TODO remove, just testing
        scope = "crash_free_sessions"

        if len(project_ids) == 0:
            return []

        org_id = self._get_org_id(project_ids)
        environments_ids: Optional[Sequence[int]] = None

        if environments is not None:
            environments_ids = [
                environment_id
                for environment_id in [
                    try_get_string_index(org_id, environment) for environment in environments
                ]
                if environment_id is not None
            ]
            if len(environments_ids) == 0:
                return []

        release_column_name = tag_key(org_id, "release")
=======
    def get_project_releases_count(
        self,
        organization_id: OrganizationId,
        project_ids: Sequence[ProjectId],
        scope: str,
        stats_period: Optional[str] = None,
        environments: Optional[Sequence[EnvironmentName]] = None,
    ) -> int:
>>>>>>> 4547e968

        if stats_period is None:
            stats_period = "24h"

        # Special rule that we support sorting by the last 24h only.
        if scope.endswith("_24h"):
<<<<<<< HEAD
            scope = scope[:-4]
            stats_period = "24h"

        now = datetime.now(pytz.utc)
        _, stats_start, _ = get_rollup_starts_and_buckets(stats_period)

        status_init = tag_value(org_id, "init")
        status_crashed = tag_value(org_id, "crashed")
        session_status_column_name = tag_key(org_id, "session.status")

        query_cols = [
            Column("project_id"),
            Column(release_column_name),
            # Function("sumMergeIf", parameters =[Column("value"),Function("equals", [Column(session_status_column_name), status_init])]),
            # Function("sumMergeIf", parameters =[Column("value"),Function("equals", [Column(session_status_column_name), status_crashed])]),
        ]
        group_by = [
            Column("project_id"),
            Column(release_column_name),
        ]

        where_clause = [
            Condition(Column("org_id"), Op.EQ, org_id),
            Condition(Column("project_id"), Op.IN, project_ids),
            Condition(Column("metric_id"), Op.EQ, metric_id(org_id, "session")),
            Condition(Column("timestamp"), Op.GTE, stats_start),
            Condition(Column("timestamp"), Op.LT, now),
        ]

        if environments_ids is not None:
            environment_column_name = tag_key(org_id, "environment")
            where_clause.append(Condition(Column(environment_column_name), Op.IN, environments_ids))

        having_clause: Optional[List[Condition]] = None

        status_init = tag_value(org_id, "init")
        status_crashed = tag_value(org_id, "crashed")
        session_status_column_name = tag_key(org_id, "session.status")

        order_by_clause = None
        if scope == "crash_free_sessions":
            order_by_clause = [
                OrderBy(
                    exp=Function(
                        "divide",
                        parameters=[
                            Function(
                                "sumMergeIf",
                                parameters=[
                                    Column("value"),
                                    Function(
                                        "equals", [Column(session_status_column_name), status_init]
                                    ),
                                ],
                            ),
                            Function(
                                "sumMergeIf",
                                parameters=[
                                    Column("value"),
                                    Function(
                                        "equals",
                                        [Column(session_status_column_name), status_crashed],
                                    ),
                                ],
                            ),
                        ],
                    ),
                    direction=Direction.DESC,
                )
            ]
            entity = Entity("metrics_counters")
        elif scope == "sessions":
            order_by_clause = [OrderBy(Column("value"), direction=Direction.DESC)]
            entity = Entity("metrics_counters")
        elif scope == "crash_free_usrers":
            order_by_clause = [
                OrderBy(
                    exp=Function(
                        "divide", parameters=[Column("sessions_crashed"), Column("sessions")]
                    ),
                    direction=Direction.DESC,
                )
            ]
            entity = Entity("metrics_sets")
            having_clause = [Condition(Column("users"), Op.GT, 0)]
        else:  # users
            order_by_clause = [OrderBy(Column("value"), direction=Direction.DESC)]
            entity = Entity("metrics_sets")
            having_clause = [Condition(Column("users"), Op.GT, 0)]

        query = Query(
            dataset=Dataset.Metrics.value,
            match=entity,
            select=query_cols,
            where=where_clause,
            having=having_clause,
            orderby=order_by_clause,
            groupby=group_by,
            offset=Offset(offset) if offset is not None else None,
            limit=Limit(limit) if limit is not None else None,
        )

        rows = raw_snql_query(
            query,
            referrer="release_health.metrics.get_changed_project_release_model_adoptions",
            use_cache=False,
        )

        def extract_row_info(row: Mapping[str, Union[OrganizationId, str]]) -> ProjectRelease:
            return row.get("project_id"), reverse_tag_value(org_id, row.get(release_column_name))  # type: ignore

        return [extract_row_info(row) for row in rows["data"]]
=======
            stats_period = "24h"

        granularity, stats_start, _ = get_rollup_starts_and_buckets(stats_period)
        where = [
            Condition(Column("timestamp"), Op.GTE, stats_start),
            Condition(Column("timestamp"), Op.LT, datetime.now()),
            Condition(Column("project_id"), Op.IN, project_ids),
            Condition(Column("org_id"), Op.EQ, organization_id),
        ]

        try:
            release_column_name = tag_key(organization_id, "release")
        except MetricIndexNotFound:
            return 0

        if environments is not None:
            try:
                environment_column_name = tag_key(organization_id, "environment")
            except MetricIndexNotFound:
                return 0

            environment_values = get_tag_values_list(organization_id, environments)
            where.append(Condition(Column(environment_column_name), Op.IN, environment_values))

        having = []

        # Filter out releases with zero users when sorting by either `users` or `crash_free_users`
        if scope in ["users", "crash_free_users"]:
            having.append(Condition(Column("value"), Op.GT, 0))
            match = Entity(EntityKey.MetricsSets.value)
        else:
            match = Entity(EntityKey.MetricsCounters.value)

        query_columns = [
            Function(
                "uniqExact", [Column(release_column_name), Column("project_id")], alias="count"
            )
        ]

        query = Query(
            dataset=Dataset.Metrics.value,
            match=match,
            select=query_columns,
            where=where,
            having=having,
            granularity=Granularity(granularity),
        )

        rows = raw_snql_query(query, referrer="release_health.metrics.get_project_releases_count")[
            "data"
        ]

        ret_val: int = rows[0]["count"] if rows else 0
        return ret_val

    def get_project_sessions_count(
        self,
        project_id: ProjectId,
        rollup: int,  # rollup in seconds
        start: datetime,
        end: datetime,
        environment_id: Optional[int] = None,
    ) -> int:

        org_id = self._get_org_id([project_id])
        columns = [Column("value")]

        try:
            status_key = tag_key(org_id, "session.status")
            status_init = tag_value(org_id, "init")
        except MetricIndexNotFound:
            return 0

        where_clause = [
            Condition(Column("org_id"), Op.EQ, org_id),
            Condition(Column("project_id"), Op.EQ, project_id),
            Condition(Column("metric_id"), Op.EQ, metric_id(org_id, "session")),
            Condition(Column("timestamp"), Op.GTE, start),
            Condition(Column("timestamp"), Op.LT, end),
            Condition(Column(status_key), Op.EQ, status_init),
        ]

        if environment_id is not None:
            # convert the PosgreSQL environmentID into the clickhouse string index
            # for the environment name
            env_names = _model_environment_ids_to_environment_names([environment_id])
            env_name = env_names[environment_id]
            if env_name is None:
                return 0  # could not find the requested environment

            try:
                snuba_env_id = tag_value(org_id, env_name)
                env_id = tag_key(org_id, "environment")
            except MetricIndexNotFound:
                return 0

            where_clause.append(Condition(Column(env_id), Op.EQ, snuba_env_id))

        query = Query(
            dataset=Dataset.Metrics.value,
            match=Entity(EntityKey.MetricsCounters.value),
            select=columns,
            where=where_clause,
            granularity=Granularity(rollup),
        )

        rows = raw_snql_query(query, referrer="release_health.metrics.get_project_sessions_count")[
            "data"
        ]

        ret_val: int = rows[0]["value"] if rows else 0
        return ret_val
>>>>>>> 4547e968
<|MERGE_RESOLUTION|>--- conflicted
+++ resolved
@@ -3,9 +3,7 @@
 from typing import Any, Callable, Dict, List, Mapping, Optional, Sequence, Set, Tuple, Union
 
 import pytz
-<<<<<<< HEAD
 from snuba_sdk import (
-    BooleanCondition,
     Column,
     Condition,
     Direction,
@@ -16,10 +14,6 @@
     Query,
 )
 from snuba_sdk.expressions import Granularity, Limit, Offset
-=======
-from snuba_sdk import Column, Condition, Entity, Function, Op, Query
-from snuba_sdk.expressions import Granularity
->>>>>>> 4547e968
 from snuba_sdk.query import SelectableExpression
 
 from sentry.models import Environment
@@ -45,12 +39,8 @@
 from sentry.release_health.metrics_sessions_v2 import run_sessions_query
 from sentry.sentry_metrics import indexer
 from sentry.snuba.dataset import Dataset, EntityKey
-<<<<<<< HEAD
-from sentry.snuba.sessions import get_rollup_starts_and_buckets
-=======
 from sentry.snuba.sessions import _make_stats, get_rollup_starts_and_buckets, parse_snuba_datetime
 from sentry.snuba.sessions_v2 import QueryDefinition
->>>>>>> 4547e968
 from sentry.utils.snuba import QueryOutsideRetentionError, raw_snql_query
 
 
@@ -1239,7 +1229,133 @@
 
         return result
 
-<<<<<<< HEAD
+    def get_project_releases_count(
+        self,
+        organization_id: OrganizationId,
+        project_ids: Sequence[ProjectId],
+        scope: str,
+        stats_period: Optional[str] = None,
+        environments: Optional[Sequence[EnvironmentName]] = None,
+    ) -> int:
+
+        if stats_period is None:
+            stats_period = "24h"
+
+        # Special rule that we support sorting by the last 24h only.
+        if scope.endswith("_24h"):
+            stats_period = "24h"
+
+        granularity, stats_start, _ = get_rollup_starts_and_buckets(stats_period)
+        where = [
+            Condition(Column("timestamp"), Op.GTE, stats_start),
+            Condition(Column("timestamp"), Op.LT, datetime.now()),
+            Condition(Column("project_id"), Op.IN, project_ids),
+            Condition(Column("org_id"), Op.EQ, organization_id),
+        ]
+
+        try:
+            release_column_name = tag_key(organization_id, "release")
+        except MetricIndexNotFound:
+            return 0
+
+        if environments is not None:
+            try:
+                environment_column_name = tag_key(organization_id, "environment")
+            except MetricIndexNotFound:
+                return 0
+
+            environment_values = get_tag_values_list(organization_id, environments)
+            where.append(Condition(Column(environment_column_name), Op.IN, environment_values))
+
+        having = []
+
+        # Filter out releases with zero users when sorting by either `users` or `crash_free_users`
+        if scope in ["users", "crash_free_users"]:
+            having.append(Condition(Column("value"), Op.GT, 0))
+            match = Entity(EntityKey.MetricsSets.value)
+        else:
+            match = Entity(EntityKey.MetricsCounters.value)
+
+        query_columns = [
+            Function(
+                "uniqExact", [Column(release_column_name), Column("project_id")], alias="count"
+            )
+        ]
+
+        query = Query(
+            dataset=Dataset.Metrics.value,
+            match=match,
+            select=query_columns,
+            where=where,
+            having=having,
+            granularity=Granularity(granularity),
+        )
+
+        rows = raw_snql_query(query, referrer="release_health.metrics.get_project_releases_count")[
+            "data"
+        ]
+
+        ret_val: int = rows[0]["count"] if rows else 0
+        return ret_val
+
+    def get_project_sessions_count(
+        self,
+        project_id: ProjectId,
+        rollup: int,  # rollup in seconds
+        start: datetime,
+        end: datetime,
+        environment_id: Optional[int] = None,
+    ) -> int:
+
+        org_id = self._get_org_id([project_id])
+        columns = [Column("value")]
+
+        try:
+            status_key = tag_key(org_id, "session.status")
+            status_init = tag_value(org_id, "init")
+        except MetricIndexNotFound:
+            return 0
+
+        where_clause = [
+            Condition(Column("org_id"), Op.EQ, org_id),
+            Condition(Column("project_id"), Op.EQ, project_id),
+            Condition(Column("metric_id"), Op.EQ, metric_id(org_id, "session")),
+            Condition(Column("timestamp"), Op.GTE, start),
+            Condition(Column("timestamp"), Op.LT, end),
+            Condition(Column(status_key), Op.EQ, status_init),
+        ]
+
+        if environment_id is not None:
+            # convert the PosgreSQL environmentID into the clickhouse string index
+            # for the environment name
+            env_names = _model_environment_ids_to_environment_names([environment_id])
+            env_name = env_names[environment_id]
+            if env_name is None:
+                return 0  # could not find the requested environment
+
+            try:
+                snuba_env_id = tag_value(org_id, env_name)
+                env_id = tag_key(org_id, "environment")
+            except MetricIndexNotFound:
+                return 0
+
+            where_clause.append(Condition(Column(env_id), Op.EQ, snuba_env_id))
+
+        query = Query(
+            dataset=Dataset.Metrics.value,
+            match=Entity(EntityKey.MetricsCounters.value),
+            select=columns,
+            where=where_clause,
+            granularity=Granularity(rollup),
+        )
+
+        rows = raw_snql_query(query, referrer="release_health.metrics.get_project_sessions_count")[
+            "data"
+        ]
+
+        ret_val: int = rows[0]["value"] if rows else 0
+        return ret_val
+
     def get_project_releases_by_stability(
         self,
         project_ids: Sequence[ProjectId],
@@ -1271,23 +1387,12 @@
                 return []
 
         release_column_name = tag_key(org_id, "release")
-=======
-    def get_project_releases_count(
-        self,
-        organization_id: OrganizationId,
-        project_ids: Sequence[ProjectId],
-        scope: str,
-        stats_period: Optional[str] = None,
-        environments: Optional[Sequence[EnvironmentName]] = None,
-    ) -> int:
->>>>>>> 4547e968
 
         if stats_period is None:
             stats_period = "24h"
 
         # Special rule that we support sorting by the last 24h only.
         if scope.endswith("_24h"):
-<<<<<<< HEAD
             scope = scope[:-4]
             stats_period = "24h"
 
@@ -1399,118 +1504,4 @@
         def extract_row_info(row: Mapping[str, Union[OrganizationId, str]]) -> ProjectRelease:
             return row.get("project_id"), reverse_tag_value(org_id, row.get(release_column_name))  # type: ignore
 
-        return [extract_row_info(row) for row in rows["data"]]
-=======
-            stats_period = "24h"
-
-        granularity, stats_start, _ = get_rollup_starts_and_buckets(stats_period)
-        where = [
-            Condition(Column("timestamp"), Op.GTE, stats_start),
-            Condition(Column("timestamp"), Op.LT, datetime.now()),
-            Condition(Column("project_id"), Op.IN, project_ids),
-            Condition(Column("org_id"), Op.EQ, organization_id),
-        ]
-
-        try:
-            release_column_name = tag_key(organization_id, "release")
-        except MetricIndexNotFound:
-            return 0
-
-        if environments is not None:
-            try:
-                environment_column_name = tag_key(organization_id, "environment")
-            except MetricIndexNotFound:
-                return 0
-
-            environment_values = get_tag_values_list(organization_id, environments)
-            where.append(Condition(Column(environment_column_name), Op.IN, environment_values))
-
-        having = []
-
-        # Filter out releases with zero users when sorting by either `users` or `crash_free_users`
-        if scope in ["users", "crash_free_users"]:
-            having.append(Condition(Column("value"), Op.GT, 0))
-            match = Entity(EntityKey.MetricsSets.value)
-        else:
-            match = Entity(EntityKey.MetricsCounters.value)
-
-        query_columns = [
-            Function(
-                "uniqExact", [Column(release_column_name), Column("project_id")], alias="count"
-            )
-        ]
-
-        query = Query(
-            dataset=Dataset.Metrics.value,
-            match=match,
-            select=query_columns,
-            where=where,
-            having=having,
-            granularity=Granularity(granularity),
-        )
-
-        rows = raw_snql_query(query, referrer="release_health.metrics.get_project_releases_count")[
-            "data"
-        ]
-
-        ret_val: int = rows[0]["count"] if rows else 0
-        return ret_val
-
-    def get_project_sessions_count(
-        self,
-        project_id: ProjectId,
-        rollup: int,  # rollup in seconds
-        start: datetime,
-        end: datetime,
-        environment_id: Optional[int] = None,
-    ) -> int:
-
-        org_id = self._get_org_id([project_id])
-        columns = [Column("value")]
-
-        try:
-            status_key = tag_key(org_id, "session.status")
-            status_init = tag_value(org_id, "init")
-        except MetricIndexNotFound:
-            return 0
-
-        where_clause = [
-            Condition(Column("org_id"), Op.EQ, org_id),
-            Condition(Column("project_id"), Op.EQ, project_id),
-            Condition(Column("metric_id"), Op.EQ, metric_id(org_id, "session")),
-            Condition(Column("timestamp"), Op.GTE, start),
-            Condition(Column("timestamp"), Op.LT, end),
-            Condition(Column(status_key), Op.EQ, status_init),
-        ]
-
-        if environment_id is not None:
-            # convert the PosgreSQL environmentID into the clickhouse string index
-            # for the environment name
-            env_names = _model_environment_ids_to_environment_names([environment_id])
-            env_name = env_names[environment_id]
-            if env_name is None:
-                return 0  # could not find the requested environment
-
-            try:
-                snuba_env_id = tag_value(org_id, env_name)
-                env_id = tag_key(org_id, "environment")
-            except MetricIndexNotFound:
-                return 0
-
-            where_clause.append(Condition(Column(env_id), Op.EQ, snuba_env_id))
-
-        query = Query(
-            dataset=Dataset.Metrics.value,
-            match=Entity(EntityKey.MetricsCounters.value),
-            select=columns,
-            where=where_clause,
-            granularity=Granularity(rollup),
-        )
-
-        rows = raw_snql_query(query, referrer="release_health.metrics.get_project_sessions_count")[
-            "data"
-        ]
-
-        ret_val: int = rows[0]["value"] if rows else 0
-        return ret_val
->>>>>>> 4547e968
+        return [extract_row_info(row) for row in rows["data"]]