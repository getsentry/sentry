--- conflicted
+++ resolved
@@ -31,21 +31,6 @@
 # UrlResult.body **must** be bytes
 UrlResult = namedtuple("UrlResult", ["url", "headers", "body", "status", "encoding"])
 
-<<<<<<< HEAD
-=======
-# In case SSL is unavailable (light builds) we can't import this here.
-try:
-    from OpenSSL.SSL import Error as OpenSSLError
-    from OpenSSL.SSL import ZeroReturnError
-except ImportError:
-
-    class ZeroReturnError(Exception):
-        pass
-
-    class OpenSSLError(Exception):
-        pass
-
->>>>>>> 4f004801
 
 class BadSource(Exception):
     error_type = EventError.UNKNOWN_ERROR
@@ -236,20 +221,12 @@
                 elif isinstance(exc, RequestException):
                     error = {
                         "type": EventError.FETCH_GENERIC_ERROR,
-<<<<<<< HEAD
                         "value": f"{type(exc)}",
                         "url": expose_url(url),
                     }
                 else:
                     logger.exception(f"{exc}")
-                    error = {"type": EventError.UNKNOWN_ERROR, "url": expose_url(url)}
-=======
-                        "value": str(type(exc)),
-                    }
-                else:
-                    logger.exception(str(exc))
                     error = {"type": EventError.UNKNOWN_ERROR}
->>>>>>> 4f004801
 
                 # TODO(dcramer): we want to be less aggressive on disabling domains
                 if domain_lock_enabled:
