--- conflicted
+++ resolved
@@ -1,10 +1,5 @@
-<<<<<<< HEAD
 import datetime
 from io import BytesIO
-=======
-import os
-from datetime import datetime, timedelta, timezone
->>>>>>> 59afe4b5
 
 from django.conf import settings
 
@@ -26,43 +21,6 @@
     ...   location: "/sentry"
     """
 
-<<<<<<< HEAD
-    def __init__(self, prefix_path=None):
-        self.prefix_path: str = "nodestore/"
-        if not settings.DEBUG and options_store.get("filestore.backend") == "filesystem":
-            raise ValueError("Local fileSystem should only be used in development!")
-        if prefix_path:
-            self.prefix_path = prefix_path
-
-    def _get_bytes(self, id: str):
-        storage = get_storage()
-        path = self.node_path(id)
-        return storage.open(path).read()
-
-    def _set_bytes(self, id: str, data: bytes, ttl=0):
-        storage = get_storage()
-        path = self.node_path(id)
-        storage.save(path, BytesIO(data))
-
-    def delete(self, id):
-        storage = get_storage()
-        path = self.node_path(id)
-        storage.delete(path)
-
-    def cleanup(self, cutoff: datetime.datetime):
-        """
-        This driver does not have managed TTLs.  To enable TTLs you will need to enable it on your
-        bucket.
-        """
-        raise NotImplementedError
-
-    def bootstrap(self):
-        # Nothing for filesystem backend to do during bootstrap
-        pass
-
-    def node_path(self, id: str):
-        return f"{self.prefix_path}{id}.json"
-=======
     def __init__(self, path: str | None = None):
         self.path: str = ""
 
@@ -102,4 +60,4 @@
 
     def node_path(self, id: str) -> str:
         return os.path.join(self.path, f"{id}.json")
->>>>>>> 59afe4b5
+      