"""
These settings act as the default (base) settings for the Sentry-provided web-server
"""

import os
import os.path
import platform
import re
import socket
import sys
import tempfile
from datetime import timedelta
from urllib.parse import urlparse

import sentry
from sentry.utils.celery import crontab_with_minute_jitter
from sentry.utils.types import type_from_value


def gettext_noop(s):
    return s


socket.setdefaulttimeout(5)


def env(key, default="", type=None):
    """
    Extract an environment variable for use in configuration

    :param key: The environment variable to be extracted.
    :param default: The value to be returned if `key` is not found.
    :param type: The type of the returned object (defaults to the type of `default`).
    :return: The environment variable if it exists, else `default`.
    """

    # First check an internal cache, so we can `pop` multiple times
    # without actually losing the value.
    try:
        rv = env._cache[key]
    except KeyError:
        if "SENTRY_RUNNING_UWSGI" in os.environ:
            # We do this so when the process forks off into uwsgi
            # we want to actually be popping off values. This is so that
            # at runtime, the variables aren't actually available.
            fn = os.environ.pop
        else:
            fn = os.environ.__getitem__

        try:
            rv = fn(key)
            env._cache[key] = rv
        except KeyError:
            rv = default

    if type is None:
        type = type_from_value(default)

    return type(rv)


env._cache = {}

ENVIRONMENT = os.environ.get("SENTRY_ENVIRONMENT", "production")

IS_DEV = ENVIRONMENT == "development"

DEBUG = IS_DEV

ADMIN_ENABLED = DEBUG

ADMINS = ()

# Hosts that are considered in the same network (including VPNs).
INTERNAL_IPS = ()

# List of IP subnets which should not be accessible
SENTRY_DISALLOWED_IPS = ()

# When resolving DNS for external sources (source map fetching, webhooks, etc),
# ensure that domains are fully resolved first to avoid poking internal
# search domains.
SENTRY_ENSURE_FQDN = False

# Hosts that are allowed to use system token authentication.
# http://en.wikipedia.org/wiki/Reserved_IP_addresses
INTERNAL_SYSTEM_IPS = (
    "0.0.0.0/8",
    "10.0.0.0/8",
    "100.64.0.0/10",
    "127.0.0.0/8",
    "169.254.0.0/16",
    "172.16.0.0/12",
    "192.0.0.0/29",
    "192.0.2.0/24",
    "192.88.99.0/24",
    "192.168.0.0/16",
    "198.18.0.0/15",
    "198.51.100.0/24",
    "224.0.0.0/4",
    "240.0.0.0/4",
    "255.255.255.255/32",
)

MANAGERS = ADMINS

APPEND_SLASH = True

PROJECT_ROOT = os.path.normpath(os.path.join(os.path.dirname(__file__), os.pardir))

# XXX(dcramer): handle case when we've installed from source vs just running
# this straight out of the repository
if "site-packages" in __file__:
    NODE_MODULES_ROOT = os.path.join(PROJECT_ROOT, "node_modules")
else:
    NODE_MODULES_ROOT = os.path.join(PROJECT_ROOT, os.pardir, os.pardir, "node_modules")

NODE_MODULES_ROOT = os.path.normpath(NODE_MODULES_ROOT)

DEVSERVICES_CONFIG_DIR = os.path.normpath(
    os.path.join(PROJECT_ROOT, os.pardir, os.pardir, "config")
)

SENTRY_DISTRIBUTED_CLICKHOUSE_TABLES = False

RELAY_CONFIG_DIR = os.path.join(DEVSERVICES_CONFIG_DIR, "relay")

SYMBOLICATOR_CONFIG_DIR = os.path.join(DEVSERVICES_CONFIG_DIR, "symbolicator")

# XXX(epurkhiser): The generated chartucterie config.js file will be stored
# here. This directory may not exist until that file is generated.
CHARTCUTERIE_CONFIG_DIR = os.path.join(DEVSERVICES_CONFIG_DIR, "chartcuterie")

CDC_CONFIG_DIR = os.path.join(DEVSERVICES_CONFIG_DIR, "cdc")

sys.path.insert(0, os.path.normpath(os.path.join(PROJECT_ROOT, os.pardir)))

DATABASES = {
    "default": {
        "ENGINE": "sentry.db.postgres",
        "NAME": "sentry",
        "USER": "postgres",
        "PASSWORD": "",
        "HOST": "127.0.0.1",
        "PORT": "",
        "AUTOCOMMIT": True,
        "ATOMIC_REQUESTS": False,
    }
}

if "DATABASE_URL" in os.environ:
    url = urlparse(os.environ["DATABASE_URL"])

    # Ensure default database exists.
    DATABASES["default"] = DATABASES.get("default", {})

    # Update with environment configuration.
    DATABASES["default"].update(
        {
            "NAME": url.path[1:],
            "USER": url.username,
            "PASSWORD": url.password,
            "HOST": url.hostname,
            "PORT": url.port,
        }
    )
    if url.scheme == "postgres":
        DATABASES["default"]["ENGINE"] = "sentry.db.postgres"

# This should always be UTC.
TIME_ZONE = "UTC"

# Language code for this installation. All choices can be found here:
# http://www.i18nguy.com/unicode/language-identifiers.html
LANGUAGE_CODE = "en-us"

LANGUAGES = (
    ("af", gettext_noop("Afrikaans")),
    ("ar", gettext_noop("Arabic")),
    ("az", gettext_noop("Azerbaijani")),
    ("bg", gettext_noop("Bulgarian")),
    ("be", gettext_noop("Belarusian")),
    ("bn", gettext_noop("Bengali")),
    ("br", gettext_noop("Breton")),
    ("bs", gettext_noop("Bosnian")),
    ("ca", gettext_noop("Catalan")),
    ("cs", gettext_noop("Czech")),
    ("cy", gettext_noop("Welsh")),
    ("da", gettext_noop("Danish")),
    ("de", gettext_noop("German")),
    ("el", gettext_noop("Greek")),
    ("en", gettext_noop("English")),
    ("eo", gettext_noop("Esperanto")),
    ("es", gettext_noop("Spanish")),
    ("et", gettext_noop("Estonian")),
    ("eu", gettext_noop("Basque")),
    ("fa", gettext_noop("Persian")),
    ("fi", gettext_noop("Finnish")),
    ("fr", gettext_noop("French")),
    ("ga", gettext_noop("Irish")),
    ("gl", gettext_noop("Galician")),
    ("he", gettext_noop("Hebrew")),
    ("hi", gettext_noop("Hindi")),
    ("hr", gettext_noop("Croatian")),
    ("hu", gettext_noop("Hungarian")),
    ("ia", gettext_noop("Interlingua")),
    ("id", gettext_noop("Indonesian")),
    ("is", gettext_noop("Icelandic")),
    ("it", gettext_noop("Italian")),
    ("ja", gettext_noop("Japanese")),
    ("ka", gettext_noop("Georgian")),
    ("kk", gettext_noop("Kazakh")),
    ("km", gettext_noop("Khmer")),
    ("kn", gettext_noop("Kannada")),
    ("ko", gettext_noop("Korean")),
    ("lb", gettext_noop("Luxembourgish")),
    ("lt", gettext_noop("Lithuanian")),
    ("lv", gettext_noop("Latvian")),
    ("mk", gettext_noop("Macedonian")),
    ("ml", gettext_noop("Malayalam")),
    ("mn", gettext_noop("Mongolian")),
    ("my", gettext_noop("Burmese")),
    ("nb", gettext_noop("Norwegian Bokmal")),
    ("ne", gettext_noop("Nepali")),
    ("nl", gettext_noop("Dutch")),
    ("nn", gettext_noop("Norwegian Nynorsk")),
    ("os", gettext_noop("Ossetic")),
    ("pa", gettext_noop("Punjabi")),
    ("pl", gettext_noop("Polish")),
    ("pt", gettext_noop("Portuguese")),
    ("pt-br", gettext_noop("Brazilian Portuguese")),
    ("ro", gettext_noop("Romanian")),
    ("ru", gettext_noop("Russian")),
    ("sk", gettext_noop("Slovak")),
    ("sl", gettext_noop("Slovenian")),
    ("sq", gettext_noop("Albanian")),
    ("sr", gettext_noop("Serbian")),
    ("sv-se", gettext_noop("Swedish")),
    ("sw", gettext_noop("Swahili")),
    ("ta", gettext_noop("Tamil")),
    ("te", gettext_noop("Telugu")),
    ("th", gettext_noop("Thai")),
    ("tr", gettext_noop("Turkish")),
    ("tt", gettext_noop("Tatar")),
    ("udm", gettext_noop("Udmurt")),
    ("uk", gettext_noop("Ukrainian")),
    ("ur", gettext_noop("Urdu")),
    ("vi", gettext_noop("Vietnamese")),
    ("zh-cn", gettext_noop("Simplified Chinese")),
    ("zh-tw", gettext_noop("Traditional Chinese")),
)

from .locale import CATALOGS

LANGUAGES = tuple((code, name) for code, name in LANGUAGES if code in CATALOGS)

SUPPORTED_LANGUAGES = frozenset(CATALOGS)

SITE_ID = 1

# If you set this to False, Django will make some optimizations so as not
# to load the internationalization machinery.
USE_I18N = True

# If you set this to False, Django will not format dates, numbers and
# calendars according to the current locale
USE_L10N = True

USE_TZ = True

# CAVEAT: If you're adding a middleware that modifies a response's content,
# and appears before CommonMiddleware, you must either reorder your middleware
# so that responses aren't modified after Content-Length is set, or have the
# response modifying middleware reset the Content-Length header.
# This is because CommonMiddleware Sets the Content-Length header for non-streaming responses.
MIDDLEWARE = (
    "sentry.middleware.health.HealthCheck",
    "sentry.middleware.security.SecurityHeadersMiddleware",
    "sentry.middleware.env.SentryEnvMiddleware",
    "sentry.middleware.proxy.SetRemoteAddrFromForwardedFor",
    "sentry.middleware.stats.RequestTimingMiddleware",
    "sentry.middleware.access_log.access_log_middleware",
    "sentry.middleware.stats.ResponseCodeMiddleware",
    "django.middleware.common.CommonMiddleware",
    "django.contrib.sessions.middleware.SessionMiddleware",
    "django.middleware.csrf.CsrfViewMiddleware",
    "sentry.middleware.auth.AuthenticationMiddleware",
    "sentry.middleware.user.UserActiveMiddleware",
    "sentry.middleware.sudo.SudoMiddleware",
    "sentry.middleware.superuser.SuperuserMiddleware",
    "sentry.middleware.locale.SentryLocaleMiddleware",
    "sentry.middleware.ratelimit.RatelimitMiddleware",
    "django.contrib.messages.middleware.MessageMiddleware",
)

ROOT_URLCONF = "sentry.conf.urls"

# TODO(joshuarli): Django 1.10 introduced this option, which restricts the size of a
# request body. We have some middleware in sentry.middleware.proxy that sets the
# Content Length to max uint32 in certain cases related to minidump.
# Once relay's fully rolled out, that can be deleted.
# Until then, the safest and easiest thing to do is to disable this check
# to leave things the way they were with Django <1.9.
DATA_UPLOAD_MAX_MEMORY_SIZE = None

TEMPLATES = [
    {
        "BACKEND": "django.template.backends.django.DjangoTemplates",
        "DIRS": [os.path.join(PROJECT_ROOT, "templates")],
        "APP_DIRS": True,
        "OPTIONS": {
            "context_processors": [
                "django.contrib.auth.context_processors.auth",
                "django.contrib.messages.context_processors.messages",
                "django.template.context_processors.csrf",
                "django.template.context_processors.request",
            ]
        },
    }
]

INSTALLED_APPS = (
    "django.contrib.admin",
    "django.contrib.auth",
    "django.contrib.contenttypes",
    "django.contrib.messages",
    "django.contrib.sessions",
    "django.contrib.sites",
    "drf_spectacular",
    "crispy_forms",
    "rest_framework",
    "sentry",
    "sentry.analytics",
    "sentry.incidents.apps.Config",
    "sentry.discover",
    "sentry.analytics.events",
    "sentry.nodestore",
    "sentry.release_health",
    "sentry.search",
    "sentry.sentry_metrics.indexer",
    "sentry.snuba",
    "sentry.lang.java.apps.Config",
    "sentry.lang.javascript.apps.Config",
    "sentry.lang.native.apps.Config",
    "sentry.plugins.sentry_interface_types.apps.Config",
    "sentry.plugins.sentry_urls.apps.Config",
    "sentry.plugins.sentry_useragents.apps.Config",
    "sentry.plugins.sentry_webhooks.apps.Config",
    "social_auth",
    "sudo",
    "sentry.eventstream",
    "sentry.auth.providers.google.apps.Config",
    "django.contrib.staticfiles",
)

# Silence internal hints from Django's system checks
SILENCED_SYSTEM_CHECKS = (
    # Django recommends to use OneToOneField over ForeignKey(unique=True)
    # however this changes application behavior in ways that break association
    # loading
    "fields.W342",
    # We have a "catch-all" react_page_view that we only want to match on URLs
    # ending with a `/` to allow APPEND_SLASHES to kick in for the ones lacking
    # the trailing slash. This confuses the warning as the regex is `/$` which
    # looks like it starts with a slash but it doesn't.
    "urls.W002",
    # Our own AuthenticationMiddleware suffices as a replacement for
    # django.contrib.auth.middleware.AuthenticationMiddleware; both add the
    # authenticated user to the HttpRequest which is what's needed here.
    "admin.E408",
    # This is fixed in Django@7c08f26bf0439c1ed593b51b51ad847f7e262bc1.
    # It's not our problem; refer to Django issue 32260.
    "urls.E007",
)

STATIC_ROOT = os.path.realpath(os.path.join(PROJECT_ROOT, "static"))
STATIC_URL = "/_static/{version}/"
# webpack assets live at a different URL that is unversioned
# as we configure webpack to include file content based hash in the filename
STATIC_FRONTEND_APP_URL = "/_static/dist/"

# The webpack output directory
STATICFILES_DIRS = [
    os.path.join(STATIC_ROOT, "sentry", "dist"),
]

# various middleware will use this to identify resources which should not access
# cookies
ANONYMOUS_STATIC_PREFIXES = (
    "/_static/",
    "/avatar/",
    "/organization-avatar/",
    "/team-avatar/",
    "/project-avatar/",
    "/js-sdk-loader/",
)

STATICFILES_FINDERS = (
    "django.contrib.staticfiles.finders.FileSystemFinder",
    "django.contrib.staticfiles.finders.AppDirectoriesFinder",
)

ASSET_VERSION = 0

# setup a default media root to somewhere useless
MEDIA_ROOT = "/tmp/sentry-files"
MEDIA_URL = "_media/"

LOCALE_PATHS = (os.path.join(PROJECT_ROOT, "locale"),)

CSRF_FAILURE_VIEW = "sentry.web.frontend.csrf_failure.view"
CSRF_COOKIE_NAME = "sc"

# Auth configuration

from django.urls import reverse_lazy

LOGIN_REDIRECT_URL = reverse_lazy("sentry-login-redirect")
LOGIN_URL = reverse_lazy("sentry-login")

AUTHENTICATION_BACKENDS = (
    "sentry.utils.auth.EmailAuthBackend",
    # The following authentication backends are used by social auth only.
    # We don't use them for user authentication.
    "social_auth.backends.asana.AsanaBackend",
    "social_auth.backends.github.GithubBackend",
    "social_auth.backends.bitbucket.BitbucketBackend",
    "social_auth.backends.visualstudio.VisualStudioBackend",
)

AUTH_PASSWORD_VALIDATORS = [
    {
        "NAME": "sentry.auth.password_validation.MinimumLengthValidator",
        "OPTIONS": {"min_length": 6},
    },
    {
        "NAME": "sentry.auth.password_validation.MaximumLengthValidator",
        "OPTIONS": {"max_length": 256},
    },
]

SOCIAL_AUTH_USER_MODEL = AUTH_USER_MODEL = "sentry.User"

SESSION_ENGINE = "django.contrib.sessions.backends.signed_cookies"
SESSION_COOKIE_NAME = "sentrysid"

# setting SESSION_COOKIE_SAMESITE to None below for now because
# Django's default in 2.1 now `Lax`.
# this breaks certain IDP flows where we need cookies sent to us on a redirected POST
# request, and `Lax` doesnt permit this.
# See here: https://docs.djangoproject.com/en/2.1/ref/settings/#session-cookie-samesite
SESSION_COOKIE_SAMESITE = None

BITBUCKET_CONSUMER_KEY = ""
BITBUCKET_CONSUMER_SECRET = ""

ASANA_CLIENT_ID = ""
ASANA_CLIENT_SECRET = ""

VISUALSTUDIO_APP_ID = ""
VISUALSTUDIO_APP_SECRET = ""
VISUALSTUDIO_CLIENT_SECRET = ""
VISUALSTUDIO_SCOPES = ["vso.work_write", "vso.project", "vso.code", "vso.release"]

SOCIAL_AUTH_PIPELINE = (
    "social_auth.backends.pipeline.user.get_username",
    "social_auth.backends.pipeline.social.social_auth_user",
    "social_auth.backends.pipeline.associate.associate_by_email",
    "social_auth.backends.pipeline.misc.save_status_to_session",
    "social_auth.backends.pipeline.social.associate_user",
    "social_auth.backends.pipeline.social.load_extra_data",
    "social_auth.backends.pipeline.user.update_user_details",
    "social_auth.backends.pipeline.misc.save_status_to_session",
)
SOCIAL_AUTH_REVOKE_TOKENS_ON_DISCONNECT = True
SOCIAL_AUTH_LOGIN_REDIRECT_URL = "/account/settings/identities/"
SOCIAL_AUTH_ASSOCIATE_ERROR_URL = SOCIAL_AUTH_LOGIN_REDIRECT_URL

INITIAL_CUSTOM_USER_MIGRATION = "0108_fix_user"

# Auth engines and the settings required for them to be listed
AUTH_PROVIDERS = {
    "github": ("GITHUB_APP_ID", "GITHUB_API_SECRET"),
    "bitbucket": ("BITBUCKET_CONSUMER_KEY", "BITBUCKET_CONSUMER_SECRET"),
    "asana": ("ASANA_CLIENT_ID", "ASANA_CLIENT_SECRET"),
    "visualstudio": (
        "VISUALSTUDIO_APP_ID",
        "VISUALSTUDIO_APP_SECRET",
        "VISUALSTUDIO_CLIENT_SECRET",
    ),
}

AUTH_PROVIDER_LABELS = {
    "github": "GitHub",
    "bitbucket": "Bitbucket",
    "asana": "Asana",
    "visualstudio": "Visual Studio",
}

import random


def SOCIAL_AUTH_DEFAULT_USERNAME():
    return random.choice(["Darth Vader", "Obi-Wan Kenobi", "R2-D2", "C-3PO", "Yoda"])


SOCIAL_AUTH_PROTECTED_USER_FIELDS = ["email"]
SOCIAL_AUTH_FORCE_POST_DISCONNECT = True

# Queue configuration
from kombu import Exchange, Queue

BROKER_URL = "redis://127.0.0.1:6379"
BROKER_TRANSPORT_OPTIONS = {}

# Ensure workers run async by default
# in Development you might want them to run in-process
# though it would cause timeouts/recursions in some cases
CELERY_ALWAYS_EAGER = False

# Complain about bad use of pickle.  See sentry.celery.SentryTask.apply_async for how
# this works.
CELERY_COMPLAIN_ABOUT_BAD_USE_OF_PICKLE = False

# We use the old task protocol because during benchmarking we noticed that it's faster
# than the new protocol. If we ever need to bump this it should be fine, there were no
# compatibility issues, just need to run benchmarks and do some tests to make sure
# things run ok.
CELERY_TASK_PROTOCOL = 1
CELERY_EAGER_PROPAGATES_EXCEPTIONS = True
CELERY_IGNORE_RESULT = True
CELERY_SEND_EVENTS = False
CELERY_RESULT_BACKEND = None
CELERY_TASK_RESULT_EXPIRES = 1
CELERY_DISABLE_RATE_LIMITS = True
CELERY_DEFAULT_QUEUE = "default"
CELERY_DEFAULT_EXCHANGE = "default"
CELERY_DEFAULT_EXCHANGE_TYPE = "direct"
CELERY_DEFAULT_ROUTING_KEY = "default"
CELERY_CREATE_MISSING_QUEUES = True
CELERY_REDIRECT_STDOUTS = False
CELERYD_HIJACK_ROOT_LOGGER = False
CELERY_TASK_SERIALIZER = "pickle"
CELERY_RESULT_SERIALIZER = "pickle"
CELERY_ACCEPT_CONTENT = {"pickle"}
CELERY_IMPORTS = (
    "sentry.data_export.tasks",
    "sentry.discover.tasks",
    "sentry.incidents.tasks",
    "sentry.sentry_metrics.indexer.tasks",
    "sentry.snuba.tasks",
    "sentry.tasks.app_store_connect",
    "sentry.tasks.assemble",
    "sentry.tasks.auth",
    "sentry.tasks.auto_remove_inbox",
    "sentry.tasks.auto_resolve_issues",
    "sentry.tasks.beacon",
    "sentry.tasks.check_auth",
    "sentry.tasks.check_monitors",
    "sentry.tasks.clear_expired_snoozes",
    "sentry.tasks.codeowners.code_owners_auto_sync",
    "sentry.tasks.codeowners.update_code_owners_schema",
    "sentry.tasks.collect_project_platforms",
    "sentry.tasks.commits",
    "sentry.tasks.deletion",
    "sentry.tasks.digests",
    "sentry.tasks.email",
    "sentry.tasks.files",
    "sentry.tasks.groupowner",
    "sentry.tasks.integrations",
    "sentry.tasks.low_priority_symbolication",
    "sentry.tasks.merge",
    "sentry.tasks.options",
    "sentry.tasks.ping",
    "sentry.tasks.post_process",
    "sentry.tasks.process_buffer",
    "sentry.tasks.relay",
    "sentry.tasks.release_registry",
    "sentry.tasks.reports",
    "sentry.tasks.reprocessing",
    "sentry.tasks.reprocessing2",
    "sentry.tasks.scheduler",
    "sentry.tasks.sentry_apps",
    "sentry.tasks.servicehooks",
    "sentry.tasks.store",
    "sentry.tasks.symbolication",
    "sentry.tasks.unmerge",
    "sentry.tasks.update_user_reports",
    "sentry.tasks.user_report",
    "sentry.profiles.task",
    "sentry.release_health.duplex",
    "sentry.release_health.tasks",
)
CELERY_QUEUES = [
    Queue("activity.notify", routing_key="activity.notify"),
    Queue("alerts", routing_key="alerts"),
    Queue("app_platform", routing_key="app_platform"),
    Queue("appstoreconnect", routing_key="sentry.tasks.app_store_connect.#"),
    Queue("assemble", routing_key="assemble"),
    Queue("auth", routing_key="auth"),
    Queue("buffers.process_pending", routing_key="buffers.process_pending"),
    Queue("buffers.incr", routing_key="buffers.incr"),
    Queue("cleanup", routing_key="cleanup"),
    Queue("code_owners", routing_key="code_owners"),
    Queue("commits", routing_key="commits"),
    Queue("data_export", routing_key="data_export"),
    Queue("default", routing_key="default"),
    Queue("digests.delivery", routing_key="digests.delivery"),
    Queue("digests.scheduling", routing_key="digests.scheduling"),
    Queue("email", routing_key="email"),
    Queue("events.preprocess_event", routing_key="events.preprocess_event"),
    Queue("events.process_event", routing_key="events.process_event"),
    Queue("events.reprocess_events", routing_key="events.reprocess_events"),
    Queue(
        "events.reprocessing.preprocess_event", routing_key="events.reprocessing.preprocess_event"
    ),
    Queue("events.reprocessing.process_event", routing_key="events.reprocessing.process_event"),
    Queue(
        "events.reprocessing.symbolicate_event", routing_key="events.reprocessing.symbolicate_event"
    ),
    Queue(
        "events.reprocessing.symbolicate_event_low_priority",
        routing_key="events.reprocessing.symbolicate_event_low_priority",
    ),
    Queue("events.save_event", routing_key="events.save_event"),
    Queue("events.save_event_transaction", routing_key="events.save_event_transaction"),
    Queue("events.symbolicate_event", routing_key="events.symbolicate_event"),
    Queue(
        "events.symbolicate_event_low_priority", routing_key="events.symbolicate_event_low_priority"
    ),
    Queue("files.delete", routing_key="files.delete"),
    Queue(
        "group_owners.process_suspect_commits", routing_key="group_owners.process_suspect_commits"
    ),
    Queue(
        "releasemonitor",
        routing_key="releasemonitor",
    ),
    Queue("incidents", routing_key="incidents"),
    Queue("incident_snapshots", routing_key="incident_snapshots"),
    Queue("incidents", routing_key="incidents"),
    Queue("integrations", routing_key="integrations"),
    Queue("merge", routing_key="merge"),
    Queue("options", routing_key="options"),
    Queue("relay_config", routing_key="relay_config"),
<<<<<<< HEAD
    Queue("relay_config_check", routing_key="relay_config_check"),
=======
    Queue("relay_config_bulk", routing_key="relay_config_bulk"),
>>>>>>> 199cb702
    Queue("reports.deliver", routing_key="reports.deliver"),
    Queue("reports.prepare", routing_key="reports.prepare"),
    Queue("search", routing_key="search"),
    Queue("sentry_metrics.indexer", routing_key="sentry_metrics.indexer"),
    Queue("similarity.index", routing_key="similarity.index"),
    Queue("sleep", routing_key="sleep"),
    Queue("stats", routing_key="stats"),
    Queue("subscriptions", routing_key="subscriptions"),
    Queue(
        "symbolications.compute_low_priority_projects",
        routing_key="symbolications.compute_low_priority_projects",
    ),
    Queue("unmerge", routing_key="unmerge"),
    Queue("update", routing_key="update"),
    Queue("profiles.process", routing_key="profiles.process"),
    Queue("release_health.duplex", routing_key="release_health.duplex"),
]

for queue in CELERY_QUEUES:
    queue.durable = False

CELERY_ROUTES = ("sentry.queue.routers.SplitQueueRouter",)


def create_partitioned_queues(name):
    exchange = Exchange(name, type="direct")
    for num in range(1):
        CELERY_QUEUES.append(Queue(f"{name}-{num}", exchange=exchange))


create_partitioned_queues("counters")
create_partitioned_queues("triggers")

from celery.schedules import crontab

# XXX: Make sure to register the monitor_id for each job in `SENTRY_CELERYBEAT_MONITORS`!
CELERYBEAT_SCHEDULE_FILENAME = os.path.join(tempfile.gettempdir(), "sentry-celerybeat")
CELERYBEAT_SCHEDULE = {
    "check-auth": {
        "task": "sentry.tasks.check_auth",
        "schedule": timedelta(minutes=1),
        "options": {"expires": 60, "queue": "auth"},
    },
    "enqueue-scheduled-jobs": {
        "task": "sentry.tasks.enqueue_scheduled_jobs",
        "schedule": timedelta(minutes=1),
        "options": {"expires": 60},
    },
    "send-beacon": {
        "task": "sentry.tasks.send_beacon",
        "schedule": timedelta(hours=1),
        "options": {"expires": 3600},
    },
    "send-ping": {
        "task": "sentry.tasks.send_ping",
        "schedule": timedelta(minutes=1),
        "options": {"expires": 60},
    },
    "flush-buffers": {
        "task": "sentry.tasks.process_buffer.process_pending",
        "schedule": timedelta(seconds=10),
        "options": {"expires": 10, "queue": "buffers.process_pending"},
    },
    "sync-options": {
        "task": "sentry.tasks.options.sync_options",
        "schedule": timedelta(seconds=10),
        "options": {"expires": 10, "queue": "options"},
    },
    "schedule-digests": {
        "task": "sentry.tasks.digests.schedule_digests",
        "schedule": timedelta(seconds=30),
        "options": {"expires": 30},
    },
    "check-monitors": {
        "task": "sentry.tasks.check_monitors",
        "schedule": timedelta(minutes=1),
        "options": {"expires": 60},
    },
    "clear-expired-snoozes": {
        "task": "sentry.tasks.clear_expired_snoozes",
        "schedule": timedelta(minutes=5),
        "options": {"expires": 300},
    },
    "clear-expired-raw-events": {
        "task": "sentry.tasks.clear_expired_raw_events",
        "schedule": timedelta(minutes=15),
        "options": {"expires": 300},
    },
    "collect-project-platforms": {
        "task": "sentry.tasks.collect_project_platforms",
        "schedule": crontab_with_minute_jitter(hour=3),
        "options": {"expires": 3600 * 24},
    },
    "update-user-reports": {
        "task": "sentry.tasks.update_user_reports",
        "schedule": timedelta(minutes=15),
        "options": {"expires": 300},
    },
    "schedule-auto-resolution": {
        "task": "sentry.tasks.schedule_auto_resolution",
        "schedule": timedelta(minutes=15),
        "options": {"expires": 60 * 25},
    },
    "auto-remove-inbox": {
        "task": "sentry.tasks.auto_remove_inbox",
        "schedule": timedelta(minutes=15),
        "options": {"expires": 60 * 25},
    },
    "schedule-deletions": {
        "task": "sentry.tasks.deletion.run_scheduled_deletions",
        "schedule": timedelta(minutes=15),
        "options": {"expires": 60 * 25},
    },
    "reattempt-deletions": {
        "task": "sentry.tasks.deletion.reattempt_deletions",
        "schedule": crontab(hour=10, minute=0),  # 03:00 PDT, 07:00 EDT, 10:00 UTC
        "options": {"expires": 60 * 25},
    },
    "schedule-weekly-organization-reports": {
        "task": "sentry.tasks.reports.prepare_reports",
        "schedule": crontab(
            minute=0, hour=12, day_of_week="monday"  # 05:00 PDT, 09:00 EDT, 12:00 UTC
        ),
        "options": {"expires": 60 * 60 * 3},
    },
    "schedule-verify-weekly-organization-reports": {
        "task": "sentry.tasks.reports.verify_prepare_reports",
        "schedule": crontab(
            minute=0, hour=12, day_of_week="tuesday"  # 05:00 PDT, 09:00 EDT, 12:00 UTC
        ),
        "options": {"expires": 60 * 60},
    },
    "schedule-vsts-integration-subscription-check": {
        "task": "sentry.tasks.integrations.kickoff_vsts_subscription_check",
        "schedule": crontab_with_minute_jitter(hour="*/6"),
        "options": {"expires": 60 * 25},
    },
    "monitor-release-adoption": {
        "task": "sentry.release_health.tasks.monitor_release_adoption",
        "schedule": crontab(minute=0),
        "options": {"expires": 3600, "queue": "releasemonitor"},
    },
    "fetch-release-registry-data": {
        "task": "sentry.tasks.release_registry.fetch_release_registry_data",
        "schedule": timedelta(minutes=5),
        "options": {"expires": 3600},
    },
    "fetch-appstore-builds": {
        "task": "sentry.tasks.app_store_connect.refresh_all_builds",
        "schedule": timedelta(hours=1),
        "options": {"expires": 3600},
    },
    "snuba-subscription-checker": {
        "task": "sentry.snuba.tasks.subscription_checker",
        "schedule": timedelta(minutes=20),
        "options": {"expires": 20 * 60},
    },
}

BGTASKS = {
    "sentry.bgtasks.clean_dsymcache:clean_dsymcache": {"interval": 5 * 60, "roles": ["worker"]},
    "sentry.bgtasks.clean_releasefilecache:clean_releasefilecache": {
        "interval": 5 * 60,
        "roles": ["worker"],
    },
}

# Sentry logs to two major places: stdout, and it's internal project.
# To disable logging to the internal project, add a logger who's only
# handler is 'console' and disable propagating upwards.
# Additionally, Sentry has the ability to override logger levels by
# providing the cli with -l/--loglevel or the SENTRY_LOG_LEVEL env var.
# The loggers that it overrides are root and any in LOGGING.overridable.
# Be very careful with this in a production system, because the celery
# logger can be extremely verbose when given INFO or DEBUG.
LOGGING = {
    "default_level": "INFO",
    "version": 1,
    "disable_existing_loggers": True,
    "handlers": {
        "null": {"class": "logging.NullHandler"},
        "console": {"class": "sentry.logging.handlers.StructLogHandler"},
        "internal": {"level": "ERROR", "class": "sentry_sdk.integrations.logging.EventHandler"},
        "metrics": {
            "level": "WARNING",
            "filters": ["important_django_request"],
            "class": "sentry.logging.handlers.MetricsLogHandler",
        },
        "django_internal": {
            "level": "WARNING",
            "filters": ["important_django_request"],
            "class": "sentry_sdk.integrations.logging.EventHandler",
        },
    },
    "filters": {
        "important_django_request": {
            "()": "sentry.logging.handlers.MessageContainsFilter",
            "contains": ["CSRF"],
        }
    },
    "root": {"level": "NOTSET", "handlers": ["console", "internal"]},
    # LOGGING.overridable is a list of loggers including root that will change
    # based on the overridden level defined above.
    "overridable": ["celery", "sentry"],
    "loggers": {
        "celery": {"level": "WARNING"},
        "sentry": {"level": "INFO"},
        "sentry_plugins": {"level": "INFO"},
        "sentry.files": {"level": "WARNING"},
        "sentry.minidumps": {"handlers": ["internal"], "propagate": False},
        "sentry.reprocessing": {"handlers": ["internal"], "propagate": False},
        "sentry.interfaces": {"handlers": ["internal"], "propagate": False},
        # This only needs to go to Sentry for now.
        "sentry.similarity": {"handlers": ["internal"], "propagate": False},
        "sentry.errors": {"handlers": ["console"], "propagate": False},
        "sentry_sdk.errors": {"handlers": ["console"], "level": "INFO", "propagate": False},
        "sentry.rules": {"handlers": ["console"], "propagate": False},
        "multiprocessing": {
            "handlers": ["console"],
            # https://github.com/celery/celery/commit/597a6b1f3359065ff6dbabce7237f86b866313df
            # This commit has not been rolled into any release and leads to a
            # large amount of errors when working with postgres.
            "level": "CRITICAL",
            "propagate": False,
        },
        "celery.worker.job": {"handlers": ["console"], "propagate": False},
        "static_compiler": {"level": "INFO"},
        "django.request": {
            "level": "WARNING",
            "handlers": ["console", "metrics", "django_internal"],
            "propagate": False,
        },
        "toronado": {"level": "ERROR", "handlers": ["null"], "propagate": False},
        "urllib3.connectionpool": {"level": "ERROR", "handlers": ["console"], "propagate": False},
        "boto3": {"level": "WARNING", "handlers": ["console"], "propagate": False},
        "botocore": {"level": "WARNING", "handlers": ["console"], "propagate": False},
    },
}

# django-rest-framework

REST_FRAMEWORK = {
    "DEFAULT_RENDERER_CLASSES": ["rest_framework.renderers.JSONRenderer"],
    "DEFAULT_PARSER_CLASSES": [
        "rest_framework.parsers.JSONParser",
        "rest_framework.parsers.MultiPartParser",
        "rest_framework.parsers.FormParser",
    ],
    "TEST_REQUEST_DEFAULT_FORMAT": "json",
    "DEFAULT_PERMISSION_CLASSES": ("sentry.api.permissions.NoPermission",),
    "EXCEPTION_HANDLER": "sentry.api.handlers.custom_exception_handler",
    "DEFAULT_SCHEMA_CLASS": "drf_spectacular.openapi.AutoSchema",
}


if os.environ.get("OPENAPIGENERATE", False):
    OLD_OPENAPI_JSON_PATH = "tests/apidocs/openapi-deprecated.json"
    from sentry.apidocs.build import OPENAPI_TAGS, get_old_json_paths

    SPECTACULAR_SETTINGS = {
        "PREPROCESSING_HOOKS": ["sentry.apidocs.hooks.custom_preprocessing_hook"],
        "POSTPROCESSING_HOOKS": ["sentry.apidocs.hooks.custom_postprocessing_hook"],
        "DISABLE_ERRORS_AND_WARNINGS": False,
        "COMPONENT_SPLIT_REQUEST": False,
        "COMPONENT_SPLIT_PATCH": False,
        "AUTHENTICATION_WHITELIST": ["sentry.api.authentication.TokenAuthentication"],
        "TAGS": OPENAPI_TAGS,
        "TITLE": "API Reference",
        "DESCRIPTION": "Sentry Public API",
        "TOS": "http://sentry.io/terms/",
        "CONTACT": {"email": "partners@sentry.io"},
        "LICENSE": {"name": "Apache 2.0", "url": "http://www.apache.org/licenses/LICENSE-2.0.html"},
        "VERSION": "v0",
        "SERVERS": [{"url": "https://sentry.io/"}],
        "PARSER_WHITELIST": ["rest_framework.parsers.JSONParser"],
        "APPEND_PATHS": get_old_json_paths(OLD_OPENAPI_JSON_PATH),
        "SORT_OPERATION_PARAMETERS": False,
    }

CRISPY_TEMPLATE_PACK = "bootstrap3"
# Sentry and internal client configuration

SENTRY_FEATURES = {
    # Enables user registration.
    "auth:register": True,
    # Enable advanced search features, like negation and wildcard matching.
    "organizations:advanced-search": True,
    # Use metrics as the dataset for crash free metric alerts
    "organizations:alert-crash-free-metrics": False,
    # Workflow 2.0 notifications following a release
    "organizations:alert-release-notification-workflow": False,
    # Alert wizard redesign version 3
    "organizations:alert-wizard-v3": False,
    "organizations:api-keys": False,
    # Enable multiple Apple app-store-connect sources per project.
    "organizations:app-store-connect-multiple": False,
    # Enable the linked event feature in the issue details breadcrumb.
    "organizations:breadcrumb-linked-event": False,
    # Enable change alerts for an org
    "organizations:change-alerts": True,
    # Enable alerting based on crash free sessions/users
    "organizations:crash-rate-alerts": True,
    # Enable creating organizations within sentry (if SENTRY_SINGLE_ORGANIZATION
    # is not enabled).
    "organizations:create": True,
    # Enable the 'discover' interface.
    "organizations:discover": False,
    # Enables events endpoint usage on discover and dashboards frontend
    "organizations:discover-frontend-use-events-endpoint": True,
    # Enables events endpoint usage on performance frontend
    "organizations:performance-frontend-use-events-endpoint": True,
    # Enable duplicating alert rules.
    "organizations:duplicate-alert-rule": False,
    # Enable attaching arbitrary files to events.
    "organizations:event-attachments": True,
    # Enable Filters & Sampling in the org settings
    "organizations:filters-and-sampling": False,
    # Allow organizations to configure all symbol sources.
    "organizations:symbol-sources": True,
    # Allow organizations to configure custom external symbol sources.
    "organizations:custom-symbol-sources": True,
    # Enable discover 2 basic functions
    "organizations:discover-basic": True,
    # Enable discover 2 custom queries and saved queries
    "organizations:discover-query": True,
    # Allows an org to have a larger set of project ownership rules per project
    "organizations:higher-ownership-limit": False,
    # Enable Performance view
    "organizations:performance-view": True,
    # Enable profiling
    "organizations:profiling": False,
    # Enable multi project selection
    "organizations:global-views": False,
    # Enable experimental new version of Merged Issues where sub-hashes are shown
    "organizations:grouping-tree-ui": False,
    # Enable experimental new version of stacktrace component where additional
    # data related to grouping is shown on each frame
    "organizations:grouping-stacktrace-ui": False,
    # Enable tweaks to group title in relation to hierarchical
    # grouping.
    "organizations:grouping-title-ui": False,
    # Lets organizations manage grouping configs
    "organizations:set-grouping-config": False,
    # Lets organizations set a custom title through fingerprinting
    "organizations:custom-event-title": True,
    # Enable rule page.
    "organizations:rule-page": False,
    # Enable incidents feature
    "organizations:incidents": False,
    # Enable having the issue ID in the breadcrumbs on Issue Details
    "organizations:issue-id-breadcrumbs": False,
    # Flags for enabling CdcEventsDatasetSnubaSearchBackend in sentry.io. No effect in open-source
    # sentry at the moment.
    "organizations:issue-search-use-cdc-primary": False,
    "organizations:issue-search-use-cdc-secondary": False,
    # Enable metrics feature on the backend
    "organizations:metrics": False,
    # Use SNQL to create metric alerts, and perform other snuba queries related to metric alerts
    "organizations:metric-alert-snql": True,
    # Enable metric alert charts in email/slack
    "organizations:metric-alert-chartcuterie": False,
    # Enable the new widget builder experience on Dashboards
    "organizations:new-widget-builder-experience": False,
    # Enable the new widget builder experience "design" on Dashboards
    "organizations:new-widget-builder-experience-design": False,
    # Enable access to the Add to Dashboard modal for metrics work
    "organizations:new-widget-builder-experience-modal-access": False,
    # Automatically extract metrics during ingestion.
    #
    # XXX(ja): DO NOT ENABLE UNTIL THIS NOTICE IS GONE. Relay experiences
    # gradual slowdown when this is enabled for too many projects.
    "organizations:metrics-extraction": False,
    # Enable switch metrics button on Performance, allowing switch to unsampled transaction metrics
    "organizations:metrics-performance-ui": False,
    # True if release-health related queries should be run against both
    # backends (sessions and metrics dataset)
    "organizations:release-health-check-metrics": False,
    # True if differences between the metrics and sessions backend should be reported
    "organizations:release-health-check-metrics-report": False,
    # True if the metrics data should be returned as API response (if possible with current data)
    "organizations:release-health-return-metrics": False,
    # Enable threshold period in metric alert rule builder
    "organizations:metric-alert-threshold-period": False,
    # Enable integration functionality to create and link groups to issues on
    # external services.
    "organizations:integrations-issue-basic": True,
    # Enable interface functionality to synchronize groups between sentry and
    # issues on external services.
    "organizations:integrations-issue-sync": True,
    # Enable interface functionality to receive event hooks.
    "organizations:integrations-event-hooks": True,
    # Enable integration functionality to work with alert rules
    "organizations:integrations-alert-rule": True,
    # Enable integration functionality to work with alert rules (specifically chat integrations)
    "organizations:integrations-chat-unfurl": True,
    # Enable integration functionality to work with alert rules (specifically incident
    # management integrations)
    "organizations:integrations-incident-management": True,
    # Allow orgs to automatically create Tickets in Issue Alerts
    "organizations:integrations-ticket-rules": True,
    # Allow orgs to use the stacktrace linking feature
    "organizations:integrations-stacktrace-link": False,
    # Allow orgs to install a custom source code management integration
    "organizations:integrations-custom-scm": False,
    # Limit project events endpoint to only query back a certain number of days
    "organizations:project-event-date-limit": False,
    # Enable data forwarding functionality for organizations.
    "organizations:data-forwarding": True,
    # Enable react-grid-layout dashboards
    "organizations:dashboard-grid-layout": False,
    # Enable readonly dashboards
    "organizations:dashboards-basic": True,
    # Enable custom editable dashboards
    "organizations:dashboards-edit": True,
    # Enable dashboard widget library
    "organizations:widget-library": False,
    # Enable metrics enhanced performance in dashboards
    "organizations:dashboards-mep": False,
    # Enable release health widgets in dashboards
    "organizations:dashboards-releases": False,
    # Enable widget viewer modal in dashboards
    "organizations:widget-viewer-modal": False,
    # Enable minimap in the widget viewer modal in dashboards
    "organizations:widget-viewer-modal-minimap": False,
    # Enable experimental performance improvements.
    "organizations:enterprise-perf": False,
    # Enable the API to importing CODEOWNERS for a project
    "organizations:integrations-codeowners": False,
    # Enable inviting members to organizations.
    "organizations:invite-members": True,
    # Enable rate limits for inviting members.
    "organizations:invite-members-rate-limits": True,
    # Enable removing issue from issue list if action taken.
    "organizations:issue-list-removal-action": False,
    # Prefix host with organization ID when giving users DSNs (can be
    # customized with SENTRY_ORG_SUBDOMAIN_TEMPLATE)
    "organizations:org-subdomains": False,
    # Enable views for ops breakdown
    "organizations:performance-ops-breakdown": False,
    # Enable interpolation of null data points in charts instead of zerofilling in performance
    "organizations:performance-chart-interpolation": False,
    # Enable views for suspect tags
    "organizations:performance-suspect-spans-view": False,
    # Enable views for anomaly detection
    "organizations:performance-anomaly-detection-ui": False,
    # Enable histogram view in span details
    "organizations:performance-span-histogram-view": False,
    # Enable autogrouping of sibling spans
    "organizations:performance-autogroup-sibling-spans": False,
    # Enable performance on-boarding checklist
    "organizations:performance-onboarding-checklist": False,
    # Enable automatic horizontal scrolling on the span tree
    "organizations:performance-span-tree-autoscroll": False,
    # Enable transaction name only search
    "organizations:performance-transaction-name-only-search": False,
    # Enable the new Related Events feature
    "organizations:related-events": False,
    # Enable usage of external relays, for use with Relay. See
    # https://github.com/getsentry/relay.
    "organizations:relay": True,
    # Enable experimental session replay features
    "organizations:session-replay": False,
    # Enable Session Stats down to a minute resolution
    "organizations:minute-resolution-sessions": True,
    # Notify all project members when fallthrough is disabled, instead of just the auto-assignee
    "organizations:notification-all-recipients": False,
    # Enable the new native stack trace design
    "organizations:native-stack-trace-v2": False,
    # Enable version 2 of reprocessing (completely distinct from v1)
    "organizations:reprocessing-v2": False,
    # Enable the UI for the overage alert settings
    "organizations:slack-overage-notifications": False,
    # Enable basic SSO functionality, providing configurable single sign on
    # using services like GitHub / Google. This is *not* the same as the signup
    # and login with Github / Azure DevOps that sentry.io provides.
    "organizations:sso-basic": True,
    # Enable SAML2 based SSO functionality. getsentry/sentry-auth-saml2 plugin
    # must be installed to use this functionality.
    "organizations:sso-saml2": True,
    # Enable the new images loaded design and features
    "organizations:images-loaded-v2": True,
    # Enable the mobile screenshots feature
    "organizations:mobile-screenshots": False,
    # Enable the release details performance section
    "organizations:release-comparison-performance": False,
    # Enable team insights page
    "organizations:team-insights": True,
    # Enable setting team-level roles and receiving permissions from them
    "organizations:team-roles": False,
    # Adds additional filters and a new section to issue alert rules.
    "projects:alert-filters": True,
    # Enable functionality to specify custom inbound filters on events.
    "projects:custom-inbound-filters": False,
    # Enable data forwarding functionality for projects.
    "projects:data-forwarding": True,
    # Enable functionality to discard groups.
    "projects:discard-groups": False,
    # DEPRECATED: pending removal
    "projects:dsym": False,
    # Enable selection of members, teams or code owners as email targets for issue alerts.
    "projects:issue-alerts-targeting": True,
    # Enable functionality for attaching  minidumps to events and displaying
    # then in the group UI.
    "projects:minidump": True,
    # Enable ingestion for suspect spans
    "projects:performance-suspect-spans-ingestion": False,
    # Enable functionality for project plugins.
    "projects:plugins": True,
    # Enable alternative version of group creation that is supposed to be less racy.
    "projects:race-free-group-creation": True,
    # Enable functionality for rate-limiting events on projects.
    "projects:rate-limits": True,
    # Enable functionality to trigger service hooks upon event ingestion.
    "projects:servicehooks": False,
    # Use Kafka (instead of Celery) for ingestion pipeline.
    "projects:kafka-ingest": False,
    # Automatically opt IN users to receiving Slack notifications.
    "users:notification-slack-automatic": False,
    # Don't add feature defaults down here! Please add them in their associated
    # group sorted alphabetically.
}

# Default time zone for localization in the UI.
# http://en.wikipedia.org/wiki/List_of_tz_zones_by_name
SENTRY_DEFAULT_TIME_ZONE = "UTC"

# Enable the Sentry Debugger (Beta)
SENTRY_DEBUGGER = None

SENTRY_IGNORE_EXCEPTIONS = ("OperationalError",)

# Should we send the beacon to the upstream server?
SENTRY_BEACON = True

# Allow access to Sentry without authentication.
SENTRY_PUBLIC = False

# Instruct Sentry that this install intends to be run by a single organization
# and thus various UI optimizations should be enabled.
SENTRY_SINGLE_ORGANIZATION = False

# Login url (defaults to LOGIN_URL)
SENTRY_LOGIN_URL = None

# Default project ID (for internal errors)
SENTRY_PROJECT = 1
SENTRY_PROJECT_KEY = None

# Default organization to represent the Internal Sentry project.
# Used as a default when in SINGLE_ORGANIZATION mode.
SENTRY_ORGANIZATION = None

# Project ID for recording frontend (javascript) exceptions
SENTRY_FRONTEND_PROJECT = None
# DSN for the frontend to use explicitly, which takes priority
# over SENTRY_FRONTEND_PROJECT or SENTRY_PROJECT
SENTRY_FRONTEND_DSN = None
# DSN for tracking all client HTTP requests (which can be noisy) [experimental]
SENTRY_FRONTEND_REQUESTS_DSN = None

# Configuration for JavaScript's whitelistUrls - defaults to ALLOWED_HOSTS
SENTRY_FRONTEND_WHITELIST_URLS = None

# ----
# APM config
# ----

# sample rate for transactions initiated from the frontend
SENTRY_FRONTEND_APM_SAMPLING = 0

# sample rate for transactions in the backend
SENTRY_BACKEND_APM_SAMPLING = 0

# Sample rate for symbolicate_event task transactions
SENTRY_SYMBOLICATE_EVENT_APM_SAMPLING = 0

# Sample rate for the process_event task transactions
SENTRY_PROCESS_EVENT_APM_SAMPLING = 0

# sample rate for the relay projectconfig endpoint
SENTRY_RELAY_ENDPOINT_APM_SAMPLING = 0

# sample rate for relay's cache invalidation task
SENTRY_RELAY_TASK_APM_SAMPLING = 0

# sample rate for ingest consumer processing functions
SENTRY_INGEST_CONSUMER_APM_SAMPLING = 0

# sample rate for Apple App Store Connect tasks transactions
SENTRY_APPCONNECT_APM_SAMPLING = SENTRY_BACKEND_APM_SAMPLING

# sample rate for suspect commits task
SENTRY_SUSPECT_COMMITS_APM_SAMPLING = 0

# sample rate for post_process_group task
SENTRY_POST_PROCESS_GROUP_APM_SAMPLING = 0

# sample rate for all reprocessing tasks (except for the per-event ones)
SENTRY_REPROCESSING_APM_SAMPLING = 0

# ----
# end APM config
# ----

# DSN to use for Sentry monitors
SENTRY_MONITOR_DSN = None
SENTRY_MONITOR_API_ROOT = None
SENTRY_CELERYBEAT_MONITORS = {
    # 'scheduled-name': 'monitor_guid',
}

# Web Service
SENTRY_WEB_HOST = "127.0.0.1"
SENTRY_WEB_PORT = 9000
SENTRY_WEB_OPTIONS = {}

# SMTP Service
SENTRY_SMTP_HOST = "127.0.0.1"
SENTRY_SMTP_PORT = 1025

SENTRY_INTERFACES = {
    "csp": "sentry.interfaces.security.Csp",
    "hpkp": "sentry.interfaces.security.Hpkp",
    "expectct": "sentry.interfaces.security.ExpectCT",
    "expectstaple": "sentry.interfaces.security.ExpectStaple",
    "exception": "sentry.interfaces.exception.Exception",
    "logentry": "sentry.interfaces.message.Message",
    "request": "sentry.interfaces.http.Http",
    "sdk": "sentry.interfaces.sdk.Sdk",
    "stacktrace": "sentry.interfaces.stacktrace.Stacktrace",
    "template": "sentry.interfaces.template.Template",
    "user": "sentry.interfaces.user.User",
    "breadcrumbs": "sentry.interfaces.breadcrumbs.Breadcrumbs",
    "contexts": "sentry.interfaces.contexts.Contexts",
    "threads": "sentry.interfaces.threads.Threads",
    "debug_meta": "sentry.interfaces.debug_meta.DebugMeta",
    "spans": "sentry.interfaces.spans.Spans",
}
PREFER_CANONICAL_LEGACY_KEYS = False

SENTRY_EMAIL_BACKEND_ALIASES = {
    "smtp": "django.core.mail.backends.smtp.EmailBackend",
    "dummy": "django.core.mail.backends.dummy.EmailBackend",
    "console": "django.core.mail.backends.console.EmailBackend",
    "preview": "sentry.utils.email.PreviewBackend",
}

SENTRY_FILESTORE_ALIASES = {
    "filesystem": "django.core.files.storage.FileSystemStorage",
    "s3": "sentry.filestore.s3.S3Boto3Storage",
    "gcs": "sentry.filestore.gcs.GoogleCloudStorage",
}

SENTRY_ANALYTICS_ALIASES = {
    "noop": "sentry.analytics.Analytics",
    "pubsub": "sentry.analytics.pubsub.PubSubAnalytics",
}

# set of backends that do not support needing SMTP mail.* settings
# This list is a bit fragile and hardcoded, but it's unlikely that
# a user will be using a different backend that also mandates SMTP
# credentials.
SENTRY_SMTP_DISABLED_BACKENDS = frozenset(
    (
        "django.core.mail.backends.dummy.EmailBackend",
        "django.core.mail.backends.console.EmailBackend",
        "django.core.mail.backends.locmem.EmailBackend",
        "django.core.mail.backends.filebased.EmailBackend",
        "sentry.utils.email.PreviewBackend",
    )
)

# Should users without superuser permissions be allowed to
# make projects public
SENTRY_ALLOW_PUBLIC_PROJECTS = True

# Will an invite be sent when a member is added to an organization?
SENTRY_ENABLE_INVITES = True

# Origins allowed for session-based API access (via the Access-Control-Allow-Origin header)
SENTRY_ALLOW_ORIGIN = None

# Buffer backend
SENTRY_BUFFER = "sentry.buffer.Buffer"
SENTRY_BUFFER_OPTIONS = {}

# Cache backend
# XXX: We explicitly require the cache to be configured as its not optional
# and causes serious confusion with the default django cache
SENTRY_CACHE = None
SENTRY_CACHE_OPTIONS = {}

# Attachment blob cache backend
SENTRY_ATTACHMENTS = "sentry.attachments.default.DefaultAttachmentCache"
SENTRY_ATTACHMENTS_OPTIONS = {}

# Events blobs processing backend
SENTRY_EVENT_PROCESSING_STORE = "sentry.eventstore.processing.default.DefaultEventProcessingStore"
SENTRY_EVENT_PROCESSING_STORE_OPTIONS = {}

# The internal Django cache is still used in many places
# TODO(dcramer): convert uses over to Sentry's backend
CACHES = {"default": {"BACKEND": "django.core.cache.backends.dummy.DummyCache"}}

# The cache version affects both Django's internal cache (at runtime) as well
# as Sentry's cache. This automatically overrides VERSION on the default
# CACHES backend.
CACHE_VERSION = 1

# Digests backend
SENTRY_DIGESTS = "sentry.digests.backends.dummy.DummyBackend"
SENTRY_DIGESTS_OPTIONS = {}

# Quota backend
SENTRY_QUOTAS = "sentry.quotas.Quota"
SENTRY_QUOTA_OPTIONS = {}

# Cache for Relay project configs
SENTRY_RELAY_PROJECTCONFIG_CACHE = "sentry.relay.projectconfig_cache.redis.RedisProjectConfigCache"
SENTRY_RELAY_PROJECTCONFIG_CACHE_OPTIONS = {}

# Which cache to use for debouncing cache updates to the projectconfig cache
SENTRY_RELAY_PROJECTCONFIG_DEBOUNCE_CACHE = (
    "sentry.relay.projectconfig_debounce_cache.base.ProjectConfigDebounceCache"
)
SENTRY_RELAY_PROJECTCONFIG_DEBOUNCE_CACHE_OPTIONS = {}

# Rate limiting backend
SENTRY_RATELIMITER = "sentry.ratelimits.base.RateLimiter"
SENTRY_RATELIMITER_ENABLED = False
SENTRY_RATELIMITER_OPTIONS = {}
SENTRY_RATELIMITER_DEFAULT = 999
SENTRY_CONCURRENT_RATE_LIMIT_DEFAULT = 999
ENFORCE_CONCURRENT_RATE_LIMITS = False

# Rate Limit Group Category Defaults
SENTRY_CONCURRENT_RATE_LIMIT_GROUP_CLI = 999
SENTRY_RATELIMITER_GROUP_CLI = 999

# The default value for project-level quotas
SENTRY_DEFAULT_MAX_EVENTS_PER_MINUTE = "90%"

# Snuba configuration
SENTRY_SNUBA = os.environ.get("SNUBA", "http://127.0.0.1:1218")
SENTRY_SNUBA_TIMEOUT = 30
SENTRY_SNUBA_CACHE_TTL_SECONDS = 60

# Node storage backend
SENTRY_NODESTORE = "sentry.nodestore.django.DjangoNodeStorage"
SENTRY_NODESTORE_OPTIONS = {}

# Tag storage backend
SENTRY_TAGSTORE = os.environ.get("SENTRY_TAGSTORE", "sentry.tagstore.snuba.SnubaTagStorage")
SENTRY_TAGSTORE_OPTIONS = {}

# Search backend
SENTRY_SEARCH = os.environ.get(
    "SENTRY_SEARCH", "sentry.search.snuba.EventsDatasetSnubaSearchBackend"
)
SENTRY_SEARCH_OPTIONS = {}
# SENTRY_SEARCH_OPTIONS = {
#     'urls': ['http://127.0.0.1:9200/'],
#     'timeout': 5,
# }

# Time-series storage backend
SENTRY_TSDB = "sentry.tsdb.dummy.DummyTSDB"
SENTRY_TSDB_OPTIONS = {}

SENTRY_NEWSLETTER = "sentry.newsletter.base.Newsletter"
SENTRY_NEWSLETTER_OPTIONS = {}

SENTRY_EVENTSTREAM = "sentry.eventstream.snuba.SnubaEventStream"
SENTRY_EVENTSTREAM_OPTIONS = {}

# rollups must be ordered from highest granularity to lowest
SENTRY_TSDB_ROLLUPS = (
    # (time in seconds, samples to keep)
    (10, 360),  # 60 minutes at 10 seconds
    (3600, 24 * 7),  # 7 days at 1 hour
    (3600 * 24, 90),  # 90 days at 1 day
)

# Internal metrics
SENTRY_METRICS_BACKEND = "sentry.metrics.dummy.DummyMetricsBackend"
SENTRY_METRICS_OPTIONS = {}
SENTRY_METRICS_SAMPLE_RATE = 1.0
SENTRY_METRICS_PREFIX = "sentry."
SENTRY_METRICS_SKIP_INTERNAL_PREFIXES = []  # Order this by most frequent prefixes.

# Metrics product
SENTRY_METRICS_INDEXER = "sentry.sentry_metrics.indexer.postgres_v2.StaticStringsIndexerDecorator"
SENTRY_METRICS_INDEXER_OPTIONS = {}
SENTRY_METRICS_INDEXER_CACHE_TTL = 3600 * 2

# Release Health
SENTRY_RELEASE_HEALTH = "sentry.release_health.sessions.SessionsReleaseHealthBackend"
SENTRY_RELEASE_HEALTH_OPTIONS = {}

# Release Monitor
SENTRY_RELEASE_MONITOR = (
    "sentry.release_health.release_monitor.sessions.SessionReleaseMonitorBackend"
)
SENTRY_RELEASE_MONITOR_OPTIONS = {}


# Render charts on the backend. This uses the Chartcuterie external service.
SENTRY_CHART_RENDERER = "sentry.charts.chartcuterie.Chartcuterie"
SENTRY_CHART_RENDERER_OPTIONS = {}

# URI Prefixes for generating DSN URLs
# (Defaults to URL_PREFIX by default)
SENTRY_ENDPOINT = None
SENTRY_PUBLIC_ENDPOINT = None

# Hostname prefix to add for organizations that are opted into the
# `organizations:org-subdomains` feature.
SENTRY_ORG_SUBDOMAIN_TEMPLATE = "o{organization_id}.ingest"

# Prevent variables (e.g. context locals, http data, etc) from exceeding this
# size in characters
SENTRY_MAX_VARIABLE_SIZE = 512

# Prevent variables within extra context from exceeding this size in
# characters
SENTRY_MAX_EXTRA_VARIABLE_SIZE = 4096 * 4  # 16kb

# For changing the amount of data seen in Http Response Body part.
SENTRY_MAX_HTTP_BODY_SIZE = 4096 * 4  # 16kb

# For various attributes we don't limit the entire attribute on size, but the
# individual item. In those cases we also want to limit the maximum number of
# keys
SENTRY_MAX_DICTIONARY_ITEMS = 50

SENTRY_MAX_MESSAGE_LENGTH = 1024 * 8

# Gravatar service base url
SENTRY_GRAVATAR_BASE_URL = "https://secure.gravatar.com"

# Timeout (in seconds) for fetching remote source files (e.g. JS)
SENTRY_SOURCE_FETCH_TIMEOUT = 5

# Timeout (in seconds) for socket operations when fetching remote source files
SENTRY_SOURCE_FETCH_SOCKET_TIMEOUT = 2

# Maximum content length for source files before we abort fetching
SENTRY_SOURCE_FETCH_MAX_SIZE = 40 * 1024 * 1024

# Maximum content length for cache value.  Currently used only to avoid
# pointless compression of sourcemaps and other release files because we
# silently fail to cache the compressed result anyway.  Defaults to None which
# disables the check and allows different backends for unlimited payload.
# e.g. memcached defaults to 1MB  = 1024 * 1024
SENTRY_CACHE_MAX_VALUE_SIZE = None

# Fields which managed users cannot change via Sentry UI. Username and password
# cannot be changed by managed users. Optionally include 'email' and
# 'name' in SENTRY_MANAGED_USER_FIELDS.
SENTRY_MANAGED_USER_FIELDS = ()

SENTRY_SCOPES = {
    "org:read",
    "org:write",
    "org:admin",
    "org:integrations",
    "member:read",
    "member:write",
    "member:admin",
    "team:read",
    "team:write",
    "team:admin",
    "project:read",
    "project:write",
    "project:admin",
    "project:releases",
    "event:read",
    "event:write",
    "event:admin",
    "alerts:write",
    "alerts:read",
}

SENTRY_SCOPE_SETS = (
    (
        ("org:admin", "Read, write, and admin access to organization details."),
        ("org:write", "Read and write access to organization details."),
        ("org:read", "Read access to organization details."),
    ),
    (("org:integrations", "Read, write, and admin access to organization integrations."),),
    (
        ("member:admin", "Read, write, and admin access to organization members."),
        ("member:write", "Read and write access to organization members."),
        ("member:read", "Read access to organization members."),
    ),
    (
        ("team:admin", "Read, write, and admin access to teams."),
        ("team:write", "Read and write access to teams."),
        ("team:read", "Read access to teams."),
    ),
    (
        ("project:admin", "Read, write, and admin access to projects."),
        ("project:write", "Read and write access to projects."),
        ("project:read", "Read access to projects."),
    ),
    (("project:releases", "Read, write, and admin access to project releases."),),
    (
        ("event:admin", "Read, write, and admin access to events."),
        ("event:write", "Read and write access to events."),
        ("event:read", "Read access to events."),
    ),
    (
        ("alerts:write", "Read and write alerts"),
        ("alerts:read", "Read alerts"),
    ),
)

SENTRY_DEFAULT_ROLE = "member"

# Roles are ordered, which represents a sort-of hierarchy, as well as how
# they're presented in the UI. This is primarily important in that a member
# that is earlier in the chain cannot manage the settings of a member later
# in the chain (they still require the appropriate scope).
SENTRY_ROLES = (
    {
        "id": "member",
        "name": "Member",
        "desc": "Members can view and act on events, as well as view most other data within the organization.",
        "scopes": {
            "event:read",
            "event:write",
            "event:admin",
            "project:releases",
            "project:read",
            "org:read",
            "member:read",
            "team:read",
            "alerts:read",
            "alerts:write",
        },
    },
    {
        "id": "admin",
        "name": "Admin",
        "desc": (
            """
            Admin privileges on any teams of which they're a member. They can
            create new teams and projects, as well as remove teams and projects
            on which they already hold membership (or all teams, if open
            membership is enabled). Additionally, they can manage memberships of
            teams that they are members of. They cannot invite members to the
            organization.
            """
        ),
        "scopes": {
            "event:read",
            "event:write",
            "event:admin",
            "org:read",
            "member:read",
            "project:read",
            "project:write",
            "project:admin",
            "project:releases",
            "team:read",
            "team:write",
            "team:admin",
            "org:integrations",
            "alerts:read",
            "alerts:write",
        },
        "is_retired": True,
    },
    {
        "id": "manager",
        "name": "Manager",
        "desc": "Gains admin access on all teams as well as the ability to add and remove members.",
        "is_global": True,
        "scopes": {
            "event:read",
            "event:write",
            "event:admin",
            "member:read",
            "member:write",
            "member:admin",
            "project:read",
            "project:write",
            "project:admin",
            "project:releases",
            "team:read",
            "team:write",
            "team:admin",
            "org:read",
            "org:write",
            "org:integrations",
            "alerts:read",
            "alerts:write",
        },
    },
    {
        "id": "owner",
        "name": "Owner",
        "desc": (
            """
            Unrestricted access to the organization, its data, and its settings.
            Can add, modify, and delete projects and members, as well as make
            billing and plan changes.
            """
        ),
        "is_global": True,
        "scopes": {
            "org:read",
            "org:write",
            "org:admin",
            "org:integrations",
            "member:read",
            "member:write",
            "member:admin",
            "team:read",
            "team:write",
            "team:admin",
            "project:read",
            "project:write",
            "project:admin",
            "project:releases",
            "event:read",
            "event:write",
            "event:admin",
            "alerts:read",
            "alerts:write",
        },
    },
)

SENTRY_TEAM_ROLES = (
    {
        "id": "contributor",
        "name": "Contributor",
        "desc": "Contributors can view and act on events, as well as view most other data within the team's projects.",
        "scopes": {
            "event:read",
            "event:write",
            "event:admin",
            "project:releases",
            "project:read",
            "org:read",
            "member:read",
            "team:read",
            "alerts:read",
            "alerts:write",
        },
    },
    {
        "id": "admin",
        "name": "Team Admin",
        "desc": (
            # TODO: Editing pass
            """
            Admin privileges on the team. They can create and remove projects,
            and can manage the team's memberships. They cannot invite members to
            the organization.
            """
        ),
        "scopes": {
            "event:read",
            "event:write",
            "event:admin",
            "org:read",
            "member:read",
            "project:read",
            "project:write",
            "project:admin",
            "project:releases",
            "team:read",
            "team:write",
            "team:admin",
            "org:integrations",
            "alerts:read",
            "alerts:write",
        },
        "is_minimum_role_for": "admin",
    },
)

# See sentry/options/__init__.py for more information
SENTRY_OPTIONS = {}
SENTRY_DEFAULT_OPTIONS = {}

# You should not change this setting after your database has been created
# unless you have altered all schemas first
SENTRY_USE_BIG_INTS = False

# Encryption schemes available to Sentry. You should *never* remove from this
# list until the key is no longer used in the database. The first listed
# implementation is considered the default and will be used to encrypt all
# values (as well as re-encrypt data when it's re-saved).
SENTRY_ENCRYPTION_SCHEMES = (
    # identifier: implementation
    # ('0', Fernet(b'super secret key probably from Fernet.generate_key()')),
)

# Delay (in ms) to induce on API responses
#
# Simulates a small amount of lag which helps uncover more obvious race
# conditions in UI interactions. It's also needed to test (or implement) any
# kind of loading scenarios. Without this we will just implicitly lower the
# overall quality of software we ship because we will not experience it in the
# same way we would in production.
#
# See discussion on https://github.com/getsentry/sentry/pull/20187
SENTRY_API_RESPONSE_DELAY = 150 if IS_DEV else None

# Watchers for various application purposes (such as compiling static media)
# XXX(dcramer): this doesn't work outside of a source distribution as the
# webpack.config.js is not part of Sentry's datafiles
SENTRY_WATCHERS = (
    (
        "webpack",
        [
            os.path.join(NODE_MODULES_ROOT, ".bin", "webpack"),
            "serve",
            "--color",
            "--output-pathinfo=true",
            "--config={}".format(
                os.path.normpath(
                    os.path.join(PROJECT_ROOT, os.pardir, os.pardir, "webpack.config.ts")
                )
            ),
        ],
    ),
)

# Controls whether devserver spins up Relay, Kafka, and several ingest worker jobs to direct store traffic
# through the Relay ingestion pipeline. Without, ingestion is completely disabled. Use `bin/load-mocks` to
# generate fake data for local testing. You can also manually enable relay with the `--ingest` flag to `devserver`.
# XXX: This is disabled by default as typical development workflows do not require end-to-end services running
# and disabling optional services reduces resource consumption and complexity
SENTRY_USE_RELAY = False
SENTRY_RELAY_PORT = 7899

# Controls whether we'll run the snuba subscription processor. If enabled, we'll run
# it as a worker, and devservices will run Kafka.
SENTRY_DEV_PROCESS_SUBSCRIPTIONS = False

# The chunk size for attachments in blob store. Should be a power of two.
SENTRY_ATTACHMENT_BLOB_SIZE = 8 * 1024 * 1024  # 8MB

# The chunk size for files in the chunk upload. This is used for native debug
# files and source maps, and directly translates to the chunk size in blob
# store. MUST be a power of two.
SENTRY_CHUNK_UPLOAD_BLOB_SIZE = 8 * 1024 * 1024  # 8MB

# This flag tell DEVSERVICES to start the ingest-metrics-consumer in order to work on
# metrics in the development environment. Note: this is "metrics" the product
SENTRY_USE_METRICS_DEV = False

# This flags activates the Change Data Capture backend in the development environment
SENTRY_USE_CDC_DEV = False

# This flag activates profiling backend in the development environment
SENTRY_USE_PROFILING = False

# SENTRY_DEVSERVICES = {
#     "service-name": lambda settings, options: (
#         {
#             "image": "image-name:version",
#             # optional ports to expose
#             "ports": {"internal-port/tcp": external-port},
#             # optional command
#             "command": ["exit 1"],
#             optional mapping of volumes
#             "volumes": {"volume-name": {"bind": "/path/in/container"}},
#             # optional statement to test if service should run
#             "only_if": lambda settings, options: True,
#             # optional environment variables
#             "environment": {
#                 "ENV_VAR": "1",
#             }
#         }
#     )
# }


def build_cdc_postgres_init_db_volume(settings):
    return (
        {
            os.path.join(settings.CDC_CONFIG_DIR, "init_hba.sh"): {
                "bind": "/docker-entrypoint-initdb.d/init_hba.sh"
            }
        }
        if settings.SENTRY_USE_CDC_DEV
        else {}
    )


# platform.processor() changed at some point between these:
# 11.2.3: arm
# 12.3.1: arm64
APPLE_ARM64 = sys.platform == "darwin" and platform.processor() in {"arm", "arm64"}

SENTRY_DEVSERVICES = {
    "redis": lambda settings, options: (
        {
            "image": "redis:5.0-alpine",
            "ports": {"6379/tcp": 6379},
            "command": [
                "redis-server",
                "--appendonly",
                "yes",
                "--save",
                "60",
                "20",
                "--auto-aof-rewrite-percentage",
                "100",
                "--auto-aof-rewrite-min-size",
                "64mb",
            ],
            "volumes": {"redis": {"bind": "/data"}},
        }
    ),
    "postgres": lambda settings, options: (
        {
            "image": f"postgres:{os.getenv('PG_VERSION') or '9.6'}-alpine",
            "pull": True,
            "ports": {"5432/tcp": 5432},
            "environment": {"POSTGRES_DB": "sentry", "POSTGRES_HOST_AUTH_METHOD": "trust"},
            "volumes": {
                "postgres": {"bind": "/var/lib/postgresql/data"},
                "wal2json": {"bind": "/wal2json"},
                settings.CDC_CONFIG_DIR: {"bind": "/cdc"},
                **build_cdc_postgres_init_db_volume(settings),
            },
            "command": [
                "postgres",
                "-c",
                "wal_level=logical",
                "-c",
                "max_replication_slots=1",
                "-c",
                "max_wal_senders=1",
            ],
            "entrypoint": "/cdc/postgres-entrypoint.sh" if settings.SENTRY_USE_CDC_DEV else None,
        }
    ),
    "zookeeper": lambda settings, options: (
        {
            # On Apple arm64, we upgrade to version 6.x to allow zookeeper to run properly on Apple's arm64
            # See details https://github.com/confluentinc/kafka-images/issues/80#issuecomment-855511438
            "image": "confluentinc/cp-zookeeper:6.2.0",
            "environment": {"ZOOKEEPER_CLIENT_PORT": "2181"},
            "volumes": {"zookeeper_6": {"bind": "/var/lib/zookeeper/data"}},
            "only_if": "kafka" in settings.SENTRY_EVENTSTREAM or settings.SENTRY_USE_RELAY,
        }
    ),
    "kafka": lambda settings, options: (
        {
            "image": "confluentinc/cp-kafka:6.2.0",
            "ports": {"9092/tcp": 9092},
            "environment": {
                "KAFKA_ZOOKEEPER_CONNECT": "{containers[zookeeper][name]}:2181",
                "KAFKA_LISTENERS": "INTERNAL://0.0.0.0:9093,EXTERNAL://0.0.0.0:9092",
                "KAFKA_ADVERTISED_LISTENERS": "INTERNAL://{containers[kafka][name]}:9093,EXTERNAL://{containers[kafka]"
                "[ports][9092/tcp][0]}:{containers[kafka][ports][9092/tcp][1]}",
                "KAFKA_LISTENER_SECURITY_PROTOCOL_MAP": "INTERNAL:PLAINTEXT,EXTERNAL:PLAINTEXT",
                "KAFKA_INTER_BROKER_LISTENER_NAME": "INTERNAL",
                "KAFKA_OFFSETS_TOPIC_REPLICATION_FACTOR": "1",
                "KAFKA_OFFSETS_TOPIC_NUM_PARTITIONS": "1",
                "KAFKA_LOG_RETENTION_HOURS": "24",
                "KAFKA_MESSAGE_MAX_BYTES": "50000000",
                "KAFKA_MAX_REQUEST_SIZE": "50000000",
            },
            "volumes": {"kafka_6": {"bind": "/var/lib/kafka/data"}},
            "only_if": "kafka" in settings.SENTRY_EVENTSTREAM
            or settings.SENTRY_USE_RELAY
            or settings.SENTRY_DEV_PROCESS_SUBSCRIPTIONS,
        }
    ),
    "clickhouse": lambda settings, options: (
        {
            "image": "yandex/clickhouse-server:20.3.9.70" if not APPLE_ARM64
            # altinity provides clickhouse support to other companies
            # Official support: https://github.com/ClickHouse/ClickHouse/issues/22222
            # This image is build with this script https://gist.github.com/filimonov/5f9732909ff66d5d0a65b8283382590d
            else "altinity/clickhouse-server:21.6.1.6734-testing-arm",
            "pull": True,
            "ports": {"9000/tcp": 9000, "9009/tcp": 9009, "8123/tcp": 8123},
            "ulimits": [{"name": "nofile", "soft": 262144, "hard": 262144}],
            # The arm image does not properly load the MAX_MEMORY_USAGE_RATIO
            # from the environment in loc_config.xml, thus, hard-coding it there
            "volumes": {
                "clickhouse_dist"
                if settings.SENTRY_DISTRIBUTED_CLICKHOUSE_TABLES
                else "clickhouse": {"bind": "/var/lib/clickhouse"},
                os.path.join(
                    settings.DEVSERVICES_CONFIG_DIR,
                    "clickhouse",
                    "dist_config.xml"
                    if settings.SENTRY_DISTRIBUTED_CLICKHOUSE_TABLES
                    else "loc_config.xml",
                ): {"bind": "/etc/clickhouse-server/config.d/sentry.xml"},
            },
        }
    ),
    "snuba": lambda settings, options: (
        {
            "image": "getsentry/snuba:nightly" if not APPLE_ARM64
            # We cross-build arm64 images on GH's Apple Intel runners
            else "ghcr.io/getsentry/snuba-arm64-dev:latest",
            "pull": True,
            "ports": {"1218/tcp": 1218},
            "command": ["devserver"],
            "environment": {
                "PYTHONUNBUFFERED": "1",
                "SNUBA_SETTINGS": "docker",
                "DEBUG": "1",
                "CLICKHOUSE_HOST": "{containers[clickhouse][name]}",
                "CLICKHOUSE_PORT": "9000",
                "CLICKHOUSE_HTTP_PORT": "8123",
                "DEFAULT_BROKERS": "{containers[kafka][name]}:9093",
                "REDIS_HOST": "{containers[redis][name]}",
                "REDIS_PORT": "6379",
                "REDIS_DB": "1",
                "ENABLE_SENTRY_METRICS_DEV": "1" if settings.SENTRY_USE_METRICS_DEV else "",
                "ENABLE_PROFILES_CONSUMER": "1" if settings.SENTRY_USE_PROFILING else "",
            },
            "only_if": "snuba" in settings.SENTRY_EVENTSTREAM
            or "kafka" in settings.SENTRY_EVENTSTREAM,
        }
    ),
    "bigtable": lambda settings, options: (
        {
            "image": "us.gcr.io/sentryio/cbtemulator:23c02d92c7a1747068eb1fc57dddbad23907d614",
            "ports": {"8086/tcp": 8086},
            # NEED_BIGTABLE is set by CI so we don't have to pass
            # --skip-only-if when compiling which services to run.
            "only_if": os.environ.get("NEED_BIGTABLE", False)
            or "bigtable" in settings.SENTRY_NODESTORE,
        }
    ),
    "memcached": lambda settings, options: (
        {
            "image": "memcached:1.5-alpine",
            "ports": {"11211/tcp": 11211},
            "only_if": "memcached" in settings.CACHES.get("default", {}).get("BACKEND"),
        }
    ),
    "symbolicator": lambda settings, options: (
        {
            "image": "us.gcr.io/sentryio/symbolicator:nightly",
            "pull": True,
            "ports": {"3021/tcp": 3021},
            "volumes": {settings.SYMBOLICATOR_CONFIG_DIR: {"bind": "/etc/symbolicator"}},
            "command": ["run", "--config", "/etc/symbolicator/config.yml"],
            "only_if": options.get("symbolicator.enabled"),
        }
    ),
    "relay": lambda settings, options: (
        {
            "image": "us.gcr.io/sentryio/relay:nightly",
            "pull": True,
            "ports": {"7899/tcp": settings.SENTRY_RELAY_PORT},
            "volumes": {settings.RELAY_CONFIG_DIR: {"bind": "/etc/relay"}},
            "command": ["run", "--config", "/etc/relay"],
            "only_if": bool(os.environ.get("SENTRY_USE_RELAY", settings.SENTRY_USE_RELAY)),
            "with_devserver": True,
        }
    ),
    "chartcuterie": lambda settings, options: (
        {
            "image": "us.gcr.io/sentryio/chartcuterie:latest",
            "pull": True,
            "volumes": {settings.CHARTCUTERIE_CONFIG_DIR: {"bind": "/etc/chartcuterie"}},
            "environment": {
                "CHARTCUTERIE_CONFIG": "/etc/chartcuterie/config.js",
                "CHARTCUTERIE_CONFIG_POLLING": "true",
            },
            "ports": {"9090/tcp": 7901},
            # NEED_CHARTCUTERIE is set by CI so we don't have to pass --skip-only-if when compiling which services to run.
            "only_if": os.environ.get("NEED_CHARTCUTERIE", False)
            or options.get("chart-rendering.enabled"),
        }
    ),
    "cdc": lambda settings, options: (
        {
            "image": "getsentry/cdc:nightly",
            "pull": True,
            "only_if": settings.SENTRY_USE_CDC_DEV,
            "command": ["cdc", "-c", "/etc/cdc/configuration.yaml", "producer"],
            "volumes": {settings.CDC_CONFIG_DIR: {"bind": "/etc/cdc"}},
        }
    ),
}

# Max file size for serialized file uploads in API
SENTRY_MAX_SERIALIZED_FILE_SIZE = 5000000

# Max file size for avatar photo uploads
SENTRY_MAX_AVATAR_SIZE = 5000000

# The maximum age of raw events before they are deleted
SENTRY_RAW_EVENT_MAX_AGE_DAYS = 10

# statuspage.io support
STATUS_PAGE_ID = None
STATUS_PAGE_API_HOST = "statuspage.io"

SENTRY_SELF_HOSTED = True

# Whether we should look at X-Forwarded-For header or not
# when checking REMOTE_ADDR ip addresses
SENTRY_USE_X_FORWARDED_FOR = True

SENTRY_DEFAULT_INTEGRATIONS = (
    "sentry.integrations.bitbucket.BitbucketIntegrationProvider",
    "sentry.integrations.bitbucket_server.BitbucketServerIntegrationProvider",
    "sentry.integrations.slack.SlackIntegrationProvider",
    "sentry.integrations.github.GitHubIntegrationProvider",
    "sentry.integrations.github_enterprise.GitHubEnterpriseIntegrationProvider",
    "sentry.integrations.gitlab.GitlabIntegrationProvider",
    "sentry.integrations.jira.JiraIntegrationProvider",
    "sentry.integrations.jira_server.JiraServerIntegrationProvider",
    "sentry.integrations.vsts.VstsIntegrationProvider",
    "sentry.integrations.vsts_extension.VstsExtensionIntegrationProvider",
    "sentry.integrations.pagerduty.integration.PagerDutyIntegrationProvider",
    "sentry.integrations.vercel.VercelIntegrationProvider",
    "sentry.integrations.msteams.MsTeamsIntegrationProvider",
    "sentry.integrations.aws_lambda.AwsLambdaIntegrationProvider",
    "sentry.integrations.custom_scm.CustomSCMIntegrationProvider",
)


SENTRY_SDK_CONFIG = {
    "release": sentry.__semantic_version__,
    "environment": ENVIRONMENT,
    "in_app_include": ["sentry", "sentry_plugins"],
    "debug": True,
    "send_default_pii": True,
    "auto_enabling_integrations": False,
}

# Callable to bind additional context for the Sentry SDK
#
# def get_org_context(scope, organization, **kwargs):
#    scope.set_tag('organization.cool', '1')
#
# SENTRY_ORGANIZATION_CONTEXT_HELPER = get_org_context
SENTRY_ORGANIZATION_CONTEXT_HELPER = None

# Config options that are explicitly disabled from Django
DEAD = object()

# This will eventually get set from values in SENTRY_OPTIONS during
# sentry.runner.initializer:bootstrap_options
SECRET_KEY = DEAD
EMAIL_BACKEND = DEAD
EMAIL_HOST = DEAD
EMAIL_PORT = DEAD
EMAIL_HOST_USER = DEAD
EMAIL_HOST_PASSWORD = DEAD
EMAIL_USE_TLS = DEAD
EMAIL_USE_SSL = DEAD
SERVER_EMAIL = DEAD
EMAIL_SUBJECT_PREFIX = DEAD

# Shared btw Auth Provider and Social Auth Plugin
GITHUB_APP_ID = DEAD
GITHUB_API_SECRET = DEAD

# Used by Auth Provider
GITHUB_REQUIRE_VERIFIED_EMAIL = DEAD
GITHUB_API_DOMAIN = DEAD
GITHUB_BASE_DOMAIN = DEAD

# Used by Social Auth Plugin
GITHUB_EXTENDED_PERMISSIONS = DEAD
GITHUB_ORGANIZATION = DEAD


SUDO_URL = "sentry-sudo"

# Endpoint to https://github.com/getsentry/sentry-release-registry, used for
# alerting the user on outdated SDKs.
SENTRY_RELEASE_REGISTRY_BASEURL = None

# Hardcoded SDK versions for SDKs that do not have an entry in the release
# registry.
SDK_VERSIONS = {
    "raven-js": "3.21.0",
    "raven-node": "2.3.0",
    "raven-python": "6.10.0",
    "raven-ruby": "2.7.1",
    "sentry-cocoa": "3.11.1",
    "sentry-java": "1.6.4",
    "sentry-laravel": "1.0.2",
    "sentry-php": "2.0.1",
}

# Some of the migration links below are not ideal, but that is all migration documentation we currently have and can provide at this point
SDK_URLS = {
    "sentry-java": "https://docs.sentry.io/platforms/java/legacy/migration/",
    "@sentry/browser": "https://github.com/getsentry/sentry-javascript/blob/master/MIGRATION.md#migrating-from-raven-js-to-sentrybrowser",
    "sentry-cocoa": "https://docs.sentry.io/platforms/apple/migration/",
    "sentry-php": "https://docs.sentry.io/platforms/php/",
    "sentry-python": "https://docs.sentry.io/platforms/python/migration/",
    "sentry-ruby": "https://docs.sentry.io/platforms/ruby/migration/",
    "sentry-dotnet": "https://docs.sentry.io/platforms/dotnet/migration/#migrating-from-sharpraven-to-sentry-sdk",
    "sentry-go": "https://docs.sentry.io/platforms/go/migration/",
}

DEPRECATED_SDKS = {
    # sdk name => new sdk name
    "raven-java": "sentry-java",
    "raven-java:android": "sentry-java",
    "raven-java:log4j": "sentry-java",
    "raven-java:log4j2": "sentry-java",
    "raven-java:logback": "sentry-java",
    "raven-js": "@sentry/browser",
    "raven-node": "@sentry/browser",
    "raven-objc": "sentry-cocoa",
    "raven-php": "sentry-php",
    "raven-python": "sentry-python",
    "raven-ruby": "sentry-ruby",
    "raven-swift": "sentry-cocoa",
    "raven-csharp": "sentry-dotnet",
    "raven-go": "sentry-go",
    "sentry-android": "sentry-java",
    "sentry-swift": "sentry-cocoa",
    "SharpRaven": "sentry-dotnet",
    # The Ruby SDK used to go by the name 'sentry-raven'...
    "sentry-raven": "sentry-ruby",
}

TERMS_URL = None
PRIVACY_URL = None

# Internal sources for debug information files
#
# There are two special values in there: "microsoft" and "ios".  These are
# added by default to any project created.  The "ios" source is currently
# not enabled in the open source build of sentry because it points to a
# sentry internal repository and it's unclear if these can be
# redistributed under the Apple EULA.  If however someone configures their
# own iOS source and name it 'ios' it will be enabled by default for all
# projects.
SENTRY_BUILTIN_SOURCES = {
    "microsoft": {
        "type": "http",
        "id": "sentry:microsoft",
        "name": "Microsoft",
        "layout": {"type": "symstore"},
        "filters": {"filetypes": ["pdb", "pe"]},
        "url": "https://msdl.microsoft.com/download/symbols/",
        "is_public": True,
    },
    "citrix": {
        "type": "http",
        "id": "sentry:citrix",
        "name": "Citrix",
        "layout": {"type": "symstore"},
        "filters": {"filetypes": ["pdb", "pe"]},
        "url": "http://ctxsym.citrix.com/symbols/",
        "is_public": True,
    },
    "intel": {
        "type": "http",
        "id": "sentry:intel",
        "name": "Intel",
        "layout": {"type": "symstore"},
        "filters": {"filetypes": ["pdb", "pe"]},
        "url": "https://software.intel.com/sites/downloads/symbols/",
        "is_public": True,
    },
    "amd": {
        "type": "http",
        "id": "sentry:amd",
        "name": "AMD",
        "layout": {"type": "symstore"},
        "filters": {"filetypes": ["pdb", "pe"]},
        "url": "https://download.amd.com/dir/bin/",
        "is_public": True,
    },
    "nvidia": {
        "type": "http",
        "id": "sentry:nvidia",
        "name": "NVIDIA",
        "layout": {"type": "symstore"},
        "filters": {"filetypes": ["pdb", "pe"]},
        "url": "https://driver-symbols.nvidia.com/",
        "is_public": True,
    },
    "chromium": {
        "type": "http",
        "id": "sentry:chromium",
        "name": "Chromium",
        "layout": {"type": "symstore"},
        "filters": {"filetypes": ["pdb", "pe"]},
        "url": "https://chromium-browser-symsrv.commondatastorage.googleapis.com/",
        "is_public": True,
    },
    "unity": {
        "type": "http",
        "id": "sentry:unity",
        "name": "Unity",
        "layout": {"type": "symstore"},
        "filters": {"filetypes": ["pdb", "pe"]},
        "url": "http://symbolserver.unity3d.com/",
        "is_public": True,
    },
    "mozilla": {
        "type": "http",
        "id": "sentry:mozilla",
        "name": "Mozilla",
        "layout": {"type": "symstore"},
        "url": "https://symbols.mozilla.org/",
        "is_public": True,
    },
    "autodesk": {
        "type": "http",
        "id": "sentry:autodesk",
        "name": "Autodesk",
        "layout": {"type": "symstore"},
        "url": "http://symbols.autodesk.com/",
        "is_public": True,
    },
    "electron": {
        "type": "http",
        "id": "sentry:electron",
        "name": "Electron",
        "layout": {"type": "native"},
        "url": "https://symbols.electronjs.org/",
        "filters": {"filetypes": ["pdb", "breakpad", "sourcebundle"]},
        "is_public": True,
    },
}

# Relay
# List of PKs explicitly allowed by Sentry.  All relays here are always
# registered as internal relays.
# DEPRECATED !!! (18.May.2021) This entry has been deprecated in favour of
# ~/.sentry/conf.yml (relay.static_auth)
SENTRY_RELAY_WHITELIST_PK = [
    # NOTE (RaduW) This is the relay key for the relay instance used by devservices.
    # This should NOT be part of any production environment.
    # This key should match the key in /sentry/config/relay/credentials.json
    "SMSesqan65THCV6M4qs4kBzPai60LzuDn-xNsvYpuP8"
]

# When open registration is not permitted then only relays in the
# list of explicitly allowed relays can register.
SENTRY_RELAY_OPEN_REGISTRATION = True

# GeoIP
# Used for looking up IP addresses.
# For example /usr/local/share/GeoIP/GeoIPCity.mmdb
GEOIP_PATH_MMDB = None

# CDN
# If this is an absolute url like e.g.: https://js.sentry-cdn.com/
# the full url will look like this: https://js.sentry-cdn.com/<public_key>.min.js
# otherwise django reverse url lookup will be used.
JS_SDK_LOADER_CDN_URL = ""
# Version of the SDK - Used in header Surrogate-Key sdk/JS_SDK_LOADER_SDK_VERSION
JS_SDK_LOADER_SDK_VERSION = ""
# This should be the url pointing to the JS SDK. It may contain up to two "%s".
# The first "%s" will be replaced with the SDK version, the second one is used
# to inject a bundle modifier in the JS SDK CDN loader. e.g:
# - 'https://browser.sentry-cdn.com/%s/bundle%s.min.js' will become
# 'https://browser.sentry-cdn.com/7.0.0/bundle.es5.min.js'
# - 'https://browser.sentry-cdn.com/%s/bundle.min.js' will become
# 'https://browser.sentry-cdn.com/7.0.0/bundle.min.js'
# - 'https://browser.sentry-cdn.com/6.19.7/bundle.min.js' will stay the same.
JS_SDK_LOADER_DEFAULT_SDK_URL = ""

# block domains which are generally used by spammers -- keep this configurable
# in case a self-hosted install wants to allow it
INVALID_EMAIL_ADDRESS_PATTERN = re.compile(r"\@qq\.com$", re.I)

# This is customizable for sentry.io, but generally should only be additive
# (currently the values not used anymore so this is more for documentation purposes)
SENTRY_USER_PERMISSIONS = ("broadcasts.admin", "users.admin")

KAFKA_CLUSTERS = {
    "default": {
        "common": {"bootstrap.servers": "127.0.0.1:9092"},
        "producers": {
            "compression.type": "lz4",
            "message.max.bytes": 50000000,  # 50MB, default is 1MB
        },
        "consumers": {},
    }
}

# These constants define kafka topic names, as well as keys into `KAFKA_TOPICS`
# which contains cluster mappings for these topics. Follow these steps to
# override a kafka topic name:
#
#  1. Change the value of the `KAFKA_*` constant (e.g. KAFKA_EVENTS).
#  2. For changes in override files, such as `sentry.conf.py` or in getsentry's
#     `prod.py`, also override the entirety of `KAFKA_TOPICS` to ensure the keys
#     pick up the change.

KAFKA_EVENTS = "events"
# TODO: KAFKA_TRANSACTIONS is temporarily mapped to "events" since events
# transactions curently share a Kafka topic. Once we are ready with the code
# changes to support different topic, switch this to "transactions" to start
# producing to the new topic.
KAFKA_TRANSACTIONS = "events"
KAFKA_OUTCOMES = "outcomes"
KAFKA_OUTCOMES_BILLING = "outcomes-billing"
KAFKA_EVENTS_SUBSCRIPTIONS_RESULTS = "events-subscription-results"
KAFKA_TRANSACTIONS_SUBSCRIPTIONS_RESULTS = "transactions-subscription-results"
KAFKA_SESSIONS_SUBSCRIPTIONS_RESULTS = "sessions-subscription-results"
KAFKA_METRICS_SUBSCRIPTIONS_RESULTS = "metrics-subscription-results"
KAFKA_INGEST_EVENTS = "ingest-events"
KAFKA_INGEST_ATTACHMENTS = "ingest-attachments"
KAFKA_INGEST_TRANSACTIONS = "ingest-transactions"
KAFKA_INGEST_METRICS = "ingest-metrics"
KAFKA_SNUBA_METRICS = "snuba-metrics"
KAFKA_PROFILES = "profiles"
KAFKA_INGEST_PERFORMANCE_METRICS = "ingest-performance-metrics"
KAFKA_SNUBA_GENERIC_METRICS = "snuba-generic-metrics"

KAFKA_SUBSCRIPTION_RESULT_TOPICS = {
    "events": KAFKA_EVENTS_SUBSCRIPTIONS_RESULTS,
    "transactions": KAFKA_TRANSACTIONS_SUBSCRIPTIONS_RESULTS,
    "sessions": KAFKA_SESSIONS_SUBSCRIPTIONS_RESULTS,
    "metrics": KAFKA_METRICS_SUBSCRIPTIONS_RESULTS,
}

# Cluster configuration for each Kafka topic by name.
KAFKA_TOPICS = {
    KAFKA_EVENTS: {"cluster": "default"},
    KAFKA_TRANSACTIONS: {"cluster": "default"},
    KAFKA_OUTCOMES: {"cluster": "default"},
    # When OUTCOMES_BILLING is None, it inherits from OUTCOMES and does not
    # create a separate producer. Check ``track_outcome`` for details.
    KAFKA_OUTCOMES_BILLING: None,
    KAFKA_EVENTS_SUBSCRIPTIONS_RESULTS: {"cluster": "default"},
    KAFKA_TRANSACTIONS_SUBSCRIPTIONS_RESULTS: {"cluster": "default"},
    KAFKA_SESSIONS_SUBSCRIPTIONS_RESULTS: {"cluster": "default"},
    KAFKA_METRICS_SUBSCRIPTIONS_RESULTS: {"cluster": "default"},
    # Topic for receiving simple events (error events without attachments) from Relay
    KAFKA_INGEST_EVENTS: {"cluster": "default"},
    # Topic for receiving 'complex' events (error events with attachments) from Relay
    KAFKA_INGEST_ATTACHMENTS: {"cluster": "default"},
    # Topic for receiving transaction events (APM events) from Relay
    KAFKA_INGEST_TRANSACTIONS: {"cluster": "default"},
    # Topic for receiving metrics from Relay
    KAFKA_INGEST_METRICS: {"cluster": "default"},
    # Topic for indexer translated metrics
    KAFKA_SNUBA_METRICS: {"cluster": "default"},
    # Topic for receiving profiles from Relay
    KAFKA_PROFILES: {"cluster": "default"},
    KAFKA_INGEST_PERFORMANCE_METRICS: {"cluster": "default"},
    KAFKA_SNUBA_GENERIC_METRICS: {"cluster": "default"},
}


# If True, consumers will create the topics if they don't exist
KAFKA_CONSUMER_AUTO_CREATE_TOPICS = True

# For Jira, only approved apps can use the access_email_addresses scope
# This scope allows Sentry to use the email endpoint (https://developer.atlassian.com/cloud/jira/platform/rest/v3/#api-rest-api-3-user-email-get)
# We use the email with Jira 2-way sync in order to match the user
JIRA_USE_EMAIL_SCOPE = False

"""
Fields are:
 - south_app_name: Which app to apply the conversion to
 - south_migration: The south migration to map to the new name. If None, then always
   apply
 - django_app_name: The new app name to apply the conversion to
 - django_migration: Which django migration to 'fake' as run.
 - south_migration_required: Whether the south migration is required to proceed.
 - south_migration_required_error: Error message explaining what is going wrong.
"""
SOUTH_MIGRATION_CONVERSIONS = (
    (
        "sentry",
        "0472_auto__add_field_sentryapp_author",
        "sentry",
        "0001_initial",
        True,
        "Please upgrade to Sentry 9.1.2 before upgrading to any later versions.",
    ),
    (
        "sentry",
        "0516_auto__del_grouptagvalue__del_unique_grouptagvalue_group_id_key_value__",
        "sentry",
        "0002_912_to_recent",
        False,
        "",
    ),
    (
        "sentry",
        "0518_auto__chg_field_sentryappwebhookerror_response_code",
        "sentry",
        "0003_auto_20191022_0122",
        False,
        "",
    ),
    ("sentry.nodestore", "0001_initial", "nodestore", "0001_initial", False, None),
    ("nodestore", "0001_initial", "nodestore", "0001_initial", False, None),
    (
        "social_auth",
        "0004_auto__del_unique_usersocialauth_provider_uid__add_unique_usersocialaut",
        "social_auth",
        "0001_initial",
        True,
        "Please upgrade to Sentry 9.1.2 before upgrading to any later versions.",
    ),
)

# Whether to use Django migrations to create the database, or just build it based off
# of models, similar to how syncdb used to work. The former is more correct, the latter
# is much faster.
MIGRATIONS_TEST_MIGRATE = os.environ.get("MIGRATIONS_TEST_MIGRATE", "0") == "1"
# Specifies the list of django apps to include in the lockfile. If Falsey then include
# all apps with migrations
MIGRATIONS_LOCKFILE_APP_WHITELIST = (
    "nodestore",
    "sentry",
    "social_auth",
)
# Where to write the lockfile to.
MIGRATIONS_LOCKFILE_PATH = os.path.join(PROJECT_ROOT, os.path.pardir, os.path.pardir)

# Log error and abort processing (without dropping event) when process_event is
# taking more than n seconds to process event
SYMBOLICATOR_PROCESS_EVENT_HARD_TIMEOUT = 600

# Log warning when process_event is taking more than n seconds to process event
SYMBOLICATOR_PROCESS_EVENT_WARN_TIMEOUT = 120

# Block symbolicate_event for this many seconds to wait for a initial response
# from symbolicator after the task submission.
SYMBOLICATOR_POLL_TIMEOUT = 10

# When retrying symbolication requests or querying for the result this set the
# max number of second to wait between subsequent attempts.
SYMBOLICATOR_MAX_RETRY_AFTER = 5

SENTRY_REQUEST_METRIC_ALLOWED_PATHS = (
    "sentry.web.api",
    "sentry.web.frontend",
    "sentry.api.endpoints",
    "sentry.data_export.endpoints",
    "sentry.discover.endpoints",
    "sentry.incidents.endpoints",
)
SENTRY_MAIL_ADAPTER_BACKEND = "sentry.mail.adapter.MailAdapter"

# Project ID used by synthetic monitoring
# Synthetic monitoring recurringly send events, prepared with specific
# attributes, which can be identified through the whole processing pipeline and
# observed mainly for producing stable metrics.
SENTRY_SYNTHETIC_MONITORING_PROJECT_ID = None

# Similarity cluster to use
# Similarity-v1: uses hardcoded set of event properties for diffing
SENTRY_SIMILARITY_INDEX_REDIS_CLUSTER = "default"
# Similarity-v2: uses grouping components for diffing (None = fallback to setting for v1)
SENTRY_SIMILARITY2_INDEX_REDIS_CLUSTER = None

# The grouping strategy to use for driving similarity-v2. You can add multiple
# strategies here to index them all. This is useful for transitioning a
# similarity dataset to newer grouping configurations.
#
# The dictionary value represents the redis prefix to use.
#
# Check out `test_similarity_config_migration` to understand the procedure and risks.
SENTRY_SIMILARITY_GROUPING_CONFIGURATIONS_TO_INDEX = {
    "similarity:2020-07-23": "a",
}

SENTRY_USE_UWSGI = True

# When copying attachments for to-be-reprocessed events into processing store,
# how large is an individual file chunk? Each chunk is stored as Redis key.
SENTRY_REPROCESSING_ATTACHMENT_CHUNK_SIZE = 2**20

# Which cluster is used to store auxiliary data for reprocessing. Note that
# this cluster is not used to store attachments etc, that still happens on
# rc-processing. This is just for buffering up event IDs and storing a counter
# for synchronization/progress report.
SENTRY_REPROCESSING_SYNC_REDIS_CLUSTER = "default"

# How long can reprocessing take before we start deleting its Redis keys?
SENTRY_REPROCESSING_SYNC_TTL = 3600 * 24

# How many events to query for at once while paginating through an entire
# issue. Note that this needs to be kept in sync with the time-limits on
# `sentry.tasks.reprocessing2.reprocess_group`. That task is responsible for
# copying attachments from filestore into redis and can easily take a couple of
# seconds per event. Better play it safe!
SENTRY_REPROCESSING_PAGE_SIZE = 10

# How many event IDs to buffer up in Redis before sending them to Snuba. This
# is about "remaining events" exclusively.
SENTRY_REPROCESSING_REMAINING_EVENTS_BUF_SIZE = 500

# Which backend to use for RealtimeMetricsStore.
#
# Currently, only redis is supported.
SENTRY_REALTIME_METRICS_BACKEND = (
    "sentry.processing.realtime_metrics.dummy.DummyRealtimeMetricsStore"
)
SENTRY_REALTIME_METRICS_OPTIONS = {
    # The redis cluster used for the realtime store redis backend.
    "cluster": "default",
    # The bucket size of the event counter.
    #
    # The size (in seconds) of the buckets that events are sorted into.
    "counter_bucket_size": 10,
    # Number of seconds to keep symbolicate_event rates per project.
    #
    # symbolicate_event tasks report the rates of events per project to redis
    # so that projects that exceed a reasonable rate can be sent to the low
    # priority queue. This setting determines how long we keep these rates
    # around.
    #
    # The LPQ selection is computed using the rate of the most recent events covered by this
    # time window.  See sentry.tasks.low_priority_symbolication.excessive_event_rate for the
    # exact implementation.
    "counter_time_window": 10 * 60,
    # The bucket size of the processing duration histogram.
    #
    # The size (in seconds) of the buckets that events are sorted into.
    "duration_bucket_size": 10,
    # Number of seconds to keep symbolicate_event durations per project.
    #
    # symbolicate_event tasks report the processing durations of events per project to redis
    # so that projects that exceed a reasonable duration can be sent to the low
    # priority queue. This setting determines how long we keep these duration values
    # around.
    #
    # The LPQ selection is computed using the durations of the most recent events covered by
    # this time window.  See
    # sentry.tasks.low_priority_symbolication.excessive_event_duration for the exact
    # implementation.
    "duration_time_window": 3 * 60,
    # Number of seconds to wait after a project is made eligible or ineligible for the LPQ
    # before its eligibility can be changed again.
    #
    # This backoff is only applied to automatic changes to project eligibility, and has zero effect
    # on any manually-triggered changes to a project's presence in the LPQ.
    "backoff_timer": 5 * 60,
}

# XXX(meredith): Temporary metrics indexer
SENTRY_METRICS_INDEXER_REDIS_CLUSTER = "default"

# Timeout for the project counter statement execution.
# In case of contention on the project counter, prevent workers saturation with
# save_event tasks from single project.
# Value is in milliseconds. Set to `None` to disable.
SENTRY_PROJECT_COUNTER_STATEMENT_TIMEOUT = 1000

# Implemented in getsentry to run additional devserver workers.
SENTRY_EXTRA_WORKERS = None

SAMPLED_DEFAULT_RATE = 1.0

# A set of extra URLs to sample
ADDITIONAL_SAMPLED_URLS = {}

# A set of extra tasks to sample
ADDITIONAL_SAMPLED_TASKS = {}

# This controls whether Sentry is run in a demo mode.
# Enabling this will allow users to create accounts without an email or password.
DEMO_MODE = False

# all demo orgs are owned by the user with this email
DEMO_ORG_OWNER_EMAIL = None

# parameters that determine how demo events are generated
DEMO_DATA_GEN_PARAMS = {}

# parameters for an org when quickly generating them synchronously
DEMO_DATA_QUICK_GEN_PARAMS = {}

# adds an extra JS to HTML template
INJECTED_SCRIPT_ASSETS = []

# Sentry post process forwarder use batching consumer
SENTRY_POST_PROCESS_FORWARDER_BATCHING = True

# Whether badly behaving projects will be automatically
# sent to the low priority queue
SENTRY_ENABLE_AUTO_LOW_PRIORITY_QUEUE = False

# Zero Downtime Migrations settings as defined at
# https://github.com/tbicr/django-pg-zero-downtime-migrations#settings
ZERO_DOWNTIME_MIGRATIONS_RAISE_FOR_UNSAFE = True
ZERO_DOWNTIME_MIGRATIONS_LOCK_TIMEOUT = None
ZERO_DOWNTIME_MIGRATIONS_STATEMENT_TIMEOUT = None
# Note: The docs have this backwards. We set this to False here so that we always add check
# constraints instead of setting the column to not null.
ZERO_DOWNTIME_MIGRATIONS_USE_NOT_NULL = False

ANOMALY_DETECTION_URL = "127.0.0.1:9091"
ANOMALY_DETECTION_TIMEOUT = 30

# This is the URL to the profiling service
SENTRY_PROFILING_SERVICE_URL = "http://localhost:8085"

SENTRY_ISSUE_ALERT_HISTORY = "sentry.rules.history.backends.postgres.PostgresRuleHistoryBackend"
SENTRY_ISSUE_ALERT_HISTORY_OPTIONS = {}

# This is useful for testing SSO expiry flows
SENTRY_SSO_EXPIRY_SECONDS = os.environ.get("SENTRY_SSO_EXPIRY_SECONDS", None)

# Set to an iterable of strings matching services so only logs from those services show up
# eg. DEVSERVER_LOGS_ALLOWLIST = {"server", "webpack", "worker"}
DEVSERVER_LOGS_ALLOWLIST = None

LOG_API_ACCESS = not IS_DEV or os.environ.get("SENTRY_LOG_API_ACCESS")

VALIDATE_SUPERUSER_ACCESS_CATEGORY_AND_REASON = True

# determines if we enable analytics or not
ENABLE_ANALYTICS = False

MAX_ISSUE_ALERTS_PER_PROJECT = 100
MAX_QUERY_SUBSCRIPTIONS_PER_ORG = 1000

MAX_REDIS_SNOWFLAKE_RETRY_COUNTER = 5

SNOWFLAKE_VERSION_ID = 1
SNOWFLAKE_REGION_ID = 0<|MERGE_RESOLUTION|>--- conflicted
+++ resolved
@@ -643,11 +643,7 @@
     Queue("merge", routing_key="merge"),
     Queue("options", routing_key="options"),
     Queue("relay_config", routing_key="relay_config"),
-<<<<<<< HEAD
-    Queue("relay_config_check", routing_key="relay_config_check"),
-=======
     Queue("relay_config_bulk", routing_key="relay_config_bulk"),
->>>>>>> 199cb702
     Queue("reports.deliver", routing_key="reports.deliver"),
     Queue("reports.prepare", routing_key="reports.prepare"),
     Queue("search", routing_key="search"),
