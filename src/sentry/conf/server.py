--- conflicted
+++ resolved
@@ -3442,12 +3442,11 @@
 # Celery queues.
 SENTRY_QUEUE_MONITORING_REDIS_CLUSTER = "default"
 
-<<<<<<< HEAD
 # The project ID for SDK Crash Monitoring to save the detected SDK crashed to.
 # Currently, this is a single value, as the SDK Crash Detection feature only detects crashes for the Cocoa SDK.
 # Once we start detecting crashes for other SDKs, this will be a mapping of SDK name to project ID or something similar.
 SDK_CRASH_DETECTION_PROJECT_ID: Optional[int] = None
-=======
+
 # This is a mapping between the various processing stores,
 # and the redis `cluster` they are using.
 # This setting needs to be appropriately synched across the various deployments
@@ -3457,5 +3456,4 @@
     # "processing": "processing",
     "locks": "default",
     "post_process_locks": "default",
-}
->>>>>>> 635ca1b8
+}