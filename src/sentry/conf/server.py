"""
These settings act as the default (base) settings for the Sentry-provided web-server
"""
from __future__ import annotations

import os
import os.path
import platform
import re
import socket
import sys
import tempfile
from datetime import datetime, timedelta
from typing import Any, Callable, Dict, Mapping, MutableSequence, Optional, Tuple, TypeVar, overload
from urllib.parse import urlparse

import sentry
from sentry.conf.types.consumer_definition import ConsumerDefinition
from sentry.conf.types.topic_definition import TopicDefinition
from sentry.utils import json  # NOQA (used in getsentry config)
from sentry.utils.celery import crontab_with_minute_jitter
from sentry.utils.types import type_from_value

T = TypeVar("T")


def gettext_noop(s: str) -> str:
    return s


socket.setdefaulttimeout(5)


@overload
def env(key: str) -> str:
    ...


@overload
def env(key: str, default: T, type: Callable[[Any], T] | None = None) -> T:
    ...


def env(
    key: str,
    default: str | T = "",
    type: Optional[Callable[[Any], T]] = None,
) -> T:
    """
    Extract an environment variable for use in configuration

    :param key: The environment variable to be extracted.
    :param default: The value to be returned if `key` is not found.
    :param type: The type of the returned object (defaults to the type of `default`).
    :return: The environment variable if it exists, else `default`.
    """

    # First check an internal cache, so we can `pop` multiple times
    # without actually losing the value.
    try:
        rv = _env_cache[key]
    except KeyError:
        if "SENTRY_RUNNING_UWSGI" in os.environ:
            # We do this so when the process forks off into uwsgi
            # we want to actually be popping off values. This is so that
            # at runtime, the variables aren't actually available.
            fn: Callable[[str], str] = os.environ.pop
        else:
            fn = os.environ.__getitem__

        try:
            rv = fn(key)
            _env_cache[key] = rv
        except KeyError:
            rv = default

    if type is None:
        type = type_from_value(default)

    return type(rv)


_env_cache: dict[str, object] = {}

ENVIRONMENT = os.environ.get("SENTRY_ENVIRONMENT", "production")

IS_DEV = ENVIRONMENT == "development"

DEBUG = IS_DEV
# override the settings dumped in the debug view
DEFAULT_EXCEPTION_REPORTER_FILTER = (
    "sentry.debug.utils.exception_reporter_filter.NoSettingsExceptionReporterFilter"
)

ADMINS = ()

# Hosts that are considered in the same network (including VPNs).
INTERNAL_IPS = ()

# List of IP subnets which should not be accessible
SENTRY_DISALLOWED_IPS = ()

# When resolving DNS for external sources (source map fetching, webhooks, etc),
# ensure that domains are fully resolved first to avoid poking internal
# search domains.
SENTRY_ENSURE_FQDN = False

SENTRY_DYNAMIC_SAMPLING_RULES_REDIS_CLUSTER = "default"
SENTRY_INCIDENT_RULES_REDIS_CLUSTER = "default"
SENTRY_RATE_LIMIT_REDIS_CLUSTER = "default"
SENTRY_RULE_TASK_REDIS_CLUSTER = "default"
SENTRY_TRANSACTION_NAMES_REDIS_CLUSTER = "default"
SENTRY_WEBHOOK_LOG_REDIS_CLUSTER = "default"
SENTRY_ARTIFACT_BUNDLES_INDEXING_REDIS_CLUSTER = "default"
SENTRY_DEBUG_FILES_REDIS_CLUSTER = "default"

# Hosts that are allowed to use system token authentication.
# http://en.wikipedia.org/wiki/Reserved_IP_addresses
INTERNAL_SYSTEM_IPS = (
    "0.0.0.0/8",
    "10.0.0.0/8",
    "100.64.0.0/10",
    "127.0.0.0/8",
    "169.254.0.0/16",
    "172.16.0.0/12",
    "192.0.0.0/29",
    "192.0.2.0/24",
    "192.88.99.0/24",
    "192.168.0.0/16",
    "198.18.0.0/15",
    "198.51.100.0/24",
    "224.0.0.0/4",
    "240.0.0.0/4",
    "255.255.255.255/32",
)

MANAGERS = ADMINS

APPEND_SLASH = True

PROJECT_ROOT = os.path.normpath(os.path.join(os.path.dirname(__file__), os.pardir))

CONF_DIR = os.path.abspath(os.path.dirname(__file__))

# XXX(dcramer): handle case when we've installed from source vs just running
# this straight out of the repository
if "site-packages" in __file__:
    NODE_MODULES_ROOT = os.path.join(PROJECT_ROOT, "node_modules")
else:
    NODE_MODULES_ROOT = os.path.join(PROJECT_ROOT, os.pardir, os.pardir, "node_modules")

NODE_MODULES_ROOT = os.path.normpath(NODE_MODULES_ROOT)

DEVSERVICES_CONFIG_DIR = os.path.normpath(
    os.path.join(PROJECT_ROOT, os.pardir, os.pardir, "config")
)

SENTRY_DISTRIBUTED_CLICKHOUSE_TABLES = False

RELAY_CONFIG_DIR = os.path.join(DEVSERVICES_CONFIG_DIR, "relay")

SYMBOLICATOR_CONFIG_DIR = os.path.join(DEVSERVICES_CONFIG_DIR, "symbolicator")

# XXX(epurkhiser): The generated chartucterie config.js file will be stored
# here. This directory may not exist until that file is generated.
CHARTCUTERIE_CONFIG_DIR = os.path.join(DEVSERVICES_CONFIG_DIR, "chartcuterie")

CDC_CONFIG_DIR = os.path.join(DEVSERVICES_CONFIG_DIR, "cdc")

sys.path.insert(0, os.path.normpath(os.path.join(PROJECT_ROOT, os.pardir)))

DATABASES = {
    "default": {
        "ENGINE": "sentry.db.postgres",
        "NAME": "sentry",
        "USER": "postgres",
        "PASSWORD": "",
        "HOST": "127.0.0.1",
        "PORT": "",
        "AUTOCOMMIT": True,
        "ATOMIC_REQUESTS": False,
    }
}

if "DATABASE_URL" in os.environ:
    url = urlparse(os.environ["DATABASE_URL"])

    # Ensure default database exists.
    DATABASES["default"] = DATABASES.get("default", {})

    # Update with environment configuration.
    DATABASES["default"].update(
        {
            "NAME": url.path[1:],
            "USER": url.username,
            "PASSWORD": url.password,
            "HOST": url.hostname,
            "PORT": url.port,
        }
    )
    if url.scheme == "postgres":
        DATABASES["default"]["ENGINE"] = "sentry.db.postgres"


# This should always be UTC.
TIME_ZONE = "UTC"

# Language code for this installation. All choices can be found here:
# http://www.i18nguy.com/unicode/language-identifiers.html
LANGUAGE_CODE = "en-us"

LANGUAGES: tuple[tuple[str, str], ...] = (
    ("af", gettext_noop("Afrikaans")),
    ("ar", gettext_noop("Arabic")),
    ("az", gettext_noop("Azerbaijani")),
    ("bg", gettext_noop("Bulgarian")),
    ("be", gettext_noop("Belarusian")),
    ("bn", gettext_noop("Bengali")),
    ("br", gettext_noop("Breton")),
    ("bs", gettext_noop("Bosnian")),
    ("ca", gettext_noop("Catalan")),
    ("cs", gettext_noop("Czech")),
    ("cy", gettext_noop("Welsh")),
    ("da", gettext_noop("Danish")),
    ("de", gettext_noop("German")),
    ("el", gettext_noop("Greek")),
    ("en", gettext_noop("English")),
    ("eo", gettext_noop("Esperanto")),
    ("es", gettext_noop("Spanish")),
    ("et", gettext_noop("Estonian")),
    ("eu", gettext_noop("Basque")),
    ("fa", gettext_noop("Persian")),
    ("fi", gettext_noop("Finnish")),
    ("fr", gettext_noop("French")),
    ("ga", gettext_noop("Irish")),
    ("gl", gettext_noop("Galician")),
    ("he", gettext_noop("Hebrew")),
    ("hi", gettext_noop("Hindi")),
    ("hr", gettext_noop("Croatian")),
    ("hu", gettext_noop("Hungarian")),
    ("ia", gettext_noop("Interlingua")),
    ("id", gettext_noop("Indonesian")),
    ("is", gettext_noop("Icelandic")),
    ("it", gettext_noop("Italian")),
    ("ja", gettext_noop("Japanese")),
    ("ka", gettext_noop("Georgian")),
    ("kk", gettext_noop("Kazakh")),
    ("km", gettext_noop("Khmer")),
    ("kn", gettext_noop("Kannada")),
    ("ko", gettext_noop("Korean")),
    ("lb", gettext_noop("Luxembourgish")),
    ("lt", gettext_noop("Lithuanian")),
    ("lv", gettext_noop("Latvian")),
    ("mk", gettext_noop("Macedonian")),
    ("ml", gettext_noop("Malayalam")),
    ("mn", gettext_noop("Mongolian")),
    ("my", gettext_noop("Burmese")),
    ("nb", gettext_noop("Norwegian Bokmal")),
    ("ne", gettext_noop("Nepali")),
    ("nl", gettext_noop("Dutch")),
    ("nn", gettext_noop("Norwegian Nynorsk")),
    ("os", gettext_noop("Ossetic")),
    ("pa", gettext_noop("Punjabi")),
    ("pl", gettext_noop("Polish")),
    ("pt", gettext_noop("Portuguese")),
    ("pt-br", gettext_noop("Brazilian Portuguese")),
    ("ro", gettext_noop("Romanian")),
    ("ru", gettext_noop("Russian")),
    ("sk", gettext_noop("Slovak")),
    ("sl", gettext_noop("Slovenian")),
    ("sq", gettext_noop("Albanian")),
    ("sr", gettext_noop("Serbian")),
    ("sv-se", gettext_noop("Swedish")),
    ("sw", gettext_noop("Swahili")),
    ("ta", gettext_noop("Tamil")),
    ("te", gettext_noop("Telugu")),
    ("th", gettext_noop("Thai")),
    ("tr", gettext_noop("Turkish")),
    ("tt", gettext_noop("Tatar")),
    ("udm", gettext_noop("Udmurt")),
    ("uk", gettext_noop("Ukrainian")),
    ("ur", gettext_noop("Urdu")),
    ("vi", gettext_noop("Vietnamese")),
    ("zh-cn", gettext_noop("Simplified Chinese")),
    ("zh-tw", gettext_noop("Traditional Chinese")),
)

from .locale import CATALOGS

LANGUAGES = tuple((code, name) for code, name in LANGUAGES if code in CATALOGS)

SUPPORTED_LANGUAGES = frozenset(CATALOGS)

SITE_ID = 1

# If you set this to False, Django will make some optimizations so as not
# to load the internationalization machinery.
USE_I18N = True

# If you set this to False, Django will not format dates, numbers and
# calendars according to the current locale
USE_L10N = True

USE_TZ = True

# CAVEAT: If you're adding a middleware that modifies a response's content,
# and appears before CommonMiddleware, you must either reorder your middleware
# so that responses aren't modified after Content-Length is set, or have the
# response modifying middleware reset the Content-Length header.
# This is because CommonMiddleware Sets the Content-Length header for non-streaming responses.
MIDDLEWARE: tuple[str, ...] = (
    # Uncomment to enable Content Security Policy on this Sentry installation (experimental)
    # "csp.middleware.CSPMiddleware",
    "sentry.middleware.health.HealthCheck",
    "sentry.middleware.security.SecurityHeadersMiddleware",
    "sentry.middleware.env.SentryEnvMiddleware",
    "sentry.middleware.proxy.SetRemoteAddrFromForwardedFor",
    "sentry.middleware.stats.RequestTimingMiddleware",
    "sentry.middleware.access_log.access_log_middleware",
    "sentry.middleware.stats.ResponseCodeMiddleware",
    "sentry.middleware.subdomain.SubdomainMiddleware",
    "django.middleware.common.CommonMiddleware",
    "django.contrib.sessions.middleware.SessionMiddleware",
    "django.middleware.csrf.CsrfViewMiddleware",
    "sentry.middleware.auth.AuthenticationMiddleware",
    "sentry.middleware.integrations.IntegrationControlMiddleware",
    "sentry.middleware.api_gateway.ApiGatewayMiddleware",
    "sentry.middleware.customer_domain.CustomerDomainMiddleware",
    "sentry.middleware.user.UserActiveMiddleware",
    "sentry.middleware.sudo.SudoMiddleware",
    "sentry.middleware.superuser.SuperuserMiddleware",
    "sentry.middleware.locale.SentryLocaleMiddleware",
    "sentry.middleware.ratelimit.RatelimitMiddleware",
    "django.contrib.messages.middleware.MessageMiddleware",
)

ROOT_URLCONF = "sentry.conf.urls"

# TODO(joshuarli): Django 1.10 introduced this option, which restricts the size of a
# request body. We have some middleware in sentry.middleware.proxy that sets the
# Content Length to max uint32 in certain cases related to minidump.
# Once relay's fully rolled out, that can be deleted.
# Until then, the safest and easiest thing to do is to disable this check
# to leave things the way they were with Django <1.9.
DATA_UPLOAD_MAX_MEMORY_SIZE = None

TEMPLATES = [
    {
        "BACKEND": "django.template.backends.django.DjangoTemplates",
        "DIRS": [os.path.join(PROJECT_ROOT, "templates")],
        "APP_DIRS": True,
        "OPTIONS": {
            "context_processors": [
                "django.contrib.auth.context_processors.auth",
                "django.contrib.messages.context_processors.messages",
                "django.template.context_processors.csrf",
                "django.template.context_processors.request",
            ]
        },
    }
]

INSTALLED_APPS = (
    "django.contrib.auth",
    "django.contrib.contenttypes",
    "django.contrib.messages",
    "django.contrib.sessions",
    "django.contrib.sites",
    "drf_spectacular",
    "crispy_forms",
    "rest_framework",
    "sentry",
    "sentry.analytics",
    "sentry.incidents.apps.Config",
    "sentry.discover",
    "sentry.analytics.events",
    "sentry.nodestore",
    "sentry.monitors",
    "sentry.replays",
    "sentry.release_health",
    "sentry.search",
    "sentry.sentry_metrics.indexer.postgres.apps.Config",
    "sentry.snuba",
    "sentry.lang.java.apps.Config",
    "sentry.lang.javascript.apps.Config",
    "sentry.plugins.sentry_interface_types.apps.Config",
    "sentry.plugins.sentry_urls.apps.Config",
    "sentry.plugins.sentry_useragents.apps.Config",
    "sentry.plugins.sentry_webhooks.apps.Config",
    "sentry.utils.suspect_resolutions.apps.Config",
    "sentry.utils.suspect_resolutions_releases.apps.Config",
    "social_auth",
    "sudo",
    "sentry.eventstream",
    "sentry.auth.providers.google.apps.Config",
    "sentry.auth.providers.fly.apps.Config",
    "django.contrib.staticfiles",
    "sentry.issues.apps.Config",
)

# Silence internal hints from Django's system checks
SILENCED_SYSTEM_CHECKS = (
    # Django recommends to use OneToOneField over ForeignKey(unique=True)
    # however this changes application behavior in ways that break association
    # loading
    "fields.W342",
    # We have a "catch-all" react_page_view that we only want to match on URLs
    # ending with a `/` to allow APPEND_SLASHES to kick in for the ones lacking
    # the trailing slash. This confuses the warning as the regex is `/$` which
    # looks like it starts with a slash but it doesn't.
    "urls.W002",
    # Our own AuthenticationMiddleware suffices as a replacement for
    # django.contrib.auth.middleware.AuthenticationMiddleware; both add the
    # authenticated user to the HttpRequest which is what's needed here.
    "admin.E408",
    # This is fixed in Django@7c08f26bf0439c1ed593b51b51ad847f7e262bc1.
    # It's not our problem; refer to Django issue 32260.
    "urls.E007",
)

CSP_INCLUDE_NONCE_IN = [
    "script-src",
]

CSP_DEFAULT_SRC = [
    "'none'",
]
CSP_SCRIPT_SRC = [
    "'self'",
    "'unsafe-inline'",
    "'report-sample'",
]
CSP_FONT_SRC = [
    "'self'",
    "data:",
]
CSP_CONNECT_SRC = [
    "'self'",
]
CSP_FRAME_ANCESTORS = [
    "'none'",
]
CSP_OBJECT_SRC = [
    "'none'",
]
CSP_BASE_URI = [
    "'none'",
]
CSP_STYLE_SRC = [
    "'self'",
    "'unsafe-inline'",
]
CSP_IMG_SRC = [
    "'self'",
    "blob:",
    "data:",
    "https://secure.gravatar.com",
]

if ENVIRONMENT == "development":
    CSP_SCRIPT_SRC += [
        "'unsafe-eval'",
    ]
    CSP_CONNECT_SRC += [
        "ws://127.0.0.1:8000",
    ]

# Before enforcing Content Security Policy, we recommend creating a separate
# Sentry project and collecting CSP violations in report only mode:
# https://docs.sentry.io/product/security-policy-reporting/

# Point this parameter to your Sentry installation:
# CSP_REPORT_URI = "https://example.com/api/{PROJECT_ID}/security/?sentry_key={SENTRY_KEY}"

# To enforce CSP (block violated resources), update the following parameter to False
CSP_REPORT_ONLY = True

STATIC_ROOT = os.path.realpath(os.path.join(PROJECT_ROOT, "static"))
STATIC_URL = "/_static/{version}/"
# webpack assets live at a different URL that is unversioned
# as we configure webpack to include file content based hash in the filename
STATIC_FRONTEND_APP_URL = "/_static/dist/"

# The webpack output directory
STATICFILES_DIRS = [
    os.path.join(STATIC_ROOT, "sentry", "dist"),
]

# various middleware will use this to identify resources which should not access
# cookies
ANONYMOUS_STATIC_PREFIXES = (
    "/_static/",
    "/avatar/",
    "/organization-avatar/",
    "/team-avatar/",
    "/project-avatar/",
    "/js-sdk-loader/",
)

STATICFILES_FINDERS = (
    "django.contrib.staticfiles.finders.FileSystemFinder",
    "django.contrib.staticfiles.finders.AppDirectoriesFinder",
)

ASSET_VERSION = 0

# setup a default media root to somewhere useless
MEDIA_ROOT = "/tmp/sentry-files"
MEDIA_URL = "_media/"

LOCALE_PATHS = (os.path.join(PROJECT_ROOT, "locale"),)

CSRF_FAILURE_VIEW = "sentry.web.frontend.csrf_failure.view"
CSRF_COOKIE_NAME = "sc"

# Auth configuration

from django.urls import reverse_lazy

LOGIN_REDIRECT_URL = reverse_lazy("sentry-login-redirect")
LOGIN_URL = reverse_lazy("sentry-login")

AUTHENTICATION_BACKENDS = (
    "sentry.utils.auth.EmailAuthBackend",
    # The following authentication backends are used by social auth only.
    # We don't use them for user authentication.
    "social_auth.backends.asana.AsanaBackend",
    "social_auth.backends.github.GithubBackend",
    "social_auth.backends.bitbucket.BitbucketBackend",
    "social_auth.backends.visualstudio.VisualStudioBackend",
)

AUTH_PASSWORD_VALIDATORS = [
    {"NAME": "django.contrib.auth.password_validation.UserAttributeSimilarityValidator"},
    {
        "NAME": "sentry.auth.password_validation.MinimumLengthValidator",
        "OPTIONS": {"min_length": 8},
    },
    {
        "NAME": "sentry.auth.password_validation.MaximumLengthValidator",
        "OPTIONS": {"max_length": 256},
    },
    {
        "NAME": "django.contrib.auth.password_validation.CommonPasswordValidator",
    },
    {
        "NAME": "django.contrib.auth.password_validation.NumericPasswordValidator",
    },
]

SOCIAL_AUTH_USER_MODEL = AUTH_USER_MODEL = "sentry.User"

SESSION_ENGINE = "django.contrib.sessions.backends.signed_cookies"
SESSION_COOKIE_NAME = "sentrysid"

# setting SESSION_COOKIE_SAMESITE to None below for now because
# Django's default in 2.1 now `Lax`.
# this breaks certain IDP flows where we need cookies sent to us on a redirected POST
# request, and `Lax` doesnt permit this.
# See here: https://docs.djangoproject.com/en/2.1/ref/settings/#session-cookie-samesite
SESSION_COOKIE_SAMESITE = None

BITBUCKET_CONSUMER_KEY = ""
BITBUCKET_CONSUMER_SECRET = ""

ASANA_CLIENT_ID = ""
ASANA_CLIENT_SECRET = ""

VISUALSTUDIO_APP_ID = ""
VISUALSTUDIO_APP_SECRET = ""
VISUALSTUDIO_CLIENT_SECRET = ""
VISUALSTUDIO_SCOPES = ["vso.work_write", "vso.project", "vso.code", "vso.release"]

SOCIAL_AUTH_PIPELINE = (
    "social_auth.backends.pipeline.user.get_username",
    "social_auth.backends.pipeline.social.social_auth_user",
    "social_auth.backends.pipeline.associate.associate_by_email",
    "social_auth.backends.pipeline.misc.save_status_to_session",
    "social_auth.backends.pipeline.social.associate_user",
    "social_auth.backends.pipeline.social.load_extra_data",
    "social_auth.backends.pipeline.user.update_user_details",
    "social_auth.backends.pipeline.misc.save_status_to_session",
)
SOCIAL_AUTH_REVOKE_TOKENS_ON_DISCONNECT = True
SOCIAL_AUTH_LOGIN_REDIRECT_URL = "/account/settings/identities/"
SOCIAL_AUTH_ASSOCIATE_ERROR_URL = SOCIAL_AUTH_LOGIN_REDIRECT_URL

INITIAL_CUSTOM_USER_MIGRATION = "0108_fix_user"

# Auth engines and the settings required for them to be listed
AUTH_PROVIDERS = {
    "github": ("GITHUB_APP_ID", "GITHUB_API_SECRET"),
    "bitbucket": ("BITBUCKET_CONSUMER_KEY", "BITBUCKET_CONSUMER_SECRET"),
    "asana": ("ASANA_CLIENT_ID", "ASANA_CLIENT_SECRET"),
    "visualstudio": (
        "VISUALSTUDIO_APP_ID",
        "VISUALSTUDIO_APP_SECRET",
        "VISUALSTUDIO_CLIENT_SECRET",
    ),
}

AUTH_PROVIDER_LABELS = {
    "github": "GitHub",
    "bitbucket": "Bitbucket",
    "asana": "Asana",
    "visualstudio": "Visual Studio",
}

import random


def SOCIAL_AUTH_DEFAULT_USERNAME() -> str:
    return random.choice(["Darth Vader", "Obi-Wan Kenobi", "R2-D2", "C-3PO", "Yoda"])


SOCIAL_AUTH_PROTECTED_USER_FIELDS = ["email"]
SOCIAL_AUTH_FORCE_POST_DISCONNECT = True

# Hybrid cloud multi-silo configuration
# Which silo this instance runs as (CONTROL|REGION|MONOLITH|None) are the expected values
SILO_MODE = os.environ.get("SENTRY_SILO_MODE", None)

# If this instance is a region silo, which region is it running in?
SENTRY_REGION = os.environ.get("SENTRY_REGION", None)

# Enable siloed development environment.
USE_SILOS = os.environ.get("SENTRY_USE_SILOS", None)

# List of the available regions, or a JSON string
# that is parsed.
SENTRY_REGION_CONFIG: Any = tuple()

# Shared secret used to sign cross-region RPC requests.
RPC_SHARED_SECRET = None

# The protocol, host and port for control silo
# Usecases include sending requests to the Integration Proxy Endpoint and RPC requests.
SENTRY_CONTROL_ADDRESS = os.environ.get("SENTRY_CONTROL_ADDRESS", None)

# Fallback region name for monolith deployments
SENTRY_MONOLITH_REGION: str = "--monolith--"

# The key used for generating or verifying the HMAC signature for Integration Proxy Endpoint requests.
SENTRY_SUBNET_SECRET = os.environ.get("SENTRY_SUBNET_SECRET", None)


# Queue configuration
from kombu import Exchange, Queue

BROKER_URL = "redis://127.0.0.1:6379"
BROKER_TRANSPORT_OPTIONS: dict[str, int] = {}

# Ensure workers run async by default
# in Development you might want them to run in-process
# though it would cause timeouts/recursions in some cases
CELERY_ALWAYS_EAGER = False

# Complain about bad use of pickle.  See sentry.celery.SentryTask.apply_async for how
# this works.
CELERY_COMPLAIN_ABOUT_BAD_USE_OF_PICKLE = False

# Complain about bad use of pickle in PickledObjectField
PICKLED_OBJECT_FIELD_COMPLAIN_ABOUT_BAD_USE_OF_PICKLE = False

# We use the old task protocol because during benchmarking we noticed that it's faster
# than the new protocol. If we ever need to bump this it should be fine, there were no
# compatibility issues, just need to run benchmarks and do some tests to make sure
# things run ok.
CELERY_TASK_PROTOCOL = 1
CELERY_EAGER_PROPAGATES_EXCEPTIONS = True
CELERY_IGNORE_RESULT = True
CELERY_SEND_EVENTS = False
CELERY_RESULT_BACKEND = None
CELERY_TASK_RESULT_EXPIRES = 1
CELERY_DISABLE_RATE_LIMITS = True
CELERY_DEFAULT_QUEUE = "default"
CELERY_DEFAULT_EXCHANGE = "default"
CELERY_DEFAULT_EXCHANGE_TYPE = "direct"
CELERY_DEFAULT_ROUTING_KEY = "default"
CELERY_CREATE_MISSING_QUEUES = True
CELERY_REDIRECT_STDOUTS = False
CELERYD_HIJACK_ROOT_LOGGER = False
CELERY_TASK_SERIALIZER = "pickle"
CELERY_RESULT_SERIALIZER = "pickle"
CELERY_ACCEPT_CONTENT = {"pickle"}
CELERY_IMPORTS = (
    "sentry.data_export.tasks",
    "sentry.discover.tasks",
    "sentry.incidents.tasks",
    "sentry.snuba.tasks",
    "sentry.replays.tasks",
    "sentry.monitors.tasks",
    "sentry.tasks.app_store_connect",
    "sentry.tasks.assemble",
    "sentry.tasks.auth",
    "sentry.tasks.auto_remove_inbox",
    "sentry.tasks.auto_resolve_issues",
    "sentry.tasks.beacon",
    "sentry.tasks.check_auth",
    "sentry.tasks.clear_expired_snoozes",
    "sentry.tasks.clear_expired_rulesnoozes",
    "sentry.tasks.codeowners.code_owners_auto_sync",
    "sentry.tasks.codeowners.update_code_owners_schema",
    "sentry.tasks.collect_project_platforms",
    "sentry.tasks.commits",
    "sentry.tasks.commit_context",
    "sentry.tasks.deletion",
    "sentry.tasks.deletion.scheduled",
    "sentry.tasks.deletion.groups",
    "sentry.tasks.deletion.hybrid_cloud",
    "sentry.tasks.deliver_from_outbox",
    "sentry.tasks.digests",
    "sentry.tasks.email",
    "sentry.tasks.files",
    "sentry.tasks.groupowner",
    "sentry.tasks.integrations",
    "sentry.tasks.low_priority_symbolication",
    "sentry.tasks.merge",
    "sentry.tasks.options",
    "sentry.tasks.organization_mapping",
    "sentry.tasks.ping",
    "sentry.tasks.post_process",
    "sentry.tasks.process_buffer",
    "sentry.tasks.recap_servers",
    "sentry.tasks.relay",
    "sentry.tasks.release_registry",
    "sentry.tasks.weekly_reports",
    "sentry.tasks.reprocessing",
    "sentry.tasks.reprocessing2",
    "sentry.tasks.sentry_apps",
    "sentry.tasks.servicehooks",
    "sentry.tasks.store",
    "sentry.tasks.symbolication",
    "sentry.tasks.unmerge",
    "sentry.tasks.update_user_reports",
    "sentry.tasks.user_report",
    "sentry.profiles.task",
    "sentry.release_health.tasks",
    "sentry.dynamic_sampling.tasks.boost_low_volume_projects",
    "sentry.dynamic_sampling.tasks.boost_low_volume_transactions",
    "sentry.dynamic_sampling.tasks.recalibrate_orgs",
    "sentry.dynamic_sampling.tasks.sliding_window_org",
    "sentry.dynamic_sampling.tasks.utils",
    "sentry.utils.suspect_resolutions.get_suspect_resolutions",
    "sentry.utils.suspect_resolutions_releases.get_suspect_resolutions_releases",
    "sentry.tasks.derive_code_mappings",
    "sentry.ingest.transaction_clusterer.tasks",
    "sentry.tasks.auto_enable_codecov",
    "sentry.tasks.weekly_escalating_forecast",
    "sentry.tasks.auto_ongoing_issues",
    "sentry.tasks.auto_archive_issues",
    "sentry.tasks.check_am2_compatibility",
    "sentry.dynamic_sampling.tasks.collect_orgs",
)

default_exchange = Exchange("default", type="direct")
control_exchange = default_exchange

if USE_SILOS:
    control_exchange = Exchange("control", type="direct")


CELERY_QUEUES_ALL = [
    Queue("options", routing_key="options"),
    Queue("files.copy", routing_key="files.copy"),
    Queue("files.delete", routing_key="files.delete"),
]

CELERY_QUEUES_CONTROL = [
    Queue("app_platform.control", routing_key="app_platform.control", exchange=control_exchange),
    Queue("auth", routing_key="auth", exchange=control_exchange),
    Queue("integrations", routing_key="integrations", exchange=control_exchange),
    Queue(
        "hybrid_cloud.control_repair",
        routing_key="hybrid_cloud.control_repair",
        exchange=control_exchange,
    ),
]

CELERY_ISSUE_STATES_QUEUE = Queue(
    "auto_transition_issue_states", routing_key="auto_transition_issue_states"
)

CELERY_QUEUES_REGION = [
    Queue("activity.notify", routing_key="activity.notify"),
    Queue("alerts", routing_key="alerts"),
    Queue("app_platform", routing_key="app_platform"),
    Queue("appstoreconnect", routing_key="sentry.tasks.app_store_connect.#"),
    Queue("assemble", routing_key="assemble"),
    Queue("buffers.process_pending", routing_key="buffers.process_pending"),
    Queue("buffers.incr", routing_key="buffers.incr"),
    Queue("cleanup", routing_key="cleanup"),
    Queue("code_owners", routing_key="code_owners"),
    Queue("commits", routing_key="commits"),
    Queue("data_export", routing_key="data_export"),
    Queue("default", routing_key="default"),
    Queue("digests.delivery", routing_key="digests.delivery"),
    Queue("digests.scheduling", routing_key="digests.scheduling"),
    Queue("email", routing_key="email"),
    Queue("events.preprocess_event", routing_key="events.preprocess_event"),
    Queue("events.process_event", routing_key="events.process_event"),
    Queue("events.reprocess_events", routing_key="events.reprocess_events"),
    Queue(
        "events.reprocessing.preprocess_event", routing_key="events.reprocessing.preprocess_event"
    ),
    Queue("events.reprocessing.process_event", routing_key="events.reprocessing.process_event"),
    Queue(
        "events.reprocessing.symbolicate_event", routing_key="events.reprocessing.symbolicate_event"
    ),
    Queue(
        "events.reprocessing.symbolicate_event_low_priority",
        routing_key="events.reprocessing.symbolicate_event_low_priority",
    ),
    Queue("events.save_event", routing_key="events.save_event"),
    Queue("events.save_event_transaction", routing_key="events.save_event_transaction"),
    Queue("events.save_event_attachments", routing_key="events.save_event_attachments"),
    Queue("events.symbolicate_event", routing_key="events.symbolicate_event"),
    Queue(
        "events.symbolicate_event_low_priority", routing_key="events.symbolicate_event_low_priority"
    ),
    Queue("events.symbolicate_js_event", routing_key="events.symbolicate_js_event"),
    Queue(
        "events.symbolicate_js_event_low_priority",
        routing_key="events.symbolicate_js_event_low_priority",
    ),
    Queue(
        "group_owners.process_suspect_commits", routing_key="group_owners.process_suspect_commits"
    ),
    Queue("group_owners.process_commit_context", routing_key="group_owners.process_commit_context"),
    Queue(
        "releasemonitor",
        routing_key="releasemonitor",
    ),
    Queue(
        "dynamicsampling",
        routing_key="dynamicsampling",
    ),
    Queue("incidents", routing_key="incidents"),
    Queue("incident_snapshots", routing_key="incident_snapshots"),
    Queue("incidents", routing_key="incidents"),
    Queue("merge", routing_key="merge"),
    Queue("post_process_errors", routing_key="post_process_errors"),
    Queue("post_process_issue_platform", routing_key="post_process_issue_platform"),
    Queue("post_process_transactions", routing_key="post_process_transactions"),
    Queue("relay_config", routing_key="relay_config"),
    Queue("relay_config_bulk", routing_key="relay_config_bulk"),
    Queue("reports.deliver", routing_key="reports.deliver"),
    Queue("reports.prepare", routing_key="reports.prepare"),
    Queue("search", routing_key="search"),
    Queue("sentry_metrics.indexer", routing_key="sentry_metrics.indexer"),
    Queue("similarity.index", routing_key="similarity.index"),
    Queue("sleep", routing_key="sleep"),
    Queue("stats", routing_key="stats"),
    Queue("subscriptions", routing_key="subscriptions"),
    Queue(
        "symbolications.compute_low_priority_projects",
        routing_key="symbolications.compute_low_priority_projects",
    ),
    Queue("unmerge", routing_key="unmerge"),
    Queue("update", routing_key="update"),
    Queue("profiles.process", routing_key="profiles.process"),
    Queue("get_suspect_resolutions", routing_key="get_suspect_resolutions"),
    Queue("get_suspect_resolutions_releases", routing_key="get_suspect_resolutions_releases"),
    Queue("replays.ingest_replay", routing_key="replays.ingest_replay"),
    Queue("replays.delete_replay", routing_key="replays.delete_replay"),
    Queue("counters-0", routing_key="counters-0"),
    Queue("triggers-0", routing_key="triggers-0"),
    Queue("derive_code_mappings", routing_key="derive_code_mappings"),
    Queue("transactions.name_clusterer", routing_key="transactions.name_clusterer"),
    Queue("auto_enable_codecov", routing_key="auto_enable_codecov"),
    Queue("weekly_escalating_forecast", routing_key="weekly_escalating_forecast"),
    Queue("recap_servers", routing_key="recap_servers"),
    CELERY_ISSUE_STATES_QUEUE,
]

from celery.schedules import crontab

# Only tasks that work with users/integrations and shared subsystems
# are run in control silo.
CELERYBEAT_SCHEDULE_CONTROL = {
    "check-auth": {
        "task": "sentry.tasks.check_auth",
        # Run every 1 minute
        "schedule": crontab(minute="*/1"),
        "options": {"expires": 60, "queue": "auth"},
    },
    "sync-options": {
        "task": "sentry.tasks.options.sync_options",
        "schedule": timedelta(seconds=10),
        "options": {"expires": 10, "queue": "options"},
    },
    "deliver-from-outbox": {
        "task": "sentry.tasks.enqueue_outbox_jobs",
        # Run every 1 minute
        "schedule": crontab(minute="*/1"),
        "options": {"expires": 30},
    },
    "schedule-deletions": {
        "task": "sentry.tasks.deletion.run_scheduled_deletions",
        # Run every 15 minutes
        "schedule": crontab(minute="*/15"),
        "options": {"expires": 60 * 25},
    },
    "reattempt-deletions": {
        "task": "sentry.tasks.deletion.reattempt_deletions",
        "schedule": crontab(hour=10, minute=0),  # 03:00 PDT, 07:00 EDT, 10:00 UTC
        "options": {"expires": 60 * 25},
    },
    "schedule-hybrid-cloud-foreign-key-jobs": {
        "task": "sentry.tasks.deletion.hybrid_cloud.schedule_hybrid_cloud_foreign_key_jobs",
        # Run every 15 minutes
        "schedule": crontab(minute="*/15"),
    },
    "schedule-vsts-integration-subscription-check": {
        "task": "sentry.tasks.integrations.kickoff_vsts_subscription_check",
        "schedule": crontab_with_minute_jitter(hour="*/6"),
        "options": {"expires": 60 * 25},
    },
    "hybrid-cloud-repair-mappings": {
        "task": "sentry.tasks.organization_mapping.repair_mappings",
        # Run every hour
        "schedule": crontab(minute=0, hour="*/1"),
        "options": {"expires": 3600},
    },
}

# Most tasks run in the regions
CELERYBEAT_SCHEDULE_REGION = {
    "send-beacon": {
        "task": "sentry.tasks.send_beacon",
        # Run every hour
        "schedule": crontab(minute=0, hour="*/1"),
        "options": {"expires": 3600},
    },
    "send-ping": {
        "task": "sentry.tasks.send_ping",
        # Run every 1 minute
        "schedule": crontab(minute="*/1"),
        "options": {"expires": 60},
    },
    "flush-buffers": {
        "task": "sentry.tasks.process_buffer.process_pending",
        "schedule": timedelta(seconds=10),
        "options": {"expires": 10, "queue": "buffers.process_pending"},
    },
    "sync-options": {
        "task": "sentry.tasks.options.sync_options",
        "schedule": timedelta(seconds=10),
        "options": {"expires": 10, "queue": "options"},
    },
    "schedule-digests": {
        "task": "sentry.tasks.digests.schedule_digests",
        "schedule": timedelta(seconds=30),
        "options": {"expires": 30},
    },
    "check-monitors": {
        "task": "sentry.monitors.tasks.check_monitors",
        # Run every 1 minute
        "schedule": crontab(minute="*/1"),
        "options": {"expires": 60},
    },
    "clear-expired-snoozes": {
        "task": "sentry.tasks.clear_expired_snoozes",
        # Run every 5 minutes
        "schedule": crontab(minute="*/5"),
        "options": {"expires": 300},
    },
    "clear-expired-rulesnoozes": {
        "task": "sentry.tasks.clear_expired_rulesnoozes",
        # Run every 5 minutes
        "schedule": crontab(minute="*/5"),
        "options": {"expires": 300},
    },
    "clear-expired-raw-events": {
        "task": "sentry.tasks.clear_expired_raw_events",
        # Run every 15 minutes
        "schedule": crontab(minute="*/15"),
        "options": {"expires": 300},
    },
    "collect-project-platforms": {
        "task": "sentry.tasks.collect_project_platforms",
        "schedule": crontab_with_minute_jitter(hour=3),
        "options": {"expires": 3600 * 24},
    },
    "deliver-from-outbox": {
        "task": "sentry.tasks.enqueue_outbox_jobs",
        # Run every 1 minute
        "schedule": crontab(minute="*/1"),
        "options": {"expires": 30},
    },
    "update-user-reports": {
        "task": "sentry.tasks.update_user_reports",
        # Run every 15 minutes
        "schedule": crontab(minute="*/15"),
        "options": {"expires": 300},
    },
    "schedule-auto-resolution": {
        "task": "sentry.tasks.schedule_auto_resolution",
        # Run every 15 minutes
        "schedule": crontab(minute="*/10"),
        "options": {"expires": 60 * 25},
    },
    "auto-remove-inbox": {
        "task": "sentry.tasks.auto_remove_inbox",
        # Run every 15 minutes
        "schedule": crontab(minute="*/15"),
        "options": {"expires": 60 * 25},
    },
    "schedule-deletions": {
        "task": "sentry.tasks.deletion.run_scheduled_deletions",
        # Run every 15 minutes
        "schedule": crontab(minute="*/15"),
        "options": {"expires": 60 * 25},
    },
    "reattempt-deletions": {
        "task": "sentry.tasks.deletion.reattempt_deletions",
        "schedule": crontab(hour=10, minute=0),  # 03:00 PDT, 07:00 EDT, 10:00 UTC
        "options": {"expires": 60 * 25},
    },
    "schedule-weekly-organization-reports-new": {
        "task": "sentry.tasks.weekly_reports.schedule_organizations",
        "schedule": crontab(
            minute=0, hour=12, day_of_week="monday"  # 05:00 PDT, 09:00 EDT, 12:00 UTC
        ),
        "options": {"expires": 60 * 60 * 3},
    },
    "schedule-hybrid-cloud-foreign-key-jobs": {
        "task": "sentry.tasks.deletion.hybrid_cloud.schedule_hybrid_cloud_foreign_key_jobs",
        # Run every 15 minutes
        "schedule": crontab(minute="*/15"),
    },
    "monitor-release-adoption": {
        "task": "sentry.release_health.tasks.monitor_release_adoption",
        "schedule": crontab(minute=0),
        "options": {"expires": 3600, "queue": "releasemonitor"},
    },
    "fetch-release-registry-data": {
        "task": "sentry.tasks.release_registry.fetch_release_registry_data",
        # Run every 5 minutes
        "schedule": crontab(minute="*/5"),
        "options": {"expires": 3600},
    },
    "fetch-appstore-builds": {
        "task": "sentry.tasks.app_store_connect.refresh_all_builds",
        # Run every hour
        "schedule": crontab(minute=0, hour="*/1"),
        "options": {"expires": 3600},
    },
    "snuba-subscription-checker": {
        "task": "sentry.snuba.tasks.subscription_checker",
        # Run every 20 minutes
        "schedule": crontab(minute="*/20"),
        "options": {"expires": 20 * 60},
    },
    "transaction-name-clusterer": {
        "task": "sentry.ingest.transaction_clusterer.tasks.spawn_clusterers",
        "schedule": crontab(minute=17),
        "options": {"expires": 3600},
    },
    "span.descs.clusterer": {
        "task": "sentry.ingest.span_clusterer.tasks.spawn_span_cluster_projects",
        "schedule": crontab(minute=42),
        "options": {"expires": 3600},
    },
    "auto-enable-codecov": {
        "task": "sentry.tasks.auto_enable_codecov.enable_for_org",
        # Run job once a day at 00:30
        "schedule": crontab(minute=30, hour="0"),
        "options": {"expires": 3600},
    },
    "dynamic-sampling-boost-low-volume-projects": {
        "task": "sentry.dynamic_sampling.tasks.boost_low_volume_projects",
        # Run every 5 minutes
        "schedule": crontab(minute="*/5"),
    },
    "dynamic-sampling-boost-low-volume-transactions": {
        "task": "sentry.dynamic_sampling.tasks.boost_low_volume_transactions",
        # Run every 5 minutes
        "schedule": crontab(minute="*/5"),
    },
    "dynamic-sampling-recalibrate-orgs": {
        "task": "sentry.dynamic_sampling.tasks.recalibrate_orgs",
        # Run every 5 minutes
        "schedule": crontab(minute="*/5"),
    },
    "dynamic-sampling-sliding-window-org": {
        "task": "sentry.dynamic_sampling.tasks.sliding_window_org",
        # Run every 10 minutes
        "schedule": crontab(minute="*/10"),
    },
    "weekly-escalating-forecast": {
        "task": "sentry.tasks.weekly_escalating_forecast.run_escalating_forecast",
        # TODO: Change this to run weekly once we verify the results
        "schedule": crontab(minute=0, hour="*/6"),
        # TODO: Increase expiry time to x4 once we change this to run weekly
        "options": {"expires": 60 * 60 * 3},
    },
    "schedule_auto_transition_to_ongoing": {
        "task": "sentry.tasks.schedule_auto_transition_to_ongoing",
        # Run job every 10 minutes
        "schedule": crontab(minute="*/10"),
        "options": {"expires": 3600},
    },
    "schedule_auto_archive_issues": {
        "task": "sentry.tasks.auto_archive_issues.run_auto_archive",
        # Run job every 6 hours
        "schedule": crontab(minute=0, hour="*/6"),
        "options": {"expires": 3600},
    },
    "github_comment_reactions": {
        "task": "sentry.tasks.integrations.github_comment_reactions",
        "schedule": crontab(hour=16),  # 9:00 PDT, 12:00 EDT, 16:00 UTC
    },
    "poll_recap_servers": {
        "task": "sentry.tasks.poll_recap_servers",
        # Run every 1 minute
        "schedule": crontab(minute="*/1"),
        "options": {"expires": 60},
    },
    "dynamic-sampling-collect-orgs": {
        "task": "sentry.dynamic_sampling.tasks.collect_orgs",
        # Run every 5 minutes
        "schedule": crontab(minute="*/5"),
    },
}

# Assign the configuration keys celery uses based on our silo mode.
if SILO_MODE == "CONTROL":
    CELERYBEAT_SCHEDULE_FILENAME = os.path.join(tempfile.gettempdir(), "sentry-celerybeat-control")
    CELERYBEAT_SCHEDULE = CELERYBEAT_SCHEDULE_CONTROL
    CELERY_QUEUES = CELERY_QUEUES_CONTROL + CELERY_QUEUES_ALL

elif SILO_MODE == "REGION":
    CELERYBEAT_SCHEDULE_FILENAME = os.path.join(tempfile.gettempdir(), "sentry-celerybeat-region")
    CELERYBEAT_SCHEDULE = CELERYBEAT_SCHEDULE_REGION
    CELERY_QUEUES = CELERY_QUEUES_REGION + CELERY_QUEUES_ALL

else:
    CELERYBEAT_SCHEDULE = {**CELERYBEAT_SCHEDULE_CONTROL, **CELERYBEAT_SCHEDULE_REGION}
    CELERYBEAT_SCHEDULE_FILENAME = os.path.join(tempfile.gettempdir(), "sentry-celerybeat")
    CELERY_QUEUES = CELERY_QUEUES_REGION + CELERY_QUEUES_CONTROL + CELERY_QUEUES_ALL

for queue in CELERY_QUEUES:
    queue.durable = False


# Queues that belong to the processing pipeline and need to be monitored
# for backpressure management
PROCESSING_QUEUES = [
    "events.preprocess_event",
    "events.process_event",
    "events.reprocess_events",
    "events.reprocessing.preprocess_event",
    "events.reprocessing.process_event",
    "events.reprocessing.symbolicate_event",
    "events.reprocessing.symbolicate_event_low_priority",
    "events.save_event",
    "events.save_event_attachments",
    "events.save_event_transaction",
    "events.symbolicate_event",
    "events.symbolicate_event_low_priority",
    "events.symbolicate_js_event",
    "events.symbolicate_js_event_low_priority",
    "post_process_errors",
    "post_process_issue_platform",
    "post_process_transactions",
    "profiles.process",
]

# We prefer using crontab, as the time for timedelta will reset on each deployment. More information:  https://docs.celeryq.dev/en/stable/userguide/periodic-tasks.html#periodic-tasks
TIMEDELTA_ALLOW_LIST = {
    "flush-buffers",
    "sync-options",
    "schedule-digests",
}

BGTASKS = {
    "sentry.bgtasks.clean_dsymcache:clean_dsymcache": {"interval": 5 * 60, "roles": ["worker"]},
    "sentry.bgtasks.clean_releasefilecache:clean_releasefilecache": {
        "interval": 5 * 60,
        "roles": ["worker"],
    },
}

# Sentry logs to two major places: stdout, and it's internal project.
# To disable logging to the internal project, add a logger who's only
# handler is 'console' and disable propagating upwards.
# Additionally, Sentry has the ability to override logger levels by
# providing the cli with -l/--loglevel or the SENTRY_LOG_LEVEL env var.
# The loggers that it overrides are root and any in LOGGING.overridable.
# Be very careful with this in a production system, because the celery
# logger can be extremely verbose when given INFO or DEBUG.
LOGGING = {
    "default_level": "INFO",
    "version": 1,
    "disable_existing_loggers": True,
    "handlers": {
        "null": {"class": "logging.NullHandler"},
        "console": {"class": "sentry.logging.handlers.StructLogHandler"},
        # This `internal` logger is separate from the `Logging` integration in the SDK. Since
        # we have this to record events, in `sdk.py` we set the integration's `event_level` to
        # None, so that it records breadcrumbs for all log calls but doesn't send any events.
        "internal": {"level": "ERROR", "class": "sentry_sdk.integrations.logging.EventHandler"},
        "metrics": {
            "level": "WARNING",
            "filters": ["important_django_request"],
            "class": "sentry.logging.handlers.MetricsLogHandler",
        },
        "django_internal": {
            "level": "WARNING",
            "filters": ["important_django_request"],
            "class": "sentry_sdk.integrations.logging.EventHandler",
        },
    },
    "filters": {
        "important_django_request": {
            "()": "sentry.logging.handlers.MessageContainsFilter",
            "contains": ["CSRF"],
        }
    },
    "root": {"level": "NOTSET", "handlers": ["console", "internal"]},
    # LOGGING.overridable is a list of loggers including root that will change
    # based on the overridden level defined above.
    "overridable": ["celery", "sentry"],
    "loggers": {
        "celery": {"level": "WARNING"},
        "sentry": {"level": "INFO"},
        "sentry_plugins": {"level": "INFO"},
        "sentry.files": {"level": "WARNING"},
        "sentry.minidumps": {"handlers": ["internal"], "propagate": False},
        "sentry.reprocessing": {"handlers": ["internal"], "propagate": False},
        "sentry.interfaces": {"handlers": ["internal"], "propagate": False},
        # This only needs to go to Sentry for now.
        "sentry.similarity": {"handlers": ["internal"], "propagate": False},
        "sentry.errors": {"handlers": ["console"], "propagate": False},
        "sentry_sdk.errors": {"handlers": ["console"], "level": "INFO", "propagate": False},
        "sentry.rules": {"handlers": ["console"], "propagate": False},
        "multiprocessing": {
            "handlers": ["console"],
            # https://github.com/celery/celery/commit/597a6b1f3359065ff6dbabce7237f86b866313df
            # This commit has not been rolled into any release and leads to a
            # large amount of errors when working with postgres.
            "level": "CRITICAL",
            "propagate": False,
        },
        "celery.worker.job": {"handlers": ["console"], "propagate": False},
        "arroyo": {"level": "INFO", "handlers": ["console"], "propagate": False},
        "static_compiler": {"level": "INFO"},
        "django.request": {
            "level": "WARNING",
            "handlers": ["console", "metrics", "django_internal"],
            "propagate": False,
        },
        "toronado": {"level": "ERROR", "handlers": ["null"], "propagate": False},
        "urllib3.connectionpool": {"level": "ERROR", "handlers": ["console"], "propagate": False},
        "boto3": {"level": "WARNING", "handlers": ["console"], "propagate": False},
        "botocore": {"level": "WARNING", "handlers": ["console"], "propagate": False},
    },
}

# django-rest-framework

REST_FRAMEWORK = {
    "DEFAULT_RENDERER_CLASSES": ["rest_framework.renderers.JSONRenderer"],
    "DEFAULT_PARSER_CLASSES": [
        "rest_framework.parsers.JSONParser",
        "rest_framework.parsers.MultiPartParser",
        "rest_framework.parsers.FormParser",
    ],
    "TEST_REQUEST_DEFAULT_FORMAT": "json",
    "DEFAULT_PERMISSION_CLASSES": ("sentry.api.permissions.NoPermission",),
    "EXCEPTION_HANDLER": "sentry.api.handlers.custom_exception_handler",
    "DEFAULT_SCHEMA_CLASS": "sentry.apidocs.schema.SentrySchema",
}


if os.environ.get("OPENAPIGENERATE", False):
    OLD_OPENAPI_JSON_PATH = "tests/apidocs/openapi-deprecated.json"
    from sentry.apidocs.build import OPENAPI_TAGS, get_old_json_components, get_old_json_paths

    SPECTACULAR_SETTINGS = {
        "PREPROCESSING_HOOKS": ["sentry.apidocs.hooks.custom_preprocessing_hook"],
        "POSTPROCESSING_HOOKS": ["sentry.apidocs.hooks.custom_postprocessing_hook"],
        "DISABLE_ERRORS_AND_WARNINGS": False,
        "COMPONENT_SPLIT_REQUEST": False,
        "COMPONENT_SPLIT_PATCH": False,
        "AUTHENTICATION_WHITELIST": ["sentry.api.authentication.TokenAuthentication"],
        "TAGS": OPENAPI_TAGS,
        "TITLE": "API Reference",
        "DESCRIPTION": "Sentry Public API",
        "TOS": "http://sentry.io/terms/",
        "CONTACT": {"email": "partners@sentry.io"},
        "LICENSE": {"name": "Apache 2.0", "url": "http://www.apache.org/licenses/LICENSE-2.0.html"},
        "VERSION": "v0",
        "SERVERS": [{"url": "https://sentry.io/"}],
        "PARSER_WHITELIST": ["rest_framework.parsers.JSONParser"],
        "APPEND_PATHS": get_old_json_paths(OLD_OPENAPI_JSON_PATH),
        "APPEND_COMPONENTS": get_old_json_components(OLD_OPENAPI_JSON_PATH),
        "SORT_OPERATION_PARAMETERS": False,
    }

CRISPY_TEMPLATE_PACK = "bootstrap3"
# Sentry and internal client configuration

SENTRY_FEATURES = {
    # Enables user registration.
    "auth:register": True,
    # Enables alert creation on indexed events in UI (use for PoC/testing only)
    "organizations:alert-allow-indexed": False,
    # Enables tagging javascript errors from the browser console.
    "organizations:javascript-console-error-tag": False,
    # Enables the cron job to auto-enable codecov integrations.
    "organizations:auto-enable-codecov": False,
    # Enables automatically linking repositories using commit webhook data
    "organizations:auto-repo-linking": False,
    # The overall flag for codecov integration, gated by plans.
    "organizations:codecov-integration": False,
    # Enables getting commit sha from git blame for codecov.
    "organizations:codecov-commit-sha-from-git-blame": False,
    # Enables automatically deriving of code mappings
    "organizations:derive-code-mappings": True,
    # Enable advanced search features, like negation and wildcard matching.
    "organizations:advanced-search": True,
    # Use metrics as the dataset for crash free metric alerts
    "organizations:alert-crash-free-metrics": False,
    # Enable auth provider configuration through api
    "organizations:api-auth-provider": False,
    "organizations:api-keys": False,
    # Enable multiple Apple app-store-connect sources per project.
    "organizations:app-store-connect-multiple": False,
    # Enable change alerts for an org
    "organizations:change-alerts": True,
    # Enable alerting based on crash free sessions/users
    "organizations:crash-rate-alerts": True,
    # Enable the Commit Context feature
    "organizations:commit-context": False,
    # Enable creating organizations within sentry (if SENTRY_SINGLE_ORGANIZATION
    # is not enabled).
    "organizations:create": True,
    # Use new listing page for crons
    "organizations:crons-timeline-listing-page": False,
    # Enable usage of customer domains on the frontend
    "organizations:customer-domains": False,
    # Enable Discord integration
    "organizations:integrations-discord": False,
    # Enable Opsgenie integration
    "organizations:integrations-opsgenie": False,
    # Enable the 'discover' interface.
    "organizations:discover": False,
    # Enables events endpoint rate limit
    "organizations:discover-events-rate-limit": False,
    # Enables import/export functionality for dashboards
    "organizations:dashboards-import": False,
    # Enable attaching arbitrary files to events.
    "organizations:event-attachments": True,
    # Allow organizations to configure all symbol sources.
    "organizations:symbol-sources": True,
    # Allow organizations to configure custom external symbol sources.
    "organizations:custom-symbol-sources": True,
    # Enable discover 2 basic functions
    "organizations:discover-basic": True,
    # Enable discover 2 custom queries and saved queries
    "organizations:discover-query": True,
    # Enable archive/escalating issue workflow
    "organizations:escalating-issues": False,
    # Enable archive/escalating issue workflow in MS Teams
    "organizations:escalating-issues-msteams": False,
    # Enable archive/escalating issue workflow features in v2
    "organizations:escalating-issues-v2": False,
    # Enable the new issue states and substates
    "organizations:issue-states": False,
    # Allows an org to have a larger set of project ownership rules per project
    "organizations:higher-ownership-limit": False,
    # Enable Monitors (Crons) view
    "organizations:monitors": False,
    # Enable Performance view
    "organizations:performance-view": True,
    # Enable profiling
    "organizations:profiling": False,
    # Enable ui frames in flamecharts
    "organizations:profiling-ui-frames": False,
    # Enable the transactions backed profiling views
    "organizations:profiling-using-transactions": False,
    # Enabled for those orgs who participated in the profiling Beta program
    "organizations:profiling-beta": False,
    # Enable profiling GA messaging (update paths from AM1 to AM2)
    "organizations:profiling-ga": False,
    # Enable stacktrace linking of multiple frames in profiles
    "organizations:profiling-stacktrace-links": False,
    # Enable global suspect functions in profiling
    "organizations:profiling-global-suspect-functions": False,
    # Enable multi project selection
    "organizations:global-views": False,
    # Enable experimental new version of Merged Issues where sub-hashes are shown
    "organizations:grouping-tree-ui": False,
    # Enable experimental new version of stacktrace component where additional
    # data related to grouping is shown on each frame
    "organizations:grouping-stacktrace-ui": False,
    # Enable tweaks to group title in relation to hierarchical
    # grouping.
    "organizations:grouping-title-ui": False,
    # Lets organizations manage grouping configs
    "organizations:set-grouping-config": False,
    # Enable incidents feature
    "organizations:incidents": False,
    # Enable issue platform
    "organizations:issue-platform": False,
    # Whether to allow issue only search on the issue list
    "organizations:issue-search-allow-postgres-only-search": False,
    # Flags for enabling CdcEventsDatasetSnubaSearchBackend in sentry.io. No effect in open-source
    # sentry at the moment.
    "organizations:issue-search-use-cdc-primary": False,
    "organizations:issue-search-use-cdc-secondary": False,
    # Adds search suggestions to the issue search bar
    "organizations:issue-search-shortcuts": False,
    # Enable metric alert charts in email/slack
    "organizations:metric-alert-chartcuterie": False,
    # Extract metrics for sessions during ingestion.
    "organizations:metrics-extraction": False,
    # Extract on demand metrics
    "organizations:on-demand-metrics-extraction": False,
    # Extract on demand metrics (experimental features)
    "organizations:on-demand-metrics-extraction-experimental": False,
    # Normalize URL transaction names during ingestion.
    "organizations:transaction-name-normalize": True,
    # Mark URL transactions scrubbed by regex patterns as "sanitized".
    # NOTE: This flag does not concern transactions rewritten by clusterer rules.
    # Those are always marked as "sanitized".
    "organizations:transaction-name-mark-scrubbed-as-sanitized": True,
    # Sanitize transaction names in the ingestion pipeline.
    "organizations:transaction-name-sanitization": False,  # DEPRECATED
    # Extraction metrics for transactions during ingestion.
    "organizations:transaction-metrics-extraction": False,
    # True if Relay should drop raw session payloads after extracting metrics from them.
    "organizations:release-health-drop-sessions": False,
    # Enable threshold period in metric alert rule builder
    "organizations:metric-alert-threshold-period": False,
    # Enable integration functionality to create and link groups to issues on
    # external services.
    "organizations:integrations-issue-basic": True,
    # Enable interface functionality to synchronize groups between sentry and
    # issues on external services.
    "organizations:integrations-issue-sync": True,
    # Enable interface functionality to receive event hooks.
    "organizations:integrations-event-hooks": True,
    # Enable integration functionality to work with alert rules
    "organizations:integrations-alert-rule": True,
    # Enable integration functionality to work with alert rules (specifically chat integrations)
    "organizations:integrations-chat-unfurl": True,
    # Enable integration functionality to work with alert rules (specifically incident
    # management integrations)
    "organizations:integrations-incident-management": True,
    # Enable integration functionality to work deployment integrations like Vercel
    "organizations:integrations-deployment": True,
    # Allow orgs to automatically create Tickets in Issue Alerts
    "organizations:integrations-ticket-rules": True,
    # Allow orgs to use the stacktrace linking feature
    "organizations:integrations-stacktrace-link": False,
    # Allow orgs to install a custom source code management integration
    "organizations:integrations-custom-scm": False,
    # Limit project events endpoint to only query back a certain number of days
    "organizations:project-event-date-limit": False,
    # Enable data forwarding functionality for organizations.
    "organizations:data-forwarding": True,
    # Enable readonly dashboards
    "organizations:dashboards-basic": True,
    # Enable custom editable dashboards
    "organizations:dashboards-edit": True,
    # Enable metrics enhanced performance in dashboards
    "organizations:dashboards-mep": False,
    # Enable release health widget in dashboards
    "organizations:dashboards-rh-widget": False,
    # Enable minimap in the widget viewer modal in dashboards
    "organizations:widget-viewer-modal-minimap": False,
    # Enable experimental performance improvements.
    "organizations:enterprise-perf": False,
    # Enables inviting new members based on GitHub commit activity.
    "organizations:gh-invite": False,
    # Enable the API to importing CODEOWNERS for a project
    "organizations:integrations-codeowners": False,
    # Enable inviting members to organizations.
    "organizations:invite-members": True,
    # Enable rate limits for inviting members.
    "organizations:invite-members-rate-limits": True,
    # Enable new issue alert "issue owners" fallback
    "organizations:issue-alert-fallback-targeting": False,
    # Enable experimental replay-issue rendering on Issue Details page
    "organizations:issue-details-replay-event": False,
    # Enable sorting Issue detail events by 'most helpful'
    "organizations:issue-details-most-helpful-event": False,
    # Display if a release is using semver when resolving issues
    "organizations:issue-release-semver": False,
    # Adds the ttid & ttfd vitals to the frontend
    "organizations:mobile-vitals": False,
    # Display CPU and memory metrics in transactions with profiles
    "organizations:mobile-cpu-memory-in-transactions": False,
    # Enable new page filter UI
    "organizations:new-page-filter": False,
    # Prefix host with organization ID when giving users DSNs (can be
    # customized with SENTRY_ORG_SUBDOMAIN_TEMPLATE)
    "organizations:org-subdomains": False,
    # Enable project selection on the stats page
    "organizations:project-stats": True,
    # Enable performance change explorer panel on trends page
    "organizations:performance-change-explorer": False,
    # Enable interpolation of null data points in charts instead of zerofilling in performance
    "organizations:performance-chart-interpolation": False,
    # Enable views for anomaly detection
    "organizations:performance-anomaly-detection-ui": False,
    # Enable histogram view in span details
    "organizations:performance-span-histogram-view": False,
    # Enable performance on-boarding checklist
    "organizations:performance-onboarding-checklist": False,
    # Enable transaction name only search
    "organizations:performance-transaction-name-only-search": False,
    # Enable transaction name only search on indexed
    "organizations:performance-transaction-name-only-search-indexed": False,
    # Re-enable histograms for Metrics Enhanced Performance Views
    "organizations:performance-mep-reintroduce-histograms": False,
    # Enable showing INP web vital in default views
    "organizations:performance-vitals-inp": False,
    # Enables a longer stats period for the performance landing page
    "organizations:performance-landing-page-stats-period": False,
    # Enable internal view for bannerless MEP view
    "organizations:performance-mep-bannerless-ui": False,
    # Enable updated landing page widget designs
    "organizations:performance-new-widget-designs": False,
    # Enable metrics-backed transaction summary view
    "organizations:performance-metrics-backed-transaction-summary": False,
    # Enable new trends
    "organizations:performance-new-trends": False,
    # Enable debug views for trendsv2 to be used internally
    "organizations:performance-trendsv2-dev-only": False,
    # Enable consecutive db performance issue type
    "organizations:performance-consecutive-db-issue": False,
    # Enable consecutive http performance issue type
    "organizations:performance-consecutive-http-detector": False,
    # Enable consecutive http performance issue type
    "organizations:performance-large-http-payload-detector": False,
    # Enable slow DB performance issue type
    "organizations:performance-slow-db-issue": False,
    # Enable N+1 API Calls performance issue type
    "organizations:performance-n-plus-one-api-calls-detector": False,
    # Enable compressed assets performance issue type
    "organizations:performance-issues-compressed-assets-detector": False,
    # Enable render blocking assets performance issue type
    "organizations:performance-issues-render-blocking-assets-detector": False,
    # Enable MN+1 DB performance issue type
    "organizations:performance-issues-m-n-plus-one-db-detector": False,
    # Enable FE/BE for tracing without performance
    "organizations:performance-tracing-without-performance": False,
    # Enable the new Related Events feature
    "organizations:related-events": False,
    # Enable usage of external relays, for use with Relay. See
    # https://github.com/getsentry/relay.
    "organizations:relay": True,
    # Enable Sentry Functions
    "organizations:sentry-functions": False,
    # Enable experimental session replay backend APIs
    "organizations:session-replay": False,
    # Enable Session Replay showing in the sidebar
    "organizations:session-replay-ui": True,
    # Enable experimental session replay SDK for recording on Sentry
    "organizations:session-replay-sdk": False,
    "organizations:session-replay-sdk-errors-only": False,
    # Enable data scrubbing of replay recording payloads in Relay.
    "organizations:session-replay-recording-scrubbing": False,
    "organizations:session-replay-issue-emails": False,
    "organizations:session-replay-weekly-email": False,
    "organizations:session-replay-trace-table": False,
    # Enable rage click and dead click columns in replay list.
    "organizations:replay-rage-click-dead-click-columns": False,
    # Enable the new suggested assignees feature
    "organizations:streamline-targeting-context": False,
    # Enable the new experimental starfish view
    "organizations:starfish-view": False,
    # Enable starfish endpoint that's used for regressing testing purposes
    "organizations:starfish-test-endpoint": False,
    # Enable starfish dropdown on the webservice view for switching chart visualization
    "organizations:starfish-wsv-chart-dropdown": False,
    # Replace the footer Sentry logo with a Sentry pride logo
    "organizations:sentry-pride-logo-footer": False,
    # Enable Session Stats down to a minute resolution
    "organizations:minute-resolution-sessions": True,
    # Notify all project members when fallthrough is disabled, instead of just the auto-assignee
    "organizations:notification-all-recipients": False,
    # Enable performance issues dev options, includes changing parts of issues that we're using for development.
    "organizations:performance-issues-dev": False,
    # Enable performance issues detector threshold configuration
    "organizations:project-performance-settings-admin": False,
    # Enables updated all events tab in a performance issue
    "organizations:performance-issues-all-events-tab": False,
    # Temporary flag to test search performance that's running slow in S4S
    "organizations:performance-issues-search": True,
    # Enable version 2 of reprocessing (completely distinct from v1)
    "organizations:reprocessing-v2": False,
    # Enable the UI for the overage alert settings
    "organizations:slack-overage-notifications": False,
    # Enable basic SSO functionality, providing configurable single sign on
    # using services like GitHub / Google. This is *not* the same as the signup
    # and login with Github / Azure DevOps that sentry.io provides.
    "organizations:sso-basic": True,
    # Enable SAML2 based SSO functionality. getsentry/sentry-auth-saml2 plugin
    # must be installed to use this functionality.
    "organizations:sso-saml2": True,
    # Enable the new opinionated dynamic sampling
    "organizations:dynamic-sampling": False,
    # Enable the sliding window per project
    "organizations:ds-sliding-window": False,
    # Enable the sliding window per org
    "organizations:ds-sliding-window-org": False,
    # Enable the org recalibration
    "organizations:ds-org-recalibration": False,
    # Enable view hierarchies options
    "organizations:view-hierarchies-options-dev": False,
    # Enable anr improvements ui
    "organizations:anr-improvements": False,
    # Enable anr frame analysis
    "organizations:anr-analyze-frames": False,
    # Enable device.class as a selectable column
    "organizations:device-classification": False,
    # Enables synthesis of device.class in ingest
    "organizations:device-class-synthesis": False,
    # Enable the product selection feature in the getting started docs, regardless of the organization's strategy
    "organizations:getting-started-doc-with-product-selection": False,
    # Enable the onboarding heartbeat footer on the sdk setup page
    "organizations:onboarding-heartbeat-footer": False,
    # Enable a new behavior for deleting the freshly created project,
    # if the user clicks on the back button in the onboarding for new orgs
    "organizations:onboarding-project-deletion-on-back-click": False,
    # Enable the SDK selection feature in the onboarding
    "organizations:onboarding-sdk-selection": False,
    # Enable OpenAI suggestions in the issue details page
    "organizations:open-ai-suggestion": False,
    # Enable ANR rates in project details page
    "organizations:anr-rate": False,
    # Enable tag improvements in the issue details page
    "organizations:issue-details-tag-improvements": False,
    # Enable updates to the stacktrace ui
    "organizations:issue-details-stacktrace-improvements": False,
    # Enable the release details performance section
    "organizations:release-comparison-performance": False,
    # Enable team insights page
    "organizations:team-insights": True,
    # Enable u2f verification on superuser form
    "organizations:u2f-superuser-form": False,
    # Enable project creation for all
    "organizations:team-project-creation-all": False,
    # Enable project creation for all and puts organization into test group
    "organizations:team-project-creation-all-allowlist": False,
    # Enable setting team-level roles and receiving permissions from them
    "organizations:team-roles": True,
    # Enable team member role provisioning through scim
    "organizations:scim-team-roles": False,
    # Enable the setting of org roles for team
    "organizations:org-roles-for-teams": False,
    # Enable new JS SDK Dynamic Loader
    "organizations:js-sdk-dynamic-loader": False,
    # If true, allow to create/use org auth tokens
    "organizations:org-auth-tokens": False,
    # Enable detecting SDK crashes during event processing
    "organizations:sdk-crash-detection": False,
    # Enables commenting on PRs from the Sentry comment bot.
    "organizations:pr-comment-bot": False,
    # Enables slack channel lookup via schedule message
    "organizations:slack-use-new-lookup": False,
    # Adds additional filters and a new section to issue alert rules.
    "projects:alert-filters": True,
    # Enable functionality to specify custom inbound filters on events.
    "projects:custom-inbound-filters": False,
    # Enable indexing of artifact bundles for sourcemaps.
    "organizations:sourcemaps-bundle-indexing": False,
    # Enable data forwarding functionality for projects.
    "projects:data-forwarding": True,
    # Enable functionality to discard groups.
    "projects:discard-groups": False,
    # Enable functionality for attaching  minidumps to events and displaying
    # then in the group UI.
    "projects:minidump": True,
    # Enable functionality for project plugins.
    "projects:plugins": True,
    # Enable alternative version of group creation that is supposed to be less racy.
    "projects:race-free-group-creation": True,
    # Enable functionality for rate-limiting events on projects.
    "projects:rate-limits": True,
    # Enable functionality for recap server polling.
    "projects:recap-server": False,
    # Enable functionality to trigger service hooks upon event ingestion.
    "projects:servicehooks": False,
    # Enable suspect resolutions feature
    "projects:suspect-resolutions": False,
    # Workflow 2.0 Auto associate commits to commit sha release
    "projects:auto-associate-commits-to-release": False,
    # Starfish: extract metrics from the spans
    "projects:span-metrics-extraction": False,
    # Don't add feature defaults down here! Please add them in their associated
    # group sorted alphabetically.
}

# Default time zone for localization in the UI.
# http://en.wikipedia.org/wiki/List_of_tz_zones_by_name
SENTRY_DEFAULT_TIME_ZONE = "UTC"

SENTRY_DEFAULT_LANGUAGE = "en"

# Enable the Sentry Debugger (Beta)
SENTRY_DEBUGGER = None

SENTRY_IGNORE_EXCEPTIONS = ("OperationalError",)

# Should we send the beacon to the upstream server?
SENTRY_BEACON = True

# Allow access to Sentry without authentication.
SENTRY_PUBLIC = False

# Instruct Sentry that this install intends to be run by a single organization
# and thus various UI optimizations should be enabled.
SENTRY_SINGLE_ORGANIZATION = False

# Login url (defaults to LOGIN_URL)
SENTRY_LOGIN_URL = None

# Default project ID (for internal errors)
SENTRY_PROJECT = 1
SENTRY_PROJECT_KEY = None

# Default organization to represent the Internal Sentry project.
# Used as a default when in SINGLE_ORGANIZATION mode.
SENTRY_ORGANIZATION = None

# Project ID for recording frontend (javascript) exceptions
SENTRY_FRONTEND_PROJECT: int | None = None
# DSN for the frontend to use explicitly, which takes priority
# over SENTRY_FRONTEND_PROJECT or SENTRY_PROJECT
SENTRY_FRONTEND_DSN: str | None = None
# DSN for tracking all client HTTP requests (which can be noisy) [experimental]
SENTRY_FRONTEND_REQUESTS_DSN = None

# Configuration for the JavaScript SDK's allowUrls option - defaults to ALLOWED_HOSTS
SENTRY_FRONTEND_WHITELIST_URLS = None

# Configuration for the JavaScript SDK's tracePropagationTargets option - defaults to an empty array
SENTRY_FRONTEND_TRACE_PROPAGATION_TARGETS = None

# ----
# APM config
# ----

# sample rate for transactions initiated from the frontend
SENTRY_FRONTEND_APM_SAMPLING = 0

# sample rate for transactions in the backend
SENTRY_BACKEND_APM_SAMPLING = 0

# Sample rate for symbolicate_event task transactions
SENTRY_SYMBOLICATE_EVENT_APM_SAMPLING = 0

# Sample rate for the process_event task transactions
SENTRY_PROCESS_EVENT_APM_SAMPLING = 0

# sample rate for the relay projectconfig endpoint
SENTRY_RELAY_ENDPOINT_APM_SAMPLING = 0

# sample rate for relay's cache invalidation task
SENTRY_RELAY_TASK_APM_SAMPLING = 0

# sample rate for ingest consumer processing functions
SENTRY_INGEST_CONSUMER_APM_SAMPLING = 0

# sample rate for Apple App Store Connect tasks transactions
SENTRY_APPCONNECT_APM_SAMPLING = SENTRY_BACKEND_APM_SAMPLING

# sample rate for suspect commits task
SENTRY_SUSPECT_COMMITS_APM_SAMPLING = 0

# sample rate for post_process_group task
SENTRY_POST_PROCESS_GROUP_APM_SAMPLING = 0

# sample rate for all reprocessing tasks (except for the per-event ones)
SENTRY_REPROCESSING_APM_SAMPLING = 0

# upsampling multiplier that we'll increase in steps till we're at 100% throughout
SENTRY_MULTIPLIER_APM_SAMPLING = 1

# ----
# end APM config
# ----

# DSN to use for Sentry monitors
SENTRY_MONITOR_DSN = None
SENTRY_MONITOR_API_ROOT = None

# Web Service
SENTRY_WEB_HOST = "127.0.0.1"
SENTRY_WEB_PORT = 9000
SENTRY_WEB_OPTIONS: dict[str, Any] = {}

# SMTP Service
SENTRY_SMTP_HOST = "127.0.0.1"
SENTRY_SMTP_PORT = 1025

SENTRY_INTERFACES = {
    "csp": "sentry.interfaces.security.Csp",
    "hpkp": "sentry.interfaces.security.Hpkp",
    "expectct": "sentry.interfaces.security.ExpectCT",
    "expectstaple": "sentry.interfaces.security.ExpectStaple",
    "exception": "sentry.interfaces.exception.Exception",
    "logentry": "sentry.interfaces.message.Message",
    "request": "sentry.interfaces.http.Http",
    "sdk": "sentry.interfaces.sdk.Sdk",
    "stacktrace": "sentry.interfaces.stacktrace.Stacktrace",
    "template": "sentry.interfaces.template.Template",
    "user": "sentry.interfaces.user.User",
    "breadcrumbs": "sentry.interfaces.breadcrumbs.Breadcrumbs",
    "contexts": "sentry.interfaces.contexts.Contexts",
    "threads": "sentry.interfaces.threads.Threads",
    "debug_meta": "sentry.interfaces.debug_meta.DebugMeta",
    "spans": "sentry.interfaces.spans.Spans",
}
PREFER_CANONICAL_LEGACY_KEYS = False

SENTRY_EMAIL_BACKEND_ALIASES = {
    "smtp": "django.core.mail.backends.smtp.EmailBackend",
    "dummy": "django.core.mail.backends.dummy.EmailBackend",
    "console": "django.core.mail.backends.console.EmailBackend",
    "preview": "sentry.utils.email.PreviewBackend",
}

SENTRY_FILESTORE_ALIASES = {
    "filesystem": "django.core.files.storage.FileSystemStorage",
    "s3": "sentry.filestore.s3.S3Boto3Storage",
    "gcs": "sentry.filestore.gcs.GoogleCloudStorage",
}

SENTRY_ANALYTICS_ALIASES = {
    "noop": "sentry.analytics.Analytics",
    "pubsub": "sentry.analytics.pubsub.PubSubAnalytics",
}

# set of backends that do not support needing SMTP mail.* settings
# This list is a bit fragile and hardcoded, but it's unlikely that
# a user will be using a different backend that also mandates SMTP
# credentials.
SENTRY_SMTP_DISABLED_BACKENDS = frozenset(
    (
        "django.core.mail.backends.dummy.EmailBackend",
        "django.core.mail.backends.console.EmailBackend",
        "django.core.mail.backends.locmem.EmailBackend",
        "django.core.mail.backends.filebased.EmailBackend",
        "sentry.utils.email.PreviewBackend",
    )
)

SENTRY_UPLOAD_RETRY_TIME = 60  # 1 min

# Should users without superuser permissions be allowed to
# make projects public
SENTRY_ALLOW_PUBLIC_PROJECTS = True

# Will an invite be sent when a member is added to an organization?
SENTRY_ENABLE_INVITES = True

# Origins allowed for session-based API access (via the Access-Control-Allow-Origin header)
SENTRY_ALLOW_ORIGIN = None

# Buffer backend
SENTRY_BUFFER = "sentry.buffer.Buffer"
SENTRY_BUFFER_OPTIONS: dict[str, str] = {}

# Cache backend
# XXX: We explicitly require the cache to be configured as its not optional
# and causes serious confusion with the default django cache
SENTRY_CACHE = None
SENTRY_CACHE_OPTIONS = {"is_default_cache": True}

# Attachment blob cache backend
SENTRY_ATTACHMENTS = "sentry.attachments.default.DefaultAttachmentCache"
SENTRY_ATTACHMENTS_OPTIONS: dict[str, str] = {}

# Replays blob cache backend.
#
# To ease first time setup, we default to whatever SENTRY_CACHE is configured as. If you're
# handling a large amount of replays you should consider setting up an isolated cache provider.

# To override the default configuration you need to provide the string path of a function or
# class as the `SENTRY_REPLAYS_CACHE` value and optionally provide keyword arguments on the
# `SENTRY_REPLAYS_CACHE_OPTIONS` value.  Its expected that you will use one of the classes
# defined within `sentry/cache/` but it is not required.

# For reference, this cache will store binary blobs of data up to 1MB in size.  This data is
# ephemeral and will be deleted as soon as the ingestion pipeline finishes processing a replay
# recording segment. You can determine the average size of the chunks being cached by running
# queries against the ReplayRecordingSegment model with the File model joined. The File model has
# a size attribute.
SENTRY_REPLAYS_CACHE: str = "sentry.replays.cache.default"
SENTRY_REPLAYS_CACHE_OPTIONS: Dict[str, Any] = {}

# Events blobs processing backend
SENTRY_EVENT_PROCESSING_STORE = (
    "sentry.eventstore.processing.redis.RedisClusterEventProcessingStore"
)
SENTRY_EVENT_PROCESSING_STORE_OPTIONS: dict[str, str] = {}

# The internal Django cache is still used in many places
# TODO(dcramer): convert uses over to Sentry's backend
CACHES = {"default": {"BACKEND": "django.core.cache.backends.dummy.DummyCache"}}

# The cache version affects both Django's internal cache (at runtime) as well
# as Sentry's cache. This automatically overrides VERSION on the default
# CACHES backend.
CACHE_VERSION = 1

# Digests backend
SENTRY_DIGESTS = "sentry.digests.backends.dummy.DummyBackend"
SENTRY_DIGESTS_OPTIONS: dict[str, Any] = {}

# Quota backend
SENTRY_QUOTAS = "sentry.quotas.Quota"
SENTRY_QUOTA_OPTIONS: dict[str, str] = {}

# Cache for Relay project configs
SENTRY_RELAY_PROJECTCONFIG_CACHE = "sentry.relay.projectconfig_cache.redis.RedisProjectConfigCache"
SENTRY_RELAY_PROJECTCONFIG_CACHE_OPTIONS: dict[str, str] = {}

# Which cache to use for debouncing cache updates to the projectconfig cache
SENTRY_RELAY_PROJECTCONFIG_DEBOUNCE_CACHE = (
    "sentry.relay.projectconfig_debounce_cache.base.ProjectConfigDebounceCache"
)
SENTRY_RELAY_PROJECTCONFIG_DEBOUNCE_CACHE_OPTIONS: dict[str, str] = {}

# Rate limiting backend
SENTRY_RATELIMITER = "sentry.ratelimits.base.RateLimiter"
SENTRY_RATELIMITER_ENABLED = False
SENTRY_RATELIMITER_OPTIONS: dict[str, Any] = {}
SENTRY_RATELIMITER_DEFAULT = 999
SENTRY_CONCURRENT_RATE_LIMIT_DEFAULT = 999
ENFORCE_CONCURRENT_RATE_LIMITS = False

# Rate Limit Group Category Defaults
SENTRY_CONCURRENT_RATE_LIMIT_GROUP_CLI = 999
SENTRY_RATELIMITER_GROUP_CLI = 999

# The default value for project-level quotas
SENTRY_DEFAULT_MAX_EVENTS_PER_MINUTE = "90%"

# Snuba configuration
SENTRY_SNUBA = os.environ.get("SNUBA", "http://127.0.0.1:1218")
SENTRY_SNUBA_TIMEOUT = 30
SENTRY_SNUBA_CACHE_TTL_SECONDS = 60

# Node storage backend
SENTRY_NODESTORE = "sentry.nodestore.django.DjangoNodeStorage"
SENTRY_NODESTORE_OPTIONS: dict[str, Any] = {}

# Tag storage backend
SENTRY_TAGSTORE = os.environ.get("SENTRY_TAGSTORE", "sentry.tagstore.snuba.SnubaTagStorage")
SENTRY_TAGSTORE_OPTIONS: dict[str, Any] = {}

# Search backend
SENTRY_SEARCH = os.environ.get(
    "SENTRY_SEARCH", "sentry.search.snuba.EventsDatasetSnubaSearchBackend"
)
SENTRY_SEARCH_OPTIONS: dict[str, Any] = {}
# SENTRY_SEARCH_OPTIONS = {
#     'urls': ['http://127.0.0.1:9200/'],
#     'timeout': 5,
# }

# Time-series storage backend
SENTRY_TSDB = "sentry.tsdb.dummy.DummyTSDB"
SENTRY_TSDB_OPTIONS: dict[str, Any] = {}

SENTRY_NEWSLETTER = "sentry.newsletter.base.Newsletter"
SENTRY_NEWSLETTER_OPTIONS: dict[str, Any] = {}

SENTRY_EVENTSTREAM = "sentry.eventstream.snuba.SnubaEventStream"
SENTRY_EVENTSTREAM_OPTIONS: dict[str, Any] = {}

# rollups must be ordered from highest granularity to lowest
SENTRY_TSDB_ROLLUPS = (
    # (time in seconds, samples to keep)
    (10, 360),  # 60 minutes at 10 seconds
    (3600, 24 * 7),  # 7 days at 1 hour
    (3600 * 24, 90),  # 90 days at 1 day
)

# Internal metrics
SENTRY_METRICS_BACKEND = "sentry.metrics.dummy.DummyMetricsBackend"
SENTRY_METRICS_OPTIONS: dict[str, Any] = {}
SENTRY_METRICS_SAMPLE_RATE = 1.0
SENTRY_METRICS_PREFIX = "sentry."
SENTRY_METRICS_SKIP_INTERNAL_PREFIXES: list[str] = []  # Order this by most frequent prefixes.
SENTRY_METRICS_SKIP_ALL_INTERNAL = False
SENTRY_METRICS_DISALLOW_BAD_TAGS = IS_DEV

# Metrics product
SENTRY_METRICS_INDEXER = "sentry.sentry_metrics.indexer.postgres.postgres_v2.PostgresIndexer"
SENTRY_METRICS_INDEXER_OPTIONS: dict[str, Any] = {}
SENTRY_METRICS_INDEXER_CACHE_TTL = 3600 * 2
SENTRY_METRICS_INDEXER_TRANSACTIONS_SAMPLE_RATE = 0.1

SENTRY_METRICS_INDEXER_SPANNER_OPTIONS: dict[str, Any] = {}

# Rate limits during string indexing for our metrics product.
# Which cluster to use. Example: {"cluster": "default"}
SENTRY_METRICS_INDEXER_WRITES_LIMITER_OPTIONS: dict[str, str] = {}
SENTRY_METRICS_INDEXER_WRITES_LIMITER_OPTIONS_PERFORMANCE = (
    SENTRY_METRICS_INDEXER_WRITES_LIMITER_OPTIONS
)

# Controls the sample rate with which we report errors to Sentry for metric messages
# dropped due to rate limits.
SENTRY_METRICS_INDEXER_DEBUG_LOG_SAMPLE_RATE = 0.01

# Cardinality limits during metric bucket ingestion.
# Which cluster to use. Example: {"cluster": "default"}
SENTRY_METRICS_INDEXER_CARDINALITY_LIMITER_OPTIONS: dict[str, Any] = {}
SENTRY_METRICS_INDEXER_CARDINALITY_LIMITER_OPTIONS_PERFORMANCE: dict[str, Any] = {}
SENTRY_METRICS_INDEXER_ENABLE_SLICED_PRODUCER = False

# Release Health
SENTRY_RELEASE_HEALTH = "sentry.release_health.sessions.SessionsReleaseHealthBackend"
SENTRY_RELEASE_HEALTH_OPTIONS: dict[str, Any] = {}

# Release Monitor
SENTRY_RELEASE_MONITOR = (
    "sentry.release_health.release_monitor.sessions.SessionReleaseMonitorBackend"
)
SENTRY_RELEASE_MONITOR_OPTIONS: dict[str, Any] = {}

# Render charts on the backend. This uses the Chartcuterie external service.
SENTRY_CHART_RENDERER = "sentry.charts.chartcuterie.Chartcuterie"
SENTRY_CHART_RENDERER_OPTIONS: dict[str, Any] = {}

# URI Prefixes for generating DSN URLs
# (Defaults to URL_PREFIX by default)
SENTRY_ENDPOINT = None
SENTRY_PUBLIC_ENDPOINT = None

# Hostname prefix to add for organizations that are opted into the
# `organizations:org-subdomains` feature.
SENTRY_ORG_SUBDOMAIN_TEMPLATE = "o{organization_id}.ingest"

# Prevent variables (e.g. context locals, http data, etc) from exceeding this
# size in characters
SENTRY_MAX_VARIABLE_SIZE = 512

# Prevent variables within extra context from exceeding this size in
# characters
SENTRY_MAX_EXTRA_VARIABLE_SIZE = 4096 * 4  # 16kb

# For changing the amount of data seen in Http Response Body part.
SENTRY_MAX_HTTP_BODY_SIZE = 4096 * 4  # 16kb

# For various attributes we don't limit the entire attribute on size, but the
# individual item. In those cases we also want to limit the maximum number of
# keys
SENTRY_MAX_DICTIONARY_ITEMS = 50

SENTRY_MAX_MESSAGE_LENGTH = 1024 * 8

# Gravatar service base url
SENTRY_GRAVATAR_BASE_URL = "https://secure.gravatar.com"

# Timeout (in seconds) for fetching remote source files (e.g. JS)
SENTRY_SOURCE_FETCH_TIMEOUT = 5

# Timeout (in seconds) for socket operations when fetching remote source files
SENTRY_SOURCE_FETCH_SOCKET_TIMEOUT = 2

# Maximum content length for source files before we abort fetching
SENTRY_SOURCE_FETCH_MAX_SIZE = 40 * 1024 * 1024

# Maximum content length for cache value.  Currently used only to avoid
# pointless compression of sourcemaps and other release files because we
# silently fail to cache the compressed result anyway.  Defaults to None which
# disables the check and allows different backends for unlimited payload.
# e.g. memcached defaults to 1MB  = 1024 * 1024
SENTRY_CACHE_MAX_VALUE_SIZE: int | None = None

# Fields which managed users cannot change via Sentry UI. Username and password
# cannot be changed by managed users. Optionally include 'email' and
# 'name' in SENTRY_MANAGED_USER_FIELDS.
SENTRY_MANAGED_USER_FIELDS = ()

# Secret key for OpenAI
OPENAI_API_KEY = None

SENTRY_SCOPES = {
    "org:read",
    "org:write",
    "org:admin",
    "org:integrations",
    "org:ci",
    "member:read",
    "member:write",
    "member:admin",
    "team:read",
    "team:write",
    "team:admin",
    "project:read",
    "project:write",
    "project:admin",
    "project:releases",
    "event:read",
    "event:write",
    "event:admin",
    "alerts:write",
    "alerts:read",
    "openid",
    "profile",
    "email",
}

SENTRY_SCOPE_SETS = (
    (
        ("org:admin", "Read, write, and admin access to organization details."),
        ("org:write", "Read and write access to organization details."),
        ("org:read", "Read access to organization details."),
    ),
    (("org:integrations", "Read, write, and admin access to organization integrations."),),
    (
        ("member:admin", "Read, write, and admin access to organization members."),
        ("member:write", "Read and write access to organization members."),
        ("member:read", "Read access to organization members."),
    ),
    (
        ("team:admin", "Read, write, and admin access to teams."),
        ("team:write", "Read and write access to teams."),
        ("team:read", "Read access to teams."),
    ),
    (
        ("project:admin", "Read, write, and admin access to projects."),
        ("project:write", "Read and write access to projects."),
        ("project:read", "Read access to projects."),
    ),
    (("project:releases", "Read, write, and admin access to project releases."),),
    (
        ("event:admin", "Read, write, and admin access to events."),
        ("event:write", "Read and write access to events."),
        ("event:read", "Read access to events."),
    ),
    (
        ("alerts:write", "Read and write alerts"),
        ("alerts:read", "Read alerts"),
    ),
    (("openid", "Confirms authentication status and provides basic information."),),
    (
        (
            "profile",
            "Read personal information like name, avatar, date of joining etc. Requires openid scope.",
        ),
    ),
    (("email", "Read email address and verification status. Requires openid scope."),),
)

SENTRY_DEFAULT_ROLE = "member"

# Roles are ordered, which represents a sort-of hierarchy, as well as how
# they're presented in the UI. This is primarily important in that a member
# that is earlier in the chain cannot manage the settings of a member later
# in the chain (they still require the appropriate scope).
SENTRY_ROLES = (
    {
        "id": "member",
        "name": "Member",
        "desc": "Members can view and act on events, as well as view most other data within the organization.",
        "scopes": {
            "event:read",
            "event:write",
            "event:admin",
            "project:releases",
            "project:read",
            "org:read",
            "member:read",
            "team:read",
            "alerts:read",
            "alerts:write",
        },
    },
    {
        "id": "admin",
        "name": "Admin",
        "desc": (
            """
            Admin privileges on any teams of which they're a member. They can
            create new teams and projects, as well as remove teams and projects
            on which they already hold membership (or all teams, if open
            membership is enabled). Additionally, they can manage memberships of
            teams that they are members of. They cannot invite members to the
            organization.
            """
        ),
        "scopes": {
            "event:read",
            "event:write",
            "event:admin",
            "org:read",
            "member:read",
            "project:read",
            "project:write",
            "project:admin",
            "project:releases",
            "team:read",
            "team:write",
            "team:admin",
            "org:integrations",
            "alerts:read",
            "alerts:write",
        },
        "is_retired": True,
    },
    {
        "id": "manager",
        "name": "Manager",
        "desc": "Gains admin access on all teams as well as the ability to add and remove members.",
        "scopes": {
            "event:read",
            "event:write",
            "event:admin",
            "member:read",
            "member:write",
            "member:admin",
            "project:read",
            "project:write",
            "project:admin",
            "project:releases",
            "team:read",
            "team:write",
            "team:admin",
            "org:read",
            "org:write",
            "org:integrations",
            "alerts:read",
            "alerts:write",
        },
        "is_global": True,
    },
    {
        "id": "owner",
        "name": "Owner",
        "desc": (
            """
            Unrestricted access to the organization, its data, and its settings.
            Can add, modify, and delete projects and members, as well as make
            billing and plan changes.
            """
        ),
        "scopes": {
            "org:read",
            "org:write",
            "org:admin",
            "org:integrations",
            "member:read",
            "member:write",
            "member:admin",
            "team:read",
            "team:write",
            "team:admin",
            "project:read",
            "project:write",
            "project:admin",
            "project:releases",
            "event:read",
            "event:write",
            "event:admin",
            "alerts:read",
            "alerts:write",
        },
        "is_global": True,
    },
)

SENTRY_TEAM_ROLES = (
    {
        "id": "contributor",
        "name": "Contributor",
        "desc": "Contributors can view and act on events, as well as view most other data within the team's projects.",
        "scopes": {
            "event:read",
            "event:write",
            # "event:admin",  # Scope granted/withdrawn by "sentry:events_member_admin" to org-level role
            "project:releases",
            "project:read",
            "org:read",
            "member:read",
            "team:read",
            "alerts:read",
            # "alerts:write",  # Scope granted/withdrawn by "sentry:alerts_member_write" to org-level role
        },
    },
    {
        "id": "admin",
        "name": "Team Admin",
        "desc": (
            # TODO: Editing pass
            """
            Admin privileges on the team. They can create and remove projects,
            and can manage the team's memberships. They cannot invite members to
            the organization.
            """
        ),
        "scopes": {
            "event:read",
            "event:write",
            "event:admin",
            "org:read",
            "member:read",
            "project:read",
            "project:write",
            "project:admin",
            "project:releases",
            "team:read",
            "team:write",
            "team:admin",
            "org:integrations",
            "alerts:read",
            "alerts:write",
        },
        "is_minimum_role_for": "admin",
    },
)

# See sentry/options/__init__.py for more information
SENTRY_OPTIONS: dict[str, Any] = {}
SENTRY_DEFAULT_OPTIONS: dict[str, Any] = {}

# You should not change this setting after your database has been created
# unless you have altered all schemas first
SENTRY_USE_BIG_INTS = False

# Delay (in ms) to induce on API responses
#
# Simulates a small amount of lag which helps uncover more obvious race
# conditions in UI interactions. It's also needed to test (or implement) any
# kind of loading scenarios. Without this we will just implicitly lower the
# overall quality of software we ship because we will not experience it in the
# same way we would in production.
#
# See discussion on https://github.com/getsentry/sentry/pull/20187
SENTRY_API_RESPONSE_DELAY = 150 if IS_DEV else None

# Watchers for various application purposes (such as compiling static media)
# XXX(dcramer): this doesn't work outside of a source distribution as the
# webpack.config.js is not part of Sentry's datafiles
SENTRY_WATCHERS = (
    (
        "webpack",
        [
            os.path.join(NODE_MODULES_ROOT, ".bin", "webpack"),
            "serve",
            "--color",
            "--output-pathinfo=true",
            "--config={}".format(
                os.path.normpath(
                    os.path.join(PROJECT_ROOT, os.pardir, os.pardir, "webpack.config.ts")
                )
            ),
        ],
    ),
)

# Controls whether devserver spins up Relay, Kafka, and several ingest worker jobs to direct store traffic
# through the Relay ingestion pipeline. Without, ingestion is completely disabled. Use `bin/load-mocks` to
# generate fake data for local testing. You can also manually enable relay with the `--ingest` flag to `devserver`.
# XXX: This is disabled by default as typical development workflows do not require end-to-end services running
# and disabling optional services reduces resource consumption and complexity
SENTRY_USE_RELAY = False
SENTRY_RELAY_PORT = 7899

# Controls whether we'll run the snuba subscription processor. If enabled, we'll run
# it as a worker, and devservices will run Kafka.
SENTRY_DEV_PROCESS_SUBSCRIPTIONS = False

SENTRY_DEV_USE_REDIS_CLUSTER = bool(os.getenv("SENTRY_DEV_USE_REDIS_CLUSTER", False))

# To use RabbitMQ as a Celery tasks broker
# BROKER_URL = "amqp://guest:guest@localhost:5672/sentry"
# more info https://develop.sentry.dev/services/queue/
SENTRY_DEV_USE_RABBITMQ = bool(os.getenv("SENTRY_DEV_USE_RABBITMQ", False))

# The chunk size for attachments in blob store. Should be a power of two.
SENTRY_ATTACHMENT_BLOB_SIZE = 8 * 1024 * 1024  # 8MB

# The chunk size for files in the chunk upload. This is used for native debug
# files and source maps, and directly translates to the chunk size in blob
# store. MUST be a power of two.
SENTRY_CHUNK_UPLOAD_BLOB_SIZE = 8 * 1024 * 1024  # 8MB

# This flag tell DEVSERVICES to start the ingest-metrics-consumer in order to work on
# metrics in the development environment. Note: this is "metrics" the product
SENTRY_USE_METRICS_DEV = False

# This flags activates the Change Data Capture backend in the development environment
SENTRY_USE_CDC_DEV = False

# This flag activates profiling backend in the development environment
SENTRY_USE_PROFILING = False

# This flag activates consuming issue platform occurrence data in the development environment
SENTRY_USE_ISSUE_OCCURRENCE = False

# This flag activates code paths that are specific for customer domains
SENTRY_USE_CUSTOMER_DOMAINS = False

# SENTRY_DEVSERVICES = {
#     "service-name": lambda settings, options: (
#         {
#             "image": "image-name:version",
#             # optional ports to expose
#             "ports": {"internal-port/tcp": external-port},
#             # optional command
#             "command": ["exit 1"],
#             optional mapping of volumes
#             "volumes": {"volume-name": {"bind": "/path/in/container"}},
#             # optional statement to test if service should run
#             "only_if": lambda settings, options: True,
#             # optional environment variables
#             "environment": {
#                 "ENV_VAR": "1",
#             }
#         }
#     )
# }


def build_cdc_postgres_init_db_volume(settings: Any) -> dict[str, dict[str, str]]:
    return (
        {
            os.path.join(settings.CDC_CONFIG_DIR, "init_hba.sh"): {
                "bind": "/docker-entrypoint-initdb.d/init_hba.sh"
            }
        }
        if settings.SENTRY_USE_CDC_DEV
        else {}
    )


# platform.processor() changed at some point between these:
# 11.2.3: arm
# 12.3.1: arm64
APPLE_ARM64 = sys.platform == "darwin" and platform.processor() in {"arm", "arm64"}

SENTRY_DEVSERVICES: dict[str, Callable[[Any, Any], dict[str, Any]]] = {
    "redis": lambda settings, options: (
        {
            "image": "ghcr.io/getsentry/image-mirror-library-redis:5.0-alpine",
            "ports": {"6379/tcp": 6379},
            "command": [
                "redis-server",
                "--appendonly",
                "yes",
                "--save",
                "60",
                "20",
                "--auto-aof-rewrite-percentage",
                "100",
                "--auto-aof-rewrite-min-size",
                "64mb",
            ],
            "volumes": {"redis": {"bind": "/data"}},
        }
    ),
    "redis-cluster": lambda settings, options: (
        {
            "image": "ghcr.io/getsentry/docker-redis-cluster:7.0.10",
            "ports": {f"700{idx}/tcp": f"700{idx}" for idx in range(6)},
            "volumes": {"redis-cluster": {"bind": "/redis-data"}},
            "environment": {"IP": "0.0.0.0"},
            "only_if": settings.SENTRY_DEV_USE_REDIS_CLUSTER,
        }
    ),
    "rabbitmq": lambda settings, options: (
        {
            "image": "ghcr.io/getsentry/image-mirror-library-rabbitmq:3-management",
            "ports": {"5672/tcp": 5672, "15672/tcp": 15672},
            "environment": {"IP": "0.0.0.0"},
            "only_if": settings.SENTRY_DEV_USE_RABBITMQ,
        }
    ),
    "postgres": lambda settings, options: (
        {
            "image": f"ghcr.io/getsentry/image-mirror-library-postgres:{PG_VERSION}-alpine",
            "pull": True,
            "ports": {"5432/tcp": 5432},
            "environment": {"POSTGRES_DB": "sentry", "POSTGRES_HOST_AUTH_METHOD": "trust"},
            "volumes": {
                "postgres": {"bind": "/var/lib/postgresql/data"},
                "wal2json": {"bind": "/wal2json"},
                settings.CDC_CONFIG_DIR: {"bind": "/cdc"},
                **build_cdc_postgres_init_db_volume(settings),
            },
            "command": [
                "postgres",
                "-c",
                "wal_level=logical",
                "-c",
                "max_replication_slots=1",
                "-c",
                "max_wal_senders=1",
            ],
            "entrypoint": "/cdc/postgres-entrypoint.sh" if settings.SENTRY_USE_CDC_DEV else None,
        }
    ),
    "zookeeper": lambda settings, options: (
        {
            # On Apple arm64, we upgrade to version 6.x to allow zookeeper to run properly on Apple's arm64
            # See details https://github.com/confluentinc/kafka-images/issues/80#issuecomment-855511438
            "image": "ghcr.io/getsentry/image-mirror-confluentinc-cp-zookeeper:6.2.0",
            "environment": {"ZOOKEEPER_CLIENT_PORT": "2181"},
            "volumes": {"zookeeper_6": {"bind": "/var/lib/zookeeper/data"}},
            "only_if": "kafka" in settings.SENTRY_EVENTSTREAM or settings.SENTRY_USE_RELAY,
        }
    ),
    "kafka": lambda settings, options: (
        {
            "image": "ghcr.io/getsentry/image-mirror-confluentinc-cp-kafka:6.2.0",
            "ports": {"9092/tcp": 9092},
            "environment": {
                "KAFKA_ZOOKEEPER_CONNECT": "{containers[zookeeper][name]}:2181",
                "KAFKA_LISTENERS": "INTERNAL://0.0.0.0:9093,EXTERNAL://0.0.0.0:9092",
                "KAFKA_ADVERTISED_LISTENERS": "INTERNAL://{containers[kafka][name]}:9093,EXTERNAL://{containers[kafka]"
                "[ports][9092/tcp][0]}:{containers[kafka][ports][9092/tcp][1]}",
                "KAFKA_LISTENER_SECURITY_PROTOCOL_MAP": "INTERNAL:PLAINTEXT,EXTERNAL:PLAINTEXT",
                "KAFKA_INTER_BROKER_LISTENER_NAME": "INTERNAL",
                "KAFKA_OFFSETS_TOPIC_REPLICATION_FACTOR": "1",
                "KAFKA_OFFSETS_TOPIC_NUM_PARTITIONS": "1",
                "KAFKA_LOG_RETENTION_HOURS": "24",
                "KAFKA_MESSAGE_MAX_BYTES": "50000000",
                "KAFKA_MAX_REQUEST_SIZE": "50000000",
            },
            "volumes": {"kafka_6": {"bind": "/var/lib/kafka/data"}},
            "only_if": "kafka" in settings.SENTRY_EVENTSTREAM
            or settings.SENTRY_USE_RELAY
            or settings.SENTRY_DEV_PROCESS_SUBSCRIPTIONS
            or settings.SENTRY_USE_PROFILING,
        }
    ),
    "clickhouse": lambda settings, options: (
        {
            "image": "ghcr.io/getsentry/image-mirror-yandex-clickhouse-server:20.3.9.70"
            if not APPLE_ARM64
            # altinity provides clickhouse support to other companies
            # Official support: https://github.com/ClickHouse/ClickHouse/issues/22222
            # This image is build with this script https://gist.github.com/filimonov/5f9732909ff66d5d0a65b8283382590d
            else "ghcr.io/getsentry/image-mirror-altinity-clickhouse-server:21.6.1.6734-testing-arm",
            "pull": True,
            "ports": {"9000/tcp": 9000, "9009/tcp": 9009, "8123/tcp": 8123},
            "ulimits": [{"name": "nofile", "soft": 262144, "hard": 262144}],
            # The arm image does not properly load the MAX_MEMORY_USAGE_RATIO
            # from the environment in loc_config.xml, thus, hard-coding it there
            "volumes": {
                "clickhouse_dist"
                if settings.SENTRY_DISTRIBUTED_CLICKHOUSE_TABLES
                else "clickhouse": {"bind": "/var/lib/clickhouse"},
                os.path.join(
                    settings.DEVSERVICES_CONFIG_DIR,
                    "clickhouse",
                    "dist_config.xml"
                    if settings.SENTRY_DISTRIBUTED_CLICKHOUSE_TABLES
                    else "loc_config.xml",
                ): {"bind": "/etc/clickhouse-server/config.d/sentry.xml"},
            },
        }
    ),
    "snuba": lambda settings, options: (
        {
            "image": "ghcr.io/getsentry/snuba:latest",
            "pull": True,
            "ports": {"1218/tcp": 1218, "1219/tcp": 1219},
            "command": ["devserver"]
            + (["--no-workers"] if "snuba" in settings.SENTRY_EVENTSTREAM else []),
            "environment": {
                "PYTHONUNBUFFERED": "1",
                "SNUBA_SETTINGS": "docker",
                "DEBUG": "1",
                "CLICKHOUSE_HOST": "{containers[clickhouse][name]}",
                "CLICKHOUSE_PORT": "9000",
                "CLICKHOUSE_HTTP_PORT": "8123",
                "DEFAULT_BROKERS": ""
                if "snuba" in settings.SENTRY_EVENTSTREAM
                else "{containers[kafka][name]}:9093",
                "REDIS_HOST": "{containers[redis][name]}",
                "REDIS_PORT": "6379",
                "REDIS_DB": "1",
                "ENABLE_SENTRY_METRICS_DEV": "1" if settings.SENTRY_USE_METRICS_DEV else "",
                "ENABLE_PROFILES_CONSUMER": "1" if settings.SENTRY_USE_PROFILING else "",
                "ENABLE_ISSUE_OCCURRENCE_CONSUMER": "1"
                if settings.SENTRY_USE_ISSUE_OCCURRENCE
                else "",
                "ENABLE_AUTORUN_MIGRATION_SEARCH_ISSUES": "1",
            },
            "only_if": "snuba" in settings.SENTRY_EVENTSTREAM
            or "kafka" in settings.SENTRY_EVENTSTREAM,
        }
    ),
    "bigtable": lambda settings, options: (
        {
            "image": "us.gcr.io/sentryio/cbtemulator:23c02d92c7a1747068eb1fc57dddbad23907d614",
            "ports": {"8086/tcp": 8086},
            # NEED_BIGTABLE is set by CI so we don't have to pass
            # --skip-only-if when compiling which services to run.
            "only_if": os.environ.get("NEED_BIGTABLE", False)
            or "bigtable" in settings.SENTRY_NODESTORE,
        }
    ),
    "memcached": lambda settings, options: (
        {
            "image": "ghcr.io/getsentry/image-mirror-library-memcached:1.5-alpine",
            "ports": {"11211/tcp": 11211},
            "only_if": "memcached" in settings.CACHES.get("default", {}).get("BACKEND"),
        }
    ),
    "symbolicator": lambda settings, options: (
        {
            "image": "us.gcr.io/sentryio/symbolicator:nightly",
            "pull": True,
            "ports": {"3021/tcp": 3021},
            "volumes": {settings.SYMBOLICATOR_CONFIG_DIR: {"bind": "/etc/symbolicator"}},
            "command": ["run", "--config", "/etc/symbolicator/config.yml"],
            "only_if": options.get("symbolicator.enabled"),
        }
    ),
    "relay": lambda settings, options: (
        {
            "image": "us.gcr.io/sentryio/relay:nightly",
            "pull": True,
            "ports": {"7899/tcp": settings.SENTRY_RELAY_PORT},
            "volumes": {settings.RELAY_CONFIG_DIR: {"bind": "/etc/relay"}},
            "command": ["run", "--config", "/etc/relay"],
            "only_if": bool(os.environ.get("SENTRY_USE_RELAY", settings.SENTRY_USE_RELAY)),
            "with_devserver": True,
        }
    ),
    "chartcuterie": lambda settings, options: (
        {
            "image": "us.gcr.io/sentryio/chartcuterie:latest",
            "pull": True,
            "volumes": {settings.CHARTCUTERIE_CONFIG_DIR: {"bind": "/etc/chartcuterie"}},
            "environment": {
                "CHARTCUTERIE_CONFIG": "/etc/chartcuterie/config.js",
                "CHARTCUTERIE_CONFIG_POLLING": "true",
            },
            "ports": {"9090/tcp": 7901},
            # NEED_CHARTCUTERIE is set by CI so we don't have to pass --skip-only-if when compiling which services to run.
            "only_if": os.environ.get("NEED_CHARTCUTERIE", False)
            or options.get("chart-rendering.enabled"),
        }
    ),
    "cdc": lambda settings, options: (
        {
            "image": "ghcr.io/getsentry/cdc:latest",
            "pull": True,
            "only_if": settings.SENTRY_USE_CDC_DEV,
            "command": ["cdc", "-c", "/etc/cdc/configuration.yaml", "producer"],
            "volumes": {settings.CDC_CONFIG_DIR: {"bind": "/etc/cdc"}},
        }
    ),
    "vroom": lambda settings, options: (
        {
            "image": "us.gcr.io/sentryio/vroom:nightly",
            "pull": True,
            "volumes": {"profiles": {"bind": "/var/lib/sentry-profiles"}},
            "environment": {
                "SENTRY_KAFKA_BROKERS_PROFILING": "{containers[kafka][name]}:9093",
                "SENTRY_KAFKA_BROKERS_OCCURRENCES": "{containers[kafka][name]}:9093",
                "SENTRY_SNUBA_HOST": "http://{containers[snuba][name]}:1218",
            },
            "ports": {"8085/tcp": 8085},
            "only_if": settings.SENTRY_USE_PROFILING,
        }
    ),
}

# Max file size for serialized file uploads in API
SENTRY_MAX_SERIALIZED_FILE_SIZE = 5000000

# Max file size for avatar photo uploads
SENTRY_MAX_AVATAR_SIZE = 5000000

# The maximum age of raw events before they are deleted
SENTRY_RAW_EVENT_MAX_AGE_DAYS = 10

# statuspage.io support
STATUS_PAGE_ID: str | None = None
STATUS_PAGE_API_HOST = "statuspage.io"

SENTRY_SELF_HOSTED = True

# Whether we should look at X-Forwarded-For header or not
# when checking REMOTE_ADDR ip addresses
SENTRY_USE_X_FORWARDED_FOR = True

SENTRY_DEFAULT_INTEGRATIONS = (
    "sentry.integrations.bitbucket.BitbucketIntegrationProvider",
    "sentry.integrations.bitbucket_server.BitbucketServerIntegrationProvider",
    "sentry.integrations.slack.SlackIntegrationProvider",
    "sentry.integrations.github.GitHubIntegrationProvider",
    "sentry.integrations.github_enterprise.GitHubEnterpriseIntegrationProvider",
    "sentry.integrations.gitlab.GitlabIntegrationProvider",
    "sentry.integrations.jira.JiraIntegrationProvider",
    "sentry.integrations.jira_server.JiraServerIntegrationProvider",
    "sentry.integrations.vsts.VstsIntegrationProvider",
    "sentry.integrations.vsts_extension.VstsExtensionIntegrationProvider",
    "sentry.integrations.pagerduty.integration.PagerDutyIntegrationProvider",
    "sentry.integrations.vercel.VercelIntegrationProvider",
    "sentry.integrations.msteams.MsTeamsIntegrationProvider",
    "sentry.integrations.aws_lambda.AwsLambdaIntegrationProvider",
    "sentry.integrations.custom_scm.CustomSCMIntegrationProvider",
    "sentry.integrations.discord.DiscordIntegrationProvider",
    "sentry.integrations.opsgenie.OpsgenieIntegrationProvider",
)


SENTRY_SDK_CONFIG = {
    "release": sentry.__semantic_version__,
    "environment": ENVIRONMENT,
    "in_app_include": ["sentry", "sentry_plugins"],
    "debug": True,
    "send_default_pii": True,
    "auto_enabling_integrations": False,
    "_experiments": {
        "custom_measurements": True,
        "enable_backpressure_handling": True,
    },
}

SENTRY_DEV_DSN = os.environ.get("SENTRY_DEV_DSN")
if SENTRY_DEV_DSN:
    # In production, this value is *not* set via an env variable
    # https://github.com/getsentry/getsentry/blob/16a07f72853104b911a368cc8ae2b4b49dbf7408/getsentry/conf/settings/prod.py#L604-L606
    # This is used in case you want to report traces of your development set up to a project of your choice
    SENTRY_SDK_CONFIG["dsn"] = SENTRY_DEV_DSN

# The sample rate to use for profiles. This is conditional on the usage of
# traces_sample_rate. So that means the true sample rate will be approximately
# traces_sample_rate * profiles_sample_rate
# (subject to things like the traces_sampler)
SENTRY_PROFILES_SAMPLE_RATE = 0

# We want to test a few schedulers possible in the profiler. Some are platform
# specific, and each have their own pros/cons. See the sdk for more details.
SENTRY_PROFILER_MODE = "sleep"

# To have finer control over which process will have profiling enabled, this
# environment variable will be required to enable profiling.
#
# This is because profiling requires that we run some stuff globally, and we
# are not ready to run this on the more critical parts of the codebase such as
# the ingest workers yet.
#
# This will allow us to have finer control over where we are running the
# profiler. For example, only on the web server.
SENTRY_PROFILING_ENABLED = os.environ.get("SENTRY_PROFILING_ENABLED", False)

# Callable to bind additional context for the Sentry SDK
#
# def get_org_context(scope, organization, **kwargs):
#    scope.set_tag('organization.cool', '1')
#
# SENTRY_ORGANIZATION_CONTEXT_HELPER = get_org_context
SENTRY_ORGANIZATION_CONTEXT_HELPER = None

# Config options that are explicitly disabled from Django
DEAD = object()

# This will eventually get set from values in SENTRY_OPTIONS during
# sentry.runner.initializer:bootstrap_options
SECRET_KEY = DEAD
EMAIL_BACKEND = DEAD
EMAIL_HOST = DEAD
EMAIL_PORT = DEAD
EMAIL_HOST_USER = DEAD
EMAIL_HOST_PASSWORD = DEAD
EMAIL_USE_TLS = DEAD
EMAIL_USE_SSL = DEAD
SERVER_EMAIL = DEAD
EMAIL_SUBJECT_PREFIX = DEAD

# Shared btw Auth Provider and Social Auth Plugin
GITHUB_APP_ID = DEAD
GITHUB_API_SECRET = DEAD

# Used by Auth Provider
GITHUB_REQUIRE_VERIFIED_EMAIL = DEAD
GITHUB_API_DOMAIN = DEAD
GITHUB_BASE_DOMAIN = DEAD

# Used by Social Auth Plugin
GITHUB_EXTENDED_PERMISSIONS = DEAD
GITHUB_ORGANIZATION = DEAD


SUDO_URL = "sentry-sudo"

# Endpoint to https://github.com/getsentry/sentry-release-registry, used for
# alerting the user of outdated SDKs.
SENTRY_RELEASE_REGISTRY_BASEURL: str | None = None

# Hardcoded SDK versions for SDKs that do not have an entry in the release
# registry.
SDK_VERSIONS = {
    "raven-js": "3.21.0",
    "raven-node": "2.3.0",
    "raven-python": "6.10.0",
    "raven-ruby": "2.7.1",
    "sentry-cocoa": "3.11.1",
    "sentry-java": "1.6.4",
    "sentry-laravel": "1.0.2",
    "sentry-php": "2.0.1",
}

# Some of the migration links below are not ideal, but that is all migration documentation we currently have and can provide at this point
SDK_URLS = {
    "sentry-java": "https://docs.sentry.io/platforms/java/legacy/migration/",
    "@sentry/browser": "https://github.com/getsentry/sentry-javascript/blob/master/MIGRATION.md#migrating-from-raven-js-to-sentrybrowser",
    "sentry-cocoa": "https://docs.sentry.io/platforms/apple/migration/",
    "sentry-php": "https://docs.sentry.io/platforms/php/",
    "sentry-python": "https://docs.sentry.io/platforms/python/migration/",
    "sentry-ruby": "https://docs.sentry.io/platforms/ruby/migration/",
    "sentry-dotnet": "https://docs.sentry.io/platforms/dotnet/migration/#migrating-from-sharpraven-to-sentry-sdk",
    "sentry-go": "https://docs.sentry.io/platforms/go/migration/",
}

DEPRECATED_SDKS = {
    # sdk name => new sdk name
    "raven-java": "sentry-java",
    "raven-java:android": "sentry-java",
    "raven-java:log4j": "sentry-java",
    "raven-java:log4j2": "sentry-java",
    "raven-java:logback": "sentry-java",
    "raven-js": "@sentry/browser",
    "raven-node": "@sentry/browser",
    "raven-objc": "sentry-cocoa",
    "raven-php": "sentry-php",
    "raven-python": "sentry-python",
    "raven-ruby": "sentry-ruby",
    "raven-swift": "sentry-cocoa",
    "raven-csharp": "sentry-dotnet",
    "raven-go": "sentry-go",
    "sentry-android": "sentry-java",
    "sentry-swift": "sentry-cocoa",
    "SharpRaven": "sentry-dotnet",
    # The Ruby SDK used to go by the name 'sentry-raven'...
    "sentry-raven": "sentry-ruby",
}

TERMS_URL = None
PRIVACY_URL = None

# Internal sources for debug information files
#
# There are two special values in there: "microsoft" and "ios".  These are
# added by default to any project created.  The "ios" source is currently
# not enabled in the open source build of sentry because it points to a
# sentry internal repository and it's unclear if these can be
# redistributed under the Apple EULA.  If however someone configures their
# own iOS source and name it 'ios' it will be enabled by default for all
# projects.
SENTRY_BUILTIN_SOURCES = {
    "microsoft": {
        "type": "http",
        "id": "sentry:microsoft",
        "name": "Microsoft",
        "layout": {"type": "symstore"},
        "filters": {"filetypes": ["pe", "pdb", "portablepdb"]},
        "url": "https://msdl.microsoft.com/download/symbols/",
        "is_public": True,
    },
    "nuget": {
        "type": "http",
        "id": "sentry:nuget",
        "name": "NuGet.org",
        "layout": {"type": "symstore"},
        "filters": {"filetypes": ["portablepdb"]},
        "url": "https://symbols.nuget.org/download/symbols/",
        "is_public": True,
    },
    "citrix": {
        "type": "http",
        "id": "sentry:citrix",
        "name": "Citrix",
        "layout": {"type": "symstore"},
        "filters": {"filetypes": ["pe", "pdb"]},
        "url": "http://ctxsym.citrix.com/symbols/",
        "is_public": True,
    },
    "intel": {
        "type": "http",
        "id": "sentry:intel",
        "name": "Intel",
        "layout": {"type": "symstore"},
        "filters": {"filetypes": ["pe", "pdb"]},
        "url": "https://software.intel.com/sites/downloads/symbols/",
        "is_public": True,
    },
    "amd": {
        "type": "http",
        "id": "sentry:amd",
        "name": "AMD",
        "layout": {"type": "symstore"},
        "filters": {"filetypes": ["pe", "pdb"]},
        "url": "https://download.amd.com/dir/bin/",
        "is_public": True,
    },
    "nvidia": {
        "type": "http",
        "id": "sentry:nvidia",
        "name": "NVIDIA",
        "layout": {"type": "symstore"},
        "filters": {"filetypes": ["pe", "pdb"]},
        "url": "https://driver-symbols.nvidia.com/",
        "is_public": True,
    },
    "chromium": {
        "type": "http",
        "id": "sentry:chromium",
        "name": "Chromium",
        "layout": {"type": "symstore"},
        "filters": {"filetypes": ["pe", "pdb"]},
        "url": "https://chromium-browser-symsrv.commondatastorage.googleapis.com/",
        "is_public": True,
    },
    "unity": {
        "type": "http",
        "id": "sentry:unity",
        "name": "Unity",
        "layout": {"type": "symstore"},
        "filters": {"filetypes": ["pe", "pdb"]},
        "url": "http://symbolserver.unity3d.com/",
        "is_public": True,
    },
    "mozilla": {
        "type": "http",
        "id": "sentry:mozilla",
        "name": "Mozilla",
        "layout": {"type": "symstore"},
        "url": "https://symbols.mozilla.org/",
        "is_public": True,
    },
    "autodesk": {
        "type": "http",
        "id": "sentry:autodesk",
        "name": "Autodesk",
        "layout": {"type": "symstore"},
        "url": "http://symbols.autodesk.com/",
        "is_public": True,
    },
    "electron": {
        "type": "http",
        "id": "sentry:electron",
        "name": "Electron",
        "layout": {"type": "native"},
        "url": "https://symbols.electronjs.org/",
        "filters": {"filetypes": ["pdb", "breakpad", "sourcebundle"]},
        "is_public": True,
    },
    # === Various Linux distributions ===
    # The `https://debuginfod.elfutils.org/` symbol server is set up to federate
    # to a bunch of distro-specific servers, and they explicitly state that:
    # > If your distro offers a server, you may prefer to link to that one directly
    # In the future, we could add the following servers as well after validating:
    # - https://debuginfod.opensuse.org/
    # - https://debuginfod.debian.net/
    # - https://debuginfod.fedoraproject.org/
    # - https://debuginfod.archlinux.org/
    # - https://debuginfod.centos.org/
    # A couple more servers for less widespread distros are also listed, and there
    # might be even more that are not listed on that page.
    # NOTE: The `debuginfod` layout in symbolicator requires the `/buildid/` prefix
    # to be part of the `url`.
    "ubuntu": {
        "type": "http",
        "id": "sentry:ubuntu",
        "name": "Ubuntu",
        "layout": {"type": "debuginfod"},
        "url": "https://debuginfod.ubuntu.com/buildid/",
        "filters": {"filetypes": ["elf_code", "elf_debug"]},
        "is_public": True,
    },
}

# Relay
# List of PKs explicitly allowed by Sentry.  All relays here are always
# registered as internal relays.
# DEPRECATED !!! (18.May.2021) This entry has been deprecated in favour of
# ~/.sentry/conf.yml (relay.static_auth)
SENTRY_RELAY_WHITELIST_PK = [
    # NOTE (RaduW) This is the relay key for the relay instance used by devservices.
    # This should NOT be part of any production environment.
    # This key should match the key in /sentry/config/relay/credentials.json
    "SMSesqan65THCV6M4qs4kBzPai60LzuDn-xNsvYpuP8"
]

# When open registration is not permitted then only relays in the
# list of explicitly allowed relays can register.
SENTRY_RELAY_OPEN_REGISTRATION = True

# GeoIP
# Used for looking up IP addresses.
# For example /usr/local/share/GeoIP/GeoIPCity.mmdb
GEOIP_PATH_MMDB = None

# CDN
# If this is an absolute url like e.g.: https://js.sentry-cdn.com/
# the full url will look like this: https://js.sentry-cdn.com/<public_key>.min.js
# otherwise django reverse url lookup will be used.
JS_SDK_LOADER_CDN_URL = ""
# Version of the SDK - Used in header Surrogate-Key sdk/JS_SDK_LOADER_SDK_VERSION
JS_SDK_LOADER_SDK_VERSION = ""
# This should be the url pointing to the JS SDK. It may contain up to two "%s".
# The first "%s" will be replaced with the SDK version, the second one is used
# to inject a bundle modifier in the JS SDK CDN loader. e.g:
# - 'https://browser.sentry-cdn.com/%s/bundle%s.min.js' will become
# 'https://browser.sentry-cdn.com/7.0.0/bundle.es5.min.js'
# - 'https://browser.sentry-cdn.com/%s/bundle.min.js' will become
# 'https://browser.sentry-cdn.com/7.0.0/bundle.min.js'
# - 'https://browser.sentry-cdn.com/6.19.7/bundle.min.js' will stay the same.
JS_SDK_LOADER_DEFAULT_SDK_URL = ""

# block domains which are generally used by spammers -- keep this configurable
# in case a self-hosted install wants to allow it
INVALID_EMAIL_ADDRESS_PATTERN = re.compile(r"\@qq\.com$", re.I)

# This is customizable for sentry.io, but generally should only be additive
# (currently the values not used anymore so this is more for documentation purposes)
SENTRY_USER_PERMISSIONS = ("broadcasts.admin", "users.admin", "options.admin")

# WARNING(iker): there are two different formats for KAFKA_CLUSTERS: the one we
# use below, and a legacy one still used in `getsentry`.
# Reading items from this default configuration directly might break deploys.
# To correctly read items from this dictionary and not worry about the format,
# see `sentry.utils.kafka_config.get_kafka_consumer_cluster_options`.
KAFKA_CLUSTERS: dict[str, dict[str, Any]] = {
    "default": {
        "common": {"bootstrap.servers": "127.0.0.1:9092"},
        "producers": {
            "compression.type": "lz4",
            "message.max.bytes": 50000000,  # 50MB, default is 1MB
        },
        "consumers": {},
    }
}

# These constants define kafka topic names, as well as keys into `KAFKA_TOPICS`
# which contains cluster mappings for these topics. Follow these steps to
# override a kafka topic name:
#
#  1. Change the value of the `KAFKA_*` constant (e.g. KAFKA_EVENTS).
#  2. For changes in override files, such as `sentry.conf.py` or in getsentry's
#     `prod.py`, also override the entirety of `KAFKA_TOPICS` to ensure the keys
#     pick up the change.

KAFKA_EVENTS = "events"
KAFKA_EVENTS_COMMIT_LOG = "snuba-commit-log"
KAFKA_TRANSACTIONS = "transactions"
KAFKA_TRANSACTIONS_COMMIT_LOG = "snuba-transactions-commit-log"
KAFKA_OUTCOMES = "outcomes"
KAFKA_OUTCOMES_BILLING = "outcomes-billing"
KAFKA_EVENTS_SUBSCRIPTIONS_RESULTS = "events-subscription-results"
KAFKA_TRANSACTIONS_SUBSCRIPTIONS_RESULTS = "transactions-subscription-results"
KAFKA_GENERIC_METRICS_SUBSCRIPTIONS_RESULTS = "generic-metrics-subscription-results"

KAFKA_SESSIONS_SUBSCRIPTIONS_RESULTS = "sessions-subscription-results"
KAFKA_METRICS_SUBSCRIPTIONS_RESULTS = "metrics-subscription-results"
KAFKA_INGEST_EVENTS = "ingest-events"
KAFKA_INGEST_ATTACHMENTS = "ingest-attachments"
KAFKA_INGEST_TRANSACTIONS = "ingest-transactions"
KAFKA_INGEST_METRICS = "ingest-metrics"
KAFKA_SNUBA_METRICS = "snuba-metrics"
KAFKA_PROFILES = "profiles"
KAFKA_INGEST_PERFORMANCE_METRICS = "ingest-performance-metrics"
KAFKA_SNUBA_GENERIC_METRICS = "snuba-generic-metrics"
KAFKA_INGEST_REPLAY_EVENTS = "ingest-replay-events"
KAFKA_INGEST_REPLAYS_RECORDINGS = "ingest-replay-recordings"
KAFKA_INGEST_OCCURRENCES = "ingest-occurrences"
KAFKA_INGEST_MONITORS = "ingest-monitors"
KAFKA_EVENTSTREAM_GENERIC = "generic-events"
KAFKA_GENERIC_EVENTS_COMMIT_LOG = "snuba-generic-events-commit-log"

KAFKA_SUBSCRIPTION_RESULT_TOPICS = {
    "events": KAFKA_EVENTS_SUBSCRIPTIONS_RESULTS,
    "transactions": KAFKA_TRANSACTIONS_SUBSCRIPTIONS_RESULTS,
    "generic-metrics": KAFKA_GENERIC_METRICS_SUBSCRIPTIONS_RESULTS,
    "sessions": KAFKA_SESSIONS_SUBSCRIPTIONS_RESULTS,
    "metrics": KAFKA_METRICS_SUBSCRIPTIONS_RESULTS,
}


# Cluster configuration for each Kafka topic by name.
KAFKA_TOPICS: Mapping[str, Optional[TopicDefinition]] = {
    KAFKA_EVENTS: {"cluster": "default"},
    KAFKA_EVENTS_COMMIT_LOG: {"cluster": "default"},
    KAFKA_TRANSACTIONS: {"cluster": "default"},
    KAFKA_TRANSACTIONS_COMMIT_LOG: {"cluster": "default"},
    KAFKA_OUTCOMES: {"cluster": "default"},
    # When OUTCOMES_BILLING is None, it inherits from OUTCOMES and does not
    # create a separate producer. Check ``track_outcome`` for details.
    KAFKA_OUTCOMES_BILLING: None,
    KAFKA_EVENTS_SUBSCRIPTIONS_RESULTS: {"cluster": "default"},
    KAFKA_TRANSACTIONS_SUBSCRIPTIONS_RESULTS: {"cluster": "default"},
    KAFKA_GENERIC_METRICS_SUBSCRIPTIONS_RESULTS: {"cluster": "default"},
    KAFKA_SESSIONS_SUBSCRIPTIONS_RESULTS: {"cluster": "default"},
    KAFKA_METRICS_SUBSCRIPTIONS_RESULTS: {"cluster": "default"},
    # Topic for receiving simple events (error events without attachments) from Relay
    KAFKA_INGEST_EVENTS: {"cluster": "default"},
    # Topic for receiving 'complex' events (error events with attachments) from Relay
    KAFKA_INGEST_ATTACHMENTS: {"cluster": "default"},
    # Topic for receiving transaction events (APM events) from Relay
    KAFKA_INGEST_TRANSACTIONS: {"cluster": "default"},
    # Topic for receiving metrics from Relay
    KAFKA_INGEST_METRICS: {"cluster": "default"},
    # Topic for indexer translated metrics
    KAFKA_SNUBA_METRICS: {"cluster": "default"},
    # Topic for receiving profiles from Relay
    KAFKA_PROFILES: {"cluster": "default"},
    KAFKA_INGEST_PERFORMANCE_METRICS: {"cluster": "default"},
    KAFKA_SNUBA_GENERIC_METRICS: {"cluster": "default"},
    KAFKA_INGEST_REPLAY_EVENTS: {"cluster": "default"},
    KAFKA_INGEST_REPLAYS_RECORDINGS: {"cluster": "default"},
    KAFKA_INGEST_OCCURRENCES: {"cluster": "default"},
    KAFKA_INGEST_MONITORS: {"cluster": "default"},
    KAFKA_EVENTSTREAM_GENERIC: {"cluster": "default"},
    KAFKA_GENERIC_EVENTS_COMMIT_LOG: {"cluster": "default"},
}


# If True, consumers will create the topics if they don't exist
KAFKA_CONSUMER_AUTO_CREATE_TOPICS = True
# If True, sentry.utils.arroyo.RunTaskWithMultiprocessing will actually be
# single-threaded under the hood for performance
KAFKA_CONSUMER_FORCE_DISABLE_MULTIPROCESSING = False


# For Jira, only approved apps can use the access_email_addresses scope
# This scope allows Sentry to use the email endpoint (https://developer.atlassian.com/cloud/jira/platform/rest/v3/#api-rest-api-3-user-email-get)
# We use the email with Jira 2-way sync in order to match the user
JIRA_USE_EMAIL_SCOPE = False

"""
Fields are:
 - south_app_name: Which app to apply the conversion to
 - south_migration: The south migration to map to the new name. If None, then always
   apply
 - django_app_name: The new app name to apply the conversion to
 - django_migration: Which django migration to 'fake' as run.
 - south_migration_required: Whether the south migration is required to proceed.
 - south_migration_required_error: Error message explaining what is going wrong.
"""
SOUTH_MIGRATION_CONVERSIONS = (
    (
        "sentry",
        "0472_auto__add_field_sentryapp_author",
        "sentry",
        "0001_initial",
        True,
        "Please upgrade to Sentry 9.1.2 before upgrading to any later versions.",
    ),
    (
        "sentry",
        "0516_auto__del_grouptagvalue__del_unique_grouptagvalue_group_id_key_value__",
        "sentry",
        "0002_912_to_recent",
        False,
        "",
    ),
    (
        "sentry",
        "0518_auto__chg_field_sentryappwebhookerror_response_code",
        "sentry",
        "0003_auto_20191022_0122",
        False,
        "",
    ),
    ("sentry.nodestore", "0001_initial", "nodestore", "0001_initial", False, None),
    ("nodestore", "0001_initial", "nodestore", "0001_initial", False, None),
    (
        "social_auth",
        "0004_auto__del_unique_usersocialauth_provider_uid__add_unique_usersocialaut",
        "social_auth",
        "0001_initial",
        True,
        "Please upgrade to Sentry 9.1.2 before upgrading to any later versions.",
    ),
)

# Whether to use Django migrations to create the database, or just build it based off
# of models, similar to how syncdb used to work. The former is more correct, the latter
# is much faster.
MIGRATIONS_TEST_MIGRATE = os.environ.get("MIGRATIONS_TEST_MIGRATE", "0") == "1"
# Specifies the list of django apps to include in the lockfile. If Falsey then include
# all apps with migrations
MIGRATIONS_LOCKFILE_APP_WHITELIST = (
    "nodestore",
    "sentry",
    "social_auth",
    "sentry.replays",
)
# Where to write the lockfile to.
MIGRATIONS_LOCKFILE_PATH = os.path.join(PROJECT_ROOT, os.path.pardir, os.path.pardir)

# Log error and abort processing (without dropping event) when process_event is
# taking more than n seconds to process event
SYMBOLICATOR_PROCESS_EVENT_HARD_TIMEOUT = 600

# Log warning when process_event is taking more than n seconds to process event
SYMBOLICATOR_PROCESS_EVENT_WARN_TIMEOUT = 120

# Block symbolicate_event for this many seconds to wait for a initial response
# from symbolicator after the task submission.
SYMBOLICATOR_POLL_TIMEOUT = 5

# When retrying symbolication requests or querying for the result this set the
# max number of second to wait between subsequent attempts.
SYMBOLICATOR_MAX_RETRY_AFTER = 2

# The `url` of the different Symbolicator pools.
# We want to route different workloads to a different set of Symbolicator pools.
# This can be as fine-grained as using a different pool for normal "native"
# symbolication, `js` symbolication, and for `lpq` / `lpq-js`.
# (See `SENTRY_LPQ_OPTIONS` and related settings)
# The keys here should match the `SymbolicatorPools` enum
# defined in `src/sentry/lang/native/symbolicator.py`.
# If a specific setting does not exist, this will fall back to the `default` pool.
# If that is not configured, it will fall back to the `url` configured in
# `symbolicator.options`.
# The settings here are intentionally empty and will fall back to
# `symbolicator.options` for backwards compatibility.
SYMBOLICATOR_POOL_URLS: dict[str, str] = {
    # "js": "...",
    # "default": "...",
    # "lpq": "...",
    # "lpq_js": "...",
}

SENTRY_REQUEST_METRIC_ALLOWED_PATHS = (
    "sentry.web.api",
    "sentry.web.frontend",
    "sentry.api.endpoints",
    "sentry.data_export.endpoints",
    "sentry.discover.endpoints",
    "sentry.incidents.endpoints",
    "sentry.replays.endpoints",
    "sentry.monitors.endpoints",
)
SENTRY_MAIL_ADAPTER_BACKEND = "sentry.mail.adapter.MailAdapter"

# Project ID used by synthetic monitoring
# Synthetic monitoring recurringly send events, prepared with specific
# attributes, which can be identified through the whole processing pipeline and
# observed mainly for producing stable metrics.
SENTRY_SYNTHETIC_MONITORING_PROJECT_ID = None

# Similarity cluster to use
# Similarity-v1: uses hardcoded set of event properties for diffing
SENTRY_SIMILARITY_INDEX_REDIS_CLUSTER = "default"

# Unused legacy option, there to satisfy getsentry CI. Remove from getsentry, then here
SENTRY_SIMILARITY2_INDEX_REDIS_CLUSTER = None

# If this is turned on, then sentry will perform automatic grouping updates.
# This is enabled in production
SENTRY_GROUPING_AUTO_UPDATE_ENABLED = False

# How long the migration phase for grouping lasts
SENTRY_GROUPING_UPDATE_MIGRATION_PHASE = 7 * 24 * 3600  # 7 days

SENTRY_USE_UWSGI = True

# When copying attachments for to-be-reprocessed events into processing store,
# how large is an individual file chunk? Each chunk is stored as Redis key.
SENTRY_REPROCESSING_ATTACHMENT_CHUNK_SIZE = 2**20

# Which cluster is used to store auxiliary data for reprocessing. Note that
# this cluster is not used to store attachments etc, that still happens on
# rc-processing. This is just for buffering up event IDs and storing a counter
# for synchronization/progress report.
SENTRY_REPROCESSING_SYNC_REDIS_CLUSTER = "default"

# How long tombstones from reprocessing will live.
SENTRY_REPROCESSING_TOMBSTONES_TTL = 24 * 3600

# How long reprocessing counters are kept in Redis before they expire.
SENTRY_REPROCESSING_SYNC_TTL = 30 * 24 * 3600  # 30 days

# How many events to query for at once while paginating through an entire
# issue. Note that this needs to be kept in sync with the time-limits on
# `sentry.tasks.reprocessing2.reprocess_group`. That task is responsible for
# copying attachments from filestore into redis and can easily take a couple of
# seconds per event. Better play it safe!
SENTRY_REPROCESSING_PAGE_SIZE = 10

# How many event IDs to buffer up in Redis before sending them to Snuba. This
# is about "remaining events" exclusively.
SENTRY_REPROCESSING_REMAINING_EVENTS_BUF_SIZE = 500

# Which backend to use for RealtimeMetricsStore.
#
# Currently, only redis is supported.
SENTRY_REALTIME_METRICS_BACKEND = (
    "sentry.processing.realtime_metrics.dummy.DummyRealtimeMetricsStore"
)
SENTRY_REALTIME_METRICS_OPTIONS = {
    # The redis cluster used for the realtime store redis backend.
    "cluster": "default",
    # Length of the sliding symbolicate_event budgeting window, in seconds.
    #
    # The LPQ selection is computed based on the `SENTRY_LPQ_OPTIONS["project_budget"]`
    # defined below.
    "budget_time_window": 2 * 60,
    # The bucket size of the project budget metric.
    #
    # The size (in seconds) of the buckets that events are sorted into.
    "budget_bucket_size": 10,
    # Number of seconds to wait after a project is made eligible or ineligible for the LPQ
    # before its eligibility can be changed again.
    #
    # This backoff is only applied to automatic changes to project eligibility, and has zero effect
    # on any manually-triggered changes to a project's presence in the LPQ.
    "backoff_timer": 5 * 60,
}

# Whether badly behaving projects will be automatically
# sent to the low priority queue
SENTRY_ENABLE_AUTO_LOW_PRIORITY_QUEUE = False

# Tunable knobs for automatic LPQ eligibility.
#
# LPQ eligibility is based on the average spent budget in a sliding time window
# defined in `SENTRY_REALTIME_METRICS_OPTIONS["budget_time_window"]` above.
#
# The `project_budget` option is defined as the average per-second
# "symbolication time budget" a project can spend.
# See `RealtimeMetricsStore.record_project_duration` for an explanation of how
# this works.
# The "regular interval" at which symbolication time is submitted is defined by
# a combination of `SYMBOLICATOR_POLL_TIMEOUT` and `SYMBOLICATOR_MAX_RETRY_AFTER`.
#
# This value is already adjusted according to the
# `symbolicate-event.low-priority.metrics.submission-rate` option.
SENTRY_LPQ_OPTIONS = {
    # This is the per-project budget in per-second "symbolication time budget".
    #
    # This has been arbitrarily chosen as `5.0` for now, which means an average of:
    # -  1x 5-second event per second, or
    # -  5x 1-second events per second, or
    # - 10x 0.5-second events per second
    #
    # Cost increases quadratically with symbolication time.
    "project_budget": 5.0
}

# XXX(meredith): Temporary metrics indexer
SENTRY_METRICS_INDEXER_REDIS_CLUSTER = "default"

# Timeout for the project counter statement execution.
# In case of contention on the project counter, prevent workers saturation with
# save_event tasks from single project.
# Value is in milliseconds. Set to `None` to disable.
SENTRY_PROJECT_COUNTER_STATEMENT_TIMEOUT = 1000

# Implemented in getsentry to run additional devserver workers.
SENTRY_EXTRA_WORKERS: MutableSequence[str] = []

SAMPLED_DEFAULT_RATE = 1.0

# A set of extra URLs to sample
ADDITIONAL_SAMPLED_URLS: dict[str, float] = {}

# A set of extra tasks to sample
ADDITIONAL_SAMPLED_TASKS: dict[str, float] = {}

# This controls whether Sentry is run in a demo mode.
# Enabling this will allow users to create accounts without an email or password.
DEMO_MODE = False

# all demo orgs are owned by the user with this email
DEMO_ORG_OWNER_EMAIL = None

# adds an extra JS to HTML template
INJECTED_SCRIPT_ASSETS: list[str] = []

PG_VERSION: str = os.getenv("PG_VERSION") or "14"

# Zero Downtime Migrations settings as defined at
# https://github.com/tbicr/django-pg-zero-downtime-migrations#settings
ZERO_DOWNTIME_MIGRATIONS_RAISE_FOR_UNSAFE = True
ZERO_DOWNTIME_MIGRATIONS_LOCK_TIMEOUT = None
ZERO_DOWNTIME_MIGRATIONS_STATEMENT_TIMEOUT = None

if int(PG_VERSION.split(".", maxsplit=1)[0]) < 12:
    # In v0.6 of django-pg-zero-downtime-migrations this settings is deprecated for PostreSQLv12+
    # https://github.com/tbicr/django-pg-zero-downtime-migrations/blob/7b3f5c045b40e656772859af4206acf3f11c0951/CHANGES.md#06

    # Note: The docs have this backwards. We set this to False here so that we always add check
    # constraints instead of setting the column to not null.
    ZERO_DOWNTIME_MIGRATIONS_USE_NOT_NULL = False

ANOMALY_DETECTION_URL = "127.0.0.1:9091"
ANOMALY_DETECTION_TIMEOUT = 30

# This is the URL to the profiling service
SENTRY_VROOM = os.getenv("VROOM", "http://127.0.0.1:8085")

SENTRY_REPLAYS_SERVICE_URL = "http://localhost:8090"


SENTRY_ISSUE_ALERT_HISTORY = "sentry.rules.history.backends.postgres.PostgresRuleHistoryBackend"
SENTRY_ISSUE_ALERT_HISTORY_OPTIONS: dict[str, Any] = {}

# This is useful for testing SSO expiry flows
SENTRY_SSO_EXPIRY_SECONDS = os.environ.get("SENTRY_SSO_EXPIRY_SECONDS", None)

# Set to an iterable of strings matching services so only logs from those services show up
# eg. DEVSERVER_LOGS_ALLOWLIST = {"server", "webpack", "worker"}
DEVSERVER_LOGS_ALLOWLIST = None

LOG_API_ACCESS = not IS_DEV or os.environ.get("SENTRY_LOG_API_ACCESS")

VALIDATE_SUPERUSER_ACCESS_CATEGORY_AND_REASON = True
DISABLE_SU_FORM_U2F_CHECK_FOR_LOCAL = False

# determines if we enable analytics or not
ENABLE_ANALYTICS = False

MAX_SLOW_CONDITION_ISSUE_ALERTS = 100
MAX_FAST_CONDITION_ISSUE_ALERTS = 200
MAX_QUERY_SUBSCRIPTIONS_PER_ORG = 1000

MAX_REDIS_SNOWFLAKE_RETRY_COUNTER = 5

SNOWFLAKE_VERSION_ID = 1
SENTRY_SNOWFLAKE_EPOCH_START = datetime(2022, 8, 8, 0, 0).timestamp()
SENTRY_USE_SNOWFLAKE = False

SENTRY_DEFAULT_LOCKS_BACKEND_OPTIONS = {
    "path": "sentry.utils.locking.backends.redis.RedisLockBackend",
    "options": {"cluster": "default"},
}

SENTRY_POST_PROCESS_LOCKS_BACKEND_OPTIONS = {
    "path": "sentry.utils.locking.backends.redis.RedisLockBackend",
    "options": {"cluster": "default"},
}

# maximum number of projects allowed to query snuba with for the organization_vitals_overview endpoint
ORGANIZATION_VITALS_OVERVIEW_PROJECT_LIMIT = 300


# Default string indexer cache options
SENTRY_STRING_INDEXER_CACHE_OPTIONS = {
    "cache_name": "default",
}
SENTRY_POSTGRES_INDEXER_RETRY_COUNT = 2

SENTRY_FUNCTIONS_PROJECT_NAME = None

SENTRY_FUNCTIONS_REGION = "us-central1"

# Settings related to SiloMode
FAIL_ON_UNAVAILABLE_API_CALL = False

DISALLOWED_CUSTOMER_DOMAINS: list[str] = []

SENTRY_ISSUE_PLATFORM_RATE_LIMITER_OPTIONS: dict[str, str] = {}
SENTRY_ISSUE_PLATFORM_FUTURES_MAX_LIMIT = 10000

# USE_SPLIT_DBS is leveraged in tests as we validate db splits further.
# Split databases are also required for the USE_SILOS devserver flow.
if USE_SILOS or env("SENTRY_USE_SPLIT_DBS", default=False):
    # Add connections for the region & control silo databases.
    DATABASES["control"] = DATABASES["default"].copy()
    DATABASES["control"]["NAME"] = "control"

    # Use the region database in the default connection as region
    # silo database is the 'default' elsewhere in application logic.
    DATABASES["default"]["NAME"] = "region"

    DATABASE_ROUTERS = ("sentry.db.router.SiloRouter",)

if USE_SILOS:
    # Addresses are hardcoded based on the defaults
    # we use in commands/devserver.
    region_port = os.environ.get("SENTRY_BACKEND_PORT", "8010")
    SENTRY_REGION_CONFIG = [
        {
            "name": "us",
            "snowflake_id": 1,
            "category": "MULTI_TENANT",
            "address": f"http://us.localhost:{region_port}",
            "api_token": "dev-region-silo-token",
        }
    ]
<<<<<<< HEAD
    SENTRY_MONOLITH_REGION = SENTRY_REGION_CONFIG[0]["name"]
=======
    # RPC authentication and address information
    RPC_SHARED_SECRET = [
        "a-long-value-that-is-shared-but-also-secret",
    ]
>>>>>>> 0a7a2165
    control_port = os.environ.get("SENTRY_CONTROL_SILO_PORT", "8000")
    SENTRY_CONTROL_ADDRESS = f"http://127.0.0.1:{control_port}"


# How long we should wait for a gateway proxy request to return before giving up
GATEWAY_PROXY_TIMEOUT = None

SENTRY_SLICING_LOGICAL_PARTITION_COUNT = 256
# This maps a Sliceable for slicing by name and (lower logical partition, upper physical partition)
# to a given slice. A slice is a set of physical resources in Sentry and Snuba.
#
# For each Sliceable, the range [0, SENTRY_SLICING_LOGICAL_PARTITION_COUNT) must be mapped
# to a slice ID
SENTRY_SLICING_CONFIG: Mapping[str, Mapping[Tuple[int, int], int]] = {}

# Show banners on the login page that are defined in layout.html
SHOW_LOGIN_BANNER = False

# Mapping of (logical topic names, slice id) to physical topic names
# and kafka broker names. The kafka broker names are used to construct
# the broker config from KAFKA_CLUSTERS. This is used for slicing only.
# Example:
# SLICED_KAFKA_TOPICS = {
#   ("KAFKA_SNUBA_GENERIC_METRICS", 0): {
#       "topic": "generic_metrics_0",
#       "cluster": "cluster_1",
#   },
#   ("KAFKA_SNUBA_GENERIC_METRICS", 1): {
#       "topic": "generic_metrics_1",
#       "cluster": "cluster_2",
# }
# And then in KAFKA_CLUSTERS:
# KAFKA_CLUSTERS = {
#   "cluster_1": {
#       "bootstrap.servers": "kafka1:9092",
#   },
#   "cluster_2": {
#       "bootstrap.servers": "kafka2:9092",
#   },
# }
SLICED_KAFKA_TOPICS: Mapping[Tuple[str, int], Mapping[str, Any]] = {}

# Used by silo tests -- when requests pass through decorated endpoints, switch the server silo mode to match that
# decorator.
SINGLE_SERVER_SILO_MODE = False

# Used by silo tests -- activate all silo mode test decorators even if not marked stable
FORCE_SILOED_TESTS = os.environ.get("SENTRY_FORCE_SILOED_TESTS", False)

# Set the URL for signup page that we redirect to for the setup wizard if signup=1 is in the query params
SENTRY_SIGNUP_URL = None

SENTRY_ORGANIZATION_ONBOARDING_TASK = "sentry.onboarding_tasks.backends.organization_onboarding_task.OrganizationOnboardingTaskBackend"

# Temporary allowlist for specially configured organizations to use the direct-storage
# driver.
SENTRY_REPLAYS_STORAGE_ALLOWLIST: list[int] = []
SENTRY_REPLAYS_DOM_CLICK_SEARCH_ALLOWLIST: list[int] = []

SENTRY_FEATURE_ADOPTION_CACHE_OPTIONS = {
    "path": "sentry.models.featureadoption.FeatureAdoptionRedisBackend",
    "options": {"cluster": "default"},
}

# Monitor limits to prevent abuse
MAX_MONITORS_PER_ORG = 10000
MAX_ENVIRONMENTS_PER_MONITOR = 1000

# Raise schema validation errors and make the indexer crash (only useful in
# tests)
SENTRY_METRICS_INDEXER_RAISE_VALIDATION_ERRORS = False

# The project ID for SDK Crash Detection to save the detected SDK crashed to.
# Currently, this is a single value, as the SDK Crash Detection feature only detects crashes for the Cocoa SDK.
# Once we start detecting crashes for other SDKs, this will be a mapping of SDK name to project ID or something similar.
SDK_CRASH_DETECTION_PROJECT_ID: Optional[int] = None

# The percentage of events to sample for SDK Crash Detection. 0.0 = 0%, 0.5 = 50% 1.0 = 100%.
SDK_CRASH_DETECTION_SAMPLE_RATE = 0.0

# The Redis cluster to use for monitoring the service / consumer health.
SENTRY_SERVICE_MONITORING_REDIS_CLUSTER = "default"

# This is a view of which abstract processing service is backed by which infrastructure.
# Right now, the infrastructure can be `redis` or `rabbitmq`.
#
# For `redis`, one has to provide the cluster id.
# It has to match a cluster defined in `redis.redis_clusters`.
#
# For `rabbitmq`, one has to provide a list of server URLs.
# The URL is in the format `http://{user}:{password}@{hostname}:{port}/`.
#
# The definition can also be empty, in which case nothing is checked and
# the service is assumed to be healthy.
# However, the service *must* be defined.
SENTRY_PROCESSING_SERVICES: Mapping[str, Any] = {
    "celery": {"redis": "default"},
    "attachments-store": {"redis": "default"},
    "processing-store": {},  # "redis": "processing"},
    "processing-locks": {"redis": "default"},
    "post-process-locks": {"redis": "default"},
}


# If set to true, model cache will read by default from DB read replica in case of cache misses.
# NB: Set to true only if you have multi db setup and django db routing configured.
#     See sentry.db.models.manager.base_query_set how qs.using_replica() works for more details db
#     router implementation.
SENTRY_MODEL_CACHE_USE_REPLICA = False

# Additional consumer definitions beyond the ones defined in sentry.consumers.
# Necessary for getsentry to define custom consumers.
SENTRY_KAFKA_CONSUMERS: Mapping[str, ConsumerDefinition] = {}

# sentry devserver should _always_ start the following consumers, identified by
# key in SENTRY_KAFKA_CONSUMERS or sentry.consumers.KAFKA_CONSUMERS
DEVSERVER_START_KAFKA_CONSUMERS: MutableSequence[str] = []


# If set to True, buffer.incr will be spawned as background celery task. If false it's a direct call
# to the buffer service.
SENTRY_BUFFER_INCR_AS_CELERY_TASK = False

# Feature flag to turn off role-swapping to help bridge getsentry transition.
USE_ROLE_SWAPPING_IN_TESTS = True<|MERGE_RESOLUTION|>--- conflicted
+++ resolved
@@ -3492,14 +3492,11 @@
             "api_token": "dev-region-silo-token",
         }
     ]
-<<<<<<< HEAD
     SENTRY_MONOLITH_REGION = SENTRY_REGION_CONFIG[0]["name"]
-=======
     # RPC authentication and address information
     RPC_SHARED_SECRET = [
         "a-long-value-that-is-shared-but-also-secret",
     ]
->>>>>>> 0a7a2165
     control_port = os.environ.get("SENTRY_CONTROL_SILO_PORT", "8000")
     SENTRY_CONTROL_ADDRESS = f"http://127.0.0.1:{control_port}"
 
