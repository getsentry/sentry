"""
These settings act as the default (base) settings for the Sentry-provided web-server
"""

from __future__ import annotations

import os
import os.path
import re
import socket
import sys
import tempfile
from collections.abc import Callable, Mapping, MutableSequence
from datetime import datetime, timedelta
from typing import Any, Final, Literal, Union, overload
from urllib.parse import urlparse

import sentry
import sentry.utils.types as env_types
from sentry.conf.api_pagination_allowlist_do_not_modify import (
    SENTRY_API_PAGINATION_ALLOWLIST_DO_NOT_MODIFY,
)
from sentry.conf.types.bgtask import BgTaskConfig
from sentry.conf.types.celery import SplitQueueSize, SplitQueueTaskRoute
from sentry.conf.types.kafka_definition import ConsumerDefinition
from sentry.conf.types.logging_config import LoggingConfig
from sentry.conf.types.region_config import RegionConfig
from sentry.conf.types.role_dict import RoleDict
from sentry.conf.types.sdk_config import ServerSdkConfig
from sentry.conf.types.sentry_config import SentryMode
from sentry.conf.types.service_options import ServiceOptions
from sentry.conf.types.taskworker import ScheduleConfigMap
from sentry.conf.types.uptime import UptimeRegionConfig
from sentry.utils.celery import make_split_task_queues


def gettext_noop(s: str) -> str:
    return s


socket.setdefaulttimeout(5)


_EnvTypes = Union[str, float, int, list, dict]


@overload
def env(key: str) -> str: ...


@overload
def env(key: str, default: _EnvTypes, type: env_types.Type | None = None) -> _EnvTypes: ...


def env(
    key: str,
    default: str | _EnvTypes = "",
    type: env_types.Type | None = None,
) -> _EnvTypes:
    """
    Extract an environment variable for use in configuration

    :param key: The environment variable to be extracted.
    :param default: The value to be returned if `key` is not found.
    :param type: The type of the returned object (defaults to the type of `default`).
       Type parsers must come from sentry.utils.types and not python stdlib.
    :return: The environment variable if it exists, else `default`.
    """

    # First check an internal cache, so we can `pop` multiple times
    # without actually losing the value.
    try:
        rv = _env_cache[key]
    except KeyError:
        if "SENTRY_RUNNING_UWSGI" in os.environ:
            # We do this so when the process forks off into uwsgi
            # we want to actually be popping off values. This is so that
            # at runtime, the variables aren't actually available.
            fn: Callable[[str], str] = os.environ.pop
        else:
            fn = os.environ.__getitem__

        try:
            rv = fn(key)
            _env_cache[key] = rv
        except KeyError:
            rv = default

    if type is None:
        type = env_types.type_from_value(default)

    return type(rv)


_env_cache: dict[str, object] = {}

ENVIRONMENT = os.environ.get("SENTRY_ENVIRONMENT", "production")

IS_DEV = ENVIRONMENT == "development"
SPOTLIGHT_ENV_VAR = os.environ.get("SENTRY_SPOTLIGHT", "")
SPOTLIGHT = IS_DEV and SPOTLIGHT_ENV_VAR.lower() not in ("0", "false", "n", "no")

DEBUG = IS_DEV
# override the settings dumped in the debug view
DEFAULT_EXCEPTION_REPORTER_FILTER = (
    "sentry.debug.utils.exception_reporter_filter.NoSettingsExceptionReporterFilter"
)

ENFORCE_PAGINATION = True if DEBUG else False

ADMINS = ()

# Hosts that are considered in the same network (including VPNs).
INTERNAL_IPS: tuple[str, ...] = ()

# List of IP subnets which should not be accessible
SENTRY_DISALLOWED_IPS: tuple[str, ...] = ()

# When resolving DNS for external sources (source map fetching, webhooks, etc),
# ensure that domains are fully resolved first to avoid poking internal
# search domains.
SENTRY_ENSURE_FQDN = False

# XXX [!!]: When adding a new key here BE SURE to configure it in getsentry, as
#           it can not be `default`. The default cluster in sentry.io
#           production is NOT a true redis cluster and WILL error in prod.
SENTRY_DYNAMIC_SAMPLING_RULES_REDIS_CLUSTER = "default"
SENTRY_INCIDENT_RULES_REDIS_CLUSTER = "default"
SENTRY_RATE_LIMIT_REDIS_CLUSTER = "default"
SENTRY_RULE_TASK_REDIS_CLUSTER = "default"
SENTRY_TRANSACTION_NAMES_REDIS_CLUSTER = "default"
SENTRY_WEBHOOK_LOG_REDIS_CLUSTER = "default"
SENTRY_ARTIFACT_BUNDLES_INDEXING_REDIS_CLUSTER = "default"
SENTRY_INTEGRATION_ERROR_LOG_REDIS_CLUSTER = "default"
SENTRY_DEBUG_FILES_REDIS_CLUSTER = "default"
SENTRY_MONITORS_REDIS_CLUSTER = "default"
SENTRY_STATISTICAL_DETECTORS_REDIS_CLUSTER = "default"
SENTRY_METRIC_META_REDIS_CLUSTER = "default"
SENTRY_ESCALATION_THRESHOLDS_REDIS_CLUSTER = "default"
SENTRY_SPAN_BUFFER_CLUSTER = "default"
SENTRY_ASSEMBLE_CLUSTER = "default"
SENTRY_UPTIME_DETECTOR_CLUSTER = "default"
SENTRY_WORKFLOW_ENGINE_REDIS_CLUSTER = "default"

# Hosts that are allowed to use system token authentication.
# http://en.wikipedia.org/wiki/Reserved_IP_addresses
INTERNAL_SYSTEM_IPS = (
    "0.0.0.0/8",
    "10.0.0.0/8",
    "100.64.0.0/10",
    "127.0.0.0/8",
    "169.254.0.0/16",
    "172.16.0.0/12",
    "192.0.0.0/29",
    "192.0.2.0/24",
    "192.88.99.0/24",
    "192.168.0.0/16",
    "198.18.0.0/15",
    "198.51.100.0/24",
    "224.0.0.0/4",
    "240.0.0.0/4",
    "255.255.255.255/32",
)

MANAGERS = ADMINS

APPEND_SLASH = True

PROJECT_ROOT = os.path.normpath(os.path.join(os.path.dirname(__file__), os.pardir))

CONF_DIR = os.path.abspath(os.path.dirname(__file__))

# XXX(dcramer): handle case when we've installed from source vs just running
# this straight out of the repository
if "site-packages" in __file__:
    NODE_MODULES_ROOT = os.path.join(PROJECT_ROOT, "node_modules")
else:
    NODE_MODULES_ROOT = os.path.join(PROJECT_ROOT, os.pardir, os.pardir, "node_modules")

NODE_MODULES_ROOT = os.path.normpath(NODE_MODULES_ROOT)

DEVSERVICES_CONFIG_DIR = os.path.normpath(
    os.path.join(PROJECT_ROOT, os.pardir, os.pardir, "config")
)

SENTRY_DISTRIBUTED_CLICKHOUSE_TABLES = False

RELAY_CONFIG_DIR = os.path.join(DEVSERVICES_CONFIG_DIR, "relay")

SYMBOLICATOR_CONFIG_DIR = os.path.join(DEVSERVICES_CONFIG_DIR, "symbolicator")

# XXX(epurkhiser): The generated chartucterie config.js file will be stored
# here. This directory may not exist until that file is generated.
CHARTCUTERIE_CONFIG_DIR = os.path.join(DEVSERVICES_CONFIG_DIR, "chartcuterie")

sys.path.insert(0, os.path.normpath(os.path.join(PROJECT_ROOT, os.pardir)))

DATABASES = {
    "default": {
        "ENGINE": "sentry.db.postgres",
        "NAME": "sentry",
        "USER": "postgres",
        "PASSWORD": "",
        "HOST": "127.0.0.1",
        "PORT": "",
        "AUTOCOMMIT": True,
        "ATOMIC_REQUESTS": False,
    }
}

if "DATABASE_URL" in os.environ:
    url = urlparse(os.environ["DATABASE_URL"])

    # Update with environment configuration.
    DATABASES["default"].update(
        {
            "NAME": url.path[1:],
            "USER": url.username,
            "PASSWORD": url.password,
            "HOST": url.hostname,
            "PORT": url.port,
        }
    )


# This should always be UTC.
TIME_ZONE = "UTC"

# Language code for this installation. All choices can be found here:
# http://www.i18nguy.com/unicode/language-identifiers.html
LANGUAGE_CODE = "en-us"

LANGUAGES: tuple[tuple[str, str], ...] = (
    ("af", gettext_noop("Afrikaans")),
    ("ar", gettext_noop("Arabic")),
    ("az", gettext_noop("Azerbaijani")),
    ("bg", gettext_noop("Bulgarian")),
    ("be", gettext_noop("Belarusian")),
    ("bn", gettext_noop("Bengali")),
    ("br", gettext_noop("Breton")),
    ("bs", gettext_noop("Bosnian")),
    ("ca", gettext_noop("Catalan")),
    ("cs", gettext_noop("Czech")),
    ("cy", gettext_noop("Welsh")),
    ("da", gettext_noop("Danish")),
    ("de", gettext_noop("German")),
    ("el", gettext_noop("Greek")),
    ("en", gettext_noop("English")),
    ("eo", gettext_noop("Esperanto")),
    ("es", gettext_noop("Spanish")),
    ("et", gettext_noop("Estonian")),
    ("eu", gettext_noop("Basque")),
    ("fa", gettext_noop("Persian")),
    ("fi", gettext_noop("Finnish")),
    ("fr", gettext_noop("French")),
    ("ga", gettext_noop("Irish")),
    ("gl", gettext_noop("Galician")),
    ("he", gettext_noop("Hebrew")),
    ("hi", gettext_noop("Hindi")),
    ("hr", gettext_noop("Croatian")),
    ("hu", gettext_noop("Hungarian")),
    ("ia", gettext_noop("Interlingua")),
    ("id", gettext_noop("Indonesian")),
    ("is", gettext_noop("Icelandic")),
    ("it", gettext_noop("Italian")),
    ("ja", gettext_noop("Japanese")),
    ("ka", gettext_noop("Georgian")),
    ("kk", gettext_noop("Kazakh")),
    ("km", gettext_noop("Khmer")),
    ("kn", gettext_noop("Kannada")),
    ("ko", gettext_noop("Korean")),
    ("lb", gettext_noop("Luxembourgish")),
    ("lt", gettext_noop("Lithuanian")),
    ("lv", gettext_noop("Latvian")),
    ("mk", gettext_noop("Macedonian")),
    ("ml", gettext_noop("Malayalam")),
    ("mn", gettext_noop("Mongolian")),
    ("my", gettext_noop("Burmese")),
    ("nb", gettext_noop("Norwegian Bokmal")),
    ("ne", gettext_noop("Nepali")),
    ("nl", gettext_noop("Dutch")),
    ("nn", gettext_noop("Norwegian Nynorsk")),
    ("os", gettext_noop("Ossetic")),
    ("pa", gettext_noop("Punjabi")),
    ("pl", gettext_noop("Polish")),
    ("pt", gettext_noop("Portuguese")),
    ("pt-br", gettext_noop("Brazilian Portuguese")),
    ("ro", gettext_noop("Romanian")),
    ("ru", gettext_noop("Russian")),
    ("sk", gettext_noop("Slovak")),
    ("sl", gettext_noop("Slovenian")),
    ("sq", gettext_noop("Albanian")),
    ("sr", gettext_noop("Serbian")),
    ("sv-se", gettext_noop("Swedish")),
    ("sw", gettext_noop("Swahili")),
    ("ta", gettext_noop("Tamil")),
    ("te", gettext_noop("Telugu")),
    ("th", gettext_noop("Thai")),
    ("tr", gettext_noop("Turkish")),
    ("tt", gettext_noop("Tatar")),
    ("udm", gettext_noop("Udmurt")),
    ("uk", gettext_noop("Ukrainian")),
    ("ur", gettext_noop("Urdu")),
    ("vi", gettext_noop("Vietnamese")),
    ("zh-cn", gettext_noop("Simplified Chinese")),
    ("zh-tw", gettext_noop("Traditional Chinese")),
)

from .locale import CATALOGS

LANGUAGES = tuple((code, name) for code, name in LANGUAGES if code in CATALOGS)

SUPPORTED_LANGUAGES = frozenset(CATALOGS)

SITE_ID = 1

# If you set this to False, Django will make some optimizations so as not
# to load the internationalization machinery.
USE_I18N = True

USE_TZ = True

# CAVEAT: If you're adding a middleware that modifies a response's content,
# and appears before CommonMiddleware, you must either reorder your middleware
# so that responses aren't modified after Content-Length is set, or have the
# response modifying middleware reset the Content-Length header.
# This is because CommonMiddleware Sets the Content-Length header for non-streaming responses.
MIDDLEWARE: tuple[str, ...] = (
    "csp.middleware.CSPMiddleware",
    "sentry.middleware.health.HealthCheck",
    "sentry.middleware.security.SecurityHeadersMiddleware",
    "sentry.middleware.env.SentryEnvMiddleware",
    "sentry.middleware.proxy.SetRemoteAddrFromForwardedFor",
    "sentry.middleware.stats.RequestTimingMiddleware",
    "sentry.middleware.access_log.access_log_middleware",
    "sentry.middleware.stats.ResponseCodeMiddleware",
    "sentry.middleware.subdomain.SubdomainMiddleware",
    "django.middleware.common.CommonMiddleware",
    "django.contrib.sessions.middleware.SessionMiddleware",
    "django.middleware.csrf.CsrfViewMiddleware",
    "sentry.middleware.auth.AuthenticationMiddleware",
    "sentry.middleware.integrations.IntegrationControlMiddleware",
    "sentry.hybridcloud.apigateway.middleware.ApiGatewayMiddleware",
    "sentry.middleware.customer_domain.CustomerDomainMiddleware",
    "sentry.middleware.sudo.SudoMiddleware",
    "sentry.middleware.superuser.SuperuserMiddleware",
    "sentry.middleware.staff.StaffMiddleware",
    "sentry.middleware.locale.SentryLocaleMiddleware",
    "sentry.middleware.ratelimit.RatelimitMiddleware",
    "django.contrib.messages.middleware.MessageMiddleware",
    "sentry.middleware.devtoolbar.DevToolbarAnalyticsMiddleware",
)

ROOT_URLCONF = "sentry.conf.urls"

# TODO(joshuarli): Django 1.10 introduced this option, which restricts the size of a
# request body. We have some middleware in sentry.middleware.proxy that sets the
# Content Length to max uint32 in certain cases related to minidump.
# Once relay's fully rolled out, that can be deleted.
# Until then, the safest and easiest thing to do is to disable this check
# to leave things the way they were with Django <1.9.
DATA_UPLOAD_MAX_MEMORY_SIZE: int | None = None

TEMPLATES = [
    {
        "BACKEND": "django.template.backends.django.DjangoTemplates",
        "DIRS": [os.path.join(PROJECT_ROOT, "templates")],
        "APP_DIRS": True,
        "OPTIONS": {
            "context_processors": [
                "django.contrib.auth.context_processors.auth",
                "django.contrib.messages.context_processors.messages",
                "django.template.context_processors.csrf",
                "django.template.context_processors.request",
            ]
        },
    }
]

SENTRY_OUTBOX_MODELS: Mapping[str, list[str]] = {
    "CONTROL": ["sentry.ControlOutbox"],
    "REGION": ["sentry.RegionOutbox"],
}

# Do not modify reordering
# The applications listed first in INSTALLED_APPS have precedence
INSTALLED_APPS: tuple[str, ...] = (
    "django.contrib.auth",
    "django.contrib.contenttypes",
    "django.contrib.humanize",
    "django.contrib.messages",
    "django.contrib.postgres",
    "django.contrib.sessions",
    "django.contrib.sites",
    "drf_spectacular",
    "crispy_forms",
    "rest_framework",
    "sentry",
    "sentry.analytics",
    "sentry.incidents.apps.Config",
    "sentry.deletions",
    "sentry.discover",
    "sentry.analytics.events",
    "sentry.nodestore",
    "sentry.users",
    "sentry.sentry_apps",
    "sentry.integrations",
    "sentry.notifications",
    "sentry.flags",
    "sentry.monitors",
    "sentry.uptime",
    "sentry.tempest",
    "sentry.replays",
    "sentry.release_health",
    "sentry.search",
    "sentry.sentry_metrics",
    "sentry.sentry_metrics.indexer.postgres.apps.Config",
    "sentry.snuba",
    "sentry.lang.java.apps.Config",
    "sentry.lang.javascript.apps.Config",
    "sentry.plugins.sentry_interface_types.apps.Config",
    "sentry.plugins.sentry_urls.apps.Config",
    "sentry.plugins.sentry_useragents.apps.Config",
    "sentry.plugins.sentry_webhooks.apps.Config",
    "social_auth",
    "sudo",
    "sentry.eventstream",
    "sentry.auth.providers.google.apps.Config",
    "sentry.auth.providers.fly.apps.Config",
    "django.contrib.staticfiles",
    "sentry.issues.apps.Config",
    "sentry.feedback",
    "sentry.hybridcloud",
    "sentry.relocation",
    "sentry.remote_subscriptions.apps.Config",
    "sentry.data_secrecy",
    "sentry.workflow_engine",
    "sentry.explore",
    "sentry.insights",
)

# Silence internal hints from Django's system checks
SILENCED_SYSTEM_CHECKS = (
    # Django recommends to use OneToOneField over ForeignKey(unique=True)
    # however this changes application behavior in ways that break association
    # loading
    "fields.W342",
    # We have a "catch-all" react_page_view that we only want to match on URLs
    # ending with a `/` to allow APPEND_SLASHES to kick in for the ones lacking
    # the trailing slash. This confuses the warning as the regex is `/$` which
    # looks like it starts with a slash but it doesn't.
    "urls.W002",
    # Our own AuthenticationMiddleware suffices as a replacement for
    # django.contrib.auth.middleware.AuthenticationMiddleware; both add the
    # authenticated user to the HttpRequest which is what's needed here.
    "admin.E408",
    # This is fixed in Django@7c08f26bf0439c1ed593b51b51ad847f7e262bc1.
    # It's not our problem; refer to Django issue 32260.
    "urls.E007",
)

CSP_INCLUDE_NONCE_IN = [
    "script-src",
]

CSP_DEFAULT_SRC = [
    "'none'",
]
CSP_SCRIPT_SRC = [
    "'self'",
    "'unsafe-inline'",
    "'report-sample'",
]
CSP_FONT_SRC = [
    "'self'",
    "data:",
]
CSP_CONNECT_SRC = [
    "'self'",
    "*.algolia.net",
    "*.algolianet.com",
    "*.algolia.io",
]
CSP_FRAME_ANCESTORS = [
    "'none'",
]
CSP_OBJECT_SRC = [
    "'none'",
]
CSP_WORKER_SRC = [
    "'none'",
]
CSP_BASE_URI = [
    "'none'",
]
CSP_STYLE_SRC = [
    "'unsafe-inline'",
    "*",  # required for replays
]
CSP_IMG_SRC = [
    "blob:",
    "data:",
    "*",  # required for replays
]
CSP_MEDIA_SRC = [
    "*",  # required for replays
]

if ENVIRONMENT == "development":
    CSP_SCRIPT_SRC += [
        "'unsafe-eval'",
    ]
    CSP_CONNECT_SRC += [
        "ws://127.0.0.1:8000",
        "http://localhost:8969/stream",
        "webpack-internal:",
    ]

# Before enforcing Content Security Policy, we recommend creating a separate
# Sentry project and collecting CSP violations in report only mode:
# https://docs.sentry.io/product/security-policy-reporting/

# Point this parameter to your Sentry installation:
# CSP_REPORT_URI = "https://example.com/api/{PROJECT_ID}/security/?sentry_key={SENTRY_KEY}"

# To enforce CSP (block violated resources), update the following parameter to False
CSP_REPORT_ONLY = True

STATIC_ROOT = os.path.realpath(os.path.join(PROJECT_ROOT, "static"))
STATIC_URL = "/_static/{version}/"
# webpack assets live at a different URL that is unversioned
# as we configure webpack to include file content based hash in the filename
STATIC_FRONTEND_APP_URL = "/_static/dist/"

# URL origin from where the static files are served.
STATIC_ORIGIN: str | None = None

# The webpack output directory
STATICFILES_DIRS = [
    os.path.join(STATIC_ROOT, "sentry", "dist"),
]

# various middleware will use this to identify resources which should not access
# cookies
ANONYMOUS_STATIC_PREFIXES = (
    "/_static/",
    "/avatar/",
    "/organization-avatar/",
    "/team-avatar/",
    "/project-avatar/",
    "/js-sdk-loader/",
)

STATICFILES_FINDERS = (
    "django.contrib.staticfiles.finders.FileSystemFinder",
    "django.contrib.staticfiles.finders.AppDirectoriesFinder",
)

ASSET_VERSION = 0

# setup a default media root to somewhere useless
MEDIA_ROOT = "/tmp/sentry-files"
MEDIA_URL = "_media/"

LOCALE_PATHS = (os.path.join(PROJECT_ROOT, "locale"),)

CSRF_FAILURE_VIEW = "sentry.web.frontend.csrf_failure.view"
CSRF_COOKIE_NAME = "sc"

# Auth configuration

from django.urls import reverse_lazy

LOGIN_REDIRECT_URL = reverse_lazy("sentry-login-redirect")
LOGIN_URL = reverse_lazy("sentry-login")

AUTHENTICATION_BACKENDS = (
    "sentry.utils.auth.EmailAuthBackend",
    # The following authentication backends are used by social auth only.
    # We don't use them for user authentication.
    "social_auth.backends.asana.AsanaBackend",
    "social_auth.backends.github.GithubBackend",
    "social_auth.backends.bitbucket.BitbucketBackend",
    "social_auth.backends.visualstudio.VisualStudioBackend",
)

AUTH_PASSWORD_VALIDATORS: list[dict[str, Any]] = [
    {"NAME": "django.contrib.auth.password_validation.UserAttributeSimilarityValidator"},
    {
        "NAME": "django.contrib.auth.password_validation.MinimumLengthValidator",
        "OPTIONS": {"min_length": 8},
    },
    {
        "NAME": "sentry.auth.password_validation.MaximumLengthValidator",
        "OPTIONS": {"max_length": 256},
    },
    {
        "NAME": "django.contrib.auth.password_validation.CommonPasswordValidator",
    },
    {
        "NAME": "django.contrib.auth.password_validation.NumericPasswordValidator",
    },
    {
        "NAME": "sentry.auth.password_validation.PwnedPasswordsValidator",
        "OPTIONS": {"threshold": 20},
    },
]

SOCIAL_AUTH_USER_MODEL = AUTH_USER_MODEL = "sentry.User"

SESSION_ENGINE = "django.contrib.sessions.backends.signed_cookies"
SESSION_COOKIE_NAME = "sentrysid"

# setting SESSION_COOKIE_SAMESITE to None below for now because
# Django's default in 2.1 now `Lax`.
# this breaks certain IDP flows where we need cookies sent to us on a redirected POST
# request, and `Lax` doesnt permit this.
# See here: https://docs.djangoproject.com/en/2.1/ref/settings/#session-cookie-samesite
SESSION_COOKIE_SAMESITE: Literal["Strict", "Lax", None] = None

BITBUCKET_CONSUMER_KEY = ""
BITBUCKET_CONSUMER_SECRET = ""

ASANA_CLIENT_ID = ""
ASANA_CLIENT_SECRET = ""

VISUALSTUDIO_APP_ID = ""
VISUALSTUDIO_APP_SECRET = ""
VISUALSTUDIO_CLIENT_SECRET = ""
VISUALSTUDIO_SCOPES = ["vso.work_write", "vso.project", "vso.code", "vso.release"]

SOCIAL_AUTH_PIPELINE = (
    "social_auth.backends.pipeline.user.get_username",
    "social_auth.backends.pipeline.social.social_auth_user",
    "social_auth.backends.pipeline.associate.associate_by_email",
    "social_auth.backends.pipeline.misc.save_status_to_session",
    "social_auth.backends.pipeline.social.associate_user",
    "social_auth.backends.pipeline.social.load_extra_data",
    "social_auth.backends.pipeline.user.update_user_details",
    "social_auth.backends.pipeline.misc.save_status_to_session",
)
SOCIAL_AUTH_REVOKE_TOKENS_ON_DISCONNECT = True
SOCIAL_AUTH_LOGIN_REDIRECT_URL = "/account/settings/identities/"
SOCIAL_AUTH_ASSOCIATE_ERROR_URL = SOCIAL_AUTH_LOGIN_REDIRECT_URL

INITIAL_CUSTOM_USER_MIGRATION = "0108_fix_user"

# Auth engines and the settings required for them to be listed
AUTH_PROVIDERS = {
    "github": ("GITHUB_APP_ID", "GITHUB_API_SECRET"),
    "bitbucket": ("BITBUCKET_CONSUMER_KEY", "BITBUCKET_CONSUMER_SECRET"),
    "asana": ("ASANA_CLIENT_ID", "ASANA_CLIENT_SECRET"),
    "visualstudio": (
        "VISUALSTUDIO_APP_ID",
        "VISUALSTUDIO_APP_SECRET",
        "VISUALSTUDIO_CLIENT_SECRET",
    ),
}

AUTH_PROVIDER_LABELS = {
    "github": "GitHub",
    "bitbucket": "Bitbucket",
    "asana": "Asana",
    "visualstudio": "Visual Studio",
}

import random


def SOCIAL_AUTH_DEFAULT_USERNAME() -> str:
    return random.choice(["Darth Vader", "Obi-Wan Kenobi", "R2-D2", "C-3PO", "Yoda"])


SOCIAL_AUTH_PROTECTED_USER_FIELDS = ["email"]
SOCIAL_AUTH_FORCE_POST_DISCONNECT = True

# Hybrid cloud multi-silo configuration #

# Defined by `sentry devserver` to enable siloed local development
SILO_DEVSERVER = os.environ.get("SENTRY_SILO_DEVSERVER", False)

# Which silo this instance runs as (CONTROL|REGION|MONOLITH|None) are the expected values
SILO_MODE = os.environ.get("SENTRY_SILO_MODE", None)

# This supersedes SENTRY_SINGLE_TENANT and SENTRY_SELF_HOSTED.
# An enum is better because there shouldn't be multiple "modes".
SENTRY_MODE = SentryMode.SELF_HOSTED

# If this instance is a region silo, which region is it running in?
SENTRY_REGION = os.environ.get("SENTRY_REGION", None)

# Returns the customer single tenant ID.
CUSTOMER_ID = os.environ.get("CUSTOMER_ID", None)

# List of the available regions
SENTRY_REGION_CONFIG: list[RegionConfig] = []

# Shared secret used to sign cross-region RPC requests.
RPC_SHARED_SECRET: list[str] | None = None

# Timeout for RPC requests between regions
RPC_TIMEOUT = 5.0

# TODO: Replace both of these secrets with mutual TLS and simplify our rpc channels.
# Shared secret used to sign cross-region RPC requests from the seer microservice.
SEER_RPC_SHARED_SECRET: list[str] | None = None
# Shared secret used to sign cross-region RPC requests to the seer microservice.
SEER_API_SHARED_SECRET: str = ""

# The protocol, host and port for control silo
# Usecases include sending requests to the Integration Proxy Endpoint and RPC requests.
SENTRY_CONTROL_ADDRESS: str | None = os.environ.get("SENTRY_CONTROL_ADDRESS", None)

# Fallback region name for monolith deployments
# This region name is also used by the ApiGateway to proxy org-less region
# requests.
SENTRY_MONOLITH_REGION: str = "--monolith--"

# The key used for generating or verifying the HMAC signature for Integration Proxy Endpoint requests.
SENTRY_SUBNET_SECRET = os.environ.get("SENTRY_SUBNET_SECRET", None)


# Queue configuration
from kombu import Exchange, Queue

BROKER_URL = "redis://127.0.0.1:6379"
BROKER_TRANSPORT_OPTIONS: dict[str, int] = {}

# Ensure workers run async by default
# in Development you might want them to run in-process
TASK_WORKER_ALWAYS_EAGER = False

# Ensure workers run async by default
# in Development you might want them to run in-process
# though it would cause timeouts/recursions in some cases
CELERY_ALWAYS_EAGER = False

# Complain about bad use of pickle.  See sentry.celery.SentryTask.apply_async for how
# this works.
CELERY_COMPLAIN_ABOUT_BAD_USE_OF_PICKLE = False

# We use the old task protocol because during benchmarking we noticed that it's faster
# than the new protocol. If we ever need to bump this it should be fine, there were no
# compatibility issues, just need to run benchmarks and do some tests to make sure
# things run ok.
CELERY_TASK_PROTOCOL = 1
CELERY_EAGER_PROPAGATES_EXCEPTIONS = True
CELERY_IGNORE_RESULT = True
CELERY_SEND_EVENTS = False
CELERY_RESULT_BACKEND: str | None = None
CELERY_TASK_RESULT_EXPIRES = 1
CELERY_DISABLE_RATE_LIMITS = True
CELERY_DEFAULT_QUEUE = "default"
CELERY_DEFAULT_EXCHANGE = "default"
CELERY_DEFAULT_EXCHANGE_TYPE = "direct"
CELERY_DEFAULT_ROUTING_KEY = "default"
CELERY_CREATE_MISSING_QUEUES = True
CELERY_REDIRECT_STDOUTS = False
CELERYD_HIJACK_ROOT_LOGGER = False
CELERY_TASK_SERIALIZER = "pickle"
CELERY_RESULT_SERIALIZER = "pickle"
CELERY_ACCEPT_CONTENT = {"pickle"}
CELERY_IMPORTS = (
    "sentry.data_export.tasks",
    "sentry.deletions.tasks.groups",
    "sentry.deletions.tasks.scheduled",
    "sentry.deletions.tasks.hybrid_cloud",
    "sentry.hybridcloud.tasks.deliver_webhooks",
    "sentry.hybridcloud.tasks.backfill_outboxes",
    "sentry.hybridcloud.tasks.deliver_from_outbox",
    "sentry.incidents.tasks",
    "sentry.integrations.source_code_management.tasks",
    "sentry.integrations.github.tasks",
    "sentry.integrations.github.tasks.pr_comment",
    "sentry.integrations.jira.tasks",
    "sentry.integrations.opsgenie.tasks",
    "sentry.sentry_apps.tasks",
    "sentry.snuba.tasks",
    "sentry.replays.tasks",
    "sentry.monitors.tasks.clock_pulse",
    "sentry.monitors.tasks.detect_broken_monitor_envs",
    "sentry.relocation.tasks.process",
    "sentry.relocation.tasks.transfer",
    "sentry.tasks.assemble",
    "sentry.tasks.auth.auth",
    "sentry.tasks.auto_remove_inbox",
    "sentry.tasks.auto_resolve_issues",
    "sentry.tasks.embeddings_grouping.backfill_seer_grouping_records_for_project",
    "sentry.tasks.beacon",
    "sentry.tasks.ping",
    "sentry.tasks.auth.check_auth",
    "sentry.tasks.check_new_issue_threshold_met",
    "sentry.tasks.clear_expired_snoozes",
    "sentry.tasks.clear_expired_rulesnoozes",
    "sentry.tasks.codeowners.code_owners_auto_sync",
    "sentry.tasks.codeowners.update_code_owners_schema",
    "sentry.tasks.collect_project_platforms",
    "sentry.tasks.commits",
    "sentry.tasks.commit_context",
    "sentry.tasks.digests",
    "sentry.tasks.email",
    "sentry.tasks.files",
    "sentry.tasks.groupowner",
    "sentry.tasks.merge",
    "sentry.tasks.options",
    "sentry.tasks.post_process",
    "sentry.tasks.process_buffer",
    "sentry.tasks.relay",
    "sentry.tasks.release_registry",
    "sentry.tasks.summaries.weekly_reports",
    "sentry.tasks.summaries.daily_summary",
    "sentry.tasks.reprocessing2",
    "sentry.tasks.store",
    "sentry.tasks.symbolication",
    "sentry.tasks.unmerge",
    "sentry.tasks.update_user_reports",
    "sentry.tasks.user_report",
    "sentry.tempest.tasks",
    "sentry.profiles.task",
    "sentry.release_health.tasks",
    "sentry.rules.processing.delayed_processing",
    "sentry.dynamic_sampling.tasks.boost_low_volume_projects",
    "sentry.dynamic_sampling.tasks.boost_low_volume_transactions",
    "sentry.dynamic_sampling.tasks.recalibrate_orgs",
    "sentry.dynamic_sampling.tasks.sliding_window_org",
    "sentry.dynamic_sampling.tasks.utils",
    "sentry.dynamic_sampling.tasks.custom_rule_notifications",
    "sentry.tasks.auto_source_code_config",
    "sentry.ingest.transaction_clusterer.tasks",
    "sentry.tasks.auto_enable_codecov",
    "sentry.tasks.weekly_escalating_forecast",
    "sentry.tasks.auto_ongoing_issues",
    "sentry.tasks.check_am2_compatibility",
    "sentry.tasks.statistical_detectors",
    "sentry.tempest.tasks",
    "sentry.debug_files.tasks",
    "sentry.tasks.on_demand_metrics",
    "sentry.middleware.integrations.tasks",
    "sentry.replays.usecases.ingest.issue_creation",
    "sentry.integrations.slack.tasks",
    "sentry.uptime.detectors.tasks",
    "sentry.uptime.subscriptions.tasks",
    "sentry.integrations.vsts.tasks",
    "sentry.integrations.vsts.tasks.kickoff_subscription_check",
    "sentry.integrations.tasks",
    "sentry.demo_mode.tasks",
)

# Enable split queue routing
CELERY_ROUTES = ("sentry.queue.routers.SplitQueueTaskRouter",)

# Mapping from task names to split queues. This can be used when the
# task does not have to specify the queue and can rely on Celery to
# do the routing.
# Each route has a task name as key and a tuple containing a list of queues
# and a default one as destination. The default one is used when the
# rollout option is not active.
CELERY_SPLIT_QUEUE_TASK_ROUTES_REGION: Mapping[str, SplitQueueTaskRoute] = {
    "sentry.tasks.store.save_event_transaction": {
        "default_queue": "events.save_event_transaction",
        "queues_config": {
            "total": 3,
            "in_use": 3,
        },
    },
    "sentry.profiles.task.process_profile": {
        "default_queue": "profiles.process",
        "queues_config": {
            "total": 3,
            "in_use": 3,
        },
    },
}
CELERY_SPLIT_TASK_QUEUES_REGION = make_split_task_queues(CELERY_SPLIT_QUEUE_TASK_ROUTES_REGION)

# Mapping from queue name to split queues to be used by SplitQueueRouter.
# This is meant to be used in those case where we have to specify the
# queue name when issuing a task. Example: post process.
CELERY_SPLIT_QUEUE_ROUTES: Mapping[str, SplitQueueSize] = {}

default_exchange = Exchange("default", type="direct")
control_exchange = default_exchange

if SILO_DEVSERVER:
    control_exchange = Exchange("control", type="direct")


CELERY_QUEUES_CONTROL = [
    Queue("app_platform.control", routing_key="app_platform.control", exchange=control_exchange),
    Queue("auth.control", routing_key="auth.control", exchange=control_exchange),
    Queue("cleanup.control", routing_key="cleanup.control", exchange=control_exchange),
    Queue("email.control", routing_key="email.control", exchange=control_exchange),
    Queue("integrations.control", routing_key="integrations.control", exchange=control_exchange),
    Queue("files.delete.control", routing_key="files.delete.control", exchange=control_exchange),
    Queue(
        "hybrid_cloud.control_repair",
        routing_key="hybrid_cloud.control_repair",
        exchange=control_exchange,
    ),
    Queue("options.control", routing_key="options.control", exchange=control_exchange),
    Queue("outbox.control", routing_key="outbox.control", exchange=control_exchange),
    Queue("webhook.control", routing_key="webhook.control", exchange=control_exchange),
    Queue("relocation.control", routing_key="relocation.control", exchange=control_exchange),
    Queue(
        "release_registry.control",
        routing_key="release_registry.control",
        exchange=control_exchange,
    ),
]

CELERY_ISSUE_STATES_QUEUE = Queue(
    "auto_transition_issue_states", routing_key="auto_transition_issue_states"
)

CELERY_QUEUES_REGION = [
    Queue("activity.notify", routing_key="activity.notify"),
    Queue("auth", routing_key="auth"),
    Queue("alerts", routing_key="alerts"),
    Queue("app_platform", routing_key="app_platform"),
    Queue("assemble", routing_key="assemble"),
    Queue("backfill_seer_grouping_records", routing_key="backfill_seer_grouping_records"),
    Queue("buffers.process_pending", routing_key="buffers.process_pending"),
    Queue("buffers.process_pending_batch", routing_key="buffers.process_pending_batch"),
    Queue("buffers.incr", routing_key="buffers.incr"),
    Queue("cleanup", routing_key="cleanup"),
    Queue("code_owners", routing_key="code_owners"),
    Queue("commits", routing_key="commits"),
    Queue("data_export", routing_key="data_export"),
    Queue("default", routing_key="default"),
    Queue("delayed_rules", routing_key="delayed_rules"),
    Queue(
        "delete_seer_grouping_records_by_hash", routing_key="delete_seer_grouping_records_by_hash"
    ),
    Queue("digests.delivery", routing_key="digests.delivery"),
    Queue("digests.scheduling", routing_key="digests.scheduling"),
    Queue("email", routing_key="email"),
    Queue("email.inbound", routing_key="email.inbound"),
    Queue("events.preprocess_event", routing_key="events.preprocess_event"),
    Queue("events.process_event", routing_key="events.process_event"),
    Queue(
        "events.reprocessing.preprocess_event", routing_key="events.reprocessing.preprocess_event"
    ),
    Queue("events.reprocessing.process_event", routing_key="events.reprocessing.process_event"),
    Queue(
        "events.reprocessing.symbolicate_event", routing_key="events.reprocessing.symbolicate_event"
    ),
    Queue("events.save_event", routing_key="events.save_event"),
    Queue("events.save_event_highcpu", routing_key="events.save_event_highcpu"),
    Queue("events.save_event_transaction", routing_key="events.save_event_transaction"),
    Queue("events.save_event_attachments", routing_key="events.save_event_attachments"),
    Queue("events.symbolicate_event", routing_key="events.symbolicate_event"),
    Queue("events.symbolicate_js_event", routing_key="events.symbolicate_js_event"),
    Queue("events.symbolicate_jvm_event", routing_key="events.symbolicate_jvm_event"),
    Queue("files.copy", routing_key="files.copy"),
    Queue("files.delete", routing_key="files.delete"),
    Queue(
        "group_owners.process_suspect_commits", routing_key="group_owners.process_suspect_commits"
    ),
    Queue("group_owners.process_commit_context", routing_key="group_owners.process_commit_context"),
    Queue("integrations", routing_key="integrations"),
    Queue(
        "releasemonitor",
        routing_key="releasemonitor",
    ),
    Queue(
        "dynamicsampling",
        routing_key="dynamicsampling",
    ),
    Queue("incidents", routing_key="incidents"),
    Queue("incident_snapshots", routing_key="incident_snapshots"),
    Queue("incidents", routing_key="incidents"),
    Queue("merge", routing_key="merge"),
    Queue("notifications", routing_key="notifications"),
    Queue("options", routing_key="options"),
    Queue("outbox", routing_key="outbox"),
    Queue("post_process_errors", routing_key="post_process_errors"),
    Queue("post_process_issue_platform", routing_key="post_process_issue_platform"),
    Queue("post_process_transactions", routing_key="post_process_transactions"),
    Queue("relay_config", routing_key="relay_config"),
    Queue("relay_config_bulk", routing_key="relay_config_bulk"),
    Queue("reports.deliver", routing_key="reports.deliver"),
    Queue("reports.prepare", routing_key="reports.prepare"),
    Queue("search", routing_key="search"),
    Queue("sentry_metrics.indexer", routing_key="sentry_metrics.indexer"),
    Queue("similarity.index", routing_key="similarity.index"),
    Queue("sleep", routing_key="sleep"),
    Queue("stats", routing_key="stats"),
    Queue("subscriptions", routing_key="subscriptions"),
    Queue("tempest", routing_key="tempest"),
    Queue("unmerge", routing_key="unmerge"),
    Queue("update", routing_key="update"),
    Queue("uptime", routing_key="uptime"),
    Queue("profiles.process", routing_key="profiles.process"),
    Queue("replays.ingest_replay", routing_key="replays.ingest_replay"),
    Queue("replays.delete_replay", routing_key="replays.delete_replay"),
    Queue("counters-0", routing_key="counters-0"),
    Queue("triggers-0", routing_key="triggers-0"),
    Queue("auto_source_code_config", routing_key="auto_source_code_config"),
    Queue("transactions.name_clusterer", routing_key="transactions.name_clusterer"),
    Queue("auto_enable_codecov", routing_key="auto_enable_codecov"),
    Queue("weekly_escalating_forecast", routing_key="weekly_escalating_forecast"),
    Queue("relocation", routing_key="relocation"),
    Queue("performance.statistical_detector", routing_key="performance.statistical_detector"),
    Queue("profiling.statistical_detector", routing_key="profiling.statistical_detector"),
    CELERY_ISSUE_STATES_QUEUE,
    Queue("nudge.invite_missing_org_members", routing_key="invite_missing_org_members"),
    Queue("auto_resolve_issues", routing_key="auto_resolve_issues"),
    Queue("on_demand_metrics", routing_key="on_demand_metrics"),
    Queue("check_new_issue_threshold_met", routing_key="check_new_issue_threshold_met"),
    Queue("integrations_slack_activity_notify", routing_key="integrations_slack_activity_notify"),
    Queue("demo_mode", routing_key="demo_mode"),
    Queue("release_registry", routing_key="release_registry"),
]

from celery.schedules import crontab

# Only tasks that work with users/integrations and shared subsystems
# are run in control silo.
CELERYBEAT_SCHEDULE_CONTROL = {
    "check-auth": {
        "task": "sentry.tasks.check_auth",
        # Run every 1 minute
        "schedule": crontab(minute="*/1"),
        "options": {"expires": 60, "queue": "auth.control"},
    },
    "sync-options-control": {
        "task": "sentry.tasks.options.sync_options_control",
        # Run every 10 seconds
        "schedule": timedelta(seconds=10),
        "options": {"expires": 10, "queue": "options.control"},
    },
    "deliver-from-outbox-control": {
        "task": "sentry.tasks.enqueue_outbox_jobs_control",
        # Run every 10 seconds to keep consistency times low
        "schedule": timedelta(seconds=10),
        "options": {"expires": 60, "queue": "outbox.control"},
    },
    "schedule-deletions-control": {
        "task": "sentry.deletions.tasks.run_scheduled_deletions_control",
        # Run every 15 minutes
        "schedule": crontab(minute="*/15"),
        "options": {"expires": 60 * 25, "queue": "cleanup.control"},
    },
    "reattempt-deletions-control": {
        "task": "sentry.deletions.tasks.reattempt_deletions_control",
        # 03:00 PDT, 07:00 EDT, 10:00 UTC
        "schedule": crontab(hour="10", minute="0"),
        "options": {"expires": 60 * 25, "queue": "cleanup.control"},
    },
    "schedule-hybrid-cloud-foreign-key-jobs-control": {
        "task": "sentry.deletions.tasks.hybrid_cloud.schedule_hybrid_cloud_foreign_key_jobs_control",
        # Run every 15 minutes
        "schedule": crontab(minute="*/15"),
        "options": {"queue": "cleanup.control"},
    },
    "schedule-vsts-integration-subscription-check": {
        "task": "sentry.integrations.vsts.tasks.kickoff_vsts_subscription_check",
        # Run every 6 hours
        "schedule": crontab(hour="*/6", minute="0"),
        "options": {"expires": 60 * 25, "queue": "integrations.control"},
    },
    "deliver-webhooks-control": {
        "task": "sentry.hybridcloud.tasks.deliver_webhooks.schedule_webhook_delivery",
        # Run every 10 seconds as integration webhooks are delivered by this task
        "schedule": timedelta(seconds=10),
        "options": {"expires": 60, "queue": "webhook.control"},
    },
    "relocation-find-transfer-control": {
        "task": "sentry.relocation.transfer.find_relocation_transfer_control",
        "schedule": crontab(minute="*/5"),
    },
    "fetch-release-registry-data-control": {
        "task": "sentry.tasks.release_registry.fetch_release_registry_data_control",
        # Run every 5 minutes
        "schedule": crontab(minute="*/5"),
        "options": {"expires": 3600, "queue": "release_registry.control"},
    },
}

# Most tasks run in the regions
CELERYBEAT_SCHEDULE_REGION = {
    "send-beacon": {
        "task": "sentry.tasks.send_beacon",
        # Run every 1 hour
        "schedule": crontab(minute="0", hour="*/1"),
        "options": {"expires": 3600},
    },
    "send-ping": {
        "task": "sentry.tasks.send_ping",
        # Run every 1 minute
        "schedule": crontab(minute="*/1"),
        "options": {"expires": 60},
    },
    "flush-buffers": {
        "task": "sentry.tasks.process_buffer.process_pending",
        # Run every 10 seconds
        "schedule": timedelta(seconds=10),
        "options": {"expires": 10, "queue": "buffers.process_pending"},
    },
    "flush-buffers-batch": {
        "task": "sentry.tasks.process_buffer.process_pending_batch",
        # Run every 1 minute
        "schedule": crontab(minute="*/1"),
        "options": {"expires": 10, "queue": "buffers.process_pending_batch"},
    },
    "sync-options": {
        "task": "sentry.tasks.options.sync_options",
        # Run every 10 seconds
        "schedule": timedelta(seconds=10),
        "options": {"expires": 10, "queue": "options"},
    },
    "schedule-digests": {
        "task": "sentry.tasks.digests.schedule_digests",
        # Run every 30 seconds
        "schedule": timedelta(seconds=30),
        "options": {"expires": 30},
    },
    "monitors-clock-pulse": {
        "task": "sentry.monitors.tasks.clock_pulse",
        # Run every 1 minute
        "schedule": crontab(minute="*/1"),
        "options": {"expires": 60},
    },
    "monitors-detect-broken-monitor-envs": {
        "task": "sentry.monitors.tasks.detect_broken_monitor_envs",
        # 8:00 PDT, 11:00 EDT, 15:00 UTC
        "schedule": crontab(minute="0", hour="15", day_of_week="mon-fri"),
        "options": {"expires": 15 * 60},
    },
    "clear-expired-snoozes": {
        "task": "sentry.tasks.clear_expired_snoozes",
        # Run every 5 minutes
        "schedule": crontab(minute="*/5"),
        "options": {"expires": 300},
    },
    "clear-expired-rulesnoozes": {
        "task": "sentry.tasks.clear_expired_rulesnoozes",
        # Run every 5 minutes
        "schedule": crontab(minute="*/5"),
        "options": {"expires": 300},
    },
    "collect-project-platforms": {
        "task": "sentry.tasks.collect_project_platforms",
        # 19:00 PDT, 22:00 EDT, 3:00 UTC
        "schedule": crontab(hour="3", minute="0"),
        "options": {"expires": 3600 * 24},
    },
    "deliver-from-outbox": {
        "task": "sentry.tasks.enqueue_outbox_jobs",
        # Run every 1 minute
        "schedule": crontab(minute="*/1"),
        "options": {"expires": 30},
    },
    "update-user-reports": {
        "task": "sentry.tasks.update_user_reports",
        # Run every 15 minutes
        "schedule": crontab(minute="*/15"),
        "options": {"expires": 300},
    },
    "schedule-auto-resolution": {
        "task": "sentry.tasks.schedule_auto_resolution",
        # Run every 15 minutes
        "schedule": crontab(minute="*/10"),
        "options": {"expires": 60 * 25},
    },
    "auto-remove-inbox": {
        "task": "sentry.tasks.auto_remove_inbox",
        # Run every 15 minutes
        "schedule": crontab(minute="*/15"),
        "options": {"expires": 60 * 25},
    },
    "schedule-deletions": {
        "task": "sentry.deletions.tasks.run_scheduled_deletions",
        # Run every 15 minutes
        "schedule": crontab(minute="*/15"),
        "options": {"expires": 60 * 25},
    },
    "reattempt-deletions": {
        "task": "sentry.deletions.tasks.reattempt_deletions",
        # 03:00 PDT, 07:00 EDT, 10:00 UTC
        "schedule": crontab(hour="10", minute="0"),
        "options": {"expires": 60 * 25},
    },
    "schedule-weekly-organization-reports-new": {
        "task": "sentry.tasks.summaries.weekly_reports.schedule_organizations",
        # 05:00 PDT, 09:00 EDT, 12:00 UTC
        "schedule": crontab(minute="0", hour="12", day_of_week="sat"),
        "options": {"expires": 60 * 60 * 3},
    },
    "schedule-hybrid-cloud-foreign-key-jobs": {
        "task": "sentry.deletions.tasks.hybrid_cloud.schedule_hybrid_cloud_foreign_key_jobs",
        # Run every 15 minutes
        "schedule": crontab(minute="*/15"),
    },
    "monitor-release-adoption": {
        "task": "sentry.release_health.tasks.monitor_release_adoption",
        # Run every 1 hour
        "schedule": crontab(minute="0"),
        "options": {"expires": 3600, "queue": "releasemonitor"},
    },
    "fetch-release-registry-data": {
        "task": "sentry.tasks.release_registry.fetch_release_registry_data",
        # Run every 5 minutes
        "schedule": crontab(minute="*/5"),
        "options": {"expires": 3600, "queue": "release_registry"},
    },
    "snuba-subscription-checker": {
        "task": "sentry.snuba.tasks.subscription_checker",
        # Run every 20 minutes
        "schedule": crontab(minute="*/20"),
        "options": {"expires": 20 * 60},
    },
    "uptime-subscription-checker": {
        "task": "sentry.uptime.tasks.subscription_checker",
        "schedule": crontab(minute="*/10"),
        "options": {"expires": 10 * 60},
    },
    "uptime-broken-monitor-checker": {
        "task": "sentry.uptime.tasks.broken_monitor_checker",
        "schedule": crontab(minute="0", hour="*/1"),
        "options": {"expires": 10 * 60},
    },
    "poll_tempest": {
        "task": "sentry.tempest.tasks.poll_tempest",
        # Run every minute
        "schedule": crontab(minute="*/1"),
        "options": {"expires": 60},
    },
    "transaction-name-clusterer": {
        "task": "sentry.ingest.transaction_clusterer.tasks.spawn_clusterers",
        # Run every 1 hour at minute 17
        "schedule": crontab(minute="17"),
        "options": {"expires": 3600},
    },
    "auto-enable-codecov": {
        "task": "sentry.tasks.auto_enable_codecov.enable_for_org",
        # Run every day at 00:30
        "schedule": crontab(minute="30", hour="0"),
        "options": {"expires": 3600},
    },
    "dynamic-sampling-boost-low-volume-projects": {
        "task": "sentry.dynamic_sampling.tasks.boost_low_volume_projects",
        # Run every 10 minutes
        "schedule": crontab(minute="*/10"),
    },
    "dynamic-sampling-boost-low-volume-transactions": {
        "task": "sentry.dynamic_sampling.tasks.boost_low_volume_transactions",
        # Run every 10 minutes
        "schedule": crontab(minute="*/10"),
    },
    "dynamic-sampling-recalibrate-orgs": {
        "task": "sentry.dynamic_sampling.tasks.recalibrate_orgs",
        # Run every 10 minutes
        "schedule": crontab(minute="*/10"),
    },
    "dynamic-sampling-sliding-window-org": {
        "task": "sentry.dynamic_sampling.tasks.sliding_window_org",
        # Run every 10 minutes
        "schedule": crontab(minute="*/10"),
    },
    "custom_rule_notifications": {
        "task": "sentry.dynamic_sampling.tasks.custom_rule_notifications",
        # Run every 10 minutes
        "schedule": crontab(minute="*/10"),
    },
    "clean_custom_rule_notifications": {
        "task": "sentry.dynamic_sampling.tasks.clean_custom_rule_notifications",
        # Run every 7 minutes
        "schedule": crontab(minute="*/7"),
    },
    "weekly-escalating-forecast": {
        "task": "sentry.tasks.weekly_escalating_forecast.run_escalating_forecast",
        # Run once a day at 00:00
        "schedule": crontab(minute="0", hour="0"),
        "options": {"expires": 60 * 60 * 3},
    },
    "schedule_auto_transition_to_ongoing": {
        "task": "sentry.tasks.schedule_auto_transition_to_ongoing",
        # Run every 5 minutes
        "schedule": crontab(minute="*/5"),
        "options": {"expires": 3600},
    },
    "github_comment_reactions": {
        "task": "sentry.integrations.github.tasks.github_comment_reactions",
        # 9:00 PDT, 12:00 EDT, 16:00 UTC
        "schedule": crontab(minute="0", hour="16"),
    },
    "statistical-detectors-detect-regressions": {
        "task": "sentry.tasks.statistical_detectors.run_detection",
        # Run every 1 hour
        "schedule": crontab(minute="0", hour="*/1"),
    },
    "refresh-artifact-bundles-in-use": {
        "task": "sentry.debug_files.tasks.refresh_artifact_bundles_in_use",
        # Run every 1 minute
        "schedule": crontab(minute="*/1"),
        "options": {"expires": 60},
    },
    "on-demand-metrics-schedule-on-demand-check": {
        "task": "sentry.tasks.on_demand_metrics.schedule_on_demand_check",
        # Run every 5 minutes
        "schedule": crontab(minute="*/5"),
    },
    "uptime-detection-scheduler": {
        "task": "sentry.uptime.detectors.tasks.schedule_detections",
        # Run every 1 minute
        "schedule": crontab(minute="*/1"),
    },
    "demo_mode_sync_artifact_bundles": {
        "task": "sentry.demo_mode.tasks.sync_artifact_bundles",
        # Run every hour
        "schedule": crontab(minute="0", hour="*/1"),
    },
    "relocation-find-transfer-region": {
        "task": "sentry.relocation.transfer.find_relocation_transfer_region",
        "schedule": crontab(minute="*/5"),
    },
}

# Assign the configuration keys celery uses based on our silo mode.
if SILO_MODE == "CONTROL":
    CELERYBEAT_SCHEDULE_FILENAME = os.path.join(tempfile.gettempdir(), "sentry-celerybeat-control")
    CELERYBEAT_SCHEDULE = CELERYBEAT_SCHEDULE_CONTROL
    CELERY_QUEUES = CELERY_QUEUES_CONTROL
    CELERY_SPLIT_QUEUE_TASK_ROUTES: Mapping[str, SplitQueueTaskRoute] = {}

elif SILO_MODE == "REGION":
    CELERYBEAT_SCHEDULE_FILENAME = os.path.join(tempfile.gettempdir(), "sentry-celerybeat-region")
    CELERYBEAT_SCHEDULE = CELERYBEAT_SCHEDULE_REGION
    CELERY_QUEUES = CELERY_QUEUES_REGION + CELERY_SPLIT_TASK_QUEUES_REGION
    CELERY_SPLIT_QUEUE_TASK_ROUTES = CELERY_SPLIT_QUEUE_TASK_ROUTES_REGION

else:
    CELERYBEAT_SCHEDULE = {**CELERYBEAT_SCHEDULE_CONTROL, **CELERYBEAT_SCHEDULE_REGION}
    CELERYBEAT_SCHEDULE_FILENAME = os.path.join(tempfile.gettempdir(), "sentry-celerybeat")
    CELERY_QUEUES = CELERY_QUEUES_REGION + CELERY_QUEUES_CONTROL + CELERY_SPLIT_TASK_QUEUES_REGION
    CELERY_SPLIT_QUEUE_TASK_ROUTES = CELERY_SPLIT_QUEUE_TASK_ROUTES_REGION

for queue in CELERY_QUEUES:
    queue.durable = False

# set celery max durations for tasks
CELERY_TASK_SOFT_TIME_LIMIT = int(timedelta(hours=3).total_seconds())
CELERY_TASK_TIME_LIMIT = int(timedelta(hours=3, seconds=15).total_seconds())

# Queues that belong to the processing pipeline and need to be monitored
# for backpressure management
PROCESSING_QUEUES = [
    "events.preprocess_event",
    "events.process_event",
    "events.process_event_proguard",
    "events.reprocessing.preprocess_event",
    "events.reprocessing.process_event",
    "events.reprocessing.symbolicate_event",
    "events.save_event",
    "events.save_event_highcpu",
    "events.save_event_attachments",
    "events.save_event_transaction",
    "events.symbolicate_event",
    "events.symbolicate_js_event",
    "post_process_errors",
    "post_process_issue_platform",
    "post_process_transactions",
    "profiles.process",
]

# We prefer using crontab, as the time for timedelta will reset on each deployment. More information:  https://docs.celeryq.dev/en/stable/userguide/periodic-tasks.html#periodic-tasks
TIMEDELTA_ALLOW_LIST = {
    "deliver-from-outbox-control",
    "deliver-webhooks-control",
    "flush-buffers",
    "sync-options",
    "sync-options-control",
    "schedule-digests",
}

BGTASKS: dict[str, BgTaskConfig] = {
    "sentry.bgtasks.clean_dsymcache:clean_dsymcache": {"interval": 5 * 60, "roles": ["worker"]},
    "sentry.bgtasks.clean_releasefilecache:clean_releasefilecache": {
        "interval": 5 * 60,
        "roles": ["worker"],
    },
}

#######################
# Taskworker settings #
#######################

# Shared secrets used to sign RPC requests to taskbrokers
# The first secret is used for signing.
# Environment variable is expected to be a JSON encoded list
TASKWORKER_SHARED_SECRET = os.getenv("TASKWORKER_SHARED_SECRET")

TASKWORKER_ROUTER: str = "sentry.taskworker.router.DefaultRouter"

# Expected to be a JSON encoded dictionary of namespace:topic
TASKWORKER_ROUTES = os.getenv("TASKWORKER_ROUTES")

# The list of modules that workers will import after starting up
# Like celery, taskworkers need to import task modules to make tasks
# accessible to the worker.
TASKWORKER_IMPORTS: tuple[str, ...] = (
    "sentry.deletions.tasks.hybrid_cloud",
    "sentry.deletions.tasks.scheduled",
    "sentry.demo_mode.tasks",
    "sentry.data_export.tasks",
    "sentry.hybridcloud.tasks.deliver_from_outbox",
    "sentry.hybridcloud.tasks.deliver_webhooks",
    "sentry.incidents.tasks",
    "sentry.integrations.github.tasks.link_all_repos",
    "sentry.integrations.github.tasks.open_pr_comment",
    "sentry.integrations.github.tasks.pr_comment",
    "sentry.integrations.jira.tasks",
    "sentry.integrations.opsgenie.tasks",
    "sentry.integrations.slack.tasks.find_channel_id_for_alert_rule",
    "sentry.integrations.slack.tasks.find_channel_id_for_rule",
    "sentry.integrations.slack.tasks.link_slack_user_identities",
    "sentry.integrations.slack.tasks.post_message",
    "sentry.integrations.slack.tasks.send_notifications_on_activity",
    "sentry.integrations.tasks.create_comment",
    "sentry.integrations.tasks.kick_off_status_syncs",
    "sentry.integrations.tasks.migrate_repo",
    "sentry.integrations.tasks.sync_assignee_outbound",
    "sentry.integrations.tasks.sync_status_inbound",
    "sentry.integrations.tasks.sync_status_outbound",
    "sentry.integrations.tasks.update_comment",
    "sentry.integrations.vsts.tasks.kickoff_subscription_check",
    "sentry.integrations.vsts.tasks.subscription_check",
    "sentry.middleware.integrations.tasks",
    "sentry.monitors.tasks.clock_pulse",
    "sentry.monitors.tasks.detect_broken_monitor_envs",
    "sentry.notifications.utils.tasks",
    "sentry.relocation.tasks.process",
    "sentry.relocation.tasks.transfer",
    "sentry.replays.tasks",
    "sentry.rules.processing.delayed_processing",
    "sentry.sentry_apps.tasks.sentry_apps",
    "sentry.snuba.tasks",
    "sentry.tasks.auth.auth",
    "sentry.tasks.auth.check_auth",
    "sentry.tasks.autofix",
    "sentry.tasks.auto_enable_codecov",
    "sentry.tasks.auto_ongoing_issues",
    "sentry.tasks.auto_remove_inbox",
    "sentry.tasks.auto_resolve_issues",
    "sentry.tasks.auto_source_code_config",
    "sentry.tasks.autofix",
    "sentry.tasks.beacon",
    "sentry.tasks.check_new_issue_threshold_met",
    "sentry.tasks.clear_expired_resolutions",
    "sentry.tasks.clear_expired_rulesnoozes",
    "sentry.tasks.clear_expired_snoozes",
    "sentry.tasks.codeowners.code_owners_auto_sync",
    "sentry.tasks.codeowners.update_code_owners_schema",
    "sentry.tasks.collect_project_platforms",
    "sentry.tasks.commit_context",
    "sentry.tasks.commits",
    "sentry.tasks.delete_seer_grouping_records",
    "sentry.tasks.digests",
    "sentry.tasks.embeddings_grouping.backfill_seer_grouping_records_for_project",
    "sentry.tasks.email",
<<<<<<< HEAD
    "sentry.tasks.groupowner",
    "sentry.tasks.merge",
=======
    "sentry.tasks.process_buffer",
    "sentry.tasks.release_registry",
    "sentry.tempest.tasks",
    "sentry.tasks.beacon",
>>>>>>> 012c352a
    "sentry.tasks.options",
    "sentry.tasks.ping",
    "sentry.tasks.release_registry",
    "sentry.tasks.repository",
    "sentry.tasks.reprocessing2",
    "sentry.tasks.store",
    "sentry.tasks.unmerge",
    "sentry.tasks.update_user_reports",
    "sentry.tasks.user_report",
    "sentry.tempest.tasks",
    "sentry.uptime.detectors.tasks",
    "sentry.uptime.rdap.tasks",
    "sentry.uptime.subscriptions.tasks",
    "sentry.workflow_engine.processors.delayed_workflow",
    # Used for tests
    "sentry.taskworker.tasks.examples",
)

# Schedules for taskworker tasks to be spawned on.
TASKWORKER_SCHEDULES: ScheduleConfigMap = {
    "sync_options_trial": {
        "schedule": timedelta(minutes=5),
        "task": "options:sentry.tasks.options.sync_options",
    },
}

# Sentry logs to two major places: stdout, and its internal project.
# To disable logging to the internal project, add a logger whose only
# handler is 'console' and disable propagating upwards.
# Additionally, Sentry has the ability to override logger levels by
# providing the cli with -l/--loglevel or the SENTRY_LOG_LEVEL env var.
# The loggers that it overrides are root and any in LOGGING.overridable.
# Be very careful with this in a production system, because the celery
# logger can be extremely verbose when given INFO or DEBUG.
LOGGING: LoggingConfig = {
    "default_level": "INFO",
    "version": 1,
    "disable_existing_loggers": True,
    "handlers": {
        "null": {"class": "logging.NullHandler"},
        "console": {"class": "sentry.logging.handlers.StructLogHandler"},
        # This `internal` logger is separate from the `Logging` integration in the SDK. Since
        # we have this to record events, in `sdk.py` we set the integration's `event_level` to
        # None, so that it records breadcrumbs for all log calls but doesn't send any events.
        "internal": {"level": "ERROR", "class": "sentry_sdk.integrations.logging.EventHandler"},
        "metrics": {
            "level": "WARNING",
            "filters": ["important_django_request"],
            "class": "sentry.logging.handlers.MetricsLogHandler",
        },
        "django_internal": {
            "level": "WARNING",
            "filters": ["important_django_request"],
            "class": "sentry_sdk.integrations.logging.EventHandler",
        },
    },
    "filters": {
        "important_django_request": {
            "()": "sentry.logging.handlers.MessageContainsFilter",
            "contains": ["CSRF"],
        }
    },
    "root": {"level": "NOTSET", "handlers": ["console", "internal"]},
    # LOGGING.overridable is a list of loggers including root that will change
    # based on the overridden level defined above.
    "overridable": ["celery", "sentry"],
    "loggers": {
        "celery": {"level": "WARNING"},
        "sentry": {"level": "INFO"},
        "sentry_plugins": {"level": "INFO"},
        "sentry.files": {"level": "WARNING"},
        "sentry.minidumps": {"handlers": ["internal"], "propagate": False},
        "sentry.reprocessing": {"handlers": ["internal"], "propagate": False},
        "sentry.interfaces": {"handlers": ["internal"], "propagate": False},
        # This only needs to go to Sentry for now.
        "sentry.similarity": {"handlers": ["internal"], "propagate": False},
        "sentry.errors": {"handlers": ["console"], "propagate": False},
        "sentry_sdk.errors": {"handlers": ["console"], "level": "INFO", "propagate": False},
        "sentry.rules": {"handlers": ["console"], "propagate": False},
        "sentry.profiles": {"level": "INFO"},
        "multiprocessing": {
            "handlers": ["console"],
            # https://github.com/celery/celery/commit/597a6b1f3359065ff6dbabce7237f86b866313df
            # This commit has not been rolled into any release and leads to a
            # large amount of errors when working with postgres.
            "level": "CRITICAL",
            "propagate": False,
        },
        "celery.worker.job": {"handlers": ["console"], "propagate": False},
        "arroyo": {"level": "INFO", "handlers": ["console"], "propagate": False},
        "static_compiler": {"level": "INFO"},
        "django.request": {
            "level": "WARNING",
            "handlers": ["console", "metrics", "django_internal"],
            "propagate": False,
        },
        "toronado": {"level": "ERROR", "handlers": ["null"], "propagate": False},
        "urllib3.connectionpool": {"level": "ERROR", "handlers": ["console"], "propagate": False},
        "boto3": {"level": "WARNING", "handlers": ["console"], "propagate": False},
        "botocore": {"level": "WARNING", "handlers": ["console"], "propagate": False},
    },
}

# django-rest-framework

REST_FRAMEWORK = {
    "DEFAULT_RENDERER_CLASSES": ["rest_framework.renderers.JSONRenderer"],
    "DEFAULT_PARSER_CLASSES": [
        "rest_framework.parsers.JSONParser",
        "rest_framework.parsers.MultiPartParser",
        "rest_framework.parsers.FormParser",
    ],
    "TEST_REQUEST_DEFAULT_FORMAT": "json",
    "DEFAULT_PERMISSION_CLASSES": ("sentry.api.permissions.NoPermission",),
    "EXCEPTION_HANDLER": "sentry.api.handlers.custom_exception_handler",
    "DEFAULT_SCHEMA_CLASS": "sentry.apidocs.schema.SentrySchema",
}


def custom_parameter_sort(parameter: dict) -> tuple[str, int]:
    """
    Sort parameters by type then if the parameter is required or not.
    It should group path parameters first, then query parameters.
    In each group, required parameters should come before optional parameters.
    """
    param_type = parameter["in"]
    required = parameter.get("required", False)
    return param_type, 0 if required else 1


if os.environ.get("OPENAPIGENERATE", False):
    OLD_OPENAPI_JSON_PATH = "tests/apidocs/openapi-deprecated.json"
    from sentry.apidocs.build import OPENAPI_TAGS, get_old_json_components, get_old_json_paths

    SPECTACULAR_SETTINGS = {
        "APPEND_COMPONENTS": get_old_json_components(OLD_OPENAPI_JSON_PATH),
        "APPEND_PATHS": get_old_json_paths(OLD_OPENAPI_JSON_PATH),
        "AUTHENTICATION_WHITELIST": ["sentry.api.authentication.UserAuthTokenAuthentication"],
        "COMPONENT_SPLIT_PATCH": False,
        "COMPONENT_SPLIT_REQUEST": False,
        "CONTACT": {"email": "partners@sentry.io"},
        "DEFAULT_GENERATOR_CLASS": "sentry.apidocs.hooks.CustomGenerator",
        "DESCRIPTION": "Sentry Public API",
        "DISABLE_ERRORS_AND_WARNINGS": False,
        "ENUM_ADD_EXPLICIT_BLANK_NULL_CHOICE": False,
        # We override the default behavior to skip adding the choice name to the bullet point if
        # it's identical to the choice value by monkey patching build_choice_description_list.
        "ENUM_GENERATE_CHOICE_DESCRIPTION": True,
        "LICENSE": {"name": "Apache 2.0", "url": "http://www.apache.org/licenses/LICENSE-2.0.html"},
        "PARSER_WHITELIST": ["rest_framework.parsers.JSONParser"],
        "POSTPROCESSING_HOOKS": [
            "sentry.apidocs.hooks.custom_postprocessing_hook",
            "drf_spectacular.hooks.postprocess_schema_enum_id_removal",
        ],
        "PREPROCESSING_HOOKS": ["sentry.apidocs.hooks.custom_preprocessing_hook"],
        "SERVERS": [
            {
                "url": "https://{region}.sentry.io",
                "variables": {
                    "region": {
                        "default": "us",
                        "description": "The data-storage-location for an organization",
                        "enum": ["us", "de"],
                    },
                },
            },
        ],
        "SORT_OPERATION_PARAMETERS": custom_parameter_sort,
        "TAGS": OPENAPI_TAGS,
        "TITLE": "API Reference",
        "TOS": "http://sentry.io/terms/",
        "VERSION": "v0",
    }

CRISPY_TEMPLATE_PACK = "bootstrap3"

# Sentry and internal client configuration

SENTRY_EARLY_FEATURES = {
    "organizations:anr-analyze-frames": "Enable anr frame analysis",
    "organizations:device-classification": "Enable device.class as a selectable column",
    "organizations:gitlab-disable-on-broken": "Enable disabling gitlab integrations when broken is detected",
    "organizations:mobile-cpu-memory-in-transactions": "Display CPU and memory metrics in transactions with profiles",
    "organizations:performance-metrics-backed-transaction-summary": "Enable metrics-backed transaction summary view",
    "organizations:performance-new-trends": "Enable new trends",
    "organizations:performance-new-widget-designs": "Enable updated landing page widget designs",
    "organizations:performance-span-histogram-view": "Enable histogram view in span details",
    "organizations:performance-transaction-name-only-search-indexed": "Enable transaction name only search on indexed",
    "organizations:profiling-global-suspect-functions": "Enable global suspect functions in profiling",
    "organizations:user-feedback-ui": "Enable User Feedback v2 UI",
}

# NOTE: Features can have their default value set when calling
# `features.manager.add()`. Defining feature defaults here is deprecated.
# If you must add a feature here, please maintain alphabetical ordering
SENTRY_FEATURES: dict[str, bool | None] = {
    # NOTE: Don't add feature defaults down here! Please add a default to
    # the manager.add() call that defines the feature.
}

# Default time zone for localization in the UI.
# http://en.wikipedia.org/wiki/List_of_tz_zones_by_name
SENTRY_DEFAULT_TIME_ZONE = "UTC"

SENTRY_DEFAULT_LANGUAGE = "en"

# Should we send the beacon to the upstream server?
SENTRY_BEACON = True

# Instruct Sentry that this install intends to be run by a single organization
# and thus various UI optimizations should be enabled.
SENTRY_SINGLE_ORGANIZATION = False

# Login url (defaults to LOGIN_URL)
SENTRY_LOGIN_URL: str | None = None

# Default project ID (for internal errors)
SENTRY_PROJECT = 1
SENTRY_PROJECT_KEY: int | None = None

# Default organization to represent the Internal Sentry project.
# Used as a default when in SINGLE_ORGANIZATION mode.
SENTRY_ORGANIZATION: int | None = None

# Project ID for recording frontend (javascript) exceptions
SENTRY_FRONTEND_PROJECT: int | None = None
# DSN for the frontend to use explicitly, which takes priority
# over SENTRY_FRONTEND_PROJECT or SENTRY_PROJECT
SENTRY_FRONTEND_DSN: str | None = None
# DSN for tracking all client HTTP requests (which can be noisy) [experimental]
SENTRY_FRONTEND_REQUESTS_DSN: str | None = None

# Configuration for the JavaScript SDK's allowUrls option - defaults to ALLOWED_HOSTS
SENTRY_FRONTEND_WHITELIST_URLS: list[str] | None = None

# Configuration for the JavaScript SDK's tracePropagationTargets option - defaults to an empty array
SENTRY_FRONTEND_TRACE_PROPAGATION_TARGETS: list[str] | None = None

# ----
# APM config
# ----

# sample rate for transactions initiated from the frontend
SENTRY_FRONTEND_APM_SAMPLING = 1 if DEBUG else 0

# sample rate for transactions in the backend
SENTRY_BACKEND_APM_SAMPLING = 1 if DEBUG else 0

# Sample rate for symbolicate_event task transactions
SENTRY_SYMBOLICATE_EVENT_APM_SAMPLING = 1 if DEBUG else 0

# Sample rate for the process_event task transactions
SENTRY_PROCESS_EVENT_APM_SAMPLING = 1 if DEBUG else 0

# sample rate for relay's cache invalidation task
SENTRY_RELAY_TASK_APM_SAMPLING = 1 if DEBUG else 0

# sample rate for ingest consumer processing functions
SENTRY_INGEST_CONSUMER_APM_SAMPLING = 1 if DEBUG else 0

# sample rate for suspect commits task
SENTRY_SUSPECT_COMMITS_APM_SAMPLING = 1 if DEBUG else 0

# sample rate for post_process_group task
SENTRY_POST_PROCESS_GROUP_APM_SAMPLING = 1 if DEBUG else 0

# sample rate for all reprocessing tasks (except for the per-event ones)
SENTRY_REPROCESSING_APM_SAMPLING = 1 if DEBUG else 0

# ----
# end APM config
# ----

# Web Service
SENTRY_WEB_HOST = "127.0.0.1"
SENTRY_WEB_PORT = 9000
SENTRY_WEB_OPTIONS: dict[str, Any] = {}

# SMTP Service
SENTRY_SMTP_HOST = "127.0.0.1"
SENTRY_SMTP_PORT = 1025

SENTRY_INTERFACES = {
    "csp": "sentry.interfaces.security.Csp",
    "hpkp": "sentry.interfaces.security.Hpkp",
    "expectct": "sentry.interfaces.security.ExpectCT",
    "expectstaple": "sentry.interfaces.security.ExpectStaple",
    "nel": "sentry.interfaces.nel.Nel",
    "exception": "sentry.interfaces.exception.Exception",
    "logentry": "sentry.interfaces.message.Message",
    "request": "sentry.interfaces.http.Http",
    "sdk": "sentry.interfaces.sdk.Sdk",
    "stacktrace": "sentry.interfaces.stacktrace.Stacktrace",
    "template": "sentry.interfaces.template.Template",
    "user": "sentry.interfaces.user.User",
    "breadcrumbs": "sentry.interfaces.breadcrumbs.Breadcrumbs",
    "contexts": "sentry.interfaces.contexts.Contexts",
    "threads": "sentry.interfaces.threads.Threads",
    "debug_meta": "sentry.interfaces.debug_meta.DebugMeta",
    "spans": "sentry.interfaces.spans.Spans",
}

SENTRY_EMAIL_BACKEND_ALIASES = {
    "smtp": "django.core.mail.backends.smtp.EmailBackend",
    "dummy": "django.core.mail.backends.dummy.EmailBackend",
    "console": "django.core.mail.backends.console.EmailBackend",
    "preview": "sentry.utils.email.PreviewBackend",
}

SENTRY_FILESTORE_ALIASES = {
    "filesystem": "django.core.files.storage.FileSystemStorage",
    "s3": "sentry.filestore.s3.S3Boto3Storage",
    "gcs": "sentry.filestore.gcs.GoogleCloudStorage",
}

# set of backends that do not support needing SMTP mail.* settings
# This list is a bit fragile and hardcoded, but it's unlikely that
# a user will be using a different backend that also mandates SMTP
# credentials.
SENTRY_SMTP_DISABLED_BACKENDS = frozenset(
    (
        "django.core.mail.backends.dummy.EmailBackend",
        "django.core.mail.backends.console.EmailBackend",
        "django.core.mail.backends.locmem.EmailBackend",
        "django.core.mail.backends.filebased.EmailBackend",
        "sentry.utils.email.PreviewBackend",
    )
)

SENTRY_UPLOAD_RETRY_TIME = 60  # 1 min

# Should users without superuser permissions be allowed to
# make projects public
SENTRY_ALLOW_PUBLIC_PROJECTS = True

# Will an invite be sent when a member is added to an organization?
SENTRY_ENABLE_INVITES = True

# Origins allowed for session-based API access (via the Access-Control-Allow-Origin header)
SENTRY_ALLOW_ORIGIN: str | None = None

# Origins that are allowed to use credentials. This list is in addition
# to all subdomains of system.url-prefix
ALLOWED_CREDENTIAL_ORIGINS: list[str] = []

# Buffer backend
SENTRY_BUFFER = "sentry.buffer.Buffer"
SENTRY_BUFFER_OPTIONS: dict[str, str] = {}

# Cache backend
# XXX: We explicitly require the cache to be configured as its not optional
# and causes serious confusion with the default django cache
SENTRY_CACHE: str | None = None
SENTRY_CACHE_OPTIONS = {"is_default_cache": True}

# Attachment blob cache backend
SENTRY_ATTACHMENTS = "sentry.attachments.default.DefaultAttachmentCache"
SENTRY_ATTACHMENTS_OPTIONS: dict[str, str] = {}

# Events blobs processing backend
SENTRY_EVENT_PROCESSING_STORE = (
    "sentry.eventstore.processing.redis.RedisClusterEventProcessingStore"
)
SENTRY_EVENT_PROCESSING_STORE_OPTIONS: dict[str, str] = {}

# Transactions processing backend
# If these are set, transactions will be written to a different processing store
# than errors. If these are set to none, Events(errors) and transactions will
# both write to the EVENT_PROCESSING_STORE.
SENTRY_TRANSACTION_PROCESSING_STORE: str | None = None
SENTRY_TRANSACTION_PROCESSING_STORE_OPTIONS: dict[str, str] = {}


# The internal Django cache is still used in many places
# TODO(dcramer): convert uses over to Sentry's backend
CACHES = {"default": {"BACKEND": "django.core.cache.backends.dummy.DummyCache"}}

# The cache version affects both Django's internal cache (at runtime) as well
# as Sentry's cache. This automatically overrides VERSION on the default
# CACHES backend.
CACHE_VERSION = 1

# Digests backend
SENTRY_DIGESTS = "sentry.digests.backends.dummy.DummyBackend"
SENTRY_DIGESTS_OPTIONS: dict[str, Any] = {}

# Quota backend
SENTRY_QUOTAS = "sentry.quotas.Quota"
SENTRY_QUOTA_OPTIONS: dict[str, str] = {}

# Cache for Relay project configs
SENTRY_RELAY_PROJECTCONFIG_CACHE = "sentry.relay.projectconfig_cache.redis.RedisProjectConfigCache"
SENTRY_RELAY_PROJECTCONFIG_CACHE_OPTIONS: dict[str, str] = {}

# Which cache to use for debouncing cache updates to the projectconfig cache
SENTRY_RELAY_PROJECTCONFIG_DEBOUNCE_CACHE = (
    "sentry.relay.projectconfig_debounce_cache.base.ProjectConfigDebounceCache"
)
SENTRY_RELAY_PROJECTCONFIG_DEBOUNCE_CACHE_OPTIONS: dict[str, str] = {}

# Rate limiting backend
SENTRY_RATELIMITER = "sentry.ratelimits.base.RateLimiter"
SENTRY_RATELIMITER_ENABLED = False
SENTRY_RATELIMITER_OPTIONS: dict[str, Any] = {}
SENTRY_RATELIMITER_DEFAULT = 999
SENTRY_CONCURRENT_RATE_LIMIT_DEFAULT = 999
ENFORCE_CONCURRENT_RATE_LIMITS = False

# Rate Limit Group Category Defaults
SENTRY_CONCURRENT_RATE_LIMIT_GROUP_CLI = 999
SENTRY_RATELIMITER_GROUP_CLI = 999

# The default value for project-level quotas
SENTRY_DEFAULT_MAX_EVENTS_PER_MINUTE = "90%"

# Snuba configuration
SENTRY_SNUBA = os.environ.get("SNUBA", "http://127.0.0.1:1218")
SENTRY_SNUBA_TIMEOUT = 30
SENTRY_SNUBA_CACHE_TTL_SECONDS = 60

# Node storage backend
SENTRY_NODESTORE = "sentry.nodestore.django.DjangoNodeStorage"
SENTRY_NODESTORE_OPTIONS: dict[str, Any] = {}

# Node storage backend used for ArtifactBundle indexing (aka FlatFileIndex aka BundleIndex)
SENTRY_INDEXSTORE = "sentry.nodestore.django.DjangoNodeStorage"
SENTRY_INDEXSTORE_OPTIONS: dict[str, Any] = {}

# Tag storage backend
SENTRY_TAGSTORE = os.environ.get("SENTRY_TAGSTORE", "sentry.tagstore.snuba.SnubaTagStorage")
SENTRY_TAGSTORE_OPTIONS: dict[str, Any] = {}

# Flag storage backend
SENTRY_FLAGSTORE = os.environ.get("SENTRY_FLAGSTORE", "sentry.tagstore.snuba.SnubaFlagStorage")
SENTRY_FLAGSTORE_OPTIONS: dict[str, Any] = {}

# Search backend
SENTRY_SEARCH = os.environ.get(
    "SENTRY_SEARCH", "sentry.search.snuba.EventsDatasetSnubaSearchBackend"
)
SENTRY_SEARCH_OPTIONS: dict[str, Any] = {}
# SENTRY_SEARCH_OPTIONS = {
#     'urls': ['http://127.0.0.1:9200/'],
#     'timeout': 5,
# }

# Time-series storage backend
SENTRY_TSDB = "sentry.tsdb.dummy.DummyTSDB"
SENTRY_TSDB_OPTIONS: dict[str, Any] = {}

SENTRY_NEWSLETTER = "sentry.newsletter.base.Newsletter"
SENTRY_NEWSLETTER_OPTIONS: dict[str, Any] = {}

SENTRY_EVENTSTREAM = "sentry.eventstream.snuba.SnubaEventStream"
SENTRY_EVENTSTREAM_OPTIONS: dict[str, Any] = {}

# rollups must be ordered from highest granularity to lowest
SENTRY_TSDB_ROLLUPS = (
    # (time in seconds, samples to keep)
    (10, 360),  # 60 minutes at 10 seconds
    (3600, 24 * 7),  # 7 days at 1 hour
    (3600 * 24, 90),  # 90 days at 1 day
)

# Internal metrics
SENTRY_METRICS_BACKEND = "sentry.metrics.dummy.DummyMetricsBackend"
SENTRY_METRICS_OPTIONS: dict[str, Any] = {}
SENTRY_METRICS_SAMPLE_RATE = 1.0
SENTRY_METRICS_PREFIX = "sentry."
SENTRY_METRICS_SKIP_INTERNAL_PREFIXES: list[str] = []  # Order this by most frequent prefixes.
SENTRY_METRICS_SKIP_ALL_INTERNAL = False
SENTRY_METRICS_DISALLOW_BAD_TAGS = IS_DEV

# Metrics product
SENTRY_METRICS_INDEXER = "sentry.sentry_metrics.indexer.postgres.postgres_v2.PostgresIndexer"
SENTRY_METRICS_INDEXER_OPTIONS: dict[str, Any] = {}
SENTRY_METRICS_INDEXER_CACHE_TTL = 3600 * 2
SENTRY_METRICS_INDEXER_TRANSACTIONS_SAMPLE_RATE = 0.1  # relative to SENTRY_BACKEND_APM_SAMPLING

SENTRY_METRICS_INDEXER_REINDEXED_INTS: dict[int, str] = {}

# Rate limits during string indexing for our metrics product.
# Which cluster to use. Example: {"cluster": "default"}
SENTRY_METRICS_INDEXER_WRITES_LIMITER_OPTIONS: dict[str, str] = {}
SENTRY_METRICS_INDEXER_WRITES_LIMITER_OPTIONS_PERFORMANCE = (
    SENTRY_METRICS_INDEXER_WRITES_LIMITER_OPTIONS
)

# Controls the sample rate with which we report errors to Sentry for metric messages
# dropped due to rate limits.
SENTRY_METRICS_INDEXER_DEBUG_LOG_SAMPLE_RATE = 0.01

SENTRY_METRICS_INDEXER_ENABLE_SLICED_PRODUCER = False

# Render charts on the backend. This uses the Chartcuterie external service.
SENTRY_CHART_RENDERER = "sentry.charts.chartcuterie.Chartcuterie"
SENTRY_CHART_RENDERER_OPTIONS: dict[str, Any] = {}

# URI Prefixes for generating DSN URLs
# (Defaults to URL_PREFIX by default)
SENTRY_ENDPOINT: str | None = None

# Hostname prefix to add for organizations that are opted into the
# `organizations:org-ingest-subdomains` feature.
SENTRY_ORG_SUBDOMAIN_TEMPLATE = "o{organization_id}.ingest"

# Prevent variables (e.g. context locals, http data, etc) from exceeding this
# size in characters
SENTRY_MAX_VARIABLE_SIZE = 512

# Prevent variables within extra context from exceeding this size in
# characters
SENTRY_MAX_EXTRA_VARIABLE_SIZE = 4096 * 4  # 16kb

# For changing the amount of data seen in Http Response Body part.
SENTRY_MAX_HTTP_BODY_SIZE = 4096 * 4  # 16kb

# For various attributes we don't limit the entire attribute on size, but the
# individual item. In those cases we also want to limit the maximum number of
# keys
SENTRY_MAX_DICTIONARY_ITEMS = 50

SENTRY_MAX_MESSAGE_LENGTH = 1024 * 8
# How many frames are used in jira issues
SENTRY_MAX_STACKTRACE_FRAMES = 100

# Gravatar service base url
SENTRY_GRAVATAR_BASE_URL = "https://gravatar.com"

# Timeout (in seconds) for fetching remote source files (e.g. JS)
SENTRY_SOURCE_FETCH_TIMEOUT = 5

# Timeout (in seconds) for socket operations when fetching remote source files
SENTRY_SOURCE_FETCH_SOCKET_TIMEOUT = 2

# Maximum content length for source files before we abort fetching
SENTRY_SOURCE_FETCH_MAX_SIZE = 40 * 1024 * 1024

# Maximum content length for cache value.  Currently used only to avoid
# pointless compression of sourcemaps and other release files because we
# silently fail to cache the compressed result anyway.  Defaults to None which
# disables the check and allows different backends for unlimited payload.
# e.g. memcached defaults to 1MB  = 1024 * 1024
SENTRY_CACHE_MAX_VALUE_SIZE: int | None = None

# Fields which managed users cannot change via Sentry UI. Username and password
# cannot be changed by managed users. Optionally include 'email' and
# 'name' in SENTRY_MANAGED_USER_FIELDS.
SENTRY_MANAGED_USER_FIELDS = ()

# AI Suggested Fix default model
SENTRY_AI_SUGGESTED_FIX_MODEL: str = os.getenv("SENTRY_AI_SUGGESTED_FIX_MODEL", "gpt-4o-mini")

SENTRY_API_PAGINATION_ALLOWLIST = SENTRY_API_PAGINATION_ALLOWLIST_DO_NOT_MODIFY

SENTRY_SCOPES = {
    "org:read",
    "org:write",
    "org:admin",
    "org:integrations",
    "org:ci",
    # "org:superuser",  Do not use for any type of superuser permission/access checks
    # Assigned to active SU sessions in src/sentry/auth/access.py to enable UI elements
    "member:invite",
    "member:read",
    "member:write",
    "member:admin",
    "team:read",
    "team:write",
    "team:admin",
    "project:read",
    "project:write",
    "project:admin",
    "project:releases",
    "event:read",
    "event:write",
    "event:admin",
    "alerts:read",
    "alerts:write",
    # openid, profile, and email aren't prefixed to maintain compliance with the OIDC spec.
    # https://auth0.com/docs/get-started/apis/scopes/openid-connect-scopes.
    "openid",
    "profile",
    "email",
}

SENTRY_READONLY_SCOPES = {
    "org:read",
    "member:read",
    "team:read",
    "project:read",
    "event:read",
    "alerts:read",
}

SENTRY_SCOPE_HIERARCHY_MAPPING = {
    "org:read": {"org:read"},
    "org:write": {"org:read", "org:write"},
    "org:admin": {"org:read", "org:write", "org:admin", "org:integrations"},
    "org:integrations": {"org:integrations"},
    "org:ci": {"org:ci"},
    "member:invite": {"member:read", "member:invite"},
    "member:read": {"member:read"},
    "member:write": {"member:read", "member:invite", "member:write"},
    "member:admin": {"member:read", "member:invite", "member:write", "member:admin"},
    "team:read": {"team:read"},
    "team:write": {"team:read", "team:write"},
    "team:admin": {"team:read", "team:write", "team:admin"},
    "project:read": {"project:read"},
    "project:write": {"project:read", "project:write"},
    "project:admin": {"project:read", "project:write", "project:admin"},
    "project:releases": {"project:releases"},
    "event:read": {"event:read"},
    "event:write": {"event:read", "event:write"},
    "event:admin": {"event:read", "event:write", "event:admin"},
    "alerts:read": {"alerts:read"},
    "alerts:write": {"alerts:read", "alerts:write"},
    "openid": {"openid"},
    "profile": {"profile"},
    "email": {"email"},
}

SENTRY_SCOPE_SETS = (
    (
        ("org:admin", "Read, write, and admin access to organization details."),
        ("org:write", "Read and write access to organization details."),
        ("org:read", "Read access to organization details."),
    ),
    (("org:integrations", "Read, write, and admin access to organization integrations."),),
    (
        ("member:admin", "Read, write, and admin access to organization members."),
        ("member:write", "Read and write access to organization members."),
        ("member:read", "Read access to organization members."),
        ("member:invite", "Member invite access to organization members."),
    ),
    (
        ("team:admin", "Read, write, and admin access to teams."),
        ("team:write", "Read and write access to teams."),
        ("team:read", "Read access to teams."),
    ),
    (
        ("project:admin", "Read, write, and admin access to projects."),
        ("project:write", "Read and write access to projects."),
        ("project:read", "Read access to projects."),
    ),
    (("project:releases", "Read, write, and admin access to project releases."),),
    (
        ("event:admin", "Read, write, and admin access to events."),
        ("event:write", "Read and write access to events."),
        ("event:read", "Read access to events."),
    ),
    (
        ("alerts:write", "Read and write alerts"),
        ("alerts:read", "Read alerts"),
    ),
    (("openid", "Confirms authentication status and provides basic information."),),
    (
        (
            "profile",
            "Read personal information like name, avatar, date of joining etc. Requires openid scope.",
        ),
    ),
    (("email", "Read email address and verification status. Requires openid scope."),),
)

SENTRY_API_PAGINATION_ALLOWLIST = SENTRY_API_PAGINATION_ALLOWLIST_DO_NOT_MODIFY

SENTRY_DEFAULT_ROLE = "member"

# Roles are ordered, which represents a sort-of hierarchy, as well as how
# they're presented in the UI. This is primarily important in that a member
# that is earlier in the chain cannot manage the settings of a member later
# in the chain (they still require the appropriate scope).
SENTRY_ROLES: tuple[RoleDict, ...] = (
    {
        "id": "member",
        "name": "Member",
        "desc": "Members can view and act on events, as well as view most other data within the organization. By default, they can invite members to the organization unless the organization has disabled this feature.",
        "scopes": {
            "event:read",
            "event:write",
            "event:admin",
            "project:releases",
            "project:read",
            "org:read",
            "member:invite",
            "member:read",
            "team:read",
            "alerts:read",
            "alerts:write",
        },
    },
    {
        "id": "admin",
        "name": "Admin",
        "desc": (
            """
            Admin privileges on any teams of which they're a member. They can
            create new teams and projects, as well as remove teams and projects
            on which they already hold membership (or all teams, if open
            membership is enabled). Additionally, they can manage memberships of
            teams that they are members of. By default, they can invite members
            to the organization unless the organization has disabled this feature.
            """
        ),
        "scopes": {
            "event:read",
            "event:write",
            "event:admin",
            "org:read",
            "member:read",
            "member:invite",
            "project:read",
            "project:write",
            "project:admin",
            "project:releases",
            "team:read",
            "team:write",
            "team:admin",
            "org:integrations",
            "alerts:read",
            "alerts:write",
        },
        "is_retired": True,
    },
    {
        "id": "manager",
        "name": "Manager",
        "desc": "Gains admin access on all teams as well as the ability to add and remove members.",
        "scopes": {
            "event:read",
            "event:write",
            "event:admin",
            "member:invite",
            "member:read",
            "member:write",
            "member:admin",
            "project:read",
            "project:write",
            "project:admin",
            "project:releases",
            "team:read",
            "team:write",
            "team:admin",
            "org:read",
            "org:write",
            "org:integrations",
            "alerts:read",
            "alerts:write",
        },
        "is_global": True,
    },
    {
        "id": "owner",
        "name": "Owner",
        "desc": (
            """
            Unrestricted access to the organization, its data, and its settings.
            Can add, modify, and delete projects and members, as well as make
            billing and plan changes.
            """
        ),
        "scopes": {
            "org:read",
            "org:write",
            "org:admin",
            "org:integrations",
            "member:invite",
            "member:read",
            "member:write",
            "member:admin",
            "team:read",
            "team:write",
            "team:admin",
            "project:read",
            "project:write",
            "project:admin",
            "project:releases",
            "event:read",
            "event:write",
            "event:admin",
            "alerts:read",
            "alerts:write",
        },
        "is_global": True,
    },
)

SENTRY_TEAM_ROLES: tuple[RoleDict, ...] = (
    {
        "id": "contributor",
        "name": "Contributor",
        "desc": "Contributors can view and act on events, as well as view most other data within the team's projects.",
        "scopes": {
            "event:read",
            "event:write",
            # "event:admin",  # Scope granted/withdrawn by "sentry:events_member_admin" to org-level role
            "project:releases",
            "project:read",
            "org:read",
            "member:read",
            "team:read",
            "alerts:read",
            # "alerts:write",  # Scope granted/withdrawn by "sentry:alerts_member_write" to org-level role
        },
    },
    {
        "id": "admin",
        "name": "Team Admin",
        "desc": (
            # TODO: Editing pass
            """
            Admin privileges on the team. They can create and remove projects,
            and can manage the team's memberships.
            """
        ),
        "scopes": {
            "event:read",
            "event:write",
            "event:admin",
            "org:read",
            "member:read",
            "project:read",
            "project:write",
            "project:admin",
            "project:releases",
            "team:read",
            "team:write",
            "team:admin",
            "org:integrations",
            "alerts:read",
            "alerts:write",
        },
        "is_minimum_role_for": "admin",
    },
)

# See sentry/options/__init__.py for more information
SENTRY_OPTIONS: dict[str, Any] = {}
SENTRY_DEFAULT_OPTIONS: dict[str, Any] = {}
# Raise an error in dev on failed lookups
SENTRY_OPTIONS_COMPLAIN_ON_ERRORS = True

# You should not change this setting after your database has been created
# unless you have altered all schemas first
SENTRY_USE_BIG_INTS = False

# Delay (in ms) to induce on API responses
#
# Simulates a small amount of lag which helps uncover more obvious race
# conditions in UI interactions. It's also needed to test (or implement) any
# kind of loading scenarios. Without this we will just implicitly lower the
# overall quality of software we ship because we will not experience it in the
# same way we would in production.
#
# See discussion on https://github.com/getsentry/sentry/pull/20187
SENTRY_API_RESPONSE_DELAY = 150 if IS_DEV else None

# Watchers for various application purposes (such as compiling static media)
# XXX(dcramer): this doesn't work outside of a source distribution as the
# webpack.config.js is not part of Sentry's datafiles
SENTRY_WATCHERS = (
    (
        "webpack",
        [
            os.path.join(NODE_MODULES_ROOT, ".bin", "webpack"),
            "serve",
            "--color",
            "--output-pathinfo=true",
            "--config={}".format(
                os.path.normpath(
                    os.path.join(PROJECT_ROOT, os.pardir, os.pardir, "webpack.config.ts")
                )
            ),
        ],
    ),
)

# Controls whether devserver spins up Relay, Kafka, and several ingest worker jobs to direct store traffic
# through the Relay ingestion pipeline. Without, ingestion is completely disabled. Use `bin/load-mocks` to
# generate fake data for local testing. You can also manually enable relay with the `--ingest` flag to `devserver`.
# XXX: This is disabled by default as typical development workflows do not require end-to-end services running
# and disabling optional services reduces resource consumption and complexity
SENTRY_USE_RELAY = False
SENTRY_RELAY_PORT = 7899

# Controls whether we'll run the snuba subscription processor. If enabled, we'll run
# it as a worker, and devservices will run Kafka.
SENTRY_DEV_PROCESS_SUBSCRIPTIONS = False

SENTRY_DEV_USE_REDIS_CLUSTER = bool(os.getenv("SENTRY_DEV_USE_REDIS_CLUSTER", False))

# To use RabbitMQ as a Celery tasks broker
# BROKER_URL = "amqp://guest:guest@localhost:5672/sentry"
# more info https://develop.sentry.dev/services/queue/
SENTRY_DEV_USE_RABBITMQ = bool(os.getenv("SENTRY_DEV_USE_RABBITMQ", False))

# The chunk size for attachments in blob store. Should be a power of two.
SENTRY_ATTACHMENT_BLOB_SIZE = 8 * 1024 * 1024  # 8MB

# The chunk size for files in the chunk upload. This is used for native debug
# files and source maps, and directly translates to the chunk size in blob
# store. MUST be a power of two.
#
# Note: Even if the power of two restriction is lifted in Sentry, Sentry CLI
# versions ≤2.39.1 will error if the chunkSize returned by the server is
# not a power of two. Changing this value to a non-power-of-two is therefore
# a breaking API change.
SENTRY_CHUNK_UPLOAD_BLOB_SIZE = 8 * 1024 * 1024  # 8MB

# This flag tell DEVSERVICES to start the ingest-metrics-consumer in order to work on
# metrics in the development environment. Note: this is "metrics" the product
SENTRY_USE_METRICS_DEV = False

# This flag activates profiling backend in the development environment
SENTRY_USE_PROFILING = False

# This flag activates indexed spans backend in the development environment
SENTRY_USE_SPANS = False

# This flag activates spans consumer in the sentry backend in development environment
SENTRY_USE_SPANS_BUFFER = False

# This flag activates consuming issue platform occurrence data in the development environment
SENTRY_USE_ISSUE_OCCURRENCE = False

# This flag activates consuming GroupAttribute messages in the development environment
SENTRY_USE_GROUP_ATTRIBUTES = True

# This flag activates uptime checks in the developemnt environment
SENTRY_USE_UPTIME = False

# This flag activates the taskbroker in devservices
SENTRY_USE_TASKBROKER = False

# SENTRY_DEVSERVICES = {
#     "service-name": lambda settings, options: (
#         {
#             "image": "image-name:version",
#             # optional ports to expose
#             "ports": {"internal-port/tcp": external-port},
#             # optional command
#             "command": ["exit 1"],
#             optional mapping of volumes
#             "volumes": {"volume-name": {"bind": "/path/in/container"}},
#             # optional statement to test if service should run
#             "only_if": lambda settings, options: True,
#             # optional environment variables
#             "environment": {
#                 "ENV_VAR": "1",
#             }
#         }
#     )
# }


SENTRY_DEVSERVICES: dict[str, Callable[[Any, Any], dict[str, Any]]] = {
    "redis": lambda settings, options: (
        {
            "image": "ghcr.io/getsentry/image-mirror-library-redis:5.0-alpine",
            "ports": {"6379/tcp": 6379},
            "command": [
                "redis-server",
                "--appendonly",
                "yes",
                "--save",
                "60",
                "20",
                "--auto-aof-rewrite-percentage",
                "100",
                "--auto-aof-rewrite-min-size",
                "64mb",
            ],
            "volumes": {"redis": {"bind": "/data"}},
        }
    ),
    "redis-cluster": lambda settings, options: (
        {
            "image": "ghcr.io/getsentry/docker-redis-cluster:7.0.10",
            "ports": {f"700{idx}/tcp": f"700{idx}" for idx in range(6)},
            "volumes": {"redis-cluster": {"bind": "/redis-data"}},
            "environment": {"IP": "0.0.0.0"},
            "only_if": settings.SENTRY_DEV_USE_REDIS_CLUSTER,
        }
    ),
    "rabbitmq": lambda settings, options: (
        {
            "image": "ghcr.io/getsentry/image-mirror-library-rabbitmq:3-management",
            "ports": {"5672/tcp": 5672, "15672/tcp": 15672},
            "environment": {"IP": "0.0.0.0"},
            "only_if": settings.SENTRY_DEV_USE_RABBITMQ,
        }
    ),
    "postgres": lambda settings, options: (
        {
            "image": f"ghcr.io/getsentry/image-mirror-library-postgres:{PG_VERSION}-alpine",
            "ports": {"5432/tcp": 5432},
            "environment": {"POSTGRES_DB": "sentry", "POSTGRES_HOST_AUTH_METHOD": "trust"},
            "volumes": {
                "postgres": {"bind": "/var/lib/postgresql/data"},
                "wal2json": {"bind": "/wal2json"},
            },
            "command": [
                "postgres",
                "-c",
                "wal_level=logical",
                "-c",
                "max_replication_slots=1",
                "-c",
                "max_wal_senders=1",
            ],
        }
    ),
    "kafka": lambda settings, options: (
        {
            "image": "ghcr.io/getsentry/image-mirror-confluentinc-cp-kafka:7.5.0",
            "ports": {"9092/tcp": 9092},
            # https://docs.confluent.io/platform/current/installation/docker/config-reference.html#cp-kakfa-example
            "environment": {
                "KAFKA_PROCESS_ROLES": "broker,controller",
                "KAFKA_CONTROLLER_QUORUM_VOTERS": "1@127.0.0.1:29093",
                "KAFKA_CONTROLLER_LISTENER_NAMES": "CONTROLLER",
                "KAFKA_NODE_ID": "1",
                "CLUSTER_ID": "MkU3OEVBNTcwNTJENDM2Qk",
                "KAFKA_LISTENERS": "PLAINTEXT://0.0.0.0:29092,INTERNAL://0.0.0.0:9093,EXTERNAL://0.0.0.0:9092,CONTROLLER://0.0.0.0:29093",
                "KAFKA_ADVERTISED_LISTENERS": "PLAINTEXT://127.0.0.1:29092,INTERNAL://sentry_kafka:9093,EXTERNAL://127.0.0.1:9092",
                "KAFKA_LISTENER_SECURITY_PROTOCOL_MAP": "PLAINTEXT:PLAINTEXT,INTERNAL:PLAINTEXT,EXTERNAL:PLAINTEXT,CONTROLLER:PLAINTEXT",
                "KAFKA_INTER_BROKER_LISTENER_NAME": "PLAINTEXT",
                "KAFKA_OFFSETS_TOPIC_REPLICATION_FACTOR": "1",
                "KAFKA_OFFSETS_TOPIC_NUM_PARTITIONS": "1",
                "KAFKA_LOG_RETENTION_HOURS": "24",
                "KAFKA_MESSAGE_MAX_BYTES": "50000000",
                "KAFKA_MAX_REQUEST_SIZE": "50000000",
            },
            "volumes": {"kafka": {"bind": "/var/lib/kafka/data"}},
            "only_if": "kafka" in settings.SENTRY_EVENTSTREAM
            or settings.SENTRY_USE_RELAY
            or settings.SENTRY_DEV_PROCESS_SUBSCRIPTIONS
            or settings.SENTRY_USE_PROFILING,
        }
    ),
    "clickhouse": lambda settings, options: (
        {
            "image": (
                "ghcr.io/getsentry/image-mirror-altinity-clickhouse-server:23.8.11.29.altinitystable"
            ),
            "ports": {"9000/tcp": 9000, "9009/tcp": 9009, "8123/tcp": 8123},
            "ulimits": [{"name": "nofile", "soft": 262144, "hard": 262144}],
            # The arm image does not properly load the MAX_MEMORY_USAGE_RATIO
            # from the environment in loc_config.xml, thus, hard-coding it there
            "volumes": {
                (
                    "clickhouse_dist"
                    if settings.SENTRY_DISTRIBUTED_CLICKHOUSE_TABLES
                    else "clickhouse"
                ): {"bind": "/var/lib/clickhouse"},
                os.path.join(
                    settings.DEVSERVICES_CONFIG_DIR,
                    "clickhouse",
                    (
                        "dist_config.xml"
                        if settings.SENTRY_DISTRIBUTED_CLICKHOUSE_TABLES
                        else "loc_config.xml"
                    ),
                ): {"bind": "/etc/clickhouse-server/config.d/sentry.xml"},
            },
        }
    ),
    "snuba": lambda settings, options: (
        {
            "image": "ghcr.io/getsentry/snuba:latest",
            "ports": {"1218/tcp": 1218, "1219/tcp": 1219},
            "command": ["devserver"]
            + (["--no-workers"] if "snuba" in settings.SENTRY_EVENTSTREAM else []),
            "environment": {
                "PYTHONUNBUFFERED": "1",
                "SNUBA_SETTINGS": "docker",
                "DEBUG": "1",
                "CLICKHOUSE_HOST": "{containers[clickhouse][name]}",
                "CLICKHOUSE_PORT": "9000",
                "CLICKHOUSE_HTTP_PORT": "8123",
                "DEFAULT_BROKERS": (
                    ""
                    if "snuba" in settings.SENTRY_EVENTSTREAM
                    else "{containers[kafka][name]}:9093"
                ),
                "REDIS_HOST": "{containers[redis][name]}",
                "REDIS_PORT": "6379",
                "REDIS_DB": "1",
                "ENABLE_SENTRY_METRICS_DEV": "1" if settings.SENTRY_USE_METRICS_DEV else "",
                "ENABLE_PROFILES_CONSUMER": "1" if settings.SENTRY_USE_PROFILING else "",
                "ENABLE_SPANS_CONSUMER": "1" if settings.SENTRY_USE_SPANS else "",
                "ENABLE_ISSUE_OCCURRENCE_CONSUMER": (
                    "1" if settings.SENTRY_USE_ISSUE_OCCURRENCE else ""
                ),
                "ENABLE_AUTORUN_MIGRATION_SEARCH_ISSUES": "1",
                # TODO: remove setting
                "ENABLE_GROUP_ATTRIBUTES_CONSUMER": (
                    "1" if settings.SENTRY_USE_GROUP_ATTRIBUTES else ""
                ),
            },
            "only_if": "snuba" in settings.SENTRY_EVENTSTREAM
            or "kafka" in settings.SENTRY_EVENTSTREAM,
            # we don't build linux/arm64 snuba images anymore
            # apple silicon users should have working emulation under colima 0.6.2
            # or docker desktop
            "platform": "linux/amd64",
        }
    ),
    "taskbroker": lambda settings, options: (
        {
            "image": "ghcr.io/getsentry/taskbroker:latest",
            "ports": {"50051/tcp": 50051},
            "environment": {
                "TASKBROKER_KAFKA_CLUSTER": (
                    "sentry_kafka"
                    if os.environ.get("USE_OLD_DEVSERVICES") == "1"
                    else "kafka-kafka-1"
                ),
            },
            "only_if": settings.SENTRY_USE_TASKBROKER,
            "platform": "linux/amd64",
        }
    ),
    "bigtable": lambda settings, options: (
        {
            "image": "ghcr.io/getsentry/cbtemulator:d28ad6b63e461e8c05084b8c83f1c06627068c04",
            "ports": {"8086/tcp": 8086},
            # NEED_BIGTABLE is set by CI so we don't have to pass
            # --skip-only-if when compiling which services to run.
            "only_if": os.environ.get("NEED_BIGTABLE", False)
            or "bigtable" in settings.SENTRY_NODESTORE,
        }
    ),
    "memcached": lambda settings, options: (
        {
            "image": "ghcr.io/getsentry/image-mirror-library-memcached:1.5-alpine",
            "ports": {"11211/tcp": 11211},
            "only_if": "memcached" in settings.CACHES.get("default", {}).get("BACKEND"),
        }
    ),
    "symbolicator": lambda settings, options: (
        {
            "image": "us-central1-docker.pkg.dev/sentryio/symbolicator/image:nightly",
            "ports": {"3021/tcp": 3021},
            "volumes": {settings.SYMBOLICATOR_CONFIG_DIR: {"bind": "/etc/symbolicator"}},
            "command": ["run", "--config", "/etc/symbolicator/config.yml"],
            "only_if": options.get("symbolicator.enabled"),
        }
    ),
    "relay": lambda settings, options: (
        {
            "image": "us-central1-docker.pkg.dev/sentryio/relay/relay:nightly",
            "ports": {"7899/tcp": settings.SENTRY_RELAY_PORT},
            "volumes": {settings.RELAY_CONFIG_DIR: {"bind": "/etc/relay"}},
            "command": ["run", "--config", "/etc/relay"],
            "only_if": bool(os.environ.get("SENTRY_USE_RELAY", settings.SENTRY_USE_RELAY)),
            "with_devserver": True,
        }
    ),
    "chartcuterie": lambda settings, options: (
        {
            "image": "us-central1-docker.pkg.dev/sentryio/chartcuterie/image:latest",
            "volumes": {settings.CHARTCUTERIE_CONFIG_DIR: {"bind": "/etc/chartcuterie"}},
            "environment": {
                "CHARTCUTERIE_CONFIG": "/etc/chartcuterie/config.js",
                "CHARTCUTERIE_CONFIG_POLLING": "true",
            },
            "ports": {"9090/tcp": 7901},
            # NEED_CHARTCUTERIE is set by CI so we don't have to pass --skip-only-if when compiling which services to run.
            "only_if": os.environ.get("NEED_CHARTCUTERIE", False)
            or options.get("chart-rendering.enabled"),
        }
    ),
    "vroom": lambda settings, options: (
        {
            "image": "us-central1-docker.pkg.dev/sentryio/vroom/vroom:latest",
            "volumes": {"profiles": {"bind": "/var/lib/sentry-profiles"}},
            "environment": {
                "SENTRY_KAFKA_BROKERS_PROFILING": "{containers[kafka][name]}:9093",
                "SENTRY_KAFKA_BROKERS_OCCURRENCES": "{containers[kafka][name]}:9093",
                "SENTRY_SNUBA_HOST": "http://{containers[snuba][name]}:1218",
            },
            "ports": {"8085/tcp": 8085},
            "only_if": settings.SENTRY_USE_PROFILING,
        }
    ),
}

# Max file size for serialized file uploads in API
SENTRY_MAX_SERIALIZED_FILE_SIZE = 5000000

# Max file size for avatar photo uploads
SENTRY_MAX_AVATAR_SIZE = 5000000

# statuspage.io support
STATUS_PAGE_ID: str | None = None
STATUS_PAGE_API_HOST = "statuspage.io"

# For compatibility only. Prefer using SENTRY_MODE.
SENTRY_SELF_HOSTED = SENTRY_MODE == SentryMode.SELF_HOSTED

SENTRY_SELF_HOSTED_ERRORS_ONLY = False
# only referenced in getsentry to provide the stable beacon version
# updated with scripts/bump-version.sh
SELF_HOSTED_STABLE_VERSION = "25.4.0"

# Whether we should look at X-Forwarded-For header or not
# when checking REMOTE_ADDR ip addresses
SENTRY_USE_X_FORWARDED_FOR = True

SENTRY_DEFAULT_INTEGRATIONS = (
    "sentry.integrations.bitbucket.integration.BitbucketIntegrationProvider",
    "sentry.integrations.bitbucket_server.integration.BitbucketServerIntegrationProvider",
    "sentry.integrations.slack.SlackIntegrationProvider",
    "sentry.integrations.github.integration.GitHubIntegrationProvider",
    "sentry.integrations.github_enterprise.integration.GitHubEnterpriseIntegrationProvider",
    "sentry.integrations.gitlab.integration.GitlabIntegrationProvider",
    "sentry.integrations.jira.JiraIntegrationProvider",
    "sentry.integrations.jira_server.JiraServerIntegrationProvider",
    "sentry.integrations.vsts.VstsIntegrationProvider",
    "sentry.integrations.vsts_extension.VstsExtensionIntegrationProvider",
    "sentry.integrations.pagerduty.integration.PagerDutyIntegrationProvider",
    "sentry.integrations.vercel.VercelIntegrationProvider",
    "sentry.integrations.msteams.MsTeamsIntegrationProvider",
    "sentry.integrations.aws_lambda.AwsLambdaIntegrationProvider",
    "sentry.integrations.discord.DiscordIntegrationProvider",
    "sentry.integrations.opsgenie.OpsgenieIntegrationProvider",
)


SENTRY_SDK_CONFIG: ServerSdkConfig = {
    "release": sentry.__semantic_version__,
    "environment": ENVIRONMENT,
    "project_root": "/usr/src",
    "in_app_include": ["sentry", "sentry_plugins"],
    "debug": True,
    "send_default_pii": True,
    "auto_enabling_integrations": False,
    "enable_db_query_source": True,
    # Keep alive is enabled to help avoid losing events due to network
    # connectivity issues. We are specifically enabling this to help ensure
    # cron monitor check-ins make it through.
    "keep_alive": True,
}

SENTRY_DEV_DSN = os.environ.get("SENTRY_DEV_DSN")
if SENTRY_DEV_DSN:
    # In production, this value is *not* set via an env variable
    # https://github.com/getsentry/getsentry/blob/16a07f72853104b911a368cc8ae2b4b49dbf7408/getsentry/conf/settings/prod.py#L604-L606
    # This is used in case you want to report traces of your development set up to a project of your choice
    SENTRY_SDK_CONFIG["dsn"] = SENTRY_DEV_DSN

# The sample rate to use for profiles. This is conditional on the usage of
# traces_sample_rate. So that means the true sample rate will be approximately
# traces_sample_rate * profiles_sample_rate
# (subject to things like the traces_sampler)
SENTRY_PROFILES_SAMPLE_RATE = 1 if DEBUG else 0

# We want to test a few schedulers possible in the profiler. Some are platform
# specific, and each have their own pros/cons. See the sdk for more details.
SENTRY_PROFILER_MODE: Final = "sleep"

# To have finer control over which process will have profiling enabled, this
# environment variable will be required to enable profiling.
#
# This is because profiling requires that we run some stuff globally, and we
# are not ready to run this on the more critical parts of the codebase such as
# the ingest workers yet.
#
# This will allow us to have finer control over where we are running the
# profiler. For example, only on the web server.
SENTRY_PROFILING_ENABLED = os.environ.get("SENTRY_PROFILING_ENABLED", SPOTLIGHT)

# To have finer control over which process will have continuous profiling enabled,
# this environment variable will be required to enable continuous profiling.
#
# This setting takes precedence over `SENTRY_PROFILING_ENABLED` forcing the SDK
# to operate under the continuous profiling model.
SENTRY_CONTINUOUS_PROFILING_ENABLED = os.environ.get("SENTRY_CONTINUOUS_PROFILING_ENABLED", False)

# Callable to bind additional context for the Sentry SDK
#
# def get_org_context(scope, organization, **kwargs):
#    scope.set_tag('organization.cool', '1')
#
# SENTRY_ORGANIZATION_CONTEXT_HELPER = get_org_context
SENTRY_ORGANIZATION_CONTEXT_HELPER: Callable[..., object] | None = None

# Config options that are explicitly disabled from Django
DEAD = object()

# This will eventually get set from values in SENTRY_OPTIONS during
# sentry.runner.initializer:bootstrap_options
SECRET_KEY = DEAD
EMAIL_BACKEND = DEAD
EMAIL_HOST = DEAD
EMAIL_PORT = DEAD
EMAIL_HOST_USER = DEAD
EMAIL_HOST_PASSWORD = DEAD
EMAIL_USE_TLS = DEAD
EMAIL_USE_SSL = DEAD
SERVER_EMAIL = DEAD
EMAIL_SUBJECT_PREFIX = DEAD

# Shared btw Auth Provider and Social Auth Plugin
GITHUB_APP_ID = DEAD
GITHUB_API_SECRET = DEAD

# Used by Auth Provider
GITHUB_REQUIRE_VERIFIED_EMAIL = DEAD
GITHUB_API_DOMAIN = DEAD
GITHUB_BASE_DOMAIN = DEAD

# Used by Social Auth Plugin
GITHUB_EXTENDED_PERMISSIONS = DEAD
GITHUB_ORGANIZATION = DEAD


SUDO_URL = "sentry-sudo"

# Endpoint to https://github.com/getsentry/sentry-release-registry, used for
# alerting the user of outdated SDKs.
SENTRY_RELEASE_REGISTRY_BASEURL: str | None = None

# Hardcoded SDK versions for SDKs that do not have an entry in the release
# registry.
SDK_VERSIONS = {
    "raven-js": "3.21.0",
    "raven-node": "2.3.0",
    "raven-python": "6.10.0",
    "raven-ruby": "2.7.1",
    "sentry-cocoa": "3.11.1",
    "sentry-java": "1.6.4",
    "sentry-laravel": "1.0.2",
    "sentry-php": "2.0.1",
}

# Some of the migration links below are not ideal, but that is all migration documentation we currently have and can provide at this point
SDK_URLS = {
    "sentry-java": "https://docs.sentry.io/platforms/java/legacy/migration/",
    "@sentry/browser": "https://github.com/getsentry/sentry-javascript/blob/master/MIGRATION.md#migrating-from-raven-js-to-sentrybrowser",
    "sentry-cocoa": "https://docs.sentry.io/platforms/apple/migration/",
    "sentry-php": "https://docs.sentry.io/platforms/php/",
    "sentry-python": "https://docs.sentry.io/platforms/python/migration/",
    "sentry-ruby": "https://docs.sentry.io/platforms/ruby/migration/",
    "sentry-dotnet": "https://docs.sentry.io/platforms/dotnet/migration/#migrating-from-sharpraven-to-sentry-sdk",
    "sentry-go": "https://docs.sentry.io/platforms/go/migration/",
}

DEPRECATED_SDKS = {
    # sdk name => new sdk name
    "raven-java": "sentry-java",
    "raven-java:android": "sentry-java",
    "raven-java:log4j": "sentry-java",
    "raven-java:log4j2": "sentry-java",
    "raven-java:logback": "sentry-java",
    "raven-js": "@sentry/browser",
    "raven-node": "@sentry/browser",
    "raven-objc": "sentry-cocoa",
    "raven-php": "sentry-php",
    "raven-python": "sentry-python",
    "raven-ruby": "sentry-ruby",
    "raven-swift": "sentry-cocoa",
    "raven-csharp": "sentry-dotnet",
    "raven-go": "sentry-go",
    "sentry-android": "sentry-java",
    "sentry-swift": "sentry-cocoa",
    "SharpRaven": "sentry-dotnet",
    # The Ruby SDK used to go by the name 'sentry-raven'...
    "sentry-raven": "sentry-ruby",
}

TERMS_URL: str | None = None
PRIVACY_URL: str | None = None

# Internal sources for debug information files
#
# There are two special values in there: "microsoft" and "ios".  These are
# added by default to any project created.  The "ios" source is currently
# not enabled in the open source build of sentry because it points to a
# sentry internal repository and it's unclear if these can be
# redistributed under the Apple EULA.  If however someone configures their
# own iOS source and name it 'ios' it will be enabled by default for all
# projects.
SENTRY_BUILTIN_SOURCES = {
    "microsoft": {
        "type": "http",
        "id": "sentry:microsoft",
        "name": "Microsoft",
        "layout": {"type": "symstore"},
        "filters": {"filetypes": ["pe", "pdb", "portablepdb"]},
        "url": "https://msdl.microsoft.com/download/symbols/",
        "is_public": True,
    },
    "nuget": {
        "type": "http",
        "id": "sentry:nuget",
        "name": "NuGet.org",
        "layout": {"type": "symstore"},
        # We mark this source as "requires checksum" so that downloads of
        # portable PDB fies that don't have a debug checksum won't even be
        # attempted. Such downloads always fail with a 403 error. See
        # https://github.com/getsentry/team-ingest/issues/643.
        "filters": {"filetypes": ["portablepdb"], "requires_checksum": True},
        "url": "https://symbols.nuget.org/download/symbols/",
        "is_public": True,
    },
    "citrix": {
        "type": "http",
        "id": "sentry:citrix",
        "name": "Citrix",
        "layout": {"type": "symstore"},
        "filters": {"filetypes": ["pe", "pdb"]},
        "url": "http://ctxsym.citrix.com/symbols/",
        "is_public": True,
    },
    "intel": {
        "type": "http",
        "id": "sentry:intel",
        "name": "Intel",
        "layout": {"type": "symstore"},
        "filters": {"filetypes": ["pe", "pdb"]},
        "url": "https://software.intel.com/sites/downloads/symbols/",
        "headers": {
            "User-Agent": "curl/7.72.0",
        },
        "is_public": True,
        "has_index": True,
    },
    "amd": {
        "type": "http",
        "id": "sentry:amd",
        "name": "AMD",
        "layout": {"type": "symstore"},
        "filters": {"filetypes": ["pe", "pdb"]},
        "url": "https://download.amd.com/dir/bin/",
        "is_public": True,
    },
    "nvidia": {
        "type": "http",
        "id": "sentry:nvidia",
        "name": "NVIDIA",
        "layout": {"type": "symstore"},
        "filters": {"filetypes": ["pe", "pdb"]},
        "url": "https://driver-symbols.nvidia.com/",
        "is_public": True,
    },
    "chromium": {
        "type": "http",
        "id": "sentry:chromium",
        "name": "Chromium",
        "layout": {"type": "symstore"},
        "filters": {"filetypes": ["pe", "pdb"]},
        "url": "https://chromium-browser-symsrv.commondatastorage.googleapis.com/",
        "is_public": True,
    },
    "unity": {
        "type": "http",
        "id": "sentry:unity",
        "name": "Unity",
        "layout": {"type": "symstore"},
        "filters": {"filetypes": ["pe", "pdb"]},
        "url": "http://symbolserver.unity3d.com/",
        "is_public": True,
    },
    "mozilla": {
        "type": "http",
        "id": "sentry:mozilla",
        "name": "Mozilla",
        "layout": {"type": "symstore"},
        "url": "https://symbols.mozilla.org/",
        "is_public": True,
    },
    "autodesk": {
        "type": "http",
        "id": "sentry:autodesk",
        "name": "Autodesk",
        "layout": {"type": "symstore"},
        "url": "http://symbols.autodesk.com/",
        "is_public": True,
    },
    "electron": {
        "type": "http",
        "id": "sentry:electron",
        "name": "Electron",
        "layout": {"type": "native"},
        "url": "https://symbols.electronjs.org/",
        "filters": {
            "filetypes": ["pdb", "breakpad", "sourcebundle"],
            # These file paths were empirically determined by examining
            # logs of successful downloads from the Electron symbol server.
            "path_patterns": [
                "*electron*",
                "*ffmpeg*",
                "*libEGL*",
                "*libGLESv2*",
                "*node*",
                "*slack*",
                "*vk_swiftshader*",
            ],
        },
        "is_public": True,
    },
    # === Various Linux distributions ===
    # The `https://debuginfod.elfutils.org/` symbol server is set up to federate
    # to a bunch of distro-specific servers, and they explicitly state that:
    # > If your distro offers a server, you may prefer to link to that one directly
    # In the future, we could add the following servers as well after validating:
    # - https://debuginfod.opensuse.org/
    # - https://debuginfod.debian.net/
    # - https://debuginfod.fedoraproject.org/
    # - https://debuginfod.archlinux.org/
    # - https://debuginfod.centos.org/
    # A couple more servers for less widespread distros are also listed, and there
    # might be even more that are not listed on that page.
    # NOTE: The `debuginfod` layout in symbolicator requires the `/buildid/` prefix
    # to be part of the `url`.
    "ubuntu": {
        "type": "http",
        "id": "sentry:ubuntu",
        "name": "Ubuntu",
        "layout": {"type": "debuginfod"},
        "url": "https://debuginfod.ubuntu.com/buildid/",
        "filters": {"filetypes": ["elf_code", "elf_debug"]},
        "is_public": True,
    },
}

# Relay
# List of PKs explicitly allowed by Sentry.  All relays here are always
# registered as internal relays.
# DEPRECATED !!! (18.May.2021) This entry has been deprecated in favour of
# ~/.sentry/conf.yml (relay.static_auth)
SENTRY_RELAY_WHITELIST_PK = [
    # NOTE (RaduW) This is the relay key for the relay instance used by devservices.
    # This should NOT be part of any production environment.
    # This key should match the key in /sentry/config/relay/credentials.json
    "SMSesqan65THCV6M4qs4kBzPai60LzuDn-xNsvYpuP8"
]

# When open registration is not permitted then only relays in the
# list of explicitly allowed relays can register.
SENTRY_RELAY_OPEN_REGISTRATION = True

# GeoIP
# Used for looking up IP addresses.
# For example /usr/local/share/GeoIP/GeoIPCity.mmdb
GEOIP_PATH_MMDB: str | None = None

# CDN
# If this is an absolute url like e.g.: https://js.sentry-cdn.com/
# the full url will look like this: https://js.sentry-cdn.com/<public_key>.min.js
# otherwise django reverse url lookup will be used.
JS_SDK_LOADER_CDN_URL = ""
# Version of the SDK - Used in header Surrogate-Key sdk/JS_SDK_LOADER_SDK_VERSION
JS_SDK_LOADER_SDK_VERSION = ""
# This should be the url pointing to the JS SDK. It may contain up to two "%s".
# The first "%s" will be replaced with the SDK version, the second one is used
# to inject a bundle modifier in the JS SDK CDN loader. e.g:
# - 'https://browser.sentry-cdn.com/%s/bundle%s.min.js' will become
# 'https://browser.sentry-cdn.com/7.0.0/bundle.es5.min.js'
# - 'https://browser.sentry-cdn.com/%s/bundle.min.js' will become
# 'https://browser.sentry-cdn.com/7.0.0/bundle.min.js'
# - 'https://browser.sentry-cdn.com/6.19.7/bundle.min.js' will stay the same.
JS_SDK_LOADER_DEFAULT_SDK_URL = ""

# block domains which are generally used by spammers -- keep this configurable
# in case a self-hosted install wants to allow it
INVALID_EMAIL_ADDRESS_PATTERN = re.compile(r"\@qq\.com$", re.I)

# This is customizable for sentry.io, but generally should only be additive
# (currently the values not used anymore so this is more for documentation purposes)
SENTRY_USER_PERMISSIONS = ("broadcasts.admin", "users.admin", "options.admin")

# WARNING(iker): there are two different formats for KAFKA_CLUSTERS: the one we
# use below, and a legacy one still used in `getsentry`.
# Reading items from this default configuration directly might break deploys.
# To correctly read items from this dictionary and not worry about the format,
# see `sentry.utils.kafka_config.get_kafka_consumer_cluster_options`.
KAFKA_CLUSTERS: dict[str, dict[str, Any]] = {
    "default": {
        "common": {"bootstrap.servers": "127.0.0.1:9092"},
        "producers": {
            "compression.type": "lz4",
            "message.max.bytes": 50000000,  # 50MB, default is 1MB
        },
        "consumers": {},
    }
}


# Mapping of default Kafka topic name to custom names
KAFKA_TOPIC_OVERRIDES: Mapping[str, str] = {}


# Mapping of default Kafka topic name to cluster name
# as per KAFKA_CLUSTERS.
# This must be the default name that matches the topic
# in sentry.conf.types.kafka_definition and sentry-kafka-schemas
# and not any environment-specific override value
KAFKA_TOPIC_TO_CLUSTER: Mapping[str, str] = {
    "events": "default",
    "ingest-events-dlq": "default",
    "ingest-events-backlog": "default",
    "snuba-commit-log": "default",
    "transactions": "default",
    "snuba-transactions-commit-log": "default",
    "outcomes": "default",
    "outcomes-dlq": "default",
    "outcomes-billing": "default",
    "outcomes-billing-dlq": "default",
    "events-subscription-results": "default",
    "transactions-subscription-results": "default",
    "generic-metrics-subscription-results": "default",
    "metrics-subscription-results": "default",
    "eap-spans-subscription-results": "default",
    "ingest-events": "default",
    "ingest-feedback-events": "default",
    "ingest-feedback-events-dlq": "default",
    "ingest-attachments": "default",
    "ingest-attachments-dlq": "default",
    "ingest-transactions": "default",
    "ingest-transactions-dlq": "default",
    "ingest-transactions-backlog": "default",
    "ingest-spans": "default",
    "ingest-metrics": "default",
    "ingest-metrics-dlq": "default",
    "snuba-metrics": "default",
    "profiles": "default",
    "profiles-call-tree": "default",
    "snuba-profile-chunks": "default",
    "processed-profiles": "default",
    "ingest-performance-metrics": "default",
    "ingest-generic-metrics-dlq": "default",
    "snuba-generic-metrics": "default",
    "ingest-replay-events": "default",
    "ingest-replay-recordings": "default",
    "ingest-occurrences": "default",
    "ingest-monitors": "default",
    "monitors-clock-tick": "default",
    "monitors-clock-tasks": "default",
    "monitors-incident-occurrences": "default",
    "uptime-results": "default",
    "snuba-uptime-results": "default",
    "generic-events": "default",
    "snuba-generic-events-commit-log": "default",
    "group-attributes": "default",
    "snuba-spans": "default",
    "shared-resources-usage": "default",
    "buffered-segments": "default",
    "buffered-segments-dlq": "default",
    "taskworker": "default",
    "snuba-ourlogs": "default",
}


# If True, sentry.utils.arroyo.run_task_with_multiprocessing will actually be
# single-threaded under the hood for performance
KAFKA_CONSUMER_FORCE_DISABLE_MULTIPROCESSING = False


# For Jira, only approved apps can use the access_email_addresses scope
# This scope allows Sentry to use the email endpoint (https://developer.atlassian.com/cloud/jira/platform/rest/v3/#api-rest-api-3-user-email-get)
# We use the email with Jira 2-way sync in order to match the user
JIRA_USE_EMAIL_SCOPE = False

# Specifies the list of django apps to include in the lockfile. If Falsey then include
# all apps with migrations
MIGRATIONS_LOCKFILE_APP_WHITELIST = (
    "nodestore",
    "replays",
    "sentry",
    "social_auth",
    "feedback",
    "hybridcloud",
    "remote_subscriptions",
    "uptime",
    "workflow_engine",
    "tempest",
    "explore",
    "insights",
    "monitors",
)
# Where to write the lockfile to.
MIGRATIONS_LOCKFILE_PATH = os.path.join(PROJECT_ROOT, os.path.pardir, os.path.pardir)

# Log error and abort processing (without dropping event, but marking it as failed to process)
# when `symbolicate_event` is taking more than n seconds to process an event.
SYMBOLICATOR_PROCESS_EVENT_HARD_TIMEOUT = 15 * 60

# Log warning when `symbolicate_event` is taking more than n seconds to process an event.
SYMBOLICATOR_PROCESS_EVENT_WARN_TIMEOUT = 2 * 60

# Block `symbolicate_event` for this many seconds to wait for a response from Symbolicator.
SYMBOLICATOR_POLL_TIMEOUT = 5

# The `url` of the different Symbolicator pools.
# We want to route different workloads to a different set of Symbolicator pools.
# This can be as fine-grained as using a different pool for normal "native"
# symbolication, `js` symbolication, and `jvm` symbolication.
# The keys here should match the `SymbolicatorPools` enum
# defined in `src/sentry/lang/native/symbolicator.py`.
# If a specific setting does not exist, this will fall back to the `default` pool.
# If that is not configured, it will fall back to the `url` configured in
# `symbolicator.options`.
# The settings here are intentionally empty and will fall back to
# `symbolicator.options` for backwards compatibility.
SYMBOLICATOR_POOL_URLS: dict[str, str] = {
    # "default": "...",
    # "js": "...",
    # "jvm": "...",
}

SENTRY_REQUEST_METRIC_ALLOWED_PATHS = (
    "sentry.web.api",
    "sentry.web.frontend",
    "sentry.api.endpoints",
    "sentry.data_export.endpoints",
    "sentry.discover.endpoints",
    "sentry.incidents.endpoints",
    "sentry.replays.endpoints",
    "sentry.monitors.endpoints",
    "sentry.uptime.endpoints",
    "sentry.issues.endpoints",
    "sentry.integrations.api.endpoints",
    "sentry.users.api.endpoints",
    "sentry.sentry_apps.api.endpoints",
)
SENTRY_MAIL_ADAPTER_BACKEND = "sentry.mail.adapter.MailAdapter"

# Project ID used by synthetic monitoring
# Synthetic monitoring recurringly send events, prepared with specific
# attributes, which can be identified through the whole processing pipeline and
# observed mainly for producing stable metrics.
SENTRY_SYNTHETIC_MONITORING_PROJECT_ID: int | None = None

# Similarity cluster to use
# Similarity-v1: uses hardcoded set of event properties for diffing
SENTRY_SIMILARITY_INDEX_REDIS_CLUSTER = "default"

# How long the migration phase for grouping lasts
SENTRY_GROUPING_UPDATE_MIGRATION_PHASE = 30 * 24 * 3600  # 30 days

SENTRY_USE_UWSGI = True

# Configure service wrapper for reprocessing2 state
SENTRY_REPROCESSING_STORE = "sentry.eventstore.reprocessing.redis.RedisReprocessingStore"
# Which cluster is used to store auxiliary data for reprocessing. Note that
# this cluster is not used to store attachments etc, that still happens on
# rc-processing. This is just for buffering up event IDs and storing a counter
# for synchronization/progress report.
SENTRY_REPROCESSING_STORE_OPTIONS = {"cluster": "default"}

# When copying attachments for to-be-reprocessed events into processing store,
# how large is an individual file chunk? Each chunk is stored as Redis key.
SENTRY_REPROCESSING_ATTACHMENT_CHUNK_SIZE = 2**20

# How long tombstones from reprocessing will live.
SENTRY_REPROCESSING_TOMBSTONES_TTL = 24 * 3600

# How long reprocessing counters are kept in Redis before they expire.
SENTRY_REPROCESSING_SYNC_TTL = 30 * 24 * 3600  # 30 days

# How many events to query for at once while paginating through an entire
# issue. Note that this needs to be kept in sync with the time-limits on
# `sentry.tasks.reprocessing2.reprocess_group`. That task is responsible for
# copying attachments from filestore into redis and can easily take a couple of
# seconds per event. Better play it safe!
SENTRY_REPROCESSING_PAGE_SIZE = 10

# How many event IDs to buffer up in Redis before sending them to Snuba. This
# is about "remaining events" exclusively.
SENTRY_REPROCESSING_REMAINING_EVENTS_BUF_SIZE = 500

# Timeout for the project counter statement execution.
# In case of contention on the project counter, prevent workers saturation with
# save_event tasks from single project.
# Value is in milliseconds. Set to `None` to disable.
SENTRY_PROJECT_COUNTER_STATEMENT_TIMEOUT = 1000

# Implemented in getsentry to run additional devserver workers.
SENTRY_EXTRA_WORKERS: MutableSequence[str] = []

SAMPLED_DEFAULT_RATE = 1.0

# A set of extra URLs to sample
ADDITIONAL_SAMPLED_URLS: dict[str, float] = {}

# A set of extra tasks to sample
ADDITIONAL_SAMPLED_TASKS: dict[str, float] = {}

# all demo orgs are owned by the user with this email
DEMO_ORG_OWNER_EMAIL: str | None = None

# adds an extra JS to HTML template
INJECTED_SCRIPT_ASSETS: list[str] = []

PG_VERSION: str = os.getenv("PG_VERSION") or "14"

# Zero Downtime Migrations settings as defined at
# https://github.com/tbicr/django-pg-zero-downtime-migrations#settings
ZERO_DOWNTIME_MIGRATIONS_RAISE_FOR_UNSAFE = True
ZERO_DOWNTIME_MIGRATIONS_LOCK_TIMEOUT: str | None = None
ZERO_DOWNTIME_MIGRATIONS_STATEMENT_TIMEOUT: str | None = None
ZERO_DOWNTIME_MIGRATIONS_LOCK_TIMEOUT_FORCE = False
ZERO_DOWNTIME_MIGRATIONS_IDEMPOTENT_SQL = False

if int(PG_VERSION.split(".", maxsplit=1)[0]) < 12:
    # In v0.6 of django-pg-zero-downtime-migrations this settings is deprecated for PostreSQLv12+
    # https://github.com/tbicr/django-pg-zero-downtime-migrations/blob/7b3f5c045b40e656772859af4206acf3f11c0951/CHANGES.md#06

    # Note: The docs have this backwards. We set this to False here so that we always add check
    # constraints instead of setting the column to not null.
    ZERO_DOWNTIME_MIGRATIONS_USE_NOT_NULL = False

SEER_DEFAULT_URL = "http://127.0.0.1:9091"  # for local development
SEER_DEFAULT_TIMEOUT = 5

SEER_BREAKPOINT_DETECTION_URL = SEER_DEFAULT_URL  # for local development, these share a URL
SEER_BREAKPOINT_DETECTION_TIMEOUT = 5

SEER_SEVERITY_URL = SEER_DEFAULT_URL  # for local development, these share a URL
SEER_SEVERITY_TIMEOUT = 0.3  # 300 milliseconds
SEER_SEVERITY_RETRIES = 1

SEER_AUTOFIX_URL = SEER_DEFAULT_URL  # for local development, these share a URL

SEER_GROUPING_URL = SEER_DEFAULT_URL  # for local development, these share a URL
SEER_GROUPING_TIMEOUT = 1

SEER_GROUPING_BACKFILL_URL = SEER_DEFAULT_URL

SEER_ANOMALY_DETECTION_MODEL_VERSION = "v1"
SEER_ANOMALY_DETECTION_URL = SEER_DEFAULT_URL  # for local development, these share a URL
SEER_ANOMALY_DETECTION_TIMEOUT = 5

SEER_ANOMALY_DETECTION_ENDPOINT_URL = (
    f"/{SEER_ANOMALY_DETECTION_MODEL_VERSION}/anomaly-detection/detect"
)

SEER_ALERT_DELETION_URL = (
    f"/{SEER_ANOMALY_DETECTION_MODEL_VERSION}/anomaly-detection/delete-alert-data"
)

SEER_AUTOFIX_GITHUB_APP_USER_ID = 157164994

SEER_AUTOFIX_FORCE_USE_REPOS: list[dict] = []


# This is the URL to the profiling service
SENTRY_VROOM = os.getenv("VROOM", "http://127.0.0.1:8085")

SENTRY_TEMPEST_URL = os.getenv("TEMPEST", "http://127.0.0.1:9130")

SENTRY_REPLAYS_SERVICE_URL = "http://localhost:8090"


SENTRY_ISSUE_ALERT_HISTORY = "sentry.rules.history.backends.postgres.PostgresRuleHistoryBackend"
SENTRY_ISSUE_ALERT_HISTORY_OPTIONS: dict[str, Any] = {}

# This is useful for testing SSO expiry flows
SENTRY_SSO_EXPIRY_SECONDS = os.environ.get("SENTRY_SSO_EXPIRY_SECONDS", None)

# Set to an iterable of strings matching services so only logs from those services show up
# eg. DEVSERVER_LOGS_ALLOWLIST = {"server", "webpack", "worker"}
DEVSERVER_LOGS_ALLOWLIST: set[str] | None = None

# Filter for logs of incoming requests, which matches on substrings. For example, to prevent the
# server from logging
#
#   `POST 200 /api/0/relays/projectconfigs/?version=3 HTTP/1.1 1915`,
#
# add "/api/0/relays/projectconfigs/" to the list, or to suppress logging of all requests to
# `relays/xxx` endpoints, add "/api/0/relays/".
DEVSERVER_REQUEST_LOG_EXCLUDES: list[str] = []

LOG_API_ACCESS = not IS_DEV or os.environ.get("SENTRY_LOG_API_ACCESS")

# We should not run access logging middleware on some endpoints as
# it is very noisy, and these views are hit by internal services.
ACCESS_LOGS_EXCLUDE_PATHS = ("/api/0/internal/", "/api/0/relays/", "/_warmup/")

VALIDATE_SUPERUSER_ACCESS_CATEGORY_AND_REASON = True
DISABLE_SU_FORM_U2F_CHECK_FOR_LOCAL = False
SUPERUSER_STAFF_EMAIL_SUFFIX: str | None = None

# determines if we enable analytics or not
ENABLE_ANALYTICS = False

MAX_SLOW_CONDITION_ISSUE_ALERTS = 100
MAX_MORE_SLOW_CONDITION_ISSUE_ALERTS = 400
MAX_FAST_CONDITION_ISSUE_ALERTS = 500
MAX_QUERY_SUBSCRIPTIONS_PER_ORG = 1000
MAX_MORE_FAST_CONDITION_ISSUE_ALERTS = 1000

MAX_REDIS_SNOWFLAKE_RETRY_COUNTER = 5

SNOWFLAKE_VERSION_ID = 1
SENTRY_SNOWFLAKE_EPOCH_START = datetime(2022, 8, 8, 0, 0).timestamp()
SENTRY_USE_SNOWFLAKE = False

SENTRY_DEFAULT_LOCKS_BACKEND_OPTIONS: ServiceOptions = {
    "path": "sentry.utils.locking.backends.redis.RedisLockBackend",
    "options": {"cluster": "default"},
}

SENTRY_POST_PROCESS_LOCKS_BACKEND_OPTIONS: ServiceOptions = {
    "path": "sentry.utils.locking.backends.redis.RedisLockBackend",
    "options": {"cluster": "default"},
}
# maximum number of projects allowed to query snuba with for the organization_vitals_overview endpoint
ORGANIZATION_VITALS_OVERVIEW_PROJECT_LIMIT = 300


# Default string indexer cache options
SENTRY_STRING_INDEXER_CACHE_OPTIONS = {
    "cache_name": "default",
}
SENTRY_POSTGRES_INDEXER_RETRY_COUNT = 2

# Settings related to SiloMode
FAIL_ON_UNAVAILABLE_API_CALL = False

DISALLOWED_CUSTOMER_DOMAINS: list[str] = []

SENTRY_ISSUE_PLATFORM_RATE_LIMITER_OPTIONS: dict[str, str] = {}
SENTRY_ISSUE_PLATFORM_FUTURES_MAX_LIMIT = 10000

SENTRY_GROUP_ATTRIBUTES_FUTURES_MAX_LIMIT = 10000

SENTRY_PROCESSED_PROFILES_FUTURES_MAX_LIMIT = 10000
SENTRY_PROFILE_FUNCTIONS_FUTURES_MAX_LIMIT = 10000
SENTRY_PROFILE_CHUNKS_FUTURES_MAX_LIMIT = 10000

# How long we should wait for a gateway proxy request to return before giving up
GATEWAY_PROXY_TIMEOUT: int | None = None

SENTRY_SLICING_LOGICAL_PARTITION_COUNT = 256
# This maps a Sliceable for slicing by name and (lower logical partition, upper physical partition)
# to a given slice. A slice is a set of physical resources in Sentry and Snuba.
#
# For each Sliceable, the range [0, SENTRY_SLICING_LOGICAL_PARTITION_COUNT) must be mapped
# to a slice ID
SENTRY_SLICING_CONFIG: Mapping[str, Mapping[tuple[int, int], int]] = {}

# Show banners on the login page that are defined in layout.html
SHOW_LOGIN_BANNER = False

# Mapping of (logical topic names, slice id) to physical topic names
# and kafka broker names. The kafka broker names are used to construct
# the broker config from KAFKA_CLUSTERS. This is used for slicing only.
# Example:
# SLICED_KAFKA_TOPICS = {
#   ("KAFKA_SNUBA_GENERIC_METRICS", 0): {
#       "topic": "generic_metrics_0",
#       "cluster": "cluster_1",
#   },
#   ("KAFKA_SNUBA_GENERIC_METRICS", 1): {
#       "topic": "generic_metrics_1",
#       "cluster": "cluster_2",
# }
# And then in KAFKA_CLUSTERS:
# KAFKA_CLUSTERS = {
#   "cluster_1": {
#       "bootstrap.servers": "kafka1:9092",
#   },
#   "cluster_2": {
#       "bootstrap.servers": "kafka2:9092",
#   },
# }
SLICED_KAFKA_TOPICS: Mapping[tuple[str, int], Mapping[str, Any]] = {}

# Used by silo tests -- activate all silo mode test decorators even if not marked stable
FORCE_SILOED_TESTS = os.environ.get("SENTRY_FORCE_SILOED_TESTS", False)

# Set the URL for signup page that we redirect to for the setup wizard if signup=1 is in the query params
SENTRY_SIGNUP_URL: str | None = None

SENTRY_ORGANIZATION_ONBOARDING_TASK = "sentry.onboarding_tasks.backends.organization_onboarding_task.OrganizationOnboardingTaskBackend"

# Previously replays were ingested using the filestore interface and service. Both the
# interface and the service were dropped in favor of reusing the metadata contained
# within ClickHouse and uploading directly to the cloud storage provider.
#
# Default: true. Disabling this option may make older records unretrievable. No data is
# lost as a result of toggling this setting.
SENTRY_REPLAYS_ATTEMPT_LEGACY_FILESTORE_LOOKUP = True

SENTRY_FEATURE_ADOPTION_CACHE_OPTIONS: ServiceOptions = {
    "path": "sentry.models.featureadoption.FeatureAdoptionRedisBackend",
    "options": {"cluster": "default"},
}

ADDITIONAL_BULK_QUERY_DELETES: list[tuple[str, str, str | None]] = []

# Monitor limits to prevent abuse
MAX_MONITORS_PER_ORG = 1500
MAX_ENVIRONMENTS_PER_MONITOR = 1000

# Raise schema validation errors and make the indexer crash (only useful in
# tests)
SENTRY_METRICS_INDEXER_RAISE_VALIDATION_ERRORS = False

# The Redis cluster to use for monitoring the service / consumer health.
SENTRY_SERVICE_MONITORING_REDIS_CLUSTER = "default"

# This is a view of which abstract processing service is backed by which infrastructure.
# Right now, the infrastructure can be `redis` or `rabbitmq`.
#
# For `redis`, one has to provide the cluster id.
# It has to match a cluster defined in `redis.redis_clusters`.
#
# For `rabbitmq`, one has to provide a list of server URLs.
# The URL is in the format `http://{user}:{password}@{hostname}:{port}/`.
#
# The definition can also be empty, in which case nothing is checked and
# the service is assumed to be healthy.
# However, the service *must* be defined.
SENTRY_PROCESSING_SERVICES: Mapping[str, Any] = {
    "celery": {"redis": "default"},
    "attachments-store": {"redis": "default"},
    "processing-store": {},  # "redis": "processing"},
    "processing-store-transactions": {},
    "processing-locks": {"redis": "default"},
    "post-process-locks": {"redis": "default"},
}


# If set to true, model cache will read by default from DB read replica in case of cache misses.
# NB: Set to true only if you have multi db setup and django db routing configured.
#     See sentry.db.models.manager.base_query_set how qs.using_replica() works for more details db
#     router implementation.
SENTRY_MODEL_CACHE_USE_REPLICA = False

# Additional consumer definitions beyond the ones defined in sentry.consumers.
# Necessary for getsentry to define custom consumers.
SENTRY_KAFKA_CONSUMERS: Mapping[str, ConsumerDefinition] = {}

# sentry devserver should _always_ start the following consumers, identified by
# key in SENTRY_KAFKA_CONSUMERS or sentry.consumers.KAFKA_CONSUMERS
DEVSERVER_START_KAFKA_CONSUMERS: MutableSequence[str] = []


# If set to True, buffer.incr will be spawned as background celery task. If false it's a direct call
# to the buffer service.
SENTRY_BUFFER_INCR_AS_CELERY_TASK = False

# Feature flag to turn off role-swapping to help bridge getsentry transition.
USE_ROLE_SWAPPING_IN_TESTS = True

# Threshold for the number of timeouts needed in a day to disable an integration
BROKEN_TIMEOUT_THRESHOLD = 1000

# This webhook url can be configured to log the changes made to runtime options as they
# are changed by sentry configoptions.
OPTIONS_AUTOMATOR_SLACK_WEBHOOK_URL: str | None = None

OPTIONS_AUTOMATOR_HMAC_SECRET: str | None = None

SENTRY_METRICS_INTERFACE_BACKEND = "sentry.sentry_metrics.client.snuba.SnubaMetricsBackend"
SENTRY_METRICS_INTERFACE_BACKEND_OPTIONS: dict[str, Any] = {}

# Controls whether the SDK will send the metrics upstream to the S4S transport.
SENTRY_SDK_UPSTREAM_METRICS_ENABLED = False

# Backwards compatibility for URLs that don't
# have enough context to route via organization.
# New usage of these endpoints should use the region domains,
# but existing customers have been using these routes
# on the main domain for a long time.
REGION_PINNED_URL_NAMES = {
    # These paths have organization scoped aliases
    "sentry-api-0-builtin-symbol-sources",
    "sentry-api-0-grouping-configs",
    "sentry-api-0-prompts-activity",
    # Unprefixed issue URLs
    "sentry-api-0-group-details",
    "sentry-api-0-group-activities",
    "sentry-api-0-group-events",
    "sentry-api-0-group-event-details",
    "sentry-api-0-group-notes",
    "sentry-api-0-group-note-details",
    "sentry-api-0-group-hashes",
    "sentry-api-0-group-reprocessing",
    "sentry-api-0-group-stats",
    "sentry-api-0-group-tags",
    "sentry-api-0-group-tag-key-details",
    "sentry-api-0-group-tag-key-values",
    "sentry-api-0-group-user-reports",
    "sentry-api-0-group-attachments",
    "sentry-api-0-group-similar",
    "sentry-api-0-group-similar-issues-embeddings",
    "sentry-api-0-group-external-issues",
    "sentry-api-0-group-external-issues-details",
    "sentry-api-0-group-integrations",
    "sentry-api-0-group-integration-details",
    "sentry-api-0-group-current-release",
    "sentry-api-0-shared-group-details",
    # Unscoped profiling URLs
    "sentry-api-0-profiling-project-profile",
    # These paths are used by relay which is implicitly region scoped
    "sentry-api-0-relays-index",
    "sentry-api-0-relay-register-challenge",
    "sentry-api-0-relay-register-response",
    "sentry-api-0-relay-projectconfigs",
    "sentry-api-0-relay-projectids",
    "sentry-api-0-relay-publickeys",
    "sentry-api-0-relays-healthcheck",
    "sentry-api-0-relays-details",
    # Backwards compatibility for US customers.
    # New usage of these is region scoped.
    "sentry-js-sdk-loader",
    "sentry-release-hook",
    "sentry-api-0-organizations",
    "sentry-api-0-projects",
    "sentry-api-0-accept-project-transfer",
    "sentry-organization-avatar-url",
    "sentry-chartcuterie-config",
    "sentry-robots-txt",
}
# Used in tests to skip forwarding relay paths to a region silo that does not exist.
APIGATEWAY_PROXY_SKIP_RELAY = False

# Shared resource ids for accounting
EVENT_PROCESSING_STORE = "rc_processing_redis"
COGS_EVENT_STORE_LABEL = "bigtable_nodestore"

SEER_SIMILARITY_MODEL_VERSION = "v0"
SEER_SIMILAR_ISSUES_URL = f"/{SEER_SIMILARITY_MODEL_VERSION}/issues/similar-issues"
SEER_MAX_GROUPING_DISTANCE = 0.01
SEER_MAX_SIMILARITY_DISTANCE = 0.15  # Not yet in use - Seer doesn't obey this right now
SEER_GROUPING_RECORDS_URL = (
    f"/{SEER_SIMILARITY_MODEL_VERSION}/issues/similar-issues/grouping-record"
)
SEER_PROJECT_GROUPING_RECORDS_DELETE_URL = (
    f"/{SEER_SIMILARITY_MODEL_VERSION}/issues/similar-issues/grouping-record/delete"
)
SEER_HASH_GROUPING_RECORDS_DELETE_URL = (
    f"/{SEER_SIMILARITY_MODEL_VERSION}/issues/similar-issues/grouping-record/delete-by-hash"
)
SEER_SIMILARITY_CIRCUIT_BREAKER_KEY = "seer.similarity"

SEER_ANOMALY_DETECTION_VERSION = "v1"
SEER_ANOMALY_DETECTION_STORE_DATA_URL = f"/{SEER_ANOMALY_DETECTION_VERSION}/anomaly-detection/store"

UPTIME_REGIONS = [
    UptimeRegionConfig(
        slug="default",
        name="Default Region",
        config_redis_cluster=SENTRY_UPTIME_DETECTOR_CLUSTER,
    ),
]
UPTIME_CONFIG_PARTITIONS = 128

MARKETO_BASE_URL = os.getenv("MARKETO_BASE_URL")
MARKETO_CLIENT_ID = os.getenv("MARKETO_CLIENT_ID")
MARKETO_CLIENT_SECRET = os.getenv("MARKETO_CLIENT_SECRET")
MARKETO_FORM_ID = os.getenv("MARKETO_FORM_ID")

# Devserver configuration overrides.
ngrok_host = os.environ.get("SENTRY_DEVSERVER_NGROK")
if ngrok_host:
    SENTRY_OPTIONS["system.url-prefix"] = f"https://{ngrok_host}"
    SENTRY_OPTIONS["system.base-hostname"] = ngrok_host
    SENTRY_OPTIONS["system.region-api-url-template"] = ""

    # No multi-region in non-siloed ngrok dev.
    SENTRY_FEATURES["system:multi-region"] = False

    CSRF_TRUSTED_ORIGINS = [f"https://*.{ngrok_host}", f"https://{ngrok_host}"]
    ALLOWED_HOSTS = [f".{ngrok_host}", "localhost", "127.0.0.1", ".docker.internal"]

    SESSION_COOKIE_DOMAIN: str = f".{ngrok_host}"
    CSRF_COOKIE_DOMAIN = SESSION_COOKIE_DOMAIN
    SUDO_COOKIE_DOMAIN = SESSION_COOKIE_DOMAIN

if SILO_DEVSERVER:
    # Add connections for the region & control silo databases.
    DATABASES["control"] = DATABASES["default"].copy()
    DATABASES["control"]["NAME"] = "control"

    # Use the region database in the default connection as region
    # silo database is the 'default' elsewhere in application logic.
    DATABASES["default"]["NAME"] = "region"

    DATABASE_ROUTERS = ("sentry.db.router.SiloRouter",)

    # Addresses are hardcoded based on the defaults
    # we use in commands/devserver.
    region_port = os.environ.get("SENTRY_REGION_SILO_PORT", "8010")
    SENTRY_REGION_CONFIG = [
        {
            "name": "us",
            "snowflake_id": 1,
            "category": "MULTI_TENANT",
            "address": f"http://127.0.0.1:{region_port}",
        }
    ]
    SENTRY_MONOLITH_REGION = SENTRY_REGION_CONFIG[0]["name"]

    # Cross region RPC authentication
    RPC_SHARED_SECRET = [
        "a-long-value-that-is-shared-but-also-secret",
    ]
    RPC_TIMEOUT = 15.0
    SEER_RPC_SHARED_SECRET = ["seers-also-very-long-value-haha"]

    # Key for signing integration proxy requests.
    SENTRY_SUBNET_SECRET = "secret-subnet-signature"

    control_port = os.environ.get("SENTRY_CONTROL_SILO_PORT", "8000")
    SENTRY_CONTROL_ADDRESS = f"http://127.0.0.1:{control_port}"

    # Webserver config
    bind_address = os.environ.get("SENTRY_DEVSERVER_BIND")
    if bind_address:
        bind = str(bind_address).split(":")
        SENTRY_WEB_HOST = bind[0]
        SENTRY_WEB_PORT = int(bind[1])

    CELERYBEAT_SCHEDULE_FILENAME = f"celerybeat-schedule-{SILO_MODE}"

if ngrok_host and SILO_DEVSERVER:
    # In siloed mode + ngrok we enable multi-region so that
    # the region API URL template is set to the ngrok host.
    SENTRY_OPTIONS["system.region-api-url-template"] = f"https://{{region}}.{ngrok_host}"
    SENTRY_FEATURES["system:multi-region"] = True<|MERGE_RESOLUTION|>--- conflicted
+++ resolved
@@ -1459,15 +1459,12 @@
     "sentry.tasks.digests",
     "sentry.tasks.embeddings_grouping.backfill_seer_grouping_records_for_project",
     "sentry.tasks.email",
-<<<<<<< HEAD
     "sentry.tasks.groupowner",
     "sentry.tasks.merge",
-=======
     "sentry.tasks.process_buffer",
     "sentry.tasks.release_registry",
     "sentry.tempest.tasks",
     "sentry.tasks.beacon",
->>>>>>> 012c352a
     "sentry.tasks.options",
     "sentry.tasks.ping",
     "sentry.tasks.release_registry",
