"""
These settings act as the default (base) settings for the Sentry-provided web-server
"""
import os
import os.path
import platform
import re
import socket
import sys
import tempfile
from datetime import datetime, timedelta
from typing import Any, Callable, Dict, Iterable, Mapping, Optional, Tuple, Union, overload
from urllib.parse import urlparse

import sentry
from sentry.types.region import Region
from sentry.utils.celery import crontab_with_minute_jitter
from sentry.utils.types import type_from_value


def gettext_noop(s):
    return s


socket.setdefaulttimeout(5)


@overload
def env(key: str, default: int, type: Optional[Callable[[Any], int]] = None) -> int:
    ...


@overload
def env(key: str, default: float, type: Optional[Callable[[Any], float]] = None) -> float:
    ...


@overload
def env(key: str, default: bool, type: Optional[Callable[[Any], bool]] = None) -> bool:
    ...


@overload
def env(key: str, default: str, type: Optional[Callable[[Any], str]] = None) -> str:
    ...


def env(
    key: str,
    default: Union[str, int, float, bool, None] = "",
    type: Optional[Callable[[Any], Any]] = None,
) -> Any:
    """
    Extract an environment variable for use in configuration

    :param key: The environment variable to be extracted.
    :param default: The value to be returned if `key` is not found.
    :param type: The type of the returned object (defaults to the type of `default`).
    :return: The environment variable if it exists, else `default`.
    """

    # First check an internal cache, so we can `pop` multiple times
    # without actually losing the value.
    try:
        rv = env._cache[key]
    except KeyError:
        if "SENTRY_RUNNING_UWSGI" in os.environ:
            # We do this so when the process forks off into uwsgi
            # we want to actually be popping off values. This is so that
            # at runtime, the variables aren't actually available.
            fn = os.environ.pop
        else:
            fn = os.environ.__getitem__

        try:
            rv = fn(key)
            env._cache[key] = rv
        except KeyError:
            rv = default

    if type is None:
        type = type_from_value(default)

    return type(rv)


env._cache = {}

ENVIRONMENT = os.environ.get("SENTRY_ENVIRONMENT", "production")

IS_DEV = ENVIRONMENT == "development"

DEBUG = IS_DEV

ADMIN_ENABLED = DEBUG

ADMINS = ()

# Hosts that are considered in the same network (including VPNs).
INTERNAL_IPS = ()

# List of IP subnets which should not be accessible
SENTRY_DISALLOWED_IPS = ()

# When resolving DNS for external sources (source map fetching, webhooks, etc),
# ensure that domains are fully resolved first to avoid poking internal
# search domains.
SENTRY_ENSURE_FQDN = False

# Hosts that are allowed to use system token authentication.
# http://en.wikipedia.org/wiki/Reserved_IP_addresses
INTERNAL_SYSTEM_IPS = (
    "0.0.0.0/8",
    "10.0.0.0/8",
    "100.64.0.0/10",
    "127.0.0.0/8",
    "169.254.0.0/16",
    "172.16.0.0/12",
    "192.0.0.0/29",
    "192.0.2.0/24",
    "192.88.99.0/24",
    "192.168.0.0/16",
    "198.18.0.0/15",
    "198.51.100.0/24",
    "224.0.0.0/4",
    "240.0.0.0/4",
    "255.255.255.255/32",
)

MANAGERS = ADMINS

APPEND_SLASH = True

PROJECT_ROOT = os.path.normpath(os.path.join(os.path.dirname(__file__), os.pardir))

CONF_DIR = os.path.abspath(os.path.dirname(__file__))

# XXX(dcramer): handle case when we've installed from source vs just running
# this straight out of the repository
if "site-packages" in __file__:
    NODE_MODULES_ROOT = os.path.join(PROJECT_ROOT, "node_modules")
else:
    NODE_MODULES_ROOT = os.path.join(PROJECT_ROOT, os.pardir, os.pardir, "node_modules")

NODE_MODULES_ROOT = os.path.normpath(NODE_MODULES_ROOT)

DEVSERVICES_CONFIG_DIR = os.path.normpath(
    os.path.join(PROJECT_ROOT, os.pardir, os.pardir, "config")
)

SENTRY_DISTRIBUTED_CLICKHOUSE_TABLES = False

RELAY_CONFIG_DIR = os.path.join(DEVSERVICES_CONFIG_DIR, "relay")

SYMBOLICATOR_CONFIG_DIR = os.path.join(DEVSERVICES_CONFIG_DIR, "symbolicator")

# XXX(epurkhiser): The generated chartucterie config.js file will be stored
# here. This directory may not exist until that file is generated.
CHARTCUTERIE_CONFIG_DIR = os.path.join(DEVSERVICES_CONFIG_DIR, "chartcuterie")

CDC_CONFIG_DIR = os.path.join(DEVSERVICES_CONFIG_DIR, "cdc")

sys.path.insert(0, os.path.normpath(os.path.join(PROJECT_ROOT, os.pardir)))

DATABASES = {
    "default": {
        "ENGINE": "sentry.db.postgres",
        "NAME": "sentry",
        "USER": "postgres",
        "PASSWORD": "",
        "HOST": "127.0.0.1",
        "PORT": "",
        "AUTOCOMMIT": True,
        "ATOMIC_REQUESTS": False,
    }
}

if "DATABASE_URL" in os.environ:
    url = urlparse(os.environ["DATABASE_URL"])

    # Ensure default database exists.
    DATABASES["default"] = DATABASES.get("default", {})

    # Update with environment configuration.
    DATABASES["default"].update(
        {
            "NAME": url.path[1:],
            "USER": url.username,
            "PASSWORD": url.password,
            "HOST": url.hostname,
            "PORT": url.port,
        }
    )
    if url.scheme == "postgres":
        DATABASES["default"]["ENGINE"] = "sentry.db.postgres"

# This should always be UTC.
TIME_ZONE = "UTC"

# Language code for this installation. All choices can be found here:
# http://www.i18nguy.com/unicode/language-identifiers.html
LANGUAGE_CODE = "en-us"

LANGUAGES = (
    ("af", gettext_noop("Afrikaans")),
    ("ar", gettext_noop("Arabic")),
    ("az", gettext_noop("Azerbaijani")),
    ("bg", gettext_noop("Bulgarian")),
    ("be", gettext_noop("Belarusian")),
    ("bn", gettext_noop("Bengali")),
    ("br", gettext_noop("Breton")),
    ("bs", gettext_noop("Bosnian")),
    ("ca", gettext_noop("Catalan")),
    ("cs", gettext_noop("Czech")),
    ("cy", gettext_noop("Welsh")),
    ("da", gettext_noop("Danish")),
    ("de", gettext_noop("German")),
    ("el", gettext_noop("Greek")),
    ("en", gettext_noop("English")),
    ("eo", gettext_noop("Esperanto")),
    ("es", gettext_noop("Spanish")),
    ("et", gettext_noop("Estonian")),
    ("eu", gettext_noop("Basque")),
    ("fa", gettext_noop("Persian")),
    ("fi", gettext_noop("Finnish")),
    ("fr", gettext_noop("French")),
    ("ga", gettext_noop("Irish")),
    ("gl", gettext_noop("Galician")),
    ("he", gettext_noop("Hebrew")),
    ("hi", gettext_noop("Hindi")),
    ("hr", gettext_noop("Croatian")),
    ("hu", gettext_noop("Hungarian")),
    ("ia", gettext_noop("Interlingua")),
    ("id", gettext_noop("Indonesian")),
    ("is", gettext_noop("Icelandic")),
    ("it", gettext_noop("Italian")),
    ("ja", gettext_noop("Japanese")),
    ("ka", gettext_noop("Georgian")),
    ("kk", gettext_noop("Kazakh")),
    ("km", gettext_noop("Khmer")),
    ("kn", gettext_noop("Kannada")),
    ("ko", gettext_noop("Korean")),
    ("lb", gettext_noop("Luxembourgish")),
    ("lt", gettext_noop("Lithuanian")),
    ("lv", gettext_noop("Latvian")),
    ("mk", gettext_noop("Macedonian")),
    ("ml", gettext_noop("Malayalam")),
    ("mn", gettext_noop("Mongolian")),
    ("my", gettext_noop("Burmese")),
    ("nb", gettext_noop("Norwegian Bokmal")),
    ("ne", gettext_noop("Nepali")),
    ("nl", gettext_noop("Dutch")),
    ("nn", gettext_noop("Norwegian Nynorsk")),
    ("os", gettext_noop("Ossetic")),
    ("pa", gettext_noop("Punjabi")),
    ("pl", gettext_noop("Polish")),
    ("pt", gettext_noop("Portuguese")),
    ("pt-br", gettext_noop("Brazilian Portuguese")),
    ("ro", gettext_noop("Romanian")),
    ("ru", gettext_noop("Russian")),
    ("sk", gettext_noop("Slovak")),
    ("sl", gettext_noop("Slovenian")),
    ("sq", gettext_noop("Albanian")),
    ("sr", gettext_noop("Serbian")),
    ("sv-se", gettext_noop("Swedish")),
    ("sw", gettext_noop("Swahili")),
    ("ta", gettext_noop("Tamil")),
    ("te", gettext_noop("Telugu")),
    ("th", gettext_noop("Thai")),
    ("tr", gettext_noop("Turkish")),
    ("tt", gettext_noop("Tatar")),
    ("udm", gettext_noop("Udmurt")),
    ("uk", gettext_noop("Ukrainian")),
    ("ur", gettext_noop("Urdu")),
    ("vi", gettext_noop("Vietnamese")),
    ("zh-cn", gettext_noop("Simplified Chinese")),
    ("zh-tw", gettext_noop("Traditional Chinese")),
)

from .locale import CATALOGS

LANGUAGES = tuple((code, name) for code, name in LANGUAGES if code in CATALOGS)

SUPPORTED_LANGUAGES = frozenset(CATALOGS)

SITE_ID = 1

# If you set this to False, Django will make some optimizations so as not
# to load the internationalization machinery.
USE_I18N = True

# If you set this to False, Django will not format dates, numbers and
# calendars according to the current locale
USE_L10N = True

USE_TZ = True

# CAVEAT: If you're adding a middleware that modifies a response's content,
# and appears before CommonMiddleware, you must either reorder your middleware
# so that responses aren't modified after Content-Length is set, or have the
# response modifying middleware reset the Content-Length header.
# This is because CommonMiddleware Sets the Content-Length header for non-streaming responses.
MIDDLEWARE = (
    "sentry.middleware.health.HealthCheck",
    "sentry.middleware.security.SecurityHeadersMiddleware",
    "sentry.middleware.env.SentryEnvMiddleware",
    "sentry.middleware.proxy.SetRemoteAddrFromForwardedFor",
    "sentry.middleware.stats.RequestTimingMiddleware",
    "sentry.middleware.access_log.access_log_middleware",
    "sentry.middleware.stats.ResponseCodeMiddleware",
    "sentry.middleware.subdomain.SubdomainMiddleware",
    "django.middleware.common.CommonMiddleware",
    "django.contrib.sessions.middleware.SessionMiddleware",
    "django.middleware.csrf.CsrfViewMiddleware",
    "sentry.middleware.auth.AuthenticationMiddleware",
    "sentry.middleware.integrations.IntegrationControlMiddleware",
    "sentry.middleware.customer_domain.CustomerDomainMiddleware",
    "sentry.middleware.user.UserActiveMiddleware",
    "sentry.middleware.sudo.SudoMiddleware",
    "sentry.middleware.superuser.SuperuserMiddleware",
    "sentry.middleware.locale.SentryLocaleMiddleware",
    "sentry.middleware.ratelimit.RatelimitMiddleware",
    "django.contrib.messages.middleware.MessageMiddleware",
)

ROOT_URLCONF = "sentry.conf.urls"

# TODO(joshuarli): Django 1.10 introduced this option, which restricts the size of a
# request body. We have some middleware in sentry.middleware.proxy that sets the
# Content Length to max uint32 in certain cases related to minidump.
# Once relay's fully rolled out, that can be deleted.
# Until then, the safest and easiest thing to do is to disable this check
# to leave things the way they were with Django <1.9.
DATA_UPLOAD_MAX_MEMORY_SIZE = None

TEMPLATES = [
    {
        "BACKEND": "django.template.backends.django.DjangoTemplates",
        "DIRS": [os.path.join(PROJECT_ROOT, "templates")],
        "APP_DIRS": True,
        "OPTIONS": {
            "context_processors": [
                "django.contrib.auth.context_processors.auth",
                "django.contrib.messages.context_processors.messages",
                "django.template.context_processors.csrf",
                "django.template.context_processors.request",
            ]
        },
    }
]

INSTALLED_APPS = (
    "django.contrib.admin",
    "django.contrib.auth",
    "django.contrib.contenttypes",
    "django.contrib.messages",
    "django.contrib.sessions",
    "django.contrib.sites",
    "drf_spectacular",
    "crispy_forms",
    "rest_framework",
    "sentry",
    "sentry.analytics",
    "sentry.incidents.apps.Config",
    "sentry.discover",
    "sentry.analytics.events",
    "sentry.nodestore",
    "sentry.monitors",
    "sentry.replays",
    "sentry.release_health",
    "sentry.search",
    "sentry.sentry_metrics.indexer.postgres.apps.Config",
    "sentry.snuba",
    "sentry.lang.java.apps.Config",
    "sentry.lang.javascript.apps.Config",
    "sentry.plugins.sentry_interface_types.apps.Config",
    "sentry.plugins.sentry_urls.apps.Config",
    "sentry.plugins.sentry_useragents.apps.Config",
    "sentry.plugins.sentry_webhooks.apps.Config",
    "sentry.utils.suspect_resolutions.apps.Config",
    "sentry.utils.suspect_resolutions_releases.apps.Config",
    "social_auth",
    "sudo",
    "sentry.eventstream",
    "sentry.auth.providers.google.apps.Config",
    "django.contrib.staticfiles",
    "sentry.issues.apps.Config",
)

# Silence internal hints from Django's system checks
SILENCED_SYSTEM_CHECKS = (
    # Django recommends to use OneToOneField over ForeignKey(unique=True)
    # however this changes application behavior in ways that break association
    # loading
    "fields.W342",
    # We have a "catch-all" react_page_view that we only want to match on URLs
    # ending with a `/` to allow APPEND_SLASHES to kick in for the ones lacking
    # the trailing slash. This confuses the warning as the regex is `/$` which
    # looks like it starts with a slash but it doesn't.
    "urls.W002",
    # Our own AuthenticationMiddleware suffices as a replacement for
    # django.contrib.auth.middleware.AuthenticationMiddleware; both add the
    # authenticated user to the HttpRequest which is what's needed here.
    "admin.E408",
    # This is fixed in Django@7c08f26bf0439c1ed593b51b51ad847f7e262bc1.
    # It's not our problem; refer to Django issue 32260.
    "urls.E007",
)

STATIC_ROOT = os.path.realpath(os.path.join(PROJECT_ROOT, "static"))
STATIC_URL = "/_static/{version}/"
# webpack assets live at a different URL that is unversioned
# as we configure webpack to include file content based hash in the filename
STATIC_FRONTEND_APP_URL = "/_static/dist/"

# The webpack output directory
STATICFILES_DIRS = [
    os.path.join(STATIC_ROOT, "sentry", "dist"),
]

# various middleware will use this to identify resources which should not access
# cookies
ANONYMOUS_STATIC_PREFIXES = (
    "/_static/",
    "/avatar/",
    "/organization-avatar/",
    "/team-avatar/",
    "/project-avatar/",
    "/js-sdk-loader/",
)

STATICFILES_FINDERS = (
    "django.contrib.staticfiles.finders.FileSystemFinder",
    "django.contrib.staticfiles.finders.AppDirectoriesFinder",
)

ASSET_VERSION = 0

# setup a default media root to somewhere useless
MEDIA_ROOT = "/tmp/sentry-files"
MEDIA_URL = "_media/"

LOCALE_PATHS = (os.path.join(PROJECT_ROOT, "locale"),)

CSRF_FAILURE_VIEW = "sentry.web.frontend.csrf_failure.view"
CSRF_COOKIE_NAME = "sc"

# Auth configuration

from django.urls import reverse_lazy

LOGIN_REDIRECT_URL = reverse_lazy("sentry-login-redirect")
LOGIN_URL = reverse_lazy("sentry-login")

AUTHENTICATION_BACKENDS = (
    "sentry.utils.auth.EmailAuthBackend",
    # The following authentication backends are used by social auth only.
    # We don't use them for user authentication.
    "social_auth.backends.asana.AsanaBackend",
    "social_auth.backends.github.GithubBackend",
    "social_auth.backends.bitbucket.BitbucketBackend",
    "social_auth.backends.visualstudio.VisualStudioBackend",
)

AUTH_PASSWORD_VALIDATORS = [
    {"NAME": "django.contrib.auth.password_validation.UserAttributeSimilarityValidator"},
    {
        "NAME": "sentry.auth.password_validation.MinimumLengthValidator",
        "OPTIONS": {"min_length": 8},
    },
    {
        "NAME": "sentry.auth.password_validation.MaximumLengthValidator",
        "OPTIONS": {"max_length": 256},
    },
    {
        "NAME": "django.contrib.auth.password_validation.CommonPasswordValidator",
    },
    {
        "NAME": "django.contrib.auth.password_validation.NumericPasswordValidator",
    },
]

SOCIAL_AUTH_USER_MODEL = AUTH_USER_MODEL = "sentry.User"

SESSION_ENGINE = "django.contrib.sessions.backends.signed_cookies"
SESSION_COOKIE_NAME = "sentrysid"

# setting SESSION_COOKIE_SAMESITE to None below for now because
# Django's default in 2.1 now `Lax`.
# this breaks certain IDP flows where we need cookies sent to us on a redirected POST
# request, and `Lax` doesnt permit this.
# See here: https://docs.djangoproject.com/en/2.1/ref/settings/#session-cookie-samesite
SESSION_COOKIE_SAMESITE = None

BITBUCKET_CONSUMER_KEY = ""
BITBUCKET_CONSUMER_SECRET = ""

ASANA_CLIENT_ID = ""
ASANA_CLIENT_SECRET = ""

VISUALSTUDIO_APP_ID = ""
VISUALSTUDIO_APP_SECRET = ""
VISUALSTUDIO_CLIENT_SECRET = ""
VISUALSTUDIO_SCOPES = ["vso.work_write", "vso.project", "vso.code", "vso.release"]

SOCIAL_AUTH_PIPELINE = (
    "social_auth.backends.pipeline.user.get_username",
    "social_auth.backends.pipeline.social.social_auth_user",
    "social_auth.backends.pipeline.associate.associate_by_email",
    "social_auth.backends.pipeline.misc.save_status_to_session",
    "social_auth.backends.pipeline.social.associate_user",
    "social_auth.backends.pipeline.social.load_extra_data",
    "social_auth.backends.pipeline.user.update_user_details",
    "social_auth.backends.pipeline.misc.save_status_to_session",
)
SOCIAL_AUTH_REVOKE_TOKENS_ON_DISCONNECT = True
SOCIAL_AUTH_LOGIN_REDIRECT_URL = "/account/settings/identities/"
SOCIAL_AUTH_ASSOCIATE_ERROR_URL = SOCIAL_AUTH_LOGIN_REDIRECT_URL

INITIAL_CUSTOM_USER_MIGRATION = "0108_fix_user"

# Auth engines and the settings required for them to be listed
AUTH_PROVIDERS = {
    "github": ("GITHUB_APP_ID", "GITHUB_API_SECRET"),
    "bitbucket": ("BITBUCKET_CONSUMER_KEY", "BITBUCKET_CONSUMER_SECRET"),
    "asana": ("ASANA_CLIENT_ID", "ASANA_CLIENT_SECRET"),
    "visualstudio": (
        "VISUALSTUDIO_APP_ID",
        "VISUALSTUDIO_APP_SECRET",
        "VISUALSTUDIO_CLIENT_SECRET",
    ),
}

AUTH_PROVIDER_LABELS = {
    "github": "GitHub",
    "bitbucket": "Bitbucket",
    "asana": "Asana",
    "visualstudio": "Visual Studio",
}

import random


def SOCIAL_AUTH_DEFAULT_USERNAME():
    return random.choice(["Darth Vader", "Obi-Wan Kenobi", "R2-D2", "C-3PO", "Yoda"])


SOCIAL_AUTH_PROTECTED_USER_FIELDS = ["email"]
SOCIAL_AUTH_FORCE_POST_DISCONNECT = True

# Queue configuration
from kombu import Queue

BROKER_URL = "redis://127.0.0.1:6379"
BROKER_TRANSPORT_OPTIONS = {}

# Ensure workers run async by default
# in Development you might want them to run in-process
# though it would cause timeouts/recursions in some cases
CELERY_ALWAYS_EAGER = False

# Complain about bad use of pickle.  See sentry.celery.SentryTask.apply_async for how
# this works.
CELERY_COMPLAIN_ABOUT_BAD_USE_OF_PICKLE = False

# Complain about bad use of pickle in PickledObjectField
PICKLED_OBJECT_FIELD_COMPLAIN_ABOUT_BAD_USE_OF_PICKLE = False

# We use the old task protocol because during benchmarking we noticed that it's faster
# than the new protocol. If we ever need to bump this it should be fine, there were no
# compatibility issues, just need to run benchmarks and do some tests to make sure
# things run ok.
CELERY_TASK_PROTOCOL = 1
CELERY_EAGER_PROPAGATES_EXCEPTIONS = True
CELERY_IGNORE_RESULT = True
CELERY_SEND_EVENTS = False
CELERY_RESULT_BACKEND = None
CELERY_TASK_RESULT_EXPIRES = 1
CELERY_DISABLE_RATE_LIMITS = True
CELERY_DEFAULT_QUEUE = "default"
CELERY_DEFAULT_EXCHANGE = "default"
CELERY_DEFAULT_EXCHANGE_TYPE = "direct"
CELERY_DEFAULT_ROUTING_KEY = "default"
CELERY_CREATE_MISSING_QUEUES = True
CELERY_REDIRECT_STDOUTS = False
CELERYD_HIJACK_ROOT_LOGGER = False
CELERY_TASK_SERIALIZER = "pickle"
CELERY_RESULT_SERIALIZER = "pickle"
CELERY_ACCEPT_CONTENT = {"pickle"}
CELERY_IMPORTS = (
    "sentry.data_export.tasks",
    "sentry.discover.tasks",
    "sentry.incidents.tasks",
    "sentry.snuba.tasks",
    "sentry.replays.tasks",
    "sentry.monitors.tasks",
    "sentry.tasks.app_store_connect",
    "sentry.tasks.assemble",
    "sentry.tasks.auth",
    "sentry.tasks.auto_remove_inbox",
    "sentry.tasks.auto_resolve_issues",
    "sentry.tasks.beacon",
    "sentry.tasks.check_auth",
    "sentry.tasks.clear_expired_snoozes",
    "sentry.tasks.clear_expired_rulesnoozes",
    "sentry.tasks.codeowners.code_owners_auto_sync",
    "sentry.tasks.codeowners.update_code_owners_schema",
    "sentry.tasks.collect_project_platforms",
    "sentry.tasks.commits",
    "sentry.tasks.commit_context",
    "sentry.tasks.deletion",
    "sentry.tasks.deletion.scheduled",
    "sentry.tasks.deletion.groups",
    "sentry.tasks.deletion.hybrid_cloud",
    "sentry.tasks.deliver_from_outbox",
    "sentry.tasks.digests",
    "sentry.tasks.email",
    "sentry.tasks.files",
    "sentry.tasks.groupowner",
    "sentry.tasks.integrations",
    "sentry.tasks.low_priority_symbolication",
    "sentry.tasks.merge",
    "sentry.tasks.options",
    "sentry.tasks.organization_mapping",
    "sentry.tasks.ping",
    "sentry.tasks.post_process",
    "sentry.tasks.process_buffer",
    "sentry.tasks.relay",
    "sentry.tasks.release_registry",
    "sentry.tasks.weekly_reports",
    "sentry.tasks.reprocessing",
    "sentry.tasks.reprocessing2",
    "sentry.tasks.scheduler",
    "sentry.tasks.sentry_apps",
    "sentry.tasks.servicehooks",
    "sentry.tasks.store",
    "sentry.tasks.symbolication",
    "sentry.tasks.unmerge",
    "sentry.tasks.update_user_reports",
    "sentry.tasks.user_report",
    "sentry.profiles.task",
    "sentry.release_health.tasks",
    "sentry.dynamic_sampling.tasks",
    "sentry.utils.suspect_resolutions.get_suspect_resolutions",
    "sentry.utils.suspect_resolutions_releases.get_suspect_resolutions_releases",
    "sentry.tasks.derive_code_mappings",
    "sentry.ingest.transaction_clusterer.tasks",
    "sentry.tasks.auto_enable_codecov",
    "sentry.tasks.weekly_escalating_forecast",
)
CELERY_QUEUES = [
    Queue("activity.notify", routing_key="activity.notify"),
    Queue("alerts", routing_key="alerts"),
    Queue("app_platform", routing_key="app_platform"),
    Queue("appstoreconnect", routing_key="sentry.tasks.app_store_connect.#"),
    Queue("assemble", routing_key="assemble"),
    Queue("auth", routing_key="auth"),
    Queue("buffers.process_pending", routing_key="buffers.process_pending"),
    Queue("buffers.incr", routing_key="buffers.incr"),
    Queue("cleanup", routing_key="cleanup"),
    Queue("code_owners", routing_key="code_owners"),
    Queue("commits", routing_key="commits"),
    Queue("data_export", routing_key="data_export"),
    Queue("default", routing_key="default"),
    Queue("digests.delivery", routing_key="digests.delivery"),
    Queue("digests.scheduling", routing_key="digests.scheduling"),
    Queue("email", routing_key="email"),
    Queue("events.preprocess_event", routing_key="events.preprocess_event"),
    Queue("events.process_event", routing_key="events.process_event"),
    Queue("events.reprocess_events", routing_key="events.reprocess_events"),
    Queue(
        "events.reprocessing.preprocess_event", routing_key="events.reprocessing.preprocess_event"
    ),
    Queue("events.reprocessing.process_event", routing_key="events.reprocessing.process_event"),
    Queue(
        "events.reprocessing.symbolicate_event", routing_key="events.reprocessing.symbolicate_event"
    ),
    Queue(
        "events.reprocessing.symbolicate_event_low_priority",
        routing_key="events.reprocessing.symbolicate_event_low_priority",
    ),
    Queue("events.save_event", routing_key="events.save_event"),
    Queue("events.save_event_transaction", routing_key="events.save_event_transaction"),
    Queue("events.save_event_attachments", routing_key="events.save_event_attachments"),
    Queue("events.symbolicate_event", routing_key="events.symbolicate_event"),
    Queue(
        "events.symbolicate_event_low_priority", routing_key="events.symbolicate_event_low_priority"
    ),
    Queue("events.symbolicate_js_event", routing_key="events.symbolicate_js_event"),
    Queue(
        "events.symbolicate_js_event_low_priority",
        routing_key="events.symbolicate_js_event_low_priority",
    ),
    Queue("files.delete", routing_key="files.delete"),
    Queue(
        "group_owners.process_suspect_commits", routing_key="group_owners.process_suspect_commits"
    ),
    Queue("group_owners.process_commit_context", routing_key="group_owners.process_commit_context"),
    Queue(
        "releasemonitor",
        routing_key="releasemonitor",
    ),
    Queue(
        "dynamicsampling",
        routing_key="dynamicsampling",
    ),
    Queue("incidents", routing_key="incidents"),
    Queue("incident_snapshots", routing_key="incident_snapshots"),
    Queue("incidents", routing_key="incidents"),
    Queue("integrations", routing_key="integrations"),
    Queue("merge", routing_key="merge"),
    Queue("options", routing_key="options"),
    Queue("post_process_errors", routing_key="post_process_errors"),
    Queue("post_process_issue_platform", routing_key="post_process_issue_platform"),
    Queue("post_process_transactions", routing_key="post_process_transactions"),
    Queue("process_owner_assignments", routing_key="process_owner_assignments"),
    Queue("relay_config", routing_key="relay_config"),
    Queue("relay_config_bulk", routing_key="relay_config_bulk"),
    Queue("reports.deliver", routing_key="reports.deliver"),
    Queue("reports.prepare", routing_key="reports.prepare"),
    Queue("search", routing_key="search"),
    Queue("sentry_metrics.indexer", routing_key="sentry_metrics.indexer"),
    Queue("similarity.index", routing_key="similarity.index"),
    Queue("sleep", routing_key="sleep"),
    Queue("stats", routing_key="stats"),
    Queue("subscriptions", routing_key="subscriptions"),
    Queue(
        "symbolications.compute_low_priority_projects",
        routing_key="symbolications.compute_low_priority_projects",
    ),
    Queue("unmerge", routing_key="unmerge"),
    Queue("update", routing_key="update"),
    Queue("profiles.process", routing_key="profiles.process"),
    Queue("get_suspect_resolutions", routing_key="get_suspect_resolutions"),
    Queue("get_suspect_resolutions_releases", routing_key="get_suspect_resolutions_releases"),
    Queue("replays.ingest_replay", routing_key="replays.ingest_replay"),
    Queue("replays.delete_replay", routing_key="replays.delete_replay"),
    Queue("counters-0", routing_key="counters-0"),
    Queue("triggers-0", routing_key="triggers-0"),
    Queue("derive_code_mappings", routing_key="derive_code_mappings"),
    Queue("transactions.name_clusterer", routing_key="transactions.name_clusterer"),
    Queue("hybrid_cloud.control_repair", routing_key="hybrid_cloud.control_repair"),
    Queue(
        "dynamicsampling",
        routing_key="dynamicsampling",
    ),
    Queue("auto_enable_codecov", routing_key="auto_enable_codecov"),
    Queue("weekly_escalating_forecast", routing_key="weekly_escalating_forecast"),
]

for queue in CELERY_QUEUES:
    queue.durable = False


from celery.schedules import crontab

# XXX: Make sure to register the monitor_slug for each job in `SENTRY_CELERYBEAT_MONITORS`!
CELERYBEAT_SCHEDULE_FILENAME = os.path.join(tempfile.gettempdir(), "sentry-celerybeat")
CELERYBEAT_SCHEDULE = {
    "check-auth": {
        "task": "sentry.tasks.check_auth",
        # Run every 1 minute
        "schedule": crontab(minute="*/1"),
        "options": {"expires": 60, "queue": "auth"},
    },
    "enqueue-scheduled-jobs": {
        "task": "sentry.tasks.enqueue_scheduled_jobs",
        # Run every 1 minute
        "schedule": crontab(minute="*/1"),
        "options": {"expires": 60},
    },
    "send-beacon": {
        "task": "sentry.tasks.send_beacon",
        # Run every hour
        "schedule": crontab(minute=0, hour="*/1"),
        "options": {"expires": 3600},
    },
    "send-ping": {
        "task": "sentry.tasks.send_ping",
        # Run every 1 minute
        "schedule": crontab(minute="*/1"),
        "options": {"expires": 60},
    },
    "flush-buffers": {
        "task": "sentry.tasks.process_buffer.process_pending",
        "schedule": timedelta(seconds=10),
        "options": {"expires": 10, "queue": "buffers.process_pending"},
    },
    "sync-options": {
        "task": "sentry.tasks.options.sync_options",
        "schedule": timedelta(seconds=10),
        "options": {"expires": 10, "queue": "options"},
    },
    "schedule-digests": {
        "task": "sentry.tasks.digests.schedule_digests",
        "schedule": timedelta(seconds=30),
        "options": {"expires": 30},
    },
    "check-monitors": {
        "task": "sentry.monitors.tasks.check_monitors",
        # Run every 1 minute
        "schedule": crontab(minute="*/1"),
        "options": {"expires": 60},
    },
    "clear-expired-snoozes": {
        "task": "sentry.tasks.clear_expired_snoozes",
        # Run every 5 minutes
        "schedule": crontab(minute="*/5"),
        "options": {"expires": 300},
    },
    "clear-expired-rulesnoozes": {
        "task": "sentry.tasks.clear_expired_rulesnoozes",
        # Run every 5 minutes
        "schedule": crontab(minute="*/5"),
        "options": {"expires": 300},
    },
    "clear-expired-raw-events": {
        "task": "sentry.tasks.clear_expired_raw_events",
        # Run every 15 minutes
        "schedule": crontab(minute="*/15"),
        "options": {"expires": 300},
    },
    "collect-project-platforms": {
        "task": "sentry.tasks.collect_project_platforms",
        "schedule": crontab_with_minute_jitter(hour=3),
        "options": {"expires": 3600 * 24},
    },
    "deliver-from-outbox": {
        "task": "sentry.tasks.enqueue_outbox_jobs",
        # Run every 1 minute
        "schedule": crontab(minute="*/1"),
        "options": {"expires": 30},
    },
    "update-user-reports": {
        "task": "sentry.tasks.update_user_reports",
        # Run every 15 minutes
        "schedule": crontab(minute="*/15"),
        "options": {"expires": 300},
    },
    "schedule-auto-resolution": {
        "task": "sentry.tasks.schedule_auto_resolution",
        # Run every 15 minutes
        "schedule": crontab(minute="*/15"),
        "options": {"expires": 60 * 25},
    },
    "auto-remove-inbox": {
        "task": "sentry.tasks.auto_remove_inbox",
        # Run every 15 minutes
        "schedule": crontab(minute="*/15"),
        "options": {"expires": 60 * 25},
    },
    "schedule-deletions": {
        "task": "sentry.tasks.deletion.run_scheduled_deletions",
        # Run every 15 minutes
        "schedule": crontab(minute="*/15"),
        "options": {"expires": 60 * 25},
    },
    "reattempt-deletions": {
        "task": "sentry.tasks.deletion.reattempt_deletions",
        "schedule": crontab(hour=10, minute=0),  # 03:00 PDT, 07:00 EDT, 10:00 UTC
        "options": {"expires": 60 * 25},
    },
    "schedule-weekly-organization-reports-new": {
        "task": "sentry.tasks.weekly_reports.schedule_organizations",
        "schedule": crontab(
            minute=0, hour=12, day_of_week="monday"  # 05:00 PDT, 09:00 EDT, 12:00 UTC
        ),
        "options": {"expires": 60 * 60 * 3},
    },
    "schedule-vsts-integration-subscription-check": {
        "task": "sentry.tasks.integrations.kickoff_vsts_subscription_check",
        "schedule": crontab_with_minute_jitter(hour="*/6"),
        "options": {"expires": 60 * 25},
    },
    "schedule-hybrid-cloud-foreign-key-jobs": {
        "task": "sentry.tasks.deletion.hybrid_cloud.schedule_hybrid_cloud_foreign_key_jobs",
        # Run every 15 minutes
        "schedule": crontab(minute="*/15"),
    },
    "monitor-release-adoption": {
        "task": "sentry.release_health.tasks.monitor_release_adoption",
        "schedule": crontab(minute=0),
        "options": {"expires": 3600, "queue": "releasemonitor"},
    },
    "fetch-release-registry-data": {
        "task": "sentry.tasks.release_registry.fetch_release_registry_data",
        # Run every 5 minutes
        "schedule": crontab(minute="*/5"),
        "options": {"expires": 3600},
    },
    "fetch-appstore-builds": {
        "task": "sentry.tasks.app_store_connect.refresh_all_builds",
        # Run every hour
        "schedule": crontab(minute=0, hour="*/1"),
        "options": {"expires": 3600},
    },
    "snuba-subscription-checker": {
        "task": "sentry.snuba.tasks.subscription_checker",
        # Run every 20 minutes
        "schedule": crontab(minute="*/20"),
        "options": {"expires": 20 * 60},
    },
    "transaction-name-clusterer": {
        "task": "sentry.ingest.transaction_clusterer.tasks.spawn_clusterers",
        "schedule": crontab(minute=17),
        "options": {"expires": 3600},
    },
    "hybrid-cloud-repair-mappings": {
        "task": "sentry.tasks.organization_mapping.repair_mappings",
        # Run every hour
        "schedule": crontab(minute=0, hour="*/1"),
        "options": {"expires": 3600},
    },
    "auto-enable-codecov": {
        "task": "sentry.tasks.auto_enable_codecov.enable_for_org",
        # Run job once a day at 00:30
        "schedule": crontab(minute=30, hour="0"),
        "options": {"expires": 3600},
    },
    "dynamic-sampling-prioritize-projects": {
        "task": "sentry.dynamic_sampling.tasks.prioritise_projects",
        # Run every 5 minutes
        "schedule": crontab(minute="*/5"),
    },
<<<<<<< HEAD
    "dynamic-sampling-prioritize-transactions": {
        "task": "sentry.dynamic_sampling.tasks.prioritise_transactions",
        # Run every 5 minutes
        "schedule": crontab(minute="*/5"),
    },
=======
>>>>>>> 4cc3c9c3
    "weekly-escalating-forecast": {
        "task": "sentry.tasks.weekly_escalating_forecast.run_escalating_forecast",
        # TODO: Change this to run weekly once we verify the results
        "schedule": crontab(minute=0, hour="*/6"),
        # TODO: Increase expiry time to x4 once we change this to run weekly
        "options": {"expires": 60 * 60 * 3},
    },
}

# We prefer using crontab, as the time for timedelta will reset on each deployment. More information:  https://docs.celeryq.dev/en/stable/userguide/periodic-tasks.html#periodic-tasks
TIMEDELTA_ALLOW_LIST = {
    "flush-buffers",
    "sync-options",
    "schedule-digests",
}

BGTASKS = {
    "sentry.bgtasks.clean_dsymcache:clean_dsymcache": {"interval": 5 * 60, "roles": ["worker"]},
    "sentry.bgtasks.clean_releasefilecache:clean_releasefilecache": {
        "interval": 5 * 60,
        "roles": ["worker"],
    },
}

# Sentry logs to two major places: stdout, and it's internal project.
# To disable logging to the internal project, add a logger who's only
# handler is 'console' and disable propagating upwards.
# Additionally, Sentry has the ability to override logger levels by
# providing the cli with -l/--loglevel or the SENTRY_LOG_LEVEL env var.
# The loggers that it overrides are root and any in LOGGING.overridable.
# Be very careful with this in a production system, because the celery
# logger can be extremely verbose when given INFO or DEBUG.
LOGGING = {
    "default_level": "INFO",
    "version": 1,
    "disable_existing_loggers": True,
    "handlers": {
        "null": {"class": "logging.NullHandler"},
        "console": {"class": "sentry.logging.handlers.StructLogHandler"},
        # This `internal` logger is separate from the `Logging` integration in the SDK. Since
        # we have this to record events, in `sdk.py` we set the integration's `event_level` to
        # None, so that it records breadcrumbs for all log calls but doesn't send any events.
        "internal": {"level": "ERROR", "class": "sentry_sdk.integrations.logging.EventHandler"},
        "metrics": {
            "level": "WARNING",
            "filters": ["important_django_request"],
            "class": "sentry.logging.handlers.MetricsLogHandler",
        },
        "django_internal": {
            "level": "WARNING",
            "filters": ["important_django_request"],
            "class": "sentry_sdk.integrations.logging.EventHandler",
        },
    },
    "filters": {
        "important_django_request": {
            "()": "sentry.logging.handlers.MessageContainsFilter",
            "contains": ["CSRF"],
        }
    },
    "root": {"level": "NOTSET", "handlers": ["console", "internal"]},
    # LOGGING.overridable is a list of loggers including root that will change
    # based on the overridden level defined above.
    "overridable": ["celery", "sentry"],
    "loggers": {
        "celery": {"level": "WARNING"},
        "sentry": {"level": "INFO"},
        "sentry_plugins": {"level": "INFO"},
        "sentry.files": {"level": "WARNING"},
        "sentry.minidumps": {"handlers": ["internal"], "propagate": False},
        "sentry.reprocessing": {"handlers": ["internal"], "propagate": False},
        "sentry.interfaces": {"handlers": ["internal"], "propagate": False},
        # This only needs to go to Sentry for now.
        "sentry.similarity": {"handlers": ["internal"], "propagate": False},
        "sentry.errors": {"handlers": ["console"], "propagate": False},
        "sentry_sdk.errors": {"handlers": ["console"], "level": "INFO", "propagate": False},
        "sentry.rules": {"handlers": ["console"], "propagate": False},
        "multiprocessing": {
            "handlers": ["console"],
            # https://github.com/celery/celery/commit/597a6b1f3359065ff6dbabce7237f86b866313df
            # This commit has not been rolled into any release and leads to a
            # large amount of errors when working with postgres.
            "level": "CRITICAL",
            "propagate": False,
        },
        "celery.worker.job": {"handlers": ["console"], "propagate": False},
        "arroyo": {"level": "INFO", "handlers": ["console"], "propagate": False},
        "static_compiler": {"level": "INFO"},
        "django.request": {
            "level": "WARNING",
            "handlers": ["console", "metrics", "django_internal"],
            "propagate": False,
        },
        "toronado": {"level": "ERROR", "handlers": ["null"], "propagate": False},
        "urllib3.connectionpool": {"level": "ERROR", "handlers": ["console"], "propagate": False},
        "boto3": {"level": "WARNING", "handlers": ["console"], "propagate": False},
        "botocore": {"level": "WARNING", "handlers": ["console"], "propagate": False},
    },
}

# django-rest-framework

REST_FRAMEWORK = {
    "DEFAULT_RENDERER_CLASSES": ["rest_framework.renderers.JSONRenderer"],
    "DEFAULT_PARSER_CLASSES": [
        "rest_framework.parsers.JSONParser",
        "rest_framework.parsers.MultiPartParser",
        "rest_framework.parsers.FormParser",
    ],
    "TEST_REQUEST_DEFAULT_FORMAT": "json",
    "DEFAULT_PERMISSION_CLASSES": ("sentry.api.permissions.NoPermission",),
    "EXCEPTION_HANDLER": "sentry.api.handlers.custom_exception_handler",
    "DEFAULT_SCHEMA_CLASS": "sentry.apidocs.schema.SentrySchema",
}


if os.environ.get("OPENAPIGENERATE", False):
    OLD_OPENAPI_JSON_PATH = "tests/apidocs/openapi-deprecated.json"
    from sentry.apidocs.build import OPENAPI_TAGS, get_old_json_paths

    SPECTACULAR_SETTINGS = {
        "PREPROCESSING_HOOKS": ["sentry.apidocs.hooks.custom_preprocessing_hook"],
        "POSTPROCESSING_HOOKS": ["sentry.apidocs.hooks.custom_postprocessing_hook"],
        "DISABLE_ERRORS_AND_WARNINGS": False,
        "COMPONENT_SPLIT_REQUEST": False,
        "COMPONENT_SPLIT_PATCH": False,
        "AUTHENTICATION_WHITELIST": ["sentry.api.authentication.TokenAuthentication"],
        "TAGS": OPENAPI_TAGS,
        "TITLE": "API Reference",
        "DESCRIPTION": "Sentry Public API",
        "TOS": "http://sentry.io/terms/",
        "CONTACT": {"email": "partners@sentry.io"},
        "LICENSE": {"name": "Apache 2.0", "url": "http://www.apache.org/licenses/LICENSE-2.0.html"},
        "VERSION": "v0",
        "SERVERS": [{"url": "https://sentry.io/"}],
        "PARSER_WHITELIST": ["rest_framework.parsers.JSONParser"],
        "APPEND_PATHS": get_old_json_paths(OLD_OPENAPI_JSON_PATH),
        "SORT_OPERATION_PARAMETERS": False,
    }

CRISPY_TEMPLATE_PACK = "bootstrap3"
# Sentry and internal client configuration

SENTRY_FEATURES = {
    # Enables user registration.
    "auth:register": True,
    # Enables the new artifact bundle uploads
    "organizations:artifact-bundles": False,
    # Enables alert creation on indexed events in UI (use for PoC/testing only)
    "organizations:alert-allow-indexed": False,
    # Enables tagging javascript errors from the browser console.
    "organizations:javascript-console-error-tag": False,
    # Enables the cron job to auto-enable codecov integrations.
    "organizations:auto-enable-codecov": False,
    # The overall flag for codecov integration, gated by plans.
    "organizations:codecov-integration": False,
    # Enables getting commit sha from git blame for codecov.
    "organizations:codecov-commit-sha-from-git-blame": False,
    # Enables automatically deriving of code mappings
    "organizations:derive-code-mappings": True,
    # Enable advanced search features, like negation and wildcard matching.
    "organizations:advanced-search": True,
    # Use metrics as the dataset for crash free metric alerts
    "organizations:alert-crash-free-metrics": False,
    # Enable auth provider configuration through api
    "organizations:api-auth-provider": False,
    "organizations:api-keys": False,
    # Enable multiple Apple app-store-connect sources per project.
    "organizations:app-store-connect-multiple": False,
    # Enable change alerts for an org
    "organizations:change-alerts": True,
    # Enable alerting based on crash free sessions/users
    "organizations:crash-rate-alerts": True,
    # Enable the mute alerts feature
    "organizations:mute-alerts": False,
    # Enable the Commit Context feature
    "organizations:commit-context": False,
    # Enable creating organizations within sentry (if SENTRY_SINGLE_ORGANIZATION
    # is not enabled).
    "organizations:create": True,
    # Enable usage of customer domains on the frontend
    "organizations:customer-domains": False,
    # Enable the 'discover' interface.
    "organizations:discover": False,
    # Enables events endpoint rate limit
    "organizations:discover-events-rate-limit": False,
    # Enable attaching arbitrary files to events.
    "organizations:event-attachments": True,
    # Allow organizations to configure all symbol sources.
    "organizations:symbol-sources": True,
    # Allow organizations to configure custom external symbol sources.
    "organizations:custom-symbol-sources": True,
    # Enable discover 2 basic functions
    "organizations:discover-basic": True,
    # Enable discover 2 custom queries and saved queries
    "organizations:discover-query": True,
    # Enable archive/escalating issue workflow
    "organizations:escalating-issues": False,
    # Enable archive/escalating issue workflow UI, enable everything except post processing
    "organizations:escalating-issues-ui": False,
    # Enable the new issue states and substates
    "organizations:issues-states": False,
    # Allows an org to have a larger set of project ownership rules per project
    "organizations:higher-ownership-limit": False,
    # Enable Performance view
    "organizations:performance-view": True,
    # Enable profiling
    "organizations:profiling": False,
    # Enable flamegraph view for profiling
    "organizations:profiling-flamegraphs": False,
    # Enable ui frames in flamecharts
    "organizations:profiling-ui-frames": False,
    # Enable the profiling aggregate flamegraph
    "organizations:profiling-aggregate-flamegraph": False,
    # Enable the profiling previews
    "organizations:profiling-previews": False,
    # Enable the profiling span previews
    "organizations:profiling-span-previews": False,
    # Enable the transactions backed profiling views
    "organizations:profiling-using-transactions": False,
    # Enable the sentry sample format response
    "organizations:profiling-sampled-format": False,
    # Enabled for those orgs who participated in the profiling Beta program
    "organizations:profiling-beta": False,
    # Enable profiling GA messaging (update paths from AM1 to AM2)
    "organizations:profiling-ga": False,
    # Enable multi project selection
    "organizations:global-views": False,
    # Enable experimental new version of Merged Issues where sub-hashes are shown
    "organizations:grouping-tree-ui": False,
    # Enable experimental new version of stacktrace component where additional
    # data related to grouping is shown on each frame
    "organizations:grouping-stacktrace-ui": False,
    # Enable tweaks to group title in relation to hierarchical
    # grouping.
    "organizations:grouping-title-ui": False,
    # Lets organizations manage grouping configs
    "organizations:set-grouping-config": False,
    # Lets organizations set a custom title through fingerprinting
    "organizations:custom-event-title": True,
    # Enable rule page.
    "organizations:rule-page": False,
    # Enable incidents feature
    "organizations:incidents": False,
    # Enable issue alert incompatible rule check
    "organizations:issue-alert-incompatible-rules": False,
    # Enable issue alert previews
    "organizations:issue-alert-preview": False,
    # Enable issue alert test notifications
    "organizations:issue-alert-test-notifications": False,
    # Enable issue platform
    "organizations:issue-platform": False,
    # Whether to allow issue only search on the issue list
    "organizations:issue-search-allow-postgres-only-search": False,
    # Flags for enabling CdcEventsDatasetSnubaSearchBackend in sentry.io. No effect in open-source
    # sentry at the moment.
    "organizations:issue-search-use-cdc-primary": False,
    "organizations:issue-search-use-cdc-secondary": False,
    # Enable metrics feature on the backend
    "organizations:metrics": False,
    # Enable metric alert charts in email/slack
    "organizations:metric-alert-chartcuterie": False,
    # Extract metrics for sessions during ingestion.
    "organizations:metrics-extraction": False,
    # Normalize URL transaction names during ingestion.
    "organizations:transaction-name-normalize": True,
    # Mark URL transactions scrubbed by regex patterns as "sanitized".
    # NOTE: This flag does not concern transactions rewritten by clusterer rules.
    # Those are always marked as "sanitized".
    "organizations:transaction-name-mark-scrubbed-as-sanitized": False,
    # Sanitize transaction names in the ingestion pipeline.
    "organizations:transaction-name-sanitization": False,  # DEPRECATED
    # Extraction metrics for transactions during ingestion.
    "organizations:transaction-metrics-extraction": False,
    # True if Relay should drop raw session payloads after extracting metrics from them.
    "organizations:release-health-drop-sessions": False,
    # Enable threshold period in metric alert rule builder
    "organizations:metric-alert-threshold-period": False,
    # Enable integration functionality to create and link groups to issues on
    # external services.
    "organizations:integrations-issue-basic": True,
    # Enable interface functionality to synchronize groups between sentry and
    # issues on external services.
    "organizations:integrations-issue-sync": True,
    # Enable interface functionality to receive event hooks.
    "organizations:integrations-event-hooks": True,
    # Enable integration functionality to work with alert rules
    "organizations:integrations-alert-rule": True,
    # Enable integration functionality to work with alert rules (specifically chat integrations)
    "organizations:integrations-chat-unfurl": True,
    # Enable integration functionality to work with alert rules (specifically incident
    # management integrations)
    "organizations:integrations-incident-management": True,
    # Enable integration functionality to work deployment integrations like Vercel
    "organizations:integrations-deployment": True,
    # Allow orgs to automatically create Tickets in Issue Alerts
    "organizations:integrations-ticket-rules": True,
    # Allow orgs to use the stacktrace linking feature
    "organizations:integrations-stacktrace-link": False,
    # Allow orgs to install a custom source code management integration
    "organizations:integrations-custom-scm": False,
    # Limit project events endpoint to only query back a certain number of days
    "organizations:project-event-date-limit": False,
    # Enable data forwarding functionality for organizations.
    "organizations:data-forwarding": True,
    # Enable readonly dashboards
    "organizations:dashboards-basic": True,
    # Enable custom editable dashboards
    "organizations:dashboards-edit": True,
    # Enable metrics enhanced performance in dashboards
    "organizations:dashboards-mep": False,
    # Enable release health widget in dashboards
    "organizations:dashboards-rh-widget": False,
    # Enable the dynamic sampling "Transaction Name" priority in the UI
    "organizations:dynamic-sampling-transaction-name-priority": False,
    # Enable minimap in the widget viewer modal in dashboards
    "organizations:widget-viewer-modal-minimap": False,
    # Enable experimental performance improvements.
    "organizations:enterprise-perf": False,
    # Enable the API to importing CODEOWNERS for a project
    "organizations:integrations-codeowners": False,
    # Enable inviting members to organizations.
    "organizations:invite-members": True,
    # Enable rate limits for inviting members.
    "organizations:invite-members-rate-limits": True,
    # Enable new issue alert "issue owners" fallback
    "organizations:issue-alert-fallback-targeting": False,
    # Enable SQL formatting for breadcrumb items and performance spans
    "organizations:sql-format": False,
    # Enable removing issue from issue list if action taken.
    "organizations:issue-list-removal-action": False,
    # Adds the ttid & ttfd vitals to the frontend
    "organizations:mobile-vitals": False,
    # Display CPU and memory metrics in transactions with profiles
    "organizations:mobile-cpu-memory-in-transactions": False,
    # Prefix host with organization ID when giving users DSNs (can be
    # customized with SENTRY_ORG_SUBDOMAIN_TEMPLATE)
    "organizations:org-subdomains": False,
    # Enable project selection on the stats page
    "organizations:project-stats": True,
    # Enable interpolation of null data points in charts instead of zerofilling in performance
    "organizations:performance-chart-interpolation": False,
    # Enable views for anomaly detection
    "organizations:performance-anomaly-detection-ui": False,
    # Enable histogram view in span details
    "organizations:performance-span-histogram-view": False,
    # Enable performance on-boarding checklist
    "organizations:performance-onboarding-checklist": False,
    # Enable transaction name only search
    "organizations:performance-transaction-name-only-search": False,
    # Enable transaction name only search on indexed
    "organizations:performance-transaction-name-only-search-indexed": False,
    # Re-enable histograms for Metrics Enhanced Performance Views
    "organizations:performance-mep-reintroduce-histograms": False,
    # Enable showing INP web vital in default views
    "organizations:performance-vitals-inp": False,
    # Enables a longer stats period for the performance landing page
    "organizations:performance-landing-page-stats-period": False,
    # Enable internal view for bannerless MEP view
    "organizations:performance-mep-bannerless-ui": False,
    # Enable updated landing page widget designs
    "organizations:performance-new-widget-designs": False,
    # Enable metrics-backed transaction summary view
    "organizations:performance-metrics-backed-transaction-summary": False,
    # Enable new trends
    "organizations:performance-new-trends": False,
    # Enable consecutive db performance issue type
    "organizations:performance-consecutive-db-issue": False,
    # Enable consecutive http performance issue type
    "organizations:performance-consecutive-http-detector": False,
    # Enable consecutive http performance issue type
    "organizations:performance-large-http-payload-detector": False,
    # Enable slow DB performance issue type
    "organizations:performance-slow-db-issue": False,
    # Enable N+1 API Calls performance issue type
    "organizations:performance-n-plus-one-api-calls-detector": False,
    # Enable compressed assets performance issue type
    "organizations:performance-issues-compressed-assets-detector": False,
    # Enable render blocking assets performance issue type
    "organizations:performance-issues-render-blocking-assets-detector": False,
    # Enable MN+1 DB performance issue type
    "organizations:performance-issues-m-n-plus-one-db-detector": False,
    # Enable the new Related Events feature
    "organizations:related-events": False,
    # Enable usage of external relays, for use with Relay. See
    # https://github.com/getsentry/relay.
    "organizations:relay": True,
    # Enable Sentry Functions
    "organizations:sentry-functions": False,
    # Enable experimental session replay backend APIs
    "organizations:session-replay": False,
    # Enable Session Replay showing in the sidebar
    "organizations:session-replay-ui": True,
    # Enable Session Replay DOM search
    "organizations:session-replay-dom-search": False,
    # Enabled for those orgs who participated in the Replay Beta program
    "organizations:session-replay-beta-grace": False,
    # Enable replay GA messaging (update paths from AM1 to AM2)
    "organizations:session-replay-ga": False,
    # Enabled experimental session replay network data view
    "organizations:session-replay-network-details": False,
    # Enable experimental session replay SDK for recording on Sentry
    "organizations:session-replay-sdk": False,
    "organizations:session-replay-sdk-errors-only": False,
    # Enable temporary underfetching to improve Replay List query performance
    "organizations:session-replay-slim-table": False,
    # Enable data scrubbing of replay recording payloads in Relay.
    "organizations:session-replay-recording-scrubbing": False,
    # Enables subquery optimizations for the replay_index page
    "organizations:session-replay-index-subquery": False,
    # Enable the new suggested assignees feature
    "organizations:streamline-targeting-context": False,
    # Enable the new experimental starfish view
    "organizations:starfish-view": False,
    # Enable Session Stats down to a minute resolution
    "organizations:minute-resolution-sessions": True,
    # Notify all project members when fallthrough is disabled, instead of just the auto-assignee
    "organizations:notification-all-recipients": False,
    # Enable performance issues dev options, includes changing detection thresholds and other parts of issues that we're using for development.
    "organizations:performance-issues-dev": False,
    # Enables updated all events tab in a performance issue
    "organizations:performance-issues-all-events-tab": False,
    # Temporary flag to test search performance that's running slow in S4S
    "organizations:performance-issues-search": True,
    # Enable version 2 of reprocessing (completely distinct from v1)
    "organizations:reprocessing-v2": False,
    # Enable the UI for the overage alert settings
    "organizations:slack-overage-notifications": False,
    # Enable basic SSO functionality, providing configurable single sign on
    # using services like GitHub / Google. This is *not* the same as the signup
    # and login with Github / Azure DevOps that sentry.io provides.
    "organizations:sso-basic": True,
    # Enable SAML2 based SSO functionality. getsentry/sentry-auth-saml2 plugin
    # must be installed to use this functionality.
    "organizations:sso-saml2": True,
    # Enable a UI where users can see bundles and their artifacts which only have debug IDs
    "organizations:source-maps-debug-ids": False,
    # Enable the new opinionated dynamic sampling
    "organizations:dynamic-sampling": False,
    # Enable view hierarchies options
    "organizations:view-hierarchies-options-dev": False,
    # Enable anr improvements ui
    "organizations:anr-improvements": False,
    # Enable anr frame analysis
    "organizations:anr-analyze-frames": False,
    # Enable device.class as a selectable column
    "organizations:device-classification": False,
    # Enables synthesis of device.class in ingest
    "organizations:device-class-synthesis": False,
    # Enable the onboarding heartbeat footer on the sdk setup page
    "organizations:onboarding-heartbeat-footer": False,
    # Enable product selection in the setup-docs page. The docs reflects the selected products.
    "organizations:onboarding-docs-with-product-selection": False,
    # Enable a new behavior for deleting the freshly created project,
    # if the user clicks on the back button in the onboarding for new orgs
    "organizations:onboarding-project-deletion-on-back-click": False,
    # Disables multiselect platform in the onboarding flow
    "organizations:onboarding-remove-multiselect-platform": False,
    # Enable the project loader feature in the onboarding
    "organizations:onboarding-project-loader": False,
    # Enable the SDK selection feature in the onboarding
    "organizations:onboarding-sdk-selection": False,
    # Enable OpenAI suggestions in the issue details page
    "organizations:open-ai-suggestion": False,
    # Enable ANR rates in project details page
    "organizations:anr-rate": False,
    # Enable tag improvements in the issue details page
    "organizations:issue-details-tag-improvements": False,
    # Enable the release details performance section
    "organizations:release-comparison-performance": False,
    # Enable team insights page
    "organizations:team-insights": True,
    # Enable u2f verification on superuser form
    "organizations:u2f-superuser-form": False,
    # Enable setting team-level roles and receiving permissions from them
    "organizations:team-roles": False,
    # Enable team member role provisioning through scim
    "organizations:scim-team-roles": False,
    # Enable the setting of org roles for team
    "organizations:org-roles-for-teams": False,
    # Enable new JS SDK Dynamic Loader
    "organizations:js-sdk-dynamic-loader": False,
    # Adds additional filters and a new section to issue alert rules.
    "projects:alert-filters": True,
    # Enable functionality to specify custom inbound filters on events.
    "projects:custom-inbound-filters": False,
    # Enable data forwarding functionality for projects.
    "projects:data-forwarding": True,
    # Enable functionality to discard groups.
    "projects:discard-groups": False,
    # DEPRECATED: pending removal
    "projects:dsym": False,
    # Enable functionality for attaching  minidumps to events and displaying
    # then in the group UI.
    "projects:minidump": True,
    # Enable functionality for project plugins.
    "projects:plugins": True,
    # Enable alternative version of group creation that is supposed to be less racy.
    "projects:race-free-group-creation": True,
    # Enable functionality for rate-limiting events on projects.
    "projects:rate-limits": True,
    # Enable functionality to trigger service hooks upon event ingestion.
    "projects:servicehooks": False,
    # Enable suspect resolutions feature
    "projects:suspect-resolutions": False,
    # Use Kafka (instead of Celery) for ingestion pipeline.
    "projects:kafka-ingest": False,
    # Workflow 2.0 Auto associate commits to commit sha release
    "projects:auto-associate-commits-to-release": False,
    # Don't add feature defaults down here! Please add them in their associated
    # group sorted alphabetically.
}

# Default time zone for localization in the UI.
# http://en.wikipedia.org/wiki/List_of_tz_zones_by_name
SENTRY_DEFAULT_TIME_ZONE = "UTC"

SENTRY_DEFAULT_LANGUAGE = "en"

# Enable the Sentry Debugger (Beta)
SENTRY_DEBUGGER = None

SENTRY_IGNORE_EXCEPTIONS = ("OperationalError",)

# Should we send the beacon to the upstream server?
SENTRY_BEACON = True

# Allow access to Sentry without authentication.
SENTRY_PUBLIC = False

# Instruct Sentry that this install intends to be run by a single organization
# and thus various UI optimizations should be enabled.
SENTRY_SINGLE_ORGANIZATION = False

# Login url (defaults to LOGIN_URL)
SENTRY_LOGIN_URL = None

# Default project ID (for internal errors)
SENTRY_PROJECT = 1
SENTRY_PROJECT_KEY = None

# Default organization to represent the Internal Sentry project.
# Used as a default when in SINGLE_ORGANIZATION mode.
SENTRY_ORGANIZATION = None

# Project ID for recording frontend (javascript) exceptions
SENTRY_FRONTEND_PROJECT = None
# DSN for the frontend to use explicitly, which takes priority
# over SENTRY_FRONTEND_PROJECT or SENTRY_PROJECT
SENTRY_FRONTEND_DSN = None
# DSN for tracking all client HTTP requests (which can be noisy) [experimental]
SENTRY_FRONTEND_REQUESTS_DSN = None

# Configuration for JavaScript's whitelistUrls - defaults to ALLOWED_HOSTS
SENTRY_FRONTEND_WHITELIST_URLS = None

# ----
# APM config
# ----

# sample rate for transactions initiated from the frontend
SENTRY_FRONTEND_APM_SAMPLING = 0

# sample rate for transactions in the backend
SENTRY_BACKEND_APM_SAMPLING = 0

# Sample rate for symbolicate_event task transactions
SENTRY_SYMBOLICATE_EVENT_APM_SAMPLING = 0

# Sample rate for the process_event task transactions
SENTRY_PROCESS_EVENT_APM_SAMPLING = 0

# sample rate for the relay projectconfig endpoint
SENTRY_RELAY_ENDPOINT_APM_SAMPLING = 0

# sample rate for relay's cache invalidation task
SENTRY_RELAY_TASK_APM_SAMPLING = 0

# sample rate for ingest consumer processing functions
SENTRY_INGEST_CONSUMER_APM_SAMPLING = 0

# sample rate for Apple App Store Connect tasks transactions
SENTRY_APPCONNECT_APM_SAMPLING = SENTRY_BACKEND_APM_SAMPLING

# sample rate for suspect commits task
SENTRY_SUSPECT_COMMITS_APM_SAMPLING = 0

# sample rate for post_process_group task
SENTRY_POST_PROCESS_GROUP_APM_SAMPLING = 0

# sample rate for all reprocessing tasks (except for the per-event ones)
SENTRY_REPROCESSING_APM_SAMPLING = 0

# ----
# end APM config
# ----

# DSN to use for Sentry monitors
SENTRY_MONITOR_DSN = None
SENTRY_MONITOR_API_ROOT = None
SENTRY_CELERYBEAT_MONITORS = {
    # 'scheduled-name': 'monitor_guid',
}

# Web Service
SENTRY_WEB_HOST = "127.0.0.1"
SENTRY_WEB_PORT = 9000
SENTRY_WEB_OPTIONS = {}

# SMTP Service
SENTRY_SMTP_HOST = "127.0.0.1"
SENTRY_SMTP_PORT = 1025

SENTRY_INTERFACES = {
    "csp": "sentry.interfaces.security.Csp",
    "hpkp": "sentry.interfaces.security.Hpkp",
    "expectct": "sentry.interfaces.security.ExpectCT",
    "expectstaple": "sentry.interfaces.security.ExpectStaple",
    "exception": "sentry.interfaces.exception.Exception",
    "logentry": "sentry.interfaces.message.Message",
    "request": "sentry.interfaces.http.Http",
    "sdk": "sentry.interfaces.sdk.Sdk",
    "stacktrace": "sentry.interfaces.stacktrace.Stacktrace",
    "template": "sentry.interfaces.template.Template",
    "user": "sentry.interfaces.user.User",
    "breadcrumbs": "sentry.interfaces.breadcrumbs.Breadcrumbs",
    "contexts": "sentry.interfaces.contexts.Contexts",
    "threads": "sentry.interfaces.threads.Threads",
    "debug_meta": "sentry.interfaces.debug_meta.DebugMeta",
    "spans": "sentry.interfaces.spans.Spans",
}
PREFER_CANONICAL_LEGACY_KEYS = False

SENTRY_EMAIL_BACKEND_ALIASES = {
    "smtp": "django.core.mail.backends.smtp.EmailBackend",
    "dummy": "django.core.mail.backends.dummy.EmailBackend",
    "console": "django.core.mail.backends.console.EmailBackend",
    "preview": "sentry.utils.email.PreviewBackend",
}

SENTRY_FILESTORE_ALIASES = {
    "filesystem": "django.core.files.storage.FileSystemStorage",
    "s3": "sentry.filestore.s3.S3Boto3Storage",
    "gcs": "sentry.filestore.gcs.GoogleCloudStorage",
}

SENTRY_ANALYTICS_ALIASES = {
    "noop": "sentry.analytics.Analytics",
    "pubsub": "sentry.analytics.pubsub.PubSubAnalytics",
}

# set of backends that do not support needing SMTP mail.* settings
# This list is a bit fragile and hardcoded, but it's unlikely that
# a user will be using a different backend that also mandates SMTP
# credentials.
SENTRY_SMTP_DISABLED_BACKENDS = frozenset(
    (
        "django.core.mail.backends.dummy.EmailBackend",
        "django.core.mail.backends.console.EmailBackend",
        "django.core.mail.backends.locmem.EmailBackend",
        "django.core.mail.backends.filebased.EmailBackend",
        "sentry.utils.email.PreviewBackend",
    )
)

# Should users without superuser permissions be allowed to
# make projects public
SENTRY_ALLOW_PUBLIC_PROJECTS = True

# Will an invite be sent when a member is added to an organization?
SENTRY_ENABLE_INVITES = True

# Origins allowed for session-based API access (via the Access-Control-Allow-Origin header)
SENTRY_ALLOW_ORIGIN = None

# Buffer backend
SENTRY_BUFFER = "sentry.buffer.Buffer"
SENTRY_BUFFER_OPTIONS = {}

# Cache backend
# XXX: We explicitly require the cache to be configured as its not optional
# and causes serious confusion with the default django cache
SENTRY_CACHE = None
SENTRY_CACHE_OPTIONS = {"is_default_cache": True}

# Attachment blob cache backend
SENTRY_ATTACHMENTS = "sentry.attachments.default.DefaultAttachmentCache"
SENTRY_ATTACHMENTS_OPTIONS = {}

# Replays blob cache backend.
#
# To ease first time setup, we default to whatever SENTRY_CACHE is configured as. If you're
# handling a large amount of replays you should consider setting up an isolated cache provider.

# To override the default configuration you need to provide the string path of a function or
# class as the `SENTRY_REPLAYS_CACHE` value and optionally provide keyword arguments on the
# `SENTRY_REPLAYS_CACHE_OPTIONS` value.  Its expected that you will use one of the classes
# defined within `sentry/cache/` but it is not required.

# For reference, this cache will store binary blobs of data up to 1MB in size.  This data is
# ephemeral and will be deleted as soon as the ingestion pipeline finishes processing a replay
# recording segment. You can determine the average size of the chunks being cached by running
# queries against the ReplayRecordingSegment model with the File model joined. The File model has
# a size attribute.
SENTRY_REPLAYS_CACHE: str = "sentry.replays.cache.default"
SENTRY_REPLAYS_CACHE_OPTIONS: Dict[str, Any] = {}

# Events blobs processing backend
SENTRY_EVENT_PROCESSING_STORE = "sentry.eventstore.processing.default.DefaultEventProcessingStore"
SENTRY_EVENT_PROCESSING_STORE_OPTIONS = {}

# The internal Django cache is still used in many places
# TODO(dcramer): convert uses over to Sentry's backend
CACHES = {"default": {"BACKEND": "django.core.cache.backends.dummy.DummyCache"}}

# The cache version affects both Django's internal cache (at runtime) as well
# as Sentry's cache. This automatically overrides VERSION on the default
# CACHES backend.
CACHE_VERSION = 1

# Digests backend
SENTRY_DIGESTS = "sentry.digests.backends.dummy.DummyBackend"
SENTRY_DIGESTS_OPTIONS = {}

# Quota backend
SENTRY_QUOTAS = "sentry.quotas.Quota"
SENTRY_QUOTA_OPTIONS = {}

# Cache for Relay project configs
SENTRY_RELAY_PROJECTCONFIG_CACHE = "sentry.relay.projectconfig_cache.redis.RedisProjectConfigCache"
SENTRY_RELAY_PROJECTCONFIG_CACHE_OPTIONS = {}

# Which cache to use for debouncing cache updates to the projectconfig cache
SENTRY_RELAY_PROJECTCONFIG_DEBOUNCE_CACHE = (
    "sentry.relay.projectconfig_debounce_cache.base.ProjectConfigDebounceCache"
)
SENTRY_RELAY_PROJECTCONFIG_DEBOUNCE_CACHE_OPTIONS = {}

# Rate limiting backend
SENTRY_RATELIMITER = "sentry.ratelimits.base.RateLimiter"
SENTRY_RATELIMITER_ENABLED = False
SENTRY_RATELIMITER_OPTIONS = {}
SENTRY_RATELIMITER_DEFAULT = 999
SENTRY_CONCURRENT_RATE_LIMIT_DEFAULT = 999
ENFORCE_CONCURRENT_RATE_LIMITS = False

# Rate Limit Group Category Defaults
SENTRY_CONCURRENT_RATE_LIMIT_GROUP_CLI = 999
SENTRY_RATELIMITER_GROUP_CLI = 999

# The default value for project-level quotas
SENTRY_DEFAULT_MAX_EVENTS_PER_MINUTE = "90%"

# Snuba configuration
SENTRY_SNUBA = os.environ.get("SNUBA", "http://127.0.0.1:1218")
SENTRY_SNUBA_TIMEOUT = 30
SENTRY_SNUBA_CACHE_TTL_SECONDS = 60

# Node storage backend
SENTRY_NODESTORE = "sentry.nodestore.django.DjangoNodeStorage"
SENTRY_NODESTORE_OPTIONS = {}

# Tag storage backend
SENTRY_TAGSTORE = os.environ.get("SENTRY_TAGSTORE", "sentry.tagstore.snuba.SnubaTagStorage")
SENTRY_TAGSTORE_OPTIONS = {}

# Search backend
SENTRY_SEARCH = os.environ.get(
    "SENTRY_SEARCH", "sentry.search.snuba.EventsDatasetSnubaSearchBackend"
)
SENTRY_SEARCH_OPTIONS = {}
# SENTRY_SEARCH_OPTIONS = {
#     'urls': ['http://127.0.0.1:9200/'],
#     'timeout': 5,
# }

# Time-series storage backend
SENTRY_TSDB = "sentry.tsdb.dummy.DummyTSDB"
SENTRY_TSDB_OPTIONS = {}

SENTRY_NEWSLETTER = "sentry.newsletter.base.Newsletter"
SENTRY_NEWSLETTER_OPTIONS = {}

SENTRY_EVENTSTREAM = "sentry.eventstream.snuba.SnubaEventStream"
SENTRY_EVENTSTREAM_OPTIONS = {}

# rollups must be ordered from highest granularity to lowest
SENTRY_TSDB_ROLLUPS = (
    # (time in seconds, samples to keep)
    (10, 360),  # 60 minutes at 10 seconds
    (3600, 24 * 7),  # 7 days at 1 hour
    (3600 * 24, 90),  # 90 days at 1 day
)

# Internal metrics
SENTRY_METRICS_BACKEND = "sentry.metrics.dummy.DummyMetricsBackend"
SENTRY_METRICS_OPTIONS = {}
SENTRY_METRICS_SAMPLE_RATE = 1.0
SENTRY_METRICS_PREFIX = "sentry."
SENTRY_METRICS_SKIP_INTERNAL_PREFIXES = []  # Order this by most frequent prefixes.
SENTRY_METRICS_DISALLOW_BAD_TAGS = IS_DEV

# Metrics product
SENTRY_METRICS_INDEXER = "sentry.sentry_metrics.indexer.postgres.postgres_v2.PostgresIndexer"
SENTRY_METRICS_INDEXER_OPTIONS = {}
SENTRY_METRICS_INDEXER_CACHE_TTL = 3600 * 2
SENTRY_METRICS_INDEXER_TRANSACTIONS_SAMPLE_RATE = 0.1

SENTRY_METRICS_INDEXER_SPANNER_OPTIONS = {}

# Rate limits during string indexing for our metrics product.
# Which cluster to use. Example: {"cluster": "default"}
SENTRY_METRICS_INDEXER_WRITES_LIMITER_OPTIONS = {}
SENTRY_METRICS_INDEXER_WRITES_LIMITER_OPTIONS_PERFORMANCE = (
    SENTRY_METRICS_INDEXER_WRITES_LIMITER_OPTIONS
)

# Controls the sample rate with which we report errors to Sentry for metric messages
# dropped due to rate limits.
SENTRY_METRICS_INDEXER_DEBUG_LOG_SAMPLE_RATE = 0.01

# Cardinality limits during metric bucket ingestion.
# Which cluster to use. Example: {"cluster": "default"}
SENTRY_METRICS_INDEXER_CARDINALITY_LIMITER_OPTIONS = {}
SENTRY_METRICS_INDEXER_CARDINALITY_LIMITER_OPTIONS_PERFORMANCE = {}
SENTRY_METRICS_INDEXER_ENABLE_SLICED_PRODUCER = False

# Release Health
SENTRY_RELEASE_HEALTH = "sentry.release_health.sessions.SessionsReleaseHealthBackend"
SENTRY_RELEASE_HEALTH_OPTIONS = {}

# Release Monitor
SENTRY_RELEASE_MONITOR = (
    "sentry.release_health.release_monitor.sessions.SessionReleaseMonitorBackend"
)
SENTRY_RELEASE_MONITOR_OPTIONS = {}

# Render charts on the backend. This uses the Chartcuterie external service.
SENTRY_CHART_RENDERER = "sentry.charts.chartcuterie.Chartcuterie"
SENTRY_CHART_RENDERER_OPTIONS = {}

# URI Prefixes for generating DSN URLs
# (Defaults to URL_PREFIX by default)
SENTRY_ENDPOINT = None
SENTRY_PUBLIC_ENDPOINT = None

# Hostname prefix to add for organizations that are opted into the
# `organizations:org-subdomains` feature.
SENTRY_ORG_SUBDOMAIN_TEMPLATE = "o{organization_id}.ingest"

# Prevent variables (e.g. context locals, http data, etc) from exceeding this
# size in characters
SENTRY_MAX_VARIABLE_SIZE = 512

# Prevent variables within extra context from exceeding this size in
# characters
SENTRY_MAX_EXTRA_VARIABLE_SIZE = 4096 * 4  # 16kb

# For changing the amount of data seen in Http Response Body part.
SENTRY_MAX_HTTP_BODY_SIZE = 4096 * 4  # 16kb

# For various attributes we don't limit the entire attribute on size, but the
# individual item. In those cases we also want to limit the maximum number of
# keys
SENTRY_MAX_DICTIONARY_ITEMS = 50

SENTRY_MAX_MESSAGE_LENGTH = 1024 * 8

# Gravatar service base url
SENTRY_GRAVATAR_BASE_URL = "https://secure.gravatar.com"

# Timeout (in seconds) for fetching remote source files (e.g. JS)
SENTRY_SOURCE_FETCH_TIMEOUT = 5

# Timeout (in seconds) for socket operations when fetching remote source files
SENTRY_SOURCE_FETCH_SOCKET_TIMEOUT = 2

# Maximum content length for source files before we abort fetching
SENTRY_SOURCE_FETCH_MAX_SIZE = 40 * 1024 * 1024

# Maximum content length for cache value.  Currently used only to avoid
# pointless compression of sourcemaps and other release files because we
# silently fail to cache the compressed result anyway.  Defaults to None which
# disables the check and allows different backends for unlimited payload.
# e.g. memcached defaults to 1MB  = 1024 * 1024
SENTRY_CACHE_MAX_VALUE_SIZE = None

# Fields which managed users cannot change via Sentry UI. Username and password
# cannot be changed by managed users. Optionally include 'email' and
# 'name' in SENTRY_MANAGED_USER_FIELDS.
SENTRY_MANAGED_USER_FIELDS = ()

# Secret key for OpenAI
OPENAI_API_KEY = None

SENTRY_SCOPES = {
    "org:read",
    "org:write",
    "org:admin",
    "org:integrations",
    "member:read",
    "member:write",
    "member:admin",
    "team:read",
    "team:write",
    "team:admin",
    "project:read",
    "project:write",
    "project:admin",
    "project:releases",
    "event:read",
    "event:write",
    "event:admin",
    "alerts:write",
    "alerts:read",
}

SENTRY_SCOPE_SETS = (
    (
        ("org:admin", "Read, write, and admin access to organization details."),
        ("org:write", "Read and write access to organization details."),
        ("org:read", "Read access to organization details."),
    ),
    (("org:integrations", "Read, write, and admin access to organization integrations."),),
    (
        ("member:admin", "Read, write, and admin access to organization members."),
        ("member:write", "Read and write access to organization members."),
        ("member:read", "Read access to organization members."),
    ),
    (
        ("team:admin", "Read, write, and admin access to teams."),
        ("team:write", "Read and write access to teams."),
        ("team:read", "Read access to teams."),
    ),
    (
        ("project:admin", "Read, write, and admin access to projects."),
        ("project:write", "Read and write access to projects."),
        ("project:read", "Read access to projects."),
    ),
    (("project:releases", "Read, write, and admin access to project releases."),),
    (
        ("event:admin", "Read, write, and admin access to events."),
        ("event:write", "Read and write access to events."),
        ("event:read", "Read access to events."),
    ),
    (
        ("alerts:write", "Read and write alerts"),
        ("alerts:read", "Read alerts"),
    ),
)

SENTRY_DEFAULT_ROLE = "member"

# Roles are ordered, which represents a sort-of hierarchy, as well as how
# they're presented in the UI. This is primarily important in that a member
# that is earlier in the chain cannot manage the settings of a member later
# in the chain (they still require the appropriate scope).
SENTRY_ROLES = (
    {
        "id": "member",
        "name": "Member",
        "desc": "Members can view and act on events, as well as view most other data within the organization.",
        "scopes": {
            "event:read",
            "event:write",
            "event:admin",
            "project:releases",
            "project:read",
            "org:read",
            "member:read",
            "team:read",
            "alerts:read",
            "alerts:write",
        },
    },
    {
        "id": "admin",
        "name": "Admin",
        "desc": (
            """
            Admin privileges on any teams of which they're a member. They can
            create new teams and projects, as well as remove teams and projects
            on which they already hold membership (or all teams, if open
            membership is enabled). Additionally, they can manage memberships of
            teams that they are members of. They cannot invite members to the
            organization.
            """
        ),
        "scopes": {
            "event:read",
            "event:write",
            "event:admin",
            "org:read",
            "member:read",
            "project:read",
            "project:write",
            "project:admin",
            "project:releases",
            "team:read",
            "team:write",
            "team:admin",
            "org:integrations",
            "alerts:read",
            "alerts:write",
        },
        "is_retired": True,
    },
    {
        "id": "manager",
        "name": "Manager",
        "desc": "Gains admin access on all teams as well as the ability to add and remove members.",
        "scopes": {
            "event:read",
            "event:write",
            "event:admin",
            "member:read",
            "member:write",
            "member:admin",
            "project:read",
            "project:write",
            "project:admin",
            "project:releases",
            "team:read",
            "team:write",
            "team:admin",
            "org:read",
            "org:write",
            "org:integrations",
            "alerts:read",
            "alerts:write",
        },
        "is_global": True,
    },
    {
        "id": "owner",
        "name": "Owner",
        "desc": (
            """
            Unrestricted access to the organization, its data, and its settings.
            Can add, modify, and delete projects and members, as well as make
            billing and plan changes.
            """
        ),
        "scopes": {
            "org:read",
            "org:write",
            "org:admin",
            "org:integrations",
            "member:read",
            "member:write",
            "member:admin",
            "team:read",
            "team:write",
            "team:admin",
            "project:read",
            "project:write",
            "project:admin",
            "project:releases",
            "event:read",
            "event:write",
            "event:admin",
            "alerts:read",
            "alerts:write",
        },
        "is_global": True,
    },
)

SENTRY_TEAM_ROLES = (
    {
        "id": "contributor",
        "name": "Contributor",
        "desc": "Contributors can view and act on events, as well as view most other data within the team's projects.",
        "scopes": {
            "event:read",
            "event:write",
            "event:admin",
            "project:releases",
            "project:read",
            "org:read",
            "member:read",
            "team:read",
            "alerts:read",
            "alerts:write",
        },
    },
    {
        "id": "admin",
        "name": "Team Admin",
        "desc": (
            # TODO: Editing pass
            """
            Admin privileges on the team. They can create and remove projects,
            and can manage the team's memberships. They cannot invite members to
            the organization.
            """
        ),
        "scopes": {
            "event:read",
            "event:write",
            "event:admin",
            "org:read",
            "member:read",
            "project:read",
            "project:write",
            "project:admin",
            "project:releases",
            "team:read",
            "team:write",
            "team:admin",
            "org:integrations",
            "alerts:read",
            "alerts:write",
        },
        "is_minimum_role_for": "admin",
    },
)

# See sentry/options/__init__.py for more information
SENTRY_OPTIONS = {}
SENTRY_DEFAULT_OPTIONS = {}

# You should not change this setting after your database has been created
# unless you have altered all schemas first
SENTRY_USE_BIG_INTS = False

# Delay (in ms) to induce on API responses
#
# Simulates a small amount of lag which helps uncover more obvious race
# conditions in UI interactions. It's also needed to test (or implement) any
# kind of loading scenarios. Without this we will just implicitly lower the
# overall quality of software we ship because we will not experience it in the
# same way we would in production.
#
# See discussion on https://github.com/getsentry/sentry/pull/20187
SENTRY_API_RESPONSE_DELAY = 150 if IS_DEV else None

# Watchers for various application purposes (such as compiling static media)
# XXX(dcramer): this doesn't work outside of a source distribution as the
# webpack.config.js is not part of Sentry's datafiles
SENTRY_WATCHERS = (
    (
        "webpack",
        [
            os.path.join(NODE_MODULES_ROOT, ".bin", "webpack"),
            "serve",
            "--color",
            "--output-pathinfo=true",
            "--config={}".format(
                os.path.normpath(
                    os.path.join(PROJECT_ROOT, os.pardir, os.pardir, "webpack.config.ts")
                )
            ),
        ],
    ),
)

# Controls whether devserver spins up Relay, Kafka, and several ingest worker jobs to direct store traffic
# through the Relay ingestion pipeline. Without, ingestion is completely disabled. Use `bin/load-mocks` to
# generate fake data for local testing. You can also manually enable relay with the `--ingest` flag to `devserver`.
# XXX: This is disabled by default as typical development workflows do not require end-to-end services running
# and disabling optional services reduces resource consumption and complexity
SENTRY_USE_RELAY = False
SENTRY_RELAY_PORT = 7899

# Controls whether we'll run the snuba subscription processor. If enabled, we'll run
# it as a worker, and devservices will run Kafka.
SENTRY_DEV_PROCESS_SUBSCRIPTIONS = False

# The chunk size for attachments in blob store. Should be a power of two.
SENTRY_ATTACHMENT_BLOB_SIZE = 8 * 1024 * 1024  # 8MB

# The chunk size for files in the chunk upload. This is used for native debug
# files and source maps, and directly translates to the chunk size in blob
# store. MUST be a power of two.
SENTRY_CHUNK_UPLOAD_BLOB_SIZE = 8 * 1024 * 1024  # 8MB

# This flag tell DEVSERVICES to start the ingest-metrics-consumer in order to work on
# metrics in the development environment. Note: this is "metrics" the product
SENTRY_USE_METRICS_DEV = False

# This flags activates the Change Data Capture backend in the development environment
SENTRY_USE_CDC_DEV = False

# This flag activates profiling backend in the development environment
SENTRY_USE_PROFILING = False

# This flag activates consuming issue platform occurrence data in the development environment
SENTRY_USE_ISSUE_OCCURRENCE = False

# This flag activates code paths that are specific for customer domains
SENTRY_USE_CUSTOMER_DOMAINS = False

# SENTRY_DEVSERVICES = {
#     "service-name": lambda settings, options: (
#         {
#             "image": "image-name:version",
#             # optional ports to expose
#             "ports": {"internal-port/tcp": external-port},
#             # optional command
#             "command": ["exit 1"],
#             optional mapping of volumes
#             "volumes": {"volume-name": {"bind": "/path/in/container"}},
#             # optional statement to test if service should run
#             "only_if": lambda settings, options: True,
#             # optional environment variables
#             "environment": {
#                 "ENV_VAR": "1",
#             }
#         }
#     )
# }


def build_cdc_postgres_init_db_volume(settings):
    return (
        {
            os.path.join(settings.CDC_CONFIG_DIR, "init_hba.sh"): {
                "bind": "/docker-entrypoint-initdb.d/init_hba.sh"
            }
        }
        if settings.SENTRY_USE_CDC_DEV
        else {}
    )


# platform.processor() changed at some point between these:
# 11.2.3: arm
# 12.3.1: arm64
APPLE_ARM64 = sys.platform == "darwin" and platform.processor() in {"arm", "arm64"}

SENTRY_DEVSERVICES = {
    "redis": lambda settings, options: (
        {
            "image": "ghcr.io/getsentry/image-mirror-library-redis:5.0-alpine",
            "ports": {"6379/tcp": 6379},
            "command": [
                "redis-server",
                "--appendonly",
                "yes",
                "--save",
                "60",
                "20",
                "--auto-aof-rewrite-percentage",
                "100",
                "--auto-aof-rewrite-min-size",
                "64mb",
            ],
            "volumes": {"redis": {"bind": "/data"}},
        }
    ),
    "postgres": lambda settings, options: (
        {
            "image": f"ghcr.io/getsentry/image-mirror-library-postgres:{PG_VERSION}-alpine",
            "pull": True,
            "ports": {"5432/tcp": 5432},
            "environment": {"POSTGRES_DB": "sentry", "POSTGRES_HOST_AUTH_METHOD": "trust"},
            "volumes": {
                "postgres": {"bind": "/var/lib/postgresql/data"},
                "wal2json": {"bind": "/wal2json"},
                settings.CDC_CONFIG_DIR: {"bind": "/cdc"},
                **build_cdc_postgres_init_db_volume(settings),
            },
            "command": [
                "postgres",
                "-c",
                "wal_level=logical",
                "-c",
                "max_replication_slots=1",
                "-c",
                "max_wal_senders=1",
            ],
            "entrypoint": "/cdc/postgres-entrypoint.sh" if settings.SENTRY_USE_CDC_DEV else None,
        }
    ),
    "zookeeper": lambda settings, options: (
        {
            # On Apple arm64, we upgrade to version 6.x to allow zookeeper to run properly on Apple's arm64
            # See details https://github.com/confluentinc/kafka-images/issues/80#issuecomment-855511438
            "image": "ghcr.io/getsentry/image-mirror-confluentinc-cp-zookeeper:6.2.0",
            "environment": {"ZOOKEEPER_CLIENT_PORT": "2181"},
            "volumes": {"zookeeper_6": {"bind": "/var/lib/zookeeper/data"}},
            "only_if": "kafka" in settings.SENTRY_EVENTSTREAM or settings.SENTRY_USE_RELAY,
        }
    ),
    "kafka": lambda settings, options: (
        {
            "image": "ghcr.io/getsentry/image-mirror-confluentinc-cp-kafka:6.2.0",
            "ports": {"9092/tcp": 9092},
            "environment": {
                "KAFKA_ZOOKEEPER_CONNECT": "{containers[zookeeper][name]}:2181",
                "KAFKA_LISTENERS": "INTERNAL://0.0.0.0:9093,EXTERNAL://0.0.0.0:9092",
                "KAFKA_ADVERTISED_LISTENERS": "INTERNAL://{containers[kafka][name]}:9093,EXTERNAL://{containers[kafka]"
                "[ports][9092/tcp][0]}:{containers[kafka][ports][9092/tcp][1]}",
                "KAFKA_LISTENER_SECURITY_PROTOCOL_MAP": "INTERNAL:PLAINTEXT,EXTERNAL:PLAINTEXT",
                "KAFKA_INTER_BROKER_LISTENER_NAME": "INTERNAL",
                "KAFKA_OFFSETS_TOPIC_REPLICATION_FACTOR": "1",
                "KAFKA_OFFSETS_TOPIC_NUM_PARTITIONS": "1",
                "KAFKA_LOG_RETENTION_HOURS": "24",
                "KAFKA_MESSAGE_MAX_BYTES": "50000000",
                "KAFKA_MAX_REQUEST_SIZE": "50000000",
            },
            "volumes": {"kafka_6": {"bind": "/var/lib/kafka/data"}},
            "only_if": "kafka" in settings.SENTRY_EVENTSTREAM
            or settings.SENTRY_USE_RELAY
            or settings.SENTRY_DEV_PROCESS_SUBSCRIPTIONS,
        }
    ),
    "clickhouse": lambda settings, options: (
        {
            "image": "ghcr.io/getsentry/image-mirror-yandex-clickhouse-server:20.3.9.70"
            if not APPLE_ARM64
            # altinity provides clickhouse support to other companies
            # Official support: https://github.com/ClickHouse/ClickHouse/issues/22222
            # This image is build with this script https://gist.github.com/filimonov/5f9732909ff66d5d0a65b8283382590d
            else "ghcr.io/getsentry/image-mirror-altinity-clickhouse-server:21.6.1.6734-testing-arm",
            "pull": True,
            "ports": {"9000/tcp": 9000, "9009/tcp": 9009, "8123/tcp": 8123},
            "ulimits": [{"name": "nofile", "soft": 262144, "hard": 262144}],
            # The arm image does not properly load the MAX_MEMORY_USAGE_RATIO
            # from the environment in loc_config.xml, thus, hard-coding it there
            "volumes": {
                "clickhouse_dist"
                if settings.SENTRY_DISTRIBUTED_CLICKHOUSE_TABLES
                else "clickhouse": {"bind": "/var/lib/clickhouse"},
                os.path.join(
                    settings.DEVSERVICES_CONFIG_DIR,
                    "clickhouse",
                    "dist_config.xml"
                    if settings.SENTRY_DISTRIBUTED_CLICKHOUSE_TABLES
                    else "loc_config.xml",
                ): {"bind": "/etc/clickhouse-server/config.d/sentry.xml"},
            },
        }
    ),
    "snuba": lambda settings, options: (
        {
            "image": "ghcr.io/getsentry/snuba:latest",
            "pull": True,
            "ports": {"1218/tcp": 1218, "1219/tcp": 1219},
            "command": ["devserver"]
            + (["--no-workers"] if "snuba" in settings.SENTRY_EVENTSTREAM else []),
            "environment": {
                "PYTHONUNBUFFERED": "1",
                "SNUBA_SETTINGS": "docker",
                "DEBUG": "1",
                "CLICKHOUSE_HOST": "{containers[clickhouse][name]}",
                "CLICKHOUSE_PORT": "9000",
                "CLICKHOUSE_HTTP_PORT": "8123",
                "DEFAULT_BROKERS": ""
                if "snuba" in settings.SENTRY_EVENTSTREAM
                else "{containers[kafka][name]}:9093",
                "REDIS_HOST": "{containers[redis][name]}",
                "REDIS_PORT": "6379",
                "REDIS_DB": "1",
                "ENABLE_SENTRY_METRICS_DEV": "1" if settings.SENTRY_USE_METRICS_DEV else "",
                "ENABLE_PROFILES_CONSUMER": "1" if settings.SENTRY_USE_PROFILING else "",
                "ENABLE_ISSUE_OCCURRENCE_CONSUMER": "1"
                if settings.SENTRY_USE_ISSUE_OCCURRENCE
                else "",
                "ENABLE_AUTORUN_MIGRATION_SEARCH_ISSUES": "1",
            },
            "only_if": "snuba" in settings.SENTRY_EVENTSTREAM
            or "kafka" in settings.SENTRY_EVENTSTREAM,
        }
    ),
    "bigtable": lambda settings, options: (
        {
            "image": "us.gcr.io/sentryio/cbtemulator:23c02d92c7a1747068eb1fc57dddbad23907d614",
            "ports": {"8086/tcp": 8086},
            # NEED_BIGTABLE is set by CI so we don't have to pass
            # --skip-only-if when compiling which services to run.
            "only_if": os.environ.get("NEED_BIGTABLE", False)
            or "bigtable" in settings.SENTRY_NODESTORE,
        }
    ),
    "memcached": lambda settings, options: (
        {
            "image": "ghcr.io/getsentry/image-mirror-library-memcached:1.5-alpine",
            "ports": {"11211/tcp": 11211},
            "only_if": "memcached" in settings.CACHES.get("default", {}).get("BACKEND"),
        }
    ),
    "symbolicator": lambda settings, options: (
        {
            "image": "us.gcr.io/sentryio/symbolicator:nightly",
            "pull": True,
            "ports": {"3021/tcp": 3021},
            "volumes": {settings.SYMBOLICATOR_CONFIG_DIR: {"bind": "/etc/symbolicator"}},
            "command": ["run", "--config", "/etc/symbolicator/config.yml"],
            "only_if": options.get("symbolicator.enabled"),
        }
    ),
    "relay": lambda settings, options: (
        {
            "image": "us.gcr.io/sentryio/relay:nightly",
            "pull": True,
            "ports": {"7899/tcp": settings.SENTRY_RELAY_PORT},
            "volumes": {settings.RELAY_CONFIG_DIR: {"bind": "/etc/relay"}},
            "command": ["run", "--config", "/etc/relay"],
            "only_if": bool(os.environ.get("SENTRY_USE_RELAY", settings.SENTRY_USE_RELAY)),
            "with_devserver": True,
        }
    ),
    "chartcuterie": lambda settings, options: (
        {
            "image": "us.gcr.io/sentryio/chartcuterie:latest",
            "pull": True,
            "volumes": {settings.CHARTCUTERIE_CONFIG_DIR: {"bind": "/etc/chartcuterie"}},
            "environment": {
                "CHARTCUTERIE_CONFIG": "/etc/chartcuterie/config.js",
                "CHARTCUTERIE_CONFIG_POLLING": "true",
            },
            "ports": {"9090/tcp": 7901},
            # NEED_CHARTCUTERIE is set by CI so we don't have to pass --skip-only-if when compiling which services to run.
            "only_if": os.environ.get("NEED_CHARTCUTERIE", False)
            or options.get("chart-rendering.enabled"),
        }
    ),
    "cdc": lambda settings, options: (
        {
            "image": "ghcr.io/getsentry/cdc:latest",
            "pull": True,
            "only_if": settings.SENTRY_USE_CDC_DEV,
            "command": ["cdc", "-c", "/etc/cdc/configuration.yaml", "producer"],
            "volumes": {settings.CDC_CONFIG_DIR: {"bind": "/etc/cdc"}},
        }
    ),
}

# Max file size for serialized file uploads in API
SENTRY_MAX_SERIALIZED_FILE_SIZE = 5000000

# Max file size for avatar photo uploads
SENTRY_MAX_AVATAR_SIZE = 5000000

# The maximum age of raw events before they are deleted
SENTRY_RAW_EVENT_MAX_AGE_DAYS = 10

# statuspage.io support
STATUS_PAGE_ID = None
STATUS_PAGE_API_HOST = "statuspage.io"

SENTRY_SELF_HOSTED = True

# Whether we should look at X-Forwarded-For header or not
# when checking REMOTE_ADDR ip addresses
SENTRY_USE_X_FORWARDED_FOR = True

SENTRY_DEFAULT_INTEGRATIONS = (
    "sentry.integrations.bitbucket.BitbucketIntegrationProvider",
    "sentry.integrations.bitbucket_server.BitbucketServerIntegrationProvider",
    "sentry.integrations.slack.SlackIntegrationProvider",
    "sentry.integrations.github.GitHubIntegrationProvider",
    "sentry.integrations.github_enterprise.GitHubEnterpriseIntegrationProvider",
    "sentry.integrations.gitlab.GitlabIntegrationProvider",
    "sentry.integrations.jira.JiraIntegrationProvider",
    "sentry.integrations.jira_server.JiraServerIntegrationProvider",
    "sentry.integrations.vsts.VstsIntegrationProvider",
    "sentry.integrations.vsts_extension.VstsExtensionIntegrationProvider",
    "sentry.integrations.pagerduty.integration.PagerDutyIntegrationProvider",
    "sentry.integrations.vercel.VercelIntegrationProvider",
    "sentry.integrations.msteams.MsTeamsIntegrationProvider",
    "sentry.integrations.aws_lambda.AwsLambdaIntegrationProvider",
    "sentry.integrations.custom_scm.CustomSCMIntegrationProvider",
)

SENTRY_SDK_CONFIG = {
    "release": sentry.__semantic_version__,
    "environment": ENVIRONMENT,
    "in_app_include": ["sentry", "sentry_plugins"],
    "debug": True,
    "send_default_pii": True,
    "auto_enabling_integrations": False,
    "_experiments": {
        "custom_measurements": True,
    },
}

SENTRY_DEV_DSN = os.environ.get("SENTRY_DEV_DSN")
if SENTRY_DEV_DSN:
    # In production, this value is *not* set via an env variable
    # https://github.com/getsentry/getsentry/blob/16a07f72853104b911a368cc8ae2b4b49dbf7408/getsentry/conf/settings/prod.py#L604-L606
    # This is used in case you want to report traces of your development set up to a project of your choice
    SENTRY_SDK_CONFIG["dsn"] = SENTRY_DEV_DSN

# The sample rate to use for profiles. This is conditional on the usage of
# traces_sample_rate. So that means the true sample rate will be approximately
# traces_sample_rate * profiles_sample_rate
# (subject to things like the traces_sampler)
SENTRY_PROFILES_SAMPLE_RATE = 0

# We want to test a few schedulers possible in the profiler. Some are platform
# specific, and each have their own pros/cons. See the sdk for more details.
SENTRY_PROFILER_MODE = "sleep"

# To have finer control over which process will have profiling enabled, this
# environment variable will be required to enable profiling.
#
# This is because profiling requires that we run some stuff globally, and we
# are not ready to run this on the more critical parts of the codebase such as
# the ingest workers yet.
#
# This will allow us to have finer control over where we are running the
# profiler. For example, only on the web server.
SENTRY_PROFILING_ENABLED = os.environ.get("SENTRY_PROFILING_ENABLED", False)

# Callable to bind additional context for the Sentry SDK
#
# def get_org_context(scope, organization, **kwargs):
#    scope.set_tag('organization.cool', '1')
#
# SENTRY_ORGANIZATION_CONTEXT_HELPER = get_org_context
SENTRY_ORGANIZATION_CONTEXT_HELPER = None

# Config options that are explicitly disabled from Django
DEAD = object()

# This will eventually get set from values in SENTRY_OPTIONS during
# sentry.runner.initializer:bootstrap_options
SECRET_KEY = DEAD
EMAIL_BACKEND = DEAD
EMAIL_HOST = DEAD
EMAIL_PORT = DEAD
EMAIL_HOST_USER = DEAD
EMAIL_HOST_PASSWORD = DEAD
EMAIL_USE_TLS = DEAD
EMAIL_USE_SSL = DEAD
SERVER_EMAIL = DEAD
EMAIL_SUBJECT_PREFIX = DEAD

# Shared btw Auth Provider and Social Auth Plugin
GITHUB_APP_ID = DEAD
GITHUB_API_SECRET = DEAD

# Used by Auth Provider
GITHUB_REQUIRE_VERIFIED_EMAIL = DEAD
GITHUB_API_DOMAIN = DEAD
GITHUB_BASE_DOMAIN = DEAD

# Used by Social Auth Plugin
GITHUB_EXTENDED_PERMISSIONS = DEAD
GITHUB_ORGANIZATION = DEAD


SUDO_URL = "sentry-sudo"

# Endpoint to https://github.com/getsentry/sentry-release-registry, used for
# alerting the user of outdated SDKs.
SENTRY_RELEASE_REGISTRY_BASEURL = None

# Hardcoded SDK versions for SDKs that do not have an entry in the release
# registry.
SDK_VERSIONS = {
    "raven-js": "3.21.0",
    "raven-node": "2.3.0",
    "raven-python": "6.10.0",
    "raven-ruby": "2.7.1",
    "sentry-cocoa": "3.11.1",
    "sentry-java": "1.6.4",
    "sentry-laravel": "1.0.2",
    "sentry-php": "2.0.1",
}

# Some of the migration links below are not ideal, but that is all migration documentation we currently have and can provide at this point
SDK_URLS = {
    "sentry-java": "https://docs.sentry.io/platforms/java/legacy/migration/",
    "@sentry/browser": "https://github.com/getsentry/sentry-javascript/blob/master/MIGRATION.md#migrating-from-raven-js-to-sentrybrowser",
    "sentry-cocoa": "https://docs.sentry.io/platforms/apple/migration/",
    "sentry-php": "https://docs.sentry.io/platforms/php/",
    "sentry-python": "https://docs.sentry.io/platforms/python/migration/",
    "sentry-ruby": "https://docs.sentry.io/platforms/ruby/migration/",
    "sentry-dotnet": "https://docs.sentry.io/platforms/dotnet/migration/#migrating-from-sharpraven-to-sentry-sdk",
    "sentry-go": "https://docs.sentry.io/platforms/go/migration/",
}

DEPRECATED_SDKS = {
    # sdk name => new sdk name
    "raven-java": "sentry-java",
    "raven-java:android": "sentry-java",
    "raven-java:log4j": "sentry-java",
    "raven-java:log4j2": "sentry-java",
    "raven-java:logback": "sentry-java",
    "raven-js": "@sentry/browser",
    "raven-node": "@sentry/browser",
    "raven-objc": "sentry-cocoa",
    "raven-php": "sentry-php",
    "raven-python": "sentry-python",
    "raven-ruby": "sentry-ruby",
    "raven-swift": "sentry-cocoa",
    "raven-csharp": "sentry-dotnet",
    "raven-go": "sentry-go",
    "sentry-android": "sentry-java",
    "sentry-swift": "sentry-cocoa",
    "SharpRaven": "sentry-dotnet",
    # The Ruby SDK used to go by the name 'sentry-raven'...
    "sentry-raven": "sentry-ruby",
}

TERMS_URL = None
PRIVACY_URL = None

# Internal sources for debug information files
#
# There are two special values in there: "microsoft" and "ios".  These are
# added by default to any project created.  The "ios" source is currently
# not enabled in the open source build of sentry because it points to a
# sentry internal repository and it's unclear if these can be
# redistributed under the Apple EULA.  If however someone configures their
# own iOS source and name it 'ios' it will be enabled by default for all
# projects.
SENTRY_BUILTIN_SOURCES = {
    "microsoft": {
        "type": "http",
        "id": "sentry:microsoft",
        "name": "Microsoft",
        "layout": {"type": "symstore"},
        "filters": {"filetypes": ["pe", "pdb", "portablepdb"]},
        "url": "https://msdl.microsoft.com/download/symbols/",
        "is_public": True,
    },
    "nuget": {
        "type": "http",
        "id": "sentry:nuget",
        "name": "NuGet.org",
        "layout": {"type": "symstore"},
        "filters": {"filetypes": ["portablepdb"]},
        "url": "https://symbols.nuget.org/download/symbols/",
        "is_public": True,
    },
    "citrix": {
        "type": "http",
        "id": "sentry:citrix",
        "name": "Citrix",
        "layout": {"type": "symstore"},
        "filters": {"filetypes": ["pe", "pdb"]},
        "url": "http://ctxsym.citrix.com/symbols/",
        "is_public": True,
    },
    "intel": {
        "type": "http",
        "id": "sentry:intel",
        "name": "Intel",
        "layout": {"type": "symstore"},
        "filters": {"filetypes": ["pe", "pdb"]},
        "url": "https://software.intel.com/sites/downloads/symbols/",
        "is_public": True,
    },
    "amd": {
        "type": "http",
        "id": "sentry:amd",
        "name": "AMD",
        "layout": {"type": "symstore"},
        "filters": {"filetypes": ["pe", "pdb"]},
        "url": "https://download.amd.com/dir/bin/",
        "is_public": True,
    },
    "nvidia": {
        "type": "http",
        "id": "sentry:nvidia",
        "name": "NVIDIA",
        "layout": {"type": "symstore"},
        "filters": {"filetypes": ["pe", "pdb"]},
        "url": "https://driver-symbols.nvidia.com/",
        "is_public": True,
    },
    "chromium": {
        "type": "http",
        "id": "sentry:chromium",
        "name": "Chromium",
        "layout": {"type": "symstore"},
        "filters": {"filetypes": ["pe", "pdb"]},
        "url": "https://chromium-browser-symsrv.commondatastorage.googleapis.com/",
        "is_public": True,
    },
    "unity": {
        "type": "http",
        "id": "sentry:unity",
        "name": "Unity",
        "layout": {"type": "symstore"},
        "filters": {"filetypes": ["pe", "pdb"]},
        "url": "http://symbolserver.unity3d.com/",
        "is_public": True,
    },
    "mozilla": {
        "type": "http",
        "id": "sentry:mozilla",
        "name": "Mozilla",
        "layout": {"type": "symstore"},
        "url": "https://symbols.mozilla.org/",
        "is_public": True,
    },
    "autodesk": {
        "type": "http",
        "id": "sentry:autodesk",
        "name": "Autodesk",
        "layout": {"type": "symstore"},
        "url": "http://symbols.autodesk.com/",
        "is_public": True,
    },
    "electron": {
        "type": "http",
        "id": "sentry:electron",
        "name": "Electron",
        "layout": {"type": "native"},
        "url": "https://symbols.electronjs.org/",
        "filters": {"filetypes": ["pdb", "breakpad", "sourcebundle"]},
        "is_public": True,
    },
    # === Various Linux distributions ===
    # The `https://debuginfod.elfutils.org/` symbol server is set up to federate
    # to a bunch of distro-specific servers, and they explicitly state that:
    # > If your distro offers a server, you may prefer to link to that one directly
    # In the future, we could add the following servers as well after validating:
    # - https://debuginfod.opensuse.org/
    # - https://debuginfod.debian.net/
    # - https://debuginfod.fedoraproject.org/
    # - https://debuginfod.archlinux.org/
    # - https://debuginfod.centos.org/
    # A couple more servers for less widespread distros are also listed, and there
    # might be even more that are not listed on that page.
    # NOTE: The `debuginfod` layout in symbolicator requires the `/buildid/` prefix
    # to be part of the `url`.
    "ubuntu": {
        "type": "http",
        "id": "sentry:ubuntu",
        "name": "Ubuntu",
        "layout": {"type": "debuginfod"},
        "url": "https://debuginfod.ubuntu.com/buildid/",
        "filters": {"filetypes": ["elf_code", "elf_debug"]},
        "is_public": True,
    },
}

# Relay
# List of PKs explicitly allowed by Sentry.  All relays here are always
# registered as internal relays.
# DEPRECATED !!! (18.May.2021) This entry has been deprecated in favour of
# ~/.sentry/conf.yml (relay.static_auth)
SENTRY_RELAY_WHITELIST_PK = [
    # NOTE (RaduW) This is the relay key for the relay instance used by devservices.
    # This should NOT be part of any production environment.
    # This key should match the key in /sentry/config/relay/credentials.json
    "SMSesqan65THCV6M4qs4kBzPai60LzuDn-xNsvYpuP8"
]

# When open registration is not permitted then only relays in the
# list of explicitly allowed relays can register.
SENTRY_RELAY_OPEN_REGISTRATION = True

# GeoIP
# Used for looking up IP addresses.
# For example /usr/local/share/GeoIP/GeoIPCity.mmdb
GEOIP_PATH_MMDB = None

# CDN
# If this is an absolute url like e.g.: https://js.sentry-cdn.com/
# the full url will look like this: https://js.sentry-cdn.com/<public_key>.min.js
# otherwise django reverse url lookup will be used.
JS_SDK_LOADER_CDN_URL = ""
# Version of the SDK - Used in header Surrogate-Key sdk/JS_SDK_LOADER_SDK_VERSION
JS_SDK_LOADER_SDK_VERSION = ""
# This should be the url pointing to the JS SDK. It may contain up to two "%s".
# The first "%s" will be replaced with the SDK version, the second one is used
# to inject a bundle modifier in the JS SDK CDN loader. e.g:
# - 'https://browser.sentry-cdn.com/%s/bundle%s.min.js' will become
# 'https://browser.sentry-cdn.com/7.0.0/bundle.es5.min.js'
# - 'https://browser.sentry-cdn.com/%s/bundle.min.js' will become
# 'https://browser.sentry-cdn.com/7.0.0/bundle.min.js'
# - 'https://browser.sentry-cdn.com/6.19.7/bundle.min.js' will stay the same.
JS_SDK_LOADER_DEFAULT_SDK_URL = ""

# block domains which are generally used by spammers -- keep this configurable
# in case a self-hosted install wants to allow it
INVALID_EMAIL_ADDRESS_PATTERN = re.compile(r"\@qq\.com$", re.I)

# This is customizable for sentry.io, but generally should only be additive
# (currently the values not used anymore so this is more for documentation purposes)
SENTRY_USER_PERMISSIONS = ("broadcasts.admin", "users.admin", "options.admin")

# WARNING(iker): there are two different formats for KAFKA_CLUSTERS: the one we
# use below, and a legacy one still used in `getsentry`.
# Reading items from this default configuration directly might break deploys.
# To correctly read items from this dictionary and not worry about the format,
# see `sentry.utils.kafka_config.get_kafka_consumer_cluster_options`.
KAFKA_CLUSTERS = {
    "default": {
        "common": {"bootstrap.servers": "127.0.0.1:9092"},
        "producers": {
            "compression.type": "lz4",
            "message.max.bytes": 50000000,  # 50MB, default is 1MB
        },
        "consumers": {},
    }
}

# These constants define kafka topic names, as well as keys into `KAFKA_TOPICS`
# which contains cluster mappings for these topics. Follow these steps to
# override a kafka topic name:
#
#  1. Change the value of the `KAFKA_*` constant (e.g. KAFKA_EVENTS).
#  2. For changes in override files, such as `sentry.conf.py` or in getsentry's
#     `prod.py`, also override the entirety of `KAFKA_TOPICS` to ensure the keys
#     pick up the change.

KAFKA_EVENTS = "events"
KAFKA_EVENTS_COMMIT_LOG = "snuba-commit-log"
KAFKA_TRANSACTIONS = "transactions"
KAFKA_TRANSACTIONS_COMMIT_LOG = "snuba-transactions-commit-log"
KAFKA_OUTCOMES = "outcomes"
KAFKA_OUTCOMES_BILLING = "outcomes-billing"
KAFKA_EVENTS_SUBSCRIPTIONS_RESULTS = "events-subscription-results"
KAFKA_TRANSACTIONS_SUBSCRIPTIONS_RESULTS = "transactions-subscription-results"
KAFKA_GENERIC_METRICS_SUBSCRIPTIONS_RESULTS = "generic-metrics-subscription-results"

KAFKA_SESSIONS_SUBSCRIPTIONS_RESULTS = "sessions-subscription-results"
KAFKA_METRICS_SUBSCRIPTIONS_RESULTS = "metrics-subscription-results"
KAFKA_INGEST_EVENTS = "ingest-events"
KAFKA_INGEST_ATTACHMENTS = "ingest-attachments"
KAFKA_INGEST_TRANSACTIONS = "ingest-transactions"
KAFKA_INGEST_METRICS = "ingest-metrics"
KAFKA_SNUBA_METRICS = "snuba-metrics"
KAFKA_PROFILES = "profiles"
KAFKA_INGEST_PERFORMANCE_METRICS = "ingest-performance-metrics"
KAFKA_SNUBA_GENERIC_METRICS = "snuba-generic-metrics"
KAFKA_INGEST_REPLAY_EVENTS = "ingest-replay-events"
KAFKA_INGEST_REPLAYS_RECORDINGS = "ingest-replay-recordings"
KAFKA_INGEST_OCCURRENCES = "ingest-occurrences"
KAFKA_INGEST_MONITORS = "ingest-monitors"
KAFKA_REGION_TO_CONTROL = "region-to-control"
KAFKA_EVENTSTREAM_GENERIC = "generic-events"
KAFKA_GENERIC_EVENTS_COMMIT_LOG = "snuba-generic-events-commit-log"

KAFKA_SUBSCRIPTION_RESULT_TOPICS = {
    "events": KAFKA_EVENTS_SUBSCRIPTIONS_RESULTS,
    "transactions": KAFKA_TRANSACTIONS_SUBSCRIPTIONS_RESULTS,
    "generic-metrics": KAFKA_GENERIC_METRICS_SUBSCRIPTIONS_RESULTS,
    "sessions": KAFKA_SESSIONS_SUBSCRIPTIONS_RESULTS,
    "metrics": KAFKA_METRICS_SUBSCRIPTIONS_RESULTS,
}

# Cluster configuration for each Kafka topic by name.
KAFKA_TOPICS = {
    KAFKA_EVENTS: {"cluster": "default"},
    KAFKA_EVENTS_COMMIT_LOG: {"cluster": "default"},
    KAFKA_TRANSACTIONS: {"cluster": "default"},
    KAFKA_TRANSACTIONS_COMMIT_LOG: {"cluster": "default"},
    KAFKA_OUTCOMES: {"cluster": "default"},
    # When OUTCOMES_BILLING is None, it inherits from OUTCOMES and does not
    # create a separate producer. Check ``track_outcome`` for details.
    KAFKA_OUTCOMES_BILLING: None,
    KAFKA_EVENTS_SUBSCRIPTIONS_RESULTS: {"cluster": "default"},
    KAFKA_TRANSACTIONS_SUBSCRIPTIONS_RESULTS: {"cluster": "default"},
    KAFKA_GENERIC_METRICS_SUBSCRIPTIONS_RESULTS: {"cluster": "default"},
    KAFKA_SESSIONS_SUBSCRIPTIONS_RESULTS: {"cluster": "default"},
    KAFKA_METRICS_SUBSCRIPTIONS_RESULTS: {"cluster": "default"},
    # Topic for receiving simple events (error events without attachments) from Relay
    KAFKA_INGEST_EVENTS: {"cluster": "default"},
    # Topic for receiving 'complex' events (error events with attachments) from Relay
    KAFKA_INGEST_ATTACHMENTS: {"cluster": "default"},
    # Topic for receiving transaction events (APM events) from Relay
    KAFKA_INGEST_TRANSACTIONS: {"cluster": "default"},
    # Topic for receiving metrics from Relay
    KAFKA_INGEST_METRICS: {"cluster": "default"},
    # Topic for indexer translated metrics
    KAFKA_SNUBA_METRICS: {"cluster": "default"},
    # Topic for receiving profiles from Relay
    KAFKA_PROFILES: {"cluster": "default"},
    KAFKA_INGEST_PERFORMANCE_METRICS: {"cluster": "default"},
    KAFKA_SNUBA_GENERIC_METRICS: {"cluster": "default"},
    KAFKA_INGEST_REPLAY_EVENTS: {"cluster": "default"},
    KAFKA_INGEST_REPLAYS_RECORDINGS: {"cluster": "default"},
    KAFKA_INGEST_OCCURRENCES: {"cluster": "default"},
    KAFKA_INGEST_MONITORS: {"cluster": "default"},
    # Region to Control Silo messaging - eg UserIp and AuditLog
    KAFKA_REGION_TO_CONTROL: {"cluster": "default"},
    KAFKA_EVENTSTREAM_GENERIC: {"cluster": "default"},
    KAFKA_GENERIC_EVENTS_COMMIT_LOG: {"cluster": "default"},
}


# If True, consumers will create the topics if they don't exist
KAFKA_CONSUMER_AUTO_CREATE_TOPICS = True

# For Jira, only approved apps can use the access_email_addresses scope
# This scope allows Sentry to use the email endpoint (https://developer.atlassian.com/cloud/jira/platform/rest/v3/#api-rest-api-3-user-email-get)
# We use the email with Jira 2-way sync in order to match the user
JIRA_USE_EMAIL_SCOPE = False

"""
Fields are:
 - south_app_name: Which app to apply the conversion to
 - south_migration: The south migration to map to the new name. If None, then always
   apply
 - django_app_name: The new app name to apply the conversion to
 - django_migration: Which django migration to 'fake' as run.
 - south_migration_required: Whether the south migration is required to proceed.
 - south_migration_required_error: Error message explaining what is going wrong.
"""
SOUTH_MIGRATION_CONVERSIONS = (
    (
        "sentry",
        "0472_auto__add_field_sentryapp_author",
        "sentry",
        "0001_initial",
        True,
        "Please upgrade to Sentry 9.1.2 before upgrading to any later versions.",
    ),
    (
        "sentry",
        "0516_auto__del_grouptagvalue__del_unique_grouptagvalue_group_id_key_value__",
        "sentry",
        "0002_912_to_recent",
        False,
        "",
    ),
    (
        "sentry",
        "0518_auto__chg_field_sentryappwebhookerror_response_code",
        "sentry",
        "0003_auto_20191022_0122",
        False,
        "",
    ),
    ("sentry.nodestore", "0001_initial", "nodestore", "0001_initial", False, None),
    ("nodestore", "0001_initial", "nodestore", "0001_initial", False, None),
    (
        "social_auth",
        "0004_auto__del_unique_usersocialauth_provider_uid__add_unique_usersocialaut",
        "social_auth",
        "0001_initial",
        True,
        "Please upgrade to Sentry 9.1.2 before upgrading to any later versions.",
    ),
)

# Whether to use Django migrations to create the database, or just build it based off
# of models, similar to how syncdb used to work. The former is more correct, the latter
# is much faster.
MIGRATIONS_TEST_MIGRATE = os.environ.get("MIGRATIONS_TEST_MIGRATE", "0") == "1"
# Specifies the list of django apps to include in the lockfile. If Falsey then include
# all apps with migrations
MIGRATIONS_LOCKFILE_APP_WHITELIST = (
    "nodestore",
    "sentry",
    "social_auth",
    "sentry.replays",
)
# Where to write the lockfile to.
MIGRATIONS_LOCKFILE_PATH = os.path.join(PROJECT_ROOT, os.path.pardir, os.path.pardir)

# Log error and abort processing (without dropping event) when process_event is
# taking more than n seconds to process event
SYMBOLICATOR_PROCESS_EVENT_HARD_TIMEOUT = 600

# Log warning when process_event is taking more than n seconds to process event
SYMBOLICATOR_PROCESS_EVENT_WARN_TIMEOUT = 120

# Block symbolicate_event for this many seconds to wait for a initial response
# from symbolicator after the task submission.
SYMBOLICATOR_POLL_TIMEOUT = 5

# When retrying symbolication requests or querying for the result this set the
# max number of second to wait between subsequent attempts.
SYMBOLICATOR_MAX_RETRY_AFTER = 2

# The `url` of the different Symbolicator pools.
# We want to route different workloads to a different set of Symbolicator pools.
# This can be as fine-grained as using a different pool for `js` symbolication,
# for the `lpq` (See `SENTRY_LPQ_OPTIONS` and related settings) and for normal
# symbolication. The keys here should match the `SymbolicatorPools` enum
# defined in `src/sentry/lang/native/symbolicator.py`.
# If a specific setting does not exist, this will fall back to the `default` pool.
# If that is not configured, it will fall back to the `url` configured in
# `symbolicator.options`.
# The settings here are intentionally empty and will fall back to
# `symbolicator.options` for backwards compatibility.
SYMBOLICATOR_POOL_URLS = {
    # "js": "...",
    # "lpq": "...",
    # "default": "...",
}

SENTRY_REQUEST_METRIC_ALLOWED_PATHS = (
    "sentry.web.api",
    "sentry.web.frontend",
    "sentry.api.endpoints",
    "sentry.data_export.endpoints",
    "sentry.discover.endpoints",
    "sentry.incidents.endpoints",
    "sentry.replays.endpoints",
    "sentry.monitors.endpoints",
)
SENTRY_MAIL_ADAPTER_BACKEND = "sentry.mail.adapter.MailAdapter"

# Project ID used by synthetic monitoring
# Synthetic monitoring recurringly send events, prepared with specific
# attributes, which can be identified through the whole processing pipeline and
# observed mainly for producing stable metrics.
SENTRY_SYNTHETIC_MONITORING_PROJECT_ID = None

# Similarity cluster to use
# Similarity-v1: uses hardcoded set of event properties for diffing
SENTRY_SIMILARITY_INDEX_REDIS_CLUSTER = "default"
# Similarity-v2: uses grouping components for diffing (None = fallback to setting for v1)
SENTRY_SIMILARITY2_INDEX_REDIS_CLUSTER = None

# The grouping strategy to use for driving similarity-v2. You can add multiple
# strategies here to index them all. This is useful for transitioning a
# similarity dataset to newer grouping configurations.
#
# The dictionary value represents the redis prefix to use.
#
# Check out `test_similarity_config_migration` to understand the procedure and risks.
SENTRY_SIMILARITY_GROUPING_CONFIGURATIONS_TO_INDEX = {
    "similarity:2020-07-23": "a",
}

# If this is turned on, then sentry will perform automatic grouping updates.
SENTRY_GROUPING_AUTO_UPDATE_ENABLED = False

# How long is the migration phase for grouping updates?
SENTRY_GROUPING_UPDATE_MIGRATION_PHASE = 30 * 24 * 3600  # 30 days

SENTRY_USE_UWSGI = True

# When copying attachments for to-be-reprocessed events into processing store,
# how large is an individual file chunk? Each chunk is stored as Redis key.
SENTRY_REPROCESSING_ATTACHMENT_CHUNK_SIZE = 2**20

# Which cluster is used to store auxiliary data for reprocessing. Note that
# this cluster is not used to store attachments etc, that still happens on
# rc-processing. This is just for buffering up event IDs and storing a counter
# for synchronization/progress report.
SENTRY_REPROCESSING_SYNC_REDIS_CLUSTER = "default"

# How long tombstones from reprocessing will live.
SENTRY_REPROCESSING_TOMBSTONES_TTL = 24 * 3600

# How long reprocessing counters are kept in Redis before they expire.
SENTRY_REPROCESSING_SYNC_TTL = 30 * 24 * 3600  # 30 days

# How many events to query for at once while paginating through an entire
# issue. Note that this needs to be kept in sync with the time-limits on
# `sentry.tasks.reprocessing2.reprocess_group`. That task is responsible for
# copying attachments from filestore into redis and can easily take a couple of
# seconds per event. Better play it safe!
SENTRY_REPROCESSING_PAGE_SIZE = 10

# How many event IDs to buffer up in Redis before sending them to Snuba. This
# is about "remaining events" exclusively.
SENTRY_REPROCESSING_REMAINING_EVENTS_BUF_SIZE = 500

# Which backend to use for RealtimeMetricsStore.
#
# Currently, only redis is supported.
SENTRY_REALTIME_METRICS_BACKEND = (
    "sentry.processing.realtime_metrics.dummy.DummyRealtimeMetricsStore"
)
SENTRY_REALTIME_METRICS_OPTIONS = {
    # The redis cluster used for the realtime store redis backend.
    "cluster": "default",
    # Length of the sliding symbolicate_event budgeting window, in seconds.
    #
    # The LPQ selection is computed based on the `SENTRY_LPQ_OPTIONS["project_budget"]`
    # defined below.
    "budget_time_window": 2 * 60,
    # The bucket size of the project budget metric.
    #
    # The size (in seconds) of the buckets that events are sorted into.
    "budget_bucket_size": 10,
    # Number of seconds to wait after a project is made eligible or ineligible for the LPQ
    # before its eligibility can be changed again.
    #
    # This backoff is only applied to automatic changes to project eligibility, and has zero effect
    # on any manually-triggered changes to a project's presence in the LPQ.
    "backoff_timer": 5 * 60,
}

# Tunable knobs for automatic LPQ eligibility.
#
# LPQ eligibility is based on the average spent budget in a sliding time window
# defined in `SENTRY_REALTIME_METRICS_OPTIONS["budget_time_window"]` above.
#
# The `project_budget` option is defined as the average per-second
# "symbolication time budget" a project can spend.
# See `RealtimeMetricsStore.record_project_duration` for an explanation of how
# this works.
# The "regular interval" at which symbolication time is submitted is defined by
# a combination of `SYMBOLICATOR_POLL_TIMEOUT` and `SYMBOLICATOR_MAX_RETRY_AFTER`.
#
# This value is already adjusted according to the
# `symbolicate-event.low-priority.metrics.submission-rate` option.
SENTRY_LPQ_OPTIONS = {
    # This is the per-project budget in per-second "symbolication time budget".
    #
    # This has been arbitrarily chosen as `5.0` for now, which means an average of:
    # -  1x 5-second event per second, or
    # -  5x 1-second events per second, or
    # - 10x 0.5-second events per second
    #
    # Cost increases quadratically with symbolication time.
    "project_budget": 5.0
}

# XXX(meredith): Temporary metrics indexer
SENTRY_METRICS_INDEXER_REDIS_CLUSTER = "default"

# Timeout for the project counter statement execution.
# In case of contention on the project counter, prevent workers saturation with
# save_event tasks from single project.
# Value is in milliseconds. Set to `None` to disable.
SENTRY_PROJECT_COUNTER_STATEMENT_TIMEOUT = 1000

# Implemented in getsentry to run additional devserver workers.
SENTRY_EXTRA_WORKERS = None

SAMPLED_DEFAULT_RATE = 1.0

# A set of extra URLs to sample
ADDITIONAL_SAMPLED_URLS = {}

# A set of extra tasks to sample
ADDITIONAL_SAMPLED_TASKS = {}

# This controls whether Sentry is run in a demo mode.
# Enabling this will allow users to create accounts without an email or password.
DEMO_MODE = False

# all demo orgs are owned by the user with this email
DEMO_ORG_OWNER_EMAIL = None

# parameters that determine how demo events are generated
DEMO_DATA_GEN_PARAMS = {}

# parameters for an org when quickly generating them synchronously
DEMO_DATA_QUICK_GEN_PARAMS = {}

# adds an extra JS to HTML template
INJECTED_SCRIPT_ASSETS = []

# Whether badly behaving projects will be automatically
# sent to the low priority queue
SENTRY_ENABLE_AUTO_LOW_PRIORITY_QUEUE = False

PG_VERSION = os.getenv("PG_VERSION") or "14"

# Zero Downtime Migrations settings as defined at
# https://github.com/tbicr/django-pg-zero-downtime-migrations#settings
ZERO_DOWNTIME_MIGRATIONS_RAISE_FOR_UNSAFE = True
ZERO_DOWNTIME_MIGRATIONS_LOCK_TIMEOUT = None
ZERO_DOWNTIME_MIGRATIONS_STATEMENT_TIMEOUT = None

if int(PG_VERSION.split(".", maxsplit=1)[0]) < 12:
    # In v0.6 of django-pg-zero-downtime-migrations this settings is deprecated for PostreSQLv12+
    # https://github.com/tbicr/django-pg-zero-downtime-migrations/blob/7b3f5c045b40e656772859af4206acf3f11c0951/CHANGES.md#06

    # Note: The docs have this backwards. We set this to False here so that we always add check
    # constraints instead of setting the column to not null.
    ZERO_DOWNTIME_MIGRATIONS_USE_NOT_NULL = False

ANOMALY_DETECTION_URL = "127.0.0.1:9091"
ANOMALY_DETECTION_TIMEOUT = 30

# This is the URL to the profiling service
SENTRY_PROFILING_SERVICE_URL = "http://localhost:8085"

SENTRY_REPLAYS_SERVICE_URL = "http://localhost:8090"


SENTRY_ISSUE_ALERT_HISTORY = "sentry.rules.history.backends.postgres.PostgresRuleHistoryBackend"
SENTRY_ISSUE_ALERT_HISTORY_OPTIONS = {}

# This is useful for testing SSO expiry flows
SENTRY_SSO_EXPIRY_SECONDS = os.environ.get("SENTRY_SSO_EXPIRY_SECONDS", None)

# Set to an iterable of strings matching services so only logs from those services show up
# eg. DEVSERVER_LOGS_ALLOWLIST = {"server", "webpack", "worker"}
DEVSERVER_LOGS_ALLOWLIST = None

LOG_API_ACCESS = not IS_DEV or os.environ.get("SENTRY_LOG_API_ACCESS")

VALIDATE_SUPERUSER_ACCESS_CATEGORY_AND_REASON = True
DISABLE_SU_FORM_U2F_CHECK_FOR_LOCAL = False

# determines if we enable analytics or not
ENABLE_ANALYTICS = False

MAX_ISSUE_ALERTS_PER_PROJECT = 100
MAX_QUERY_SUBSCRIPTIONS_PER_ORG = 1000

MAX_REDIS_SNOWFLAKE_RETRY_COUNTER = 5

SNOWFLAKE_VERSION_ID = 1
SENTRY_SNOWFLAKE_EPOCH_START = datetime(2022, 8, 8, 0, 0).timestamp()
SENTRY_USE_SNOWFLAKE = False

SENTRY_DEFAULT_LOCKS_BACKEND_OPTIONS = {
    "path": "sentry.utils.locking.backends.redis.RedisLockBackend",
    "options": {"cluster": "default"},
}

SENTRY_POST_PROCESS_LOCKS_BACKEND_OPTIONS = {
    "path": "sentry.utils.locking.backends.redis.RedisLockBackend",
    "options": {"cluster": "default"},
}

# maximum number of projects allowed to query snuba with for the organization_vitals_overview endpoint
ORGANIZATION_VITALS_OVERVIEW_PROJECT_LIMIT = 300


# Default string indexer cache options
SENTRY_STRING_INDEXER_CACHE_OPTIONS = {
    "cache_name": "default",
}
SENTRY_POSTGRES_INDEXER_RETRY_COUNT = 2

SENTRY_FUNCTIONS_PROJECT_NAME = None

SENTRY_FUNCTIONS_REGION = "us-central1"

# Settings related to SiloMode
SILO_MODE = os.environ.get("SENTRY_SILO_MODE", None)
FAIL_ON_UNAVAILABLE_API_CALL = False
DEV_HYBRID_CLOUD_RPC_SENDER = os.environ.get("SENTRY_DEV_HYBRID_CLOUD_RPC_SENDER", None)

DISALLOWED_CUSTOMER_DOMAINS = []

SENTRY_PERFORMANCE_ISSUES_RATE_LIMITER_OPTIONS = {}
SENTRY_PERFORMANCE_ISSUES_REDUCE_NOISE = False

SENTRY_ISSUE_PLATFORM_RATE_LIMITER_OPTIONS = {}
SENTRY_ISSUE_PLATFORM_FUTURES_MAX_LIMIT = 10000

SENTRY_REGION = os.environ.get("SENTRY_REGION", None)
SENTRY_REGION_CONFIG: Union[Iterable[Region], str] = ()

# How long we should wait for a gateway proxy request to return before giving up
GATEWAY_PROXY_TIMEOUT = None

SENTRY_SLICING_LOGICAL_PARTITION_COUNT = 256
# This maps a Sliceable for slicing by name and (lower logical partition, upper physical partition)
# to a given slice. A slice is a set of physical resources in Sentry and Snuba.
#
# For each Sliceable, the range [0, SENTRY_SLICING_LOGICAL_PARTITION_COUNT) must be mapped
# to a slice ID
SENTRY_SLICING_CONFIG: Mapping[str, Mapping[Tuple[int, int], int]] = {}

# Show banners on the login page that are defined in layout.html
SHOW_LOGIN_BANNER = False

# Mapping of (logical topic names, slice id) to physical topic names
# and kafka broker names. The kafka broker names are used to construct
# the broker config from KAFKA_CLUSTERS. This is used for slicing only.
# Example:
# SLICED_KAFKA_TOPICS = {
#   ("KAFKA_SNUBA_GENERIC_METRICS", 0): {
#       "topic": "generic_metrics_0",
#       "cluster": "cluster_1",
#   },
#   ("KAFKA_SNUBA_GENERIC_METRICS", 1): {
#       "topic": "generic_metrics_1",
#       "cluster": "cluster_2",
# }
# And then in KAFKA_CLUSTERS:
# KAFKA_CLUSTERS = {
#   "cluster_1": {
#       "bootstrap.servers": "kafka1:9092",
#   },
#   "cluster_2": {
#       "bootstrap.servers": "kafka2:9092",
#   },
# }
SLICED_KAFKA_TOPICS: Mapping[Tuple[str, int], Mapping[str, Any]] = {}

# Used by silo tests -- when requests pass through decorated endpoints, switch the server silo mode to match that
# decorator.
SINGLE_SERVER_SILO_MODE = False

# Set the URL for signup page that we redirect to for the setup wizard if signup=1 is in the query params
SENTRY_SIGNUP_URL = None

SENTRY_ORGANIZATION_ONBOARDING_TASK = "sentry.onboarding_tasks.backends.organization_onboarding_task.OrganizationOnboardingTaskBackend"

# Temporary allowlist for specially configured organizations to use the direct-storage
# driver.
SENTRY_REPLAYS_STORAGE_ALLOWLIST = []
SENTRY_REPLAYS_DOM_CLICK_SEARCH_ALLOWLIST = []

SENTRY_FEATURE_ADOPTION_CACHE_OPTIONS = {
    "path": "sentry.models.featureadoption.FeatureAdoptionRedisBackend",
    "options": {"cluster": "default"},
}

# Killswitch to ignore checkins for explicit monitors
SENTRY_MONITORS_IGNORED_MONITORS = []<|MERGE_RESOLUTION|>--- conflicted
+++ resolved
@@ -922,14 +922,6 @@
         # Run every 5 minutes
         "schedule": crontab(minute="*/5"),
     },
-<<<<<<< HEAD
-    "dynamic-sampling-prioritize-transactions": {
-        "task": "sentry.dynamic_sampling.tasks.prioritise_transactions",
-        # Run every 5 minutes
-        "schedule": crontab(minute="*/5"),
-    },
-=======
->>>>>>> 4cc3c9c3
     "weekly-escalating-forecast": {
         "task": "sentry.tasks.weekly_escalating_forecast.run_escalating_forecast",
         # TODO: Change this to run weekly once we verify the results
