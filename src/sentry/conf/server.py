"""
These settings act as the default (base) settings for the Sentry-provided web-server
"""

from __future__ import annotations

import os
import os.path
import platform
import re
import socket
import sys
import tempfile
from collections.abc import Callable, Mapping, MutableSequence
from datetime import datetime, timedelta
from typing import Any, Final, Union, overload
from urllib.parse import urlparse

import sentry
from sentry.conf.api_pagination_allowlist_do_not_modify import (
    SENTRY_API_PAGINATION_ALLOWLIST_DO_NOT_MODIFY,
)
<<<<<<< HEAD
from sentry.conf.types.celery import SplitQueueTaskRoute
=======
from sentry.conf.types.celery import SplitQueueSize
>>>>>>> d016bac1
from sentry.conf.types.kafka_definition import ConsumerDefinition
from sentry.conf.types.logging_config import LoggingConfig
from sentry.conf.types.role_dict import RoleDict
from sentry.conf.types.sdk_config import ServerSdkConfig
from sentry.utils import json  # NOQA (used in getsentry config)
from sentry.utils.celery import crontab_with_minute_jitter
from sentry.utils.types import Type, type_from_value


def gettext_noop(s: str) -> str:
    return s


socket.setdefaulttimeout(5)


_EnvTypes = Union[str, float, int, list, dict]


@overload
def env(key: str) -> str:
    ...


@overload
def env(key: str, default: _EnvTypes, type: Type | None = None) -> _EnvTypes:
    ...


def env(
    key: str,
    default: str | _EnvTypes = "",
    type: Type | None = None,
) -> _EnvTypes:
    """
    Extract an environment variable for use in configuration

    :param key: The environment variable to be extracted.
    :param default: The value to be returned if `key` is not found.
    :param type: The type of the returned object (defaults to the type of `default`).
       Type parsers must come from sentry.utils.types and not python stdlib.
    :return: The environment variable if it exists, else `default`.
    """

    # First check an internal cache, so we can `pop` multiple times
    # without actually losing the value.
    try:
        rv = _env_cache[key]
    except KeyError:
        if "SENTRY_RUNNING_UWSGI" in os.environ:
            # We do this so when the process forks off into uwsgi
            # we want to actually be popping off values. This is so that
            # at runtime, the variables aren't actually available.
            fn: Callable[[str], str] = os.environ.pop
        else:
            fn = os.environ.__getitem__

        try:
            rv = fn(key)
            _env_cache[key] = rv
        except KeyError:
            rv = default

    if type is None:
        type = type_from_value(default)

    return type(rv)


_env_cache: dict[str, object] = {}

ENVIRONMENT = os.environ.get("SENTRY_ENVIRONMENT", "production")

NO_SPOTLIGHT = os.environ.get("NO_SPOTLIGHT", False)

IS_DEV = ENVIRONMENT == "development"

DEBUG = IS_DEV
# override the settings dumped in the debug view
DEFAULT_EXCEPTION_REPORTER_FILTER = (
    "sentry.debug.utils.exception_reporter_filter.NoSettingsExceptionReporterFilter"
)

ENFORCE_PAGINATION = True if DEBUG else False

ADMINS = ()

# Hosts that are considered in the same network (including VPNs).
INTERNAL_IPS = ()

# List of IP subnets which should not be accessible
SENTRY_DISALLOWED_IPS = ()

# When resolving DNS for external sources (source map fetching, webhooks, etc),
# ensure that domains are fully resolved first to avoid poking internal
# search domains.
SENTRY_ENSURE_FQDN = False

# XXX [!!]: When adding a new key here BE SURE to configure it in getsentry, as
#           it can not be `default`. The default cluster in sentry.io
#           production is NOT a true redis cluster and WILL error in prod.
SENTRY_DYNAMIC_SAMPLING_RULES_REDIS_CLUSTER = "default"
SENTRY_INCIDENT_RULES_REDIS_CLUSTER = "default"
SENTRY_RATE_LIMIT_REDIS_CLUSTER = "default"
SENTRY_RULE_TASK_REDIS_CLUSTER = "default"
SENTRY_TRANSACTION_NAMES_REDIS_CLUSTER = "default"
SENTRY_WEBHOOK_LOG_REDIS_CLUSTER = "default"
SENTRY_ARTIFACT_BUNDLES_INDEXING_REDIS_CLUSTER = "default"
SENTRY_INTEGRATION_ERROR_LOG_REDIS_CLUSTER = "default"
SENTRY_DEBUG_FILES_REDIS_CLUSTER = "default"
SENTRY_MONITORS_REDIS_CLUSTER = "default"
SENTRY_STATISTICAL_DETECTORS_REDIS_CLUSTER = "default"
SENTRY_METRIC_META_REDIS_CLUSTER = "default"
SENTRY_ESCALATION_THRESHOLDS_REDIS_CLUSTER = "default"
SENTRY_SPAN_BUFFER_CLUSTER = "default"
SENTRY_ASSEMBLE_CLUSTER = "default"
SENTRY_UPTIME_DETECTOR_CLUSTER = "default"

# Hosts that are allowed to use system token authentication.
# http://en.wikipedia.org/wiki/Reserved_IP_addresses
INTERNAL_SYSTEM_IPS = (
    "0.0.0.0/8",
    "10.0.0.0/8",
    "100.64.0.0/10",
    "127.0.0.0/8",
    "169.254.0.0/16",
    "172.16.0.0/12",
    "192.0.0.0/29",
    "192.0.2.0/24",
    "192.88.99.0/24",
    "192.168.0.0/16",
    "198.18.0.0/15",
    "198.51.100.0/24",
    "224.0.0.0/4",
    "240.0.0.0/4",
    "255.255.255.255/32",
)

MANAGERS = ADMINS

APPEND_SLASH = True

PROJECT_ROOT = os.path.normpath(os.path.join(os.path.dirname(__file__), os.pardir))

CONF_DIR = os.path.abspath(os.path.dirname(__file__))

# XXX(dcramer): handle case when we've installed from source vs just running
# this straight out of the repository
if "site-packages" in __file__:
    NODE_MODULES_ROOT = os.path.join(PROJECT_ROOT, "node_modules")
else:
    NODE_MODULES_ROOT = os.path.join(PROJECT_ROOT, os.pardir, os.pardir, "node_modules")

NODE_MODULES_ROOT = os.path.normpath(NODE_MODULES_ROOT)

DEVSERVICES_CONFIG_DIR = os.path.normpath(
    os.path.join(PROJECT_ROOT, os.pardir, os.pardir, "config")
)

SENTRY_DISTRIBUTED_CLICKHOUSE_TABLES = False

RELAY_CONFIG_DIR = os.path.join(DEVSERVICES_CONFIG_DIR, "relay")

SYMBOLICATOR_CONFIG_DIR = os.path.join(DEVSERVICES_CONFIG_DIR, "symbolicator")

# XXX(epurkhiser): The generated chartucterie config.js file will be stored
# here. This directory may not exist until that file is generated.
CHARTCUTERIE_CONFIG_DIR = os.path.join(DEVSERVICES_CONFIG_DIR, "chartcuterie")

sys.path.insert(0, os.path.normpath(os.path.join(PROJECT_ROOT, os.pardir)))

DATABASES = {
    "default": {
        "ENGINE": "sentry.db.postgres",
        "NAME": "sentry",
        "USER": "postgres",
        "PASSWORD": "",
        "HOST": "127.0.0.1",
        "PORT": "",
        "AUTOCOMMIT": True,
        "ATOMIC_REQUESTS": False,
    }
}

if "DATABASE_URL" in os.environ:
    url = urlparse(os.environ["DATABASE_URL"])

    # Update with environment configuration.
    DATABASES["default"].update(
        {
            "NAME": url.path[1:],
            "USER": url.username,
            "PASSWORD": url.password,
            "HOST": url.hostname,
            "PORT": url.port,
        }
    )


# This should always be UTC.
TIME_ZONE = "UTC"

# Language code for this installation. All choices can be found here:
# http://www.i18nguy.com/unicode/language-identifiers.html
LANGUAGE_CODE = "en-us"

LANGUAGES: tuple[tuple[str, str], ...] = (
    ("af", gettext_noop("Afrikaans")),
    ("ar", gettext_noop("Arabic")),
    ("az", gettext_noop("Azerbaijani")),
    ("bg", gettext_noop("Bulgarian")),
    ("be", gettext_noop("Belarusian")),
    ("bn", gettext_noop("Bengali")),
    ("br", gettext_noop("Breton")),
    ("bs", gettext_noop("Bosnian")),
    ("ca", gettext_noop("Catalan")),
    ("cs", gettext_noop("Czech")),
    ("cy", gettext_noop("Welsh")),
    ("da", gettext_noop("Danish")),
    ("de", gettext_noop("German")),
    ("el", gettext_noop("Greek")),
    ("en", gettext_noop("English")),
    ("eo", gettext_noop("Esperanto")),
    ("es", gettext_noop("Spanish")),
    ("et", gettext_noop("Estonian")),
    ("eu", gettext_noop("Basque")),
    ("fa", gettext_noop("Persian")),
    ("fi", gettext_noop("Finnish")),
    ("fr", gettext_noop("French")),
    ("ga", gettext_noop("Irish")),
    ("gl", gettext_noop("Galician")),
    ("he", gettext_noop("Hebrew")),
    ("hi", gettext_noop("Hindi")),
    ("hr", gettext_noop("Croatian")),
    ("hu", gettext_noop("Hungarian")),
    ("ia", gettext_noop("Interlingua")),
    ("id", gettext_noop("Indonesian")),
    ("is", gettext_noop("Icelandic")),
    ("it", gettext_noop("Italian")),
    ("ja", gettext_noop("Japanese")),
    ("ka", gettext_noop("Georgian")),
    ("kk", gettext_noop("Kazakh")),
    ("km", gettext_noop("Khmer")),
    ("kn", gettext_noop("Kannada")),
    ("ko", gettext_noop("Korean")),
    ("lb", gettext_noop("Luxembourgish")),
    ("lt", gettext_noop("Lithuanian")),
    ("lv", gettext_noop("Latvian")),
    ("mk", gettext_noop("Macedonian")),
    ("ml", gettext_noop("Malayalam")),
    ("mn", gettext_noop("Mongolian")),
    ("my", gettext_noop("Burmese")),
    ("nb", gettext_noop("Norwegian Bokmal")),
    ("ne", gettext_noop("Nepali")),
    ("nl", gettext_noop("Dutch")),
    ("nn", gettext_noop("Norwegian Nynorsk")),
    ("os", gettext_noop("Ossetic")),
    ("pa", gettext_noop("Punjabi")),
    ("pl", gettext_noop("Polish")),
    ("pt", gettext_noop("Portuguese")),
    ("pt-br", gettext_noop("Brazilian Portuguese")),
    ("ro", gettext_noop("Romanian")),
    ("ru", gettext_noop("Russian")),
    ("sk", gettext_noop("Slovak")),
    ("sl", gettext_noop("Slovenian")),
    ("sq", gettext_noop("Albanian")),
    ("sr", gettext_noop("Serbian")),
    ("sv-se", gettext_noop("Swedish")),
    ("sw", gettext_noop("Swahili")),
    ("ta", gettext_noop("Tamil")),
    ("te", gettext_noop("Telugu")),
    ("th", gettext_noop("Thai")),
    ("tr", gettext_noop("Turkish")),
    ("tt", gettext_noop("Tatar")),
    ("udm", gettext_noop("Udmurt")),
    ("uk", gettext_noop("Ukrainian")),
    ("ur", gettext_noop("Urdu")),
    ("vi", gettext_noop("Vietnamese")),
    ("zh-cn", gettext_noop("Simplified Chinese")),
    ("zh-tw", gettext_noop("Traditional Chinese")),
)

from .locale import CATALOGS

LANGUAGES = tuple((code, name) for code, name in LANGUAGES if code in CATALOGS)

SUPPORTED_LANGUAGES = frozenset(CATALOGS)

SITE_ID = 1

# If you set this to False, Django will make some optimizations so as not
# to load the internationalization machinery.
USE_I18N = True

USE_TZ = True

# CAVEAT: If you're adding a middleware that modifies a response's content,
# and appears before CommonMiddleware, you must either reorder your middleware
# so that responses aren't modified after Content-Length is set, or have the
# response modifying middleware reset the Content-Length header.
# This is because CommonMiddleware Sets the Content-Length header for non-streaming responses.
MIDDLEWARE: tuple[str, ...] = (
    "csp.middleware.CSPMiddleware",
    "sentry.middleware.flag.FlagMiddleware",
    "sentry.middleware.health.HealthCheck",
    "sentry.middleware.security.SecurityHeadersMiddleware",
    "sentry.middleware.env.SentryEnvMiddleware",
    "sentry.middleware.proxy.SetRemoteAddrFromForwardedFor",
    "sentry.middleware.stats.RequestTimingMiddleware",
    "sentry.middleware.access_log.access_log_middleware",
    "sentry.middleware.stats.ResponseCodeMiddleware",
    "sentry.middleware.subdomain.SubdomainMiddleware",
    "django.middleware.common.CommonMiddleware",
    "django.contrib.sessions.middleware.SessionMiddleware",
    "django.middleware.csrf.CsrfViewMiddleware",
    "sentry.middleware.auth.AuthenticationMiddleware",
    "sentry.middleware.integrations.IntegrationControlMiddleware",
    "sentry.hybridcloud.apigateway.middleware.ApiGatewayMiddleware",
    "sentry.middleware.customer_domain.CustomerDomainMiddleware",
    "sentry.middleware.sudo.SudoMiddleware",
    "sentry.middleware.superuser.SuperuserMiddleware",
    "sentry.middleware.staff.StaffMiddleware",
    "sentry.middleware.locale.SentryLocaleMiddleware",
    "sentry.middleware.ratelimit.RatelimitMiddleware",
    "django.contrib.messages.middleware.MessageMiddleware",
)

ROOT_URLCONF = "sentry.conf.urls"

# TODO(joshuarli): Django 1.10 introduced this option, which restricts the size of a
# request body. We have some middleware in sentry.middleware.proxy that sets the
# Content Length to max uint32 in certain cases related to minidump.
# Once relay's fully rolled out, that can be deleted.
# Until then, the safest and easiest thing to do is to disable this check
# to leave things the way they were with Django <1.9.
DATA_UPLOAD_MAX_MEMORY_SIZE = None

TEMPLATES = [
    {
        "BACKEND": "django.template.backends.django.DjangoTemplates",
        "DIRS": [os.path.join(PROJECT_ROOT, "templates")],
        "APP_DIRS": True,
        "OPTIONS": {
            "context_processors": [
                "django.contrib.auth.context_processors.auth",
                "django.contrib.messages.context_processors.messages",
                "django.template.context_processors.csrf",
                "django.template.context_processors.request",
            ]
        },
    }
]

SENTRY_OUTBOX_MODELS: Mapping[str, list[str]] = {
    "CONTROL": ["sentry.ControlOutbox"],
    "REGION": ["sentry.RegionOutbox"],
}

# Do not modify reordering
# The applications listed first in INSTALLED_APPS have precedence
INSTALLED_APPS: tuple[str, ...] = (
    "django.contrib.auth",
    "django.contrib.contenttypes",
    "django.contrib.messages",
    "django.contrib.sessions",
    "django.contrib.sites",
    "drf_spectacular",
    "crispy_forms",
    "rest_framework",
    "sentry",
    "sentry.analytics",
    "sentry.incidents.apps.Config",
    "sentry.deletions",
    "sentry.discover",
    "sentry.analytics.events",
    "sentry.nodestore",
    "sentry.users",
    "sentry.sentry_apps",
    "sentry.integrations",
    "sentry.flags",
    "sentry.monitors",
    "sentry.uptime",
    "sentry.replays",
    "sentry.release_health",
    "sentry.search",
    "sentry.sentry_metrics",
    "sentry.sentry_metrics.indexer.postgres.apps.Config",
    "sentry.snuba",
    "sentry.lang.java.apps.Config",
    "sentry.lang.javascript.apps.Config",
    "sentry.plugins.sentry_interface_types.apps.Config",
    "sentry.plugins.sentry_urls.apps.Config",
    "sentry.plugins.sentry_useragents.apps.Config",
    "sentry.plugins.sentry_webhooks.apps.Config",
    "social_auth",
    "sudo",
    "sentry.eventstream",
    "sentry.auth.providers.google.apps.Config",
    "sentry.auth.providers.fly.apps.Config",
    "django.contrib.staticfiles",
    "sentry.issues.apps.Config",
    "sentry.feedback",
    "sentry.hybridcloud",
    "sentry.remote_subscriptions.apps.Config",
    "sentry.data_secrecy",
    "sentry.workflow_engine",
)

# Silence internal hints from Django's system checks
SILENCED_SYSTEM_CHECKS = (
    # Django recommends to use OneToOneField over ForeignKey(unique=True)
    # however this changes application behavior in ways that break association
    # loading
    "fields.W342",
    # We have a "catch-all" react_page_view that we only want to match on URLs
    # ending with a `/` to allow APPEND_SLASHES to kick in for the ones lacking
    # the trailing slash. This confuses the warning as the regex is `/$` which
    # looks like it starts with a slash but it doesn't.
    "urls.W002",
    # Our own AuthenticationMiddleware suffices as a replacement for
    # django.contrib.auth.middleware.AuthenticationMiddleware; both add the
    # authenticated user to the HttpRequest which is what's needed here.
    "admin.E408",
    # This is fixed in Django@7c08f26bf0439c1ed593b51b51ad847f7e262bc1.
    # It's not our problem; refer to Django issue 32260.
    "urls.E007",
)

CSP_INCLUDE_NONCE_IN = [
    "script-src",
]

CSP_DEFAULT_SRC = [
    "'none'",
]
CSP_SCRIPT_SRC = [
    "'self'",
    "'unsafe-inline'",
    "'report-sample'",
]
CSP_FONT_SRC = [
    "'self'",
    "data:",
]
CSP_CONNECT_SRC = [
    "'self'",
    "*.algolia.net",
    "*.algolianet.com",
    "*.algolia.io",
]
CSP_FRAME_ANCESTORS = [
    "'none'",
]
CSP_OBJECT_SRC = [
    "'none'",
]
CSP_WORKER_SRC = [
    "'none'",
]
CSP_BASE_URI = [
    "'none'",
]
CSP_STYLE_SRC = [
    "'unsafe-inline'",
    "*",  # required for replays
]
CSP_IMG_SRC = [
    "blob:",
    "data:",
    "*",  # required for replays
]
CSP_MEDIA_SRC = [
    "*",  # required for replays
]

if ENVIRONMENT == "development":
    CSP_SCRIPT_SRC += [
        "'unsafe-eval'",
    ]
    CSP_CONNECT_SRC += [
        "ws://127.0.0.1:8000",
        "http://localhost:8969/stream",
        "webpack-internal:",
    ]

# Before enforcing Content Security Policy, we recommend creating a separate
# Sentry project and collecting CSP violations in report only mode:
# https://docs.sentry.io/product/security-policy-reporting/

# Point this parameter to your Sentry installation:
# CSP_REPORT_URI = "https://example.com/api/{PROJECT_ID}/security/?sentry_key={SENTRY_KEY}"

# To enforce CSP (block violated resources), update the following parameter to False
CSP_REPORT_ONLY = True

STATIC_ROOT = os.path.realpath(os.path.join(PROJECT_ROOT, "static"))
STATIC_URL = "/_static/{version}/"
# webpack assets live at a different URL that is unversioned
# as we configure webpack to include file content based hash in the filename
STATIC_FRONTEND_APP_URL = "/_static/dist/"

# The webpack output directory
STATICFILES_DIRS = [
    os.path.join(STATIC_ROOT, "sentry", "dist"),
]

# various middleware will use this to identify resources which should not access
# cookies
ANONYMOUS_STATIC_PREFIXES = (
    "/_static/",
    "/avatar/",
    "/organization-avatar/",
    "/team-avatar/",
    "/project-avatar/",
    "/js-sdk-loader/",
)

STATICFILES_FINDERS = (
    "django.contrib.staticfiles.finders.FileSystemFinder",
    "django.contrib.staticfiles.finders.AppDirectoriesFinder",
)

ASSET_VERSION = 0

# setup a default media root to somewhere useless
MEDIA_ROOT = "/tmp/sentry-files"
MEDIA_URL = "_media/"

LOCALE_PATHS = (os.path.join(PROJECT_ROOT, "locale"),)

CSRF_FAILURE_VIEW = "sentry.web.frontend.csrf_failure.view"
CSRF_COOKIE_NAME = "sc"

# Auth configuration

from django.urls import reverse_lazy

LOGIN_REDIRECT_URL = reverse_lazy("sentry-login-redirect")
LOGIN_URL = reverse_lazy("sentry-login")

AUTHENTICATION_BACKENDS = (
    "sentry.utils.auth.EmailAuthBackend",
    # The following authentication backends are used by social auth only.
    # We don't use them for user authentication.
    "social_auth.backends.asana.AsanaBackend",
    "social_auth.backends.github.GithubBackend",
    "social_auth.backends.bitbucket.BitbucketBackend",
    "social_auth.backends.visualstudio.VisualStudioBackend",
)

AUTH_PASSWORD_VALIDATORS: list[dict[str, Any]] = [
    {"NAME": "django.contrib.auth.password_validation.UserAttributeSimilarityValidator"},
    {
        "NAME": "django.contrib.auth.password_validation.MinimumLengthValidator",
        "OPTIONS": {"min_length": 8},
    },
    {
        "NAME": "sentry.auth.password_validation.MaximumLengthValidator",
        "OPTIONS": {"max_length": 256},
    },
    {
        "NAME": "django.contrib.auth.password_validation.CommonPasswordValidator",
    },
    {
        "NAME": "django.contrib.auth.password_validation.NumericPasswordValidator",
    },
    {
        "NAME": "sentry.auth.password_validation.PwnedPasswordsValidator",
        "OPTIONS": {"threshold": 20},
    },
]

SOCIAL_AUTH_USER_MODEL = AUTH_USER_MODEL = "sentry.User"

SESSION_ENGINE = "django.contrib.sessions.backends.signed_cookies"
SESSION_COOKIE_NAME = "sentrysid"

# setting SESSION_COOKIE_SAMESITE to None below for now because
# Django's default in 2.1 now `Lax`.
# this breaks certain IDP flows where we need cookies sent to us on a redirected POST
# request, and `Lax` doesnt permit this.
# See here: https://docs.djangoproject.com/en/2.1/ref/settings/#session-cookie-samesite
SESSION_COOKIE_SAMESITE = None

BITBUCKET_CONSUMER_KEY = ""
BITBUCKET_CONSUMER_SECRET = ""

ASANA_CLIENT_ID = ""
ASANA_CLIENT_SECRET = ""

VISUALSTUDIO_APP_ID = ""
VISUALSTUDIO_APP_SECRET = ""
VISUALSTUDIO_CLIENT_SECRET = ""
VISUALSTUDIO_SCOPES = ["vso.work_write", "vso.project", "vso.code", "vso.release"]

SOCIAL_AUTH_PIPELINE = (
    "social_auth.backends.pipeline.user.get_username",
    "social_auth.backends.pipeline.social.social_auth_user",
    "social_auth.backends.pipeline.associate.associate_by_email",
    "social_auth.backends.pipeline.misc.save_status_to_session",
    "social_auth.backends.pipeline.social.associate_user",
    "social_auth.backends.pipeline.social.load_extra_data",
    "social_auth.backends.pipeline.user.update_user_details",
    "social_auth.backends.pipeline.misc.save_status_to_session",
)
SOCIAL_AUTH_REVOKE_TOKENS_ON_DISCONNECT = True
SOCIAL_AUTH_LOGIN_REDIRECT_URL = "/account/settings/identities/"
SOCIAL_AUTH_ASSOCIATE_ERROR_URL = SOCIAL_AUTH_LOGIN_REDIRECT_URL

INITIAL_CUSTOM_USER_MIGRATION = "0108_fix_user"

# Auth engines and the settings required for them to be listed
AUTH_PROVIDERS = {
    "github": ("GITHUB_APP_ID", "GITHUB_API_SECRET"),
    "bitbucket": ("BITBUCKET_CONSUMER_KEY", "BITBUCKET_CONSUMER_SECRET"),
    "asana": ("ASANA_CLIENT_ID", "ASANA_CLIENT_SECRET"),
    "visualstudio": (
        "VISUALSTUDIO_APP_ID",
        "VISUALSTUDIO_APP_SECRET",
        "VISUALSTUDIO_CLIENT_SECRET",
    ),
}

AUTH_PROVIDER_LABELS = {
    "github": "GitHub",
    "bitbucket": "Bitbucket",
    "asana": "Asana",
    "visualstudio": "Visual Studio",
}

import random


def SOCIAL_AUTH_DEFAULT_USERNAME() -> str:
    return random.choice(["Darth Vader", "Obi-Wan Kenobi", "R2-D2", "C-3PO", "Yoda"])


SOCIAL_AUTH_PROTECTED_USER_FIELDS = ["email"]
SOCIAL_AUTH_FORCE_POST_DISCONNECT = True

# Hybrid cloud multi-silo configuration #

# Defined by `sentry devserver` to enable siloed local development
SILO_DEVSERVER = os.environ.get("SENTRY_SILO_DEVSERVER", False)

# Which silo this instance runs as (CONTROL|REGION|MONOLITH|None) are the expected values
SILO_MODE = os.environ.get("SENTRY_SILO_MODE", None)

# If this instance is a region silo, which region is it running in?
SENTRY_REGION = os.environ.get("SENTRY_REGION", None)

# Returns the customer single tenant ID.
CUSTOMER_ID = os.environ.get("CUSTOMER_ID", None)

# List of the available regions, or a JSON string
# that is parsed.
SENTRY_REGION_CONFIG: Any = ()

# Shared secret used to sign cross-region RPC requests.
RPC_SHARED_SECRET: list[str] | None = None

# Timeout for RPC requests between regions
RPC_TIMEOUT = 5.0

# TODO: Replace both of these secrets with mutual TLS and simplify our rpc channels.
# Shared secret used to sign cross-region RPC requests from the seer microservice.
SEER_RPC_SHARED_SECRET: list[str] | None = None
# Shared secret used to sign cross-region RPC requests to the seer microservice.
SEER_API_SHARED_SECRET: str = ""

# The protocol, host and port for control silo
# Usecases include sending requests to the Integration Proxy Endpoint and RPC requests.
SENTRY_CONTROL_ADDRESS: str | None = os.environ.get("SENTRY_CONTROL_ADDRESS", None)

# Fallback region name for monolith deployments
# This region name is also used by the ApiGateway to proxy org-less region
# requests.
SENTRY_MONOLITH_REGION: str = "--monolith--"

# The key used for generating or verifying the HMAC signature for Integration Proxy Endpoint requests.
SENTRY_SUBNET_SECRET = os.environ.get("SENTRY_SUBNET_SECRET", None)


# Queue configuration
from kombu import Exchange, Queue

BROKER_URL = "redis://127.0.0.1:6379"
BROKER_TRANSPORT_OPTIONS: dict[str, int] = {}

# Ensure workers run async by default
# in Development you might want them to run in-process
# though it would cause timeouts/recursions in some cases
CELERY_ALWAYS_EAGER = False

# Complain about bad use of pickle.  See sentry.celery.SentryTask.apply_async for how
# this works.
CELERY_COMPLAIN_ABOUT_BAD_USE_OF_PICKLE = False

# We use the old task protocol because during benchmarking we noticed that it's faster
# than the new protocol. If we ever need to bump this it should be fine, there were no
# compatibility issues, just need to run benchmarks and do some tests to make sure
# things run ok.
CELERY_TASK_PROTOCOL = 1
CELERY_EAGER_PROPAGATES_EXCEPTIONS = True
CELERY_IGNORE_RESULT = True
CELERY_SEND_EVENTS = False
CELERY_RESULT_BACKEND = None
CELERY_TASK_RESULT_EXPIRES = 1
CELERY_DISABLE_RATE_LIMITS = True
CELERY_DEFAULT_QUEUE = "default"
CELERY_DEFAULT_EXCHANGE = "default"
CELERY_DEFAULT_EXCHANGE_TYPE = "direct"
CELERY_DEFAULT_ROUTING_KEY = "default"
CELERY_CREATE_MISSING_QUEUES = True
CELERY_REDIRECT_STDOUTS = False
CELERYD_HIJACK_ROOT_LOGGER = False
CELERY_TASK_SERIALIZER = "pickle"
CELERY_RESULT_SERIALIZER = "pickle"
CELERY_ACCEPT_CONTENT = {"pickle"}
CELERY_IMPORTS = (
    "sentry.data_export.tasks",
    "sentry.deletions.tasks.groups",
    "sentry.deletions.tasks.scheduled",
    "sentry.deletions.tasks.hybrid_cloud",
    "sentry.hybridcloud.tasks.deliver_webhooks",
    "sentry.hybridcloud.tasks.backfill_outboxes",
    "sentry.hybridcloud.tasks.deliver_from_outbox",
    "sentry.incidents.tasks",
    "sentry.integrations.github.tasks",
    "sentry.integrations.github.tasks.pr_comment",
    "sentry.integrations.jira.tasks",
    "sentry.integrations.opsgenie.tasks",
    "sentry.sentry_apps.tasks",
    "sentry.snuba.tasks",
    "sentry.replays.tasks",
    "sentry.monitors.tasks.clock_pulse",
    "sentry.monitors.tasks.detect_broken_monitor_envs",
    "sentry.tasks.assemble",
    "sentry.tasks.auth",
    "sentry.tasks.auto_remove_inbox",
    "sentry.tasks.auto_resolve_issues",
    "sentry.tasks.embeddings_grouping.backfill_seer_grouping_records_for_project",
    "sentry.tasks.beacon",
    "sentry.tasks.check_auth",
    "sentry.tasks.check_new_issue_threshold_met",
    "sentry.tasks.clear_expired_snoozes",
    "sentry.tasks.clear_expired_rulesnoozes",
    "sentry.tasks.codeowners.code_owners_auto_sync",
    "sentry.tasks.codeowners.update_code_owners_schema",
    "sentry.tasks.collect_project_platforms",
    "sentry.tasks.commits",
    "sentry.tasks.commit_context",
    "sentry.tasks.digests",
    "sentry.tasks.email",
    "sentry.tasks.files",
    "sentry.tasks.groupowner",
    "sentry.tasks.merge",
    "sentry.tasks.options",
    "sentry.tasks.ping",
    "sentry.tasks.post_process",
    "sentry.tasks.process_buffer",
    "sentry.tasks.relay",
    "sentry.tasks.release_registry",
    "sentry.tasks.relocation",
    "sentry.tasks.summaries.weekly_reports",
    "sentry.tasks.summaries.daily_summary",
    "sentry.tasks.reprocessing2",
    "sentry.tasks.sentry_apps",
    "sentry.tasks.servicehooks",
    "sentry.tasks.store",
    "sentry.tasks.symbolication",
    "sentry.tasks.unmerge",
    "sentry.tasks.update_user_reports",
    "sentry.tasks.user_report",
    "sentry.profiles.task",
    "sentry.release_health.tasks",
    "sentry.rules.processing.delayed_processing",
    "sentry.dynamic_sampling.tasks.boost_low_volume_projects",
    "sentry.dynamic_sampling.tasks.boost_low_volume_transactions",
    "sentry.dynamic_sampling.tasks.recalibrate_orgs",
    "sentry.dynamic_sampling.tasks.sliding_window_org",
    "sentry.dynamic_sampling.tasks.utils",
    "sentry.dynamic_sampling.tasks.custom_rule_notifications",
    "sentry.tasks.derive_code_mappings",
    "sentry.ingest.transaction_clusterer.tasks",
    "sentry.tasks.auto_enable_codecov",
    "sentry.tasks.weekly_escalating_forecast",
    "sentry.tasks.auto_ongoing_issues",
    "sentry.tasks.check_am2_compatibility",
    "sentry.tasks.statistical_detectors",
    "sentry.debug_files.tasks",
    "sentry.tasks.on_demand_metrics",
    "sentry.middleware.integrations.tasks",
    "sentry.replays.usecases.ingest.issue_creation",
    "sentry.integrations.slack.tasks",
    "sentry.uptime.detectors.tasks",
    "sentry.uptime.subscriptions.tasks",
    "sentry.integrations.vsts.tasks",
    "sentry.integrations.vsts.tasks.kickoff_subscription_check",
    "sentry.integrations.tasks",
)

<<<<<<< HEAD
# tmp(michal): Default configuration for post_process* queueus split
SENTRY_POST_PROCESS_QUEUE_SPLIT_ROUTER: dict[str, Callable[[], str]] = {}

# Mapping from task names to split queues. This can be used when the
# task does not have to specify the queue and can rely on Celery to
# do the routing.
# Each route has a task name as key and a tuple containing a list of queues
# and a default one as destination. The default one is used when the
# rollout option is not active.
CELERY_SPLIT_QUEUE_TASK_ROUTES: Mapping[str, SplitQueueTaskRoute] = {}
=======
# tmp(michal): Default configuration for post_process* queues split
SENTRY_POST_PROCESS_QUEUE_SPLIT_ROUTER: dict[str, Callable[[], str]] = {}

# Mapping from queue name to split queues to be used by SplitQueueRouter.
# This is meant to be used in those case where we have to specify the
# queue name when issuing a task. Example: post process.
CELERY_SPLIT_QUEUE_ROUTES: Mapping[str, SplitQueueSize] = {}
>>>>>>> d016bac1


default_exchange = Exchange("default", type="direct")
control_exchange = default_exchange

if SILO_DEVSERVER:
    control_exchange = Exchange("control", type="direct")


CELERY_QUEUES_CONTROL = [
    Queue("app_platform.control", routing_key="app_platform.control", exchange=control_exchange),
    Queue("auth.control", routing_key="auth.control", exchange=control_exchange),
    Queue("cleanup.control", routing_key="cleanup.control", exchange=control_exchange),
    Queue("email.control", routing_key="email.control", exchange=control_exchange),
    Queue("integrations.control", routing_key="integrations.control", exchange=control_exchange),
    Queue("files.delete.control", routing_key="files.delete.control", exchange=control_exchange),
    Queue(
        "hybrid_cloud.control_repair",
        routing_key="hybrid_cloud.control_repair",
        exchange=control_exchange,
    ),
    Queue("options.control", routing_key="options.control", exchange=control_exchange),
    Queue("outbox.control", routing_key="outbox.control", exchange=control_exchange),
    Queue("webhook.control", routing_key="webhook.control", exchange=control_exchange),
]

CELERY_ISSUE_STATES_QUEUE = Queue(
    "auto_transition_issue_states", routing_key="auto_transition_issue_states"
)

CELERY_QUEUES_REGION = [
    Queue("activity.notify", routing_key="activity.notify"),
    Queue("auth", routing_key="auth"),
    Queue("alerts", routing_key="alerts"),
    Queue("app_platform", routing_key="app_platform"),
    Queue("assemble", routing_key="assemble"),
    Queue("backfill_seer_grouping_records", routing_key="backfill_seer_grouping_records"),
    Queue("buffers.process_pending", routing_key="buffers.process_pending"),
    Queue("buffers.process_pending_batch", routing_key="buffers.process_pending_batch"),
    Queue("buffers.incr", routing_key="buffers.incr"),
    Queue("cleanup", routing_key="cleanup"),
    Queue("code_owners", routing_key="code_owners"),
    Queue("commits", routing_key="commits"),
    Queue("data_export", routing_key="data_export"),
    Queue("default", routing_key="default"),
    Queue("delayed_rules", routing_key="delayed_rules"),
    Queue(
        "delete_seer_grouping_records_by_hash", routing_key="delete_seer_grouping_records_by_hash"
    ),
    Queue("digests.delivery", routing_key="digests.delivery"),
    Queue("digests.scheduling", routing_key="digests.scheduling"),
    Queue("email", routing_key="email"),
    Queue("email.inbound", routing_key="email.inbound"),
    Queue("events.preprocess_event", routing_key="events.preprocess_event"),
    Queue("events.process_event", routing_key="events.process_event"),
    Queue(
        "events.reprocessing.preprocess_event", routing_key="events.reprocessing.preprocess_event"
    ),
    Queue("events.reprocessing.process_event", routing_key="events.reprocessing.process_event"),
    Queue(
        "events.reprocessing.symbolicate_event", routing_key="events.reprocessing.symbolicate_event"
    ),
    Queue(
        "events.reprocessing.symbolicate_event_low_priority",
        routing_key="events.reprocessing.symbolicate_event_low_priority",
    ),
    Queue("events.save_event", routing_key="events.save_event"),
    Queue("events.save_event_highcpu", routing_key="events.save_event_highcpu"),
    Queue("events.save_event_transaction", routing_key="events.save_event_transaction"),
    Queue("events.save_event_attachments", routing_key="events.save_event_attachments"),
    Queue("events.symbolicate_event", routing_key="events.symbolicate_event"),
    Queue(
        "events.symbolicate_event_low_priority", routing_key="events.symbolicate_event_low_priority"
    ),
    Queue("events.symbolicate_js_event", routing_key="events.symbolicate_js_event"),
    Queue(
        "events.symbolicate_js_event_low_priority",
        routing_key="events.symbolicate_js_event_low_priority",
    ),
    Queue("events.symbolicate_jvm_event", routing_key="events.symbolicate_jvm_event"),
    Queue(
        "events.symbolicate_jvm_event_low_priority",
        routing_key="events.symbolicate_jvm_event_low_priority",
    ),
    Queue("files.copy", routing_key="files.copy"),
    Queue("files.delete", routing_key="files.delete"),
    Queue(
        "group_owners.process_suspect_commits", routing_key="group_owners.process_suspect_commits"
    ),
    Queue("group_owners.process_commit_context", routing_key="group_owners.process_commit_context"),
    Queue("integrations", routing_key="integrations"),
    Queue(
        "releasemonitor",
        routing_key="releasemonitor",
    ),
    Queue(
        "dynamicsampling",
        routing_key="dynamicsampling",
    ),
    Queue("incidents", routing_key="incidents"),
    Queue("incident_snapshots", routing_key="incident_snapshots"),
    Queue("incidents", routing_key="incidents"),
    Queue("merge", routing_key="merge"),
    Queue("notifications", routing_key="notifications"),
    Queue("options", routing_key="options"),
    Queue("outbox", routing_key="outbox"),
    Queue("post_process_errors", routing_key="post_process_errors"),
    Queue("post_process_issue_platform", routing_key="post_process_issue_platform"),
    Queue("post_process_transactions", routing_key="post_process_transactions"),
    Queue("relay_config", routing_key="relay_config"),
    Queue("relay_config_bulk", routing_key="relay_config_bulk"),
    Queue("reports.deliver", routing_key="reports.deliver"),
    Queue("reports.prepare", routing_key="reports.prepare"),
    Queue("search", routing_key="search"),
    Queue("sentry_metrics.indexer", routing_key="sentry_metrics.indexer"),
    Queue("similarity.index", routing_key="similarity.index"),
    Queue("sleep", routing_key="sleep"),
    Queue("stats", routing_key="stats"),
    Queue("subscriptions", routing_key="subscriptions"),
    Queue("unmerge", routing_key="unmerge"),
    Queue("update", routing_key="update"),
    Queue("uptime", routing_key="uptime"),
    Queue("profiles.process", routing_key="profiles.process"),
    Queue("replays.ingest_replay", routing_key="replays.ingest_replay"),
    Queue("replays.delete_replay", routing_key="replays.delete_replay"),
    Queue("counters-0", routing_key="counters-0"),
    Queue("triggers-0", routing_key="triggers-0"),
    Queue("derive_code_mappings", routing_key="derive_code_mappings"),
    Queue("transactions.name_clusterer", routing_key="transactions.name_clusterer"),
    Queue("auto_enable_codecov", routing_key="auto_enable_codecov"),
    Queue("weekly_escalating_forecast", routing_key="weekly_escalating_forecast"),
    Queue("relocation", routing_key="relocation"),
    Queue("performance.statistical_detector", routing_key="performance.statistical_detector"),
    Queue("profiling.statistical_detector", routing_key="profiling.statistical_detector"),
    CELERY_ISSUE_STATES_QUEUE,
    Queue("nudge.invite_missing_org_members", routing_key="invite_missing_org_members"),
    Queue("auto_resolve_issues", routing_key="auto_resolve_issues"),
    Queue("on_demand_metrics", routing_key="on_demand_metrics"),
    Queue("check_new_issue_threshold_met", routing_key="check_new_issue_threshold_met"),
    Queue("integrations_slack_activity_notify", routing_key="integrations_slack_activity_notify"),
]

from celery.schedules import crontab

# Only tasks that work with users/integrations and shared subsystems
# are run in control silo.
CELERYBEAT_SCHEDULE_CONTROL = {
    "check-auth": {
        "task": "sentry.tasks.check_auth",
        # Run every 1 minute
        "schedule": crontab(minute="*/1"),
        "options": {"expires": 60, "queue": "auth.control"},
    },
    "sync-options-control": {
        "task": "sentry.tasks.options.sync_options_control",
        # Run every 10 seconds
        "schedule": timedelta(seconds=10),
        "options": {"expires": 10, "queue": "options.control"},
    },
    "deliver-from-outbox-control": {
        "task": "sentry.tasks.enqueue_outbox_jobs_control",
        # Run every 10 seconds to keep consistency times low
        "schedule": timedelta(seconds=10),
        "options": {"expires": 60, "queue": "outbox.control"},
    },
    "schedule-deletions-control": {
        "task": "sentry.deletions.tasks.run_scheduled_deletions_control",
        # Run every 15 minutes
        "schedule": crontab(minute="*/15"),
        "options": {"expires": 60 * 25, "queue": "cleanup.control"},
    },
    "reattempt-deletions-control": {
        "task": "sentry.deletions.tasks.reattempt_deletions_control",
        # 03:00 PDT, 07:00 EDT, 10:00 UTC
        "schedule": crontab(hour="10", minute="0"),
        "options": {"expires": 60 * 25, "queue": "cleanup.control"},
    },
    "schedule-hybrid-cloud-foreign-key-jobs-control": {
        "task": "sentry.deletions.tasks.hybrid_cloud.schedule_hybrid_cloud_foreign_key_jobs_control",
        # Run every 15 minutes
        "schedule": crontab(minute="*/15"),
        "options": {"queue": "cleanup.control"},
    },
    "schedule-vsts-integration-subscription-check": {
        "task": "sentry.integrations.vsts.tasks.kickoff_vsts_subscription_check",
        # Run every 6 hours
        "schedule": crontab_with_minute_jitter(hour="*/6"),
        "options": {"expires": 60 * 25, "queue": "integrations.control"},
    },
    "deliver-webhooks-control": {
        "task": "sentry.hybridcloud.tasks.deliver_webhooks.schedule_webhook_delivery",
        # Run every 10 seconds as integration webhooks are delivered by this task
        "schedule": timedelta(seconds=10),
        "options": {"expires": 60, "queue": "webhook.control"},
    },
}

# Most tasks run in the regions
CELERYBEAT_SCHEDULE_REGION = {
    "send-beacon": {
        "task": "sentry.tasks.send_beacon",
        # Run every 1 hour
        "schedule": crontab(minute="0", hour="*/1"),
        "options": {"expires": 3600},
    },
    "send-ping": {
        "task": "sentry.tasks.send_ping",
        # Run every 1 minute
        "schedule": crontab(minute="*/1"),
        "options": {"expires": 60},
    },
    "flush-buffers": {
        "task": "sentry.tasks.process_buffer.process_pending",
        # Run every 10 seconds
        "schedule": timedelta(seconds=10),
        "options": {"expires": 10, "queue": "buffers.process_pending"},
    },
    "flush-buffers-batch": {
        "task": "sentry.tasks.process_buffer.process_pending_batch",
        # Run every 1 minute
        "schedule": crontab(minute="*/1"),
        "options": {"expires": 10, "queue": "buffers.process_pending_batch"},
    },
    "sync-options": {
        "task": "sentry.tasks.options.sync_options",
        # Run every 10 seconds
        "schedule": timedelta(seconds=10),
        "options": {"expires": 10, "queue": "options"},
    },
    "schedule-digests": {
        "task": "sentry.tasks.digests.schedule_digests",
        # Run every 30 seconds
        "schedule": timedelta(seconds=30),
        "options": {"expires": 30},
    },
    "monitors-clock-pulse": {
        "task": "sentry.monitors.tasks.clock_pulse",
        # Run every 1 minute
        "schedule": crontab(minute="*/1"),
        "options": {"expires": 60},
    },
    "monitors-detect-broken-monitor-envs": {
        "task": "sentry.monitors.tasks.detect_broken_monitor_envs",
        # 8:00 PDT, 11:00 EDT, 15:00 UTC
        "schedule": crontab(minute="0", hour="15", day_of_week="mon-fri"),
        "options": {"expires": 15 * 60},
    },
    "clear-expired-snoozes": {
        "task": "sentry.tasks.clear_expired_snoozes",
        # Run every 5 minutes
        "schedule": crontab(minute="*/5"),
        "options": {"expires": 300},
    },
    "clear-expired-rulesnoozes": {
        "task": "sentry.tasks.clear_expired_rulesnoozes",
        # Run every 5 minutes
        "schedule": crontab(minute="*/5"),
        "options": {"expires": 300},
    },
    "collect-project-platforms": {
        "task": "sentry.tasks.collect_project_platforms",
        # Run every 3 hours
        "schedule": crontab_with_minute_jitter(hour=3),
        "options": {"expires": 3600 * 24},
    },
    "deliver-from-outbox": {
        "task": "sentry.tasks.enqueue_outbox_jobs",
        # Run every 1 minute
        "schedule": crontab(minute="*/1"),
        "options": {"expires": 30},
    },
    "update-user-reports": {
        "task": "sentry.tasks.update_user_reports",
        # Run every 15 minutes
        "schedule": crontab(minute="*/15"),
        "options": {"expires": 300},
    },
    "schedule-auto-resolution": {
        "task": "sentry.tasks.schedule_auto_resolution",
        # Run every 15 minutes
        "schedule": crontab(minute="*/10"),
        "options": {"expires": 60 * 25},
    },
    "auto-remove-inbox": {
        "task": "sentry.tasks.auto_remove_inbox",
        # Run every 15 minutes
        "schedule": crontab(minute="*/15"),
        "options": {"expires": 60 * 25},
    },
    "schedule-deletions": {
        "task": "sentry.deletions.tasks.run_scheduled_deletions",
        # Run every 15 minutes
        "schedule": crontab(minute="*/15"),
        "options": {"expires": 60 * 25},
    },
    "reattempt-deletions": {
        "task": "sentry.deletions.tasks.reattempt_deletions",
        # 03:00 PDT, 07:00 EDT, 10:00 UTC
        "schedule": crontab(hour="10", minute="0"),
        "options": {"expires": 60 * 25},
    },
    "schedule-weekly-organization-reports-new": {
        "task": "sentry.tasks.summaries.weekly_reports.schedule_organizations",
        # 05:00 PDT, 09:00 EDT, 12:00 UTC
        "schedule": crontab(minute="0", hour="12", day_of_week="sat"),
        "options": {"expires": 60 * 60 * 3},
    },
    "schedule-hybrid-cloud-foreign-key-jobs": {
        "task": "sentry.deletions.tasks.hybrid_cloud.schedule_hybrid_cloud_foreign_key_jobs",
        # Run every 15 minutes
        "schedule": crontab(minute="*/15"),
    },
    "monitor-release-adoption": {
        "task": "sentry.release_health.tasks.monitor_release_adoption",
        # Run every 1 hour
        "schedule": crontab(minute="0"),
        "options": {"expires": 3600, "queue": "releasemonitor"},
    },
    "fetch-release-registry-data": {
        "task": "sentry.tasks.release_registry.fetch_release_registry_data",
        # Run every 5 minutes
        "schedule": crontab(minute="*/5"),
        "options": {"expires": 3600},
    },
    "snuba-subscription-checker": {
        "task": "sentry.snuba.tasks.subscription_checker",
        # Run every 20 minutes
        "schedule": crontab(minute="*/20"),
        "options": {"expires": 20 * 60},
    },
    "uptime-subscription-checker": {
        "task": "sentry.uptime.tasks.subscription_checker",
        "schedule": crontab(minute="*/10"),
        "options": {"expires": 10 * 60},
    },
    "transaction-name-clusterer": {
        "task": "sentry.ingest.transaction_clusterer.tasks.spawn_clusterers",
        # Run every 1 hour at minute 17
        "schedule": crontab(minute="17"),
        "options": {"expires": 3600},
    },
    "auto-enable-codecov": {
        "task": "sentry.tasks.auto_enable_codecov.enable_for_org",
        # Run every day at 00:30
        "schedule": crontab(minute="30", hour="0"),
        "options": {"expires": 3600},
    },
    "dynamic-sampling-boost-low-volume-projects": {
        "task": "sentry.dynamic_sampling.tasks.boost_low_volume_projects",
        # Run every 10 minutes
        "schedule": crontab(minute="*/10"),
    },
    "dynamic-sampling-boost-low-volume-transactions": {
        "task": "sentry.dynamic_sampling.tasks.boost_low_volume_transactions",
        # Run every 10 minutes
        "schedule": crontab(minute="*/10"),
    },
    "dynamic-sampling-recalibrate-orgs": {
        "task": "sentry.dynamic_sampling.tasks.recalibrate_orgs",
        # Run every 10 minutes
        "schedule": crontab(minute="*/10"),
    },
    "dynamic-sampling-sliding-window-org": {
        "task": "sentry.dynamic_sampling.tasks.sliding_window_org",
        # Run every 10 minutes
        "schedule": crontab(minute="*/10"),
    },
    "custom_rule_notifications": {
        "task": "sentry.dynamic_sampling.tasks.custom_rule_notifications",
        # Run every 10 minutes
        "schedule": crontab(minute="*/10"),
    },
    "clean_custom_rule_notifications": {
        "task": "sentry.dynamic_sampling.tasks.clean_custom_rule_notifications",
        # Run every 7 minutes
        "schedule": crontab(minute="*/7"),
    },
    "weekly-escalating-forecast": {
        "task": "sentry.tasks.weekly_escalating_forecast.run_escalating_forecast",
        # Run every 6 hours
        "schedule": crontab(minute="0", hour="*/6"),
        "options": {"expires": 60 * 60 * 3},
    },
    "schedule_auto_transition_to_ongoing": {
        "task": "sentry.tasks.schedule_auto_transition_to_ongoing",
        # Run every 5 minutes
        "schedule": crontab(minute="*/5"),
        "options": {"expires": 3600},
    },
    "github_comment_reactions": {
        "task": "sentry.integrations.github.tasks.github_comment_reactions",
        # 9:00 PDT, 12:00 EDT, 16:00 UTC
        "schedule": crontab(minute="0", hour="16"),
    },
    "statistical-detectors-detect-regressions": {
        "task": "sentry.tasks.statistical_detectors.run_detection",
        # Run every 1 hour
        "schedule": crontab(minute="0", hour="*/1"),
    },
    "refresh-artifact-bundles-in-use": {
        "task": "sentry.debug_files.tasks.refresh_artifact_bundles_in_use",
        # Run every 1 minute
        "schedule": crontab(minute="*/1"),
        "options": {"expires": 60},
    },
    "on-demand-metrics-schedule-on-demand-check": {
        "task": "sentry.tasks.on_demand_metrics.schedule_on_demand_check",
        # Run every 5 minutes
        "schedule": crontab(minute="*/5"),
    },
    "uptime-detection-scheduler": {
        "task": "sentry.uptime.detectors.tasks.schedule_detections",
        # Run every 1 minute
        "schedule": crontab(minute="*/1"),
    },
}

# Assign the configuration keys celery uses based on our silo mode.
if SILO_MODE == "CONTROL":
    CELERYBEAT_SCHEDULE_FILENAME = os.path.join(tempfile.gettempdir(), "sentry-celerybeat-control")
    CELERYBEAT_SCHEDULE = CELERYBEAT_SCHEDULE_CONTROL
    CELERY_QUEUES = CELERY_QUEUES_CONTROL

elif SILO_MODE == "REGION":
    CELERYBEAT_SCHEDULE_FILENAME = os.path.join(tempfile.gettempdir(), "sentry-celerybeat-region")
    CELERYBEAT_SCHEDULE = CELERYBEAT_SCHEDULE_REGION
    CELERY_QUEUES = CELERY_QUEUES_REGION

else:
    CELERYBEAT_SCHEDULE = {**CELERYBEAT_SCHEDULE_CONTROL, **CELERYBEAT_SCHEDULE_REGION}
    CELERYBEAT_SCHEDULE_FILENAME = os.path.join(tempfile.gettempdir(), "sentry-celerybeat")
    CELERY_QUEUES = CELERY_QUEUES_REGION + CELERY_QUEUES_CONTROL

for queue in CELERY_QUEUES:
    queue.durable = False

# set celery max durations for tasks
CELERY_TASK_SOFT_TIME_LIMIT = int(timedelta(hours=3).total_seconds())
CELERY_TASK_TIME_LIMIT = int(timedelta(hours=3, seconds=15).total_seconds())

# Queues that belong to the processing pipeline and need to be monitored
# for backpressure management
PROCESSING_QUEUES = [
    "events.preprocess_event",
    "events.process_event",
    "events.process_event_proguard",
    "events.reprocessing.preprocess_event",
    "events.reprocessing.process_event",
    "events.reprocessing.symbolicate_event",
    "events.reprocessing.symbolicate_event_low_priority",
    "events.save_event",
    "events.save_event_highcpu",
    "events.save_event_attachments",
    "events.save_event_transaction",
    "events.symbolicate_event",
    "events.symbolicate_event_low_priority",
    "events.symbolicate_js_event",
    "events.symbolicate_js_event_low_priority",
    "post_process_errors",
    "post_process_issue_platform",
    "post_process_transactions",
    "profiles.process",
]

# We prefer using crontab, as the time for timedelta will reset on each deployment. More information:  https://docs.celeryq.dev/en/stable/userguide/periodic-tasks.html#periodic-tasks
TIMEDELTA_ALLOW_LIST = {
    "deliver-from-outbox-control",
    "deliver-webhooks-control",
    "flush-buffers",
    "sync-options",
    "sync-options-control",
    "schedule-digests",
}

BGTASKS = {
    "sentry.bgtasks.clean_dsymcache:clean_dsymcache": {"interval": 5 * 60, "roles": ["worker"]},
    "sentry.bgtasks.clean_releasefilecache:clean_releasefilecache": {
        "interval": 5 * 60,
        "roles": ["worker"],
    },
}

# Sentry logs to two major places: stdout, and its internal project.
# To disable logging to the internal project, add a logger whose only
# handler is 'console' and disable propagating upwards.
# Additionally, Sentry has the ability to override logger levels by
# providing the cli with -l/--loglevel or the SENTRY_LOG_LEVEL env var.
# The loggers that it overrides are root and any in LOGGING.overridable.
# Be very careful with this in a production system, because the celery
# logger can be extremely verbose when given INFO or DEBUG.
LOGGING: LoggingConfig = {
    "default_level": "INFO",
    "version": 1,
    "disable_existing_loggers": True,
    "handlers": {
        "null": {"class": "logging.NullHandler"},
        "console": {"class": "sentry.logging.handlers.StructLogHandler"},
        # This `internal` logger is separate from the `Logging` integration in the SDK. Since
        # we have this to record events, in `sdk.py` we set the integration's `event_level` to
        # None, so that it records breadcrumbs for all log calls but doesn't send any events.
        "internal": {"level": "ERROR", "class": "sentry_sdk.integrations.logging.EventHandler"},
        "metrics": {
            "level": "WARNING",
            "filters": ["important_django_request"],
            "class": "sentry.logging.handlers.MetricsLogHandler",
        },
        "django_internal": {
            "level": "WARNING",
            "filters": ["important_django_request"],
            "class": "sentry_sdk.integrations.logging.EventHandler",
        },
    },
    "filters": {
        "important_django_request": {
            "()": "sentry.logging.handlers.MessageContainsFilter",
            "contains": ["CSRF"],
        }
    },
    "root": {"level": "NOTSET", "handlers": ["console", "internal"]},
    # LOGGING.overridable is a list of loggers including root that will change
    # based on the overridden level defined above.
    "overridable": ["celery", "sentry"],
    "loggers": {
        "celery": {"level": "WARNING"},
        "sentry": {"level": "INFO"},
        "sentry_plugins": {"level": "INFO"},
        "sentry.files": {"level": "WARNING"},
        "sentry.minidumps": {"handlers": ["internal"], "propagate": False},
        "sentry.reprocessing": {"handlers": ["internal"], "propagate": False},
        "sentry.interfaces": {"handlers": ["internal"], "propagate": False},
        # This only needs to go to Sentry for now.
        "sentry.similarity": {"handlers": ["internal"], "propagate": False},
        "sentry.errors": {"handlers": ["console"], "propagate": False},
        "sentry_sdk.errors": {"handlers": ["console"], "level": "INFO", "propagate": False},
        "sentry.rules": {"handlers": ["console"], "propagate": False},
        "sentry.profiles": {"level": "INFO"},
        "multiprocessing": {
            "handlers": ["console"],
            # https://github.com/celery/celery/commit/597a6b1f3359065ff6dbabce7237f86b866313df
            # This commit has not been rolled into any release and leads to a
            # large amount of errors when working with postgres.
            "level": "CRITICAL",
            "propagate": False,
        },
        "celery.worker.job": {"handlers": ["console"], "propagate": False},
        "arroyo": {"level": "INFO", "handlers": ["console"], "propagate": False},
        "static_compiler": {"level": "INFO"},
        "django.request": {
            "level": "WARNING",
            "handlers": ["console", "metrics", "django_internal"],
            "propagate": False,
        },
        "toronado": {"level": "ERROR", "handlers": ["null"], "propagate": False},
        "urllib3.connectionpool": {"level": "ERROR", "handlers": ["console"], "propagate": False},
        "boto3": {"level": "WARNING", "handlers": ["console"], "propagate": False},
        "botocore": {"level": "WARNING", "handlers": ["console"], "propagate": False},
    },
}

# django-rest-framework

REST_FRAMEWORK = {
    "DEFAULT_RENDERER_CLASSES": ["rest_framework.renderers.JSONRenderer"],
    "DEFAULT_PARSER_CLASSES": [
        "rest_framework.parsers.JSONParser",
        "rest_framework.parsers.MultiPartParser",
        "rest_framework.parsers.FormParser",
    ],
    "TEST_REQUEST_DEFAULT_FORMAT": "json",
    "DEFAULT_PERMISSION_CLASSES": ("sentry.api.permissions.NoPermission",),
    "EXCEPTION_HANDLER": "sentry.api.handlers.custom_exception_handler",
    "DEFAULT_SCHEMA_CLASS": "sentry.apidocs.schema.SentrySchema",
}


def custom_parameter_sort(parameter: dict) -> tuple[str, int]:
    """
    Sort parameters by type then if the parameter is required or not.
    It should group path parameters first, then query parameters.
    In each group, required parameters should come before optional parameters.
    """
    param_type = parameter["in"]
    required = parameter.get("required", False)
    return param_type, 0 if required else 1


if os.environ.get("OPENAPIGENERATE", False):
    OLD_OPENAPI_JSON_PATH = "tests/apidocs/openapi-deprecated.json"
    from sentry.apidocs.build import OPENAPI_TAGS, get_old_json_components, get_old_json_paths

    SPECTACULAR_SETTINGS = {
        "APPEND_COMPONENTS": get_old_json_components(OLD_OPENAPI_JSON_PATH),
        "APPEND_PATHS": get_old_json_paths(OLD_OPENAPI_JSON_PATH),
        "AUTHENTICATION_WHITELIST": ["sentry.api.authentication.UserAuthTokenAuthentication"],
        "COMPONENT_SPLIT_PATCH": False,
        "COMPONENT_SPLIT_REQUEST": False,
        "CONTACT": {"email": "partners@sentry.io"},
        "DEFAULT_GENERATOR_CLASS": "sentry.apidocs.hooks.CustomGenerator",
        "DESCRIPTION": "Sentry Public API",
        "DISABLE_ERRORS_AND_WARNINGS": False,
        # We override the default behavior to skip adding the choice name to the bullet point if
        # it's identical to the choice value by monkey patching build_choice_description_list.
        "ENUM_GENERATE_CHOICE_DESCRIPTION": True,
        "LICENSE": {"name": "Apache 2.0", "url": "http://www.apache.org/licenses/LICENSE-2.0.html"},
        "PARSER_WHITELIST": ["rest_framework.parsers.JSONParser"],
        "POSTPROCESSING_HOOKS": ["sentry.apidocs.hooks.custom_postprocessing_hook"],
        "PREPROCESSING_HOOKS": ["sentry.apidocs.hooks.custom_preprocessing_hook"],
        "SERVERS": [{"url": "https://us.sentry.io"}, {"url": "https://de.sentry.io"}],
        "SORT_OPERATION_PARAMETERS": custom_parameter_sort,
        "TAGS": OPENAPI_TAGS,
        "TITLE": "API Reference",
        "TOS": "http://sentry.io/terms/",
        "VERSION": "v0",
    }

CRISPY_TEMPLATE_PACK = "bootstrap3"
# Sentry and internal client configuration

SENTRY_EARLY_FEATURES = {
    "organizations:anr-analyze-frames": "Enable anr frame analysis",
    "organizations:device-classification": "Enable device.class as a selectable column",
    "organizations:gitlab-disable-on-broken": "Enable disabling gitlab integrations when broken is detected",
    "organizations:mobile-cpu-memory-in-transactions": "Display CPU and memory metrics in transactions with profiles",
    "organizations:performance-metrics-backed-transaction-summary": "Enable metrics-backed transaction summary view",
    "organizations:performance-new-trends": "Enable new trends",
    "organizations:performance-new-widget-designs": "Enable updated landing page widget designs",
    "organizations:performance-span-histogram-view": "Enable histogram view in span details",
    "organizations:performance-transaction-name-only-search-indexed": "Enable transaction name only search on indexed",
    "organizations:profiling-global-suspect-functions": "Enable global suspect functions in profiling",
    "organizations:user-feedback-ui": "Enable User Feedback v2 UI",
}

# NOTE: Features can have their default value set when calling
# `features.manager.add()`. Defining feature defaults here is deprecated.
# If you must add a feature here, please maintain alphabetical ordering
SENTRY_FEATURES: dict[str, bool | None] = {
    # NOTE: Don't add feature defaults down here! Please add a default to
    # the manager.add() call that defines the feature.
}

# Default time zone for localization in the UI.
# http://en.wikipedia.org/wiki/List_of_tz_zones_by_name
SENTRY_DEFAULT_TIME_ZONE = "UTC"

SENTRY_DEFAULT_LANGUAGE = "en"

# Enable the Sentry Debugger (Beta)
SENTRY_DEBUGGER = None

SENTRY_IGNORE_EXCEPTIONS = ("OperationalError",)

# Should we send the beacon to the upstream server?
SENTRY_BEACON = True

# Allow access to Sentry without authentication.
SENTRY_PUBLIC = False

# Instruct Sentry that this install intends to be run by a single organization
# and thus various UI optimizations should be enabled.
SENTRY_SINGLE_ORGANIZATION = False

# Login url (defaults to LOGIN_URL)
SENTRY_LOGIN_URL: str | None = None

# Default project ID (for internal errors)
SENTRY_PROJECT = 1
SENTRY_PROJECT_KEY: int | None = None

# Default organization to represent the Internal Sentry project.
# Used as a default when in SINGLE_ORGANIZATION mode.
SENTRY_ORGANIZATION: int | None = None

# Project ID for recording frontend (javascript) exceptions
SENTRY_FRONTEND_PROJECT: int | None = None
# DSN for the frontend to use explicitly, which takes priority
# over SENTRY_FRONTEND_PROJECT or SENTRY_PROJECT
SENTRY_FRONTEND_DSN: str | None = None
# DSN for tracking all client HTTP requests (which can be noisy) [experimental]
SENTRY_FRONTEND_REQUESTS_DSN: str | None = None

# Configuration for the JavaScript SDK's allowUrls option - defaults to ALLOWED_HOSTS
SENTRY_FRONTEND_WHITELIST_URLS: list[str] | None = None

# Configuration for the JavaScript SDK's tracePropagationTargets option - defaults to an empty array
SENTRY_FRONTEND_TRACE_PROPAGATION_TARGETS: list[str] | None = None

# ----
# APM config
# ----

# sample rate for transactions initiated from the frontend
SENTRY_FRONTEND_APM_SAMPLING = 0

# sample rate for transactions in the backend
SENTRY_BACKEND_APM_SAMPLING = 0

# Sample rate for symbolicate_event task transactions
SENTRY_SYMBOLICATE_EVENT_APM_SAMPLING = 0

# Sample rate for the process_event task transactions
SENTRY_PROCESS_EVENT_APM_SAMPLING = 0

# sample rate for relay's cache invalidation task
SENTRY_RELAY_TASK_APM_SAMPLING = 0

# sample rate for ingest consumer processing functions
SENTRY_INGEST_CONSUMER_APM_SAMPLING = 0

# sample rate for suspect commits task
SENTRY_SUSPECT_COMMITS_APM_SAMPLING = 0

# sample rate for post_process_group task
SENTRY_POST_PROCESS_GROUP_APM_SAMPLING = 0

# sample rate for all reprocessing tasks (except for the per-event ones)
SENTRY_REPROCESSING_APM_SAMPLING = 0

# ----
# end APM config
# ----

# Web Service
SENTRY_WEB_HOST = "127.0.0.1"
SENTRY_WEB_PORT = 9000
SENTRY_WEB_OPTIONS: dict[str, Any] = {}

# SMTP Service
SENTRY_SMTP_HOST = "127.0.0.1"
SENTRY_SMTP_PORT = 1025

SENTRY_INTERFACES = {
    "csp": "sentry.interfaces.security.Csp",
    "hpkp": "sentry.interfaces.security.Hpkp",
    "expectct": "sentry.interfaces.security.ExpectCT",
    "expectstaple": "sentry.interfaces.security.ExpectStaple",
    "nel": "sentry.interfaces.nel.Nel",
    "exception": "sentry.interfaces.exception.Exception",
    "logentry": "sentry.interfaces.message.Message",
    "request": "sentry.interfaces.http.Http",
    "sdk": "sentry.interfaces.sdk.Sdk",
    "stacktrace": "sentry.interfaces.stacktrace.Stacktrace",
    "template": "sentry.interfaces.template.Template",
    "user": "sentry.interfaces.user.User",
    "breadcrumbs": "sentry.interfaces.breadcrumbs.Breadcrumbs",
    "contexts": "sentry.interfaces.contexts.Contexts",
    "threads": "sentry.interfaces.threads.Threads",
    "debug_meta": "sentry.interfaces.debug_meta.DebugMeta",
    "spans": "sentry.interfaces.spans.Spans",
}

SENTRY_EMAIL_BACKEND_ALIASES = {
    "smtp": "django.core.mail.backends.smtp.EmailBackend",
    "dummy": "django.core.mail.backends.dummy.EmailBackend",
    "console": "django.core.mail.backends.console.EmailBackend",
    "preview": "sentry.utils.email.PreviewBackend",
}

SENTRY_FILESTORE_ALIASES = {
    "filesystem": "django.core.files.storage.FileSystemStorage",
    "s3": "sentry.filestore.s3.S3Boto3Storage",
    "gcs": "sentry.filestore.gcs.GoogleCloudStorage",
}

# set of backends that do not support needing SMTP mail.* settings
# This list is a bit fragile and hardcoded, but it's unlikely that
# a user will be using a different backend that also mandates SMTP
# credentials.
SENTRY_SMTP_DISABLED_BACKENDS = frozenset(
    (
        "django.core.mail.backends.dummy.EmailBackend",
        "django.core.mail.backends.console.EmailBackend",
        "django.core.mail.backends.locmem.EmailBackend",
        "django.core.mail.backends.filebased.EmailBackend",
        "sentry.utils.email.PreviewBackend",
    )
)

SENTRY_UPLOAD_RETRY_TIME = 60  # 1 min

# Should users without superuser permissions be allowed to
# make projects public
SENTRY_ALLOW_PUBLIC_PROJECTS = True

# Will an invite be sent when a member is added to an organization?
SENTRY_ENABLE_INVITES = True

# Origins allowed for session-based API access (via the Access-Control-Allow-Origin header)
SENTRY_ALLOW_ORIGIN: str | None = None

# Origins that are allowed to use credentials. This list is in addition
# to all subdomains of system.url-prefix
ALLOWED_CREDENTIAL_ORIGINS: list[str] = []

# Buffer backend
SENTRY_BUFFER = "sentry.buffer.Buffer"
SENTRY_BUFFER_OPTIONS: dict[str, str] = {}

# Cache backend
# XXX: We explicitly require the cache to be configured as its not optional
# and causes serious confusion with the default django cache
SENTRY_CACHE: str | None = None
SENTRY_CACHE_OPTIONS = {"is_default_cache": True}

# Attachment blob cache backend
SENTRY_ATTACHMENTS = "sentry.attachments.default.DefaultAttachmentCache"
SENTRY_ATTACHMENTS_OPTIONS: dict[str, str] = {}

# Events blobs processing backend
SENTRY_EVENT_PROCESSING_STORE = (
    "sentry.eventstore.processing.redis.RedisClusterEventProcessingStore"
)
SENTRY_EVENT_PROCESSING_STORE_OPTIONS: dict[str, str] = {}

# The internal Django cache is still used in many places
# TODO(dcramer): convert uses over to Sentry's backend
CACHES = {"default": {"BACKEND": "django.core.cache.backends.dummy.DummyCache"}}

# The cache version affects both Django's internal cache (at runtime) as well
# as Sentry's cache. This automatically overrides VERSION on the default
# CACHES backend.
CACHE_VERSION = 1

# Digests backend
SENTRY_DIGESTS = "sentry.digests.backends.dummy.DummyBackend"
SENTRY_DIGESTS_OPTIONS: dict[str, Any] = {}

# Quota backend
SENTRY_QUOTAS = "sentry.quotas.Quota"
SENTRY_QUOTA_OPTIONS: dict[str, str] = {}

# Cache for Relay project configs
SENTRY_RELAY_PROJECTCONFIG_CACHE = "sentry.relay.projectconfig_cache.redis.RedisProjectConfigCache"
SENTRY_RELAY_PROJECTCONFIG_CACHE_OPTIONS: dict[str, str] = {}

# Which cache to use for debouncing cache updates to the projectconfig cache
SENTRY_RELAY_PROJECTCONFIG_DEBOUNCE_CACHE = (
    "sentry.relay.projectconfig_debounce_cache.base.ProjectConfigDebounceCache"
)
SENTRY_RELAY_PROJECTCONFIG_DEBOUNCE_CACHE_OPTIONS: dict[str, str] = {}

# Rate limiting backend
SENTRY_RATELIMITER = "sentry.ratelimits.base.RateLimiter"
SENTRY_RATELIMITER_ENABLED = False
SENTRY_RATELIMITER_OPTIONS: dict[str, Any] = {}
SENTRY_RATELIMITER_DEFAULT = 999
SENTRY_CONCURRENT_RATE_LIMIT_DEFAULT = 999
ENFORCE_CONCURRENT_RATE_LIMITS = False

# Rate Limit Group Category Defaults
SENTRY_CONCURRENT_RATE_LIMIT_GROUP_CLI = 999
SENTRY_RATELIMITER_GROUP_CLI = 999

# The default value for project-level quotas
SENTRY_DEFAULT_MAX_EVENTS_PER_MINUTE = "90%"

# Snuba configuration
SENTRY_SNUBA = os.environ.get("SNUBA", "http://127.0.0.1:1218")
SENTRY_SNUBA_TIMEOUT = 30
SENTRY_SNUBA_CACHE_TTL_SECONDS = 60

# Node storage backend
SENTRY_NODESTORE = "sentry.nodestore.django.DjangoNodeStorage"
SENTRY_NODESTORE_OPTIONS: dict[str, Any] = {}

# Node storage backend used for ArtifactBundle indexing (aka FlatFileIndex aka BundleIndex)
SENTRY_INDEXSTORE = "sentry.nodestore.django.DjangoNodeStorage"
SENTRY_INDEXSTORE_OPTIONS: dict[str, Any] = {}

# Tag storage backend
SENTRY_TAGSTORE = os.environ.get("SENTRY_TAGSTORE", "sentry.tagstore.snuba.SnubaTagStorage")
SENTRY_TAGSTORE_OPTIONS: dict[str, Any] = {}

# Search backend
SENTRY_SEARCH = os.environ.get(
    "SENTRY_SEARCH", "sentry.search.snuba.EventsDatasetSnubaSearchBackend"
)
SENTRY_SEARCH_OPTIONS: dict[str, Any] = {}
# SENTRY_SEARCH_OPTIONS = {
#     'urls': ['http://127.0.0.1:9200/'],
#     'timeout': 5,
# }

# Time-series storage backend
SENTRY_TSDB = "sentry.tsdb.dummy.DummyTSDB"
SENTRY_TSDB_OPTIONS: dict[str, Any] = {}

SENTRY_NEWSLETTER = "sentry.newsletter.base.Newsletter"
SENTRY_NEWSLETTER_OPTIONS: dict[str, Any] = {}

SENTRY_EVENTSTREAM = "sentry.eventstream.snuba.SnubaEventStream"
SENTRY_EVENTSTREAM_OPTIONS: dict[str, Any] = {}

# rollups must be ordered from highest granularity to lowest
SENTRY_TSDB_ROLLUPS = (
    # (time in seconds, samples to keep)
    (10, 360),  # 60 minutes at 10 seconds
    (3600, 24 * 7),  # 7 days at 1 hour
    (3600 * 24, 90),  # 90 days at 1 day
)

# Internal metrics
SENTRY_METRICS_BACKEND = "sentry.metrics.dummy.DummyMetricsBackend"
SENTRY_METRICS_OPTIONS: dict[str, Any] = {}
SENTRY_METRICS_SAMPLE_RATE = 1.0
SENTRY_METRICS_PREFIX = "sentry."
SENTRY_METRICS_SKIP_INTERNAL_PREFIXES: list[str] = []  # Order this by most frequent prefixes.
SENTRY_METRICS_SKIP_ALL_INTERNAL = False
SENTRY_METRICS_DISALLOW_BAD_TAGS = IS_DEV

# Metrics product
SENTRY_METRICS_INDEXER = "sentry.sentry_metrics.indexer.postgres.postgres_v2.PostgresIndexer"
SENTRY_METRICS_INDEXER_OPTIONS: dict[str, Any] = {}
SENTRY_METRICS_INDEXER_CACHE_TTL = 3600 * 2
SENTRY_METRICS_INDEXER_TRANSACTIONS_SAMPLE_RATE = 0.1  # relative to SENTRY_BACKEND_APM_SAMPLING

SENTRY_METRICS_INDEXER_SPANNER_OPTIONS: dict[str, Any] = {}

SENTRY_METRICS_INDEXER_REINDEXED_INTS: dict[int, str] = {}

# Rate limits during string indexing for our metrics product.
# Which cluster to use. Example: {"cluster": "default"}
SENTRY_METRICS_INDEXER_WRITES_LIMITER_OPTIONS: dict[str, str] = {}
SENTRY_METRICS_INDEXER_WRITES_LIMITER_OPTIONS_PERFORMANCE = (
    SENTRY_METRICS_INDEXER_WRITES_LIMITER_OPTIONS
)

# Controls the sample rate with which we report errors to Sentry for metric messages
# dropped due to rate limits.
SENTRY_METRICS_INDEXER_DEBUG_LOG_SAMPLE_RATE = 0.01

SENTRY_METRICS_INDEXER_ENABLE_SLICED_PRODUCER = False

# Render charts on the backend. This uses the Chartcuterie external service.
SENTRY_CHART_RENDERER = "sentry.charts.chartcuterie.Chartcuterie"
SENTRY_CHART_RENDERER_OPTIONS: dict[str, Any] = {}

# URI Prefixes for generating DSN URLs
# (Defaults to URL_PREFIX by default)
SENTRY_ENDPOINT: str | None = None
SENTRY_PUBLIC_ENDPOINT: str | None = None

# Hostname prefix to add for organizations that are opted into the
# `organizations:org-ingest-subdomains` feature.
SENTRY_ORG_SUBDOMAIN_TEMPLATE = "o{organization_id}.ingest"

# Prevent variables (e.g. context locals, http data, etc) from exceeding this
# size in characters
SENTRY_MAX_VARIABLE_SIZE = 512

# Prevent variables within extra context from exceeding this size in
# characters
SENTRY_MAX_EXTRA_VARIABLE_SIZE = 4096 * 4  # 16kb

# For changing the amount of data seen in Http Response Body part.
SENTRY_MAX_HTTP_BODY_SIZE = 4096 * 4  # 16kb

# For various attributes we don't limit the entire attribute on size, but the
# individual item. In those cases we also want to limit the maximum number of
# keys
SENTRY_MAX_DICTIONARY_ITEMS = 50

SENTRY_MAX_MESSAGE_LENGTH = 1024 * 8
# How many frames are used in jira issues
SENTRY_MAX_STACKTRACE_FRAMES = 100

# Gravatar service base url
SENTRY_GRAVATAR_BASE_URL = "https://gravatar.com"

# Timeout (in seconds) for fetching remote source files (e.g. JS)
SENTRY_SOURCE_FETCH_TIMEOUT = 5

# Timeout (in seconds) for socket operations when fetching remote source files
SENTRY_SOURCE_FETCH_SOCKET_TIMEOUT = 2

# Maximum content length for source files before we abort fetching
SENTRY_SOURCE_FETCH_MAX_SIZE = 40 * 1024 * 1024

# Maximum content length for cache value.  Currently used only to avoid
# pointless compression of sourcemaps and other release files because we
# silently fail to cache the compressed result anyway.  Defaults to None which
# disables the check and allows different backends for unlimited payload.
# e.g. memcached defaults to 1MB  = 1024 * 1024
SENTRY_CACHE_MAX_VALUE_SIZE: int | None = None

# Fields which managed users cannot change via Sentry UI. Username and password
# cannot be changed by managed users. Optionally include 'email' and
# 'name' in SENTRY_MANAGED_USER_FIELDS.
SENTRY_MANAGED_USER_FIELDS = ()

# Secret key for OpenAI
OPENAI_API_KEY: str | None = None

# AI Suggested Fix default model
SENTRY_AI_SUGGESTED_FIX_MODEL: str = os.getenv("SENTRY_AI_SUGGESTED_FIX_MODEL", "gpt-4o-mini")

SENTRY_API_PAGINATION_ALLOWLIST = SENTRY_API_PAGINATION_ALLOWLIST_DO_NOT_MODIFY

SENTRY_SCOPES = {
    "org:read",
    "org:write",
    "org:admin",
    "org:integrations",
    "org:ci",
    # "org:superuser",  Do not use for any type of superuser permission/access checks
    # Assigned to active SU sessions in src/sentry/auth/access.py to enable UI elements
    "member:invite",
    "member:read",
    "member:write",
    "member:admin",
    "team:read",
    "team:write",
    "team:admin",
    "project:read",
    "project:write",
    "project:admin",
    "project:releases",
    "event:read",
    "event:write",
    "event:admin",
    "alerts:read",
    "alerts:write",
    # openid, profile, and email aren't prefixed to maintain compliance with the OIDC spec.
    # https://auth0.com/docs/get-started/apis/scopes/openid-connect-scopes.
    "openid",
    "profile",
    "email",
}

SENTRY_READONLY_SCOPES = {
    "org:read",
    "member:read",
    "team:read",
    "project:read",
    "event:read",
    "alerts:read",
}

SENTRY_SCOPE_HIERARCHY_MAPPING = {
    "org:read": {"org:read"},
    "org:write": {"org:read", "org:write"},
    "org:admin": {"org:read", "org:write", "org:admin", "org:integrations"},
    "org:integrations": {"org:integrations"},
    "org:ci": {"org:ci"},
    "member:invite": {"member:read", "member:invite"},
    "member:read": {"member:read"},
    "member:write": {"member:read", "member:invite", "member:write"},
    "member:admin": {"member:read", "member:invite", "member:write", "member:admin"},
    "team:read": {"team:read"},
    "team:write": {"team:read", "team:write"},
    "team:admin": {"team:read", "team:write", "team:admin"},
    "project:read": {"project:read"},
    "project:write": {"project:read", "project:write"},
    "project:admin": {"project:read", "project:write", "project:admin"},
    "project:releases": {"project:releases"},
    "event:read": {"event:read"},
    "event:write": {"event:read", "event:write"},
    "event:admin": {"event:read", "event:write", "event:admin"},
    "alerts:read": {"alerts:read"},
    "alerts:write": {"alerts:read", "alerts:write"},
    "openid": {"openid"},
    "profile": {"profile"},
    "email": {"email"},
}

SENTRY_SCOPE_SETS = (
    (
        ("org:admin", "Read, write, and admin access to organization details."),
        ("org:write", "Read and write access to organization details."),
        ("org:read", "Read access to organization details."),
    ),
    (("org:integrations", "Read, write, and admin access to organization integrations."),),
    (
        ("member:admin", "Read, write, and admin access to organization members."),
        ("member:write", "Read and write access to organization members."),
        ("member:read", "Read access to organization members."),
        ("member:invite", "Member invite access to organization members."),
    ),
    (
        ("team:admin", "Read, write, and admin access to teams."),
        ("team:write", "Read and write access to teams."),
        ("team:read", "Read access to teams."),
    ),
    (
        ("project:admin", "Read, write, and admin access to projects."),
        ("project:write", "Read and write access to projects."),
        ("project:read", "Read access to projects."),
    ),
    (("project:releases", "Read, write, and admin access to project releases."),),
    (
        ("event:admin", "Read, write, and admin access to events."),
        ("event:write", "Read and write access to events."),
        ("event:read", "Read access to events."),
    ),
    (
        ("alerts:write", "Read and write alerts"),
        ("alerts:read", "Read alerts"),
    ),
    (("openid", "Confirms authentication status and provides basic information."),),
    (
        (
            "profile",
            "Read personal information like name, avatar, date of joining etc. Requires openid scope.",
        ),
    ),
    (("email", "Read email address and verification status. Requires openid scope."),),
)

SENTRY_API_PAGINATION_ALLOWLIST = SENTRY_API_PAGINATION_ALLOWLIST_DO_NOT_MODIFY

SENTRY_DEFAULT_ROLE = "member"

# Roles are ordered, which represents a sort-of hierarchy, as well as how
# they're presented in the UI. This is primarily important in that a member
# that is earlier in the chain cannot manage the settings of a member later
# in the chain (they still require the appropriate scope).
SENTRY_ROLES: tuple[RoleDict, ...] = (
    {
        "id": "member",
        "name": "Member",
        "desc": "Members can view and act on events, as well as view most other data within the organization. By default, they can invite members to the organization unless the organization has disabled this feature.",
        "scopes": {
            "event:read",
            "event:write",
            "event:admin",
            "project:releases",
            "project:read",
            "org:read",
            "member:invite",
            "member:read",
            "team:read",
            "alerts:read",
            "alerts:write",
        },
    },
    {
        "id": "admin",
        "name": "Admin",
        "desc": (
            """
            Admin privileges on any teams of which they're a member. They can
            create new teams and projects, as well as remove teams and projects
            on which they already hold membership (or all teams, if open
            membership is enabled). Additionally, they can manage memberships of
            teams that they are members of. By default, they can invite members
            to the organization unless the organization has disabled this feature.
            """
        ),
        "scopes": {
            "event:read",
            "event:write",
            "event:admin",
            "org:read",
            "member:read",
            "member:invite",
            "project:read",
            "project:write",
            "project:admin",
            "project:releases",
            "team:read",
            "team:write",
            "team:admin",
            "org:integrations",
            "alerts:read",
            "alerts:write",
        },
        "is_retired": True,
    },
    {
        "id": "manager",
        "name": "Manager",
        "desc": "Gains admin access on all teams as well as the ability to add and remove members.",
        "scopes": {
            "event:read",
            "event:write",
            "event:admin",
            "member:invite",
            "member:read",
            "member:write",
            "member:admin",
            "project:read",
            "project:write",
            "project:admin",
            "project:releases",
            "team:read",
            "team:write",
            "team:admin",
            "org:read",
            "org:write",
            "org:integrations",
            "alerts:read",
            "alerts:write",
        },
        "is_global": True,
    },
    {
        "id": "owner",
        "name": "Owner",
        "desc": (
            """
            Unrestricted access to the organization, its data, and its settings.
            Can add, modify, and delete projects and members, as well as make
            billing and plan changes.
            """
        ),
        "scopes": {
            "org:read",
            "org:write",
            "org:admin",
            "org:integrations",
            "member:invite",
            "member:read",
            "member:write",
            "member:admin",
            "team:read",
            "team:write",
            "team:admin",
            "project:read",
            "project:write",
            "project:admin",
            "project:releases",
            "event:read",
            "event:write",
            "event:admin",
            "alerts:read",
            "alerts:write",
        },
        "is_global": True,
    },
)

SENTRY_TEAM_ROLES: tuple[RoleDict, ...] = (
    {
        "id": "contributor",
        "name": "Contributor",
        "desc": "Contributors can view and act on events, as well as view most other data within the team's projects.",
        "scopes": {
            "event:read",
            "event:write",
            # "event:admin",  # Scope granted/withdrawn by "sentry:events_member_admin" to org-level role
            "project:releases",
            "project:read",
            "org:read",
            "member:read",
            "team:read",
            "alerts:read",
            # "alerts:write",  # Scope granted/withdrawn by "sentry:alerts_member_write" to org-level role
        },
    },
    {
        "id": "admin",
        "name": "Team Admin",
        "desc": (
            # TODO: Editing pass
            """
            Admin privileges on the team. They can create and remove projects,
            and can manage the team's memberships.
            """
        ),
        "scopes": {
            "event:read",
            "event:write",
            "event:admin",
            "org:read",
            "member:read",
            "project:read",
            "project:write",
            "project:admin",
            "project:releases",
            "team:read",
            "team:write",
            "team:admin",
            "org:integrations",
            "alerts:read",
            "alerts:write",
        },
        "is_minimum_role_for": "admin",
    },
)

# See sentry/options/__init__.py for more information
SENTRY_OPTIONS: dict[str, Any] = {}
SENTRY_DEFAULT_OPTIONS: dict[str, Any] = {}
# Raise an error in dev on failed lookups
SENTRY_OPTIONS_COMPLAIN_ON_ERRORS = True

# You should not change this setting after your database has been created
# unless you have altered all schemas first
SENTRY_USE_BIG_INTS = False

# Delay (in ms) to induce on API responses
#
# Simulates a small amount of lag which helps uncover more obvious race
# conditions in UI interactions. It's also needed to test (or implement) any
# kind of loading scenarios. Without this we will just implicitly lower the
# overall quality of software we ship because we will not experience it in the
# same way we would in production.
#
# See discussion on https://github.com/getsentry/sentry/pull/20187
SENTRY_API_RESPONSE_DELAY = 150 if IS_DEV else None

# Watchers for various application purposes (such as compiling static media)
# XXX(dcramer): this doesn't work outside of a source distribution as the
# webpack.config.js is not part of Sentry's datafiles
SENTRY_WATCHERS = (
    (
        "webpack",
        [
            os.path.join(NODE_MODULES_ROOT, ".bin", "webpack"),
            "serve",
            "--color",
            "--output-pathinfo=true",
            "--config={}".format(
                os.path.normpath(
                    os.path.join(PROJECT_ROOT, os.pardir, os.pardir, "webpack.config.ts")
                )
            ),
        ],
    ),
)

# Controls whether devserver spins up Relay, Kafka, and several ingest worker jobs to direct store traffic
# through the Relay ingestion pipeline. Without, ingestion is completely disabled. Use `bin/load-mocks` to
# generate fake data for local testing. You can also manually enable relay with the `--ingest` flag to `devserver`.
# XXX: This is disabled by default as typical development workflows do not require end-to-end services running
# and disabling optional services reduces resource consumption and complexity
SENTRY_USE_RELAY = False
SENTRY_RELAY_PORT = 7899

# Controls whether we'll run the snuba subscription processor. If enabled, we'll run
# it as a worker, and devservices will run Kafka.
SENTRY_DEV_PROCESS_SUBSCRIPTIONS = False

SENTRY_DEV_USE_REDIS_CLUSTER = bool(os.getenv("SENTRY_DEV_USE_REDIS_CLUSTER", False))

# To use RabbitMQ as a Celery tasks broker
# BROKER_URL = "amqp://guest:guest@localhost:5672/sentry"
# more info https://develop.sentry.dev/services/queue/
SENTRY_DEV_USE_RABBITMQ = bool(os.getenv("SENTRY_DEV_USE_RABBITMQ", False))

# The chunk size for attachments in blob store. Should be a power of two.
SENTRY_ATTACHMENT_BLOB_SIZE = 8 * 1024 * 1024  # 8MB

# The chunk size for files in the chunk upload. This is used for native debug
# files and source maps, and directly translates to the chunk size in blob
# store. MUST be a power of two.
SENTRY_CHUNK_UPLOAD_BLOB_SIZE = 8 * 1024 * 1024  # 8MB

# This flag tell DEVSERVICES to start the ingest-metrics-consumer in order to work on
# metrics in the development environment. Note: this is "metrics" the product
SENTRY_USE_METRICS_DEV = False

# This flag activates profiling backend in the development environment
SENTRY_USE_PROFILING = False

# This flag activates indexed spans backend in the development environment
SENTRY_USE_SPANS = False

# This flag activates spans consumer in the sentry backend in development environment
SENTRY_USE_SPANS_BUFFER = False

# This flag activates consuming issue platform occurrence data in the development environment
SENTRY_USE_ISSUE_OCCURRENCE = False

# This flag activates consuming GroupAttribute messages in the development environment
SENTRY_USE_GROUP_ATTRIBUTES = True

# This flag activates replay analyzer service in the development environment
SENTRY_USE_REPLAY_ANALYZER_SERVICE = False

# This flag activates Spotlight Sidecar in the development environment
SENTRY_USE_SPOTLIGHT = False

# This flag activates uptime checks in the developemnt environment
SENTRY_USE_UPTIME = False

# SENTRY_DEVSERVICES = {
#     "service-name": lambda settings, options: (
#         {
#             "image": "image-name:version",
#             # optional ports to expose
#             "ports": {"internal-port/tcp": external-port},
#             # optional command
#             "command": ["exit 1"],
#             optional mapping of volumes
#             "volumes": {"volume-name": {"bind": "/path/in/container"}},
#             # optional statement to test if service should run
#             "only_if": lambda settings, options: True,
#             # optional environment variables
#             "environment": {
#                 "ENV_VAR": "1",
#             }
#         }
#     )
# }


# platform.processor() changed at some point between these:
# 11.2.3: arm
# 12.3.1: arm64
# ubuntu: aarch64
ARM64 = platform.processor() in {"arm", "arm64", "aarch64"}

SENTRY_DEVSERVICES: dict[str, Callable[[Any, Any], dict[str, Any]]] = {
    "redis": lambda settings, options: (
        {
            "image": "ghcr.io/getsentry/image-mirror-library-redis:5.0-alpine",
            "ports": {"6379/tcp": 6379},
            "command": [
                "redis-server",
                "--appendonly",
                "yes",
                "--save",
                "60",
                "20",
                "--auto-aof-rewrite-percentage",
                "100",
                "--auto-aof-rewrite-min-size",
                "64mb",
            ],
            "volumes": {"redis": {"bind": "/data"}},
        }
    ),
    "redis-cluster": lambda settings, options: (
        {
            "image": "ghcr.io/getsentry/docker-redis-cluster:7.0.10",
            "ports": {f"700{idx}/tcp": f"700{idx}" for idx in range(6)},
            "volumes": {"redis-cluster": {"bind": "/redis-data"}},
            "environment": {"IP": "0.0.0.0"},
            "only_if": settings.SENTRY_DEV_USE_REDIS_CLUSTER,
        }
    ),
    "rabbitmq": lambda settings, options: (
        {
            "image": "ghcr.io/getsentry/image-mirror-library-rabbitmq:3-management",
            "ports": {"5672/tcp": 5672, "15672/tcp": 15672},
            "environment": {"IP": "0.0.0.0"},
            "only_if": settings.SENTRY_DEV_USE_RABBITMQ,
        }
    ),
    "postgres": lambda settings, options: (
        {
            "image": f"ghcr.io/getsentry/image-mirror-library-postgres:{PG_VERSION}-alpine",
            "ports": {"5432/tcp": 5432},
            "environment": {"POSTGRES_DB": "sentry", "POSTGRES_HOST_AUTH_METHOD": "trust"},
            "volumes": {
                "postgres": {"bind": "/var/lib/postgresql/data"},
                "wal2json": {"bind": "/wal2json"},
            },
            "command": [
                "postgres",
                "-c",
                "wal_level=logical",
                "-c",
                "max_replication_slots=1",
                "-c",
                "max_wal_senders=1",
            ],
        }
    ),
    "kafka": lambda settings, options: (
        {
            "image": "ghcr.io/getsentry/image-mirror-confluentinc-cp-kafka:7.5.0",
            "ports": {"9092/tcp": 9092},
            # https://docs.confluent.io/platform/current/installation/docker/config-reference.html#cp-kakfa-example
            "environment": {
                "KAFKA_PROCESS_ROLES": "broker,controller",
                "KAFKA_CONTROLLER_QUORUM_VOTERS": "1@127.0.0.1:29093",
                "KAFKA_CONTROLLER_LISTENER_NAMES": "CONTROLLER",
                "KAFKA_NODE_ID": "1",
                "CLUSTER_ID": "MkU3OEVBNTcwNTJENDM2Qk",
                "KAFKA_LISTENERS": "PLAINTEXT://0.0.0.0:29092,INTERNAL://0.0.0.0:9093,EXTERNAL://0.0.0.0:9092,CONTROLLER://0.0.0.0:29093",
                "KAFKA_ADVERTISED_LISTENERS": "PLAINTEXT://127.0.0.1:29092,INTERNAL://sentry_kafka:9093,EXTERNAL://127.0.0.1:9092",
                "KAFKA_LISTENER_SECURITY_PROTOCOL_MAP": "PLAINTEXT:PLAINTEXT,INTERNAL:PLAINTEXT,EXTERNAL:PLAINTEXT,CONTROLLER:PLAINTEXT",
                "KAFKA_INTER_BROKER_LISTENER_NAME": "PLAINTEXT",
                "KAFKA_OFFSETS_TOPIC_REPLICATION_FACTOR": "1",
                "KAFKA_OFFSETS_TOPIC_NUM_PARTITIONS": "1",
                "KAFKA_LOG_RETENTION_HOURS": "24",
                "KAFKA_MESSAGE_MAX_BYTES": "50000000",
                "KAFKA_MAX_REQUEST_SIZE": "50000000",
            },
            "volumes": {"kafka": {"bind": "/var/lib/kafka/data"}},
            "only_if": "kafka" in settings.SENTRY_EVENTSTREAM
            or settings.SENTRY_USE_RELAY
            or settings.SENTRY_DEV_PROCESS_SUBSCRIPTIONS
            or settings.SENTRY_USE_PROFILING,
        }
    ),
    "clickhouse": lambda settings, options: (
        {
            "image": (
                "ghcr.io/getsentry/image-mirror-altinity-clickhouse-server:23.8.11.29.altinitystable"
            ),
            "ports": {"9000/tcp": 9000, "9009/tcp": 9009, "8123/tcp": 8123},
            "ulimits": [{"name": "nofile", "soft": 262144, "hard": 262144}],
            # The arm image does not properly load the MAX_MEMORY_USAGE_RATIO
            # from the environment in loc_config.xml, thus, hard-coding it there
            "volumes": {
                (
                    "clickhouse_dist"
                    if settings.SENTRY_DISTRIBUTED_CLICKHOUSE_TABLES
                    else "clickhouse"
                ): {"bind": "/var/lib/clickhouse"},
                os.path.join(
                    settings.DEVSERVICES_CONFIG_DIR,
                    "clickhouse",
                    (
                        "dist_config.xml"
                        if settings.SENTRY_DISTRIBUTED_CLICKHOUSE_TABLES
                        else "loc_config.xml"
                    ),
                ): {"bind": "/etc/clickhouse-server/config.d/sentry.xml"},
            },
        }
    ),
    "snuba": lambda settings, options: (
        {
            "image": "ghcr.io/getsentry/snuba:latest",
            "ports": {"1218/tcp": 1218, "1219/tcp": 1219},
            "command": ["devserver"]
            + (["--no-workers"] if "snuba" in settings.SENTRY_EVENTSTREAM else []),
            "environment": {
                "PYTHONUNBUFFERED": "1",
                "SNUBA_SETTINGS": "docker",
                "DEBUG": "1",
                "CLICKHOUSE_HOST": "{containers[clickhouse][name]}",
                "CLICKHOUSE_PORT": "9000",
                "CLICKHOUSE_HTTP_PORT": "8123",
                "DEFAULT_BROKERS": (
                    ""
                    if "snuba" in settings.SENTRY_EVENTSTREAM
                    else "{containers[kafka][name]}:9093"
                ),
                "REDIS_HOST": "{containers[redis][name]}",
                "REDIS_PORT": "6379",
                "REDIS_DB": "1",
                "ENABLE_SENTRY_METRICS_DEV": "1" if settings.SENTRY_USE_METRICS_DEV else "",
                "ENABLE_PROFILES_CONSUMER": "1" if settings.SENTRY_USE_PROFILING else "",
                "ENABLE_SPANS_CONSUMER": "1" if settings.SENTRY_USE_SPANS else "",
                "ENABLE_ISSUE_OCCURRENCE_CONSUMER": (
                    "1" if settings.SENTRY_USE_ISSUE_OCCURRENCE else ""
                ),
                "ENABLE_AUTORUN_MIGRATION_SEARCH_ISSUES": "1",
                # TODO: remove setting
                "ENABLE_GROUP_ATTRIBUTES_CONSUMER": (
                    "1" if settings.SENTRY_USE_GROUP_ATTRIBUTES else ""
                ),
            },
            "only_if": "snuba" in settings.SENTRY_EVENTSTREAM
            or "kafka" in settings.SENTRY_EVENTSTREAM,
            # we don't build linux/arm64 snuba images anymore
            # apple silicon users should have working emulation under colima 0.6.2
            # or docker desktop
            "platform": "linux/amd64",
        }
    ),
    "bigtable": lambda settings, options: (
        {
            "image": "us.gcr.io/sentryio/cbtemulator:23c02d92c7a1747068eb1fc57dddbad23907d614",
            "ports": {"8086/tcp": 8086},
            # NEED_BIGTABLE is set by CI so we don't have to pass
            # --skip-only-if when compiling which services to run.
            "only_if": os.environ.get("NEED_BIGTABLE", False)
            or "bigtable" in settings.SENTRY_NODESTORE,
        }
    ),
    "memcached": lambda settings, options: (
        {
            "image": "ghcr.io/getsentry/image-mirror-library-memcached:1.5-alpine",
            "ports": {"11211/tcp": 11211},
            "only_if": "memcached" in settings.CACHES.get("default", {}).get("BACKEND"),
        }
    ),
    "symbolicator": lambda settings, options: (
        {
            "image": "us-central1-docker.pkg.dev/sentryio/symbolicator/image:nightly",
            "ports": {"3021/tcp": 3021},
            "volumes": {settings.SYMBOLICATOR_CONFIG_DIR: {"bind": "/etc/symbolicator"}},
            "command": ["run", "--config", "/etc/symbolicator/config.yml"],
            "only_if": options.get("symbolicator.enabled"),
        }
    ),
    "relay": lambda settings, options: (
        {
            "image": "us-central1-docker.pkg.dev/sentryio/relay/relay:nightly",
            "ports": {"7899/tcp": settings.SENTRY_RELAY_PORT},
            "volumes": {settings.RELAY_CONFIG_DIR: {"bind": "/etc/relay"}},
            "command": ["run", "--config", "/etc/relay"],
            "only_if": bool(os.environ.get("SENTRY_USE_RELAY", settings.SENTRY_USE_RELAY)),
            "with_devserver": True,
        }
    ),
    "chartcuterie": lambda settings, options: (
        {
            "image": "us-central1-docker.pkg.dev/sentryio/chartcuterie/image:latest",
            "volumes": {settings.CHARTCUTERIE_CONFIG_DIR: {"bind": "/etc/chartcuterie"}},
            "environment": {
                "CHARTCUTERIE_CONFIG": "/etc/chartcuterie/config.js",
                "CHARTCUTERIE_CONFIG_POLLING": "true",
            },
            "ports": {"9090/tcp": 7901},
            # NEED_CHARTCUTERIE is set by CI so we don't have to pass --skip-only-if when compiling which services to run.
            "only_if": os.environ.get("NEED_CHARTCUTERIE", False)
            or options.get("chart-rendering.enabled"),
        }
    ),
    "vroom": lambda settings, options: (
        {
            "image": "us-central1-docker.pkg.dev/sentryio/vroom/vroom:latest",
            "volumes": {"profiles": {"bind": "/var/lib/sentry-profiles"}},
            "environment": {
                "SENTRY_KAFKA_BROKERS_PROFILING": "{containers[kafka][name]}:9093",
                "SENTRY_KAFKA_BROKERS_OCCURRENCES": "{containers[kafka][name]}:9093",
                "SENTRY_SNUBA_HOST": "http://{containers[snuba][name]}:1218",
            },
            "ports": {"8085/tcp": 8085},
            "only_if": settings.SENTRY_USE_PROFILING,
        }
    ),
    "session-replay-analyzer": lambda settings, options: (
        {
            "image": "ghcr.io/getsentry/session-replay-analyzer:latest",
            "environment": {},
            "ports": {"3000/tcp": 3000},
            "only_if": settings.SENTRY_USE_REPLAY_ANALYZER_SERVICE,
        }
    ),
    "spotlight-sidecar": lambda settings, options: (
        {
            "image": "ghcr.io/getsentry/spotlight:latest",
            "environment": {},
            "ports": {"8969/tcp": 8969},
            "only_if": settings.SENTRY_USE_SPOTLIGHT,
        }
    ),
}

# Max file size for serialized file uploads in API
SENTRY_MAX_SERIALIZED_FILE_SIZE = 5000000

# Max file size for avatar photo uploads
SENTRY_MAX_AVATAR_SIZE = 5000000

# statuspage.io support
STATUS_PAGE_ID: str | None = None
STATUS_PAGE_API_HOST = "statuspage.io"

SENTRY_SELF_HOSTED = True
SENTRY_SELF_HOSTED_ERRORS_ONLY = False
# only referenced in getsentry to provide the stable beacon version
# updated with scripts/bump-version.sh
SELF_HOSTED_STABLE_VERSION = "24.9.0"

# Whether we should look at X-Forwarded-For header or not
# when checking REMOTE_ADDR ip addresses
SENTRY_USE_X_FORWARDED_FOR = True

SENTRY_DEFAULT_INTEGRATIONS = (
    "sentry.integrations.bitbucket.integration.BitbucketIntegrationProvider",
    "sentry.integrations.bitbucket_server.integration.BitbucketServerIntegrationProvider",
    "sentry.integrations.slack.SlackIntegrationProvider",
    "sentry.integrations.github.integration.GitHubIntegrationProvider",
    "sentry.integrations.github_enterprise.integration.GitHubEnterpriseIntegrationProvider",
    "sentry.integrations.gitlab.integration.GitlabIntegrationProvider",
    "sentry.integrations.jira.JiraIntegrationProvider",
    "sentry.integrations.jira_server.JiraServerIntegrationProvider",
    "sentry.integrations.vsts.VstsIntegrationProvider",
    "sentry.integrations.vsts_extension.VstsExtensionIntegrationProvider",
    "sentry.integrations.pagerduty.integration.PagerDutyIntegrationProvider",
    "sentry.integrations.vercel.VercelIntegrationProvider",
    "sentry.integrations.msteams.MsTeamsIntegrationProvider",
    "sentry.integrations.aws_lambda.AwsLambdaIntegrationProvider",
    "sentry.integrations.discord.DiscordIntegrationProvider",
    "sentry.integrations.opsgenie.OpsgenieIntegrationProvider",
)


SENTRY_SDK_CONFIG: ServerSdkConfig = {
    "release": sentry.__semantic_version__,
    "environment": ENVIRONMENT,
    "project_root": "/usr/src",
    "in_app_include": ["sentry", "sentry_plugins"],
    "debug": True,
    "send_default_pii": True,
    "auto_enabling_integrations": False,
    "enable_db_query_source": True,
    # Keep alive is enabled to help avoid losing events due to network
    # connectivity issues. We are specifically enabling this to help ensure
    # cron monitor check-ins make it through.
    "keep_alive": True,
}

SENTRY_DEV_DSN = os.environ.get("SENTRY_DEV_DSN")
if SENTRY_DEV_DSN:
    # In production, this value is *not* set via an env variable
    # https://github.com/getsentry/getsentry/blob/16a07f72853104b911a368cc8ae2b4b49dbf7408/getsentry/conf/settings/prod.py#L604-L606
    # This is used in case you want to report traces of your development set up to a project of your choice
    SENTRY_SDK_CONFIG["dsn"] = SENTRY_DEV_DSN

# The sample rate to use for profiles. This is conditional on the usage of
# traces_sample_rate. So that means the true sample rate will be approximately
# traces_sample_rate * profiles_sample_rate
# (subject to things like the traces_sampler)
SENTRY_PROFILES_SAMPLE_RATE = 0

# We want to test a few schedulers possible in the profiler. Some are platform
# specific, and each have their own pros/cons. See the sdk for more details.
SENTRY_PROFILER_MODE: Final = "sleep"

# To have finer control over which process will have profiling enabled, this
# environment variable will be required to enable profiling.
#
# This is because profiling requires that we run some stuff globally, and we
# are not ready to run this on the more critical parts of the codebase such as
# the ingest workers yet.
#
# This will allow us to have finer control over where we are running the
# profiler. For example, only on the web server.
SENTRY_PROFILING_ENABLED = os.environ.get("SENTRY_PROFILING_ENABLED", False)

# To have finer control over which process will have continuous profiling enabled,
# this environment variable will be required to enable continuous profiling.
#
# This setting takes precedence over `SENTRY_PROFILING_ENABLED` forcing the SDK
# to operate under the continuous profiling model.
SENTRY_CONTINUOUS_PROFILING_ENABLED = os.environ.get("SENTRY_CONTINUOUS_PROFILING_ENABLED", False)

# Callable to bind additional context for the Sentry SDK
#
# def get_org_context(scope, organization, **kwargs):
#    scope.set_tag('organization.cool', '1')
#
# SENTRY_ORGANIZATION_CONTEXT_HELPER = get_org_context
SENTRY_ORGANIZATION_CONTEXT_HELPER: Callable[..., object] | None = None

# Config options that are explicitly disabled from Django
DEAD = object()

# This will eventually get set from values in SENTRY_OPTIONS during
# sentry.runner.initializer:bootstrap_options
SECRET_KEY = DEAD
EMAIL_BACKEND = DEAD
EMAIL_HOST = DEAD
EMAIL_PORT = DEAD
EMAIL_HOST_USER = DEAD
EMAIL_HOST_PASSWORD = DEAD
EMAIL_USE_TLS = DEAD
EMAIL_USE_SSL = DEAD
SERVER_EMAIL = DEAD
EMAIL_SUBJECT_PREFIX = DEAD

# Shared btw Auth Provider and Social Auth Plugin
GITHUB_APP_ID = DEAD
GITHUB_API_SECRET = DEAD

# Used by Auth Provider
GITHUB_REQUIRE_VERIFIED_EMAIL = DEAD
GITHUB_API_DOMAIN = DEAD
GITHUB_BASE_DOMAIN = DEAD

# Used by Social Auth Plugin
GITHUB_EXTENDED_PERMISSIONS = DEAD
GITHUB_ORGANIZATION = DEAD


SUDO_URL = "sentry-sudo"

# Endpoint to https://github.com/getsentry/sentry-release-registry, used for
# alerting the user of outdated SDKs.
SENTRY_RELEASE_REGISTRY_BASEURL: str | None = None

# Hardcoded SDK versions for SDKs that do not have an entry in the release
# registry.
SDK_VERSIONS = {
    "raven-js": "3.21.0",
    "raven-node": "2.3.0",
    "raven-python": "6.10.0",
    "raven-ruby": "2.7.1",
    "sentry-cocoa": "3.11.1",
    "sentry-java": "1.6.4",
    "sentry-laravel": "1.0.2",
    "sentry-php": "2.0.1",
}

# Some of the migration links below are not ideal, but that is all migration documentation we currently have and can provide at this point
SDK_URLS = {
    "sentry-java": "https://docs.sentry.io/platforms/java/legacy/migration/",
    "@sentry/browser": "https://github.com/getsentry/sentry-javascript/blob/master/MIGRATION.md#migrating-from-raven-js-to-sentrybrowser",
    "sentry-cocoa": "https://docs.sentry.io/platforms/apple/migration/",
    "sentry-php": "https://docs.sentry.io/platforms/php/",
    "sentry-python": "https://docs.sentry.io/platforms/python/migration/",
    "sentry-ruby": "https://docs.sentry.io/platforms/ruby/migration/",
    "sentry-dotnet": "https://docs.sentry.io/platforms/dotnet/migration/#migrating-from-sharpraven-to-sentry-sdk",
    "sentry-go": "https://docs.sentry.io/platforms/go/migration/",
}

DEPRECATED_SDKS = {
    # sdk name => new sdk name
    "raven-java": "sentry-java",
    "raven-java:android": "sentry-java",
    "raven-java:log4j": "sentry-java",
    "raven-java:log4j2": "sentry-java",
    "raven-java:logback": "sentry-java",
    "raven-js": "@sentry/browser",
    "raven-node": "@sentry/browser",
    "raven-objc": "sentry-cocoa",
    "raven-php": "sentry-php",
    "raven-python": "sentry-python",
    "raven-ruby": "sentry-ruby",
    "raven-swift": "sentry-cocoa",
    "raven-csharp": "sentry-dotnet",
    "raven-go": "sentry-go",
    "sentry-android": "sentry-java",
    "sentry-swift": "sentry-cocoa",
    "SharpRaven": "sentry-dotnet",
    # The Ruby SDK used to go by the name 'sentry-raven'...
    "sentry-raven": "sentry-ruby",
}

TERMS_URL: str | None = None
PRIVACY_URL: str | None = None

# Internal sources for debug information files
#
# There are two special values in there: "microsoft" and "ios".  These are
# added by default to any project created.  The "ios" source is currently
# not enabled in the open source build of sentry because it points to a
# sentry internal repository and it's unclear if these can be
# redistributed under the Apple EULA.  If however someone configures their
# own iOS source and name it 'ios' it will be enabled by default for all
# projects.
SENTRY_BUILTIN_SOURCES = {
    "microsoft": {
        "type": "http",
        "id": "sentry:microsoft",
        "name": "Microsoft",
        "layout": {"type": "symstore"},
        "filters": {"filetypes": ["pe", "pdb", "portablepdb"]},
        "url": "https://msdl.microsoft.com/download/symbols/",
        "is_public": True,
    },
    "nuget": {
        "type": "http",
        "id": "sentry:nuget",
        "name": "NuGet.org",
        "layout": {"type": "symstore"},
        "filters": {"filetypes": ["portablepdb"]},
        "url": "https://symbols.nuget.org/download/symbols/",
        "is_public": True,
    },
    "citrix": {
        "type": "http",
        "id": "sentry:citrix",
        "name": "Citrix",
        "layout": {"type": "symstore"},
        "filters": {"filetypes": ["pe", "pdb"]},
        "url": "http://ctxsym.citrix.com/symbols/",
        "is_public": True,
    },
    "intel": {
        "type": "http",
        "id": "sentry:intel",
        "name": "Intel",
        "layout": {"type": "symstore"},
        "filters": {"filetypes": ["pe", "pdb"]},
        "url": "https://software.intel.com/sites/downloads/symbols/",
        "is_public": True,
    },
    "amd": {
        "type": "http",
        "id": "sentry:amd",
        "name": "AMD",
        "layout": {"type": "symstore"},
        "filters": {"filetypes": ["pe", "pdb"]},
        "url": "https://download.amd.com/dir/bin/",
        "is_public": True,
    },
    "nvidia": {
        "type": "http",
        "id": "sentry:nvidia",
        "name": "NVIDIA",
        "layout": {"type": "symstore"},
        "filters": {"filetypes": ["pe", "pdb"]},
        "url": "https://driver-symbols.nvidia.com/",
        "is_public": True,
        # This tells Symbolicator to accept invalid SSL certs
        # when connecting to this source. Currently Symbolicator can't deal
        # with this source's certs because the `openssl` version we use
        # lacks support for Authority Information Access (AIA),
        # so we ignore the certs for now.
        # TODO: Remove this once we can support AIA.
        "accept_invalid_certs": True,
    },
    "chromium": {
        "type": "http",
        "id": "sentry:chromium",
        "name": "Chromium",
        "layout": {"type": "symstore"},
        "filters": {"filetypes": ["pe", "pdb"]},
        "url": "https://chromium-browser-symsrv.commondatastorage.googleapis.com/",
        "is_public": True,
    },
    "unity": {
        "type": "http",
        "id": "sentry:unity",
        "name": "Unity",
        "layout": {"type": "symstore"},
        "filters": {"filetypes": ["pe", "pdb"]},
        "url": "http://symbolserver.unity3d.com/",
        "is_public": True,
    },
    "mozilla": {
        "type": "http",
        "id": "sentry:mozilla",
        "name": "Mozilla",
        "layout": {"type": "symstore"},
        "url": "https://symbols.mozilla.org/",
        "is_public": True,
    },
    "autodesk": {
        "type": "http",
        "id": "sentry:autodesk",
        "name": "Autodesk",
        "layout": {"type": "symstore"},
        "url": "http://symbols.autodesk.com/",
        "is_public": True,
    },
    "electron": {
        "type": "http",
        "id": "sentry:electron",
        "name": "Electron",
        "layout": {"type": "native"},
        "url": "https://symbols.electronjs.org/",
        "filters": {"filetypes": ["pdb", "breakpad", "sourcebundle"]},
        "is_public": True,
    },
    # === Various Linux distributions ===
    # The `https://debuginfod.elfutils.org/` symbol server is set up to federate
    # to a bunch of distro-specific servers, and they explicitly state that:
    # > If your distro offers a server, you may prefer to link to that one directly
    # In the future, we could add the following servers as well after validating:
    # - https://debuginfod.opensuse.org/
    # - https://debuginfod.debian.net/
    # - https://debuginfod.fedoraproject.org/
    # - https://debuginfod.archlinux.org/
    # - https://debuginfod.centos.org/
    # A couple more servers for less widespread distros are also listed, and there
    # might be even more that are not listed on that page.
    # NOTE: The `debuginfod` layout in symbolicator requires the `/buildid/` prefix
    # to be part of the `url`.
    "ubuntu": {
        "type": "http",
        "id": "sentry:ubuntu",
        "name": "Ubuntu",
        "layout": {"type": "debuginfod"},
        "url": "https://debuginfod.ubuntu.com/buildid/",
        "filters": {"filetypes": ["elf_code", "elf_debug"]},
        "is_public": True,
    },
}

# Relay
# List of PKs explicitly allowed by Sentry.  All relays here are always
# registered as internal relays.
# DEPRECATED !!! (18.May.2021) This entry has been deprecated in favour of
# ~/.sentry/conf.yml (relay.static_auth)
SENTRY_RELAY_WHITELIST_PK = [
    # NOTE (RaduW) This is the relay key for the relay instance used by devservices.
    # This should NOT be part of any production environment.
    # This key should match the key in /sentry/config/relay/credentials.json
    "SMSesqan65THCV6M4qs4kBzPai60LzuDn-xNsvYpuP8"
]

# When open registration is not permitted then only relays in the
# list of explicitly allowed relays can register.
SENTRY_RELAY_OPEN_REGISTRATION = True

# GeoIP
# Used for looking up IP addresses.
# For example /usr/local/share/GeoIP/GeoIPCity.mmdb
GEOIP_PATH_MMDB: str | None = None

# CDN
# If this is an absolute url like e.g.: https://js.sentry-cdn.com/
# the full url will look like this: https://js.sentry-cdn.com/<public_key>.min.js
# otherwise django reverse url lookup will be used.
JS_SDK_LOADER_CDN_URL = ""
# Version of the SDK - Used in header Surrogate-Key sdk/JS_SDK_LOADER_SDK_VERSION
JS_SDK_LOADER_SDK_VERSION = ""
# This should be the url pointing to the JS SDK. It may contain up to two "%s".
# The first "%s" will be replaced with the SDK version, the second one is used
# to inject a bundle modifier in the JS SDK CDN loader. e.g:
# - 'https://browser.sentry-cdn.com/%s/bundle%s.min.js' will become
# 'https://browser.sentry-cdn.com/7.0.0/bundle.es5.min.js'
# - 'https://browser.sentry-cdn.com/%s/bundle.min.js' will become
# 'https://browser.sentry-cdn.com/7.0.0/bundle.min.js'
# - 'https://browser.sentry-cdn.com/6.19.7/bundle.min.js' will stay the same.
JS_SDK_LOADER_DEFAULT_SDK_URL = ""

# block domains which are generally used by spammers -- keep this configurable
# in case a self-hosted install wants to allow it
INVALID_EMAIL_ADDRESS_PATTERN = re.compile(r"\@qq\.com$", re.I)

# This is customizable for sentry.io, but generally should only be additive
# (currently the values not used anymore so this is more for documentation purposes)
SENTRY_USER_PERMISSIONS = ("broadcasts.admin", "users.admin", "options.admin")

# WARNING(iker): there are two different formats for KAFKA_CLUSTERS: the one we
# use below, and a legacy one still used in `getsentry`.
# Reading items from this default configuration directly might break deploys.
# To correctly read items from this dictionary and not worry about the format,
# see `sentry.utils.kafka_config.get_kafka_consumer_cluster_options`.
KAFKA_CLUSTERS: dict[str, dict[str, Any]] = {
    "default": {
        "common": {"bootstrap.servers": "127.0.0.1:9092"},
        "producers": {
            "compression.type": "lz4",
            "message.max.bytes": 50000000,  # 50MB, default is 1MB
        },
        "consumers": {},
    }
}


# Mapping of default Kafka topic name to custom names
KAFKA_TOPIC_OVERRIDES: Mapping[str, str] = {}


# Mapping of default Kafka topic name to cluster name
# as per KAFKA_CLUSTERS.
# This must be the default name that matches the topic
# in sentry.conf.types.kafka_definition and sentry-kafka-schemas
# and not any environment-specific override value
KAFKA_TOPIC_TO_CLUSTER: Mapping[str, str] = {
    "events": "default",
    "ingest-events-dlq": "default",
    "snuba-commit-log": "default",
    "transactions": "default",
    "snuba-transactions-commit-log": "default",
    "outcomes": "default",
    "outcomes-dlq": "default",
    "outcomes-billing": "default",
    "outcomes-billing-dlq": "default",
    "events-subscription-results": "default",
    "transactions-subscription-results": "default",
    "generic-metrics-subscription-results": "default",
    "metrics-subscription-results": "default",
    "ingest-events": "default",
    "ingest-feedback-events": "default",
    "ingest-feedback-events-dlq": "default",
    "ingest-attachments": "default",
    "ingest-attachments-dlq": "default",
    "ingest-transactions": "default",
    "ingest-transactions-dlq": "default",
    "ingest-metrics": "default",
    "ingest-metrics-dlq": "default",
    "snuba-metrics": "default",
    "profiles": "default",
    "ingest-performance-metrics": "default",
    "ingest-generic-metrics-dlq": "default",
    "snuba-generic-metrics": "default",
    "ingest-replay-events": "default",
    "ingest-replay-recordings": "default",
    "ingest-occurrences": "default",
    "ingest-monitors": "default",
    "monitors-clock-tick": "default",
    "monitors-clock-tasks": "default",
    "uptime-configs": "default",
    "uptime-results": "default",
    "uptime-configs": "default",
    "generic-events": "default",
    "snuba-generic-events-commit-log": "default",
    "group-attributes": "default",
    "snuba-spans": "default",
    "shared-resources-usage": "default",
    "buffered-segments": "default",
    "buffered-segments-dlq": "default",
}


# If True, sentry.utils.arroyo.run_task_with_multiprocessing will actually be
# single-threaded under the hood for performance
KAFKA_CONSUMER_FORCE_DISABLE_MULTIPROCESSING = False


# For Jira, only approved apps can use the access_email_addresses scope
# This scope allows Sentry to use the email endpoint (https://developer.atlassian.com/cloud/jira/platform/rest/v3/#api-rest-api-3-user-email-get)
# We use the email with Jira 2-way sync in order to match the user
JIRA_USE_EMAIL_SCOPE = False

# Specifies the list of django apps to include in the lockfile. If Falsey then include
# all apps with migrations
MIGRATIONS_LOCKFILE_APP_WHITELIST = (
    "nodestore",
    "replays",
    "sentry",
    "social_auth",
    "feedback",
    "hybridcloud",
    "remote_subscriptions",
    "uptime",
    "workflow_engine",
)
# Where to write the lockfile to.
MIGRATIONS_LOCKFILE_PATH = os.path.join(PROJECT_ROOT, os.path.pardir, os.path.pardir)

# Log error and abort processing (without dropping event, but marking it as failed to process)
# when `symbolicate_event` is taking more than n seconds to process an event.
SYMBOLICATOR_PROCESS_EVENT_HARD_TIMEOUT = 15 * 60

# Log warning when `symbolicate_event` is taking more than n seconds to process an event.
SYMBOLICATOR_PROCESS_EVENT_WARN_TIMEOUT = 2 * 60

# Block `symbolicate_event` for this many seconds to wait for a response from Symbolicator.
SYMBOLICATOR_POLL_TIMEOUT = 5

# The `url` of the different Symbolicator pools.
# We want to route different workloads to a different set of Symbolicator pools.
# This can be as fine-grained as using a different pool for normal "native"
# symbolication, `js` symbolication, `jvm` symbolication,
# and `lpq` variants`of each of them.
# (See `SENTRY_LPQ_OPTIONS` and related settings)
# The keys here should match the `SymbolicatorPools` enum
# defined in `src/sentry/lang/native/symbolicator.py`.
# If a specific setting does not exist, this will fall back to the `default` pool.
# If that is not configured, it will fall back to the `url` configured in
# `symbolicator.options`.
# The settings here are intentionally empty and will fall back to
# `symbolicator.options` for backwards compatibility.
SYMBOLICATOR_POOL_URLS: dict[str, str] = {
    # "default": "...",
    # "js": "...",
    # "jvm": "...",
    # "lpq": "...",
    # "lpq_js": "...",
    # "lpq_jvm": "...",
}

SENTRY_REQUEST_METRIC_ALLOWED_PATHS = (
    "sentry.web.api",
    "sentry.web.frontend",
    "sentry.api.endpoints",
    "sentry.data_export.endpoints",
    "sentry.discover.endpoints",
    "sentry.incidents.endpoints",
    "sentry.replays.endpoints",
    "sentry.monitors.endpoints",
    "sentry.issues.endpoints",
    "sentry.integrations.api.endpoints",
    "sentry.users.api.endpoints",
    "sentry.sentry_apps.api.endpoints",
)
SENTRY_MAIL_ADAPTER_BACKEND = "sentry.mail.adapter.MailAdapter"

# Project ID used by synthetic monitoring
# Synthetic monitoring recurringly send events, prepared with specific
# attributes, which can be identified through the whole processing pipeline and
# observed mainly for producing stable metrics.
SENTRY_SYNTHETIC_MONITORING_PROJECT_ID: int | None = None

# Similarity cluster to use
# Similarity-v1: uses hardcoded set of event properties for diffing
SENTRY_SIMILARITY_INDEX_REDIS_CLUSTER = "default"

# Unused legacy option, there to satisfy getsentry CI. Remove from getsentry, then here
SENTRY_SIMILARITY2_INDEX_REDIS_CLUSTER = None

# How long the migration phase for grouping lasts
SENTRY_GROUPING_UPDATE_MIGRATION_PHASE = 30 * 24 * 3600  # 30 days

SENTRY_USE_UWSGI = True

# Configure service wrapper for reprocessing2 state
SENTRY_REPROCESSING_STORE = "sentry.eventstore.reprocessing.redis.RedisReprocessingStore"
# Which cluster is used to store auxiliary data for reprocessing. Note that
# this cluster is not used to store attachments etc, that still happens on
# rc-processing. This is just for buffering up event IDs and storing a counter
# for synchronization/progress report.
SENTRY_REPROCESSING_STORE_OPTIONS = {"cluster": "default"}

# When copying attachments for to-be-reprocessed events into processing store,
# how large is an individual file chunk? Each chunk is stored as Redis key.
SENTRY_REPROCESSING_ATTACHMENT_CHUNK_SIZE = 2**20

# How long tombstones from reprocessing will live.
SENTRY_REPROCESSING_TOMBSTONES_TTL = 24 * 3600

# How long reprocessing counters are kept in Redis before they expire.
SENTRY_REPROCESSING_SYNC_TTL = 30 * 24 * 3600  # 30 days

# How many events to query for at once while paginating through an entire
# issue. Note that this needs to be kept in sync with the time-limits on
# `sentry.tasks.reprocessing2.reprocess_group`. That task is responsible for
# copying attachments from filestore into redis and can easily take a couple of
# seconds per event. Better play it safe!
SENTRY_REPROCESSING_PAGE_SIZE = 10

# How many event IDs to buffer up in Redis before sending them to Snuba. This
# is about "remaining events" exclusively.
SENTRY_REPROCESSING_REMAINING_EVENTS_BUF_SIZE = 500

# Which backend to use for RealtimeMetricsStore.
#
# Currently, only redis is supported.
SENTRY_REALTIME_METRICS_BACKEND = (
    "sentry.processing.realtime_metrics.dummy.DummyRealtimeMetricsStore"
)
SENTRY_REALTIME_METRICS_OPTIONS = {
    # The redis cluster used for the realtime store redis backend.
    "cluster": "default",
    # Length of the sliding symbolicate_event budgeting window, in seconds.
    #
    # The LPQ selection is computed based on the `SENTRY_LPQ_OPTIONS["project_budget"]`
    # defined below.
    "budget_time_window": 2 * 60,
    # The bucket size of the project budget metric.
    #
    # The size (in seconds) of the buckets that events are sorted into.
    "budget_bucket_size": 10,
    # Number of seconds to wait after a project is made eligible or ineligible for the LPQ
    # before its eligibility can be changed again.
    #
    # This backoff is only applied to automatic changes to project eligibility, and has zero effect
    # on any manually-triggered changes to a project's presence in the LPQ.
    "backoff_timer": 5 * 60,
}

# Whether badly behaving projects will be automatically
# sent to the low priority queue
SENTRY_ENABLE_AUTO_LOW_PRIORITY_QUEUE = False

# Tunable knobs for automatic LPQ eligibility.
#
# LPQ eligibility is based on the average spent budget in a sliding time window
# defined in `SENTRY_REALTIME_METRICS_OPTIONS["budget_time_window"]` above.
#
# The `project_budget` option is defined as the average per-second
# "symbolication time budget" a project can spend.
# See `RealtimeMetricsStore.record_project_duration` for an explanation of how
# this works.
# The "regular interval" at which symbolication time is submitted is defined by
# `SYMBOLICATOR_POLL_TIMEOUT`.
#
# This value is already adjusted according to the
# `symbolicate-event.low-priority.metrics.submission-rate` option.
SENTRY_LPQ_OPTIONS = {
    # These are the per-project budget in per-second "symbolication time budget".
    # There is one budget for each of the symbolication platforms: native, js, and jvm.
    # The "project_budget" value exists for backward compatibility.
    #
    # This has been arbitrarily chosen as `5.0`, which means an average of:
    # -  1x 5-second event per second, or
    # -  5x 1-second events per second, or
    # - 10x 0.5-second events per second
    #
    # Cost increases quadratically with symbolication time.
    "project_budget": 5.0,
    "project_budget_native": 5.0,
    "project_budget_js": 5.0,
    "project_budget_jvm": 5.0,
}

# XXX(meredith): Temporary metrics indexer
SENTRY_METRICS_INDEXER_REDIS_CLUSTER = "default"

# Timeout for the project counter statement execution.
# In case of contention on the project counter, prevent workers saturation with
# save_event tasks from single project.
# Value is in milliseconds. Set to `None` to disable.
SENTRY_PROJECT_COUNTER_STATEMENT_TIMEOUT = 1000

# Implemented in getsentry to run additional devserver workers.
SENTRY_EXTRA_WORKERS: MutableSequence[str] = []

SAMPLED_DEFAULT_RATE = 1.0

# A set of extra URLs to sample
ADDITIONAL_SAMPLED_URLS: dict[str, float] = {}

# A set of extra tasks to sample
ADDITIONAL_SAMPLED_TASKS: dict[str, float] = {}

# This controls whether Sentry is run in a demo mode.
# Enabling this will allow users to create accounts without an email or password.
DEMO_MODE = False

# all demo orgs are owned by the user with this email
DEMO_ORG_OWNER_EMAIL: str | None = None

# adds an extra JS to HTML template
INJECTED_SCRIPT_ASSETS: list[str] = []

PG_VERSION: str = os.getenv("PG_VERSION") or "14"

# Zero Downtime Migrations settings as defined at
# https://github.com/tbicr/django-pg-zero-downtime-migrations#settings
ZERO_DOWNTIME_MIGRATIONS_RAISE_FOR_UNSAFE = True
ZERO_DOWNTIME_MIGRATIONS_LOCK_TIMEOUT = None
ZERO_DOWNTIME_MIGRATIONS_STATEMENT_TIMEOUT = None

if int(PG_VERSION.split(".", maxsplit=1)[0]) < 12:
    # In v0.6 of django-pg-zero-downtime-migrations this settings is deprecated for PostreSQLv12+
    # https://github.com/tbicr/django-pg-zero-downtime-migrations/blob/7b3f5c045b40e656772859af4206acf3f11c0951/CHANGES.md#06

    # Note: The docs have this backwards. We set this to False here so that we always add check
    # constraints instead of setting the column to not null.
    ZERO_DOWNTIME_MIGRATIONS_USE_NOT_NULL = False

SEER_DEFAULT_URL = "http://127.0.0.1:9091"  # for local development
SEER_DEFAULT_TIMEOUT = 5

SEER_BREAKPOINT_DETECTION_URL = SEER_DEFAULT_URL  # for local development, these share a URL
SEER_BREAKPOINT_DETECTION_TIMEOUT = 5

SEER_SEVERITY_URL = SEER_DEFAULT_URL  # for local development, these share a URL
SEER_SEVERITY_TIMEOUT = 0.3  # 300 milliseconds
SEER_SEVERITY_RETRIES = 1

SEER_AUTOFIX_URL = SEER_DEFAULT_URL  # for local development, these share a URL

SEER_GROUPING_URL = SEER_DEFAULT_URL  # for local development, these share a URL
SEER_GROUPING_TIMEOUT = 1

SEER_GROUPING_BACKFILL_URL = SEER_DEFAULT_URL

SEER_ANOMALY_DETECTION_MODEL_VERSION = "v1"
SEER_ANOMALY_DETECTION_URL = SEER_DEFAULT_URL  # for local development, these share a URL
SEER_ANOMALY_DETECTION_TIMEOUT = 5

SEER_ANOMALY_DETECTION_ENDPOINT_URL = (
    f"/{SEER_ANOMALY_DETECTION_MODEL_VERSION}/anomaly-detection/detect"
)

SEER_ALERT_DELETION_URL = (
    f"/{SEER_ANOMALY_DETECTION_MODEL_VERSION}/anomaly-detection/delete-alert-data"
)

SEER_AUTOFIX_GITHUB_APP_USER_ID = 157164994

SEER_AUTOFIX_FORCE_USE_REPOS: list[dict] = []


# This is the URL to the profiling service
SENTRY_VROOM = os.getenv("VROOM", "http://127.0.0.1:8085")

SENTRY_REPLAYS_SERVICE_URL = "http://localhost:8090"


SENTRY_ISSUE_ALERT_HISTORY = "sentry.rules.history.backends.postgres.PostgresRuleHistoryBackend"
SENTRY_ISSUE_ALERT_HISTORY_OPTIONS: dict[str, Any] = {}

# This is useful for testing SSO expiry flows
SENTRY_SSO_EXPIRY_SECONDS = os.environ.get("SENTRY_SSO_EXPIRY_SECONDS", None)

# Set to an iterable of strings matching services so only logs from those services show up
# eg. DEVSERVER_LOGS_ALLOWLIST = {"server", "webpack", "worker"}
DEVSERVER_LOGS_ALLOWLIST: set[str] | None = None

# Filter for logs of incoming requests, which matches on substrings. For example, to prevent the
# server from logging
#
#   `POST 200 /api/0/relays/projectconfigs/?version=3 HTTP/1.1 1915`,
#
# add "/api/0/relays/projectconfigs/" to the list, or to suppress logging of all requests to
# `relays/xxx` endpoints, add "/api/0/relays/".
DEVSERVER_REQUEST_LOG_EXCLUDES: list[str] = []

LOG_API_ACCESS = not IS_DEV or os.environ.get("SENTRY_LOG_API_ACCESS")

# We should not run access logging middleware on some endpoints as
# it is very noisy, and these views are hit by internal services.
ACCESS_LOGS_EXCLUDE_PATHS = ("/api/0/internal/", "/api/0/relays/", "/_warmup/")

VALIDATE_SUPERUSER_ACCESS_CATEGORY_AND_REASON = True
DISABLE_SU_FORM_U2F_CHECK_FOR_LOCAL = False
SUPERUSER_STAFF_EMAIL_SUFFIX: str | None = None

# determines if we enable analytics or not
ENABLE_ANALYTICS = False

MAX_SLOW_CONDITION_ISSUE_ALERTS = 100
MAX_MORE_SLOW_CONDITION_ISSUE_ALERTS = 400
MAX_FAST_CONDITION_ISSUE_ALERTS = 500
MAX_QUERY_SUBSCRIPTIONS_PER_ORG = 1000
MAX_MORE_FAST_CONDITION_ISSUE_ALERTS = 1000

MAX_REDIS_SNOWFLAKE_RETRY_COUNTER = 5

SNOWFLAKE_VERSION_ID = 1
SENTRY_SNOWFLAKE_EPOCH_START = datetime(2022, 8, 8, 0, 0).timestamp()
SENTRY_USE_SNOWFLAKE = False

SENTRY_DEFAULT_LOCKS_BACKEND_OPTIONS = {
    "path": "sentry.utils.locking.backends.redis.RedisLockBackend",
    "options": {"cluster": "default"},
}

SENTRY_POST_PROCESS_LOCKS_BACKEND_OPTIONS = {
    "path": "sentry.utils.locking.backends.redis.RedisLockBackend",
    "options": {"cluster": "default"},
}
# maximum number of projects allowed to query snuba with for the organization_vitals_overview endpoint
ORGANIZATION_VITALS_OVERVIEW_PROJECT_LIMIT = 300


# Default string indexer cache options
SENTRY_STRING_INDEXER_CACHE_OPTIONS = {
    "cache_name": "default",
}
SENTRY_POSTGRES_INDEXER_RETRY_COUNT = 2

# Settings related to SiloMode
FAIL_ON_UNAVAILABLE_API_CALL = False

DISALLOWED_CUSTOMER_DOMAINS: list[str] = []

SENTRY_ISSUE_PLATFORM_RATE_LIMITER_OPTIONS: dict[str, str] = {}
SENTRY_ISSUE_PLATFORM_FUTURES_MAX_LIMIT = 10000

SENTRY_GROUP_ATTRIBUTES_FUTURES_MAX_LIMIT = 10000

# How long we should wait for a gateway proxy request to return before giving up
GATEWAY_PROXY_TIMEOUT = None

SENTRY_SLICING_LOGICAL_PARTITION_COUNT = 256
# This maps a Sliceable for slicing by name and (lower logical partition, upper physical partition)
# to a given slice. A slice is a set of physical resources in Sentry and Snuba.
#
# For each Sliceable, the range [0, SENTRY_SLICING_LOGICAL_PARTITION_COUNT) must be mapped
# to a slice ID
SENTRY_SLICING_CONFIG: Mapping[str, Mapping[tuple[int, int], int]] = {}

# Show banners on the login page that are defined in layout.html
SHOW_LOGIN_BANNER = False

# Mapping of (logical topic names, slice id) to physical topic names
# and kafka broker names. The kafka broker names are used to construct
# the broker config from KAFKA_CLUSTERS. This is used for slicing only.
# Example:
# SLICED_KAFKA_TOPICS = {
#   ("KAFKA_SNUBA_GENERIC_METRICS", 0): {
#       "topic": "generic_metrics_0",
#       "cluster": "cluster_1",
#   },
#   ("KAFKA_SNUBA_GENERIC_METRICS", 1): {
#       "topic": "generic_metrics_1",
#       "cluster": "cluster_2",
# }
# And then in KAFKA_CLUSTERS:
# KAFKA_CLUSTERS = {
#   "cluster_1": {
#       "bootstrap.servers": "kafka1:9092",
#   },
#   "cluster_2": {
#       "bootstrap.servers": "kafka2:9092",
#   },
# }
SLICED_KAFKA_TOPICS: Mapping[tuple[str, int], Mapping[str, Any]] = {}

# Used by silo tests -- activate all silo mode test decorators even if not marked stable
FORCE_SILOED_TESTS = os.environ.get("SENTRY_FORCE_SILOED_TESTS", False)

# Set the URL for signup page that we redirect to for the setup wizard if signup=1 is in the query params
SENTRY_SIGNUP_URL: str | None = None

SENTRY_ORGANIZATION_ONBOARDING_TASK = "sentry.onboarding_tasks.backends.organization_onboarding_task.OrganizationOnboardingTaskBackend"

# Previously replays were ingested using the filestore interface and service. Both the
# interface and the service were dropped in favor of reusing the metadata contained
# within ClickHouse and uploading directly to the cloud storage provider.
#
# Default: true. Disabling this option may make older records unretrievable. No data is
# lost as a result of toggling this setting.
SENTRY_REPLAYS_ATTEMPT_LEGACY_FILESTORE_LOOKUP = True

SENTRY_FEATURE_ADOPTION_CACHE_OPTIONS = {
    "path": "sentry.models.featureadoption.FeatureAdoptionRedisBackend",
    "options": {"cluster": "default"},
}

ADDITIONAL_BULK_QUERY_DELETES: list[tuple[str, str, str | None]] = []

# Monitor limits to prevent abuse
MAX_MONITORS_PER_ORG = 1500
MAX_ENVIRONMENTS_PER_MONITOR = 1000

# Raise schema validation errors and make the indexer crash (only useful in
# tests)
SENTRY_METRICS_INDEXER_RAISE_VALIDATION_ERRORS = False

# The Redis cluster to use for monitoring the service / consumer health.
SENTRY_SERVICE_MONITORING_REDIS_CLUSTER = "default"

# This is a view of which abstract processing service is backed by which infrastructure.
# Right now, the infrastructure can be `redis` or `rabbitmq`.
#
# For `redis`, one has to provide the cluster id.
# It has to match a cluster defined in `redis.redis_clusters`.
#
# For `rabbitmq`, one has to provide a list of server URLs.
# The URL is in the format `http://{user}:{password}@{hostname}:{port}/`.
#
# The definition can also be empty, in which case nothing is checked and
# the service is assumed to be healthy.
# However, the service *must* be defined.
SENTRY_PROCESSING_SERVICES: Mapping[str, Any] = {
    "celery": {"redis": "default"},
    "attachments-store": {"redis": "default"},
    "processing-store": {},  # "redis": "processing"},
    "processing-locks": {"redis": "default"},
    "post-process-locks": {"redis": "default"},
}


# If set to true, model cache will read by default from DB read replica in case of cache misses.
# NB: Set to true only if you have multi db setup and django db routing configured.
#     See sentry.db.models.manager.base_query_set how qs.using_replica() works for more details db
#     router implementation.
SENTRY_MODEL_CACHE_USE_REPLICA = False

# Additional consumer definitions beyond the ones defined in sentry.consumers.
# Necessary for getsentry to define custom consumers.
SENTRY_KAFKA_CONSUMERS: Mapping[str, ConsumerDefinition] = {}

# sentry devserver should _always_ start the following consumers, identified by
# key in SENTRY_KAFKA_CONSUMERS or sentry.consumers.KAFKA_CONSUMERS
DEVSERVER_START_KAFKA_CONSUMERS: MutableSequence[str] = []


# If set to True, buffer.incr will be spawned as background celery task. If false it's a direct call
# to the buffer service.
SENTRY_BUFFER_INCR_AS_CELERY_TASK = False

# Feature flag to turn off role-swapping to help bridge getsentry transition.
USE_ROLE_SWAPPING_IN_TESTS = True

# Threshold for the number of timeouts needed in a day to disable an integration
BROKEN_TIMEOUT_THRESHOLD = 1000

# This webhook url can be configured to log the changes made to runtime options as they
# are changed by sentry configoptions.
OPTIONS_AUTOMATOR_SLACK_WEBHOOK_URL: str | None = None

OPTIONS_AUTOMATOR_HMAC_SECRET: str | None = None

SENTRY_METRICS_INTERFACE_BACKEND = "sentry.sentry_metrics.client.snuba.SnubaMetricsBackend"
SENTRY_METRICS_INTERFACE_BACKEND_OPTIONS: dict[str, Any] = {}

# Controls whether the SDK will send the metrics upstream to the S4S transport.
SENTRY_SDK_UPSTREAM_METRICS_ENABLED = False

# Backwards compatibility for URLs that don't
# have enough context to route via organization.
# New usage of these endpoints should use the region domains,
# but existing customers have been using these routes
# on the main domain for a long time.
REGION_PINNED_URL_NAMES = {
    # These paths have organization scoped aliases
    "sentry-api-0-builtin-symbol-sources",
    "sentry-api-0-grouping-configs",
    "sentry-api-0-prompts-activity",
    # Unprefixed issue URLs
    "sentry-api-0-group-details",
    "sentry-api-0-group-activities",
    "sentry-api-0-group-events",
    "sentry-api-0-group-event-details",
    "sentry-api-0-group-notes",
    "sentry-api-0-group-note-details",
    "sentry-api-0-group-hashes",
    "sentry-api-0-group-reprocessing",
    "sentry-api-0-group-stats",
    "sentry-api-0-group-tags",
    "sentry-api-0-group-tag-key-details",
    "sentry-api-0-group-tag-key-values",
    "sentry-api-0-group-user-reports",
    "sentry-api-0-group-attachments",
    "sentry-api-0-group-similar",
    "sentry-api-0-group-similar-issues-embeddings",
    "sentry-api-0-group-external-issues",
    "sentry-api-0-group-external-issues-details",
    "sentry-api-0-group-integrations",
    "sentry-api-0-group-integration-details",
    "sentry-api-0-group-current-release",
    "sentry-api-0-group-participants",
    "sentry-api-0-shared-group-details",
    # Unscoped profiling URLs
    "sentry-api-0-profiling-project-profile",
    # These paths are used by relay which is implicitly region scoped
    "sentry-api-0-relays-index",
    "sentry-api-0-relay-register-challenge",
    "sentry-api-0-relay-register-response",
    "sentry-api-0-relay-projectconfigs",
    "sentry-api-0-relay-projectids",
    "sentry-api-0-relay-publickeys",
    "sentry-api-0-relays-healthcheck",
    "sentry-api-0-relays-details",
    # Backwards compatibility for US customers.
    # New usage of these is region scoped.
    "sentry-js-sdk-loader",
    "sentry-release-hook",
    "sentry-api-0-organizations",
    "sentry-api-0-projects",
    "sentry-api-0-accept-project-transfer",
    "sentry-organization-avatar-url",
    "sentry-chartcuterie-config",
    "sentry-robots-txt",
}
# Used in tests to skip forwarding relay paths to a region silo that does not exist.
APIGATEWAY_PROXY_SKIP_RELAY = False

# Shared resource ids for accounting
EVENT_PROCESSING_STORE = "rc_processing_redis"
COGS_EVENT_STORE_LABEL = "bigtable_nodestore"

# Disable DDM entirely
SENTRY_DDM_DISABLE = os.getenv("SENTRY_DDM_DISABLE", "0") in ("1", "true", "True")

SEER_SIMILARITY_MODEL_VERSION = "v0"
SEER_SIMILAR_ISSUES_URL = f"/{SEER_SIMILARITY_MODEL_VERSION}/issues/similar-issues"
SEER_MAX_GROUPING_DISTANCE = 0.01
SEER_MAX_SIMILARITY_DISTANCE = 0.15  # Not yet in use - Seer doesn't obey this right now
SEER_GROUPING_RECORDS_URL = (
    f"/{SEER_SIMILARITY_MODEL_VERSION}/issues/similar-issues/grouping-record"
)
SEER_PROJECT_GROUPING_RECORDS_DELETE_URL = (
    f"/{SEER_SIMILARITY_MODEL_VERSION}/issues/similar-issues/grouping-record/delete"
)
SEER_HASH_GROUPING_RECORDS_DELETE_URL = (
    f"/{SEER_SIMILARITY_MODEL_VERSION}/issues/similar-issues/grouping-record/delete-by-hash"
)
SEER_SIMILARITY_CIRCUIT_BREAKER_KEY = "seer.similarity"

SEER_ANOMALY_DETECTION_VERSION = "v1"
SEER_ANOMALY_DETECTION_STORE_DATA_URL = f"/{SEER_ANOMALY_DETECTION_VERSION}/anomaly-detection/store"

SIMILARITY_BACKFILL_COHORT_MAP: dict[str, list[int]] = {}

# Devserver configuration overrides.
ngrok_host = os.environ.get("SENTRY_DEVSERVER_NGROK")
if ngrok_host:
    SENTRY_OPTIONS["system.url-prefix"] = f"https://{ngrok_host}"
    SENTRY_OPTIONS["system.base-hostname"] = ngrok_host
    SENTRY_OPTIONS["system.region-api-url-template"] = f"https://{{region}}.{ngrok_host}"
    SENTRY_FEATURES["system:multi-region"] = True

    CSRF_TRUSTED_ORIGINS = [f"https://*.{ngrok_host}", f"https://{ngrok_host}"]
    ALLOWED_HOSTS = [f".{ngrok_host}", "localhost", "127.0.0.1", ".docker.internal"]

    SESSION_COOKIE_DOMAIN: str = f".{ngrok_host}"
    CSRF_COOKIE_DOMAIN = SESSION_COOKIE_DOMAIN
    SUDO_COOKIE_DOMAIN = SESSION_COOKIE_DOMAIN

if SILO_DEVSERVER:
    # Add connections for the region & control silo databases.
    DATABASES["control"] = DATABASES["default"].copy()
    DATABASES["control"]["NAME"] = "control"

    # Use the region database in the default connection as region
    # silo database is the 'default' elsewhere in application logic.
    DATABASES["default"]["NAME"] = "region"

    DATABASE_ROUTERS = ("sentry.db.router.SiloRouter",)

    # Addresses are hardcoded based on the defaults
    # we use in commands/devserver.
    region_port = os.environ.get("SENTRY_REGION_SILO_PORT", "8010")
    SENTRY_REGION_CONFIG = [
        {
            "name": "us",
            "snowflake_id": 1,
            "category": "MULTI_TENANT",
            "address": f"http://127.0.0.1:{region_port}",
            "api_token": "dev-region-silo-token",
        }
    ]
    SENTRY_MONOLITH_REGION = SENTRY_REGION_CONFIG[0]["name"]

    # Cross region RPC authentication
    RPC_SHARED_SECRET = [
        "a-long-value-that-is-shared-but-also-secret",
    ]
    RPC_TIMEOUT = 15.0
    SEER_RPC_SHARED_SECRET = ["seers-also-very-long-value-haha"]

    # Key for signing integration proxy requests.
    SENTRY_SUBNET_SECRET = "secret-subnet-signature"

    control_port = os.environ.get("SENTRY_CONTROL_SILO_PORT", "8000")
    SENTRY_CONTROL_ADDRESS = f"http://127.0.0.1:{control_port}"

    # Webserver config
    bind_address = os.environ.get("SENTRY_DEVSERVER_BIND")
    if bind_address:
        bind = str(bind_address).split(":")
        SENTRY_WEB_HOST = bind[0]
        SENTRY_WEB_PORT = int(bind[1])

    CELERYBEAT_SCHEDULE_FILENAME = f"celerybeat-schedule-{SILO_MODE}"<|MERGE_RESOLUTION|>--- conflicted
+++ resolved
@@ -20,11 +20,7 @@
 from sentry.conf.api_pagination_allowlist_do_not_modify import (
     SENTRY_API_PAGINATION_ALLOWLIST_DO_NOT_MODIFY,
 )
-<<<<<<< HEAD
-from sentry.conf.types.celery import SplitQueueTaskRoute
-=======
-from sentry.conf.types.celery import SplitQueueSize
->>>>>>> d016bac1
+from sentry.conf.types.celery import SplitQueueSize, SplitQueueTaskRoute
 from sentry.conf.types.kafka_definition import ConsumerDefinition
 from sentry.conf.types.logging_config import LoggingConfig
 from sentry.conf.types.role_dict import RoleDict
@@ -827,7 +823,6 @@
     "sentry.integrations.tasks",
 )
 
-<<<<<<< HEAD
 # tmp(michal): Default configuration for post_process* queueus split
 SENTRY_POST_PROCESS_QUEUE_SPLIT_ROUTER: dict[str, Callable[[], str]] = {}
 
@@ -838,16 +833,11 @@
 # and a default one as destination. The default one is used when the
 # rollout option is not active.
 CELERY_SPLIT_QUEUE_TASK_ROUTES: Mapping[str, SplitQueueTaskRoute] = {}
-=======
-# tmp(michal): Default configuration for post_process* queues split
-SENTRY_POST_PROCESS_QUEUE_SPLIT_ROUTER: dict[str, Callable[[], str]] = {}
 
 # Mapping from queue name to split queues to be used by SplitQueueRouter.
 # This is meant to be used in those case where we have to specify the
 # queue name when issuing a task. Example: post process.
 CELERY_SPLIT_QUEUE_ROUTES: Mapping[str, SplitQueueSize] = {}
->>>>>>> d016bac1
-
 
 default_exchange = Exchange("default", type="direct")
 control_exchange = default_exchange
