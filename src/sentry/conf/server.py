"""
These settings act as the default (base) settings for the Sentry-provided web-server
"""
from __future__ import annotations

import os
import os.path
import platform
import re
import socket
import sys
import tempfile
from datetime import datetime, timedelta
from typing import Any, Callable, Dict, Mapping, MutableSequence, Optional, Tuple, TypeVar, overload
from urllib.parse import urlparse

import sentry
from sentry.conf.types.consumer_definition import ConsumerDefinition
from sentry.conf.types.topic_definition import TopicDefinition
from sentry.utils import json  # NOQA (used in getsentry config)
from sentry.utils.celery import crontab_with_minute_jitter
from sentry.utils.types import type_from_value

T = TypeVar("T")


def gettext_noop(s: str) -> str:
    return s


socket.setdefaulttimeout(5)


@overload
def env(key: str) -> str:
    ...


@overload
def env(key: str, default: T, type: Callable[[Any], T] | None = None) -> T:
    ...


def env(
    key: str,
    default: str | T = "",
    type: Optional[Callable[[Any], T]] = None,
) -> T:
    """
    Extract an environment variable for use in configuration

    :param key: The environment variable to be extracted.
    :param default: The value to be returned if `key` is not found.
    :param type: The type of the returned object (defaults to the type of `default`).
    :return: The environment variable if it exists, else `default`.
    """

    # First check an internal cache, so we can `pop` multiple times
    # without actually losing the value.
    try:
        rv = _env_cache[key]
    except KeyError:
        if "SENTRY_RUNNING_UWSGI" in os.environ:
            # We do this so when the process forks off into uwsgi
            # we want to actually be popping off values. This is so that
            # at runtime, the variables aren't actually available.
            fn: Callable[[str], str] = os.environ.pop
        else:
            fn = os.environ.__getitem__

        try:
            rv = fn(key)
            _env_cache[key] = rv
        except KeyError:
            rv = default

    if type is None:
        type = type_from_value(default)

    return type(rv)


_env_cache: dict[str, object] = {}

ENVIRONMENT = os.environ.get("SENTRY_ENVIRONMENT", "production")

IS_DEV = ENVIRONMENT == "development"

DEBUG = IS_DEV
# override the settings dumped in the debug view
DEFAULT_EXCEPTION_REPORTER_FILTER = (
    "sentry.debug.utils.exception_reporter_filter.NoSettingsExceptionReporterFilter"
)

ADMINS = ()

# Hosts that are considered in the same network (including VPNs).
INTERNAL_IPS = ()

# List of IP subnets which should not be accessible
SENTRY_DISALLOWED_IPS = ()

# When resolving DNS for external sources (source map fetching, webhooks, etc),
# ensure that domains are fully resolved first to avoid poking internal
# search domains.
SENTRY_ENSURE_FQDN = False

# XXX [!!]: When adding a new key here BE SURE to configure it in getsentry, as
#           it can not be `default`. The default cluster in sentry.io
#           production is NOT a true redis cluster and WILL error in prod.
SENTRY_DYNAMIC_SAMPLING_RULES_REDIS_CLUSTER = "default"
SENTRY_INCIDENT_RULES_REDIS_CLUSTER = "default"
SENTRY_RATE_LIMIT_REDIS_CLUSTER = "default"
SENTRY_RULE_TASK_REDIS_CLUSTER = "default"
SENTRY_TRANSACTION_NAMES_REDIS_CLUSTER = "default"
SENTRY_WEBHOOK_LOG_REDIS_CLUSTER = "default"
SENTRY_ARTIFACT_BUNDLES_INDEXING_REDIS_CLUSTER = "default"
SENTRY_INTEGRATION_ERROR_LOG_REDIS_CLUSTER = "default"
SENTRY_DEBUG_FILES_REDIS_CLUSTER = "default"
SENTRY_MONITORS_REDIS_CLUSTER = "default"

# Hosts that are allowed to use system token authentication.
# http://en.wikipedia.org/wiki/Reserved_IP_addresses
INTERNAL_SYSTEM_IPS = (
    "0.0.0.0/8",
    "10.0.0.0/8",
    "100.64.0.0/10",
    "127.0.0.0/8",
    "169.254.0.0/16",
    "172.16.0.0/12",
    "192.0.0.0/29",
    "192.0.2.0/24",
    "192.88.99.0/24",
    "192.168.0.0/16",
    "198.18.0.0/15",
    "198.51.100.0/24",
    "224.0.0.0/4",
    "240.0.0.0/4",
    "255.255.255.255/32",
)

MANAGERS = ADMINS

APPEND_SLASH = True

PROJECT_ROOT = os.path.normpath(os.path.join(os.path.dirname(__file__), os.pardir))

CONF_DIR = os.path.abspath(os.path.dirname(__file__))

# XXX(dcramer): handle case when we've installed from source vs just running
# this straight out of the repository
if "site-packages" in __file__:
    NODE_MODULES_ROOT = os.path.join(PROJECT_ROOT, "node_modules")
else:
    NODE_MODULES_ROOT = os.path.join(PROJECT_ROOT, os.pardir, os.pardir, "node_modules")

NODE_MODULES_ROOT = os.path.normpath(NODE_MODULES_ROOT)

DEVSERVICES_CONFIG_DIR = os.path.normpath(
    os.path.join(PROJECT_ROOT, os.pardir, os.pardir, "config")
)

SENTRY_DISTRIBUTED_CLICKHOUSE_TABLES = False

RELAY_CONFIG_DIR = os.path.join(DEVSERVICES_CONFIG_DIR, "relay")

SYMBOLICATOR_CONFIG_DIR = os.path.join(DEVSERVICES_CONFIG_DIR, "symbolicator")

# XXX(epurkhiser): The generated chartucterie config.js file will be stored
# here. This directory may not exist until that file is generated.
CHARTCUTERIE_CONFIG_DIR = os.path.join(DEVSERVICES_CONFIG_DIR, "chartcuterie")

CDC_CONFIG_DIR = os.path.join(DEVSERVICES_CONFIG_DIR, "cdc")

sys.path.insert(0, os.path.normpath(os.path.join(PROJECT_ROOT, os.pardir)))

DATABASES = {
    "default": {
        "ENGINE": "sentry.db.postgres",
        "NAME": "sentry",
        "USER": "postgres",
        "PASSWORD": "",
        "HOST": "127.0.0.1",
        "PORT": "",
        "AUTOCOMMIT": True,
        "ATOMIC_REQUESTS": False,
    }
}

if "DATABASE_URL" in os.environ:
    url = urlparse(os.environ["DATABASE_URL"])

    # Ensure default database exists.
    DATABASES["default"] = DATABASES.get("default", {})

    # Update with environment configuration.
    DATABASES["default"].update(
        {
            "NAME": url.path[1:],
            "USER": url.username,
            "PASSWORD": url.password,
            "HOST": url.hostname,
            "PORT": url.port,
        }
    )
    if url.scheme == "postgres":
        DATABASES["default"]["ENGINE"] = "sentry.db.postgres"


# This should always be UTC.
TIME_ZONE = "UTC"

# Language code for this installation. All choices can be found here:
# http://www.i18nguy.com/unicode/language-identifiers.html
LANGUAGE_CODE = "en-us"

LANGUAGES: tuple[tuple[str, str], ...] = (
    ("af", gettext_noop("Afrikaans")),
    ("ar", gettext_noop("Arabic")),
    ("az", gettext_noop("Azerbaijani")),
    ("bg", gettext_noop("Bulgarian")),
    ("be", gettext_noop("Belarusian")),
    ("bn", gettext_noop("Bengali")),
    ("br", gettext_noop("Breton")),
    ("bs", gettext_noop("Bosnian")),
    ("ca", gettext_noop("Catalan")),
    ("cs", gettext_noop("Czech")),
    ("cy", gettext_noop("Welsh")),
    ("da", gettext_noop("Danish")),
    ("de", gettext_noop("German")),
    ("el", gettext_noop("Greek")),
    ("en", gettext_noop("English")),
    ("eo", gettext_noop("Esperanto")),
    ("es", gettext_noop("Spanish")),
    ("et", gettext_noop("Estonian")),
    ("eu", gettext_noop("Basque")),
    ("fa", gettext_noop("Persian")),
    ("fi", gettext_noop("Finnish")),
    ("fr", gettext_noop("French")),
    ("ga", gettext_noop("Irish")),
    ("gl", gettext_noop("Galician")),
    ("he", gettext_noop("Hebrew")),
    ("hi", gettext_noop("Hindi")),
    ("hr", gettext_noop("Croatian")),
    ("hu", gettext_noop("Hungarian")),
    ("ia", gettext_noop("Interlingua")),
    ("id", gettext_noop("Indonesian")),
    ("is", gettext_noop("Icelandic")),
    ("it", gettext_noop("Italian")),
    ("ja", gettext_noop("Japanese")),
    ("ka", gettext_noop("Georgian")),
    ("kk", gettext_noop("Kazakh")),
    ("km", gettext_noop("Khmer")),
    ("kn", gettext_noop("Kannada")),
    ("ko", gettext_noop("Korean")),
    ("lb", gettext_noop("Luxembourgish")),
    ("lt", gettext_noop("Lithuanian")),
    ("lv", gettext_noop("Latvian")),
    ("mk", gettext_noop("Macedonian")),
    ("ml", gettext_noop("Malayalam")),
    ("mn", gettext_noop("Mongolian")),
    ("my", gettext_noop("Burmese")),
    ("nb", gettext_noop("Norwegian Bokmal")),
    ("ne", gettext_noop("Nepali")),
    ("nl", gettext_noop("Dutch")),
    ("nn", gettext_noop("Norwegian Nynorsk")),
    ("os", gettext_noop("Ossetic")),
    ("pa", gettext_noop("Punjabi")),
    ("pl", gettext_noop("Polish")),
    ("pt", gettext_noop("Portuguese")),
    ("pt-br", gettext_noop("Brazilian Portuguese")),
    ("ro", gettext_noop("Romanian")),
    ("ru", gettext_noop("Russian")),
    ("sk", gettext_noop("Slovak")),
    ("sl", gettext_noop("Slovenian")),
    ("sq", gettext_noop("Albanian")),
    ("sr", gettext_noop("Serbian")),
    ("sv-se", gettext_noop("Swedish")),
    ("sw", gettext_noop("Swahili")),
    ("ta", gettext_noop("Tamil")),
    ("te", gettext_noop("Telugu")),
    ("th", gettext_noop("Thai")),
    ("tr", gettext_noop("Turkish")),
    ("tt", gettext_noop("Tatar")),
    ("udm", gettext_noop("Udmurt")),
    ("uk", gettext_noop("Ukrainian")),
    ("ur", gettext_noop("Urdu")),
    ("vi", gettext_noop("Vietnamese")),
    ("zh-cn", gettext_noop("Simplified Chinese")),
    ("zh-tw", gettext_noop("Traditional Chinese")),
)

from .locale import CATALOGS

LANGUAGES = tuple((code, name) for code, name in LANGUAGES if code in CATALOGS)

SUPPORTED_LANGUAGES = frozenset(CATALOGS)

SITE_ID = 1

# If you set this to False, Django will make some optimizations so as not
# to load the internationalization machinery.
USE_I18N = True

# If you set this to False, Django will not format dates, numbers and
# calendars according to the current locale
USE_L10N = True

USE_TZ = True

# CAVEAT: If you're adding a middleware that modifies a response's content,
# and appears before CommonMiddleware, you must either reorder your middleware
# so that responses aren't modified after Content-Length is set, or have the
# response modifying middleware reset the Content-Length header.
# This is because CommonMiddleware Sets the Content-Length header for non-streaming responses.
MIDDLEWARE: tuple[str, ...] = (
    # Uncomment to enable Content Security Policy on this Sentry installation (experimental)
    # "csp.middleware.CSPMiddleware",
    "sentry.middleware.health.HealthCheck",
    "sentry.middleware.security.SecurityHeadersMiddleware",
    "sentry.middleware.env.SentryEnvMiddleware",
    "sentry.middleware.proxy.SetRemoteAddrFromForwardedFor",
    "sentry.middleware.stats.RequestTimingMiddleware",
    "sentry.middleware.access_log.access_log_middleware",
    "sentry.middleware.stats.ResponseCodeMiddleware",
    "sentry.middleware.subdomain.SubdomainMiddleware",
    "django.middleware.common.CommonMiddleware",
    "django.contrib.sessions.middleware.SessionMiddleware",
    "django.middleware.csrf.CsrfViewMiddleware",
    "sentry.middleware.auth.AuthenticationMiddleware",
    "sentry.middleware.integrations.IntegrationControlMiddleware",
    "sentry.middleware.api_gateway.ApiGatewayMiddleware",
    "sentry.middleware.customer_domain.CustomerDomainMiddleware",
    "sentry.middleware.sudo.SudoMiddleware",
    "sentry.middleware.superuser.SuperuserMiddleware",
    "sentry.middleware.locale.SentryLocaleMiddleware",
    "sentry.middleware.ratelimit.RatelimitMiddleware",
    "django.contrib.messages.middleware.MessageMiddleware",
)

ROOT_URLCONF = "sentry.conf.urls"

# TODO(joshuarli): Django 1.10 introduced this option, which restricts the size of a
# request body. We have some middleware in sentry.middleware.proxy that sets the
# Content Length to max uint32 in certain cases related to minidump.
# Once relay's fully rolled out, that can be deleted.
# Until then, the safest and easiest thing to do is to disable this check
# to leave things the way they were with Django <1.9.
DATA_UPLOAD_MAX_MEMORY_SIZE = None

TEMPLATES = [
    {
        "BACKEND": "django.template.backends.django.DjangoTemplates",
        "DIRS": [os.path.join(PROJECT_ROOT, "templates")],
        "APP_DIRS": True,
        "OPTIONS": {
            "context_processors": [
                "django.contrib.auth.context_processors.auth",
                "django.contrib.messages.context_processors.messages",
                "django.template.context_processors.csrf",
                "django.template.context_processors.request",
            ]
        },
    }
]

SENTRY_OUTBOX_MODELS: Mapping[str, list[str]] = {
    "CONTROL": ["sentry.ControlOutbox"],
    "REGION": ["sentry.RegionOutbox"],
}

INSTALLED_APPS: tuple[str, ...] = (
    "django.contrib.auth",
    "django.contrib.contenttypes",
    "django.contrib.messages",
    "django.contrib.sessions",
    "django.contrib.sites",
    "drf_spectacular",
    "crispy_forms",
    "rest_framework",
    "sentry",
    "sentry.analytics",
    "sentry.incidents.apps.Config",
    "sentry.discover",
    "sentry.analytics.events",
    "sentry.nodestore",
    "sentry.monitors",
    "sentry.replays",
    "sentry.release_health",
    "sentry.search",
    "sentry.sentry_metrics.indexer.postgres.apps.Config",
    "sentry.snuba",
    "sentry.lang.java.apps.Config",
    "sentry.lang.javascript.apps.Config",
    "sentry.plugins.sentry_interface_types.apps.Config",
    "sentry.plugins.sentry_urls.apps.Config",
    "sentry.plugins.sentry_useragents.apps.Config",
    "sentry.plugins.sentry_webhooks.apps.Config",
    "sentry.utils.suspect_resolutions.apps.Config",
    "sentry.utils.suspect_resolutions_releases.apps.Config",
    "social_auth",
    "sudo",
    "sentry.eventstream",
    "sentry.auth.providers.google.apps.Config",
    "sentry.auth.providers.fly.apps.Config",
    "django.contrib.staticfiles",
    "sentry.issues.apps.Config",
)

# Silence internal hints from Django's system checks
SILENCED_SYSTEM_CHECKS = (
    # Django recommends to use OneToOneField over ForeignKey(unique=True)
    # however this changes application behavior in ways that break association
    # loading
    "fields.W342",
    # We have a "catch-all" react_page_view that we only want to match on URLs
    # ending with a `/` to allow APPEND_SLASHES to kick in for the ones lacking
    # the trailing slash. This confuses the warning as the regex is `/$` which
    # looks like it starts with a slash but it doesn't.
    "urls.W002",
    # Our own AuthenticationMiddleware suffices as a replacement for
    # django.contrib.auth.middleware.AuthenticationMiddleware; both add the
    # authenticated user to the HttpRequest which is what's needed here.
    "admin.E408",
    # This is fixed in Django@7c08f26bf0439c1ed593b51b51ad847f7e262bc1.
    # It's not our problem; refer to Django issue 32260.
    "urls.E007",
)

CSP_INCLUDE_NONCE_IN = [
    "script-src",
]

CSP_DEFAULT_SRC = [
    "'none'",
]
CSP_SCRIPT_SRC = [
    "'self'",
    "'unsafe-inline'",
    "'report-sample'",
]
CSP_FONT_SRC = [
    "'self'",
    "data:",
]
CSP_CONNECT_SRC = [
    "'self'",
]
CSP_FRAME_ANCESTORS = [
    "'none'",
]
CSP_OBJECT_SRC = [
    "'none'",
]
CSP_BASE_URI = [
    "'none'",
]
CSP_STYLE_SRC = [
    "'self'",
    "'unsafe-inline'",
]
CSP_IMG_SRC = [
    "'self'",
    "blob:",
    "data:",
    "https://secure.gravatar.com",
]

if ENVIRONMENT == "development":
    CSP_SCRIPT_SRC += [
        "'unsafe-eval'",
    ]
    CSP_CONNECT_SRC += [
        "ws://127.0.0.1:8000",
    ]

# Before enforcing Content Security Policy, we recommend creating a separate
# Sentry project and collecting CSP violations in report only mode:
# https://docs.sentry.io/product/security-policy-reporting/

# Point this parameter to your Sentry installation:
# CSP_REPORT_URI = "https://example.com/api/{PROJECT_ID}/security/?sentry_key={SENTRY_KEY}"

# To enforce CSP (block violated resources), update the following parameter to False
CSP_REPORT_ONLY = True

STATIC_ROOT = os.path.realpath(os.path.join(PROJECT_ROOT, "static"))
STATIC_URL = "/_static/{version}/"
# webpack assets live at a different URL that is unversioned
# as we configure webpack to include file content based hash in the filename
STATIC_FRONTEND_APP_URL = "/_static/dist/"

# The webpack output directory
STATICFILES_DIRS = [
    os.path.join(STATIC_ROOT, "sentry", "dist"),
]

# various middleware will use this to identify resources which should not access
# cookies
ANONYMOUS_STATIC_PREFIXES = (
    "/_static/",
    "/avatar/",
    "/organization-avatar/",
    "/team-avatar/",
    "/project-avatar/",
    "/js-sdk-loader/",
)

STATICFILES_FINDERS = (
    "django.contrib.staticfiles.finders.FileSystemFinder",
    "django.contrib.staticfiles.finders.AppDirectoriesFinder",
)

ASSET_VERSION = 0

# setup a default media root to somewhere useless
MEDIA_ROOT = "/tmp/sentry-files"
MEDIA_URL = "_media/"

LOCALE_PATHS = (os.path.join(PROJECT_ROOT, "locale"),)

CSRF_FAILURE_VIEW = "sentry.web.frontend.csrf_failure.view"
CSRF_COOKIE_NAME = "sc"

# Auth configuration

from django.urls import reverse_lazy

LOGIN_REDIRECT_URL = reverse_lazy("sentry-login-redirect")
LOGIN_URL = reverse_lazy("sentry-login")

AUTHENTICATION_BACKENDS = (
    "sentry.utils.auth.EmailAuthBackend",
    # The following authentication backends are used by social auth only.
    # We don't use them for user authentication.
    "social_auth.backends.asana.AsanaBackend",
    "social_auth.backends.github.GithubBackend",
    "social_auth.backends.bitbucket.BitbucketBackend",
    "social_auth.backends.visualstudio.VisualStudioBackend",
)

AUTH_PASSWORD_VALIDATORS = [
    {"NAME": "django.contrib.auth.password_validation.UserAttributeSimilarityValidator"},
    {
        "NAME": "sentry.auth.password_validation.MinimumLengthValidator",
        "OPTIONS": {"min_length": 8},
    },
    {
        "NAME": "sentry.auth.password_validation.MaximumLengthValidator",
        "OPTIONS": {"max_length": 256},
    },
    {
        "NAME": "django.contrib.auth.password_validation.CommonPasswordValidator",
    },
    {
        "NAME": "django.contrib.auth.password_validation.NumericPasswordValidator",
    },
]

SOCIAL_AUTH_USER_MODEL = AUTH_USER_MODEL = "sentry.User"

SESSION_ENGINE = "django.contrib.sessions.backends.signed_cookies"
SESSION_COOKIE_NAME = "sentrysid"

# setting SESSION_COOKIE_SAMESITE to None below for now because
# Django's default in 2.1 now `Lax`.
# this breaks certain IDP flows where we need cookies sent to us on a redirected POST
# request, and `Lax` doesnt permit this.
# See here: https://docs.djangoproject.com/en/2.1/ref/settings/#session-cookie-samesite
SESSION_COOKIE_SAMESITE = None

BITBUCKET_CONSUMER_KEY = ""
BITBUCKET_CONSUMER_SECRET = ""

ASANA_CLIENT_ID = ""
ASANA_CLIENT_SECRET = ""

VISUALSTUDIO_APP_ID = ""
VISUALSTUDIO_APP_SECRET = ""
VISUALSTUDIO_CLIENT_SECRET = ""
VISUALSTUDIO_SCOPES = ["vso.work_write", "vso.project", "vso.code", "vso.release"]

SOCIAL_AUTH_PIPELINE = (
    "social_auth.backends.pipeline.user.get_username",
    "social_auth.backends.pipeline.social.social_auth_user",
    "social_auth.backends.pipeline.associate.associate_by_email",
    "social_auth.backends.pipeline.misc.save_status_to_session",
    "social_auth.backends.pipeline.social.associate_user",
    "social_auth.backends.pipeline.social.load_extra_data",
    "social_auth.backends.pipeline.user.update_user_details",
    "social_auth.backends.pipeline.misc.save_status_to_session",
)
SOCIAL_AUTH_REVOKE_TOKENS_ON_DISCONNECT = True
SOCIAL_AUTH_LOGIN_REDIRECT_URL = "/account/settings/identities/"
SOCIAL_AUTH_ASSOCIATE_ERROR_URL = SOCIAL_AUTH_LOGIN_REDIRECT_URL

INITIAL_CUSTOM_USER_MIGRATION = "0108_fix_user"

# Auth engines and the settings required for them to be listed
AUTH_PROVIDERS = {
    "github": ("GITHUB_APP_ID", "GITHUB_API_SECRET"),
    "bitbucket": ("BITBUCKET_CONSUMER_KEY", "BITBUCKET_CONSUMER_SECRET"),
    "asana": ("ASANA_CLIENT_ID", "ASANA_CLIENT_SECRET"),
    "visualstudio": (
        "VISUALSTUDIO_APP_ID",
        "VISUALSTUDIO_APP_SECRET",
        "VISUALSTUDIO_CLIENT_SECRET",
    ),
}

AUTH_PROVIDER_LABELS = {
    "github": "GitHub",
    "bitbucket": "Bitbucket",
    "asana": "Asana",
    "visualstudio": "Visual Studio",
}

import random


def SOCIAL_AUTH_DEFAULT_USERNAME() -> str:
    return random.choice(["Darth Vader", "Obi-Wan Kenobi", "R2-D2", "C-3PO", "Yoda"])


SOCIAL_AUTH_PROTECTED_USER_FIELDS = ["email"]
SOCIAL_AUTH_FORCE_POST_DISCONNECT = True

# Hybrid cloud multi-silo configuration
# Which silo this instance runs as (CONTROL|REGION|MONOLITH|None) are the expected values
SILO_MODE = os.environ.get("SENTRY_SILO_MODE", None)

# If this instance is a region silo, which region is it running in?
SENTRY_REGION = os.environ.get("SENTRY_REGION", None)

# Enable siloed development environment.
USE_SILOS = os.environ.get("SENTRY_USE_SILOS", None)

# List of the available regions, or a JSON string
# that is parsed.
SENTRY_REGION_CONFIG: Any = ()

# Shared secret used to sign cross-region RPC requests.
RPC_SHARED_SECRET = None

# The protocol, host and port for control silo
# Usecases include sending requests to the Integration Proxy Endpoint and RPC requests.
SENTRY_CONTROL_ADDRESS = os.environ.get("SENTRY_CONTROL_ADDRESS", None)

# Fallback region name for monolith deployments
SENTRY_MONOLITH_REGION: str = "--monolith--"

# The key used for generating or verifying the HMAC signature for Integration Proxy Endpoint requests.
SENTRY_SUBNET_SECRET = os.environ.get("SENTRY_SUBNET_SECRET", None)


# Queue configuration
from kombu import Exchange, Queue

BROKER_URL = "redis://127.0.0.1:6379"
BROKER_TRANSPORT_OPTIONS: dict[str, int] = {}

# Ensure workers run async by default
# in Development you might want them to run in-process
# though it would cause timeouts/recursions in some cases
CELERY_ALWAYS_EAGER = False

# Complain about bad use of pickle.  See sentry.celery.SentryTask.apply_async for how
# this works.
CELERY_COMPLAIN_ABOUT_BAD_USE_OF_PICKLE = False

# We use the old task protocol because during benchmarking we noticed that it's faster
# than the new protocol. If we ever need to bump this it should be fine, there were no
# compatibility issues, just need to run benchmarks and do some tests to make sure
# things run ok.
CELERY_TASK_PROTOCOL = 1
CELERY_EAGER_PROPAGATES_EXCEPTIONS = True
CELERY_IGNORE_RESULT = True
CELERY_SEND_EVENTS = False
CELERY_RESULT_BACKEND = None
CELERY_TASK_RESULT_EXPIRES = 1
CELERY_DISABLE_RATE_LIMITS = True
CELERY_DEFAULT_QUEUE = "default"
CELERY_DEFAULT_EXCHANGE = "default"
CELERY_DEFAULT_EXCHANGE_TYPE = "direct"
CELERY_DEFAULT_ROUTING_KEY = "default"
CELERY_CREATE_MISSING_QUEUES = True
CELERY_REDIRECT_STDOUTS = False
CELERYD_HIJACK_ROOT_LOGGER = False
CELERY_TASK_SERIALIZER = "pickle"
CELERY_RESULT_SERIALIZER = "pickle"
CELERY_ACCEPT_CONTENT = {"pickle"}
CELERY_IMPORTS = (
    "sentry.data_export.tasks",
    "sentry.discover.tasks",
    "sentry.incidents.tasks",
    "sentry.snuba.tasks",
    "sentry.replays.tasks",
    "sentry.monitors.tasks",
    "sentry.tasks.app_store_connect",
    "sentry.tasks.assemble",
    "sentry.tasks.auth",
    "sentry.tasks.auto_remove_inbox",
    "sentry.tasks.auto_resolve_issues",
    "sentry.tasks.beacon",
    "sentry.tasks.check_auth",
    "sentry.tasks.clear_expired_snoozes",
    "sentry.tasks.clear_expired_rulesnoozes",
    "sentry.tasks.codeowners.code_owners_auto_sync",
    "sentry.tasks.codeowners.update_code_owners_schema",
    "sentry.tasks.collect_project_platforms",
    "sentry.tasks.commits",
    "sentry.tasks.commit_context",
    "sentry.tasks.deletion",
    "sentry.tasks.deletion.scheduled",
    "sentry.tasks.deletion.groups",
    "sentry.tasks.deletion.hybrid_cloud",
    "sentry.tasks.deliver_from_outbox",
    "sentry.tasks.digests",
    "sentry.tasks.email",
    "sentry.tasks.files",
    "sentry.tasks.groupowner",
    "sentry.tasks.integrations",
    "sentry.tasks.low_priority_symbolication",
    "sentry.tasks.merge",
    "sentry.tasks.options",
    "sentry.tasks.organization_mapping",
    "sentry.tasks.ping",
    "sentry.tasks.post_process",
    "sentry.tasks.process_buffer",
    "sentry.tasks.recap_servers",
    "sentry.tasks.relay",
    "sentry.tasks.release_registry",
    "sentry.tasks.weekly_reports",
    "sentry.tasks.reprocessing",
    "sentry.tasks.reprocessing2",
    "sentry.tasks.sentry_apps",
    "sentry.tasks.servicehooks",
    "sentry.tasks.store",
    "sentry.tasks.symbolication",
    "sentry.tasks.unmerge",
    "sentry.tasks.update_user_reports",
    "sentry.tasks.user_report",
    "sentry.profiles.task",
    "sentry.release_health.tasks",
    "sentry.dynamic_sampling.tasks.boost_low_volume_projects",
    "sentry.dynamic_sampling.tasks.boost_low_volume_transactions",
    "sentry.dynamic_sampling.tasks.recalibrate_orgs",
    "sentry.dynamic_sampling.tasks.sliding_window_org",
    "sentry.dynamic_sampling.tasks.utils",
    "sentry.utils.suspect_resolutions.get_suspect_resolutions",
    "sentry.utils.suspect_resolutions_releases.get_suspect_resolutions_releases",
    "sentry.tasks.derive_code_mappings",
    "sentry.ingest.transaction_clusterer.tasks",
    "sentry.tasks.auto_enable_codecov",
    "sentry.tasks.weekly_escalating_forecast",
    "sentry.tasks.auto_ongoing_issues",
    "sentry.tasks.check_am2_compatibility",
    "sentry.dynamic_sampling.tasks.collect_orgs",
    "sentry.tasks.statistical_detectors",
)

default_exchange = Exchange("default", type="direct")
control_exchange = default_exchange

if USE_SILOS:
    control_exchange = Exchange("control", type="direct")


CELERY_QUEUES_ALL = [
    Queue("options", routing_key="options"),
    Queue("files.copy", routing_key="files.copy"),
    Queue("files.delete", routing_key="files.delete"),
]

CELERY_QUEUES_CONTROL = [
    Queue("app_platform.control", routing_key="app_platform.control", exchange=control_exchange),
    Queue("auth", routing_key="auth", exchange=control_exchange),
    Queue("integrations", routing_key="integrations", exchange=control_exchange),
    Queue(
        "hybrid_cloud.control_repair",
        routing_key="hybrid_cloud.control_repair",
        exchange=control_exchange,
    ),
]

CELERY_ISSUE_STATES_QUEUE = Queue(
    "auto_transition_issue_states", routing_key="auto_transition_issue_states"
)

CELERY_QUEUES_REGION = [
    Queue("activity.notify", routing_key="activity.notify"),
    Queue("alerts", routing_key="alerts"),
    Queue("app_platform", routing_key="app_platform"),
    Queue("appstoreconnect", routing_key="sentry.tasks.app_store_connect.#"),
    Queue("assemble", routing_key="assemble"),
    Queue("buffers.process_pending", routing_key="buffers.process_pending"),
    Queue("buffers.incr", routing_key="buffers.incr"),
    Queue("cleanup", routing_key="cleanup"),
    Queue("code_owners", routing_key="code_owners"),
    Queue("commits", routing_key="commits"),
    Queue("data_export", routing_key="data_export"),
    Queue("default", routing_key="default"),
    Queue("digests.delivery", routing_key="digests.delivery"),
    Queue("digests.scheduling", routing_key="digests.scheduling"),
    Queue("email", routing_key="email"),
    Queue("events.preprocess_event", routing_key="events.preprocess_event"),
    Queue("events.process_event", routing_key="events.process_event"),
    Queue("events.reprocess_events", routing_key="events.reprocess_events"),
    Queue(
        "events.reprocessing.preprocess_event", routing_key="events.reprocessing.preprocess_event"
    ),
    Queue("events.reprocessing.process_event", routing_key="events.reprocessing.process_event"),
    Queue(
        "events.reprocessing.symbolicate_event", routing_key="events.reprocessing.symbolicate_event"
    ),
    Queue(
        "events.reprocessing.symbolicate_event_low_priority",
        routing_key="events.reprocessing.symbolicate_event_low_priority",
    ),
    Queue("events.save_event", routing_key="events.save_event"),
    Queue("events.save_event_highcpu", routing_key="events.save_event_highcpu"),
    Queue("events.save_event_transaction", routing_key="events.save_event_transaction"),
    Queue("events.save_event_attachments", routing_key="events.save_event_attachments"),
    Queue("events.symbolicate_event", routing_key="events.symbolicate_event"),
    Queue(
        "events.symbolicate_event_low_priority", routing_key="events.symbolicate_event_low_priority"
    ),
    Queue("events.symbolicate_js_event", routing_key="events.symbolicate_js_event"),
    Queue(
        "events.symbolicate_js_event_low_priority",
        routing_key="events.symbolicate_js_event_low_priority",
    ),
    Queue(
        "group_owners.process_suspect_commits", routing_key="group_owners.process_suspect_commits"
    ),
    Queue("group_owners.process_commit_context", routing_key="group_owners.process_commit_context"),
    Queue(
        "releasemonitor",
        routing_key="releasemonitor",
    ),
    Queue(
        "dynamicsampling",
        routing_key="dynamicsampling",
    ),
    Queue("incidents", routing_key="incidents"),
    Queue("incident_snapshots", routing_key="incident_snapshots"),
    Queue("incidents", routing_key="incidents"),
    Queue("merge", routing_key="merge"),
    Queue("post_process_errors", routing_key="post_process_errors"),
    Queue("post_process_issue_platform", routing_key="post_process_issue_platform"),
    Queue("post_process_transactions", routing_key="post_process_transactions"),
    Queue("relay_config", routing_key="relay_config"),
    Queue("relay_config_bulk", routing_key="relay_config_bulk"),
    Queue("reports.deliver", routing_key="reports.deliver"),
    Queue("reports.prepare", routing_key="reports.prepare"),
    Queue("search", routing_key="search"),
    Queue("sentry_metrics.indexer", routing_key="sentry_metrics.indexer"),
    Queue("similarity.index", routing_key="similarity.index"),
    Queue("sleep", routing_key="sleep"),
    Queue("stats", routing_key="stats"),
    Queue("subscriptions", routing_key="subscriptions"),
    Queue(
        "symbolications.compute_low_priority_projects",
        routing_key="symbolications.compute_low_priority_projects",
    ),
    Queue("unmerge", routing_key="unmerge"),
    Queue("update", routing_key="update"),
    Queue("profiles.process", routing_key="profiles.process"),
    Queue("get_suspect_resolutions", routing_key="get_suspect_resolutions"),
    Queue("get_suspect_resolutions_releases", routing_key="get_suspect_resolutions_releases"),
    Queue("replays.ingest_replay", routing_key="replays.ingest_replay"),
    Queue("replays.delete_replay", routing_key="replays.delete_replay"),
    Queue("counters-0", routing_key="counters-0"),
    Queue("triggers-0", routing_key="triggers-0"),
    Queue("derive_code_mappings", routing_key="derive_code_mappings"),
    Queue("transactions.name_clusterer", routing_key="transactions.name_clusterer"),
    Queue("auto_enable_codecov", routing_key="auto_enable_codecov"),
    Queue("weekly_escalating_forecast", routing_key="weekly_escalating_forecast"),
    Queue("recap_servers", routing_key="recap_servers"),
    Queue("performance.statistical_detector", routing_key="performance.statistical_detector"),
    Queue("profiling.statistical_detector", routing_key="profiling.statistical_detector"),
    CELERY_ISSUE_STATES_QUEUE,
]

from celery.schedules import crontab

# Only tasks that work with users/integrations and shared subsystems
# are run in control silo.
CELERYBEAT_SCHEDULE_CONTROL = {
    "check-auth": {
        "task": "sentry.tasks.check_auth",
        # Run every 1 minute
        "schedule": crontab(minute="*/1"),
        "options": {"expires": 60, "queue": "auth"},
    },
    "sync-options": {
        "task": "sentry.tasks.options.sync_options",
        "schedule": timedelta(seconds=10),
        "options": {"expires": 10, "queue": "options"},
    },
    "deliver-from-outbox": {
        "task": "sentry.tasks.enqueue_outbox_jobs",
        # Run every 1 minute
        "schedule": crontab(minute="*/1"),
        "options": {"expires": 30},
    },
    "schedule-deletions": {
        "task": "sentry.tasks.deletion.run_scheduled_deletions",
        # Run every 15 minutes
        "schedule": crontab(minute="*/15"),
        "options": {"expires": 60 * 25},
    },
    "reattempt-deletions": {
        "task": "sentry.tasks.deletion.reattempt_deletions",
        "schedule": crontab(hour=10, minute=0),  # 03:00 PDT, 07:00 EDT, 10:00 UTC
        "options": {"expires": 60 * 25},
    },
    "schedule-hybrid-cloud-foreign-key-jobs": {
        "task": "sentry.tasks.deletion.hybrid_cloud.schedule_hybrid_cloud_foreign_key_jobs",
        # Run every 15 minutes
        "schedule": crontab(minute="*/15"),
    },
    "schedule-vsts-integration-subscription-check": {
        "task": "sentry.tasks.integrations.kickoff_vsts_subscription_check",
        "schedule": crontab_with_minute_jitter(hour="*/6"),
        "options": {"expires": 60 * 25},
    },
    "hybrid-cloud-repair-mappings": {
        "task": "sentry.tasks.organization_mapping.repair_mappings",
        # Run every hour
        "schedule": crontab(minute=0, hour="*/1"),
        "options": {"expires": 3600},
    },
}

# Most tasks run in the regions
CELERYBEAT_SCHEDULE_REGION = {
    "send-beacon": {
        "task": "sentry.tasks.send_beacon",
        # Run every hour
        "schedule": crontab(minute=0, hour="*/1"),
        "options": {"expires": 3600},
    },
    "send-ping": {
        "task": "sentry.tasks.send_ping",
        # Run every 1 minute
        "schedule": crontab(minute="*/1"),
        "options": {"expires": 60},
    },
    "flush-buffers": {
        "task": "sentry.tasks.process_buffer.process_pending",
        "schedule": timedelta(seconds=10),
        "options": {"expires": 10, "queue": "buffers.process_pending"},
    },
    "sync-options": {
        "task": "sentry.tasks.options.sync_options",
        "schedule": timedelta(seconds=10),
        "options": {"expires": 10, "queue": "options"},
    },
    "schedule-digests": {
        "task": "sentry.tasks.digests.schedule_digests",
        "schedule": timedelta(seconds=30),
        "options": {"expires": 30},
    },
    "monitors-temp-task-dispatcher": {
        "task": "sentry.monitors.tasks.temp_task_dispatcher",
        # Run every 1 minute
        "schedule": crontab(minute="*/1"),
        "options": {"expires": 60},
    },
    "clear-expired-snoozes": {
        "task": "sentry.tasks.clear_expired_snoozes",
        # Run every 5 minutes
        "schedule": crontab(minute="*/5"),
        "options": {"expires": 300},
    },
    "clear-expired-rulesnoozes": {
        "task": "sentry.tasks.clear_expired_rulesnoozes",
        # Run every 5 minutes
        "schedule": crontab(minute="*/5"),
        "options": {"expires": 300},
    },
    "clear-expired-raw-events": {
        "task": "sentry.tasks.clear_expired_raw_events",
        # Run every 15 minutes
        "schedule": crontab(minute="*/15"),
        "options": {"expires": 300},
    },
    "collect-project-platforms": {
        "task": "sentry.tasks.collect_project_platforms",
        "schedule": crontab_with_minute_jitter(hour=3),
        "options": {"expires": 3600 * 24},
    },
    "deliver-from-outbox": {
        "task": "sentry.tasks.enqueue_outbox_jobs",
        # Run every 1 minute
        "schedule": crontab(minute="*/1"),
        "options": {"expires": 30},
    },
    "update-user-reports": {
        "task": "sentry.tasks.update_user_reports",
        # Run every 15 minutes
        "schedule": crontab(minute="*/15"),
        "options": {"expires": 300},
    },
    "schedule-auto-resolution": {
        "task": "sentry.tasks.schedule_auto_resolution",
        # Run every 15 minutes
        "schedule": crontab(minute="*/10"),
        "options": {"expires": 60 * 25},
    },
    "auto-remove-inbox": {
        "task": "sentry.tasks.auto_remove_inbox",
        # Run every 15 minutes
        "schedule": crontab(minute="*/15"),
        "options": {"expires": 60 * 25},
    },
    "schedule-deletions": {
        "task": "sentry.tasks.deletion.run_scheduled_deletions",
        # Run every 15 minutes
        "schedule": crontab(minute="*/15"),
        "options": {"expires": 60 * 25},
    },
    "reattempt-deletions": {
        "task": "sentry.tasks.deletion.reattempt_deletions",
        "schedule": crontab(hour=10, minute=0),  # 03:00 PDT, 07:00 EDT, 10:00 UTC
        "options": {"expires": 60 * 25},
    },
    "schedule-weekly-organization-reports-new": {
        "task": "sentry.tasks.weekly_reports.schedule_organizations",
        "schedule": crontab(
            minute=0, hour=12, day_of_week="monday"  # 05:00 PDT, 09:00 EDT, 12:00 UTC
        ),
        "options": {"expires": 60 * 60 * 3},
    },
    "schedule-hybrid-cloud-foreign-key-jobs": {
        "task": "sentry.tasks.deletion.hybrid_cloud.schedule_hybrid_cloud_foreign_key_jobs",
        # Run every 15 minutes
        "schedule": crontab(minute="*/15"),
    },
    "monitor-release-adoption": {
        "task": "sentry.release_health.tasks.monitor_release_adoption",
        "schedule": crontab(minute=0),
        "options": {"expires": 3600, "queue": "releasemonitor"},
    },
    "fetch-release-registry-data": {
        "task": "sentry.tasks.release_registry.fetch_release_registry_data",
        # Run every 5 minutes
        "schedule": crontab(minute="*/5"),
        "options": {"expires": 3600},
    },
    "fetch-appstore-builds": {
        "task": "sentry.tasks.app_store_connect.refresh_all_builds",
        # Run every hour
        "schedule": crontab(minute=0, hour="*/1"),
        "options": {"expires": 3600},
    },
    "snuba-subscription-checker": {
        "task": "sentry.snuba.tasks.subscription_checker",
        # Run every 20 minutes
        "schedule": crontab(minute="*/20"),
        "options": {"expires": 20 * 60},
    },
    "transaction-name-clusterer": {
        "task": "sentry.ingest.transaction_clusterer.tasks.spawn_clusterers",
        "schedule": crontab(minute=17),
        "options": {"expires": 3600},
    },
    "span.descs.clusterer": {
        "task": "sentry.ingest.span_clusterer.tasks.spawn_span_cluster_projects",
        "schedule": crontab(minute=42),
        "options": {"expires": 3600},
    },
    "auto-enable-codecov": {
        "task": "sentry.tasks.auto_enable_codecov.enable_for_org",
        # Run job once a day at 00:30
        "schedule": crontab(minute=30, hour="0"),
        "options": {"expires": 3600},
    },
    "dynamic-sampling-boost-low-volume-projects": {
        "task": "sentry.dynamic_sampling.tasks.boost_low_volume_projects",
        # Run every 10 minutes
        "schedule": crontab(minute="*/10"),
    },
    "dynamic-sampling-boost-low-volume-transactions": {
        "task": "sentry.dynamic_sampling.tasks.boost_low_volume_transactions",
        # Run every 10 minutes
        "schedule": crontab(minute="*/10"),
    },
    "dynamic-sampling-recalibrate-orgs": {
        "task": "sentry.dynamic_sampling.tasks.recalibrate_orgs",
        # Run every 10 minutes
        "schedule": crontab(minute="*/10"),
    },
    "dynamic-sampling-sliding-window-org": {
        "task": "sentry.dynamic_sampling.tasks.sliding_window_org",
        # Run every 10 minutes
        "schedule": crontab(minute="*/10"),
    },
    "weekly-escalating-forecast": {
        "task": "sentry.tasks.weekly_escalating_forecast.run_escalating_forecast",
        # TODO: Change this to run weekly once we verify the results
        "schedule": crontab(minute=0, hour="*/6"),
        # TODO: Increase expiry time to x4 once we change this to run weekly
        "options": {"expires": 60 * 60 * 3},
    },
    "schedule_auto_transition_to_ongoing": {
        "task": "sentry.tasks.schedule_auto_transition_to_ongoing",
        # Run job every 10 minutes
        "schedule": crontab(minute="*/10"),
        "options": {"expires": 3600},
    },
    "github_comment_reactions": {
        "task": "sentry.tasks.integrations.github_comment_reactions",
        "schedule": crontab(minute=0, hour=16),  # 9:00 PDT, 12:00 EDT, 16:00 UTC
    },
    "poll_recap_servers": {
        "task": "sentry.tasks.poll_recap_servers",
        # Run every 1 minute
        "schedule": crontab(minute="*/1"),
        "options": {"expires": 60},
    },
    "dynamic-sampling-collect-orgs": {
        "task": "sentry.dynamic_sampling.tasks.collect_orgs",
        # Run every 20 minutes
        "schedule": crontab(minute="*/20"),
    },
    "statistical-detectors-detect-regressions": {
        "task": "sentry.tasks.statistical_detectors.run_detection",
        "schedule": crontab(minute=0, hour="*/1"),
    },
}

# Assign the configuration keys celery uses based on our silo mode.
if SILO_MODE == "CONTROL":
    CELERYBEAT_SCHEDULE_FILENAME = os.path.join(tempfile.gettempdir(), "sentry-celerybeat-control")
    CELERYBEAT_SCHEDULE = CELERYBEAT_SCHEDULE_CONTROL
    CELERY_QUEUES = CELERY_QUEUES_CONTROL + CELERY_QUEUES_ALL

elif SILO_MODE == "REGION":
    CELERYBEAT_SCHEDULE_FILENAME = os.path.join(tempfile.gettempdir(), "sentry-celerybeat-region")
    CELERYBEAT_SCHEDULE = CELERYBEAT_SCHEDULE_REGION
    CELERY_QUEUES = CELERY_QUEUES_REGION + CELERY_QUEUES_ALL

else:
    CELERYBEAT_SCHEDULE = {**CELERYBEAT_SCHEDULE_CONTROL, **CELERYBEAT_SCHEDULE_REGION}
    CELERYBEAT_SCHEDULE_FILENAME = os.path.join(tempfile.gettempdir(), "sentry-celerybeat")
    CELERY_QUEUES = CELERY_QUEUES_REGION + CELERY_QUEUES_CONTROL + CELERY_QUEUES_ALL

for queue in CELERY_QUEUES:
    queue.durable = False


# Queues that belong to the processing pipeline and need to be monitored
# for backpressure management
PROCESSING_QUEUES = [
    "events.preprocess_event",
    "events.process_event",
    "events.reprocess_events",
    "events.reprocessing.preprocess_event",
    "events.reprocessing.process_event",
    "events.reprocessing.symbolicate_event",
    "events.reprocessing.symbolicate_event_low_priority",
    "events.save_event",
    "events.save_event_highcpu",
    "events.save_event_attachments",
    "events.save_event_transaction",
    "events.symbolicate_event",
    "events.symbolicate_event_low_priority",
    "events.symbolicate_js_event",
    "events.symbolicate_js_event_low_priority",
    "post_process_errors",
    "post_process_issue_platform",
    "post_process_transactions",
    "profiles.process",
]

# We prefer using crontab, as the time for timedelta will reset on each deployment. More information:  https://docs.celeryq.dev/en/stable/userguide/periodic-tasks.html#periodic-tasks
TIMEDELTA_ALLOW_LIST = {
    "flush-buffers",
    "sync-options",
    "schedule-digests",
}

BGTASKS = {
    "sentry.bgtasks.clean_dsymcache:clean_dsymcache": {"interval": 5 * 60, "roles": ["worker"]},
    "sentry.bgtasks.clean_releasefilecache:clean_releasefilecache": {
        "interval": 5 * 60,
        "roles": ["worker"],
    },
}

# Sentry logs to two major places: stdout, and it's internal project.
# To disable logging to the internal project, add a logger who's only
# handler is 'console' and disable propagating upwards.
# Additionally, Sentry has the ability to override logger levels by
# providing the cli with -l/--loglevel or the SENTRY_LOG_LEVEL env var.
# The loggers that it overrides are root and any in LOGGING.overridable.
# Be very careful with this in a production system, because the celery
# logger can be extremely verbose when given INFO or DEBUG.
LOGGING = {
    "default_level": "INFO",
    "version": 1,
    "disable_existing_loggers": True,
    "handlers": {
        "null": {"class": "logging.NullHandler"},
        "console": {"class": "sentry.logging.handlers.StructLogHandler"},
        # This `internal` logger is separate from the `Logging` integration in the SDK. Since
        # we have this to record events, in `sdk.py` we set the integration's `event_level` to
        # None, so that it records breadcrumbs for all log calls but doesn't send any events.
        "internal": {"level": "ERROR", "class": "sentry_sdk.integrations.logging.EventHandler"},
        "metrics": {
            "level": "WARNING",
            "filters": ["important_django_request"],
            "class": "sentry.logging.handlers.MetricsLogHandler",
        },
        "django_internal": {
            "level": "WARNING",
            "filters": ["important_django_request"],
            "class": "sentry_sdk.integrations.logging.EventHandler",
        },
    },
    "filters": {
        "important_django_request": {
            "()": "sentry.logging.handlers.MessageContainsFilter",
            "contains": ["CSRF"],
        }
    },
    "root": {"level": "NOTSET", "handlers": ["console", "internal"]},
    # LOGGING.overridable is a list of loggers including root that will change
    # based on the overridden level defined above.
    "overridable": ["celery", "sentry"],
    "loggers": {
        "celery": {"level": "WARNING"},
        "sentry": {"level": "INFO"},
        "sentry_plugins": {"level": "INFO"},
        "sentry.files": {"level": "WARNING"},
        "sentry.minidumps": {"handlers": ["internal"], "propagate": False},
        "sentry.reprocessing": {"handlers": ["internal"], "propagate": False},
        "sentry.interfaces": {"handlers": ["internal"], "propagate": False},
        # This only needs to go to Sentry for now.
        "sentry.similarity": {"handlers": ["internal"], "propagate": False},
        "sentry.errors": {"handlers": ["console"], "propagate": False},
        "sentry_sdk.errors": {"handlers": ["console"], "level": "INFO", "propagate": False},
        "sentry.rules": {"handlers": ["console"], "propagate": False},
        "sentry.profiles": {"level": "INFO"},
        "multiprocessing": {
            "handlers": ["console"],
            # https://github.com/celery/celery/commit/597a6b1f3359065ff6dbabce7237f86b866313df
            # This commit has not been rolled into any release and leads to a
            # large amount of errors when working with postgres.
            "level": "CRITICAL",
            "propagate": False,
        },
        "celery.worker.job": {"handlers": ["console"], "propagate": False},
        "arroyo": {"level": "INFO", "handlers": ["console"], "propagate": False},
        "static_compiler": {"level": "INFO"},
        "django.request": {
            "level": "WARNING",
            "handlers": ["console", "metrics", "django_internal"],
            "propagate": False,
        },
        "toronado": {"level": "ERROR", "handlers": ["null"], "propagate": False},
        "urllib3.connectionpool": {"level": "ERROR", "handlers": ["console"], "propagate": False},
        "boto3": {"level": "WARNING", "handlers": ["console"], "propagate": False},
        "botocore": {"level": "WARNING", "handlers": ["console"], "propagate": False},
    },
}

# django-rest-framework

REST_FRAMEWORK = {
    "DEFAULT_RENDERER_CLASSES": ["rest_framework.renderers.JSONRenderer"],
    "DEFAULT_PARSER_CLASSES": [
        "rest_framework.parsers.JSONParser",
        "rest_framework.parsers.MultiPartParser",
        "rest_framework.parsers.FormParser",
    ],
    "TEST_REQUEST_DEFAULT_FORMAT": "json",
    "DEFAULT_PERMISSION_CLASSES": ("sentry.api.permissions.NoPermission",),
    "EXCEPTION_HANDLER": "sentry.api.handlers.custom_exception_handler",
    "DEFAULT_SCHEMA_CLASS": "sentry.apidocs.schema.SentrySchema",
}


if os.environ.get("OPENAPIGENERATE", False):
    OLD_OPENAPI_JSON_PATH = "tests/apidocs/openapi-deprecated.json"
    from sentry.apidocs.build import OPENAPI_TAGS, get_old_json_components, get_old_json_paths

    SPECTACULAR_SETTINGS = {
        "PREPROCESSING_HOOKS": ["sentry.apidocs.hooks.custom_preprocessing_hook"],
        "POSTPROCESSING_HOOKS": ["sentry.apidocs.hooks.custom_postprocessing_hook"],
        "DISABLE_ERRORS_AND_WARNINGS": False,
        "COMPONENT_SPLIT_REQUEST": False,
        "COMPONENT_SPLIT_PATCH": False,
        "AUTHENTICATION_WHITELIST": ["sentry.api.authentication.TokenAuthentication"],
        "TAGS": OPENAPI_TAGS,
        "TITLE": "API Reference",
        "DESCRIPTION": "Sentry Public API",
        "TOS": "http://sentry.io/terms/",
        "CONTACT": {"email": "partners@sentry.io"},
        "LICENSE": {"name": "Apache 2.0", "url": "http://www.apache.org/licenses/LICENSE-2.0.html"},
        "VERSION": "v0",
        "SERVERS": [{"url": "https://sentry.io/"}],
        "PARSER_WHITELIST": ["rest_framework.parsers.JSONParser"],
        "APPEND_PATHS": get_old_json_paths(OLD_OPENAPI_JSON_PATH),
        "APPEND_COMPONENTS": get_old_json_components(OLD_OPENAPI_JSON_PATH),
        "SORT_OPERATION_PARAMETERS": False,
    }

CRISPY_TEMPLATE_PACK = "bootstrap3"
# Sentry and internal client configuration

SENTRY_FEATURES = {
    # Enables user registration.
    "auth:register": True,
    # Enables actionable items alerts and endpoint
    "organizations:actionable-items": False,
    # Enables alert creation on indexed events in UI (use for PoC/testing only)
    "organizations:alert-allow-indexed": False,
    # Enables tagging javascript errors from the browser console.
    "organizations:javascript-console-error-tag": False,
    # Enables the cron job to auto-enable codecov integrations.
    "organizations:auto-enable-codecov": False,
    # Enables automatically linking repositories using commit webhook data
    "organizations:integrations-auto-repo-linking": False,
    # The overall flag for codecov integration, gated by plans.
    "organizations:codecov-integration": False,
    # Enables getting commit sha from git blame for codecov.
    "organizations:codecov-commit-sha-from-git-blame": False,
    # Enables automatically deriving of code mappings
    "organizations:derive-code-mappings": True,
    # Enable advanced search features, like negation and wildcard matching.
    "organizations:advanced-search": True,
    # Use metrics as the dataset for crash free metric alerts
    "organizations:alert-crash-free-metrics": False,
    # Enable auth provider configuration through api
    "organizations:api-auth-provider": False,
    "organizations:api-keys": False,
    # Enable multiple Apple app-store-connect sources per project.
    "organizations:app-store-connect-multiple": False,
    # Enable change alerts for an org
    "organizations:change-alerts": True,
    # Enable alerting based on crash free sessions/users
    "organizations:crash-rate-alerts": True,
    # Enable the Commit Context feature
    "organizations:commit-context": False,
    # Enable creating organizations within sentry (if SENTRY_SINGLE_ORGANIZATION
    # is not enabled).
    "organizations:create": True,
    # Enable usage of customer domains on the frontend
    "organizations:customer-domains": False,
    # Allow disabling integrations when broken is detected
    "organizations:slack-disable-on-broken": False,
    # Allow disabling sentryapps when broken is detected
    "organizations:disable-sentryapps-on-broken": False,
    # Enable the 'discover' interface.
    "organizations:discover": False,
    # Enables events endpoint rate limit
    "organizations:discover-events-rate-limit": False,
    # Enables import/export functionality for dashboards
    "organizations:dashboards-import": False,
    # Enable attaching arbitrary files to events.
    "organizations:event-attachments": True,
    # Allow organizations to configure all symbol sources.
    "organizations:symbol-sources": True,
    # Allow organizations to configure custom external symbol sources.
    "organizations:custom-symbol-sources": True,
    # Enable discover 2 basic functions
    "organizations:discover-basic": True,
    # Enable discover 2 custom queries and saved queries
    "organizations:discover-query": True,
    # Enables data secrecy mode
    "organizations:enterprise-data-secrecy": False,
    # Enable archive/escalating issue workflow
    "organizations:escalating-issues": False,
    # Enable archive/escalating issue workflow in MS Teams
    "organizations:escalating-issues-msteams": False,
    # Enable archive/escalating issue workflow features in v2
    "organizations:escalating-issues-v2": False,
<<<<<<< HEAD
    # Enable emiting escalating data to the metrics backend
    "organizations:escalating-metrics-backend": True,
    # Enable the new issue states and substates
    "organizations:issue-states": False,
=======
>>>>>>> 690b05fb
    # Allows an org to have a larger set of project ownership rules per project
    "organizations:higher-ownership-limit": False,
    # Enable Monitors (Crons) view
    "organizations:monitors": False,
    # Enable Performance view
    "organizations:performance-view": True,
    # Enable profiling
    "organizations:profiling": False,
    # Enable profiling view
    "organizations:profiling-view": False,
    # Enable ui frames in flamecharts
    "organizations:profiling-ui-frames": False,
    # Enable the transactions backed profiling views
    "organizations:profiling-using-transactions": False,
    # Enabled for those orgs who participated in the profiling Beta program
    "organizations:profiling-beta": False,
    # Enable stacktrace linking of multiple frames in profiles
    "organizations:profiling-stacktrace-links": False,
    # Enable global suspect functions in profiling
    "organizations:profiling-global-suspect-functions": False,
    # Enable profiling CPU chart
    "organizations:profiling-cpu-chart": False,
    # Enable profiling Memory chart
    "organizations:profiling-memory-chart": False,
    # Enable multi project selection
    "organizations:global-views": False,
    # Enable experimental new version of Merged Issues where sub-hashes are shown
    "organizations:grouping-tree-ui": False,
    # Enable experimental new version of stacktrace component where additional
    # data related to grouping is shown on each frame
    "organizations:grouping-stacktrace-ui": False,
    # Enable tweaks to group title in relation to hierarchical
    # grouping.
    "organizations:grouping-title-ui": False,
    # Lets organizations manage grouping configs
    "organizations:set-grouping-config": False,
    # Enable incidents feature
    "organizations:incidents": False,
    # Enable issue platform
    "organizations:issue-platform": False,
    # Whether to allow issue only search on the issue list
    "organizations:issue-search-allow-postgres-only-search": False,
    # Flags for enabling CdcEventsDatasetSnubaSearchBackend in sentry.io. No effect in open-source
    # sentry at the moment.
    "organizations:issue-search-use-cdc-primary": False,
    "organizations:issue-search-use-cdc-secondary": False,
    # Whether to make a side/parallel query against events -> group_attributes when searching issues
    "organizations:issue-search-group-attributes-side-query": False,
    # Enable metric alert charts in email/slack
    "organizations:metric-alert-chartcuterie": False,
    # Extract metrics for sessions during ingestion.
    "organizations:metrics-extraction": False,
    # Enables higher limit for alert rules
    "organizations:more-slow-alerts": False,
    # Extract on demand metrics
    "organizations:on-demand-metrics-extraction": False,
    # Extract on demand metrics (experimental features)
    "organizations:on-demand-metrics-extraction-experimental": False,
    # Normalize URL transaction names during ingestion.
    "organizations:transaction-name-normalize": True,
    # Mark URL transactions scrubbed by regex patterns as "sanitized".
    # NOTE: This flag does not concern transactions rewritten by clusterer rules.
    # Those are always marked as "sanitized".
    "organizations:transaction-name-mark-scrubbed-as-sanitized": True,
    # Sanitize transaction names in the ingestion pipeline.
    "organizations:transaction-name-sanitization": False,  # DEPRECATED
    # Extraction metrics for transactions during ingestion.
    "organizations:transaction-metrics-extraction": False,
    # True if Relay should drop raw session payloads after extracting metrics from them.
    "organizations:release-health-drop-sessions": False,
    # Enable threshold period in metric alert rule builder
    "organizations:metric-alert-threshold-period": False,
    # Enable integration functionality to create and link groups to issues on
    # external services.
    "organizations:integrations-issue-basic": True,
    # Enable interface functionality to synchronize groups between sentry and
    # issues on external services.
    "organizations:integrations-issue-sync": True,
    # Enable interface functionality to receive event hooks.
    "organizations:integrations-event-hooks": True,
    # Enable integration functionality to work with alert rules
    "organizations:integrations-alert-rule": True,
    # Enable integration functionality to work with alert rules (specifically chat integrations)
    "organizations:integrations-chat-unfurl": True,
    # Enable integration functionality to work with alert rules (specifically incident
    # management integrations)
    "organizations:integrations-incident-management": True,
    # Enable integration functionality to work deployment integrations like Vercel
    "organizations:integrations-deployment": True,
    # Allow orgs to automatically create Tickets in Issue Alerts
    "organizations:integrations-ticket-rules": True,
    # Allow orgs to use the stacktrace linking feature
    "organizations:integrations-stacktrace-link": False,
    # Allow orgs to create a Discord integration
    "organizations:integrations-discord": False,
    # Enable Discord integration notifications
    "organizations:integrations-discord-notifications": False,
    # Enable Opsgenie integration
    "organizations:integrations-opsgenie": False,
    # Enable one-click migration from Opsgenie plugin
    "organizations:integrations-opsgenie-migration": False,
    # Limit project events endpoint to only query back a certain number of days
    "organizations:project-event-date-limit": False,
    # Enable data forwarding functionality for organizations.
    "organizations:data-forwarding": True,
    # Enable readonly dashboards
    "organizations:dashboards-basic": True,
    # Enable custom editable dashboards
    "organizations:dashboards-edit": True,
    # Enable metrics enhanced performance in dashboards
    "organizations:dashboards-mep": False,
    # Enable release health widget in dashboards
    "organizations:dashboards-rh-widget": False,
    # Enable minimap in the widget viewer modal in dashboards
    "organizations:widget-viewer-modal-minimap": False,
    # Enables inviting new members based on GitHub commit activity.
    "organizations:integrations-gh-invite": False,
    # Enable the API to importing CODEOWNERS for a project
    "organizations:integrations-codeowners": False,
    # Enable comments of related issues on open PRs
    "organizations:integrations-open-pr-comment": False,
    # Enable inviting members to organizations.
    "organizations:invite-members": True,
    # Enable rate limits for inviting members.
    "organizations:invite-members-rate-limits": True,
    # Enable new issue alert "issue owners" fallback
    "organizations:issue-alert-fallback-targeting": False,
    # Enable experimental replay-issue rendering on Issue Details page
    "organizations:issue-details-replay-event": False,
    # Enable sorting Issue detail events by 'most helpful'
    "organizations:issue-details-most-helpful-event": False,
    # Enable Issue details UI improvements related to highlighting the 'most helpful' event
    "organizations:issue-details-most-helpful-event-ui": False,
    # Adds the ttid & ttfd vitals to the frontend
    "organizations:mobile-vitals": False,
    # Display CPU and memory metrics in transactions with profiles
    "organizations:mobile-cpu-memory-in-transactions": False,
    # Enable new page filter UI
    "organizations:new-page-filter": False,
    # Prefix host with organization ID when giving users DSNs (can be
    # customized with SENTRY_ORG_SUBDOMAIN_TEMPLATE)
    "organizations:org-subdomains": False,
    # Enable project selection on the stats page
    "organizations:project-stats": True,
    # Enable performance change explorer panel on trends page
    "organizations:performance-change-explorer": False,
    # Enable interpolation of null data points in charts instead of zerofilling in performance
    "organizations:performance-chart-interpolation": False,
    # Enable views for anomaly detection
    "organizations:performance-anomaly-detection-ui": False,
    # Enable histogram view in span details
    "organizations:performance-span-histogram-view": False,
    # Enable performance on-boarding checklist
    "organizations:performance-onboarding-checklist": False,
    # Enable transaction name only search
    "organizations:performance-transaction-name-only-search": False,
    # Enable transaction name only search on indexed
    "organizations:performance-transaction-name-only-search-indexed": False,
    # Re-enable histograms for Metrics Enhanced Performance Views
    "organizations:performance-mep-reintroduce-histograms": False,
    # Enable showing INP web vital in default views
    "organizations:performance-vitals-inp": False,
    # Enables a longer stats period for the performance landing page
    "organizations:performance-landing-page-stats-period": False,
    # Enable internal view for bannerless MEP view
    "organizations:performance-mep-bannerless-ui": False,
    # Enable updated landing page widget designs
    "organizations:performance-new-widget-designs": False,
    # Enable metrics-backed transaction summary view
    "organizations:performance-metrics-backed-transaction-summary": False,
    # Enable new trends
    "organizations:performance-new-trends": False,
    # Enable debug views for trendsv2 to be used internally
    "organizations:performance-trendsv2-dev-only": False,
    # Enable consecutive db performance issue type
    "organizations:performance-consecutive-db-issue": False,
    # Enable consecutive http performance issue type
    "organizations:performance-consecutive-http-detector": False,
    # Enable consecutive http performance issue type
    "organizations:performance-large-http-payload-detector": False,
    # Enable slow DB performance issue type
    "organizations:performance-slow-db-issue": False,
    # Enable N+1 API Calls performance issue type
    "organizations:performance-n-plus-one-api-calls-detector": False,
    # Enable compressed assets performance issue type
    "organizations:performance-issues-compressed-assets-detector": False,
    # Enable render blocking assets performance issue type
    "organizations:performance-issues-render-blocking-assets-detector": False,
    # Enable MN+1 DB performance issue type
    "organizations:performance-issues-m-n-plus-one-db-detector": False,
    # Enable FE/BE for tracing without performance
    "organizations:performance-tracing-without-performance": False,
    # Enable root cause analysis for statistical detector perf issues
    "organizations:statistical-detectors-root-cause-analysis": False,
    # Enable the new Related Events feature
    "organizations:related-events": False,
    # Enable usage of external relays, for use with Relay. See
    # https://github.com/getsentry/relay.
    "organizations:relay": True,
    # Enable Sentry Functions
    "organizations:sentry-functions": False,
    # Enable experimental session replay backend APIs
    "organizations:session-replay": False,
    # Enable Session Replay showing in the sidebar
    "organizations:session-replay-ui": True,
    # Enable experimental session replay SDK for recording on Sentry
    "organizations:session-replay-sdk": False,
    "organizations:session-replay-sdk-errors-only": False,
    # Enable data scrubbing of replay recording payloads in Relay.
    "organizations:session-replay-recording-scrubbing": False,
    # Enable linking from 'new issue' slack notifs to the issue replay list
    "organizations:session-replay-slack-new-issue": False,
    "organizations:session-replay-issue-emails": False,
    "organizations:session-replay-weekly-email": False,
    "organizations:session-replay-trace-table": False,
    # Enable rage click and dead click columns in replay list.
    "organizations:replay-rage-click-dead-click-columns": False,
    # Enable experimental error and rage/dead click cards in replay list.
    "organizations:replay-error-click-cards": False,
    # Enable the new suggested assignees feature
    "organizations:streamline-targeting-context": False,
    # Enable the new experimental starfish view
    "organizations:starfish-view": False,
    # Enable starfish endpoint that's used for regressing testing purposes
    "organizations:starfish-test-endpoint": False,
    # Enable starfish dropdown on the webservice view for switching chart visualization
    "organizations:starfish-wsv-chart-dropdown": False,
    # Replace the footer Sentry logo with a Sentry pride logo
    "organizations:sentry-pride-logo-footer": False,
    # Enable Session Stats down to a minute resolution
    "organizations:minute-resolution-sessions": True,
    # Notify all project members when fallthrough is disabled, instead of just the auto-assignee
    "organizations:notification-all-recipients": False,
    # Enable performance issues dev options, includes changing parts of issues that we're using for development.
    "organizations:performance-issues-dev": False,
    # Enable performance issues detector threshold configuration
    "organizations:project-performance-settings-admin": False,
    # Enables updated all events tab in a performance issue
    "organizations:performance-issues-all-events-tab": False,
    # Temporary flag to test search performance that's running slow in S4S
    "organizations:performance-issues-search": True,
    # Enable version 2 of reprocessing (completely distinct from v1)
    "organizations:reprocessing-v2": False,
    # Enable the UI for the overage alert settings
    "organizations:slack-overage-notifications": False,
    # Enable basic SSO functionality, providing configurable single sign on
    # using services like GitHub / Google. This is *not* the same as the signup
    # and login with Github / Azure DevOps that sentry.io provides.
    "organizations:sso-basic": True,
    # Enable SAML2 based SSO functionality. getsentry/sentry-auth-saml2 plugin
    # must be installed to use this functionality.
    "organizations:sso-saml2": True,
    # Enable the new opinionated dynamic sampling
    "organizations:dynamic-sampling": False,
    # Enable the sliding window per project
    "organizations:ds-sliding-window": False,
    # Enable the sliding window per org
    "organizations:ds-sliding-window-org": False,
    # Enable the org recalibration
    "organizations:ds-org-recalibration": False,
    # Enable view hierarchies options
    "organizations:view-hierarchies-options-dev": False,
    # Enable anr improvements ui
    "organizations:anr-improvements": False,
    # Enable anr frame analysis
    "organizations:anr-analyze-frames": False,
    # Enable device.class as a selectable column
    "organizations:device-classification": False,
    # Enables synthesis of device.class in ingest
    "organizations:device-class-synthesis": False,
    # Enable the product selection feature in the getting started docs, regardless of the organization's strategy
    "organizations:getting-started-doc-with-product-selection": False,
    # Enable the SDK selection feature in the onboarding
    "organizations:onboarding-sdk-selection": False,
    # Enable OpenAI suggestions in the issue details page
    "organizations:open-ai-suggestion": False,
    # Enable ANR rates in project details page
    "organizations:anr-rate": False,
    # Enable tag improvements in the issue details page
    "organizations:issue-details-tag-improvements": False,
    # Enable updates to the stacktrace ui
    "organizations:issue-details-stacktrace-improvements": False,
    # Enable the release details performance section
    "organizations:release-comparison-performance": False,
    # Enable team insights page
    "organizations:team-insights": True,
    # Enable u2f verification on superuser form
    "organizations:u2f-superuser-form": False,
    # Enable project creation for all
    "organizations:team-project-creation-all": False,
    # Enable project creation for all and puts organization into test group
    "organizations:team-project-creation-all-allowlist": False,
    # Enable setting team-level roles and receiving permissions from them
    "organizations:team-roles": True,
    # Enable team member role provisioning through scim
    "organizations:scim-team-roles": False,
    # Enable the setting of org roles for team
    "organizations:org-roles-for-teams": False,
    # Enable new JS SDK Dynamic Loader
    "organizations:js-sdk-dynamic-loader": False,
    # If true, allow to create/use org auth tokens
    "organizations:org-auth-tokens": False,
    # Enable detecting SDK crashes during event processing
    "organizations:sdk-crash-detection": False,
    # Enable functionality for recap server polling.
    "organizations:recap-server": False,
    # Adds additional filters and a new section to issue alert rules.
    "projects:alert-filters": True,
    # Enable functionality to specify custom inbound filters on events.
    "projects:custom-inbound-filters": False,
    # Enable the new flat file indexing system for sourcemaps.
    "organizations:sourcemaps-bundle-flat-file-indexing": False,
    # Enable data forwarding functionality for projects.
    "projects:data-forwarding": True,
    # Enable functionality to discard groups.
    "projects:discard-groups": False,
    # Extract spans from transactions in Relay, and forward them via Kafka.
    "projects:extract-standalone-spans": False,
    # Enable functionality for attaching  minidumps to events and displaying
    # then in the group UI.
    "projects:minidump": True,
    # Enable functionality for project plugins.
    "projects:plugins": True,
    # Enable alternative version of group creation that is supposed to be less racy.
    "projects:race-free-group-creation": True,
    # Enable functionality for rate-limiting events on projects.
    "projects:rate-limits": True,
    # Enable functionality to trigger service hooks upon event ingestion.
    "projects:servicehooks": False,
    # Enable suspect resolutions feature
    "projects:suspect-resolutions": False,
    # Workflow 2.0 Auto associate commits to commit sha release
    "projects:auto-associate-commits-to-release": False,
    # Starfish: extract metrics from the spans
    "projects:span-metrics-extraction": False,
    # Don't add feature defaults down here! Please add them in their associated
    # group sorted alphabetically.
}

# Default time zone for localization in the UI.
# http://en.wikipedia.org/wiki/List_of_tz_zones_by_name
SENTRY_DEFAULT_TIME_ZONE = "UTC"

SENTRY_DEFAULT_LANGUAGE = "en"

# Enable the Sentry Debugger (Beta)
SENTRY_DEBUGGER = None

SENTRY_IGNORE_EXCEPTIONS = ("OperationalError",)

# Should we send the beacon to the upstream server?
SENTRY_BEACON = True

# Allow access to Sentry without authentication.
SENTRY_PUBLIC = False

# Instruct Sentry that this install intends to be run by a single organization
# and thus various UI optimizations should be enabled.
SENTRY_SINGLE_ORGANIZATION = False

# Login url (defaults to LOGIN_URL)
SENTRY_LOGIN_URL = None

# Default project ID (for internal errors)
SENTRY_PROJECT = 1
SENTRY_PROJECT_KEY = None

# Default organization to represent the Internal Sentry project.
# Used as a default when in SINGLE_ORGANIZATION mode.
SENTRY_ORGANIZATION: int | None = None

# Project ID for recording frontend (javascript) exceptions
SENTRY_FRONTEND_PROJECT: int | None = None
# DSN for the frontend to use explicitly, which takes priority
# over SENTRY_FRONTEND_PROJECT or SENTRY_PROJECT
SENTRY_FRONTEND_DSN: str | None = None
# DSN for tracking all client HTTP requests (which can be noisy) [experimental]
SENTRY_FRONTEND_REQUESTS_DSN = None

# Configuration for the JavaScript SDK's allowUrls option - defaults to ALLOWED_HOSTS
SENTRY_FRONTEND_WHITELIST_URLS = None

# Configuration for the JavaScript SDK's tracePropagationTargets option - defaults to an empty array
SENTRY_FRONTEND_TRACE_PROPAGATION_TARGETS = None

# ----
# APM config
# ----

# sample rate for transactions initiated from the frontend
SENTRY_FRONTEND_APM_SAMPLING = 0

# sample rate for transactions in the backend
SENTRY_BACKEND_APM_SAMPLING = 0

# Sample rate for symbolicate_event task transactions
SENTRY_SYMBOLICATE_EVENT_APM_SAMPLING = 0

# Sample rate for the process_event task transactions
SENTRY_PROCESS_EVENT_APM_SAMPLING = 0

# sample rate for the relay projectconfig endpoint
SENTRY_RELAY_ENDPOINT_APM_SAMPLING = 0

# sample rate for relay's cache invalidation task
SENTRY_RELAY_TASK_APM_SAMPLING = 0

# sample rate for ingest consumer processing functions
SENTRY_INGEST_CONSUMER_APM_SAMPLING = 0

# sample rate for Apple App Store Connect tasks transactions
SENTRY_APPCONNECT_APM_SAMPLING = SENTRY_BACKEND_APM_SAMPLING

# sample rate for suspect commits task
SENTRY_SUSPECT_COMMITS_APM_SAMPLING = 0

# sample rate for post_process_group task
SENTRY_POST_PROCESS_GROUP_APM_SAMPLING = 0

# sample rate for all reprocessing tasks (except for the per-event ones)
SENTRY_REPROCESSING_APM_SAMPLING = 0

# upsampling multiplier that we'll increase in steps till we're at 100% throughout
SENTRY_MULTIPLIER_APM_SAMPLING = 1

# ----
# end APM config
# ----

# DSN to use for Sentry monitors
SENTRY_MONITOR_DSN = None
SENTRY_MONITOR_API_ROOT = None

# Web Service
SENTRY_WEB_HOST = "127.0.0.1"
SENTRY_WEB_PORT = 9000
SENTRY_WEB_OPTIONS: dict[str, Any] = {}

# SMTP Service
SENTRY_SMTP_HOST = "127.0.0.1"
SENTRY_SMTP_PORT = 1025

SENTRY_INTERFACES = {
    "csp": "sentry.interfaces.security.Csp",
    "hpkp": "sentry.interfaces.security.Hpkp",
    "expectct": "sentry.interfaces.security.ExpectCT",
    "expectstaple": "sentry.interfaces.security.ExpectStaple",
    "exception": "sentry.interfaces.exception.Exception",
    "logentry": "sentry.interfaces.message.Message",
    "request": "sentry.interfaces.http.Http",
    "sdk": "sentry.interfaces.sdk.Sdk",
    "stacktrace": "sentry.interfaces.stacktrace.Stacktrace",
    "template": "sentry.interfaces.template.Template",
    "user": "sentry.interfaces.user.User",
    "breadcrumbs": "sentry.interfaces.breadcrumbs.Breadcrumbs",
    "contexts": "sentry.interfaces.contexts.Contexts",
    "threads": "sentry.interfaces.threads.Threads",
    "debug_meta": "sentry.interfaces.debug_meta.DebugMeta",
    "spans": "sentry.interfaces.spans.Spans",
}
PREFER_CANONICAL_LEGACY_KEYS = False

SENTRY_EMAIL_BACKEND_ALIASES = {
    "smtp": "django.core.mail.backends.smtp.EmailBackend",
    "dummy": "django.core.mail.backends.dummy.EmailBackend",
    "console": "django.core.mail.backends.console.EmailBackend",
    "preview": "sentry.utils.email.PreviewBackend",
}

SENTRY_FILESTORE_ALIASES = {
    "filesystem": "django.core.files.storage.FileSystemStorage",
    "s3": "sentry.filestore.s3.S3Boto3Storage",
    "gcs": "sentry.filestore.gcs.GoogleCloudStorage",
}

SENTRY_ANALYTICS_ALIASES = {
    "noop": "sentry.analytics.Analytics",
    "pubsub": "sentry.analytics.pubsub.PubSubAnalytics",
}

# set of backends that do not support needing SMTP mail.* settings
# This list is a bit fragile and hardcoded, but it's unlikely that
# a user will be using a different backend that also mandates SMTP
# credentials.
SENTRY_SMTP_DISABLED_BACKENDS = frozenset(
    (
        "django.core.mail.backends.dummy.EmailBackend",
        "django.core.mail.backends.console.EmailBackend",
        "django.core.mail.backends.locmem.EmailBackend",
        "django.core.mail.backends.filebased.EmailBackend",
        "sentry.utils.email.PreviewBackend",
    )
)

SENTRY_UPLOAD_RETRY_TIME = 60  # 1 min

# Should users without superuser permissions be allowed to
# make projects public
SENTRY_ALLOW_PUBLIC_PROJECTS = True

# Will an invite be sent when a member is added to an organization?
SENTRY_ENABLE_INVITES = True

# Origins allowed for session-based API access (via the Access-Control-Allow-Origin header)
SENTRY_ALLOW_ORIGIN = None

# Buffer backend
SENTRY_BUFFER = "sentry.buffer.Buffer"
SENTRY_BUFFER_OPTIONS: dict[str, str] = {}

# Cache backend
# XXX: We explicitly require the cache to be configured as its not optional
# and causes serious confusion with the default django cache
SENTRY_CACHE: str | None = None
SENTRY_CACHE_OPTIONS = {"is_default_cache": True}

# Attachment blob cache backend
SENTRY_ATTACHMENTS = "sentry.attachments.default.DefaultAttachmentCache"
SENTRY_ATTACHMENTS_OPTIONS: dict[str, str] = {}

# Replays blob cache backend.
#
# To ease first time setup, we default to whatever SENTRY_CACHE is configured as. If you're
# handling a large amount of replays you should consider setting up an isolated cache provider.

# To override the default configuration you need to provide the string path of a function or
# class as the `SENTRY_REPLAYS_CACHE` value and optionally provide keyword arguments on the
# `SENTRY_REPLAYS_CACHE_OPTIONS` value.  Its expected that you will use one of the classes
# defined within `sentry/cache/` but it is not required.

# For reference, this cache will store binary blobs of data up to 1MB in size.  This data is
# ephemeral and will be deleted as soon as the ingestion pipeline finishes processing a replay
# recording segment. You can determine the average size of the chunks being cached by running
# queries against the ReplayRecordingSegment model with the File model joined. The File model has
# a size attribute.
SENTRY_REPLAYS_CACHE: str = "sentry.replays.cache.default"
SENTRY_REPLAYS_CACHE_OPTIONS: Dict[str, Any] = {}

# Events blobs processing backend
SENTRY_EVENT_PROCESSING_STORE = (
    "sentry.eventstore.processing.redis.RedisClusterEventProcessingStore"
)
SENTRY_EVENT_PROCESSING_STORE_OPTIONS: dict[str, str] = {}

# The internal Django cache is still used in many places
# TODO(dcramer): convert uses over to Sentry's backend
CACHES = {"default": {"BACKEND": "django.core.cache.backends.dummy.DummyCache"}}

# The cache version affects both Django's internal cache (at runtime) as well
# as Sentry's cache. This automatically overrides VERSION on the default
# CACHES backend.
CACHE_VERSION = 1

# Digests backend
SENTRY_DIGESTS = "sentry.digests.backends.dummy.DummyBackend"
SENTRY_DIGESTS_OPTIONS: dict[str, Any] = {}

# Quota backend
SENTRY_QUOTAS = "sentry.quotas.Quota"
SENTRY_QUOTA_OPTIONS: dict[str, str] = {}

# Cache for Relay project configs
SENTRY_RELAY_PROJECTCONFIG_CACHE = "sentry.relay.projectconfig_cache.redis.RedisProjectConfigCache"
SENTRY_RELAY_PROJECTCONFIG_CACHE_OPTIONS: dict[str, str] = {}

# Which cache to use for debouncing cache updates to the projectconfig cache
SENTRY_RELAY_PROJECTCONFIG_DEBOUNCE_CACHE = (
    "sentry.relay.projectconfig_debounce_cache.base.ProjectConfigDebounceCache"
)
SENTRY_RELAY_PROJECTCONFIG_DEBOUNCE_CACHE_OPTIONS: dict[str, str] = {}

# Rate limiting backend
SENTRY_RATELIMITER = "sentry.ratelimits.base.RateLimiter"
SENTRY_RATELIMITER_ENABLED = False
SENTRY_RATELIMITER_OPTIONS: dict[str, Any] = {}
SENTRY_RATELIMITER_DEFAULT = 999
SENTRY_CONCURRENT_RATE_LIMIT_DEFAULT = 999
ENFORCE_CONCURRENT_RATE_LIMITS = False

# Rate Limit Group Category Defaults
SENTRY_CONCURRENT_RATE_LIMIT_GROUP_CLI = 999
SENTRY_RATELIMITER_GROUP_CLI = 999

# The default value for project-level quotas
SENTRY_DEFAULT_MAX_EVENTS_PER_MINUTE = "90%"

# Snuba configuration
SENTRY_SNUBA = os.environ.get("SNUBA", "http://127.0.0.1:1218")
SENTRY_SNUBA_TIMEOUT = 30
SENTRY_SNUBA_CACHE_TTL_SECONDS = 60

# Node storage backend
SENTRY_NODESTORE = "sentry.nodestore.django.DjangoNodeStorage"
SENTRY_NODESTORE_OPTIONS: dict[str, Any] = {}

# Tag storage backend
SENTRY_TAGSTORE = os.environ.get("SENTRY_TAGSTORE", "sentry.tagstore.snuba.SnubaTagStorage")
SENTRY_TAGSTORE_OPTIONS: dict[str, Any] = {}

# Search backend
SENTRY_SEARCH = os.environ.get(
    "SENTRY_SEARCH", "sentry.search.snuba.EventsDatasetSnubaSearchBackend"
)
SENTRY_SEARCH_OPTIONS: dict[str, Any] = {}
# SENTRY_SEARCH_OPTIONS = {
#     'urls': ['http://127.0.0.1:9200/'],
#     'timeout': 5,
# }

# Time-series storage backend
SENTRY_TSDB = "sentry.tsdb.dummy.DummyTSDB"
SENTRY_TSDB_OPTIONS: dict[str, Any] = {}

SENTRY_NEWSLETTER = "sentry.newsletter.base.Newsletter"
SENTRY_NEWSLETTER_OPTIONS: dict[str, Any] = {}

SENTRY_EVENTSTREAM = "sentry.eventstream.snuba.SnubaEventStream"
SENTRY_EVENTSTREAM_OPTIONS: dict[str, Any] = {}

# rollups must be ordered from highest granularity to lowest
SENTRY_TSDB_ROLLUPS = (
    # (time in seconds, samples to keep)
    (10, 360),  # 60 minutes at 10 seconds
    (3600, 24 * 7),  # 7 days at 1 hour
    (3600 * 24, 90),  # 90 days at 1 day
)

# Internal metrics
SENTRY_METRICS_BACKEND = "sentry.metrics.dummy.DummyMetricsBackend"
SENTRY_METRICS_OPTIONS: dict[str, Any] = {}
SENTRY_METRICS_SAMPLE_RATE = 1.0
SENTRY_METRICS_PREFIX = "sentry."
SENTRY_METRICS_SKIP_INTERNAL_PREFIXES: list[str] = []  # Order this by most frequent prefixes.
SENTRY_METRICS_SKIP_ALL_INTERNAL = False
SENTRY_METRICS_DISALLOW_BAD_TAGS = IS_DEV

# Metrics product
SENTRY_METRICS_INDEXER = "sentry.sentry_metrics.indexer.postgres.postgres_v2.PostgresIndexer"
SENTRY_METRICS_INDEXER_OPTIONS: dict[str, Any] = {}
SENTRY_METRICS_INDEXER_CACHE_TTL = 3600 * 2
SENTRY_METRICS_INDEXER_TRANSACTIONS_SAMPLE_RATE = 0.1

SENTRY_METRICS_INDEXER_SPANNER_OPTIONS: dict[str, Any] = {}

# Rate limits during string indexing for our metrics product.
# Which cluster to use. Example: {"cluster": "default"}
SENTRY_METRICS_INDEXER_WRITES_LIMITER_OPTIONS: dict[str, str] = {}
SENTRY_METRICS_INDEXER_WRITES_LIMITER_OPTIONS_PERFORMANCE = (
    SENTRY_METRICS_INDEXER_WRITES_LIMITER_OPTIONS
)

# Controls the sample rate with which we report errors to Sentry for metric messages
# dropped due to rate limits.
SENTRY_METRICS_INDEXER_DEBUG_LOG_SAMPLE_RATE = 0.01

# Cardinality limits during metric bucket ingestion.
# Which cluster to use. Example: {"cluster": "default"}
SENTRY_METRICS_INDEXER_CARDINALITY_LIMITER_OPTIONS: dict[str, Any] = {}
SENTRY_METRICS_INDEXER_CARDINALITY_LIMITER_OPTIONS_PERFORMANCE: dict[str, Any] = {}
SENTRY_METRICS_INDEXER_ENABLE_SLICED_PRODUCER = False

# Release Health
SENTRY_RELEASE_HEALTH = "sentry.release_health.sessions.SessionsReleaseHealthBackend"
SENTRY_RELEASE_HEALTH_OPTIONS: dict[str, Any] = {}

# Release Monitor
SENTRY_RELEASE_MONITOR = (
    "sentry.release_health.release_monitor.sessions.SessionReleaseMonitorBackend"
)
SENTRY_RELEASE_MONITOR_OPTIONS: dict[str, Any] = {}

# Render charts on the backend. This uses the Chartcuterie external service.
SENTRY_CHART_RENDERER = "sentry.charts.chartcuterie.Chartcuterie"
SENTRY_CHART_RENDERER_OPTIONS: dict[str, Any] = {}

# URI Prefixes for generating DSN URLs
# (Defaults to URL_PREFIX by default)
SENTRY_ENDPOINT = None
SENTRY_PUBLIC_ENDPOINT = None

# Hostname prefix to add for organizations that are opted into the
# `organizations:org-subdomains` feature.
SENTRY_ORG_SUBDOMAIN_TEMPLATE = "o{organization_id}.ingest"

# Prevent variables (e.g. context locals, http data, etc) from exceeding this
# size in characters
SENTRY_MAX_VARIABLE_SIZE = 512

# Prevent variables within extra context from exceeding this size in
# characters
SENTRY_MAX_EXTRA_VARIABLE_SIZE = 4096 * 4  # 16kb

# For changing the amount of data seen in Http Response Body part.
SENTRY_MAX_HTTP_BODY_SIZE = 4096 * 4  # 16kb

# For various attributes we don't limit the entire attribute on size, but the
# individual item. In those cases we also want to limit the maximum number of
# keys
SENTRY_MAX_DICTIONARY_ITEMS = 50

SENTRY_MAX_MESSAGE_LENGTH = 1024 * 8

# Gravatar service base url
SENTRY_GRAVATAR_BASE_URL = "https://secure.gravatar.com"

# Timeout (in seconds) for fetching remote source files (e.g. JS)
SENTRY_SOURCE_FETCH_TIMEOUT = 5

# Timeout (in seconds) for socket operations when fetching remote source files
SENTRY_SOURCE_FETCH_SOCKET_TIMEOUT = 2

# Maximum content length for source files before we abort fetching
SENTRY_SOURCE_FETCH_MAX_SIZE = 40 * 1024 * 1024

# Maximum content length for cache value.  Currently used only to avoid
# pointless compression of sourcemaps and other release files because we
# silently fail to cache the compressed result anyway.  Defaults to None which
# disables the check and allows different backends for unlimited payload.
# e.g. memcached defaults to 1MB  = 1024 * 1024
SENTRY_CACHE_MAX_VALUE_SIZE: int | None = None

# Fields which managed users cannot change via Sentry UI. Username and password
# cannot be changed by managed users. Optionally include 'email' and
# 'name' in SENTRY_MANAGED_USER_FIELDS.
SENTRY_MANAGED_USER_FIELDS = ()

# Secret key for OpenAI
OPENAI_API_KEY = None

SENTRY_SCOPES = {
    "org:read",
    "org:write",
    "org:admin",
    "org:integrations",
    "org:ci",
    "member:read",
    "member:write",
    "member:admin",
    "team:read",
    "team:write",
    "team:admin",
    "project:read",
    "project:write",
    "project:admin",
    "project:releases",
    "event:read",
    "event:write",
    "event:admin",
    "alerts:write",
    "alerts:read",
    # openid, profile, and email aren't prefixed to maintain compliance with the OIDC spec.
    # https://auth0.com/docs/get-started/apis/scopes/openid-connect-scopes.
    "openid",
    "profile",
    "email",
}

SENTRY_SCOPE_SETS = (
    (
        ("org:admin", "Read, write, and admin access to organization details."),
        ("org:write", "Read and write access to organization details."),
        ("org:read", "Read access to organization details."),
    ),
    (("org:integrations", "Read, write, and admin access to organization integrations."),),
    (
        ("member:admin", "Read, write, and admin access to organization members."),
        ("member:write", "Read and write access to organization members."),
        ("member:read", "Read access to organization members."),
    ),
    (
        ("team:admin", "Read, write, and admin access to teams."),
        ("team:write", "Read and write access to teams."),
        ("team:read", "Read access to teams."),
    ),
    (
        ("project:admin", "Read, write, and admin access to projects."),
        ("project:write", "Read and write access to projects."),
        ("project:read", "Read access to projects."),
    ),
    (("project:releases", "Read, write, and admin access to project releases."),),
    (
        ("event:admin", "Read, write, and admin access to events."),
        ("event:write", "Read and write access to events."),
        ("event:read", "Read access to events."),
    ),
    (
        ("alerts:write", "Read and write alerts"),
        ("alerts:read", "Read alerts"),
    ),
    (("openid", "Confirms authentication status and provides basic information."),),
    (
        (
            "profile",
            "Read personal information like name, avatar, date of joining etc. Requires openid scope.",
        ),
    ),
    (("email", "Read email address and verification status. Requires openid scope."),),
)

SENTRY_DEFAULT_ROLE = "member"

# Roles are ordered, which represents a sort-of hierarchy, as well as how
# they're presented in the UI. This is primarily important in that a member
# that is earlier in the chain cannot manage the settings of a member later
# in the chain (they still require the appropriate scope).
SENTRY_ROLES = (
    {
        "id": "member",
        "name": "Member",
        "desc": "Members can view and act on events, as well as view most other data within the organization.",
        "scopes": {
            "event:read",
            "event:write",
            "event:admin",
            "project:releases",
            "project:read",
            "org:read",
            "member:read",
            "team:read",
            "alerts:read",
            "alerts:write",
        },
    },
    {
        "id": "admin",
        "name": "Admin",
        "desc": (
            """
            Admin privileges on any teams of which they're a member. They can
            create new teams and projects, as well as remove teams and projects
            on which they already hold membership (or all teams, if open
            membership is enabled). Additionally, they can manage memberships of
            teams that they are members of. They cannot invite members to the
            organization.
            """
        ),
        "scopes": {
            "event:read",
            "event:write",
            "event:admin",
            "org:read",
            "member:read",
            "project:read",
            "project:write",
            "project:admin",
            "project:releases",
            "team:read",
            "team:write",
            "team:admin",
            "org:integrations",
            "alerts:read",
            "alerts:write",
        },
        "is_retired": True,
    },
    {
        "id": "manager",
        "name": "Manager",
        "desc": "Gains admin access on all teams as well as the ability to add and remove members.",
        "scopes": {
            "event:read",
            "event:write",
            "event:admin",
            "member:read",
            "member:write",
            "member:admin",
            "project:read",
            "project:write",
            "project:admin",
            "project:releases",
            "team:read",
            "team:write",
            "team:admin",
            "org:read",
            "org:write",
            "org:integrations",
            "alerts:read",
            "alerts:write",
        },
        "is_global": True,
    },
    {
        "id": "owner",
        "name": "Owner",
        "desc": (
            """
            Unrestricted access to the organization, its data, and its settings.
            Can add, modify, and delete projects and members, as well as make
            billing and plan changes.
            """
        ),
        "scopes": {
            "org:read",
            "org:write",
            "org:admin",
            "org:integrations",
            "member:read",
            "member:write",
            "member:admin",
            "team:read",
            "team:write",
            "team:admin",
            "project:read",
            "project:write",
            "project:admin",
            "project:releases",
            "event:read",
            "event:write",
            "event:admin",
            "alerts:read",
            "alerts:write",
        },
        "is_global": True,
    },
)

SENTRY_TEAM_ROLES = (
    {
        "id": "contributor",
        "name": "Contributor",
        "desc": "Contributors can view and act on events, as well as view most other data within the team's projects.",
        "scopes": {
            "event:read",
            "event:write",
            # "event:admin",  # Scope granted/withdrawn by "sentry:events_member_admin" to org-level role
            "project:releases",
            "project:read",
            "org:read",
            "member:read",
            "team:read",
            "alerts:read",
            # "alerts:write",  # Scope granted/withdrawn by "sentry:alerts_member_write" to org-level role
        },
    },
    {
        "id": "admin",
        "name": "Team Admin",
        "desc": (
            # TODO: Editing pass
            """
            Admin privileges on the team. They can create and remove projects,
            and can manage the team's memberships. They cannot invite members to
            the organization.
            """
        ),
        "scopes": {
            "event:read",
            "event:write",
            "event:admin",
            "org:read",
            "member:read",
            "project:read",
            "project:write",
            "project:admin",
            "project:releases",
            "team:read",
            "team:write",
            "team:admin",
            "org:integrations",
            "alerts:read",
            "alerts:write",
        },
        "is_minimum_role_for": "admin",
    },
)

# See sentry/options/__init__.py for more information
SENTRY_OPTIONS: dict[str, Any] = {}
SENTRY_DEFAULT_OPTIONS: dict[str, Any] = {}

# You should not change this setting after your database has been created
# unless you have altered all schemas first
SENTRY_USE_BIG_INTS = False

# Delay (in ms) to induce on API responses
#
# Simulates a small amount of lag which helps uncover more obvious race
# conditions in UI interactions. It's also needed to test (or implement) any
# kind of loading scenarios. Without this we will just implicitly lower the
# overall quality of software we ship because we will not experience it in the
# same way we would in production.
#
# See discussion on https://github.com/getsentry/sentry/pull/20187
SENTRY_API_RESPONSE_DELAY = 150 if IS_DEV else None

# Watchers for various application purposes (such as compiling static media)
# XXX(dcramer): this doesn't work outside of a source distribution as the
# webpack.config.js is not part of Sentry's datafiles
SENTRY_WATCHERS = (
    (
        "webpack",
        [
            os.path.join(NODE_MODULES_ROOT, ".bin", "webpack"),
            "serve",
            "--color",
            "--output-pathinfo=true",
            "--config={}".format(
                os.path.normpath(
                    os.path.join(PROJECT_ROOT, os.pardir, os.pardir, "webpack.config.ts")
                )
            ),
        ],
    ),
)

# Controls whether devserver spins up Relay, Kafka, and several ingest worker jobs to direct store traffic
# through the Relay ingestion pipeline. Without, ingestion is completely disabled. Use `bin/load-mocks` to
# generate fake data for local testing. You can also manually enable relay with the `--ingest` flag to `devserver`.
# XXX: This is disabled by default as typical development workflows do not require end-to-end services running
# and disabling optional services reduces resource consumption and complexity
SENTRY_USE_RELAY = False
SENTRY_RELAY_PORT = 7899

# Controls whether we'll run the snuba subscription processor. If enabled, we'll run
# it as a worker, and devservices will run Kafka.
SENTRY_DEV_PROCESS_SUBSCRIPTIONS = False

SENTRY_DEV_USE_REDIS_CLUSTER = bool(os.getenv("SENTRY_DEV_USE_REDIS_CLUSTER", False))

# To use RabbitMQ as a Celery tasks broker
# BROKER_URL = "amqp://guest:guest@localhost:5672/sentry"
# more info https://develop.sentry.dev/services/queue/
SENTRY_DEV_USE_RABBITMQ = bool(os.getenv("SENTRY_DEV_USE_RABBITMQ", False))

# The chunk size for attachments in blob store. Should be a power of two.
SENTRY_ATTACHMENT_BLOB_SIZE = 8 * 1024 * 1024  # 8MB

# The chunk size for files in the chunk upload. This is used for native debug
# files and source maps, and directly translates to the chunk size in blob
# store. MUST be a power of two.
SENTRY_CHUNK_UPLOAD_BLOB_SIZE = 8 * 1024 * 1024  # 8MB

# This flag tell DEVSERVICES to start the ingest-metrics-consumer in order to work on
# metrics in the development environment. Note: this is "metrics" the product
SENTRY_USE_METRICS_DEV = False

# This flags activates the Change Data Capture backend in the development environment
SENTRY_USE_CDC_DEV = False

# This flag activates profiling backend in the development environment
SENTRY_USE_PROFILING = False

# This flag activates consuming issue platform occurrence data in the development environment
SENTRY_USE_ISSUE_OCCURRENCE = False

# This flag activates consuming GroupAttribute messages in the development environment
SENTRY_USE_GROUP_ATTRIBUTES = False

# This flag activates code paths that are specific for customer domains
SENTRY_USE_CUSTOMER_DOMAINS = False

# SENTRY_DEVSERVICES = {
#     "service-name": lambda settings, options: (
#         {
#             "image": "image-name:version",
#             # optional ports to expose
#             "ports": {"internal-port/tcp": external-port},
#             # optional command
#             "command": ["exit 1"],
#             optional mapping of volumes
#             "volumes": {"volume-name": {"bind": "/path/in/container"}},
#             # optional statement to test if service should run
#             "only_if": lambda settings, options: True,
#             # optional environment variables
#             "environment": {
#                 "ENV_VAR": "1",
#             }
#         }
#     )
# }


def build_cdc_postgres_init_db_volume(settings: Any) -> dict[str, dict[str, str]]:
    return (
        {
            os.path.join(settings.CDC_CONFIG_DIR, "init_hba.sh"): {
                "bind": "/docker-entrypoint-initdb.d/init_hba.sh"
            }
        }
        if settings.SENTRY_USE_CDC_DEV
        else {}
    )


# platform.processor() changed at some point between these:
# 11.2.3: arm
# 12.3.1: arm64
APPLE_ARM64 = sys.platform == "darwin" and platform.processor() in {"arm", "arm64"}

SENTRY_DEVSERVICES: dict[str, Callable[[Any, Any], dict[str, Any]]] = {
    "redis": lambda settings, options: (
        {
            "image": "ghcr.io/getsentry/image-mirror-library-redis:5.0-alpine",
            "ports": {"6379/tcp": 6379},
            "command": [
                "redis-server",
                "--appendonly",
                "yes",
                "--save",
                "60",
                "20",
                "--auto-aof-rewrite-percentage",
                "100",
                "--auto-aof-rewrite-min-size",
                "64mb",
            ],
            "volumes": {"redis": {"bind": "/data"}},
        }
    ),
    "redis-cluster": lambda settings, options: (
        {
            "image": "ghcr.io/getsentry/docker-redis-cluster:7.0.10",
            "ports": {f"700{idx}/tcp": f"700{idx}" for idx in range(6)},
            "volumes": {"redis-cluster": {"bind": "/redis-data"}},
            "environment": {"IP": "0.0.0.0"},
            "only_if": settings.SENTRY_DEV_USE_REDIS_CLUSTER,
        }
    ),
    "rabbitmq": lambda settings, options: (
        {
            "image": "ghcr.io/getsentry/image-mirror-library-rabbitmq:3-management",
            "ports": {"5672/tcp": 5672, "15672/tcp": 15672},
            "environment": {"IP": "0.0.0.0"},
            "only_if": settings.SENTRY_DEV_USE_RABBITMQ,
        }
    ),
    "postgres": lambda settings, options: (
        {
            "image": f"ghcr.io/getsentry/image-mirror-library-postgres:{PG_VERSION}-alpine",
            "ports": {"5432/tcp": 5432},
            "environment": {"POSTGRES_DB": "sentry", "POSTGRES_HOST_AUTH_METHOD": "trust"},
            "volumes": {
                "postgres": {"bind": "/var/lib/postgresql/data"},
                "wal2json": {"bind": "/wal2json"},
                settings.CDC_CONFIG_DIR: {"bind": "/cdc"},
                **build_cdc_postgres_init_db_volume(settings),
            },
            "command": [
                "postgres",
                "-c",
                "wal_level=logical",
                "-c",
                "max_replication_slots=1",
                "-c",
                "max_wal_senders=1",
            ],
            "entrypoint": "/cdc/postgres-entrypoint.sh" if settings.SENTRY_USE_CDC_DEV else None,
        }
    ),
    "zookeeper": lambda settings, options: (
        {
            # On Apple arm64, we upgrade to version 6.x to allow zookeeper to run properly on Apple's arm64
            # See details https://github.com/confluentinc/kafka-images/issues/80#issuecomment-855511438
            "image": "ghcr.io/getsentry/image-mirror-confluentinc-cp-zookeeper:6.2.0",
            "environment": {"ZOOKEEPER_CLIENT_PORT": "2181"},
            "volumes": {"zookeeper_6": {"bind": "/var/lib/zookeeper/data"}},
            "only_if": "kafka" in settings.SENTRY_EVENTSTREAM or settings.SENTRY_USE_RELAY,
        }
    ),
    "kafka": lambda settings, options: (
        {
            "image": "ghcr.io/getsentry/image-mirror-confluentinc-cp-kafka:6.2.0",
            "ports": {"9092/tcp": 9092},
            "environment": {
                "KAFKA_ZOOKEEPER_CONNECT": "{containers[zookeeper][name]}:2181",
                "KAFKA_LISTENERS": "INTERNAL://0.0.0.0:9093,EXTERNAL://0.0.0.0:9092",
                "KAFKA_ADVERTISED_LISTENERS": "INTERNAL://{containers[kafka][name]}:9093,EXTERNAL://{containers[kafka]"
                "[ports][9092/tcp][0]}:{containers[kafka][ports][9092/tcp][1]}",
                "KAFKA_LISTENER_SECURITY_PROTOCOL_MAP": "INTERNAL:PLAINTEXT,EXTERNAL:PLAINTEXT",
                "KAFKA_INTER_BROKER_LISTENER_NAME": "INTERNAL",
                "KAFKA_OFFSETS_TOPIC_REPLICATION_FACTOR": "1",
                "KAFKA_OFFSETS_TOPIC_NUM_PARTITIONS": "1",
                "KAFKA_LOG_RETENTION_HOURS": "24",
                "KAFKA_MESSAGE_MAX_BYTES": "50000000",
                "KAFKA_MAX_REQUEST_SIZE": "50000000",
            },
            "volumes": {"kafka_6": {"bind": "/var/lib/kafka/data"}},
            "only_if": "kafka" in settings.SENTRY_EVENTSTREAM
            or settings.SENTRY_USE_RELAY
            or settings.SENTRY_DEV_PROCESS_SUBSCRIPTIONS
            or settings.SENTRY_USE_PROFILING,
        }
    ),
    "clickhouse": lambda settings, options: (
        {
            "image": "ghcr.io/getsentry/image-mirror-yandex-clickhouse-server:20.3.9.70"
            if not APPLE_ARM64
            # altinity provides clickhouse support to other companies
            # Official support: https://github.com/ClickHouse/ClickHouse/issues/22222
            # This image is build with this script https://gist.github.com/filimonov/5f9732909ff66d5d0a65b8283382590d
            else "ghcr.io/getsentry/image-mirror-altinity-clickhouse-server:21.6.1.6734-testing-arm",
            "ports": {"9000/tcp": 9000, "9009/tcp": 9009, "8123/tcp": 8123},
            "ulimits": [{"name": "nofile", "soft": 262144, "hard": 262144}],
            # The arm image does not properly load the MAX_MEMORY_USAGE_RATIO
            # from the environment in loc_config.xml, thus, hard-coding it there
            "volumes": {
                "clickhouse_dist"
                if settings.SENTRY_DISTRIBUTED_CLICKHOUSE_TABLES
                else "clickhouse": {"bind": "/var/lib/clickhouse"},
                os.path.join(
                    settings.DEVSERVICES_CONFIG_DIR,
                    "clickhouse",
                    "dist_config.xml"
                    if settings.SENTRY_DISTRIBUTED_CLICKHOUSE_TABLES
                    else "loc_config.xml",
                ): {"bind": "/etc/clickhouse-server/config.d/sentry.xml"},
            },
        }
    ),
    "snuba": lambda settings, options: (
        {
            "image": "ghcr.io/getsentry/snuba:latest",
            "ports": {"1218/tcp": 1218, "1219/tcp": 1219},
            "command": ["devserver"]
            + (["--no-workers"] if "snuba" in settings.SENTRY_EVENTSTREAM else []),
            "environment": {
                "PYTHONUNBUFFERED": "1",
                "SNUBA_SETTINGS": "docker",
                "DEBUG": "1",
                "CLICKHOUSE_HOST": "{containers[clickhouse][name]}",
                "CLICKHOUSE_PORT": "9000",
                "CLICKHOUSE_HTTP_PORT": "8123",
                "DEFAULT_BROKERS": ""
                if "snuba" in settings.SENTRY_EVENTSTREAM
                else "{containers[kafka][name]}:9093",
                "REDIS_HOST": "{containers[redis][name]}",
                "REDIS_PORT": "6379",
                "REDIS_DB": "1",
                "ENABLE_SENTRY_METRICS_DEV": "1" if settings.SENTRY_USE_METRICS_DEV else "",
                "ENABLE_PROFILES_CONSUMER": "1" if settings.SENTRY_USE_PROFILING else "",
                "ENABLE_ISSUE_OCCURRENCE_CONSUMER": "1"
                if settings.SENTRY_USE_ISSUE_OCCURRENCE
                else "",
                "ENABLE_AUTORUN_MIGRATION_SEARCH_ISSUES": "1",
                "ENABLE_GROUP_ATTRIBUTES_CONSUMER": "1"
                if settings.SENTRY_USE_GROUP_ATTRIBUTES
                else "",
            },
            "only_if": "snuba" in settings.SENTRY_EVENTSTREAM
            or "kafka" in settings.SENTRY_EVENTSTREAM,
        }
    ),
    "bigtable": lambda settings, options: (
        {
            "image": "us.gcr.io/sentryio/cbtemulator:23c02d92c7a1747068eb1fc57dddbad23907d614",
            "ports": {"8086/tcp": 8086},
            # NEED_BIGTABLE is set by CI so we don't have to pass
            # --skip-only-if when compiling which services to run.
            "only_if": os.environ.get("NEED_BIGTABLE", False)
            or "bigtable" in settings.SENTRY_NODESTORE,
        }
    ),
    "memcached": lambda settings, options: (
        {
            "image": "ghcr.io/getsentry/image-mirror-library-memcached:1.5-alpine",
            "ports": {"11211/tcp": 11211},
            "only_if": "memcached" in settings.CACHES.get("default", {}).get("BACKEND"),
        }
    ),
    "symbolicator": lambda settings, options: (
        {
            "image": "us.gcr.io/sentryio/symbolicator:nightly",
            "ports": {"3021/tcp": 3021},
            "volumes": {settings.SYMBOLICATOR_CONFIG_DIR: {"bind": "/etc/symbolicator"}},
            "command": ["run", "--config", "/etc/symbolicator/config.yml"],
            "only_if": options.get("symbolicator.enabled"),
        }
    ),
    "relay": lambda settings, options: (
        {
            "image": "us.gcr.io/sentryio/relay:nightly",
            "ports": {"7899/tcp": settings.SENTRY_RELAY_PORT},
            "volumes": {settings.RELAY_CONFIG_DIR: {"bind": "/etc/relay"}},
            "command": ["run", "--config", "/etc/relay"],
            "only_if": bool(os.environ.get("SENTRY_USE_RELAY", settings.SENTRY_USE_RELAY)),
            "with_devserver": True,
        }
    ),
    "chartcuterie": lambda settings, options: (
        {
            "image": "us.gcr.io/sentryio/chartcuterie:latest",
            "volumes": {settings.CHARTCUTERIE_CONFIG_DIR: {"bind": "/etc/chartcuterie"}},
            "environment": {
                "CHARTCUTERIE_CONFIG": "/etc/chartcuterie/config.js",
                "CHARTCUTERIE_CONFIG_POLLING": "true",
            },
            "ports": {"9090/tcp": 7901},
            # NEED_CHARTCUTERIE is set by CI so we don't have to pass --skip-only-if when compiling which services to run.
            "only_if": os.environ.get("NEED_CHARTCUTERIE", False)
            or options.get("chart-rendering.enabled"),
        }
    ),
    "cdc": lambda settings, options: (
        {
            "image": "ghcr.io/getsentry/cdc:latest",
            "only_if": settings.SENTRY_USE_CDC_DEV,
            "command": ["cdc", "-c", "/etc/cdc/configuration.yaml", "producer"],
            "volumes": {settings.CDC_CONFIG_DIR: {"bind": "/etc/cdc"}},
        }
    ),
    "vroom": lambda settings, options: (
        {
            "image": "us.gcr.io/sentryio/vroom:nightly",
            "volumes": {"profiles": {"bind": "/var/lib/sentry-profiles"}},
            "environment": {
                "SENTRY_KAFKA_BROKERS_PROFILING": "{containers[kafka][name]}:9093",
                "SENTRY_KAFKA_BROKERS_OCCURRENCES": "{containers[kafka][name]}:9093",
                "SENTRY_SNUBA_HOST": "http://{containers[snuba][name]}:1218",
            },
            "ports": {"8085/tcp": 8085},
            "only_if": settings.SENTRY_USE_PROFILING,
        }
    ),
}

# Max file size for serialized file uploads in API
SENTRY_MAX_SERIALIZED_FILE_SIZE = 5000000

# Max file size for avatar photo uploads
SENTRY_MAX_AVATAR_SIZE = 5000000

# The maximum age of raw events before they are deleted
SENTRY_RAW_EVENT_MAX_AGE_DAYS = 10

# statuspage.io support
STATUS_PAGE_ID: str | None = None
STATUS_PAGE_API_HOST = "statuspage.io"

SENTRY_SELF_HOSTED = True

# Whether we should look at X-Forwarded-For header or not
# when checking REMOTE_ADDR ip addresses
SENTRY_USE_X_FORWARDED_FOR = True

SENTRY_DEFAULT_INTEGRATIONS = (
    "sentry.integrations.bitbucket.BitbucketIntegrationProvider",
    "sentry.integrations.bitbucket_server.BitbucketServerIntegrationProvider",
    "sentry.integrations.slack.SlackIntegrationProvider",
    "sentry.integrations.github.GitHubIntegrationProvider",
    "sentry.integrations.github_enterprise.GitHubEnterpriseIntegrationProvider",
    "sentry.integrations.gitlab.GitlabIntegrationProvider",
    "sentry.integrations.jira.JiraIntegrationProvider",
    "sentry.integrations.jira_server.JiraServerIntegrationProvider",
    "sentry.integrations.vsts.VstsIntegrationProvider",
    "sentry.integrations.vsts_extension.VstsExtensionIntegrationProvider",
    "sentry.integrations.pagerduty.integration.PagerDutyIntegrationProvider",
    "sentry.integrations.vercel.VercelIntegrationProvider",
    "sentry.integrations.msteams.MsTeamsIntegrationProvider",
    "sentry.integrations.aws_lambda.AwsLambdaIntegrationProvider",
    "sentry.integrations.discord.DiscordIntegrationProvider",
    "sentry.integrations.opsgenie.OpsgenieIntegrationProvider",
)


SENTRY_SDK_CONFIG = {
    "release": sentry.__semantic_version__,
    "environment": ENVIRONMENT,
    "in_app_include": ["sentry", "sentry_plugins"],
    "debug": True,
    "send_default_pii": True,
    "auto_enabling_integrations": False,
    "_experiments": {
        "custom_measurements": True,
        "enable_backpressure_handling": True,
    },
}

SENTRY_DEV_DSN = os.environ.get("SENTRY_DEV_DSN")
if SENTRY_DEV_DSN:
    # In production, this value is *not* set via an env variable
    # https://github.com/getsentry/getsentry/blob/16a07f72853104b911a368cc8ae2b4b49dbf7408/getsentry/conf/settings/prod.py#L604-L606
    # This is used in case you want to report traces of your development set up to a project of your choice
    SENTRY_SDK_CONFIG["dsn"] = SENTRY_DEV_DSN

# The sample rate to use for profiles. This is conditional on the usage of
# traces_sample_rate. So that means the true sample rate will be approximately
# traces_sample_rate * profiles_sample_rate
# (subject to things like the traces_sampler)
SENTRY_PROFILES_SAMPLE_RATE = 0

# We want to test a few schedulers possible in the profiler. Some are platform
# specific, and each have their own pros/cons. See the sdk for more details.
SENTRY_PROFILER_MODE = "sleep"

# To have finer control over which process will have profiling enabled, this
# environment variable will be required to enable profiling.
#
# This is because profiling requires that we run some stuff globally, and we
# are not ready to run this on the more critical parts of the codebase such as
# the ingest workers yet.
#
# This will allow us to have finer control over where we are running the
# profiler. For example, only on the web server.
SENTRY_PROFILING_ENABLED = os.environ.get("SENTRY_PROFILING_ENABLED", False)

# Callable to bind additional context for the Sentry SDK
#
# def get_org_context(scope, organization, **kwargs):
#    scope.set_tag('organization.cool', '1')
#
# SENTRY_ORGANIZATION_CONTEXT_HELPER = get_org_context
SENTRY_ORGANIZATION_CONTEXT_HELPER = None

# Config options that are explicitly disabled from Django
DEAD = object()

# This will eventually get set from values in SENTRY_OPTIONS during
# sentry.runner.initializer:bootstrap_options
SECRET_KEY = DEAD
EMAIL_BACKEND = DEAD
EMAIL_HOST = DEAD
EMAIL_PORT = DEAD
EMAIL_HOST_USER = DEAD
EMAIL_HOST_PASSWORD = DEAD
EMAIL_USE_TLS = DEAD
EMAIL_USE_SSL = DEAD
SERVER_EMAIL = DEAD
EMAIL_SUBJECT_PREFIX = DEAD

# Shared btw Auth Provider and Social Auth Plugin
GITHUB_APP_ID = DEAD
GITHUB_API_SECRET = DEAD

# Used by Auth Provider
GITHUB_REQUIRE_VERIFIED_EMAIL = DEAD
GITHUB_API_DOMAIN = DEAD
GITHUB_BASE_DOMAIN = DEAD

# Used by Social Auth Plugin
GITHUB_EXTENDED_PERMISSIONS = DEAD
GITHUB_ORGANIZATION = DEAD


SUDO_URL = "sentry-sudo"

# Endpoint to https://github.com/getsentry/sentry-release-registry, used for
# alerting the user of outdated SDKs.
SENTRY_RELEASE_REGISTRY_BASEURL: str | None = None

# Hardcoded SDK versions for SDKs that do not have an entry in the release
# registry.
SDK_VERSIONS = {
    "raven-js": "3.21.0",
    "raven-node": "2.3.0",
    "raven-python": "6.10.0",
    "raven-ruby": "2.7.1",
    "sentry-cocoa": "3.11.1",
    "sentry-java": "1.6.4",
    "sentry-laravel": "1.0.2",
    "sentry-php": "2.0.1",
}

# Some of the migration links below are not ideal, but that is all migration documentation we currently have and can provide at this point
SDK_URLS = {
    "sentry-java": "https://docs.sentry.io/platforms/java/legacy/migration/",
    "@sentry/browser": "https://github.com/getsentry/sentry-javascript/blob/master/MIGRATION.md#migrating-from-raven-js-to-sentrybrowser",
    "sentry-cocoa": "https://docs.sentry.io/platforms/apple/migration/",
    "sentry-php": "https://docs.sentry.io/platforms/php/",
    "sentry-python": "https://docs.sentry.io/platforms/python/migration/",
    "sentry-ruby": "https://docs.sentry.io/platforms/ruby/migration/",
    "sentry-dotnet": "https://docs.sentry.io/platforms/dotnet/migration/#migrating-from-sharpraven-to-sentry-sdk",
    "sentry-go": "https://docs.sentry.io/platforms/go/migration/",
}

DEPRECATED_SDKS = {
    # sdk name => new sdk name
    "raven-java": "sentry-java",
    "raven-java:android": "sentry-java",
    "raven-java:log4j": "sentry-java",
    "raven-java:log4j2": "sentry-java",
    "raven-java:logback": "sentry-java",
    "raven-js": "@sentry/browser",
    "raven-node": "@sentry/browser",
    "raven-objc": "sentry-cocoa",
    "raven-php": "sentry-php",
    "raven-python": "sentry-python",
    "raven-ruby": "sentry-ruby",
    "raven-swift": "sentry-cocoa",
    "raven-csharp": "sentry-dotnet",
    "raven-go": "sentry-go",
    "sentry-android": "sentry-java",
    "sentry-swift": "sentry-cocoa",
    "SharpRaven": "sentry-dotnet",
    # The Ruby SDK used to go by the name 'sentry-raven'...
    "sentry-raven": "sentry-ruby",
}

TERMS_URL = None
PRIVACY_URL = None

# Internal sources for debug information files
#
# There are two special values in there: "microsoft" and "ios".  These are
# added by default to any project created.  The "ios" source is currently
# not enabled in the open source build of sentry because it points to a
# sentry internal repository and it's unclear if these can be
# redistributed under the Apple EULA.  If however someone configures their
# own iOS source and name it 'ios' it will be enabled by default for all
# projects.
SENTRY_BUILTIN_SOURCES = {
    "microsoft": {
        "type": "http",
        "id": "sentry:microsoft",
        "name": "Microsoft",
        "layout": {"type": "symstore"},
        "filters": {"filetypes": ["pe", "pdb", "portablepdb"]},
        "url": "https://msdl.microsoft.com/download/symbols/",
        "is_public": True,
    },
    "nuget": {
        "type": "http",
        "id": "sentry:nuget",
        "name": "NuGet.org",
        "layout": {"type": "symstore"},
        "filters": {"filetypes": ["portablepdb"]},
        "url": "https://symbols.nuget.org/download/symbols/",
        "is_public": True,
    },
    "citrix": {
        "type": "http",
        "id": "sentry:citrix",
        "name": "Citrix",
        "layout": {"type": "symstore"},
        "filters": {"filetypes": ["pe", "pdb"]},
        "url": "http://ctxsym.citrix.com/symbols/",
        "is_public": True,
    },
    "intel": {
        "type": "http",
        "id": "sentry:intel",
        "name": "Intel",
        "layout": {"type": "symstore"},
        "filters": {"filetypes": ["pe", "pdb"]},
        "url": "https://software.intel.com/sites/downloads/symbols/",
        "is_public": True,
    },
    "amd": {
        "type": "http",
        "id": "sentry:amd",
        "name": "AMD",
        "layout": {"type": "symstore"},
        "filters": {"filetypes": ["pe", "pdb"]},
        "url": "https://download.amd.com/dir/bin/",
        "is_public": True,
    },
    "nvidia": {
        "type": "http",
        "id": "sentry:nvidia",
        "name": "NVIDIA",
        "layout": {"type": "symstore"},
        "filters": {"filetypes": ["pe", "pdb"]},
        "url": "https://driver-symbols.nvidia.com/",
        "is_public": True,
    },
    "chromium": {
        "type": "http",
        "id": "sentry:chromium",
        "name": "Chromium",
        "layout": {"type": "symstore"},
        "filters": {"filetypes": ["pe", "pdb"]},
        "url": "https://chromium-browser-symsrv.commondatastorage.googleapis.com/",
        "is_public": True,
    },
    "unity": {
        "type": "http",
        "id": "sentry:unity",
        "name": "Unity",
        "layout": {"type": "symstore"},
        "filters": {"filetypes": ["pe", "pdb"]},
        "url": "http://symbolserver.unity3d.com/",
        "is_public": True,
    },
    "mozilla": {
        "type": "http",
        "id": "sentry:mozilla",
        "name": "Mozilla",
        "layout": {"type": "symstore"},
        "url": "https://symbols.mozilla.org/",
        "is_public": True,
    },
    "autodesk": {
        "type": "http",
        "id": "sentry:autodesk",
        "name": "Autodesk",
        "layout": {"type": "symstore"},
        "url": "http://symbols.autodesk.com/",
        "is_public": True,
    },
    "electron": {
        "type": "http",
        "id": "sentry:electron",
        "name": "Electron",
        "layout": {"type": "native"},
        "url": "https://symbols.electronjs.org/",
        "filters": {"filetypes": ["pdb", "breakpad", "sourcebundle"]},
        "is_public": True,
    },
    # === Various Linux distributions ===
    # The `https://debuginfod.elfutils.org/` symbol server is set up to federate
    # to a bunch of distro-specific servers, and they explicitly state that:
    # > If your distro offers a server, you may prefer to link to that one directly
    # In the future, we could add the following servers as well after validating:
    # - https://debuginfod.opensuse.org/
    # - https://debuginfod.debian.net/
    # - https://debuginfod.fedoraproject.org/
    # - https://debuginfod.archlinux.org/
    # - https://debuginfod.centos.org/
    # A couple more servers for less widespread distros are also listed, and there
    # might be even more that are not listed on that page.
    # NOTE: The `debuginfod` layout in symbolicator requires the `/buildid/` prefix
    # to be part of the `url`.
    "ubuntu": {
        "type": "http",
        "id": "sentry:ubuntu",
        "name": "Ubuntu",
        "layout": {"type": "debuginfod"},
        "url": "https://debuginfod.ubuntu.com/buildid/",
        "filters": {"filetypes": ["elf_code", "elf_debug"]},
        "is_public": True,
    },
}

# Relay
# List of PKs explicitly allowed by Sentry.  All relays here are always
# registered as internal relays.
# DEPRECATED !!! (18.May.2021) This entry has been deprecated in favour of
# ~/.sentry/conf.yml (relay.static_auth)
SENTRY_RELAY_WHITELIST_PK = [
    # NOTE (RaduW) This is the relay key for the relay instance used by devservices.
    # This should NOT be part of any production environment.
    # This key should match the key in /sentry/config/relay/credentials.json
    "SMSesqan65THCV6M4qs4kBzPai60LzuDn-xNsvYpuP8"
]

# When open registration is not permitted then only relays in the
# list of explicitly allowed relays can register.
SENTRY_RELAY_OPEN_REGISTRATION = True

# GeoIP
# Used for looking up IP addresses.
# For example /usr/local/share/GeoIP/GeoIPCity.mmdb
GEOIP_PATH_MMDB = None

# CDN
# If this is an absolute url like e.g.: https://js.sentry-cdn.com/
# the full url will look like this: https://js.sentry-cdn.com/<public_key>.min.js
# otherwise django reverse url lookup will be used.
JS_SDK_LOADER_CDN_URL = ""
# Version of the SDK - Used in header Surrogate-Key sdk/JS_SDK_LOADER_SDK_VERSION
JS_SDK_LOADER_SDK_VERSION = ""
# This should be the url pointing to the JS SDK. It may contain up to two "%s".
# The first "%s" will be replaced with the SDK version, the second one is used
# to inject a bundle modifier in the JS SDK CDN loader. e.g:
# - 'https://browser.sentry-cdn.com/%s/bundle%s.min.js' will become
# 'https://browser.sentry-cdn.com/7.0.0/bundle.es5.min.js'
# - 'https://browser.sentry-cdn.com/%s/bundle.min.js' will become
# 'https://browser.sentry-cdn.com/7.0.0/bundle.min.js'
# - 'https://browser.sentry-cdn.com/6.19.7/bundle.min.js' will stay the same.
JS_SDK_LOADER_DEFAULT_SDK_URL = ""

# block domains which are generally used by spammers -- keep this configurable
# in case a self-hosted install wants to allow it
INVALID_EMAIL_ADDRESS_PATTERN = re.compile(r"\@qq\.com$", re.I)

# This is customizable for sentry.io, but generally should only be additive
# (currently the values not used anymore so this is more for documentation purposes)
SENTRY_USER_PERMISSIONS = ("broadcasts.admin", "users.admin", "options.admin")

# WARNING(iker): there are two different formats for KAFKA_CLUSTERS: the one we
# use below, and a legacy one still used in `getsentry`.
# Reading items from this default configuration directly might break deploys.
# To correctly read items from this dictionary and not worry about the format,
# see `sentry.utils.kafka_config.get_kafka_consumer_cluster_options`.
KAFKA_CLUSTERS: dict[str, dict[str, Any]] = {
    "default": {
        "common": {"bootstrap.servers": "127.0.0.1:9092"},
        "producers": {
            "compression.type": "lz4",
            "message.max.bytes": 50000000,  # 50MB, default is 1MB
        },
        "consumers": {},
    }
}

# These constants define kafka topic names, as well as keys into `KAFKA_TOPICS`
# which contains cluster mappings for these topics. Follow these steps to
# override a kafka topic name:
#
#  1. Change the value of the `KAFKA_*` constant (e.g. KAFKA_EVENTS).
#  2. For changes in override files, such as `sentry.conf.py` or in getsentry's
#     `prod.py`, also override the entirety of `KAFKA_TOPICS` to ensure the keys
#     pick up the change.

KAFKA_EVENTS = "events"
KAFKA_EVENTS_COMMIT_LOG = "snuba-commit-log"
KAFKA_TRANSACTIONS = "transactions"
KAFKA_TRANSACTIONS_COMMIT_LOG = "snuba-transactions-commit-log"
KAFKA_OUTCOMES = "outcomes"
KAFKA_OUTCOMES_BILLING = "outcomes-billing"
KAFKA_EVENTS_SUBSCRIPTIONS_RESULTS = "events-subscription-results"
KAFKA_TRANSACTIONS_SUBSCRIPTIONS_RESULTS = "transactions-subscription-results"
KAFKA_GENERIC_METRICS_SUBSCRIPTIONS_RESULTS = "generic-metrics-subscription-results"

KAFKA_SESSIONS_SUBSCRIPTIONS_RESULTS = "sessions-subscription-results"
KAFKA_METRICS_SUBSCRIPTIONS_RESULTS = "metrics-subscription-results"
KAFKA_INGEST_EVENTS = "ingest-events"
KAFKA_INGEST_ATTACHMENTS = "ingest-attachments"
KAFKA_INGEST_TRANSACTIONS = "ingest-transactions"
KAFKA_INGEST_METRICS = "ingest-metrics"
KAFKA_SNUBA_METRICS = "snuba-metrics"
KAFKA_PROFILES = "profiles"
KAFKA_INGEST_PERFORMANCE_METRICS = "ingest-performance-metrics"
KAFKA_SNUBA_GENERIC_METRICS = "snuba-generic-metrics"
KAFKA_INGEST_REPLAY_EVENTS = "ingest-replay-events"
KAFKA_INGEST_REPLAYS_RECORDINGS = "ingest-replay-recordings"
KAFKA_INGEST_OCCURRENCES = "ingest-occurrences"
KAFKA_INGEST_MONITORS = "ingest-monitors"
KAFKA_EVENTSTREAM_GENERIC = "generic-events"
KAFKA_GENERIC_EVENTS_COMMIT_LOG = "snuba-generic-events-commit-log"
KAFKA_GROUP_ATTRIBUTES = "group-attributes"

KAFKA_SUBSCRIPTION_RESULT_TOPICS = {
    "events": KAFKA_EVENTS_SUBSCRIPTIONS_RESULTS,
    "transactions": KAFKA_TRANSACTIONS_SUBSCRIPTIONS_RESULTS,
    "generic-metrics": KAFKA_GENERIC_METRICS_SUBSCRIPTIONS_RESULTS,
    "sessions": KAFKA_SESSIONS_SUBSCRIPTIONS_RESULTS,
    "metrics": KAFKA_METRICS_SUBSCRIPTIONS_RESULTS,
}


# Cluster configuration for each Kafka topic by name.
KAFKA_TOPICS: Mapping[str, Optional[TopicDefinition]] = {
    KAFKA_EVENTS: {"cluster": "default"},
    KAFKA_EVENTS_COMMIT_LOG: {"cluster": "default"},
    KAFKA_TRANSACTIONS: {"cluster": "default"},
    KAFKA_TRANSACTIONS_COMMIT_LOG: {"cluster": "default"},
    KAFKA_OUTCOMES: {"cluster": "default"},
    # When OUTCOMES_BILLING is None, it inherits from OUTCOMES and does not
    # create a separate producer. Check ``track_outcome`` for details.
    KAFKA_OUTCOMES_BILLING: None,
    KAFKA_EVENTS_SUBSCRIPTIONS_RESULTS: {"cluster": "default"},
    KAFKA_TRANSACTIONS_SUBSCRIPTIONS_RESULTS: {"cluster": "default"},
    KAFKA_GENERIC_METRICS_SUBSCRIPTIONS_RESULTS: {"cluster": "default"},
    KAFKA_SESSIONS_SUBSCRIPTIONS_RESULTS: {"cluster": "default"},
    KAFKA_METRICS_SUBSCRIPTIONS_RESULTS: {"cluster": "default"},
    # Topic for receiving simple events (error events without attachments) from Relay
    KAFKA_INGEST_EVENTS: {"cluster": "default"},
    # Topic for receiving 'complex' events (error events with attachments) from Relay
    KAFKA_INGEST_ATTACHMENTS: {"cluster": "default"},
    # Topic for receiving transaction events (APM events) from Relay
    KAFKA_INGEST_TRANSACTIONS: {"cluster": "default"},
    # Topic for receiving metrics from Relay
    KAFKA_INGEST_METRICS: {"cluster": "default"},
    # Topic for indexer translated metrics
    KAFKA_SNUBA_METRICS: {"cluster": "default"},
    # Topic for receiving profiles from Relay
    KAFKA_PROFILES: {"cluster": "default"},
    KAFKA_INGEST_PERFORMANCE_METRICS: {"cluster": "default"},
    KAFKA_SNUBA_GENERIC_METRICS: {"cluster": "default"},
    KAFKA_INGEST_REPLAY_EVENTS: {"cluster": "default"},
    KAFKA_INGEST_REPLAYS_RECORDINGS: {"cluster": "default"},
    KAFKA_INGEST_OCCURRENCES: {"cluster": "default"},
    KAFKA_INGEST_MONITORS: {"cluster": "default"},
    KAFKA_EVENTSTREAM_GENERIC: {"cluster": "default"},
    KAFKA_GENERIC_EVENTS_COMMIT_LOG: {"cluster": "default"},
    KAFKA_GROUP_ATTRIBUTES: {"cluster": "default"},
}


# If True, consumers will create the topics if they don't exist
KAFKA_CONSUMER_AUTO_CREATE_TOPICS = True
# If True, sentry.utils.arroyo.RunTaskWithMultiprocessing will actually be
# single-threaded under the hood for performance
KAFKA_CONSUMER_FORCE_DISABLE_MULTIPROCESSING = False


# For Jira, only approved apps can use the access_email_addresses scope
# This scope allows Sentry to use the email endpoint (https://developer.atlassian.com/cloud/jira/platform/rest/v3/#api-rest-api-3-user-email-get)
# We use the email with Jira 2-way sync in order to match the user
JIRA_USE_EMAIL_SCOPE = False

"""
Fields are:
 - south_app_name: Which app to apply the conversion to
 - south_migration: The south migration to map to the new name. If None, then always
   apply
 - django_app_name: The new app name to apply the conversion to
 - django_migration: Which django migration to 'fake' as run.
 - south_migration_required: Whether the south migration is required to proceed.
 - south_migration_required_error: Error message explaining what is going wrong.
"""
SOUTH_MIGRATION_CONVERSIONS = (
    (
        "sentry",
        "0472_auto__add_field_sentryapp_author",
        "sentry",
        "0001_initial",
        True,
        "Please upgrade to Sentry 9.1.2 before upgrading to any later versions.",
    ),
    (
        "sentry",
        "0516_auto__del_grouptagvalue__del_unique_grouptagvalue_group_id_key_value__",
        "sentry",
        "0002_912_to_recent",
        False,
        "",
    ),
    (
        "sentry",
        "0518_auto__chg_field_sentryappwebhookerror_response_code",
        "sentry",
        "0003_auto_20191022_0122",
        False,
        "",
    ),
    ("sentry.nodestore", "0001_initial", "nodestore", "0001_initial", False, None),
    ("nodestore", "0001_initial", "nodestore", "0001_initial", False, None),
    (
        "social_auth",
        "0004_auto__del_unique_usersocialauth_provider_uid__add_unique_usersocialaut",
        "social_auth",
        "0001_initial",
        True,
        "Please upgrade to Sentry 9.1.2 before upgrading to any later versions.",
    ),
)

# Whether to use Django migrations to create the database, or just build it based off
# of models, similar to how syncdb used to work. The former is more correct, the latter
# is much faster.
MIGRATIONS_TEST_MIGRATE = os.environ.get("MIGRATIONS_TEST_MIGRATE", "0") == "1"
# Specifies the list of django apps to include in the lockfile. If Falsey then include
# all apps with migrations
MIGRATIONS_LOCKFILE_APP_WHITELIST = (
    "nodestore",
    "replays",
    "sentry",
    "social_auth",
)
# Where to write the lockfile to.
MIGRATIONS_LOCKFILE_PATH = os.path.join(PROJECT_ROOT, os.path.pardir, os.path.pardir)

# Log error and abort processing (without dropping event) when process_event is
# taking more than n seconds to process event
SYMBOLICATOR_PROCESS_EVENT_HARD_TIMEOUT = 600

# Log warning when process_event is taking more than n seconds to process event
SYMBOLICATOR_PROCESS_EVENT_WARN_TIMEOUT = 120

# Block symbolicate_event for this many seconds to wait for a initial response
# from symbolicator after the task submission.
SYMBOLICATOR_POLL_TIMEOUT = 5

# When retrying symbolication requests or querying for the result this set the
# max number of second to wait between subsequent attempts.
SYMBOLICATOR_MAX_RETRY_AFTER = 2

# The `url` of the different Symbolicator pools.
# We want to route different workloads to a different set of Symbolicator pools.
# This can be as fine-grained as using a different pool for normal "native"
# symbolication, `js` symbolication, and for `lpq` / `lpq-js`.
# (See `SENTRY_LPQ_OPTIONS` and related settings)
# The keys here should match the `SymbolicatorPools` enum
# defined in `src/sentry/lang/native/symbolicator.py`.
# If a specific setting does not exist, this will fall back to the `default` pool.
# If that is not configured, it will fall back to the `url` configured in
# `symbolicator.options`.
# The settings here are intentionally empty and will fall back to
# `symbolicator.options` for backwards compatibility.
SYMBOLICATOR_POOL_URLS: dict[str, str] = {
    # "js": "...",
    # "default": "...",
    # "lpq": "...",
    # "lpq_js": "...",
}

SENTRY_REQUEST_METRIC_ALLOWED_PATHS = (
    "sentry.web.api",
    "sentry.web.frontend",
    "sentry.api.endpoints",
    "sentry.data_export.endpoints",
    "sentry.discover.endpoints",
    "sentry.incidents.endpoints",
    "sentry.replays.endpoints",
    "sentry.monitors.endpoints",
)
SENTRY_MAIL_ADAPTER_BACKEND = "sentry.mail.adapter.MailAdapter"

# Project ID used by synthetic monitoring
# Synthetic monitoring recurringly send events, prepared with specific
# attributes, which can be identified through the whole processing pipeline and
# observed mainly for producing stable metrics.
SENTRY_SYNTHETIC_MONITORING_PROJECT_ID = None

# Similarity cluster to use
# Similarity-v1: uses hardcoded set of event properties for diffing
SENTRY_SIMILARITY_INDEX_REDIS_CLUSTER = "default"

# Unused legacy option, there to satisfy getsentry CI. Remove from getsentry, then here
SENTRY_SIMILARITY2_INDEX_REDIS_CLUSTER = None

# If this is turned on, then sentry will perform automatic grouping updates.
# This is enabled in production
SENTRY_GROUPING_AUTO_UPDATE_ENABLED = False

# How long the migration phase for grouping lasts
SENTRY_GROUPING_UPDATE_MIGRATION_PHASE = 7 * 24 * 3600  # 7 days

SENTRY_USE_UWSGI = True

# When copying attachments for to-be-reprocessed events into processing store,
# how large is an individual file chunk? Each chunk is stored as Redis key.
SENTRY_REPROCESSING_ATTACHMENT_CHUNK_SIZE = 2**20

# Which cluster is used to store auxiliary data for reprocessing. Note that
# this cluster is not used to store attachments etc, that still happens on
# rc-processing. This is just for buffering up event IDs and storing a counter
# for synchronization/progress report.
SENTRY_REPROCESSING_SYNC_REDIS_CLUSTER = "default"

# How long tombstones from reprocessing will live.
SENTRY_REPROCESSING_TOMBSTONES_TTL = 24 * 3600

# How long reprocessing counters are kept in Redis before they expire.
SENTRY_REPROCESSING_SYNC_TTL = 30 * 24 * 3600  # 30 days

# How many events to query for at once while paginating through an entire
# issue. Note that this needs to be kept in sync with the time-limits on
# `sentry.tasks.reprocessing2.reprocess_group`. That task is responsible for
# copying attachments from filestore into redis and can easily take a couple of
# seconds per event. Better play it safe!
SENTRY_REPROCESSING_PAGE_SIZE = 10

# How many event IDs to buffer up in Redis before sending them to Snuba. This
# is about "remaining events" exclusively.
SENTRY_REPROCESSING_REMAINING_EVENTS_BUF_SIZE = 500

# Which backend to use for RealtimeMetricsStore.
#
# Currently, only redis is supported.
SENTRY_REALTIME_METRICS_BACKEND = (
    "sentry.processing.realtime_metrics.dummy.DummyRealtimeMetricsStore"
)
SENTRY_REALTIME_METRICS_OPTIONS = {
    # The redis cluster used for the realtime store redis backend.
    "cluster": "default",
    # Length of the sliding symbolicate_event budgeting window, in seconds.
    #
    # The LPQ selection is computed based on the `SENTRY_LPQ_OPTIONS["project_budget"]`
    # defined below.
    "budget_time_window": 2 * 60,
    # The bucket size of the project budget metric.
    #
    # The size (in seconds) of the buckets that events are sorted into.
    "budget_bucket_size": 10,
    # Number of seconds to wait after a project is made eligible or ineligible for the LPQ
    # before its eligibility can be changed again.
    #
    # This backoff is only applied to automatic changes to project eligibility, and has zero effect
    # on any manually-triggered changes to a project's presence in the LPQ.
    "backoff_timer": 5 * 60,
}

# Whether badly behaving projects will be automatically
# sent to the low priority queue
SENTRY_ENABLE_AUTO_LOW_PRIORITY_QUEUE = False

# Tunable knobs for automatic LPQ eligibility.
#
# LPQ eligibility is based on the average spent budget in a sliding time window
# defined in `SENTRY_REALTIME_METRICS_OPTIONS["budget_time_window"]` above.
#
# The `project_budget` option is defined as the average per-second
# "symbolication time budget" a project can spend.
# See `RealtimeMetricsStore.record_project_duration` for an explanation of how
# this works.
# The "regular interval" at which symbolication time is submitted is defined by
# a combination of `SYMBOLICATOR_POLL_TIMEOUT` and `SYMBOLICATOR_MAX_RETRY_AFTER`.
#
# This value is already adjusted according to the
# `symbolicate-event.low-priority.metrics.submission-rate` option.
SENTRY_LPQ_OPTIONS = {
    # This is the per-project budget in per-second "symbolication time budget".
    #
    # This has been arbitrarily chosen as `5.0` for now, which means an average of:
    # -  1x 5-second event per second, or
    # -  5x 1-second events per second, or
    # - 10x 0.5-second events per second
    #
    # Cost increases quadratically with symbolication time.
    "project_budget": 5.0
}

# XXX(meredith): Temporary metrics indexer
SENTRY_METRICS_INDEXER_REDIS_CLUSTER = "default"

# Timeout for the project counter statement execution.
# In case of contention on the project counter, prevent workers saturation with
# save_event tasks from single project.
# Value is in milliseconds. Set to `None` to disable.
SENTRY_PROJECT_COUNTER_STATEMENT_TIMEOUT = 1000

# Implemented in getsentry to run additional devserver workers.
SENTRY_EXTRA_WORKERS: MutableSequence[str] = []

SAMPLED_DEFAULT_RATE = 1.0

# A set of extra URLs to sample
ADDITIONAL_SAMPLED_URLS: dict[str, float] = {}

# A set of extra tasks to sample
ADDITIONAL_SAMPLED_TASKS: dict[str, float] = {}

# This controls whether Sentry is run in a demo mode.
# Enabling this will allow users to create accounts without an email or password.
DEMO_MODE = False

# all demo orgs are owned by the user with this email
DEMO_ORG_OWNER_EMAIL = None

# adds an extra JS to HTML template
INJECTED_SCRIPT_ASSETS: list[str] = []

PG_VERSION: str = os.getenv("PG_VERSION") or "14"

# Zero Downtime Migrations settings as defined at
# https://github.com/tbicr/django-pg-zero-downtime-migrations#settings
ZERO_DOWNTIME_MIGRATIONS_RAISE_FOR_UNSAFE = True
ZERO_DOWNTIME_MIGRATIONS_LOCK_TIMEOUT = None
ZERO_DOWNTIME_MIGRATIONS_STATEMENT_TIMEOUT = None

if int(PG_VERSION.split(".", maxsplit=1)[0]) < 12:
    # In v0.6 of django-pg-zero-downtime-migrations this settings is deprecated for PostreSQLv12+
    # https://github.com/tbicr/django-pg-zero-downtime-migrations/blob/7b3f5c045b40e656772859af4206acf3f11c0951/CHANGES.md#06

    # Note: The docs have this backwards. We set this to False here so that we always add check
    # constraints instead of setting the column to not null.
    ZERO_DOWNTIME_MIGRATIONS_USE_NOT_NULL = False

ANOMALY_DETECTION_URL = "127.0.0.1:9091"
ANOMALY_DETECTION_TIMEOUT = 30

# This is the URL to the profiling service
SENTRY_VROOM = os.getenv("VROOM", "http://127.0.0.1:8085")

SENTRY_REPLAYS_SERVICE_URL = "http://localhost:8090"


SENTRY_ISSUE_ALERT_HISTORY = "sentry.rules.history.backends.postgres.PostgresRuleHistoryBackend"
SENTRY_ISSUE_ALERT_HISTORY_OPTIONS: dict[str, Any] = {}

# This is useful for testing SSO expiry flows
SENTRY_SSO_EXPIRY_SECONDS = os.environ.get("SENTRY_SSO_EXPIRY_SECONDS", None)

# Set to an iterable of strings matching services so only logs from those services show up
# eg. DEVSERVER_LOGS_ALLOWLIST = {"server", "webpack", "worker"}
DEVSERVER_LOGS_ALLOWLIST = None

LOG_API_ACCESS = not IS_DEV or os.environ.get("SENTRY_LOG_API_ACCESS")

VALIDATE_SUPERUSER_ACCESS_CATEGORY_AND_REASON = True
DISABLE_SU_FORM_U2F_CHECK_FOR_LOCAL = False

# determines if we enable analytics or not
ENABLE_ANALYTICS = False

MAX_SLOW_CONDITION_ISSUE_ALERTS = 100
MAX_MORE_SLOW_CONDITION_ISSUE_ALERTS = 200
MAX_FAST_CONDITION_ISSUE_ALERTS = 200
MAX_QUERY_SUBSCRIPTIONS_PER_ORG = 1000

MAX_REDIS_SNOWFLAKE_RETRY_COUNTER = 5

SNOWFLAKE_VERSION_ID = 1
SENTRY_SNOWFLAKE_EPOCH_START = datetime(2022, 8, 8, 0, 0).timestamp()
SENTRY_USE_SNOWFLAKE = False

SENTRY_DEFAULT_LOCKS_BACKEND_OPTIONS = {
    "path": "sentry.utils.locking.backends.redis.RedisLockBackend",
    "options": {"cluster": "default"},
}

SENTRY_POST_PROCESS_LOCKS_BACKEND_OPTIONS = {
    "path": "sentry.utils.locking.backends.redis.RedisLockBackend",
    "options": {"cluster": "default"},
}

# maximum number of projects allowed to query snuba with for the organization_vitals_overview endpoint
ORGANIZATION_VITALS_OVERVIEW_PROJECT_LIMIT = 300


# Default string indexer cache options
SENTRY_STRING_INDEXER_CACHE_OPTIONS = {
    "cache_name": "default",
}
SENTRY_POSTGRES_INDEXER_RETRY_COUNT = 2

SENTRY_FUNCTIONS_PROJECT_NAME = None

SENTRY_FUNCTIONS_REGION = "us-central1"

# Settings related to SiloMode
FAIL_ON_UNAVAILABLE_API_CALL = False

DISALLOWED_CUSTOMER_DOMAINS: list[str] = []

SENTRY_ISSUE_PLATFORM_RATE_LIMITER_OPTIONS: dict[str, str] = {}
SENTRY_ISSUE_PLATFORM_FUTURES_MAX_LIMIT = 10000

SENTRY_GROUP_ATTRIBUTES_FUTURES_MAX_LIMIT = 10000

# USE_SPLIT_DBS is leveraged in tests as we validate db splits further.
# Split databases are also required for the USE_SILOS devserver flow.
if USE_SILOS or env("SENTRY_USE_SPLIT_DBS", default=False):
    # Add connections for the region & control silo databases.
    DATABASES["control"] = DATABASES["default"].copy()
    DATABASES["control"]["NAME"] = "control"

    # Use the region database in the default connection as region
    # silo database is the 'default' elsewhere in application logic.
    DATABASES["default"]["NAME"] = "region"

    DATABASE_ROUTERS = ("sentry.db.router.SiloRouter",)

if USE_SILOS:
    # Addresses are hardcoded based on the defaults
    # we use in commands/devserver.
    region_port = os.environ.get("SENTRY_BACKEND_PORT", "8010")
    SENTRY_REGION_CONFIG = [
        {
            "name": "us",
            "snowflake_id": 1,
            "category": "MULTI_TENANT",
            "address": f"http://us.localhost:{region_port}",
            "api_token": "dev-region-silo-token",
        }
    ]
    SENTRY_MONOLITH_REGION = SENTRY_REGION_CONFIG[0]["name"]
    # RPC authentication and address information
    RPC_SHARED_SECRET = [
        "a-long-value-that-is-shared-but-also-secret",
    ]
    control_port = os.environ.get("SENTRY_CONTROL_SILO_PORT", "8000")
    SENTRY_CONTROL_ADDRESS = f"http://127.0.0.1:{control_port}"


# How long we should wait for a gateway proxy request to return before giving up
GATEWAY_PROXY_TIMEOUT = None

SENTRY_SLICING_LOGICAL_PARTITION_COUNT = 256
# This maps a Sliceable for slicing by name and (lower logical partition, upper physical partition)
# to a given slice. A slice is a set of physical resources in Sentry and Snuba.
#
# For each Sliceable, the range [0, SENTRY_SLICING_LOGICAL_PARTITION_COUNT) must be mapped
# to a slice ID
SENTRY_SLICING_CONFIG: Mapping[str, Mapping[Tuple[int, int], int]] = {}

# Show banners on the login page that are defined in layout.html
SHOW_LOGIN_BANNER = False

# Mapping of (logical topic names, slice id) to physical topic names
# and kafka broker names. The kafka broker names are used to construct
# the broker config from KAFKA_CLUSTERS. This is used for slicing only.
# Example:
# SLICED_KAFKA_TOPICS = {
#   ("KAFKA_SNUBA_GENERIC_METRICS", 0): {
#       "topic": "generic_metrics_0",
#       "cluster": "cluster_1",
#   },
#   ("KAFKA_SNUBA_GENERIC_METRICS", 1): {
#       "topic": "generic_metrics_1",
#       "cluster": "cluster_2",
# }
# And then in KAFKA_CLUSTERS:
# KAFKA_CLUSTERS = {
#   "cluster_1": {
#       "bootstrap.servers": "kafka1:9092",
#   },
#   "cluster_2": {
#       "bootstrap.servers": "kafka2:9092",
#   },
# }
SLICED_KAFKA_TOPICS: Mapping[Tuple[str, int], Mapping[str, Any]] = {}

# Used by silo tests -- when requests pass through decorated endpoints, switch the server silo mode to match that
# decorator.
SINGLE_SERVER_SILO_MODE = False

# Used by silo tests -- activate all silo mode test decorators even if not marked stable
FORCE_SILOED_TESTS = os.environ.get("SENTRY_FORCE_SILOED_TESTS", False)

# Set the URL for signup page that we redirect to for the setup wizard if signup=1 is in the query params
SENTRY_SIGNUP_URL = None

SENTRY_ORGANIZATION_ONBOARDING_TASK = "sentry.onboarding_tasks.backends.organization_onboarding_task.OrganizationOnboardingTaskBackend"

# Temporary allowlist for specially configured organizations to use the direct-storage
# driver.
SENTRY_REPLAYS_STORAGE_ALLOWLIST: list[int] = []
SENTRY_REPLAYS_DOM_CLICK_SEARCH_ALLOWLIST: list[int] = []

SENTRY_FEATURE_ADOPTION_CACHE_OPTIONS = {
    "path": "sentry.models.featureadoption.FeatureAdoptionRedisBackend",
    "options": {"cluster": "default"},
}

ADDITIONAL_BULK_QUERY_DELETES: list[Tuple[str, str, str | None]] = []

# Monitor limits to prevent abuse
MAX_MONITORS_PER_ORG = 10000
MAX_ENVIRONMENTS_PER_MONITOR = 1000

# Raise schema validation errors and make the indexer crash (only useful in
# tests)
SENTRY_METRICS_INDEXER_RAISE_VALIDATION_ERRORS = False

# The project ID for SDK Crash Detection to save the detected SDK crashed to.
# Currently, this is a single value, as the SDK Crash Detection feature only detects crashes for the Cocoa SDK.
# Once we start detecting crashes for other SDKs, this will be a mapping of SDK name to project ID or something similar.
SDK_CRASH_DETECTION_PROJECT_ID: Optional[int] = None

# The percentage of events to sample for SDK Crash Detection. 0.0 = 0%, 0.5 = 50% 1.0 = 100%.
SDK_CRASH_DETECTION_SAMPLE_RATE = 0.0

# The Redis cluster to use for monitoring the service / consumer health.
SENTRY_SERVICE_MONITORING_REDIS_CLUSTER = "default"

# This is a view of which abstract processing service is backed by which infrastructure.
# Right now, the infrastructure can be `redis` or `rabbitmq`.
#
# For `redis`, one has to provide the cluster id.
# It has to match a cluster defined in `redis.redis_clusters`.
#
# For `rabbitmq`, one has to provide a list of server URLs.
# The URL is in the format `http://{user}:{password}@{hostname}:{port}/`.
#
# The definition can also be empty, in which case nothing is checked and
# the service is assumed to be healthy.
# However, the service *must* be defined.
SENTRY_PROCESSING_SERVICES: Mapping[str, Any] = {
    "celery": {"redis": "default"},
    "attachments-store": {"redis": "default"},
    "processing-store": {},  # "redis": "processing"},
    "processing-locks": {"redis": "default"},
    "post-process-locks": {"redis": "default"},
}


# If set to true, model cache will read by default from DB read replica in case of cache misses.
# NB: Set to true only if you have multi db setup and django db routing configured.
#     See sentry.db.models.manager.base_query_set how qs.using_replica() works for more details db
#     router implementation.
SENTRY_MODEL_CACHE_USE_REPLICA = False

# Additional consumer definitions beyond the ones defined in sentry.consumers.
# Necessary for getsentry to define custom consumers.
SENTRY_KAFKA_CONSUMERS: Mapping[str, ConsumerDefinition] = {}

# sentry devserver should _always_ start the following consumers, identified by
# key in SENTRY_KAFKA_CONSUMERS or sentry.consumers.KAFKA_CONSUMERS
DEVSERVER_START_KAFKA_CONSUMERS: MutableSequence[str] = []


# If set to True, buffer.incr will be spawned as background celery task. If false it's a direct call
# to the buffer service.
SENTRY_BUFFER_INCR_AS_CELERY_TASK = False

# Feature flag to turn off role-swapping to help bridge getsentry transition.
USE_ROLE_SWAPPING_IN_TESTS = True

# Threshold for the number of timeouts needed in a day to disable an integration
BROKEN_TIMEOUT_THRESHOLD = 1000

# This webhook url can be configured to log the changes made to runtime options as they
# are changed by sentry configoptions.
OPTIONS_AUTOMATOR_SLACK_WEBHOOK_URL: Optional[str] = None

SENTRY_METRICS_INTERFACE_BACKEND = "sentry.sentry_metrics.client.snuba.SnubaMetricsBackend"
SENTRY_METRICS_INTERFACE_BACKEND_OPTIONS: dict[str, Any] = {}<|MERGE_RESOLUTION|>--- conflicted
+++ resolved
@@ -1378,13 +1378,8 @@
     "organizations:escalating-issues-msteams": False,
     # Enable archive/escalating issue workflow features in v2
     "organizations:escalating-issues-v2": False,
-<<<<<<< HEAD
     # Enable emiting escalating data to the metrics backend
     "organizations:escalating-metrics-backend": True,
-    # Enable the new issue states and substates
-    "organizations:issue-states": False,
-=======
->>>>>>> 690b05fb
     # Allows an org to have a larger set of project ownership rules per project
     "organizations:higher-ownership-limit": False,
     # Enable Monitors (Crons) view
