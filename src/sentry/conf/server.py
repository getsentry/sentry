"""
These settings act as the default (base) settings for the Sentry-provided web-server
"""
from __future__ import annotations

import os
import os.path
import platform
import re
import socket
import sys
import tempfile
from datetime import datetime, timedelta
from typing import Any, Callable, Dict, Mapping, MutableSequence, Optional, Tuple, TypeVar, overload
from urllib.parse import urlparse

import sentry
from sentry.conf.types.consumer_definition import ConsumerDefinition
from sentry.conf.types.role_dict import RoleDict
from sentry.conf.types.topic_definition import TopicDefinition
from sentry.utils import json  # NOQA (used in getsentry config)
from sentry.utils.celery import crontab_with_minute_jitter
from sentry.utils.types import type_from_value

T = TypeVar("T")


def gettext_noop(s: str) -> str:
    return s


socket.setdefaulttimeout(5)


@overload
def env(key: str) -> str:
    ...


@overload
def env(key: str, default: T, type: Callable[[Any], T] | None = None) -> T:
    ...


def env(
    key: str,
    default: str | T = "",
    type: Optional[Callable[[Any], T]] = None,
) -> T:
    """
    Extract an environment variable for use in configuration

    :param key: The environment variable to be extracted.
    :param default: The value to be returned if `key` is not found.
    :param type: The type of the returned object (defaults to the type of `default`).
    :return: The environment variable if it exists, else `default`.
    """

    # First check an internal cache, so we can `pop` multiple times
    # without actually losing the value.
    try:
        rv = _env_cache[key]
    except KeyError:
        if "SENTRY_RUNNING_UWSGI" in os.environ:
            # We do this so when the process forks off into uwsgi
            # we want to actually be popping off values. This is so that
            # at runtime, the variables aren't actually available.
            fn: Callable[[str], str] = os.environ.pop
        else:
            fn = os.environ.__getitem__

        try:
            rv = fn(key)
            _env_cache[key] = rv
        except KeyError:
            rv = default

    if type is None:
        type = type_from_value(default)

    return type(rv)


_env_cache: dict[str, object] = {}

ENVIRONMENT = os.environ.get("SENTRY_ENVIRONMENT", "production")

IS_DEV = ENVIRONMENT == "development"

DEBUG = IS_DEV
# override the settings dumped in the debug view
DEFAULT_EXCEPTION_REPORTER_FILTER = (
    "sentry.debug.utils.exception_reporter_filter.NoSettingsExceptionReporterFilter"
)

ADMINS = ()

# Hosts that are considered in the same network (including VPNs).
INTERNAL_IPS = ()

# List of IP subnets which should not be accessible
SENTRY_DISALLOWED_IPS = ()

# When resolving DNS for external sources (source map fetching, webhooks, etc),
# ensure that domains are fully resolved first to avoid poking internal
# search domains.
SENTRY_ENSURE_FQDN = False

# XXX [!!]: When adding a new key here BE SURE to configure it in getsentry, as
#           it can not be `default`. The default cluster in sentry.io
#           production is NOT a true redis cluster and WILL error in prod.
SENTRY_DYNAMIC_SAMPLING_RULES_REDIS_CLUSTER = "default"
SENTRY_INCIDENT_RULES_REDIS_CLUSTER = "default"
SENTRY_RATE_LIMIT_REDIS_CLUSTER = "default"
SENTRY_RULE_TASK_REDIS_CLUSTER = "default"
SENTRY_TRANSACTION_NAMES_REDIS_CLUSTER = "default"
SENTRY_WEBHOOK_LOG_REDIS_CLUSTER = "default"
SENTRY_ARTIFACT_BUNDLES_INDEXING_REDIS_CLUSTER = "default"
SENTRY_INTEGRATION_ERROR_LOG_REDIS_CLUSTER = "default"
SENTRY_DEBUG_FILES_REDIS_CLUSTER = "default"
SENTRY_MONITORS_REDIS_CLUSTER = "default"
SENTRY_STATISTICAL_DETECTORS_REDIS_CLUSTER = "default"

# Hosts that are allowed to use system token authentication.
# http://en.wikipedia.org/wiki/Reserved_IP_addresses
INTERNAL_SYSTEM_IPS = (
    "0.0.0.0/8",
    "10.0.0.0/8",
    "100.64.0.0/10",
    "127.0.0.0/8",
    "169.254.0.0/16",
    "172.16.0.0/12",
    "192.0.0.0/29",
    "192.0.2.0/24",
    "192.88.99.0/24",
    "192.168.0.0/16",
    "198.18.0.0/15",
    "198.51.100.0/24",
    "224.0.0.0/4",
    "240.0.0.0/4",
    "255.255.255.255/32",
)

MANAGERS = ADMINS

APPEND_SLASH = True

PROJECT_ROOT = os.path.normpath(os.path.join(os.path.dirname(__file__), os.pardir))

CONF_DIR = os.path.abspath(os.path.dirname(__file__))

# XXX(dcramer): handle case when we've installed from source vs just running
# this straight out of the repository
if "site-packages" in __file__:
    NODE_MODULES_ROOT = os.path.join(PROJECT_ROOT, "node_modules")
else:
    NODE_MODULES_ROOT = os.path.join(PROJECT_ROOT, os.pardir, os.pardir, "node_modules")

NODE_MODULES_ROOT = os.path.normpath(NODE_MODULES_ROOT)

DEVSERVICES_CONFIG_DIR = os.path.normpath(
    os.path.join(PROJECT_ROOT, os.pardir, os.pardir, "config")
)

SENTRY_DISTRIBUTED_CLICKHOUSE_TABLES = False

RELAY_CONFIG_DIR = os.path.join(DEVSERVICES_CONFIG_DIR, "relay")

SYMBOLICATOR_CONFIG_DIR = os.path.join(DEVSERVICES_CONFIG_DIR, "symbolicator")

# XXX(epurkhiser): The generated chartucterie config.js file will be stored
# here. This directory may not exist until that file is generated.
CHARTCUTERIE_CONFIG_DIR = os.path.join(DEVSERVICES_CONFIG_DIR, "chartcuterie")

CDC_CONFIG_DIR = os.path.join(DEVSERVICES_CONFIG_DIR, "cdc")

sys.path.insert(0, os.path.normpath(os.path.join(PROJECT_ROOT, os.pardir)))

DATABASES = {
    "default": {
        "ENGINE": "sentry.db.postgres",
        "NAME": "sentry",
        "USER": "postgres",
        "PASSWORD": "",
        "HOST": "127.0.0.1",
        "PORT": "",
        "AUTOCOMMIT": True,
        "ATOMIC_REQUESTS": False,
    }
}

if "DATABASE_URL" in os.environ:
    url = urlparse(os.environ["DATABASE_URL"])

    # Ensure default database exists.
    DATABASES["default"] = DATABASES.get("default", {})

    # Update with environment configuration.
    DATABASES["default"].update(
        {
            "NAME": url.path[1:],
            "USER": url.username,
            "PASSWORD": url.password,
            "HOST": url.hostname,
            "PORT": url.port,
        }
    )
    if url.scheme == "postgres":
        DATABASES["default"]["ENGINE"] = "sentry.db.postgres"


# This should always be UTC.
TIME_ZONE = "UTC"

# Language code for this installation. All choices can be found here:
# http://www.i18nguy.com/unicode/language-identifiers.html
LANGUAGE_CODE = "en-us"

LANGUAGES: tuple[tuple[str, str], ...] = (
    ("af", gettext_noop("Afrikaans")),
    ("ar", gettext_noop("Arabic")),
    ("az", gettext_noop("Azerbaijani")),
    ("bg", gettext_noop("Bulgarian")),
    ("be", gettext_noop("Belarusian")),
    ("bn", gettext_noop("Bengali")),
    ("br", gettext_noop("Breton")),
    ("bs", gettext_noop("Bosnian")),
    ("ca", gettext_noop("Catalan")),
    ("cs", gettext_noop("Czech")),
    ("cy", gettext_noop("Welsh")),
    ("da", gettext_noop("Danish")),
    ("de", gettext_noop("German")),
    ("el", gettext_noop("Greek")),
    ("en", gettext_noop("English")),
    ("eo", gettext_noop("Esperanto")),
    ("es", gettext_noop("Spanish")),
    ("et", gettext_noop("Estonian")),
    ("eu", gettext_noop("Basque")),
    ("fa", gettext_noop("Persian")),
    ("fi", gettext_noop("Finnish")),
    ("fr", gettext_noop("French")),
    ("ga", gettext_noop("Irish")),
    ("gl", gettext_noop("Galician")),
    ("he", gettext_noop("Hebrew")),
    ("hi", gettext_noop("Hindi")),
    ("hr", gettext_noop("Croatian")),
    ("hu", gettext_noop("Hungarian")),
    ("ia", gettext_noop("Interlingua")),
    ("id", gettext_noop("Indonesian")),
    ("is", gettext_noop("Icelandic")),
    ("it", gettext_noop("Italian")),
    ("ja", gettext_noop("Japanese")),
    ("ka", gettext_noop("Georgian")),
    ("kk", gettext_noop("Kazakh")),
    ("km", gettext_noop("Khmer")),
    ("kn", gettext_noop("Kannada")),
    ("ko", gettext_noop("Korean")),
    ("lb", gettext_noop("Luxembourgish")),
    ("lt", gettext_noop("Lithuanian")),
    ("lv", gettext_noop("Latvian")),
    ("mk", gettext_noop("Macedonian")),
    ("ml", gettext_noop("Malayalam")),
    ("mn", gettext_noop("Mongolian")),
    ("my", gettext_noop("Burmese")),
    ("nb", gettext_noop("Norwegian Bokmal")),
    ("ne", gettext_noop("Nepali")),
    ("nl", gettext_noop("Dutch")),
    ("nn", gettext_noop("Norwegian Nynorsk")),
    ("os", gettext_noop("Ossetic")),
    ("pa", gettext_noop("Punjabi")),
    ("pl", gettext_noop("Polish")),
    ("pt", gettext_noop("Portuguese")),
    ("pt-br", gettext_noop("Brazilian Portuguese")),
    ("ro", gettext_noop("Romanian")),
    ("ru", gettext_noop("Russian")),
    ("sk", gettext_noop("Slovak")),
    ("sl", gettext_noop("Slovenian")),
    ("sq", gettext_noop("Albanian")),
    ("sr", gettext_noop("Serbian")),
    ("sv-se", gettext_noop("Swedish")),
    ("sw", gettext_noop("Swahili")),
    ("ta", gettext_noop("Tamil")),
    ("te", gettext_noop("Telugu")),
    ("th", gettext_noop("Thai")),
    ("tr", gettext_noop("Turkish")),
    ("tt", gettext_noop("Tatar")),
    ("udm", gettext_noop("Udmurt")),
    ("uk", gettext_noop("Ukrainian")),
    ("ur", gettext_noop("Urdu")),
    ("vi", gettext_noop("Vietnamese")),
    ("zh-cn", gettext_noop("Simplified Chinese")),
    ("zh-tw", gettext_noop("Traditional Chinese")),
)

from .locale import CATALOGS

LANGUAGES = tuple((code, name) for code, name in LANGUAGES if code in CATALOGS)

SUPPORTED_LANGUAGES = frozenset(CATALOGS)

SITE_ID = 1

# If you set this to False, Django will make some optimizations so as not
# to load the internationalization machinery.
USE_I18N = True

# If you set this to False, Django will not format dates, numbers and
# calendars according to the current locale
USE_L10N = True

USE_TZ = True

# CAVEAT: If you're adding a middleware that modifies a response's content,
# and appears before CommonMiddleware, you must either reorder your middleware
# so that responses aren't modified after Content-Length is set, or have the
# response modifying middleware reset the Content-Length header.
# This is because CommonMiddleware Sets the Content-Length header for non-streaming responses.
MIDDLEWARE: tuple[str, ...] = (
    # Uncomment to enable Content Security Policy on this Sentry installation (experimental)
    # "csp.middleware.CSPMiddleware",
    "sentry.middleware.health.HealthCheck",
    "sentry.middleware.security.SecurityHeadersMiddleware",
    "sentry.middleware.env.SentryEnvMiddleware",
    "sentry.middleware.proxy.SetRemoteAddrFromForwardedFor",
    "sentry.middleware.stats.RequestTimingMiddleware",
    "sentry.middleware.access_log.access_log_middleware",
    "sentry.middleware.stats.ResponseCodeMiddleware",
    "sentry.middleware.subdomain.SubdomainMiddleware",
    "django.middleware.common.CommonMiddleware",
    "django.contrib.sessions.middleware.SessionMiddleware",
    "django.middleware.csrf.CsrfViewMiddleware",
    "sentry.middleware.auth.AuthenticationMiddleware",
    "sentry.middleware.integrations.IntegrationControlMiddleware",
    "sentry.middleware.api_gateway.ApiGatewayMiddleware",
    "sentry.middleware.customer_domain.CustomerDomainMiddleware",
    "sentry.middleware.sudo.SudoMiddleware",
    "sentry.middleware.superuser.SuperuserMiddleware",
    "sentry.middleware.locale.SentryLocaleMiddleware",
    "sentry.middleware.ratelimit.RatelimitMiddleware",
    "django.contrib.messages.middleware.MessageMiddleware",
)

ROOT_URLCONF = "sentry.conf.urls"

# TODO(joshuarli): Django 1.10 introduced this option, which restricts the size of a
# request body. We have some middleware in sentry.middleware.proxy that sets the
# Content Length to max uint32 in certain cases related to minidump.
# Once relay's fully rolled out, that can be deleted.
# Until then, the safest and easiest thing to do is to disable this check
# to leave things the way they were with Django <1.9.
DATA_UPLOAD_MAX_MEMORY_SIZE = None

TEMPLATES = [
    {
        "BACKEND": "django.template.backends.django.DjangoTemplates",
        "DIRS": [os.path.join(PROJECT_ROOT, "templates")],
        "APP_DIRS": True,
        "OPTIONS": {
            "context_processors": [
                "django.contrib.auth.context_processors.auth",
                "django.contrib.messages.context_processors.messages",
                "django.template.context_processors.csrf",
                "django.template.context_processors.request",
            ]
        },
    }
]

SENTRY_OUTBOX_MODELS: Mapping[str, list[str]] = {
    "CONTROL": ["sentry.ControlOutbox"],
    "REGION": ["sentry.RegionOutbox"],
}

# Do not modify reordering
# The applications listed first in INSTALLED_APPS have precedence
INSTALLED_APPS: tuple[str, ...] = (
    "django.contrib.auth",
    "django.contrib.contenttypes",
    "django.contrib.messages",
    "django.contrib.sessions",
    "django.contrib.sites",
    "drf_spectacular",
    "crispy_forms",
    "rest_framework",
    "sentry",
    "sentry.analytics",
    "sentry.incidents.apps.Config",
    "sentry.discover",
    "sentry.analytics.events",
    "sentry.nodestore",
    "sentry.monitors",
    "sentry.replays",
    "sentry.release_health",
    "sentry.search",
    "sentry.sentry_metrics.indexer.postgres.apps.Config",
    "sentry.snuba",
    "sentry.lang.java.apps.Config",
    "sentry.lang.javascript.apps.Config",
    "sentry.plugins.sentry_interface_types.apps.Config",
    "sentry.plugins.sentry_urls.apps.Config",
    "sentry.plugins.sentry_useragents.apps.Config",
    "sentry.plugins.sentry_webhooks.apps.Config",
    "sentry.utils.suspect_resolutions.apps.Config",
    "sentry.utils.suspect_resolutions_releases.apps.Config",
    "social_auth",
    "sudo",
    "sentry.eventstream",
    "sentry.auth.providers.google.apps.Config",
    "sentry.auth.providers.fly.apps.Config",
    "django.contrib.staticfiles",
    "sentry.issues.apps.Config",
    "sentry.feedback",
    "sentry.hybridcloud",
)

# Silence internal hints from Django's system checks
SILENCED_SYSTEM_CHECKS = (
    # Django recommends to use OneToOneField over ForeignKey(unique=True)
    # however this changes application behavior in ways that break association
    # loading
    "fields.W342",
    # We have a "catch-all" react_page_view that we only want to match on URLs
    # ending with a `/` to allow APPEND_SLASHES to kick in for the ones lacking
    # the trailing slash. This confuses the warning as the regex is `/$` which
    # looks like it starts with a slash but it doesn't.
    "urls.W002",
    # Our own AuthenticationMiddleware suffices as a replacement for
    # django.contrib.auth.middleware.AuthenticationMiddleware; both add the
    # authenticated user to the HttpRequest which is what's needed here.
    "admin.E408",
    # This is fixed in Django@7c08f26bf0439c1ed593b51b51ad847f7e262bc1.
    # It's not our problem; refer to Django issue 32260.
    "urls.E007",
)

CSP_INCLUDE_NONCE_IN = [
    "script-src",
]

CSP_DEFAULT_SRC = [
    "'none'",
]
CSP_SCRIPT_SRC = [
    "'self'",
    "'unsafe-inline'",
    "'report-sample'",
]
CSP_FONT_SRC = [
    "'self'",
    "data:",
]
CSP_CONNECT_SRC = [
    "'self'",
]
CSP_FRAME_ANCESTORS = [
    "'none'",
]
CSP_OBJECT_SRC = [
    "'none'",
]
CSP_BASE_URI = [
    "'none'",
]
CSP_STYLE_SRC = [
    "'self'",
    "'unsafe-inline'",
]
CSP_IMG_SRC = [
    "'self'",
    "blob:",
    "data:",
    "https://secure.gravatar.com",
]

if ENVIRONMENT == "development":
    CSP_SCRIPT_SRC += [
        "'unsafe-eval'",
    ]
    CSP_CONNECT_SRC += [
        "ws://127.0.0.1:8000",
    ]

# Before enforcing Content Security Policy, we recommend creating a separate
# Sentry project and collecting CSP violations in report only mode:
# https://docs.sentry.io/product/security-policy-reporting/

# Point this parameter to your Sentry installation:
# CSP_REPORT_URI = "https://example.com/api/{PROJECT_ID}/security/?sentry_key={SENTRY_KEY}"

# To enforce CSP (block violated resources), update the following parameter to False
CSP_REPORT_ONLY = True

STATIC_ROOT = os.path.realpath(os.path.join(PROJECT_ROOT, "static"))
STATIC_URL = "/_static/{version}/"
# webpack assets live at a different URL that is unversioned
# as we configure webpack to include file content based hash in the filename
STATIC_FRONTEND_APP_URL = "/_static/dist/"

# The webpack output directory
STATICFILES_DIRS = [
    os.path.join(STATIC_ROOT, "sentry", "dist"),
]

# various middleware will use this to identify resources which should not access
# cookies
ANONYMOUS_STATIC_PREFIXES = (
    "/_static/",
    "/avatar/",
    "/organization-avatar/",
    "/team-avatar/",
    "/project-avatar/",
    "/js-sdk-loader/",
)

STATICFILES_FINDERS = (
    "django.contrib.staticfiles.finders.FileSystemFinder",
    "django.contrib.staticfiles.finders.AppDirectoriesFinder",
)

ASSET_VERSION = 0

# setup a default media root to somewhere useless
MEDIA_ROOT = "/tmp/sentry-files"
MEDIA_URL = "_media/"

LOCALE_PATHS = (os.path.join(PROJECT_ROOT, "locale"),)

CSRF_FAILURE_VIEW = "sentry.web.frontend.csrf_failure.view"
CSRF_COOKIE_NAME = "sc"

# Auth configuration

from django.urls import reverse_lazy

LOGIN_REDIRECT_URL = reverse_lazy("sentry-login-redirect")
LOGIN_URL = reverse_lazy("sentry-login")

AUTHENTICATION_BACKENDS = (
    "sentry.utils.auth.EmailAuthBackend",
    # The following authentication backends are used by social auth only.
    # We don't use them for user authentication.
    "social_auth.backends.asana.AsanaBackend",
    "social_auth.backends.github.GithubBackend",
    "social_auth.backends.bitbucket.BitbucketBackend",
    "social_auth.backends.visualstudio.VisualStudioBackend",
)

AUTH_PASSWORD_VALIDATORS = [
    {"NAME": "django.contrib.auth.password_validation.UserAttributeSimilarityValidator"},
    {
        "NAME": "django.contrib.auth.password_validation.MinimumLengthValidator",
        "OPTIONS": {"min_length": 8},
    },
    {
        "NAME": "sentry.auth.password_validation.MaximumLengthValidator",
        "OPTIONS": {"max_length": 256},
    },
    {
        "NAME": "django.contrib.auth.password_validation.CommonPasswordValidator",
    },
    {
        "NAME": "django.contrib.auth.password_validation.NumericPasswordValidator",
    },
]

SOCIAL_AUTH_USER_MODEL = AUTH_USER_MODEL = "sentry.User"

SESSION_ENGINE = "django.contrib.sessions.backends.signed_cookies"
SESSION_COOKIE_NAME = "sentrysid"

# setting SESSION_COOKIE_SAMESITE to None below for now because
# Django's default in 2.1 now `Lax`.
# this breaks certain IDP flows where we need cookies sent to us on a redirected POST
# request, and `Lax` doesnt permit this.
# See here: https://docs.djangoproject.com/en/2.1/ref/settings/#session-cookie-samesite
SESSION_COOKIE_SAMESITE = None

BITBUCKET_CONSUMER_KEY = ""
BITBUCKET_CONSUMER_SECRET = ""

ASANA_CLIENT_ID = ""
ASANA_CLIENT_SECRET = ""

VISUALSTUDIO_APP_ID = ""
VISUALSTUDIO_APP_SECRET = ""
VISUALSTUDIO_CLIENT_SECRET = ""
VISUALSTUDIO_SCOPES = ["vso.work_write", "vso.project", "vso.code", "vso.release"]

SOCIAL_AUTH_PIPELINE = (
    "social_auth.backends.pipeline.user.get_username",
    "social_auth.backends.pipeline.social.social_auth_user",
    "social_auth.backends.pipeline.associate.associate_by_email",
    "social_auth.backends.pipeline.misc.save_status_to_session",
    "social_auth.backends.pipeline.social.associate_user",
    "social_auth.backends.pipeline.social.load_extra_data",
    "social_auth.backends.pipeline.user.update_user_details",
    "social_auth.backends.pipeline.misc.save_status_to_session",
)
SOCIAL_AUTH_REVOKE_TOKENS_ON_DISCONNECT = True
SOCIAL_AUTH_LOGIN_REDIRECT_URL = "/account/settings/identities/"
SOCIAL_AUTH_ASSOCIATE_ERROR_URL = SOCIAL_AUTH_LOGIN_REDIRECT_URL

INITIAL_CUSTOM_USER_MIGRATION = "0108_fix_user"

# Auth engines and the settings required for them to be listed
AUTH_PROVIDERS = {
    "github": ("GITHUB_APP_ID", "GITHUB_API_SECRET"),
    "bitbucket": ("BITBUCKET_CONSUMER_KEY", "BITBUCKET_CONSUMER_SECRET"),
    "asana": ("ASANA_CLIENT_ID", "ASANA_CLIENT_SECRET"),
    "visualstudio": (
        "VISUALSTUDIO_APP_ID",
        "VISUALSTUDIO_APP_SECRET",
        "VISUALSTUDIO_CLIENT_SECRET",
    ),
}

AUTH_PROVIDER_LABELS = {
    "github": "GitHub",
    "bitbucket": "Bitbucket",
    "asana": "Asana",
    "visualstudio": "Visual Studio",
}

import random


def SOCIAL_AUTH_DEFAULT_USERNAME() -> str:
    return random.choice(["Darth Vader", "Obi-Wan Kenobi", "R2-D2", "C-3PO", "Yoda"])


SOCIAL_AUTH_PROTECTED_USER_FIELDS = ["email"]
SOCIAL_AUTH_FORCE_POST_DISCONNECT = True

# Hybrid cloud multi-silo configuration
# Which silo this instance runs as (CONTROL|REGION|MONOLITH|None) are the expected values
SILO_MODE = os.environ.get("SENTRY_SILO_MODE", None)

# If this instance is a region silo, which region is it running in?
SENTRY_REGION = os.environ.get("SENTRY_REGION", None)

# Returns the customer single tenant ID.
CUSTOMER_ID = os.environ.get("CUSTOMER_ID", None)

# Enable siloed development environment.
USE_SILOS = os.environ.get("SENTRY_USE_SILOS", None)

# List of the available regions, or a JSON string
# that is parsed.
SENTRY_REGION_CONFIG: Any = ()

# Shared secret used to sign cross-region RPC requests.
RPC_SHARED_SECRET = None

# The protocol, host and port for control silo
# Usecases include sending requests to the Integration Proxy Endpoint and RPC requests.
SENTRY_CONTROL_ADDRESS = os.environ.get("SENTRY_CONTROL_ADDRESS", None)

# Fallback region name for monolith deployments
SENTRY_MONOLITH_REGION: str = "--monolith--"

# The key used for generating or verifying the HMAC signature for Integration Proxy Endpoint requests.
SENTRY_SUBNET_SECRET = os.environ.get("SENTRY_SUBNET_SECRET", None)


# Queue configuration
from kombu import Exchange, Queue

BROKER_URL = "redis://127.0.0.1:6379"
BROKER_TRANSPORT_OPTIONS: dict[str, int] = {}

# Ensure workers run async by default
# in Development you might want them to run in-process
# though it would cause timeouts/recursions in some cases
CELERY_ALWAYS_EAGER = False

# Complain about bad use of pickle.  See sentry.celery.SentryTask.apply_async for how
# this works.
CELERY_COMPLAIN_ABOUT_BAD_USE_OF_PICKLE = False

# We use the old task protocol because during benchmarking we noticed that it's faster
# than the new protocol. If we ever need to bump this it should be fine, there were no
# compatibility issues, just need to run benchmarks and do some tests to make sure
# things run ok.
CELERY_TASK_PROTOCOL = 1
CELERY_EAGER_PROPAGATES_EXCEPTIONS = True
CELERY_IGNORE_RESULT = True
CELERY_SEND_EVENTS = False
CELERY_RESULT_BACKEND = None
CELERY_TASK_RESULT_EXPIRES = 1
CELERY_DISABLE_RATE_LIMITS = True
CELERY_DEFAULT_QUEUE = "default"
CELERY_DEFAULT_EXCHANGE = "default"
CELERY_DEFAULT_EXCHANGE_TYPE = "direct"
CELERY_DEFAULT_ROUTING_KEY = "default"
CELERY_CREATE_MISSING_QUEUES = True
CELERY_REDIRECT_STDOUTS = False
CELERYD_HIJACK_ROOT_LOGGER = False
CELERY_TASK_SERIALIZER = "pickle"
CELERY_RESULT_SERIALIZER = "pickle"
CELERY_ACCEPT_CONTENT = {"pickle"}
CELERY_IMPORTS = (
    "sentry.data_export.tasks",
    "sentry.discover.tasks",
    "sentry.incidents.tasks",
    "sentry.snuba.tasks",
    "sentry.replays.tasks",
    "sentry.monitors.tasks",
    "sentry.tasks.app_store_connect",
    "sentry.tasks.assemble",
    "sentry.tasks.auth",
    "sentry.tasks.auto_remove_inbox",
    "sentry.tasks.auto_resolve_issues",
    "sentry.tasks.backfill_outboxes",
    "sentry.tasks.beacon",
    "sentry.tasks.check_auth",
    "sentry.tasks.clear_expired_snoozes",
    "sentry.tasks.clear_expired_rulesnoozes",
    "sentry.tasks.codeowners.code_owners_auto_sync",
    "sentry.tasks.codeowners.update_code_owners_schema",
    "sentry.tasks.collect_project_platforms",
    "sentry.tasks.commits",
    "sentry.tasks.commit_context",
    "sentry.tasks.deletion",
    "sentry.tasks.deletion.scheduled",
    "sentry.tasks.deletion.groups",
    "sentry.tasks.deletion.hybrid_cloud",
    "sentry.tasks.deliver_from_outbox",
    "sentry.tasks.digests",
    "sentry.tasks.email",
    "sentry.tasks.files",
    "sentry.tasks.groupowner",
    "sentry.tasks.integrations",
    "sentry.tasks.invite_missing_org_members",
    "sentry.tasks.low_priority_symbolication",
    "sentry.tasks.merge",
    "sentry.tasks.options",
    "sentry.tasks.ping",
    "sentry.tasks.post_process",
    "sentry.tasks.process_buffer",
    "sentry.tasks.recap_servers",
    "sentry.tasks.relay",
    "sentry.tasks.release_registry",
    "sentry.tasks.weekly_reports",
    "sentry.tasks.reprocessing",
    "sentry.tasks.reprocessing2",
    "sentry.tasks.sentry_apps",
    "sentry.tasks.servicehooks",
    "sentry.tasks.store",
    "sentry.tasks.symbolication",
    "sentry.tasks.unmerge",
    "sentry.tasks.update_user_reports",
    "sentry.tasks.user_report",
    "sentry.profiles.task",
    "sentry.release_health.tasks",
    "sentry.dynamic_sampling.tasks.boost_low_volume_projects",
    "sentry.dynamic_sampling.tasks.boost_low_volume_transactions",
    "sentry.dynamic_sampling.tasks.recalibrate_orgs",
    "sentry.dynamic_sampling.tasks.sliding_window_org",
    "sentry.dynamic_sampling.tasks.utils",
    "sentry.utils.suspect_resolutions.get_suspect_resolutions",
    "sentry.utils.suspect_resolutions_releases.get_suspect_resolutions_releases",
    "sentry.tasks.derive_code_mappings",
    "sentry.ingest.transaction_clusterer.tasks",
    "sentry.tasks.auto_enable_codecov",
    "sentry.tasks.weekly_escalating_forecast",
    "sentry.tasks.auto_ongoing_issues",
    "sentry.tasks.check_am2_compatibility",
    "sentry.dynamic_sampling.tasks.collect_orgs",
    "sentry.tasks.statistical_detectors",
    "sentry.debug_files.tasks",
)

default_exchange = Exchange("default", type="direct")
control_exchange = default_exchange

if USE_SILOS:
    control_exchange = Exchange("control", type="direct")


CELERY_QUEUES_CONTROL = [
    Queue("app_platform.control", routing_key="app_platform.control", exchange=control_exchange),
    Queue("auth.control", routing_key="auth.control", exchange=control_exchange),
    Queue("cleanup.control", routing_key="cleanup.control", exchange=control_exchange),
    Queue("email", routing_key="email", exchange=control_exchange),
    Queue("integrations.control", routing_key="integrations.control", exchange=control_exchange),
    Queue("files.delete.control", routing_key="files.delete.control", exchange=control_exchange),
    Queue(
        "hybrid_cloud.control_repair",
        routing_key="hybrid_cloud.control_repair",
        exchange=control_exchange,
    ),
    Queue("options.control", routing_key="options.control", exchange=control_exchange),
    Queue("outbox.control", routing_key="outbox.control", exchange=control_exchange),
]

CELERY_ISSUE_STATES_QUEUE = Queue(
    "auto_transition_issue_states", routing_key="auto_transition_issue_states"
)

CELERY_QUEUES_REGION = [
    Queue("activity.notify", routing_key="activity.notify"),
    Queue("auth", routing_key="auth"),
    Queue("alerts", routing_key="alerts"),
    Queue("app_platform", routing_key="app_platform"),
    Queue("appstoreconnect", routing_key="sentry.tasks.app_store_connect.#"),
    Queue("assemble", routing_key="assemble"),
    Queue("buffers.process_pending", routing_key="buffers.process_pending"),
    Queue("buffers.incr", routing_key="buffers.incr"),
    Queue("cleanup", routing_key="cleanup"),
    Queue("code_owners", routing_key="code_owners"),
    Queue("commits", routing_key="commits"),
    Queue("data_export", routing_key="data_export"),
    Queue("default", routing_key="default"),
    Queue("digests.delivery", routing_key="digests.delivery"),
    Queue("digests.scheduling", routing_key="digests.scheduling"),
    Queue("email", routing_key="email"),
    Queue("events.preprocess_event", routing_key="events.preprocess_event"),
    Queue("events.process_event", routing_key="events.process_event"),
    Queue("events.reprocess_events", routing_key="events.reprocess_events"),
    Queue(
        "events.reprocessing.preprocess_event", routing_key="events.reprocessing.preprocess_event"
    ),
    Queue("events.reprocessing.process_event", routing_key="events.reprocessing.process_event"),
    Queue(
        "events.reprocessing.symbolicate_event", routing_key="events.reprocessing.symbolicate_event"
    ),
    Queue(
        "events.reprocessing.symbolicate_event_low_priority",
        routing_key="events.reprocessing.symbolicate_event_low_priority",
    ),
    Queue("events.save_event", routing_key="events.save_event"),
    Queue("events.save_event_highcpu", routing_key="events.save_event_highcpu"),
    Queue("events.save_event_transaction", routing_key="events.save_event_transaction"),
    Queue("events.save_event_attachments", routing_key="events.save_event_attachments"),
    Queue("events.symbolicate_event", routing_key="events.symbolicate_event"),
    Queue(
        "events.symbolicate_event_low_priority", routing_key="events.symbolicate_event_low_priority"
    ),
    Queue("events.symbolicate_js_event", routing_key="events.symbolicate_js_event"),
    Queue(
        "events.symbolicate_js_event_low_priority",
        routing_key="events.symbolicate_js_event_low_priority",
    ),
    Queue("files.copy", routing_key="files.copy"),
    Queue("files.delete", routing_key="files.delete"),
    Queue(
        "group_owners.process_suspect_commits", routing_key="group_owners.process_suspect_commits"
    ),
    Queue("group_owners.process_commit_context", routing_key="group_owners.process_commit_context"),
    Queue("integrations", routing_key="integrations"),
    Queue(
        "releasemonitor",
        routing_key="releasemonitor",
    ),
    Queue(
        "dynamicsampling",
        routing_key="dynamicsampling",
    ),
    Queue("incidents", routing_key="incidents"),
    Queue("incident_snapshots", routing_key="incident_snapshots"),
    Queue("incidents", routing_key="incidents"),
    Queue("merge", routing_key="merge"),
    Queue("options", routing_key="options"),
    Queue("post_process_errors", routing_key="post_process_errors"),
    Queue("post_process_issue_platform", routing_key="post_process_issue_platform"),
    Queue("post_process_transactions", routing_key="post_process_transactions"),
    Queue("relay_config", routing_key="relay_config"),
    Queue("relay_config_bulk", routing_key="relay_config_bulk"),
    Queue("reports.deliver", routing_key="reports.deliver"),
    Queue("reports.prepare", routing_key="reports.prepare"),
    Queue("search", routing_key="search"),
    Queue("sentry_metrics.indexer", routing_key="sentry_metrics.indexer"),
    Queue("similarity.index", routing_key="similarity.index"),
    Queue("sleep", routing_key="sleep"),
    Queue("stats", routing_key="stats"),
    Queue("subscriptions", routing_key="subscriptions"),
    Queue(
        "symbolications.compute_low_priority_projects",
        routing_key="symbolications.compute_low_priority_projects",
    ),
    Queue("unmerge", routing_key="unmerge"),
    Queue("update", routing_key="update"),
    Queue("profiles.process", routing_key="profiles.process"),
    Queue("get_suspect_resolutions", routing_key="get_suspect_resolutions"),
    Queue("get_suspect_resolutions_releases", routing_key="get_suspect_resolutions_releases"),
    Queue("replays.ingest_replay", routing_key="replays.ingest_replay"),
    Queue("replays.delete_replay", routing_key="replays.delete_replay"),
    Queue("counters-0", routing_key="counters-0"),
    Queue("triggers-0", routing_key="triggers-0"),
    Queue("derive_code_mappings", routing_key="derive_code_mappings"),
    Queue("transactions.name_clusterer", routing_key="transactions.name_clusterer"),
    Queue("auto_enable_codecov", routing_key="auto_enable_codecov"),
    Queue("weekly_escalating_forecast", routing_key="weekly_escalating_forecast"),
    Queue("recap_servers", routing_key="recap_servers"),
    Queue("performance.statistical_detector", routing_key="performance.statistical_detector"),
    Queue("profiling.statistical_detector", routing_key="profiling.statistical_detector"),
    CELERY_ISSUE_STATES_QUEUE,
    Queue("nudge.invite_missing_org_members", routing_key="invite_missing_org_members"),
    Queue("auto_resolve_issues", routing_key="auto_resolve_issues"),
]

from celery.schedules import crontab

# Only tasks that work with users/integrations and shared subsystems
# are run in control silo.
CELERYBEAT_SCHEDULE_CONTROL = {
    "check-auth": {
        "task": "sentry.tasks.check_auth",
        # Run every 1 minute
        "schedule": crontab(minute="*/1"),
        "options": {"expires": 60, "queue": "auth.control"},
    },
    "sync-options-control": {
        "task": "sentry.tasks.options.sync_options_control",
        "schedule": timedelta(seconds=10),
        "options": {"expires": 10, "queue": "options.control"},
    },
    "deliver-from-outbox-control": {
        "task": "sentry.tasks.enqueue_outbox_jobs_control",
        # Run every 1 minute
        "schedule": crontab(minute="*/1"),
        "options": {"expires": 30, "queue": "outbox.control"},
    },
    "schedule-deletions-control": {
        "task": "sentry.tasks.deletion.run_scheduled_deletions_control",
        # Run every 15 minutes
        "schedule": crontab(minute="*/15"),
        "options": {"expires": 60 * 25, "queue": "cleanup.control"},
    },
    "reattempt-deletions-control": {
        "task": "sentry.tasks.deletion.reattempt_deletions_control",
        "schedule": crontab(hour=10, minute=0),  # 03:00 PDT, 07:00 EDT, 10:00 UTC
        "options": {"expires": 60 * 25, "queue": "cleanup.control"},
    },
    "schedule-hybrid-cloud-foreign-key-jobs-control": {
        "task": "sentry.tasks.deletion.hybrid_cloud.schedule_hybrid_cloud_foreign_key_jobs_control",
        # Run every 15 minutes
        "schedule": crontab(minute="*/15"),
        "options": {"queue": "cleanup.control"},
    },
    "schedule-vsts-integration-subscription-check": {
        "task": "sentry.tasks.integrations.kickoff_vsts_subscription_check",
        "schedule": crontab_with_minute_jitter(hour="*/6"),
        "options": {"expires": 60 * 25, "queue": "integrations.control"},
    },
}

# Most tasks run in the regions
CELERYBEAT_SCHEDULE_REGION = {
    "send-beacon": {
        "task": "sentry.tasks.send_beacon",
        # Run every hour
        "schedule": crontab(minute=0, hour="*/1"),
        "options": {"expires": 3600},
    },
    "send-ping": {
        "task": "sentry.tasks.send_ping",
        # Run every 1 minute
        "schedule": crontab(minute="*/1"),
        "options": {"expires": 60},
    },
    "flush-buffers": {
        "task": "sentry.tasks.process_buffer.process_pending",
        "schedule": timedelta(seconds=10),
        "options": {"expires": 10, "queue": "buffers.process_pending"},
    },
    "sync-options": {
        "task": "sentry.tasks.options.sync_options",
        "schedule": timedelta(seconds=10),
        "options": {"expires": 10, "queue": "options"},
    },
    "schedule-digests": {
        "task": "sentry.tasks.digests.schedule_digests",
        "schedule": timedelta(seconds=30),
        "options": {"expires": 30},
    },
    "monitors-clock-pulse": {
        "task": "sentry.monitors.tasks.clock_pulse",
        # Run every 1 minute
        "schedule": crontab(minute="*/1"),
        "options": {"expires": 60},
    },
    "clear-expired-snoozes": {
        "task": "sentry.tasks.clear_expired_snoozes",
        # Run every 5 minutes
        "schedule": crontab(minute="*/5"),
        "options": {"expires": 300},
    },
    "clear-expired-rulesnoozes": {
        "task": "sentry.tasks.clear_expired_rulesnoozes",
        # Run every 5 minutes
        "schedule": crontab(minute="*/5"),
        "options": {"expires": 300},
    },
    "clear-expired-raw-events": {
        "task": "sentry.tasks.clear_expired_raw_events",
        # Run every 15 minutes
        "schedule": crontab(minute="*/15"),
        "options": {"expires": 300},
    },
    "collect-project-platforms": {
        "task": "sentry.tasks.collect_project_platforms",
        "schedule": crontab_with_minute_jitter(hour=3),
        "options": {"expires": 3600 * 24},
    },
    "deliver-from-outbox": {
        "task": "sentry.tasks.enqueue_outbox_jobs",
        # Run every 1 minute
        "schedule": crontab(minute="*/1"),
        "options": {"expires": 30},
    },
    "update-user-reports": {
        "task": "sentry.tasks.update_user_reports",
        # Run every 15 minutes
        "schedule": crontab(minute="*/15"),
        "options": {"expires": 300},
    },
    "schedule-auto-resolution": {
        "task": "sentry.tasks.schedule_auto_resolution",
        # Run every 15 minutes
        "schedule": crontab(minute="*/10"),
        "options": {"expires": 60 * 25},
    },
    "auto-remove-inbox": {
        "task": "sentry.tasks.auto_remove_inbox",
        # Run every 15 minutes
        "schedule": crontab(minute="*/15"),
        "options": {"expires": 60 * 25},
    },
    "schedule-deletions": {
        "task": "sentry.tasks.deletion.run_scheduled_deletions",
        # Run every 15 minutes
        "schedule": crontab(minute="*/15"),
        "options": {"expires": 60 * 25},
    },
    "reattempt-deletions": {
        "task": "sentry.tasks.deletion.reattempt_deletions",
        "schedule": crontab(hour=10, minute=0),  # 03:00 PDT, 07:00 EDT, 10:00 UTC
        "options": {"expires": 60 * 25},
    },
    "schedule-weekly-organization-reports-new": {
        "task": "sentry.tasks.weekly_reports.schedule_organizations",
        "schedule": crontab(
            minute=0, hour=12, day_of_week="monday"  # 05:00 PDT, 09:00 EDT, 12:00 UTC
        ),
        "options": {"expires": 60 * 60 * 3},
    },
    # "schedule-monthly-invite-missing-org-members": {
    #     "task": "sentry.tasks.invite_missing_org_members.schedule_organizations",
    #     "schedule": crontab(
    #         minute=0,
    #         hour=7,
    #         day_of_month="1",  # 00:00 PDT, 03:00 EDT, 7:00 UTC
    #     ),
    #     "options": {"expires": 60 * 25},
    # },
    "schedule-hybrid-cloud-foreign-key-jobs": {
        "task": "sentry.tasks.deletion.hybrid_cloud.schedule_hybrid_cloud_foreign_key_jobs",
        # Run every 15 minutes
        "schedule": crontab(minute="*/15"),
    },
    "monitor-release-adoption": {
        "task": "sentry.release_health.tasks.monitor_release_adoption",
        "schedule": crontab(minute=0),
        "options": {"expires": 3600, "queue": "releasemonitor"},
    },
    "fetch-release-registry-data": {
        "task": "sentry.tasks.release_registry.fetch_release_registry_data",
        # Run every 5 minutes
        "schedule": crontab(minute="*/5"),
        "options": {"expires": 3600},
    },
    "fetch-appstore-builds": {
        "task": "sentry.tasks.app_store_connect.refresh_all_builds",
        # Run every hour
        "schedule": crontab(minute=0, hour="*/1"),
        "options": {"expires": 3600},
    },
    "snuba-subscription-checker": {
        "task": "sentry.snuba.tasks.subscription_checker",
        # Run every 20 minutes
        "schedule": crontab(minute="*/20"),
        "options": {"expires": 20 * 60},
    },
    "transaction-name-clusterer": {
        "task": "sentry.ingest.transaction_clusterer.tasks.spawn_clusterers",
        "schedule": crontab(minute=17),
        "options": {"expires": 3600},
    },
    "span.descs.clusterer": {
        "task": "sentry.ingest.span_clusterer.tasks.spawn_span_cluster_projects",
        "schedule": crontab(minute=42),
        "options": {"expires": 3600},
    },
    "auto-enable-codecov": {
        "task": "sentry.tasks.auto_enable_codecov.enable_for_org",
        # Run job once a day at 00:30
        "schedule": crontab(minute=30, hour="0"),
        "options": {"expires": 3600},
    },
    "dynamic-sampling-boost-low-volume-projects": {
        "task": "sentry.dynamic_sampling.tasks.boost_low_volume_projects",
        # Run every 10 minutes
        "schedule": crontab(minute="*/10"),
    },
    "dynamic-sampling-boost-low-volume-transactions": {
        "task": "sentry.dynamic_sampling.tasks.boost_low_volume_transactions",
        # Run every 10 minutes
        "schedule": crontab(minute="*/10"),
    },
    "dynamic-sampling-recalibrate-orgs": {
        "task": "sentry.dynamic_sampling.tasks.recalibrate_orgs",
        # Run every 10 minutes
        "schedule": crontab(minute="*/10"),
    },
    "dynamic-sampling-sliding-window-org": {
        "task": "sentry.dynamic_sampling.tasks.sliding_window_org",
        # Run every 10 minutes
        "schedule": crontab(minute="*/10"),
    },
    "weekly-escalating-forecast": {
        "task": "sentry.tasks.weekly_escalating_forecast.run_escalating_forecast",
        # TODO: Change this to run weekly once we verify the results
        "schedule": crontab(minute=0, hour="*/6"),
        # TODO: Increase expiry time to x4 once we change this to run weekly
        "options": {"expires": 60 * 60 * 3},
    },
    "schedule_auto_transition_to_ongoing": {
        "task": "sentry.tasks.schedule_auto_transition_to_ongoing",
        # Run job every 5 minutes
        "schedule": crontab(minute="*/5"),
        "options": {"expires": 3600},
    },
    "github_comment_reactions": {
        "task": "sentry.tasks.integrations.github_comment_reactions",
        "schedule": crontab(minute=0, hour=16),  # 9:00 PDT, 12:00 EDT, 16:00 UTC
    },
    "poll_recap_servers": {
        "task": "sentry.tasks.poll_recap_servers",
        # Run every 1 minute
        "schedule": crontab(minute="*/1"),
        "options": {"expires": 60},
    },
    "dynamic-sampling-collect-orgs": {
        "task": "sentry.dynamic_sampling.tasks.collect_orgs",
        # Run every 20 minutes
        "schedule": crontab(minute="*/20"),
    },
    "statistical-detectors-detect-regressions": {
        "task": "sentry.tasks.statistical_detectors.run_detection",
        "schedule": crontab(minute=0, hour="*/1"),
    },
    "backfill-artifact-bundle-index": {
        "task": "sentry.debug_files.tasks.backfill_artifact_index_updates",
        "schedule": crontab(minute="*/1"),
        "options": {"expires": 60},
    },
    "refresh-artifact-bundles-in-use": {
        "task": "sentry.debug_files.tasks.refresh_artifact_bundles_in_use",
        "schedule": crontab(minute="*/1"),
        "options": {"expires": 60},
    },
}

# Assign the configuration keys celery uses based on our silo mode.
if SILO_MODE == "CONTROL":
    CELERYBEAT_SCHEDULE_FILENAME = os.path.join(tempfile.gettempdir(), "sentry-celerybeat-control")
    CELERYBEAT_SCHEDULE = CELERYBEAT_SCHEDULE_CONTROL
    CELERY_QUEUES = CELERY_QUEUES_CONTROL

elif SILO_MODE == "REGION":
    CELERYBEAT_SCHEDULE_FILENAME = os.path.join(tempfile.gettempdir(), "sentry-celerybeat-region")
    CELERYBEAT_SCHEDULE = CELERYBEAT_SCHEDULE_REGION
    CELERY_QUEUES = CELERY_QUEUES_REGION

else:
    CELERYBEAT_SCHEDULE = {**CELERYBEAT_SCHEDULE_CONTROL, **CELERYBEAT_SCHEDULE_REGION}
    CELERYBEAT_SCHEDULE_FILENAME = os.path.join(tempfile.gettempdir(), "sentry-celerybeat")
    CELERY_QUEUES = CELERY_QUEUES_REGION + CELERY_QUEUES_CONTROL

for queue in CELERY_QUEUES:
    queue.durable = False


# Queues that belong to the processing pipeline and need to be monitored
# for backpressure management
PROCESSING_QUEUES = [
    "events.preprocess_event",
    "events.process_event",
    "events.reprocess_events",
    "events.reprocessing.preprocess_event",
    "events.reprocessing.process_event",
    "events.reprocessing.symbolicate_event",
    "events.reprocessing.symbolicate_event_low_priority",
    "events.save_event",
    "events.save_event_highcpu",
    "events.save_event_attachments",
    "events.save_event_transaction",
    "events.symbolicate_event",
    "events.symbolicate_event_low_priority",
    "events.symbolicate_js_event",
    "events.symbolicate_js_event_low_priority",
    "post_process_errors",
    "post_process_issue_platform",
    "post_process_transactions",
    "profiles.process",
]

# We prefer using crontab, as the time for timedelta will reset on each deployment. More information:  https://docs.celeryq.dev/en/stable/userguide/periodic-tasks.html#periodic-tasks
TIMEDELTA_ALLOW_LIST = {
    "flush-buffers",
    "sync-options",
    "sync-options-control",
    "schedule-digests",
}

BGTASKS = {
    "sentry.bgtasks.clean_dsymcache:clean_dsymcache": {"interval": 5 * 60, "roles": ["worker"]},
    "sentry.bgtasks.clean_releasefilecache:clean_releasefilecache": {
        "interval": 5 * 60,
        "roles": ["worker"],
    },
}

# Sentry logs to two major places: stdout, and it's internal project.
# To disable logging to the internal project, add a logger who's only
# handler is 'console' and disable propagating upwards.
# Additionally, Sentry has the ability to override logger levels by
# providing the cli with -l/--loglevel or the SENTRY_LOG_LEVEL env var.
# The loggers that it overrides are root and any in LOGGING.overridable.
# Be very careful with this in a production system, because the celery
# logger can be extremely verbose when given INFO or DEBUG.
LOGGING = {
    "default_level": "INFO",
    "version": 1,
    "disable_existing_loggers": True,
    "handlers": {
        "null": {"class": "logging.NullHandler"},
        "console": {"class": "sentry.logging.handlers.StructLogHandler"},
        # This `internal` logger is separate from the `Logging` integration in the SDK. Since
        # we have this to record events, in `sdk.py` we set the integration's `event_level` to
        # None, so that it records breadcrumbs for all log calls but doesn't send any events.
        "internal": {"level": "ERROR", "class": "sentry_sdk.integrations.logging.EventHandler"},
        "metrics": {
            "level": "WARNING",
            "filters": ["important_django_request"],
            "class": "sentry.logging.handlers.MetricsLogHandler",
        },
        "django_internal": {
            "level": "WARNING",
            "filters": ["important_django_request"],
            "class": "sentry_sdk.integrations.logging.EventHandler",
        },
    },
    "filters": {
        "important_django_request": {
            "()": "sentry.logging.handlers.MessageContainsFilter",
            "contains": ["CSRF"],
        }
    },
    "root": {"level": "NOTSET", "handlers": ["console", "internal"]},
    # LOGGING.overridable is a list of loggers including root that will change
    # based on the overridden level defined above.
    "overridable": ["celery", "sentry"],
    "loggers": {
        "celery": {"level": "WARNING"},
        "sentry": {"level": "INFO"},
        "sentry_plugins": {"level": "INFO"},
        "sentry.files": {"level": "WARNING"},
        "sentry.minidumps": {"handlers": ["internal"], "propagate": False},
        "sentry.reprocessing": {"handlers": ["internal"], "propagate": False},
        "sentry.interfaces": {"handlers": ["internal"], "propagate": False},
        # This only needs to go to Sentry for now.
        "sentry.similarity": {"handlers": ["internal"], "propagate": False},
        "sentry.errors": {"handlers": ["console"], "propagate": False},
        "sentry_sdk.errors": {"handlers": ["console"], "level": "INFO", "propagate": False},
        "sentry.rules": {"handlers": ["console"], "propagate": False},
        "sentry.profiles": {"level": "INFO"},
        "multiprocessing": {
            "handlers": ["console"],
            # https://github.com/celery/celery/commit/597a6b1f3359065ff6dbabce7237f86b866313df
            # This commit has not been rolled into any release and leads to a
            # large amount of errors when working with postgres.
            "level": "CRITICAL",
            "propagate": False,
        },
        "celery.worker.job": {"handlers": ["console"], "propagate": False},
        "arroyo": {"level": "INFO", "handlers": ["console"], "propagate": False},
        "static_compiler": {"level": "INFO"},
        "django.request": {
            "level": "WARNING",
            "handlers": ["console", "metrics", "django_internal"],
            "propagate": False,
        },
        "toronado": {"level": "ERROR", "handlers": ["null"], "propagate": False},
        "urllib3.connectionpool": {"level": "ERROR", "handlers": ["console"], "propagate": False},
        "boto3": {"level": "WARNING", "handlers": ["console"], "propagate": False},
        "botocore": {"level": "WARNING", "handlers": ["console"], "propagate": False},
    },
}

# django-rest-framework

REST_FRAMEWORK = {
    "DEFAULT_RENDERER_CLASSES": ["rest_framework.renderers.JSONRenderer"],
    "DEFAULT_PARSER_CLASSES": [
        "rest_framework.parsers.JSONParser",
        "rest_framework.parsers.MultiPartParser",
        "rest_framework.parsers.FormParser",
    ],
    "TEST_REQUEST_DEFAULT_FORMAT": "json",
    "DEFAULT_PERMISSION_CLASSES": ("sentry.api.permissions.NoPermission",),
    "EXCEPTION_HANDLER": "sentry.api.handlers.custom_exception_handler",
    "DEFAULT_SCHEMA_CLASS": "sentry.apidocs.schema.SentrySchema",
}


def custom_parameter_sort(parameter: dict) -> tuple[str, int]:
    """
    Sort parameters by type then if the parameter is required or not.
    It should group path parameters first, then query parameters.
    In each group, required parameters should come before optional parameters.
    """
    param_type = parameter["in"]
    required = parameter.get("required", False)
    return (param_type, 0 if required else 1)


if os.environ.get("OPENAPIGENERATE", False):
    OLD_OPENAPI_JSON_PATH = "tests/apidocs/openapi-deprecated.json"
    from sentry.apidocs.build import OPENAPI_TAGS, get_old_json_components, get_old_json_paths

    SPECTACULAR_SETTINGS = {
        "PREPROCESSING_HOOKS": ["sentry.apidocs.hooks.custom_preprocessing_hook"],
        "POSTPROCESSING_HOOKS": ["sentry.apidocs.hooks.custom_postprocessing_hook"],
        "DISABLE_ERRORS_AND_WARNINGS": False,
        "COMPONENT_SPLIT_REQUEST": False,
        "COMPONENT_SPLIT_PATCH": False,
        "AUTHENTICATION_WHITELIST": ["sentry.api.authentication.UserAuthTokenAuthentication"],
        "TAGS": OPENAPI_TAGS,
        "TITLE": "API Reference",
        "DESCRIPTION": "Sentry Public API",
        "TOS": "http://sentry.io/terms/",
        "CONTACT": {"email": "partners@sentry.io"},
        "LICENSE": {"name": "Apache 2.0", "url": "http://www.apache.org/licenses/LICENSE-2.0.html"},
        "VERSION": "v0",
        "SERVERS": [{"url": "https://sentry.io"}],
        "PARSER_WHITELIST": ["rest_framework.parsers.JSONParser"],
        "APPEND_PATHS": get_old_json_paths(OLD_OPENAPI_JSON_PATH),
        "APPEND_COMPONENTS": get_old_json_components(OLD_OPENAPI_JSON_PATH),
        "SORT_OPERATION_PARAMETERS": custom_parameter_sort,
    }

CRISPY_TEMPLATE_PACK = "bootstrap3"
# Sentry and internal client configuration

SENTRY_FEATURES = {
    # Enables user registration.
    "auth:register": True,
    # Enables actionable items alerts and endpoint
    "organizations:actionable-items": False,
    # Enables alert creation on indexed events in UI (use for PoC/testing only)
    "organizations:alert-allow-indexed": False,
    # Enables tagging javascript errors from the browser console.
    "organizations:javascript-console-error-tag": False,
    # Enables the cron job to auto-enable codecov integrations.
    "organizations:auto-enable-codecov": False,
    # The overall flag for codecov integration, gated by plans.
    "organizations:codecov-integration": False,
    # Enables getting commit sha from git blame for codecov.
    "organizations:codecov-commit-sha-from-git-blame": False,
    # Enables automatically deriving of code mappings
    "organizations:derive-code-mappings": True,
    # Enable advanced search features, like negation and wildcard matching.
    "organizations:advanced-search": True,
    # Use metrics as the dataset for crash free metric alerts
    "organizations:alert-crash-free-metrics": False,
    # Enable auth provider configuration through api
    "organizations:api-auth-provider": False,
    "organizations:api-keys": False,
    # Enable multiple Apple app-store-connect sources per project.
    "organizations:app-store-connect-multiple": False,
    # Enable change alerts for an org
    "organizations:change-alerts": True,
    # Enable alerting based on crash free sessions/users
    "organizations:crash-rate-alerts": True,
    # Enable the Commit Context feature
    "organizations:commit-context": False,
    # Enable creating organizations within sentry (if SENTRY_SINGLE_ORGANIZATION
    # is not enabled).
    "organizations:create": True,
    # Enable the new crons onboarding experience with platform specific options
    "organizations:crons-new-onboarding": False,
    # Enable usage of customer domains on the frontend
    "organizations:customer-domains": False,
    # Delightful Developer Metrics (DDM): Enable sidebar menu item and all UI (requires custom-metrics flag as well)
    "organizations:ddm-ui": False,
    # Enable the 'discover' interface.
    "organizations:discover": False,
    # Enables events endpoint rate limit
    "organizations:discover-events-rate-limit": False,
    # Enables import/export functionality for dashboards
    "organizations:dashboards-import": False,
    # Enable attaching arbitrary files to events.
    "organizations:event-attachments": True,
    # Allow organizations to configure all symbol sources.
    "organizations:symbol-sources": True,
    # Allow organizations to configure custom external symbol sources.
    "organizations:custom-symbol-sources": True,
    # Enable discover 2 basic functions
    "organizations:discover-basic": True,
    # Enable discover 2 custom queries and saved queries
    "organizations:discover-query": True,
    # Enables data secrecy mode
    "organizations:enterprise-data-secrecy": False,
    # Enable archive/escalating issue workflow
    "organizations:escalating-issues": False,
    # Enable archive/escalating issue workflow in MS Teams
    "organizations:escalating-issues-msteams": False,
    # Enable archive/escalating issue workflow features in v2
    "organizations:escalating-issues-v2": False,
    # Enable emiting escalating data to the metrics backend
    "organizations:escalating-metrics-backend": False,
    # Enable the frontend to request from region & control silo domains.
    "organizations:frontend-domainsplit": False,
    # Allows an org to have a larger set of project ownership rules per project
    "organizations:higher-ownership-limit": False,
    # Enable Monitors (Crons) view
    "organizations:monitors": False,
    # Enable Performance view
    "organizations:performance-view": True,
    # Enable profiling
    "organizations:profiling": False,
    # Enable profiling view
    "organizations:profiling-view": False,
    # Enable ui frames in flamecharts
    "organizations:profiling-ui-frames": False,
    # Enable the transactions backed profiling views
    "organizations:profiling-using-transactions": False,
    # Enabled for those orgs who participated in the profiling Beta program
    "organizations:profiling-beta": False,
    # Enable stacktrace linking of multiple frames in profiles
    "organizations:profiling-stacktrace-links": False,
    # Enable global suspect functions in profiling
    "organizations:profiling-global-suspect-functions": False,
    # Enable profiling CPU chart
    "organizations:profiling-cpu-chart": False,
    # Enable profiling Memory chart
    "organizations:profiling-memory-chart": False,
    # Enable profiling battery usage chart
    "organizations:profiling-battery-usage-chart": False,
    # Enable profiling summary redesign view
    "organizations:profiling-summary-redesign": False,
    # Enable profiling statistical detectors
    "organizations:profiling-statistical-detectors": False,
    # Enable disabling gitlab integrations when broken is detected
    "organizations:gitlab-disable-on-broken": False,
    # Enable multi project selection
    "organizations:global-views": False,
    # Enable experimental new version of Merged Issues where sub-hashes are shown
    "organizations:grouping-tree-ui": False,
    # Enable experimental new version of stacktrace component where additional
    # data related to grouping is shown on each frame
    "organizations:grouping-stacktrace-ui": False,
    # Enable tweaks to group title in relation to hierarchical
    # grouping.
    "organizations:grouping-title-ui": False,
    # Lets organizations manage grouping configs
    "organizations:set-grouping-config": False,
    # Enable incidents feature
    "organizations:incidents": False,
    # Enable issue platform
    "organizations:issue-platform": False,
    # Enable additional logging for issue platform
    "organizations:issue-platform-extra-logging": False,
    # Whether to allow issue only search on the issue list
    "organizations:issue-search-allow-postgres-only-search": False,
    # Flags for enabling CdcEventsDatasetSnubaSearchBackend in sentry.io. No effect in open-source
    # sentry at the moment.
    "organizations:issue-search-use-cdc-primary": False,
    "organizations:issue-search-use-cdc-secondary": False,
    # Whether to make a side/parallel query against events -> group_attributes when searching issues
    "organizations:issue-search-group-attributes-side-query": False,
    # Enable metric alert charts in email/slack
    "organizations:metric-alert-chartcuterie": False,
    # Extract metrics for sessions during ingestion.
    "organizations:metrics-extraction": False,
    # Enables higher limit for alert rules
    "organizations:more-slow-alerts": False,
    # Extract on demand metrics
    "organizations:on-demand-metrics-extraction": False,
    # Extract on demand metrics (experimental features)
    "organizations:on-demand-metrics-extraction-experimental": False,
    # Normalize URL transaction names during ingestion.
    "organizations:transaction-name-normalize": True,
    # Mark URL transactions scrubbed by regex patterns as "sanitized".
    # NOTE: This flag does not concern transactions rewritten by clusterer rules.
    # Those are always marked as "sanitized".
    "organizations:transaction-name-mark-scrubbed-as-sanitized": True,
    # Sanitize transaction names in the ingestion pipeline.
    "organizations:transaction-name-sanitization": False,  # DEPRECATED
    # Extraction metrics for transactions during ingestion.
    "organizations:transaction-metrics-extraction": False,
    # True if Relay should drop raw session payloads after extracting metrics from them.
    "organizations:release-health-drop-sessions": False,
    # Enable threshold period in metric alert rule builder
    "organizations:metric-alert-threshold-period": False,
    # Enable integration functionality to create and link groups to issues on
    # external services.
    "organizations:integrations-issue-basic": True,
    # Enable interface functionality to synchronize groups between sentry and
    # issues on external services.
    "organizations:integrations-issue-sync": True,
    # Enable integration functionality to work with enterprise alert rules
    "organizations:integrations-enterprise-alert-rule": True,
    # Enable integration functionality to work with enterprise alert rules (specifically incident
    # management integrations)
    "organizations:integrations-enterprise-incident-management": True,
    # Enable interface functionality to receive event hooks.
    "organizations:integrations-event-hooks": True,
    # Enable integration functionality to work with alert rules
    "organizations:integrations-alert-rule": True,
    # Enable integration functionality to work with alert rules (specifically chat integrations)
    "organizations:integrations-chat-unfurl": True,
    # Enable integration functionality to work with alert rules (specifically incident
    # management integrations)
    "organizations:integrations-incident-management": True,
    # Enable integration functionality to work deployment integrations like Vercel
    "organizations:integrations-deployment": True,
    # Allow orgs to automatically create Tickets in Issue Alerts
    "organizations:integrations-ticket-rules": True,
    # Allow orgs to use the stacktrace linking feature
    "organizations:integrations-stacktrace-link": False,
    # Allow orgs to create a Discord integration
    "organizations:integrations-discord": False,
    # Enable Discord metric alert notifications
    "organizations:integrations-discord-metric-alerts": False,
    # Enable Discord integration notifications
    "organizations:integrations-discord-notifications": False,
    # Enable Opsgenie integration
    "organizations:integrations-opsgenie": True,
    # Enable one-click migration from Opsgenie plugin
    "organizations:integrations-opsgenie-migration": False,
    # Limit project events endpoint to only query back a certain number of days
    "organizations:project-event-date-limit": False,
    # Enable data forwarding functionality for organizations.
    "organizations:data-forwarding": True,
    # Enable readonly dashboards
    "organizations:dashboards-basic": True,
    # Enable custom editable dashboards
    "organizations:dashboards-edit": True,
    # Enable metrics enhanced performance in dashboards
    "organizations:dashboards-mep": False,
    # Enable release health widget in dashboards
    "organizations:dashboards-rh-widget": False,
    # Enable minimap in the widget viewer modal in dashboards
    "organizations:widget-viewer-modal-minimap": False,
    # Enables inviting new members based on GitHub commit activity.
    "organizations:integrations-gh-invite": False,
    # Enable the API to importing CODEOWNERS for a project
    "organizations:integrations-codeowners": False,
    # Enable comments of related issues on open PRs
    "organizations:integrations-open-pr-comment": False,
    # Enable inviting members to organizations.
    "organizations:invite-members": True,
    # Enable rate limits for inviting members.
    "organizations:invite-members-rate-limits": True,
    # Enable new issue alert "issue owners" fallback
    "organizations:issue-alert-fallback-targeting": False,
    # Enable experimental replay-issue rendering on Issue Details page
    "organizations:issue-details-replay-event": False,
    # Adds the ttid & ttfd vitals to the frontend
    "organizations:mobile-vitals": False,
    # Display CPU and memory metrics in transactions with profiles
    "organizations:mobile-cpu-memory-in-transactions": False,
    # Enable new page filter UI
    "organizations:new-page-filter": False,
    # Display warning banner for every event issue alerts
    "organizations:noisy-alert-warning": False,
    # Prefix host with organization ID when giving users DSNs (can be
    # customized with SENTRY_ORG_SUBDOMAIN_TEMPLATE)
    "organizations:org-subdomains": False,
    # Enable project selection on the stats page
    "organizations:project-stats": True,
    # Enable performance change explorer panel on trends page
    "organizations:performance-change-explorer": False,
    # Enable interpolation of null data points in charts instead of zerofilling in performance
    "organizations:performance-chart-interpolation": False,
    # Enable views for anomaly detection
    "organizations:performance-anomaly-detection-ui": False,
    # Enable histogram view in span details
    "organizations:performance-span-histogram-view": False,
    # Enable performance on-boarding checklist
    "organizations:performance-onboarding-checklist": False,
    # Enable transaction name only search
    "organizations:performance-transaction-name-only-search": False,
    # Enable transaction name only search on indexed
    "organizations:performance-transaction-name-only-search-indexed": False,
    # Re-enable histograms for Metrics Enhanced Performance Views
    "organizations:performance-mep-reintroduce-histograms": False,
    # Enable showing INP web vital in default views
    "organizations:performance-vitals-inp": False,
    # Enables a longer stats period for the performance landing page
    "organizations:performance-landing-page-stats-period": False,
    # Enable internal view for bannerless MEP view
    "organizations:performance-mep-bannerless-ui": False,
    # Enable updated landing page widget designs
    "organizations:performance-new-widget-designs": False,
    # Enable metrics-backed transaction summary view
    "organizations:performance-metrics-backed-transaction-summary": False,
    # Enable new trends
    "organizations:performance-new-trends": False,
    # Enable debug views for trendsv2 to be used internally
    "organizations:performance-trendsv2-dev-only": False,
    # Enabled creating issues out of trends
    "organizations:performance-trends-issues": False,
    # Bypass 30 day date range selection when fetching new trends data
    "organizations:performance-trends-new-data-date-range-default": False,
    # Enable consecutive db performance issue type
    "organizations:performance-consecutive-db-issue": False,
    # Enable consecutive http performance issue type
    "organizations:performance-consecutive-http-detector": False,
    # Enable consecutive http performance issue type
    "organizations:performance-large-http-payload-detector": False,
    # Enable slow DB performance issue type
    "organizations:performance-slow-db-issue": False,
    # Enable N+1 API Calls performance issue type
    "organizations:performance-n-plus-one-api-calls-detector": False,
    # Enable compressed assets performance issue type
    "organizations:performance-issues-compressed-assets-detector": False,
    # Enable render blocking assets performance issue type
    "organizations:performance-issues-render-blocking-assets-detector": False,
    # Enable MN+1 DB performance issue type
    "organizations:performance-issues-m-n-plus-one-db-detector": False,
    # Enable FE/BE for tracing without performance
    "organizations:performance-tracing-without-performance": False,
    # Enable database view powered by span metrics
    "organizations:performance-database-view": False,
    # Enable the new Related Events feature
    "organizations:related-events": False,
    # Enable usage of external relays, for use with Relay. See
    # https://github.com/getsentry/relay.
    "organizations:relay": True,
    # Enable Sentry Functions
    "organizations:sentry-functions": False,
    # Enable core Session Replay backend APIs
    "organizations:session-replay": False,
    # Enable core Session Replay link in the sidebar
    "organizations:session-replay-ui": True,
    # Enable core Session Replay SDK for recording on sentry.io
    "organizations:session-replay-sdk": False,
    # Enable core Session Replay SDK for recording onError events on sentry.io
    "organizations:session-replay-sdk-errors-only": False,
    # Enable data scrubbing of replay recording payloads in Relay.
    "organizations:session-replay-recording-scrubbing": False,
    # Enable the Replay Details > Accessibility tab
    "organizations:session-replay-a11y-tab": False,
    # Enable linking from 'new issue' slack notifs to the issue replay list
    "organizations:session-replay-slack-new-issue": False,
    # Enable linking from 'new issue' email notifs to the issue replay list
    "organizations:session-replay-issue-emails": False,
    # Enable replay event linking in event processing
    "organizations:session-replay-event-linking": False,
    # Enable linking from 'weekly email' summaries to the issue replay list
    "organizations:session-replay-weekly-email": False,
    # Enable the Replay Details > Performance tab
    "organizations:session-replay-trace-table": False,
    # Enable the AM1 trial ended banner on sentry.io
    "organizations:session-replay-trial-ended-banner": False,
    # Enable the Replay rage and dead click selector tables in the UI
    "organizations:session-replay-rage-dead-selectors": False,
    # Enable the new event linking columns to be queried
    "organizations:session-replay-new-event-counts": False,
    # Enable the new suggested assignees feature
    "organizations:streamline-targeting-context": False,
    # Enable the new experimental starfish view
    "organizations:starfish-view": False,
    # Enable the aggregate span waterfall view
    "organizations:starfish-aggregate-span-waterfall": False,
    # Enable starfish endpoint that's used for regressing testing purposes
    "organizations:starfish-test-endpoint": False,
    # Enable starfish dropdown on the webservice view for switching chart visualization
    "organizations:starfish-wsv-chart-dropdown": False,
    # Replace the footer Sentry logo with a Sentry pride logo
    "organizations:sentry-pride-logo-footer": False,
    # Enable Session Stats down to a minute resolution
    "organizations:minute-resolution-sessions": True,
    # Notify all project members when fallthrough is disabled, instead of just the auto-assignee
    "organizations:notification-all-recipients": False,
    # Enable performance issues dev options, includes changing parts of issues that we're using for development.
    "organizations:performance-issues-dev": False,
    # Enable performance issues detector threshold configuration
    "organizations:project-performance-settings-admin": False,
    # Enable feature to load more than 100 rows in performance trace view.
    "organizations:trace-view-load-more": False,
    # Enable dashboard widget indicators.
    "organizations:dashboard-widget-indicators": False,
    # Enables updated all events tab in a performance issue
    "organizations:performance-issues-all-events-tab": False,
    # Temporary flag to test search performance that's running slow in S4S
    "organizations:performance-issues-search": True,
    # Enable version 2 of reprocessing (completely distinct from v1)
    "organizations:reprocessing-v2": False,
    # Enable the UI for the overage alert settings
    "organizations:slack-overage-notifications": False,
    # Enable basic SSO functionality, providing configurable single sign on
    # using services like GitHub / Google. This is *not* the same as the signup
    # and login with Github / Azure DevOps that sentry.io provides.
    "organizations:sso-basic": True,
    # Enable SAML2 based SSO functionality. getsentry/sentry-auth-saml2 plugin
    # must be installed to use this functionality.
    "organizations:sso-saml2": True,
    # Enable the new opinionated dynamic sampling
    "organizations:dynamic-sampling": False,
    # Enable the sliding window per project
    "organizations:ds-sliding-window": False,
    # Enable the sliding window per org
    "organizations:ds-sliding-window-org": False,
    # Enable the org recalibration
    "organizations:ds-org-recalibration": False,
    # Enable view hierarchies options
    "organizations:view-hierarchies-options-dev": False,
    # Enable anr improvements ui
    "organizations:anr-improvements": False,
    # Enable anr frame analysis
    "organizations:anr-analyze-frames": False,
    # Enable device.class as a selectable column
    "organizations:device-classification": False,
    # Enables synthesis of device.class in ingest
    "organizations:device-class-synthesis": False,
    # Enable the product selection feature in the getting started docs, regardless of the organization's strategy
    "organizations:getting-started-doc-with-product-selection": False,
    # Enable the SDK selection feature in the onboarding
    "organizations:onboarding-sdk-selection": False,
    # Enable OpenAI suggestions in the issue details page
    "organizations:open-ai-suggestion": False,
    # Enable ANR rates in project details page
    "organizations:anr-rate": False,
    # Enable tag improvements in the issue details page
    "organizations:issue-details-tag-improvements": False,
    # Enable updates to the stacktrace ui
    "organizations:issue-details-stacktrace-improvements": False,
    # Enable the release details performance section
    "organizations:release-comparison-performance": False,
    # Enable team insights page
    "organizations:team-insights": True,
    # Enable u2f verification on superuser form
    "organizations:u2f-superuser-form": False,
    # Enable project creation for all
    "organizations:team-project-creation-all": False,
    # Enable project creation for all and puts organization into test group
    "organizations:team-project-creation-all-allowlist": False,
    # Enable setting team-level roles and receiving permissions from them
    "organizations:team-roles": True,
    # Enable team workflow notifications
    "organizations:team-workflow-notifications": False,
    # Enable team member role provisioning through scim
    "organizations:scim-team-roles": False,
    # Enable the setting of org roles for team
    "organizations:org-roles-for-teams": False,
    # Enable new JS SDK Dynamic Loader
    "organizations:js-sdk-dynamic-loader": False,
    # Enable detecting SDK crashes during event processing
    "organizations:sdk-crash-detection": False,
    # Enable functionality for recap server polling.
    "organizations:recap-server": False,
    # Enable the new notification settings system
    "organizations:notification-settings-v2": False,
    # Enable new release UI
    "organizations:release-ui-v2": False,
    # Enable User Feedback v2 ingest
    "organizations:user-feedback-ingest": False,
    # Enable User Feedback v2 UI
    "organizations:user-feedback-ui": False,
    # Adds additional filters and a new section to issue alert rules.
    "projects:alert-filters": True,
    # Enable functionality to specify custom inbound filters on events.
    "projects:custom-inbound-filters": False,
    # Enable the new flat file indexing system for sourcemaps.
    "organizations:sourcemaps-bundle-flat-file-indexing": False,
    # Upload release bundles as artifact bundles.
    "organizations:sourcemaps-upload-release-as-artifact-bundle": False,
    # Signals that the organization supports the on demand metrics prefill.
    "organizations:on-demand-metrics-prefill": False,
    # Enable writing to the new notification system when updating the old system
    "organizations:notifications-double-write": True,
    # Enable source maps debugger
    "organizations:source-maps-debugger-blue-thunder-edition": False,
    # Enable data forwarding functionality for projects.
    "projects:data-forwarding": True,
    # Enable functionality to discard groups.
    "projects:discard-groups": False,
    # Enable considering group severity when creating and evaluating alert rules
    "projects:first-event-severity-alerting": False,
    # Enable calculating a severity score for events which create a new group
    "projects:first-event-severity-calculation": False,
    # Enable functionality for attaching  minidumps to events and displaying
    # then in the group UI.
    "projects:minidump": True,
    # Enable functionality for project plugins.
    "projects:plugins": True,
    # Enable alternative version of group creation that is supposed to be less racy.
    "projects:race-free-group-creation": True,
    # Enable functionality for rate-limiting events on projects.
    "projects:rate-limits": True,
    # Enable functionality to trigger service hooks upon event ingestion.
    "projects:servicehooks": False,
    # Enable suspect resolutions feature
    "projects:suspect-resolutions": False,
    # Workflow 2.0 Auto associate commits to commit sha release
    "projects:auto-associate-commits-to-release": False,
    # Starfish: extract metrics from the spans
    "projects:span-metrics-extraction": False,
    "projects:span-metrics-extraction-ga-modules": False,
    "projects:span-metrics-extraction-all-modules": False,
    # Metrics: Enable ingestion, storage, and rendering of custom metrics
    "organizations:custom-metrics": False,
    # Metrics: Enable creation of investigation dynamic sampling rules (rules that
    # temporary boost the sample rate of particular transactions)
    "organizations:investigation-bias": False,
    # Don't add feature defaults down here! Please add them in their associated
    # group sorted alphabetically.
}

# Default time zone for localization in the UI.
# http://en.wikipedia.org/wiki/List_of_tz_zones_by_name
SENTRY_DEFAULT_TIME_ZONE = "UTC"

SENTRY_DEFAULT_LANGUAGE = "en"

# Enable the Sentry Debugger (Beta)
SENTRY_DEBUGGER = None

SENTRY_IGNORE_EXCEPTIONS = ("OperationalError",)

# Should we send the beacon to the upstream server?
SENTRY_BEACON = True

# Allow access to Sentry without authentication.
SENTRY_PUBLIC = False

# Instruct Sentry that this install intends to be run by a single organization
# and thus various UI optimizations should be enabled.
SENTRY_SINGLE_ORGANIZATION = False

# Login url (defaults to LOGIN_URL)
SENTRY_LOGIN_URL = None

# Default project ID (for internal errors)
SENTRY_PROJECT = 1
SENTRY_PROJECT_KEY = None

# Default organization to represent the Internal Sentry project.
# Used as a default when in SINGLE_ORGANIZATION mode.
SENTRY_ORGANIZATION: int | None = None

# Project ID for recording frontend (javascript) exceptions
SENTRY_FRONTEND_PROJECT: int | None = None
# DSN for the frontend to use explicitly, which takes priority
# over SENTRY_FRONTEND_PROJECT or SENTRY_PROJECT
SENTRY_FRONTEND_DSN: str | None = None
# DSN for tracking all client HTTP requests (which can be noisy) [experimental]
SENTRY_FRONTEND_REQUESTS_DSN = None

# Configuration for the JavaScript SDK's allowUrls option - defaults to ALLOWED_HOSTS
SENTRY_FRONTEND_WHITELIST_URLS = None

# Configuration for the JavaScript SDK's tracePropagationTargets option - defaults to an empty array
SENTRY_FRONTEND_TRACE_PROPAGATION_TARGETS = None

# ----
# APM config
# ----

# sample rate for transactions initiated from the frontend
SENTRY_FRONTEND_APM_SAMPLING = 0

# sample rate for transactions in the backend
SENTRY_BACKEND_APM_SAMPLING = 0

# Sample rate for symbolicate_event task transactions
SENTRY_SYMBOLICATE_EVENT_APM_SAMPLING = 0

# Sample rate for the process_event task transactions
SENTRY_PROCESS_EVENT_APM_SAMPLING = 0

# sample rate for the relay projectconfig endpoint
SENTRY_RELAY_ENDPOINT_APM_SAMPLING = 0

# sample rate for relay's cache invalidation task
SENTRY_RELAY_TASK_APM_SAMPLING = 0

# sample rate for ingest consumer processing functions
SENTRY_INGEST_CONSUMER_APM_SAMPLING = 0

# sample rate for Apple App Store Connect tasks transactions
SENTRY_APPCONNECT_APM_SAMPLING = SENTRY_BACKEND_APM_SAMPLING

# sample rate for suspect commits task
SENTRY_SUSPECT_COMMITS_APM_SAMPLING = 0

# sample rate for post_process_group task
SENTRY_POST_PROCESS_GROUP_APM_SAMPLING = 0

# sample rate for all reprocessing tasks (except for the per-event ones)
SENTRY_REPROCESSING_APM_SAMPLING = 0

# upsampling multiplier that we'll increase in steps till we're at 100% throughout
SENTRY_MULTIPLIER_APM_SAMPLING = 1

# ----
# end APM config
# ----

# DSN to use for Sentry monitors
SENTRY_MONITOR_DSN = None
SENTRY_MONITOR_API_ROOT = None

# Web Service
SENTRY_WEB_HOST = "127.0.0.1"
SENTRY_WEB_PORT = 9000
SENTRY_WEB_OPTIONS: dict[str, Any] = {}

# SMTP Service
SENTRY_SMTP_HOST = "127.0.0.1"
SENTRY_SMTP_PORT = 1025

SENTRY_INTERFACES = {
    "csp": "sentry.interfaces.security.Csp",
    "hpkp": "sentry.interfaces.security.Hpkp",
    "expectct": "sentry.interfaces.security.ExpectCT",
    "expectstaple": "sentry.interfaces.security.ExpectStaple",
    "exception": "sentry.interfaces.exception.Exception",
    "logentry": "sentry.interfaces.message.Message",
    "request": "sentry.interfaces.http.Http",
    "sdk": "sentry.interfaces.sdk.Sdk",
    "stacktrace": "sentry.interfaces.stacktrace.Stacktrace",
    "template": "sentry.interfaces.template.Template",
    "user": "sentry.interfaces.user.User",
    "breadcrumbs": "sentry.interfaces.breadcrumbs.Breadcrumbs",
    "contexts": "sentry.interfaces.contexts.Contexts",
    "threads": "sentry.interfaces.threads.Threads",
    "debug_meta": "sentry.interfaces.debug_meta.DebugMeta",
    "spans": "sentry.interfaces.spans.Spans",
}
PREFER_CANONICAL_LEGACY_KEYS = False

SENTRY_EMAIL_BACKEND_ALIASES = {
    "smtp": "django.core.mail.backends.smtp.EmailBackend",
    "dummy": "django.core.mail.backends.dummy.EmailBackend",
    "console": "django.core.mail.backends.console.EmailBackend",
    "preview": "sentry.utils.email.PreviewBackend",
}

SENTRY_FILESTORE_ALIASES = {
    "filesystem": "django.core.files.storage.FileSystemStorage",
    "s3": "sentry.filestore.s3.S3Boto3Storage",
    "gcs": "sentry.filestore.gcs.GoogleCloudStorage",
}

SENTRY_ANALYTICS_ALIASES = {
    "noop": "sentry.analytics.Analytics",
    "pubsub": "sentry.analytics.pubsub.PubSubAnalytics",
}

# set of backends that do not support needing SMTP mail.* settings
# This list is a bit fragile and hardcoded, but it's unlikely that
# a user will be using a different backend that also mandates SMTP
# credentials.
SENTRY_SMTP_DISABLED_BACKENDS = frozenset(
    (
        "django.core.mail.backends.dummy.EmailBackend",
        "django.core.mail.backends.console.EmailBackend",
        "django.core.mail.backends.locmem.EmailBackend",
        "django.core.mail.backends.filebased.EmailBackend",
        "sentry.utils.email.PreviewBackend",
    )
)

SENTRY_UPLOAD_RETRY_TIME = 60  # 1 min

# Should users without superuser permissions be allowed to
# make projects public
SENTRY_ALLOW_PUBLIC_PROJECTS = True

# Will an invite be sent when a member is added to an organization?
SENTRY_ENABLE_INVITES = True

# Origins allowed for session-based API access (via the Access-Control-Allow-Origin header)
SENTRY_ALLOW_ORIGIN: str | None = None

# Buffer backend
SENTRY_BUFFER = "sentry.buffer.Buffer"
SENTRY_BUFFER_OPTIONS: dict[str, str] = {}

# Cache backend
# XXX: We explicitly require the cache to be configured as its not optional
# and causes serious confusion with the default django cache
SENTRY_CACHE: str | None = None
SENTRY_CACHE_OPTIONS = {"is_default_cache": True}

# Attachment blob cache backend
SENTRY_ATTACHMENTS = "sentry.attachments.default.DefaultAttachmentCache"
SENTRY_ATTACHMENTS_OPTIONS: dict[str, str] = {}

# Replays blob cache backend.
#
# To ease first time setup, we default to whatever SENTRY_CACHE is configured as. If you're
# handling a large amount of replays you should consider setting up an isolated cache provider.

# To override the default configuration you need to provide the string path of a function or
# class as the `SENTRY_REPLAYS_CACHE` value and optionally provide keyword arguments on the
# `SENTRY_REPLAYS_CACHE_OPTIONS` value.  Its expected that you will use one of the classes
# defined within `sentry/cache/` but it is not required.

# For reference, this cache will store binary blobs of data up to 1MB in size.  This data is
# ephemeral and will be deleted as soon as the ingestion pipeline finishes processing a replay
# recording segment. You can determine the average size of the chunks being cached by running
# queries against the ReplayRecordingSegment model with the File model joined. The File model has
# a size attribute.
SENTRY_REPLAYS_CACHE: str = "sentry.replays.cache.default"
SENTRY_REPLAYS_CACHE_OPTIONS: Dict[str, Any] = {}

# Events blobs processing backend
SENTRY_EVENT_PROCESSING_STORE = (
    "sentry.eventstore.processing.redis.RedisClusterEventProcessingStore"
)
SENTRY_EVENT_PROCESSING_STORE_OPTIONS: dict[str, str] = {}

# The internal Django cache is still used in many places
# TODO(dcramer): convert uses over to Sentry's backend
CACHES = {"default": {"BACKEND": "django.core.cache.backends.dummy.DummyCache"}}

# The cache version affects both Django's internal cache (at runtime) as well
# as Sentry's cache. This automatically overrides VERSION on the default
# CACHES backend.
CACHE_VERSION = 1

# Digests backend
SENTRY_DIGESTS = "sentry.digests.backends.dummy.DummyBackend"
SENTRY_DIGESTS_OPTIONS: dict[str, Any] = {}

# Quota backend
SENTRY_QUOTAS = "sentry.quotas.Quota"
SENTRY_QUOTA_OPTIONS: dict[str, str] = {}

# Cache for Relay project configs
SENTRY_RELAY_PROJECTCONFIG_CACHE = "sentry.relay.projectconfig_cache.redis.RedisProjectConfigCache"
SENTRY_RELAY_PROJECTCONFIG_CACHE_OPTIONS: dict[str, str] = {}

# Which cache to use for debouncing cache updates to the projectconfig cache
SENTRY_RELAY_PROJECTCONFIG_DEBOUNCE_CACHE = (
    "sentry.relay.projectconfig_debounce_cache.base.ProjectConfigDebounceCache"
)
SENTRY_RELAY_PROJECTCONFIG_DEBOUNCE_CACHE_OPTIONS: dict[str, str] = {}

# Rate limiting backend
SENTRY_RATELIMITER = "sentry.ratelimits.base.RateLimiter"
SENTRY_RATELIMITER_ENABLED = False
SENTRY_RATELIMITER_OPTIONS: dict[str, Any] = {}
SENTRY_RATELIMITER_DEFAULT = 999
SENTRY_CONCURRENT_RATE_LIMIT_DEFAULT = 999
ENFORCE_CONCURRENT_RATE_LIMITS = False

# Rate Limit Group Category Defaults
SENTRY_CONCURRENT_RATE_LIMIT_GROUP_CLI = 999
SENTRY_RATELIMITER_GROUP_CLI = 999

# The default value for project-level quotas
SENTRY_DEFAULT_MAX_EVENTS_PER_MINUTE = "90%"

# Snuba configuration
SENTRY_SNUBA = os.environ.get("SNUBA", "http://127.0.0.1:1218")
SENTRY_SNUBA_TIMEOUT = 30
SENTRY_SNUBA_CACHE_TTL_SECONDS = 60

# Node storage backend
SENTRY_NODESTORE = "sentry.nodestore.django.DjangoNodeStorage"
SENTRY_NODESTORE_OPTIONS: dict[str, Any] = {}

# Node storage backend used for ArtifactBundle indexing (aka FlatFileIndex aka BundleIndex)
SENTRY_INDEXSTORE = "sentry.nodestore.django.DjangoNodeStorage"
SENTRY_INDEXSTORE_OPTIONS: dict[str, Any] = {}

# Tag storage backend
SENTRY_TAGSTORE = os.environ.get("SENTRY_TAGSTORE", "sentry.tagstore.snuba.SnubaTagStorage")
SENTRY_TAGSTORE_OPTIONS: dict[str, Any] = {}

# Search backend
SENTRY_SEARCH = os.environ.get(
    "SENTRY_SEARCH", "sentry.search.snuba.EventsDatasetSnubaSearchBackend"
)
SENTRY_SEARCH_OPTIONS: dict[str, Any] = {}
# SENTRY_SEARCH_OPTIONS = {
#     'urls': ['http://127.0.0.1:9200/'],
#     'timeout': 5,
# }

# Time-series storage backend
SENTRY_TSDB = "sentry.tsdb.dummy.DummyTSDB"
SENTRY_TSDB_OPTIONS: dict[str, Any] = {}

SENTRY_NEWSLETTER = "sentry.newsletter.base.Newsletter"
SENTRY_NEWSLETTER_OPTIONS: dict[str, Any] = {}

SENTRY_EVENTSTREAM = "sentry.eventstream.snuba.SnubaEventStream"
SENTRY_EVENTSTREAM_OPTIONS: dict[str, Any] = {}

# rollups must be ordered from highest granularity to lowest
SENTRY_TSDB_ROLLUPS = (
    # (time in seconds, samples to keep)
    (10, 360),  # 60 minutes at 10 seconds
    (3600, 24 * 7),  # 7 days at 1 hour
    (3600 * 24, 90),  # 90 days at 1 day
)

# Internal metrics
SENTRY_METRICS_BACKEND = "sentry.metrics.dummy.DummyMetricsBackend"
SENTRY_METRICS_OPTIONS: dict[str, Any] = {}
SENTRY_METRICS_SAMPLE_RATE = 1.0
SENTRY_METRICS_PREFIX = "sentry."
SENTRY_METRICS_SKIP_INTERNAL_PREFIXES: list[str] = []  # Order this by most frequent prefixes.
SENTRY_METRICS_SKIP_ALL_INTERNAL = False
SENTRY_METRICS_DISALLOW_BAD_TAGS = IS_DEV

# Metrics product
SENTRY_METRICS_INDEXER = "sentry.sentry_metrics.indexer.postgres.postgres_v2.PostgresIndexer"
SENTRY_METRICS_INDEXER_OPTIONS: dict[str, Any] = {}
SENTRY_METRICS_INDEXER_CACHE_TTL = 3600 * 2
SENTRY_METRICS_INDEXER_TRANSACTIONS_SAMPLE_RATE = 0.1

SENTRY_METRICS_INDEXER_SPANNER_OPTIONS: dict[str, Any] = {}

SENTRY_METRICS_INDEXER_REINDEXED_INTS: dict[int, str] = {}

# Rate limits during string indexing for our metrics product.
# Which cluster to use. Example: {"cluster": "default"}
SENTRY_METRICS_INDEXER_WRITES_LIMITER_OPTIONS: dict[str, str] = {}
SENTRY_METRICS_INDEXER_WRITES_LIMITER_OPTIONS_PERFORMANCE = (
    SENTRY_METRICS_INDEXER_WRITES_LIMITER_OPTIONS
)

# Controls the sample rate with which we report errors to Sentry for metric messages
# dropped due to rate limits.
SENTRY_METRICS_INDEXER_DEBUG_LOG_SAMPLE_RATE = 0.01

# Cardinality limits during metric bucket ingestion.
# Which cluster to use. Example: {"cluster": "default"}
SENTRY_METRICS_INDEXER_CARDINALITY_LIMITER_OPTIONS: dict[str, Any] = {
    "cluster": "default",
    "num_shards": 1,
    "num_physical_shards": 1,
}
SENTRY_METRICS_INDEXER_CARDINALITY_LIMITER_OPTIONS_PERFORMANCE: dict[str, Any] = {
    "cluster": "default",
    "num_shards": 1,
    "num_physical_shards": 1,
}
SENTRY_METRICS_INDEXER_ENABLE_SLICED_PRODUCER = False

# Release Health
SENTRY_RELEASE_HEALTH = "sentry.release_health.sessions.SessionsReleaseHealthBackend"
SENTRY_RELEASE_HEALTH_OPTIONS: dict[str, Any] = {}

# Release Monitor
SENTRY_RELEASE_MONITOR = (
    "sentry.release_health.release_monitor.sessions.SessionReleaseMonitorBackend"
)
SENTRY_RELEASE_MONITOR_OPTIONS: dict[str, Any] = {}

# Render charts on the backend. This uses the Chartcuterie external service.
SENTRY_CHART_RENDERER = "sentry.charts.chartcuterie.Chartcuterie"
SENTRY_CHART_RENDERER_OPTIONS: dict[str, Any] = {}

# URI Prefixes for generating DSN URLs
# (Defaults to URL_PREFIX by default)
SENTRY_ENDPOINT = None
SENTRY_PUBLIC_ENDPOINT = None

# Hostname prefix to add for organizations that are opted into the
# `organizations:org-subdomains` feature.
SENTRY_ORG_SUBDOMAIN_TEMPLATE = "o{organization_id}.ingest"

# Prevent variables (e.g. context locals, http data, etc) from exceeding this
# size in characters
SENTRY_MAX_VARIABLE_SIZE = 512

# Prevent variables within extra context from exceeding this size in
# characters
SENTRY_MAX_EXTRA_VARIABLE_SIZE = 4096 * 4  # 16kb

# For changing the amount of data seen in Http Response Body part.
SENTRY_MAX_HTTP_BODY_SIZE = 4096 * 4  # 16kb

# For various attributes we don't limit the entire attribute on size, but the
# individual item. In those cases we also want to limit the maximum number of
# keys
SENTRY_MAX_DICTIONARY_ITEMS = 50

SENTRY_MAX_MESSAGE_LENGTH = 1024 * 8

# Gravatar service base url
SENTRY_GRAVATAR_BASE_URL = "https://secure.gravatar.com"

# Timeout (in seconds) for fetching remote source files (e.g. JS)
SENTRY_SOURCE_FETCH_TIMEOUT = 5

# Timeout (in seconds) for socket operations when fetching remote source files
SENTRY_SOURCE_FETCH_SOCKET_TIMEOUT = 2

# Maximum content length for source files before we abort fetching
SENTRY_SOURCE_FETCH_MAX_SIZE = 40 * 1024 * 1024

# Maximum content length for cache value.  Currently used only to avoid
# pointless compression of sourcemaps and other release files because we
# silently fail to cache the compressed result anyway.  Defaults to None which
# disables the check and allows different backends for unlimited payload.
# e.g. memcached defaults to 1MB  = 1024 * 1024
SENTRY_CACHE_MAX_VALUE_SIZE: int | None = None

# Fields which managed users cannot change via Sentry UI. Username and password
# cannot be changed by managed users. Optionally include 'email' and
# 'name' in SENTRY_MANAGED_USER_FIELDS.
SENTRY_MANAGED_USER_FIELDS = ()

# Secret key for OpenAI
OPENAI_API_KEY = None

SENTRY_SCOPES = {
    "org:read",
    "org:write",
    "org:admin",
    "org:integrations",
    "org:ci",
    "member:read",
    "member:write",
    "member:admin",
    "team:read",
    "team:write",
    "team:admin",
    "project:read",
    "project:write",
    "project:admin",
    "project:releases",
    "event:read",
    "event:write",
    "event:admin",
    "alerts:read",
    "alerts:write",
    # openid, profile, and email aren't prefixed to maintain compliance with the OIDC spec.
    # https://auth0.com/docs/get-started/apis/scopes/openid-connect-scopes.
    "openid",
    "profile",
    "email",
}

SENTRY_SCOPE_HIERARCHY_MAPPING = {
    "org:read": {"org:read"},
    "org:write": {"org:read", "org:write"},
    "org:admin": {"org:read", "org:write", "org:admin", "org:integrations"},
    "org:integrations": {"org:integrations"},
    "org:ci": {"org:ci"},
    "member:read": {"member:read"},
    "member:write": {"member:read", "member:write"},
    "member:admin": {"member:read", "member:write", "member:admin"},
    "team:read": {"team:read"},
    "team:write": {"team:read", "team:write"},
    "team:admin": {"team:read", "team:write", "team:admin"},
    "project:read": {"project:read"},
    "project:write": {"project:read", "project:write"},
    "project:admin": {"project:read", "project:write", "project:admin"},
    "project:releases": {"project:releases"},
    "event:read": {"event:read"},
    "event:write": {"event:read", "event:write"},
    "event:admin": {"event:read", "event:write", "event:admin"},
    "alerts:read": {"alerts:read"},
    "alerts:write": {"alerts:read", "alerts:write"},
    "openid": {"openid"},
    "profile": {"profile"},
    "email": {"email"},
}

SENTRY_SCOPE_SETS = (
    (
        ("org:admin", "Read, write, and admin access to organization details."),
        ("org:write", "Read and write access to organization details."),
        ("org:read", "Read access to organization details."),
    ),
    (("org:integrations", "Read, write, and admin access to organization integrations."),),
    (
        ("member:admin", "Read, write, and admin access to organization members."),
        ("member:write", "Read and write access to organization members."),
        ("member:read", "Read access to organization members."),
    ),
    (
        ("team:admin", "Read, write, and admin access to teams."),
        ("team:write", "Read and write access to teams."),
        ("team:read", "Read access to teams."),
    ),
    (
        ("project:admin", "Read, write, and admin access to projects."),
        ("project:write", "Read and write access to projects."),
        ("project:read", "Read access to projects."),
    ),
    (("project:releases", "Read, write, and admin access to project releases."),),
    (
        ("event:admin", "Read, write, and admin access to events."),
        ("event:write", "Read and write access to events."),
        ("event:read", "Read access to events."),
    ),
    (
        ("alerts:write", "Read and write alerts"),
        ("alerts:read", "Read alerts"),
    ),
    (("openid", "Confirms authentication status and provides basic information."),),
    (
        (
            "profile",
            "Read personal information like name, avatar, date of joining etc. Requires openid scope.",
        ),
    ),
    (("email", "Read email address and verification status. Requires openid scope."),),
)

SENTRY_DEFAULT_ROLE = "member"

# Roles are ordered, which represents a sort-of hierarchy, as well as how
# they're presented in the UI. This is primarily important in that a member
# that is earlier in the chain cannot manage the settings of a member later
# in the chain (they still require the appropriate scope).
SENTRY_ROLES: tuple[RoleDict, ...] = (
    {
        "id": "member",
        "name": "Member",
        "desc": "Members can view and act on events, as well as view most other data within the organization.",
        "scopes": {
            "event:read",
            "event:write",
            "event:admin",
            "project:releases",
            "project:read",
            "org:read",
            "member:read",
            "team:read",
            "alerts:read",
            "alerts:write",
        },
    },
    {
        "id": "admin",
        "name": "Admin",
        "desc": (
            """
            Admin privileges on any teams of which they're a member. They can
            create new teams and projects, as well as remove teams and projects
            on which they already hold membership (or all teams, if open
            membership is enabled). Additionally, they can manage memberships of
            teams that they are members of. They cannot invite members to the
            organization.
            """
        ),
        "scopes": {
            "event:read",
            "event:write",
            "event:admin",
            "org:read",
            "member:read",
            "project:read",
            "project:write",
            "project:admin",
            "project:releases",
            "team:read",
            "team:write",
            "team:admin",
            "org:integrations",
            "alerts:read",
            "alerts:write",
        },
        "is_retired": True,
    },
    {
        "id": "manager",
        "name": "Manager",
        "desc": "Gains admin access on all teams as well as the ability to add and remove members.",
        "scopes": {
            "event:read",
            "event:write",
            "event:admin",
            "member:read",
            "member:write",
            "member:admin",
            "project:read",
            "project:write",
            "project:admin",
            "project:releases",
            "team:read",
            "team:write",
            "team:admin",
            "org:read",
            "org:write",
            "org:integrations",
            "alerts:read",
            "alerts:write",
        },
        "is_global": True,
    },
    {
        "id": "owner",
        "name": "Owner",
        "desc": (
            """
            Unrestricted access to the organization, its data, and its settings.
            Can add, modify, and delete projects and members, as well as make
            billing and plan changes.
            """
        ),
        "scopes": {
            "org:read",
            "org:write",
            "org:admin",
            "org:integrations",
            "member:read",
            "member:write",
            "member:admin",
            "team:read",
            "team:write",
            "team:admin",
            "project:read",
            "project:write",
            "project:admin",
            "project:releases",
            "event:read",
            "event:write",
            "event:admin",
            "alerts:read",
            "alerts:write",
        },
        "is_global": True,
    },
)

SENTRY_TEAM_ROLES: tuple[RoleDict, ...] = (
    {
        "id": "contributor",
        "name": "Contributor",
        "desc": "Contributors can view and act on events, as well as view most other data within the team's projects.",
        "scopes": {
            "event:read",
            "event:write",
            # "event:admin",  # Scope granted/withdrawn by "sentry:events_member_admin" to org-level role
            "project:releases",
            "project:read",
            "org:read",
            "member:read",
            "team:read",
            "alerts:read",
            # "alerts:write",  # Scope granted/withdrawn by "sentry:alerts_member_write" to org-level role
        },
    },
    {
        "id": "admin",
        "name": "Team Admin",
        "desc": (
            # TODO: Editing pass
            """
            Admin privileges on the team. They can create and remove projects,
            and can manage the team's memberships. They cannot invite members to
            the organization.
            """
        ),
        "scopes": {
            "event:read",
            "event:write",
            "event:admin",
            "org:read",
            "member:read",
            "project:read",
            "project:write",
            "project:admin",
            "project:releases",
            "team:read",
            "team:write",
            "team:admin",
            "org:integrations",
            "alerts:read",
            "alerts:write",
        },
        "is_minimum_role_for": "admin",
    },
)

# See sentry/options/__init__.py for more information
SENTRY_OPTIONS: dict[str, Any] = {}
SENTRY_DEFAULT_OPTIONS: dict[str, Any] = {}
# Raise an error in dev on failed lookups
SENTRY_OPTIONS_COMPLAIN_ON_ERRORS = True

# You should not change this setting after your database has been created
# unless you have altered all schemas first
SENTRY_USE_BIG_INTS = False

# Delay (in ms) to induce on API responses
#
# Simulates a small amount of lag which helps uncover more obvious race
# conditions in UI interactions. It's also needed to test (or implement) any
# kind of loading scenarios. Without this we will just implicitly lower the
# overall quality of software we ship because we will not experience it in the
# same way we would in production.
#
# See discussion on https://github.com/getsentry/sentry/pull/20187
SENTRY_API_RESPONSE_DELAY = 150 if IS_DEV else None

# Watchers for various application purposes (such as compiling static media)
# XXX(dcramer): this doesn't work outside of a source distribution as the
# webpack.config.js is not part of Sentry's datafiles
SENTRY_WATCHERS = (
    (
        "webpack",
        [
            os.path.join(NODE_MODULES_ROOT, ".bin", "webpack"),
            "serve",
            "--color",
            "--output-pathinfo=true",
            "--config={}".format(
                os.path.normpath(
                    os.path.join(PROJECT_ROOT, os.pardir, os.pardir, "webpack.config.ts")
                )
            ),
        ],
    ),
)

# Controls whether devserver spins up Relay, Kafka, and several ingest worker jobs to direct store traffic
# through the Relay ingestion pipeline. Without, ingestion is completely disabled. Use `bin/load-mocks` to
# generate fake data for local testing. You can also manually enable relay with the `--ingest` flag to `devserver`.
# XXX: This is disabled by default as typical development workflows do not require end-to-end services running
# and disabling optional services reduces resource consumption and complexity
SENTRY_USE_RELAY = False
SENTRY_RELAY_PORT = 7899

# Controls whether we'll run the snuba subscription processor. If enabled, we'll run
# it as a worker, and devservices will run Kafka.
SENTRY_DEV_PROCESS_SUBSCRIPTIONS = False

SENTRY_DEV_USE_REDIS_CLUSTER = bool(os.getenv("SENTRY_DEV_USE_REDIS_CLUSTER", False))

# To use RabbitMQ as a Celery tasks broker
# BROKER_URL = "amqp://guest:guest@localhost:5672/sentry"
# more info https://develop.sentry.dev/services/queue/
SENTRY_DEV_USE_RABBITMQ = bool(os.getenv("SENTRY_DEV_USE_RABBITMQ", False))

# The chunk size for attachments in blob store. Should be a power of two.
SENTRY_ATTACHMENT_BLOB_SIZE = 8 * 1024 * 1024  # 8MB

# The chunk size for files in the chunk upload. This is used for native debug
# files and source maps, and directly translates to the chunk size in blob
# store. MUST be a power of two.
SENTRY_CHUNK_UPLOAD_BLOB_SIZE = 8 * 1024 * 1024  # 8MB

# This flag tell DEVSERVICES to start the ingest-metrics-consumer in order to work on
# metrics in the development environment. Note: this is "metrics" the product
SENTRY_USE_METRICS_DEV = False

# This flags activates the Change Data Capture backend in the development environment
SENTRY_USE_CDC_DEV = False

# This flag activates profiling backend in the development environment
SENTRY_USE_PROFILING = False

# This flag activates consuming issue platform occurrence data in the development environment
SENTRY_USE_ISSUE_OCCURRENCE = False

# This flag activates consuming GroupAttribute messages in the development environment
SENTRY_USE_GROUP_ATTRIBUTES = False

# This flag activates code paths that are specific for customer domains
SENTRY_USE_CUSTOMER_DOMAINS = False

# SENTRY_DEVSERVICES = {
#     "service-name": lambda settings, options: (
#         {
#             "image": "image-name:version",
#             # optional ports to expose
#             "ports": {"internal-port/tcp": external-port},
#             # optional command
#             "command": ["exit 1"],
#             optional mapping of volumes
#             "volumes": {"volume-name": {"bind": "/path/in/container"}},
#             # optional statement to test if service should run
#             "only_if": lambda settings, options: True,
#             # optional environment variables
#             "environment": {
#                 "ENV_VAR": "1",
#             }
#         }
#     )
# }


def build_cdc_postgres_init_db_volume(settings: Any) -> dict[str, dict[str, str]]:
    return (
        {
            os.path.join(settings.CDC_CONFIG_DIR, "init_hba.sh"): {
                "bind": "/docker-entrypoint-initdb.d/init_hba.sh"
            }
        }
        if settings.SENTRY_USE_CDC_DEV
        else {}
    )


# platform.processor() changed at some point between these:
# 11.2.3: arm
# 12.3.1: arm64
APPLE_ARM64 = sys.platform == "darwin" and platform.processor() in {"arm", "arm64"}

SENTRY_DEVSERVICES: dict[str, Callable[[Any, Any], dict[str, Any]]] = {
    "redis": lambda settings, options: (
        {
            "image": "ghcr.io/getsentry/image-mirror-library-redis:5.0-alpine",
            "ports": {"6379/tcp": 6379},
            "command": [
                "redis-server",
                "--appendonly",
                "yes",
                "--save",
                "60",
                "20",
                "--auto-aof-rewrite-percentage",
                "100",
                "--auto-aof-rewrite-min-size",
                "64mb",
            ],
            "volumes": {"redis": {"bind": "/data"}},
        }
    ),
    "redis-cluster": lambda settings, options: (
        {
            "image": "ghcr.io/getsentry/docker-redis-cluster:7.0.10",
            "ports": {f"700{idx}/tcp": f"700{idx}" for idx in range(6)},
            "volumes": {"redis-cluster": {"bind": "/redis-data"}},
            "environment": {"IP": "0.0.0.0"},
            "only_if": settings.SENTRY_DEV_USE_REDIS_CLUSTER,
        }
    ),
    "rabbitmq": lambda settings, options: (
        {
            "image": "ghcr.io/getsentry/image-mirror-library-rabbitmq:3-management",
            "ports": {"5672/tcp": 5672, "15672/tcp": 15672},
            "environment": {"IP": "0.0.0.0"},
            "only_if": settings.SENTRY_DEV_USE_RABBITMQ,
        }
    ),
    "postgres": lambda settings, options: (
        {
            "image": f"ghcr.io/getsentry/image-mirror-library-postgres:{PG_VERSION}-alpine",
            "ports": {"5432/tcp": 5432},
            "environment": {"POSTGRES_DB": "sentry", "POSTGRES_HOST_AUTH_METHOD": "trust"},
            "volumes": {
                "postgres": {"bind": "/var/lib/postgresql/data"},
                "wal2json": {"bind": "/wal2json"},
                settings.CDC_CONFIG_DIR: {"bind": "/cdc"},
                **build_cdc_postgres_init_db_volume(settings),
            },
            "command": [
                "postgres",
                "-c",
                "wal_level=logical",
                "-c",
                "max_replication_slots=1",
                "-c",
                "max_wal_senders=1",
            ],
            "entrypoint": "/cdc/postgres-entrypoint.sh" if settings.SENTRY_USE_CDC_DEV else None,
        }
    ),
<<<<<<< HEAD
=======
    "zookeeper": lambda settings, options: (
        {
            # On Apple arm64, we upgrade to version 6.x to allow zookeeper to run properly on Apple's arm64
            # See details https://github.com/confluentinc/kafka-images/issues/80#issuecomment-855511438
            "image": "ghcr.io/getsentry/image-mirror-confluentinc-cp-zookeeper:6.2.0",
            "environment": {
                "ZOOKEEPER_CLIENT_PORT": "2181",
                "KAFKA_OPTS": "-Dzookeeper.4lw.commands.whitelist=ruok",
            },
            "volumes": {"zookeeper_6": {"bind": "/var/lib/zookeeper/data"}},
            "only_if": "kafka" in settings.SENTRY_EVENTSTREAM or settings.SENTRY_USE_RELAY,
        }
    ),
>>>>>>> 84fda213
    "kafka": lambda settings, options: (
        {
            "image": "confluentinc/cp-kafka:7.5.0",
            "ports": {"9092/tcp": 9092},
            # https://docs.confluent.io/platform/current/installation/docker/config-reference.html#cp-kakfa-example
            "environment": {
                "KAFKA_PROCESS_ROLES": "broker,controller",
                "KAFKA_CONTROLLER_QUORUM_VOTERS": "1@127.0.0.1:29093",
                "KAFKA_CONTROLLER_LISTENER_NAMES": "CONTROLLER",
                "KAFKA_NODE_ID": "1",
                "CLUSTER_ID": "MkU3OEVBNTcwNTJENDM2Qk",
                "KAFKA_LISTENERS": "PLAINTEXT://0.0.0.0:29092,INTERNAL://0.0.0.0:9093,EXTERNAL://0.0.0.0:9092,CONTROLLER://0.0.0.0:29093",
                "KAFKA_ADVERTISED_LISTENERS": "PLAINTEXT://127.0.0.1:29092,INTERNAL://sentry_kafka:9093,EXTERNAL://127.0.0.1:9092",
                "KAFKA_LISTENER_SECURITY_PROTOCOL_MAP": "PLAINTEXT:PLAINTEXT,INTERNAL:PLAINTEXT,EXTERNAL:PLAINTEXT,CONTROLLER:PLAINTEXT",
                "KAFKA_INTER_BROKER_LISTENER_NAME": "PLAINTEXT",
                "KAFKA_OFFSETS_TOPIC_REPLICATION_FACTOR": "1",
                "KAFKA_OFFSETS_TOPIC_NUM_PARTITIONS": "1",
                "KAFKA_LOG_RETENTION_HOURS": "24",
                "KAFKA_MESSAGE_MAX_BYTES": "50000000",
                "KAFKA_MAX_REQUEST_SIZE": "50000000",
            },
            "volumes": {"kafka": {"bind": "/var/lib/kafka/data"}},
            "only_if": "kafka" in settings.SENTRY_EVENTSTREAM
            or settings.SENTRY_USE_RELAY
            or settings.SENTRY_DEV_PROCESS_SUBSCRIPTIONS
            or settings.SENTRY_USE_PROFILING,
        }
    ),
    "clickhouse": lambda settings, options: (
        {
            "image": "ghcr.io/getsentry/image-mirror-yandex-clickhouse-server:20.3.9.70"
            if not APPLE_ARM64
            # altinity provides clickhouse support to other companies
            # Official support: https://github.com/ClickHouse/ClickHouse/issues/22222
            # This image is build with this script https://gist.github.com/filimonov/5f9732909ff66d5d0a65b8283382590d
            else "ghcr.io/getsentry/image-mirror-altinity-clickhouse-server:21.6.1.6734-testing-arm",
            "ports": {"9000/tcp": 9000, "9009/tcp": 9009, "8123/tcp": 8123},
            "ulimits": [{"name": "nofile", "soft": 262144, "hard": 262144}],
            # The arm image does not properly load the MAX_MEMORY_USAGE_RATIO
            # from the environment in loc_config.xml, thus, hard-coding it there
            "volumes": {
                "clickhouse_dist"
                if settings.SENTRY_DISTRIBUTED_CLICKHOUSE_TABLES
                else "clickhouse": {"bind": "/var/lib/clickhouse"},
                os.path.join(
                    settings.DEVSERVICES_CONFIG_DIR,
                    "clickhouse",
                    "dist_config.xml"
                    if settings.SENTRY_DISTRIBUTED_CLICKHOUSE_TABLES
                    else "loc_config.xml",
                ): {"bind": "/etc/clickhouse-server/config.d/sentry.xml"},
            },
        }
    ),
    "snuba": lambda settings, options: (
        {
            "image": "ghcr.io/getsentry/snuba:latest",
            "ports": {"1218/tcp": 1218, "1219/tcp": 1219},
            "command": ["devserver"]
            + (["--no-workers"] if "snuba" in settings.SENTRY_EVENTSTREAM else []),
            "environment": {
                "PYTHONUNBUFFERED": "1",
                "SNUBA_SETTINGS": "docker",
                "DEBUG": "1",
                "CLICKHOUSE_HOST": "{containers[clickhouse][name]}",
                "CLICKHOUSE_PORT": "9000",
                "CLICKHOUSE_HTTP_PORT": "8123",
                "DEFAULT_BROKERS": ""
                if "snuba" in settings.SENTRY_EVENTSTREAM
                else "{containers[kafka][name]}:9092",
                "REDIS_HOST": "{containers[redis][name]}",
                "REDIS_PORT": "6379",
                "REDIS_DB": "1",
                "ENABLE_SENTRY_METRICS_DEV": "1" if settings.SENTRY_USE_METRICS_DEV else "",
                "ENABLE_PROFILES_CONSUMER": "1" if settings.SENTRY_USE_PROFILING else "",
                "ENABLE_ISSUE_OCCURRENCE_CONSUMER": "1"
                if settings.SENTRY_USE_ISSUE_OCCURRENCE
                else "",
                "ENABLE_AUTORUN_MIGRATION_SEARCH_ISSUES": "1",
                "ENABLE_GROUP_ATTRIBUTES_CONSUMER": "1"
                if settings.SENTRY_USE_GROUP_ATTRIBUTES
                else "",
            },
            "only_if": "snuba" in settings.SENTRY_EVENTSTREAM
            or "kafka" in settings.SENTRY_EVENTSTREAM,
        }
    ),
    "bigtable": lambda settings, options: (
        {
            "image": "us.gcr.io/sentryio/cbtemulator:23c02d92c7a1747068eb1fc57dddbad23907d614",
            "ports": {"8086/tcp": 8086},
            # NEED_BIGTABLE is set by CI so we don't have to pass
            # --skip-only-if when compiling which services to run.
            "only_if": os.environ.get("NEED_BIGTABLE", False)
            or "bigtable" in settings.SENTRY_NODESTORE,
        }
    ),
    "memcached": lambda settings, options: (
        {
            "image": "ghcr.io/getsentry/image-mirror-library-memcached:1.5-alpine",
            "ports": {"11211/tcp": 11211},
            "only_if": "memcached" in settings.CACHES.get("default", {}).get("BACKEND"),
        }
    ),
    "symbolicator": lambda settings, options: (
        {
            "image": "us.gcr.io/sentryio/symbolicator:nightly",
            "ports": {"3021/tcp": 3021},
            "volumes": {settings.SYMBOLICATOR_CONFIG_DIR: {"bind": "/etc/symbolicator"}},
            "command": ["run", "--config", "/etc/symbolicator/config.yml"],
            "only_if": options.get("symbolicator.enabled"),
        }
    ),
    "relay": lambda settings, options: (
        {
            "image": "us.gcr.io/sentryio/relay:nightly",
            "ports": {"7899/tcp": settings.SENTRY_RELAY_PORT},
            "volumes": {settings.RELAY_CONFIG_DIR: {"bind": "/etc/relay"}},
            "command": ["run", "--config", "/etc/relay"],
            "only_if": bool(os.environ.get("SENTRY_USE_RELAY", settings.SENTRY_USE_RELAY)),
            "with_devserver": True,
        }
    ),
    "chartcuterie": lambda settings, options: (
        {
            "image": "us.gcr.io/sentryio/chartcuterie:latest",
            "volumes": {settings.CHARTCUTERIE_CONFIG_DIR: {"bind": "/etc/chartcuterie"}},
            "environment": {
                "CHARTCUTERIE_CONFIG": "/etc/chartcuterie/config.js",
                "CHARTCUTERIE_CONFIG_POLLING": "true",
            },
            "ports": {"9090/tcp": 7901},
            # NEED_CHARTCUTERIE is set by CI so we don't have to pass --skip-only-if when compiling which services to run.
            "only_if": os.environ.get("NEED_CHARTCUTERIE", False)
            or options.get("chart-rendering.enabled"),
        }
    ),
    "cdc": lambda settings, options: (
        {
            "image": "ghcr.io/getsentry/cdc:latest",
            "only_if": settings.SENTRY_USE_CDC_DEV,
            "command": ["cdc", "-c", "/etc/cdc/configuration.yaml", "producer"],
            "volumes": {settings.CDC_CONFIG_DIR: {"bind": "/etc/cdc"}},
        }
    ),
    "vroom": lambda settings, options: (
        {
            "image": "us.gcr.io/sentryio/vroom:nightly",
            "volumes": {"profiles": {"bind": "/var/lib/sentry-profiles"}},
            "environment": {
                "SENTRY_KAFKA_BROKERS_PROFILING": "{containers[kafka][name]}:9093",
                "SENTRY_KAFKA_BROKERS_OCCURRENCES": "{containers[kafka][name]}:9093",
                "SENTRY_SNUBA_HOST": "http://{containers[snuba][name]}:1218",
            },
            "ports": {"8085/tcp": 8085},
            "only_if": settings.SENTRY_USE_PROFILING,
        }
    ),
}

# Max file size for serialized file uploads in API
SENTRY_MAX_SERIALIZED_FILE_SIZE = 5000000

# Max file size for avatar photo uploads
SENTRY_MAX_AVATAR_SIZE = 5000000

# The maximum age of raw events before they are deleted
SENTRY_RAW_EVENT_MAX_AGE_DAYS = 10

# statuspage.io support
STATUS_PAGE_ID: str | None = None
STATUS_PAGE_API_HOST = "statuspage.io"

SENTRY_SELF_HOSTED = True

# Whether we should look at X-Forwarded-For header or not
# when checking REMOTE_ADDR ip addresses
SENTRY_USE_X_FORWARDED_FOR = True

SENTRY_DEFAULT_INTEGRATIONS = (
    "sentry.integrations.bitbucket.BitbucketIntegrationProvider",
    "sentry.integrations.bitbucket_server.BitbucketServerIntegrationProvider",
    "sentry.integrations.slack.SlackIntegrationProvider",
    "sentry.integrations.github.GitHubIntegrationProvider",
    "sentry.integrations.github_enterprise.GitHubEnterpriseIntegrationProvider",
    "sentry.integrations.gitlab.GitlabIntegrationProvider",
    "sentry.integrations.jira.JiraIntegrationProvider",
    "sentry.integrations.jira_server.JiraServerIntegrationProvider",
    "sentry.integrations.vsts.VstsIntegrationProvider",
    "sentry.integrations.vsts_extension.VstsExtensionIntegrationProvider",
    "sentry.integrations.pagerduty.integration.PagerDutyIntegrationProvider",
    "sentry.integrations.vercel.VercelIntegrationProvider",
    "sentry.integrations.msteams.MsTeamsIntegrationProvider",
    "sentry.integrations.aws_lambda.AwsLambdaIntegrationProvider",
    "sentry.integrations.discord.DiscordIntegrationProvider",
    "sentry.integrations.opsgenie.OpsgenieIntegrationProvider",
)


SENTRY_SDK_CONFIG = {
    "release": sentry.__semantic_version__,
    "environment": ENVIRONMENT,
    "in_app_include": ["sentry", "sentry_plugins"],
    "debug": True,
    "send_default_pii": True,
    "auto_enabling_integrations": False,
}

SENTRY_DEV_DSN = os.environ.get("SENTRY_DEV_DSN")
if SENTRY_DEV_DSN:
    # In production, this value is *not* set via an env variable
    # https://github.com/getsentry/getsentry/blob/16a07f72853104b911a368cc8ae2b4b49dbf7408/getsentry/conf/settings/prod.py#L604-L606
    # This is used in case you want to report traces of your development set up to a project of your choice
    SENTRY_SDK_CONFIG["dsn"] = SENTRY_DEV_DSN

# The sample rate to use for profiles. This is conditional on the usage of
# traces_sample_rate. So that means the true sample rate will be approximately
# traces_sample_rate * profiles_sample_rate
# (subject to things like the traces_sampler)
SENTRY_PROFILES_SAMPLE_RATE = 0

# We want to test a few schedulers possible in the profiler. Some are platform
# specific, and each have their own pros/cons. See the sdk for more details.
SENTRY_PROFILER_MODE = "sleep"

# To have finer control over which process will have profiling enabled, this
# environment variable will be required to enable profiling.
#
# This is because profiling requires that we run some stuff globally, and we
# are not ready to run this on the more critical parts of the codebase such as
# the ingest workers yet.
#
# This will allow us to have finer control over where we are running the
# profiler. For example, only on the web server.
SENTRY_PROFILING_ENABLED = os.environ.get("SENTRY_PROFILING_ENABLED", False)

# Callable to bind additional context for the Sentry SDK
#
# def get_org_context(scope, organization, **kwargs):
#    scope.set_tag('organization.cool', '1')
#
# SENTRY_ORGANIZATION_CONTEXT_HELPER = get_org_context
SENTRY_ORGANIZATION_CONTEXT_HELPER = None

# Config options that are explicitly disabled from Django
DEAD = object()

# This will eventually get set from values in SENTRY_OPTIONS during
# sentry.runner.initializer:bootstrap_options
SECRET_KEY = DEAD
EMAIL_BACKEND = DEAD
EMAIL_HOST = DEAD
EMAIL_PORT = DEAD
EMAIL_HOST_USER = DEAD
EMAIL_HOST_PASSWORD = DEAD
EMAIL_USE_TLS = DEAD
EMAIL_USE_SSL = DEAD
SERVER_EMAIL = DEAD
EMAIL_SUBJECT_PREFIX = DEAD

# Shared btw Auth Provider and Social Auth Plugin
GITHUB_APP_ID = DEAD
GITHUB_API_SECRET = DEAD

# Used by Auth Provider
GITHUB_REQUIRE_VERIFIED_EMAIL = DEAD
GITHUB_API_DOMAIN = DEAD
GITHUB_BASE_DOMAIN = DEAD

# Used by Social Auth Plugin
GITHUB_EXTENDED_PERMISSIONS = DEAD
GITHUB_ORGANIZATION = DEAD


SUDO_URL = "sentry-sudo"

# Endpoint to https://github.com/getsentry/sentry-release-registry, used for
# alerting the user of outdated SDKs.
SENTRY_RELEASE_REGISTRY_BASEURL: str | None = None

# Hardcoded SDK versions for SDKs that do not have an entry in the release
# registry.
SDK_VERSIONS = {
    "raven-js": "3.21.0",
    "raven-node": "2.3.0",
    "raven-python": "6.10.0",
    "raven-ruby": "2.7.1",
    "sentry-cocoa": "3.11.1",
    "sentry-java": "1.6.4",
    "sentry-laravel": "1.0.2",
    "sentry-php": "2.0.1",
}

# Some of the migration links below are not ideal, but that is all migration documentation we currently have and can provide at this point
SDK_URLS = {
    "sentry-java": "https://docs.sentry.io/platforms/java/legacy/migration/",
    "@sentry/browser": "https://github.com/getsentry/sentry-javascript/blob/master/MIGRATION.md#migrating-from-raven-js-to-sentrybrowser",
    "sentry-cocoa": "https://docs.sentry.io/platforms/apple/migration/",
    "sentry-php": "https://docs.sentry.io/platforms/php/",
    "sentry-python": "https://docs.sentry.io/platforms/python/migration/",
    "sentry-ruby": "https://docs.sentry.io/platforms/ruby/migration/",
    "sentry-dotnet": "https://docs.sentry.io/platforms/dotnet/migration/#migrating-from-sharpraven-to-sentry-sdk",
    "sentry-go": "https://docs.sentry.io/platforms/go/migration/",
}

DEPRECATED_SDKS = {
    # sdk name => new sdk name
    "raven-java": "sentry-java",
    "raven-java:android": "sentry-java",
    "raven-java:log4j": "sentry-java",
    "raven-java:log4j2": "sentry-java",
    "raven-java:logback": "sentry-java",
    "raven-js": "@sentry/browser",
    "raven-node": "@sentry/browser",
    "raven-objc": "sentry-cocoa",
    "raven-php": "sentry-php",
    "raven-python": "sentry-python",
    "raven-ruby": "sentry-ruby",
    "raven-swift": "sentry-cocoa",
    "raven-csharp": "sentry-dotnet",
    "raven-go": "sentry-go",
    "sentry-android": "sentry-java",
    "sentry-swift": "sentry-cocoa",
    "SharpRaven": "sentry-dotnet",
    # The Ruby SDK used to go by the name 'sentry-raven'...
    "sentry-raven": "sentry-ruby",
}

TERMS_URL = None
PRIVACY_URL = None

# Internal sources for debug information files
#
# There are two special values in there: "microsoft" and "ios".  These are
# added by default to any project created.  The "ios" source is currently
# not enabled in the open source build of sentry because it points to a
# sentry internal repository and it's unclear if these can be
# redistributed under the Apple EULA.  If however someone configures their
# own iOS source and name it 'ios' it will be enabled by default for all
# projects.
SENTRY_BUILTIN_SOURCES = {
    "microsoft": {
        "type": "http",
        "id": "sentry:microsoft",
        "name": "Microsoft",
        "layout": {"type": "symstore"},
        "filters": {"filetypes": ["pe", "pdb", "portablepdb"]},
        "url": "https://msdl.microsoft.com/download/symbols/",
        "is_public": True,
    },
    "nuget": {
        "type": "http",
        "id": "sentry:nuget",
        "name": "NuGet.org",
        "layout": {"type": "symstore"},
        "filters": {"filetypes": ["portablepdb"]},
        "url": "https://symbols.nuget.org/download/symbols/",
        "is_public": True,
    },
    "citrix": {
        "type": "http",
        "id": "sentry:citrix",
        "name": "Citrix",
        "layout": {"type": "symstore"},
        "filters": {"filetypes": ["pe", "pdb"]},
        "url": "http://ctxsym.citrix.com/symbols/",
        "is_public": True,
    },
    "intel": {
        "type": "http",
        "id": "sentry:intel",
        "name": "Intel",
        "layout": {"type": "symstore"},
        "filters": {"filetypes": ["pe", "pdb"]},
        "url": "https://software.intel.com/sites/downloads/symbols/",
        "is_public": True,
    },
    "amd": {
        "type": "http",
        "id": "sentry:amd",
        "name": "AMD",
        "layout": {"type": "symstore"},
        "filters": {"filetypes": ["pe", "pdb"]},
        "url": "https://download.amd.com/dir/bin/",
        "is_public": True,
    },
    "nvidia": {
        "type": "http",
        "id": "sentry:nvidia",
        "name": "NVIDIA",
        "layout": {"type": "symstore"},
        "filters": {"filetypes": ["pe", "pdb"]},
        "url": "https://driver-symbols.nvidia.com/",
        "is_public": True,
    },
    "chromium": {
        "type": "http",
        "id": "sentry:chromium",
        "name": "Chromium",
        "layout": {"type": "symstore"},
        "filters": {"filetypes": ["pe", "pdb"]},
        "url": "https://chromium-browser-symsrv.commondatastorage.googleapis.com/",
        "is_public": True,
    },
    "unity": {
        "type": "http",
        "id": "sentry:unity",
        "name": "Unity",
        "layout": {"type": "symstore"},
        "filters": {"filetypes": ["pe", "pdb"]},
        "url": "http://symbolserver.unity3d.com/",
        "is_public": True,
    },
    "mozilla": {
        "type": "http",
        "id": "sentry:mozilla",
        "name": "Mozilla",
        "layout": {"type": "symstore"},
        "url": "https://symbols.mozilla.org/",
        "is_public": True,
    },
    "autodesk": {
        "type": "http",
        "id": "sentry:autodesk",
        "name": "Autodesk",
        "layout": {"type": "symstore"},
        "url": "http://symbols.autodesk.com/",
        "is_public": True,
    },
    "electron": {
        "type": "http",
        "id": "sentry:electron",
        "name": "Electron",
        "layout": {"type": "native"},
        "url": "https://symbols.electronjs.org/",
        "filters": {"filetypes": ["pdb", "breakpad", "sourcebundle"]},
        "is_public": True,
    },
    # === Various Linux distributions ===
    # The `https://debuginfod.elfutils.org/` symbol server is set up to federate
    # to a bunch of distro-specific servers, and they explicitly state that:
    # > If your distro offers a server, you may prefer to link to that one directly
    # In the future, we could add the following servers as well after validating:
    # - https://debuginfod.opensuse.org/
    # - https://debuginfod.debian.net/
    # - https://debuginfod.fedoraproject.org/
    # - https://debuginfod.archlinux.org/
    # - https://debuginfod.centos.org/
    # A couple more servers for less widespread distros are also listed, and there
    # might be even more that are not listed on that page.
    # NOTE: The `debuginfod` layout in symbolicator requires the `/buildid/` prefix
    # to be part of the `url`.
    "ubuntu": {
        "type": "http",
        "id": "sentry:ubuntu",
        "name": "Ubuntu",
        "layout": {"type": "debuginfod"},
        "url": "https://debuginfod.ubuntu.com/buildid/",
        "filters": {"filetypes": ["elf_code", "elf_debug"]},
        "is_public": True,
    },
}

# Relay
# List of PKs explicitly allowed by Sentry.  All relays here are always
# registered as internal relays.
# DEPRECATED !!! (18.May.2021) This entry has been deprecated in favour of
# ~/.sentry/conf.yml (relay.static_auth)
SENTRY_RELAY_WHITELIST_PK = [
    # NOTE (RaduW) This is the relay key for the relay instance used by devservices.
    # This should NOT be part of any production environment.
    # This key should match the key in /sentry/config/relay/credentials.json
    "SMSesqan65THCV6M4qs4kBzPai60LzuDn-xNsvYpuP8"
]

# When open registration is not permitted then only relays in the
# list of explicitly allowed relays can register.
SENTRY_RELAY_OPEN_REGISTRATION = True

# GeoIP
# Used for looking up IP addresses.
# For example /usr/local/share/GeoIP/GeoIPCity.mmdb
GEOIP_PATH_MMDB = None

# CDN
# If this is an absolute url like e.g.: https://js.sentry-cdn.com/
# the full url will look like this: https://js.sentry-cdn.com/<public_key>.min.js
# otherwise django reverse url lookup will be used.
JS_SDK_LOADER_CDN_URL = ""
# Version of the SDK - Used in header Surrogate-Key sdk/JS_SDK_LOADER_SDK_VERSION
JS_SDK_LOADER_SDK_VERSION = ""
# This should be the url pointing to the JS SDK. It may contain up to two "%s".
# The first "%s" will be replaced with the SDK version, the second one is used
# to inject a bundle modifier in the JS SDK CDN loader. e.g:
# - 'https://browser.sentry-cdn.com/%s/bundle%s.min.js' will become
# 'https://browser.sentry-cdn.com/7.0.0/bundle.es5.min.js'
# - 'https://browser.sentry-cdn.com/%s/bundle.min.js' will become
# 'https://browser.sentry-cdn.com/7.0.0/bundle.min.js'
# - 'https://browser.sentry-cdn.com/6.19.7/bundle.min.js' will stay the same.
JS_SDK_LOADER_DEFAULT_SDK_URL = ""

# block domains which are generally used by spammers -- keep this configurable
# in case a self-hosted install wants to allow it
INVALID_EMAIL_ADDRESS_PATTERN = re.compile(r"\@qq\.com$", re.I)

# This is customizable for sentry.io, but generally should only be additive
# (currently the values not used anymore so this is more for documentation purposes)
SENTRY_USER_PERMISSIONS = ("broadcasts.admin", "users.admin", "options.admin")

# WARNING(iker): there are two different formats for KAFKA_CLUSTERS: the one we
# use below, and a legacy one still used in `getsentry`.
# Reading items from this default configuration directly might break deploys.
# To correctly read items from this dictionary and not worry about the format,
# see `sentry.utils.kafka_config.get_kafka_consumer_cluster_options`.
KAFKA_CLUSTERS: dict[str, dict[str, Any]] = {
    "default": {
        "common": {"bootstrap.servers": "127.0.0.1:9092"},
        "producers": {
            "compression.type": "lz4",
            "message.max.bytes": 50000000,  # 50MB, default is 1MB
        },
        "consumers": {},
    }
}

# These constants define kafka topic names, as well as keys into `KAFKA_TOPICS`
# which contains cluster mappings for these topics. Follow these steps to
# override a kafka topic name:
#
#  1. Change the value of the `KAFKA_*` constant (e.g. KAFKA_EVENTS).
#  2. For changes in override files, such as `sentry.conf.py` or in getsentry's
#     `prod.py`, also override the entirety of `KAFKA_TOPICS` to ensure the keys
#     pick up the change.

KAFKA_EVENTS = "events"
KAFKA_EVENTS_COMMIT_LOG = "snuba-commit-log"
KAFKA_TRANSACTIONS = "transactions"
KAFKA_TRANSACTIONS_COMMIT_LOG = "snuba-transactions-commit-log"
KAFKA_OUTCOMES = "outcomes"
KAFKA_OUTCOMES_BILLING = "outcomes-billing"
KAFKA_EVENTS_SUBSCRIPTIONS_RESULTS = "events-subscription-results"
KAFKA_TRANSACTIONS_SUBSCRIPTIONS_RESULTS = "transactions-subscription-results"
KAFKA_GENERIC_METRICS_SUBSCRIPTIONS_RESULTS = "generic-metrics-subscription-results"

KAFKA_SESSIONS_SUBSCRIPTIONS_RESULTS = "sessions-subscription-results"
KAFKA_METRICS_SUBSCRIPTIONS_RESULTS = "metrics-subscription-results"
KAFKA_INGEST_EVENTS = "ingest-events"
KAFKA_INGEST_ATTACHMENTS = "ingest-attachments"
KAFKA_INGEST_TRANSACTIONS = "ingest-transactions"
KAFKA_INGEST_METRICS = "ingest-metrics"
KAFKA_SNUBA_METRICS = "snuba-metrics"
KAFKA_PROFILES = "profiles"
KAFKA_INGEST_PERFORMANCE_METRICS = "ingest-performance-metrics"
KAFKA_SNUBA_GENERIC_METRICS = "snuba-generic-metrics"
KAFKA_INGEST_REPLAY_EVENTS = "ingest-replay-events"
KAFKA_INGEST_REPLAYS_RECORDINGS = "ingest-replay-recordings"
KAFKA_INGEST_OCCURRENCES = "ingest-occurrences"
KAFKA_INGEST_MONITORS = "ingest-monitors"
KAFKA_EVENTSTREAM_GENERIC = "generic-events"
KAFKA_GENERIC_EVENTS_COMMIT_LOG = "snuba-generic-events-commit-log"
KAFKA_GROUP_ATTRIBUTES = "group-attributes"

# spans
KAFKA_INGEST_SPANS = "ingest-spans"
KAFKA_SNUBA_SPANS = "snuba-spans"

KAFKA_SUBSCRIPTION_RESULT_TOPICS = {
    "events": KAFKA_EVENTS_SUBSCRIPTIONS_RESULTS,
    "transactions": KAFKA_TRANSACTIONS_SUBSCRIPTIONS_RESULTS,
    "generic-metrics": KAFKA_GENERIC_METRICS_SUBSCRIPTIONS_RESULTS,
    "sessions": KAFKA_SESSIONS_SUBSCRIPTIONS_RESULTS,
    "metrics": KAFKA_METRICS_SUBSCRIPTIONS_RESULTS,
}


# Cluster configuration for each Kafka topic by name.
KAFKA_TOPICS: Mapping[str, Optional[TopicDefinition]] = {
    KAFKA_EVENTS: {"cluster": "default"},
    KAFKA_EVENTS_COMMIT_LOG: {"cluster": "default"},
    KAFKA_TRANSACTIONS: {"cluster": "default"},
    KAFKA_TRANSACTIONS_COMMIT_LOG: {"cluster": "default"},
    KAFKA_OUTCOMES: {"cluster": "default"},
    # When OUTCOMES_BILLING is None, it inherits from OUTCOMES and does not
    # create a separate producer. Check ``track_outcome`` for details.
    KAFKA_OUTCOMES_BILLING: None,
    KAFKA_EVENTS_SUBSCRIPTIONS_RESULTS: {"cluster": "default"},
    KAFKA_TRANSACTIONS_SUBSCRIPTIONS_RESULTS: {"cluster": "default"},
    KAFKA_GENERIC_METRICS_SUBSCRIPTIONS_RESULTS: {"cluster": "default"},
    KAFKA_SESSIONS_SUBSCRIPTIONS_RESULTS: {"cluster": "default"},
    KAFKA_METRICS_SUBSCRIPTIONS_RESULTS: {"cluster": "default"},
    # Topic for receiving simple events (error events without attachments) from Relay
    KAFKA_INGEST_EVENTS: {"cluster": "default"},
    # Topic for receiving 'complex' events (error events with attachments) from Relay
    KAFKA_INGEST_ATTACHMENTS: {"cluster": "default"},
    # Topic for receiving transaction events (APM events) from Relay
    KAFKA_INGEST_TRANSACTIONS: {"cluster": "default"},
    # Topic for receiving metrics from Relay
    KAFKA_INGEST_METRICS: {"cluster": "default"},
    # Topic for indexer translated metrics
    KAFKA_SNUBA_METRICS: {"cluster": "default"},
    # Topic for receiving profiles from Relay
    KAFKA_PROFILES: {"cluster": "default"},
    KAFKA_INGEST_PERFORMANCE_METRICS: {"cluster": "default"},
    KAFKA_SNUBA_GENERIC_METRICS: {"cluster": "default"},
    KAFKA_INGEST_REPLAY_EVENTS: {"cluster": "default"},
    KAFKA_INGEST_REPLAYS_RECORDINGS: {"cluster": "default"},
    KAFKA_INGEST_OCCURRENCES: {"cluster": "default"},
    KAFKA_INGEST_MONITORS: {"cluster": "default"},
    KAFKA_EVENTSTREAM_GENERIC: {"cluster": "default"},
    KAFKA_GENERIC_EVENTS_COMMIT_LOG: {"cluster": "default"},
    KAFKA_GROUP_ATTRIBUTES: {"cluster": "default"},
    KAFKA_INGEST_SPANS: {"cluster": "default"},
    KAFKA_SNUBA_SPANS: {"cluster": "default"},
}


# If True, consumers will create the topics if they don't exist
KAFKA_CONSUMER_AUTO_CREATE_TOPICS = True
# If True, sentry.utils.arroyo.RunTaskWithMultiprocessing will actually be
# single-threaded under the hood for performance
KAFKA_CONSUMER_FORCE_DISABLE_MULTIPROCESSING = False


# For Jira, only approved apps can use the access_email_addresses scope
# This scope allows Sentry to use the email endpoint (https://developer.atlassian.com/cloud/jira/platform/rest/v3/#api-rest-api-3-user-email-get)
# We use the email with Jira 2-way sync in order to match the user
JIRA_USE_EMAIL_SCOPE = False

"""
Fields are:
 - south_app_name: Which app to apply the conversion to
 - south_migration: The south migration to map to the new name. If None, then always
   apply
 - django_app_name: The new app name to apply the conversion to
 - django_migration: Which django migration to 'fake' as run.
 - south_migration_required: Whether the south migration is required to proceed.
 - south_migration_required_error: Error message explaining what is going wrong.
"""
SOUTH_MIGRATION_CONVERSIONS = (
    (
        "sentry",
        "0472_auto__add_field_sentryapp_author",
        "sentry",
        "0001_initial",
        True,
        "Please upgrade to Sentry 9.1.2 before upgrading to any later versions.",
    ),
    (
        "sentry",
        "0516_auto__del_grouptagvalue__del_unique_grouptagvalue_group_id_key_value__",
        "sentry",
        "0002_912_to_recent",
        False,
        "",
    ),
    (
        "sentry",
        "0518_auto__chg_field_sentryappwebhookerror_response_code",
        "sentry",
        "0003_auto_20191022_0122",
        False,
        "",
    ),
    ("sentry.nodestore", "0001_initial", "nodestore", "0001_initial", False, None),
    ("nodestore", "0001_initial", "nodestore", "0001_initial", False, None),
    (
        "social_auth",
        "0004_auto__del_unique_usersocialauth_provider_uid__add_unique_usersocialaut",
        "social_auth",
        "0001_initial",
        True,
        "Please upgrade to Sentry 9.1.2 before upgrading to any later versions.",
    ),
)

# Whether to use Django migrations to create the database, or just build it based off
# of models, similar to how syncdb used to work. The former is more correct, the latter
# is much faster.
MIGRATIONS_TEST_MIGRATE = os.environ.get("MIGRATIONS_TEST_MIGRATE", "0") == "1"
# Specifies the list of django apps to include in the lockfile. If Falsey then include
# all apps with migrations
MIGRATIONS_LOCKFILE_APP_WHITELIST = (
    "nodestore",
    "replays",
    "sentry",
    "social_auth",
    "feedback",
)
# Where to write the lockfile to.
MIGRATIONS_LOCKFILE_PATH = os.path.join(PROJECT_ROOT, os.path.pardir, os.path.pardir)

# Log error and abort processing (without dropping event, but marking it as failed to process)
# when `symbolicate_event` is taking more than n seconds to process an event.
SYMBOLICATOR_PROCESS_EVENT_HARD_TIMEOUT = 15 * 60

# Log warning when `symbolicate_event` is taking more than n seconds to process an event.
SYMBOLICATOR_PROCESS_EVENT_WARN_TIMEOUT = 2 * 60

# Block `symbolicate_event` for this many seconds to wait for a response from Symbolicator.
SYMBOLICATOR_POLL_TIMEOUT = 5

# The `url` of the different Symbolicator pools.
# We want to route different workloads to a different set of Symbolicator pools.
# This can be as fine-grained as using a different pool for normal "native"
# symbolication, `js` symbolication, and for `lpq` / `lpq-js`.
# (See `SENTRY_LPQ_OPTIONS` and related settings)
# The keys here should match the `SymbolicatorPools` enum
# defined in `src/sentry/lang/native/symbolicator.py`.
# If a specific setting does not exist, this will fall back to the `default` pool.
# If that is not configured, it will fall back to the `url` configured in
# `symbolicator.options`.
# The settings here are intentionally empty and will fall back to
# `symbolicator.options` for backwards compatibility.
SYMBOLICATOR_POOL_URLS: dict[str, str] = {
    # "js": "...",
    # "default": "...",
    # "lpq": "...",
    # "lpq_js": "...",
}

SENTRY_REQUEST_METRIC_ALLOWED_PATHS = (
    "sentry.web.api",
    "sentry.web.frontend",
    "sentry.api.endpoints",
    "sentry.data_export.endpoints",
    "sentry.discover.endpoints",
    "sentry.incidents.endpoints",
    "sentry.replays.endpoints",
    "sentry.monitors.endpoints",
)
SENTRY_MAIL_ADAPTER_BACKEND = "sentry.mail.adapter.MailAdapter"

# Project ID used by synthetic monitoring
# Synthetic monitoring recurringly send events, prepared with specific
# attributes, which can be identified through the whole processing pipeline and
# observed mainly for producing stable metrics.
SENTRY_SYNTHETIC_MONITORING_PROJECT_ID = None

# Similarity cluster to use
# Similarity-v1: uses hardcoded set of event properties for diffing
SENTRY_SIMILARITY_INDEX_REDIS_CLUSTER = "default"

# Unused legacy option, there to satisfy getsentry CI. Remove from getsentry, then here
SENTRY_SIMILARITY2_INDEX_REDIS_CLUSTER = None

# If this is turned on, then sentry will perform automatic grouping updates.
# This is enabled in production
SENTRY_GROUPING_AUTO_UPDATE_ENABLED = False

# How long the migration phase for grouping lasts
SENTRY_GROUPING_UPDATE_MIGRATION_PHASE = 7 * 24 * 3600  # 7 days

SENTRY_USE_UWSGI = True

# When copying attachments for to-be-reprocessed events into processing store,
# how large is an individual file chunk? Each chunk is stored as Redis key.
SENTRY_REPROCESSING_ATTACHMENT_CHUNK_SIZE = 2**20

# Which cluster is used to store auxiliary data for reprocessing. Note that
# this cluster is not used to store attachments etc, that still happens on
# rc-processing. This is just for buffering up event IDs and storing a counter
# for synchronization/progress report.
SENTRY_REPROCESSING_SYNC_REDIS_CLUSTER = "default"

# How long tombstones from reprocessing will live.
SENTRY_REPROCESSING_TOMBSTONES_TTL = 24 * 3600

# How long reprocessing counters are kept in Redis before they expire.
SENTRY_REPROCESSING_SYNC_TTL = 30 * 24 * 3600  # 30 days

# How many events to query for at once while paginating through an entire
# issue. Note that this needs to be kept in sync with the time-limits on
# `sentry.tasks.reprocessing2.reprocess_group`. That task is responsible for
# copying attachments from filestore into redis and can easily take a couple of
# seconds per event. Better play it safe!
SENTRY_REPROCESSING_PAGE_SIZE = 10

# How many event IDs to buffer up in Redis before sending them to Snuba. This
# is about "remaining events" exclusively.
SENTRY_REPROCESSING_REMAINING_EVENTS_BUF_SIZE = 500

# Which backend to use for RealtimeMetricsStore.
#
# Currently, only redis is supported.
SENTRY_REALTIME_METRICS_BACKEND = (
    "sentry.processing.realtime_metrics.dummy.DummyRealtimeMetricsStore"
)
SENTRY_REALTIME_METRICS_OPTIONS = {
    # The redis cluster used for the realtime store redis backend.
    "cluster": "default",
    # Length of the sliding symbolicate_event budgeting window, in seconds.
    #
    # The LPQ selection is computed based on the `SENTRY_LPQ_OPTIONS["project_budget"]`
    # defined below.
    "budget_time_window": 2 * 60,
    # The bucket size of the project budget metric.
    #
    # The size (in seconds) of the buckets that events are sorted into.
    "budget_bucket_size": 10,
    # Number of seconds to wait after a project is made eligible or ineligible for the LPQ
    # before its eligibility can be changed again.
    #
    # This backoff is only applied to automatic changes to project eligibility, and has zero effect
    # on any manually-triggered changes to a project's presence in the LPQ.
    "backoff_timer": 5 * 60,
}

# Whether badly behaving projects will be automatically
# sent to the low priority queue
SENTRY_ENABLE_AUTO_LOW_PRIORITY_QUEUE = False

# Tunable knobs for automatic LPQ eligibility.
#
# LPQ eligibility is based on the average spent budget in a sliding time window
# defined in `SENTRY_REALTIME_METRICS_OPTIONS["budget_time_window"]` above.
#
# The `project_budget` option is defined as the average per-second
# "symbolication time budget" a project can spend.
# See `RealtimeMetricsStore.record_project_duration` for an explanation of how
# this works.
# The "regular interval" at which symbolication time is submitted is defined by
# `SYMBOLICATOR_POLL_TIMEOUT`.
#
# This value is already adjusted according to the
# `symbolicate-event.low-priority.metrics.submission-rate` option.
SENTRY_LPQ_OPTIONS = {
    # This is the per-project budget in per-second "symbolication time budget".
    #
    # This has been arbitrarily chosen as `5.0` for now, which means an average of:
    # -  1x 5-second event per second, or
    # -  5x 1-second events per second, or
    # - 10x 0.5-second events per second
    #
    # Cost increases quadratically with symbolication time.
    "project_budget": 5.0
}

# XXX(meredith): Temporary metrics indexer
SENTRY_METRICS_INDEXER_REDIS_CLUSTER = "default"

# Timeout for the project counter statement execution.
# In case of contention on the project counter, prevent workers saturation with
# save_event tasks from single project.
# Value is in milliseconds. Set to `None` to disable.
SENTRY_PROJECT_COUNTER_STATEMENT_TIMEOUT = 1000

# Implemented in getsentry to run additional devserver workers.
SENTRY_EXTRA_WORKERS: MutableSequence[str] = []

SAMPLED_DEFAULT_RATE = 1.0

# A set of extra URLs to sample
ADDITIONAL_SAMPLED_URLS: dict[str, float] = {}

# A set of extra tasks to sample
ADDITIONAL_SAMPLED_TASKS: dict[str, float] = {}

# This controls whether Sentry is run in a demo mode.
# Enabling this will allow users to create accounts without an email or password.
DEMO_MODE = False

# all demo orgs are owned by the user with this email
DEMO_ORG_OWNER_EMAIL = None

# adds an extra JS to HTML template
INJECTED_SCRIPT_ASSETS: list[str] = []

PG_VERSION: str = os.getenv("PG_VERSION") or "14"

# Zero Downtime Migrations settings as defined at
# https://github.com/tbicr/django-pg-zero-downtime-migrations#settings
ZERO_DOWNTIME_MIGRATIONS_RAISE_FOR_UNSAFE = True
ZERO_DOWNTIME_MIGRATIONS_LOCK_TIMEOUT = None
ZERO_DOWNTIME_MIGRATIONS_STATEMENT_TIMEOUT = None

if int(PG_VERSION.split(".", maxsplit=1)[0]) < 12:
    # In v0.6 of django-pg-zero-downtime-migrations this settings is deprecated for PostreSQLv12+
    # https://github.com/tbicr/django-pg-zero-downtime-migrations/blob/7b3f5c045b40e656772859af4206acf3f11c0951/CHANGES.md#06

    # Note: The docs have this backwards. We set this to False here so that we always add check
    # constraints instead of setting the column to not null.
    ZERO_DOWNTIME_MIGRATIONS_USE_NOT_NULL = False

ANOMALY_DETECTION_URL = "127.0.0.1:9091"
ANOMALY_DETECTION_TIMEOUT = 30

# TODO: Once this moves to its own service, this URL will need to be updated
SEVERITY_DETECTION_URL = ANOMALY_DETECTION_URL
SEVERITY_DETECTION_TIMEOUT = 0.3  # 300 milliseconds
SEVERITY_DETECTION_RETRIES = 1

# This is the URL to the profiling service
SENTRY_VROOM = os.getenv("VROOM", "http://127.0.0.1:8085")

SENTRY_REPLAYS_SERVICE_URL = "http://localhost:8090"


SENTRY_ISSUE_ALERT_HISTORY = "sentry.rules.history.backends.postgres.PostgresRuleHistoryBackend"
SENTRY_ISSUE_ALERT_HISTORY_OPTIONS: dict[str, Any] = {}

# This is useful for testing SSO expiry flows
SENTRY_SSO_EXPIRY_SECONDS = os.environ.get("SENTRY_SSO_EXPIRY_SECONDS", None)

# Set to an iterable of strings matching services so only logs from those services show up
# eg. DEVSERVER_LOGS_ALLOWLIST = {"server", "webpack", "worker"}
DEVSERVER_LOGS_ALLOWLIST = None

LOG_API_ACCESS = not IS_DEV or os.environ.get("SENTRY_LOG_API_ACCESS")

VALIDATE_SUPERUSER_ACCESS_CATEGORY_AND_REASON = True
DISABLE_SU_FORM_U2F_CHECK_FOR_LOCAL = False

# determines if we enable analytics or not
ENABLE_ANALYTICS = False

MAX_SLOW_CONDITION_ISSUE_ALERTS = 100
MAX_MORE_SLOW_CONDITION_ISSUE_ALERTS = 200
MAX_FAST_CONDITION_ISSUE_ALERTS = 200
MAX_QUERY_SUBSCRIPTIONS_PER_ORG = 1000

MAX_REDIS_SNOWFLAKE_RETRY_COUNTER = 5

SNOWFLAKE_VERSION_ID = 1
SENTRY_SNOWFLAKE_EPOCH_START = datetime(2022, 8, 8, 0, 0).timestamp()
SENTRY_USE_SNOWFLAKE = False

SENTRY_DEFAULT_LOCKS_BACKEND_OPTIONS = {
    "path": "sentry.utils.locking.backends.redis.RedisLockBackend",
    "options": {"cluster": "default"},
}

SENTRY_POST_PROCESS_LOCKS_BACKEND_OPTIONS = {
    "path": "sentry.utils.locking.backends.redis.RedisLockBackend",
    "options": {"cluster": "default"},
}

# maximum number of projects allowed to query snuba with for the organization_vitals_overview endpoint
ORGANIZATION_VITALS_OVERVIEW_PROJECT_LIMIT = 300


# Default string indexer cache options
SENTRY_STRING_INDEXER_CACHE_OPTIONS = {
    "cache_name": "default",
}
SENTRY_POSTGRES_INDEXER_RETRY_COUNT = 2

SENTRY_FUNCTIONS_PROJECT_NAME = None

SENTRY_FUNCTIONS_REGION = "us-central1"

# Settings related to SiloMode
FAIL_ON_UNAVAILABLE_API_CALL = False

DISALLOWED_CUSTOMER_DOMAINS: list[str] = []

SENTRY_ISSUE_PLATFORM_RATE_LIMITER_OPTIONS: dict[str, str] = {}
SENTRY_ISSUE_PLATFORM_FUTURES_MAX_LIMIT = 10000

SENTRY_GROUP_ATTRIBUTES_FUTURES_MAX_LIMIT = 10000


# USE_SPLIT_DBS is leveraged in tests as we validate db splits further.
# Split databases are also required for the USE_SILOS devserver flow.
if USE_SILOS:
    # Add connections for the region & control silo databases.
    DATABASES["control"] = DATABASES["default"].copy()
    DATABASES["control"]["NAME"] = "control"

    # Use the region database in the default connection as region
    # silo database is the 'default' elsewhere in application logic.
    DATABASES["default"]["NAME"] = "region"

    DATABASE_ROUTERS = ("sentry.db.router.SiloRouter",)

if USE_SILOS:
    # Addresses are hardcoded based on the defaults
    # we use in commands/devserver.
    region_port = os.environ.get("SENTRY_BACKEND_PORT", "8010")
    SENTRY_REGION_CONFIG = [
        {
            "name": "us",
            "snowflake_id": 1,
            "category": "MULTI_TENANT",
            "address": f"http://us.localhost:{region_port}",
            "api_token": "dev-region-silo-token",
        }
    ]
    SENTRY_MONOLITH_REGION = SENTRY_REGION_CONFIG[0]["name"]
    # RPC authentication and address information
    RPC_SHARED_SECRET = [
        "a-long-value-that-is-shared-but-also-secret",
    ]
    control_port = os.environ.get("SENTRY_CONTROL_SILO_PORT", "8000")
    SENTRY_CONTROL_ADDRESS = f"http://127.0.0.1:{control_port}"


# How long we should wait for a gateway proxy request to return before giving up
GATEWAY_PROXY_TIMEOUT = None

SENTRY_SLICING_LOGICAL_PARTITION_COUNT = 256
# This maps a Sliceable for slicing by name and (lower logical partition, upper physical partition)
# to a given slice. A slice is a set of physical resources in Sentry and Snuba.
#
# For each Sliceable, the range [0, SENTRY_SLICING_LOGICAL_PARTITION_COUNT) must be mapped
# to a slice ID
SENTRY_SLICING_CONFIG: Mapping[str, Mapping[Tuple[int, int], int]] = {}

# Show banners on the login page that are defined in layout.html
SHOW_LOGIN_BANNER = False

# Mapping of (logical topic names, slice id) to physical topic names
# and kafka broker names. The kafka broker names are used to construct
# the broker config from KAFKA_CLUSTERS. This is used for slicing only.
# Example:
# SLICED_KAFKA_TOPICS = {
#   ("KAFKA_SNUBA_GENERIC_METRICS", 0): {
#       "topic": "generic_metrics_0",
#       "cluster": "cluster_1",
#   },
#   ("KAFKA_SNUBA_GENERIC_METRICS", 1): {
#       "topic": "generic_metrics_1",
#       "cluster": "cluster_2",
# }
# And then in KAFKA_CLUSTERS:
# KAFKA_CLUSTERS = {
#   "cluster_1": {
#       "bootstrap.servers": "kafka1:9092",
#   },
#   "cluster_2": {
#       "bootstrap.servers": "kafka2:9092",
#   },
# }
SLICED_KAFKA_TOPICS: Mapping[Tuple[str, int], Mapping[str, Any]] = {}

# Used by silo tests -- when requests pass through decorated endpoints, switch the server silo mode to match that
# decorator.
SINGLE_SERVER_SILO_MODE = False

# Used by silo tests -- activate all silo mode test decorators even if not marked stable
FORCE_SILOED_TESTS = os.environ.get("SENTRY_FORCE_SILOED_TESTS", False)

# Set the URL for signup page that we redirect to for the setup wizard if signup=1 is in the query params
SENTRY_SIGNUP_URL = None

SENTRY_ORGANIZATION_ONBOARDING_TASK = "sentry.onboarding_tasks.backends.organization_onboarding_task.OrganizationOnboardingTaskBackend"

# Temporary allowlist for specially configured organizations to use the direct-storage
# driver.
SENTRY_REPLAYS_STORAGE_ALLOWLIST: list[int] = []
SENTRY_REPLAYS_DOM_CLICK_SEARCH_ALLOWLIST: list[int] = []

SENTRY_FEATURE_ADOPTION_CACHE_OPTIONS = {
    "path": "sentry.models.featureadoption.FeatureAdoptionRedisBackend",
    "options": {"cluster": "default"},
}

ADDITIONAL_BULK_QUERY_DELETES: list[Tuple[str, str, str | None]] = []

# Monitor limits to prevent abuse
MAX_MONITORS_PER_ORG = 10000
MAX_ENVIRONMENTS_PER_MONITOR = 1000

# Raise schema validation errors and make the indexer crash (only useful in
# tests)
SENTRY_METRICS_INDEXER_RAISE_VALIDATION_ERRORS = False

# The project ID for SDK Crash Detection to save the detected SDK crashed to.
# Currently, this is a single value, as the SDK Crash Detection feature only detects crashes for the Cocoa SDK.
# Once we start detecting crashes for other SDKs, this will be a mapping of SDK name to project ID or something similar.
SDK_CRASH_DETECTION_PROJECT_ID: Optional[int] = None

# The percentage of events to sample for SDK Crash Detection. 0.0 = 0%, 0.5 = 50% 1.0 = 100%.
SDK_CRASH_DETECTION_SAMPLE_RATE = 0.0

# The Redis cluster to use for monitoring the service / consumer health.
SENTRY_SERVICE_MONITORING_REDIS_CLUSTER = "default"

# This is a view of which abstract processing service is backed by which infrastructure.
# Right now, the infrastructure can be `redis` or `rabbitmq`.
#
# For `redis`, one has to provide the cluster id.
# It has to match a cluster defined in `redis.redis_clusters`.
#
# For `rabbitmq`, one has to provide a list of server URLs.
# The URL is in the format `http://{user}:{password}@{hostname}:{port}/`.
#
# The definition can also be empty, in which case nothing is checked and
# the service is assumed to be healthy.
# However, the service *must* be defined.
SENTRY_PROCESSING_SERVICES: Mapping[str, Any] = {
    "celery": {"redis": "default"},
    "attachments-store": {"redis": "default"},
    "processing-store": {},  # "redis": "processing"},
    "processing-locks": {"redis": "default"},
    "post-process-locks": {"redis": "default"},
}


# If set to true, model cache will read by default from DB read replica in case of cache misses.
# NB: Set to true only if you have multi db setup and django db routing configured.
#     See sentry.db.models.manager.base_query_set how qs.using_replica() works for more details db
#     router implementation.
SENTRY_MODEL_CACHE_USE_REPLICA = False

# Additional consumer definitions beyond the ones defined in sentry.consumers.
# Necessary for getsentry to define custom consumers.
SENTRY_KAFKA_CONSUMERS: Mapping[str, ConsumerDefinition] = {}

# sentry devserver should _always_ start the following consumers, identified by
# key in SENTRY_KAFKA_CONSUMERS or sentry.consumers.KAFKA_CONSUMERS
DEVSERVER_START_KAFKA_CONSUMERS: MutableSequence[str] = []


# If set to True, buffer.incr will be spawned as background celery task. If false it's a direct call
# to the buffer service.
SENTRY_BUFFER_INCR_AS_CELERY_TASK = False

# Feature flag to turn off role-swapping to help bridge getsentry transition.
USE_ROLE_SWAPPING_IN_TESTS = True

# Threshold for the number of timeouts needed in a day to disable an integration
BROKEN_TIMEOUT_THRESHOLD = 1000

# This webhook url can be configured to log the changes made to runtime options as they
# are changed by sentry configoptions.
OPTIONS_AUTOMATOR_SLACK_WEBHOOK_URL: Optional[str] = None

SENTRY_METRICS_INTERFACE_BACKEND = "sentry.sentry_metrics.client.snuba.SnubaMetricsBackend"
SENTRY_METRICS_INTERFACE_BACKEND_OPTIONS: dict[str, Any] = {}<|MERGE_RESOLUTION|>--- conflicted
+++ resolved
@@ -2674,22 +2674,6 @@
             "entrypoint": "/cdc/postgres-entrypoint.sh" if settings.SENTRY_USE_CDC_DEV else None,
         }
     ),
-<<<<<<< HEAD
-=======
-    "zookeeper": lambda settings, options: (
-        {
-            # On Apple arm64, we upgrade to version 6.x to allow zookeeper to run properly on Apple's arm64
-            # See details https://github.com/confluentinc/kafka-images/issues/80#issuecomment-855511438
-            "image": "ghcr.io/getsentry/image-mirror-confluentinc-cp-zookeeper:6.2.0",
-            "environment": {
-                "ZOOKEEPER_CLIENT_PORT": "2181",
-                "KAFKA_OPTS": "-Dzookeeper.4lw.commands.whitelist=ruok",
-            },
-            "volumes": {"zookeeper_6": {"bind": "/var/lib/zookeeper/data"}},
-            "only_if": "kafka" in settings.SENTRY_EVENTSTREAM or settings.SENTRY_USE_RELAY,
-        }
-    ),
->>>>>>> 84fda213
     "kafka": lambda settings, options: (
         {
             "image": "confluentinc/cp-kafka:7.5.0",
