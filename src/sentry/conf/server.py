"""
These settings act as the default (base) settings for the Sentry-provided web-server
"""

import os
import os.path
import platform
import re
import socket
import sys
import tempfile
from datetime import timedelta
from urllib.parse import urlparse

import sentry
from sentry.utils.celery import crontab_with_minute_jitter
from sentry.utils.types import type_from_value


def gettext_noop(s):
    return s


socket.setdefaulttimeout(5)


def env(key, default="", type=None):
    """
    Extract an environment variable for use in configuration

    :param key: The environment variable to be extracted.
    :param default: The value to be returned if `key` is not found.
    :param type: The type of the returned object (defaults to the type of `default`).
    :return: The environment variable if it exists, else `default`.
    """

    # First check an internal cache, so we can `pop` multiple times
    # without actually losing the value.
    try:
        rv = env._cache[key]
    except KeyError:
        if "SENTRY_RUNNING_UWSGI" in os.environ:
            # We do this so when the process forks off into uwsgi
            # we want to actually be popping off values. This is so that
            # at runtime, the variables aren't actually available.
            fn = os.environ.pop
        else:
            fn = os.environ.__getitem__

        try:
            rv = fn(key)
            env._cache[key] = rv
        except KeyError:
            rv = default

    if type is None:
        type = type_from_value(default)

    return type(rv)


env._cache = {}

ENVIRONMENT = os.environ.get("SENTRY_ENVIRONMENT", "production")

IS_DEV = ENVIRONMENT == "development"

DEBUG = IS_DEV

ADMIN_ENABLED = DEBUG

ADMINS = ()

# Hosts that are considered in the same network (including VPNs).
INTERNAL_IPS = ()

# List of IP subnets which should not be accessible
SENTRY_DISALLOWED_IPS = ()

# When resolving DNS for external sources (source map fetching, webhooks, etc),
# ensure that domains are fully resolved first to avoid poking internal
# search domains.
SENTRY_ENSURE_FQDN = False

# Hosts that are allowed to use system token authentication.
# http://en.wikipedia.org/wiki/Reserved_IP_addresses
INTERNAL_SYSTEM_IPS = (
    "0.0.0.0/8",
    "10.0.0.0/8",
    "100.64.0.0/10",
    "127.0.0.0/8",
    "169.254.0.0/16",
    "172.16.0.0/12",
    "192.0.0.0/29",
    "192.0.2.0/24",
    "192.88.99.0/24",
    "192.168.0.0/16",
    "198.18.0.0/15",
    "198.51.100.0/24",
    "224.0.0.0/4",
    "240.0.0.0/4",
    "255.255.255.255/32",
)

MANAGERS = ADMINS

APPEND_SLASH = True

PROJECT_ROOT = os.path.normpath(os.path.join(os.path.dirname(__file__), os.pardir))

# XXX(dcramer): handle case when we've installed from source vs just running
# this straight out of the repository
if "site-packages" in __file__:
    NODE_MODULES_ROOT = os.path.join(PROJECT_ROOT, "node_modules")
else:
    NODE_MODULES_ROOT = os.path.join(PROJECT_ROOT, os.pardir, os.pardir, "node_modules")

NODE_MODULES_ROOT = os.path.normpath(NODE_MODULES_ROOT)

DEVSERVICES_CONFIG_DIR = os.path.normpath(
    os.path.join(PROJECT_ROOT, os.pardir, os.pardir, "config")
)

SENTRY_DISTRIBUTED_CLICKHOUSE_TABLES = False

RELAY_CONFIG_DIR = os.path.join(DEVSERVICES_CONFIG_DIR, "relay")

SYMBOLICATOR_CONFIG_DIR = os.path.join(DEVSERVICES_CONFIG_DIR, "symbolicator")

# XXX(epurkhiser): The generated chartucterie config.js file will be stored
# here. This directory may not exist until that file is generated.
CHARTCUTERIE_CONFIG_DIR = os.path.join(DEVSERVICES_CONFIG_DIR, "chartcuterie")

CDC_CONFIG_DIR = os.path.join(DEVSERVICES_CONFIG_DIR, "cdc")

sys.path.insert(0, os.path.normpath(os.path.join(PROJECT_ROOT, os.pardir)))

DATABASES = {
    "default": {
        "ENGINE": "sentry.db.postgres",
        "NAME": "sentry",
        "USER": "postgres",
        "PASSWORD": "",
        "HOST": "127.0.0.1",
        "PORT": "",
        "AUTOCOMMIT": True,
        "ATOMIC_REQUESTS": False,
    }
}

if "DATABASE_URL" in os.environ:
    url = urlparse(os.environ["DATABASE_URL"])

    # Ensure default database exists.
    DATABASES["default"] = DATABASES.get("default", {})

    # Update with environment configuration.
    DATABASES["default"].update(
        {
            "NAME": url.path[1:],
            "USER": url.username,
            "PASSWORD": url.password,
            "HOST": url.hostname,
            "PORT": url.port,
        }
    )
    if url.scheme == "postgres":
        DATABASES["default"]["ENGINE"] = "sentry.db.postgres"

# This should always be UTC.
TIME_ZONE = "UTC"

# Language code for this installation. All choices can be found here:
# http://www.i18nguy.com/unicode/language-identifiers.html
LANGUAGE_CODE = "en-us"

LANGUAGES = (
    ("af", gettext_noop("Afrikaans")),
    ("ar", gettext_noop("Arabic")),
    ("az", gettext_noop("Azerbaijani")),
    ("bg", gettext_noop("Bulgarian")),
    ("be", gettext_noop("Belarusian")),
    ("bn", gettext_noop("Bengali")),
    ("br", gettext_noop("Breton")),
    ("bs", gettext_noop("Bosnian")),
    ("ca", gettext_noop("Catalan")),
    ("cs", gettext_noop("Czech")),
    ("cy", gettext_noop("Welsh")),
    ("da", gettext_noop("Danish")),
    ("de", gettext_noop("German")),
    ("el", gettext_noop("Greek")),
    ("en", gettext_noop("English")),
    ("eo", gettext_noop("Esperanto")),
    ("es", gettext_noop("Spanish")),
    ("et", gettext_noop("Estonian")),
    ("eu", gettext_noop("Basque")),
    ("fa", gettext_noop("Persian")),
    ("fi", gettext_noop("Finnish")),
    ("fr", gettext_noop("French")),
    ("ga", gettext_noop("Irish")),
    ("gl", gettext_noop("Galician")),
    ("he", gettext_noop("Hebrew")),
    ("hi", gettext_noop("Hindi")),
    ("hr", gettext_noop("Croatian")),
    ("hu", gettext_noop("Hungarian")),
    ("ia", gettext_noop("Interlingua")),
    ("id", gettext_noop("Indonesian")),
    ("is", gettext_noop("Icelandic")),
    ("it", gettext_noop("Italian")),
    ("ja", gettext_noop("Japanese")),
    ("ka", gettext_noop("Georgian")),
    ("kk", gettext_noop("Kazakh")),
    ("km", gettext_noop("Khmer")),
    ("kn", gettext_noop("Kannada")),
    ("ko", gettext_noop("Korean")),
    ("lb", gettext_noop("Luxembourgish")),
    ("lt", gettext_noop("Lithuanian")),
    ("lv", gettext_noop("Latvian")),
    ("mk", gettext_noop("Macedonian")),
    ("ml", gettext_noop("Malayalam")),
    ("mn", gettext_noop("Mongolian")),
    ("my", gettext_noop("Burmese")),
    ("nb", gettext_noop("Norwegian Bokmal")),
    ("ne", gettext_noop("Nepali")),
    ("nl", gettext_noop("Dutch")),
    ("nn", gettext_noop("Norwegian Nynorsk")),
    ("os", gettext_noop("Ossetic")),
    ("pa", gettext_noop("Punjabi")),
    ("pl", gettext_noop("Polish")),
    ("pt", gettext_noop("Portuguese")),
    ("pt-br", gettext_noop("Brazilian Portuguese")),
    ("ro", gettext_noop("Romanian")),
    ("ru", gettext_noop("Russian")),
    ("sk", gettext_noop("Slovak")),
    ("sl", gettext_noop("Slovenian")),
    ("sq", gettext_noop("Albanian")),
    ("sr", gettext_noop("Serbian")),
    ("sv-se", gettext_noop("Swedish")),
    ("sw", gettext_noop("Swahili")),
    ("ta", gettext_noop("Tamil")),
    ("te", gettext_noop("Telugu")),
    ("th", gettext_noop("Thai")),
    ("tr", gettext_noop("Turkish")),
    ("tt", gettext_noop("Tatar")),
    ("udm", gettext_noop("Udmurt")),
    ("uk", gettext_noop("Ukrainian")),
    ("ur", gettext_noop("Urdu")),
    ("vi", gettext_noop("Vietnamese")),
    ("zh-cn", gettext_noop("Simplified Chinese")),
    ("zh-tw", gettext_noop("Traditional Chinese")),
)

from .locale import CATALOGS

LANGUAGES = tuple((code, name) for code, name in LANGUAGES if code in CATALOGS)

SUPPORTED_LANGUAGES = frozenset(CATALOGS)

SITE_ID = 1

# If you set this to False, Django will make some optimizations so as not
# to load the internationalization machinery.
USE_I18N = True

# If you set this to False, Django will not format dates, numbers and
# calendars according to the current locale
USE_L10N = True

USE_TZ = True

# CAVEAT: If you're adding a middleware that modifies a response's content,
# and appears before CommonMiddleware, you must either reorder your middleware
# so that responses aren't modified after Content-Length is set, or have the
# response modifying middleware reset the Content-Length header.
# This is because CommonMiddleware Sets the Content-Length header for non-streaming responses.
MIDDLEWARE = (
    "sentry.middleware.health.HealthCheck",
    "sentry.middleware.security.SecurityHeadersMiddleware",
    "sentry.middleware.env.SentryEnvMiddleware",
    "sentry.middleware.proxy.SetRemoteAddrFromForwardedFor",
    "sentry.middleware.stats.RequestTimingMiddleware",
    "sentry.middleware.access_log.access_log_middleware",
    "sentry.middleware.stats.ResponseCodeMiddleware",
    "sentry.middleware.subdomain.SubdomainMiddleware",
    "django.middleware.common.CommonMiddleware",
    "django.contrib.sessions.middleware.SessionMiddleware",
    "django.middleware.csrf.CsrfViewMiddleware",
    "sentry.middleware.auth.AuthenticationMiddleware",
    "sentry.middleware.user.UserActiveMiddleware",
    "sentry.middleware.sudo.SudoMiddleware",
    "sentry.middleware.superuser.SuperuserMiddleware",
    "sentry.middleware.locale.SentryLocaleMiddleware",
    "sentry.middleware.ratelimit.RatelimitMiddleware",
    "django.contrib.messages.middleware.MessageMiddleware",
)

ROOT_URLCONF = "sentry.conf.urls"

# TODO(joshuarli): Django 1.10 introduced this option, which restricts the size of a
# request body. We have some middleware in sentry.middleware.proxy that sets the
# Content Length to max uint32 in certain cases related to minidump.
# Once relay's fully rolled out, that can be deleted.
# Until then, the safest and easiest thing to do is to disable this check
# to leave things the way they were with Django <1.9.
DATA_UPLOAD_MAX_MEMORY_SIZE = None

TEMPLATES = [
    {
        "BACKEND": "django.template.backends.django.DjangoTemplates",
        "DIRS": [os.path.join(PROJECT_ROOT, "templates")],
        "APP_DIRS": True,
        "OPTIONS": {
            "context_processors": [
                "django.contrib.auth.context_processors.auth",
                "django.contrib.messages.context_processors.messages",
                "django.template.context_processors.csrf",
                "django.template.context_processors.request",
            ]
        },
    }
]

INSTALLED_APPS = (
    "django.contrib.admin",
    "django.contrib.auth",
    "django.contrib.contenttypes",
    "django.contrib.messages",
    "django.contrib.sessions",
    "django.contrib.sites",
    "drf_spectacular",
    "crispy_forms",
    "rest_framework",
    "sentry",
    "sentry.analytics",
    "sentry.incidents.apps.Config",
    "sentry.discover",
    "sentry.analytics.events",
    "sentry.nodestore",
    "sentry.release_health",
    "sentry.search",
    "sentry.sentry_metrics.indexer",
    "sentry.snuba",
    "sentry.lang.java.apps.Config",
    "sentry.lang.javascript.apps.Config",
    "sentry.lang.native.apps.Config",
    "sentry.plugins.sentry_interface_types.apps.Config",
    "sentry.plugins.sentry_urls.apps.Config",
    "sentry.plugins.sentry_useragents.apps.Config",
    "sentry.plugins.sentry_webhooks.apps.Config",
    "social_auth",
    "sudo",
    "sentry.eventstream",
    "sentry.auth.providers.google.apps.Config",
    "django.contrib.staticfiles",
)

# Silence internal hints from Django's system checks
SILENCED_SYSTEM_CHECKS = (
    # Django recommends to use OneToOneField over ForeignKey(unique=True)
    # however this changes application behavior in ways that break association
    # loading
    "fields.W342",
    # We have a "catch-all" react_page_view that we only want to match on URLs
    # ending with a `/` to allow APPEND_SLASHES to kick in for the ones lacking
    # the trailing slash. This confuses the warning as the regex is `/$` which
    # looks like it starts with a slash but it doesn't.
    "urls.W002",
    # Our own AuthenticationMiddleware suffices as a replacement for
    # django.contrib.auth.middleware.AuthenticationMiddleware; both add the
    # authenticated user to the HttpRequest which is what's needed here.
    "admin.E408",
    # This is fixed in Django@7c08f26bf0439c1ed593b51b51ad847f7e262bc1.
    # It's not our problem; refer to Django issue 32260.
    "urls.E007",
)

STATIC_ROOT = os.path.realpath(os.path.join(PROJECT_ROOT, "static"))
STATIC_URL = "/_static/{version}/"
# webpack assets live at a different URL that is unversioned
# as we configure webpack to include file content based hash in the filename
STATIC_FRONTEND_APP_URL = "/_static/dist/"

# The webpack output directory
STATICFILES_DIRS = [
    os.path.join(STATIC_ROOT, "sentry", "dist"),
]

# various middleware will use this to identify resources which should not access
# cookies
ANONYMOUS_STATIC_PREFIXES = (
    "/_static/",
    "/avatar/",
    "/organization-avatar/",
    "/team-avatar/",
    "/project-avatar/",
    "/js-sdk-loader/",
)

STATICFILES_FINDERS = (
    "django.contrib.staticfiles.finders.FileSystemFinder",
    "django.contrib.staticfiles.finders.AppDirectoriesFinder",
)

ASSET_VERSION = 0

# setup a default media root to somewhere useless
MEDIA_ROOT = "/tmp/sentry-files"
MEDIA_URL = "_media/"

LOCALE_PATHS = (os.path.join(PROJECT_ROOT, "locale"),)

CSRF_FAILURE_VIEW = "sentry.web.frontend.csrf_failure.view"
CSRF_COOKIE_NAME = "sc"

# Auth configuration

from django.urls import reverse_lazy

LOGIN_REDIRECT_URL = reverse_lazy("sentry-login-redirect")
LOGIN_URL = reverse_lazy("sentry-login")

AUTHENTICATION_BACKENDS = (
    "sentry.utils.auth.EmailAuthBackend",
    # The following authentication backends are used by social auth only.
    # We don't use them for user authentication.
    "social_auth.backends.asana.AsanaBackend",
    "social_auth.backends.github.GithubBackend",
    "social_auth.backends.bitbucket.BitbucketBackend",
    "social_auth.backends.visualstudio.VisualStudioBackend",
)

AUTH_PASSWORD_VALIDATORS = [
    {
        "NAME": "sentry.auth.password_validation.MinimumLengthValidator",
        "OPTIONS": {"min_length": 6},
    },
    {
        "NAME": "sentry.auth.password_validation.MaximumLengthValidator",
        "OPTIONS": {"max_length": 256},
    },
]

SOCIAL_AUTH_USER_MODEL = AUTH_USER_MODEL = "sentry.User"

SESSION_ENGINE = "django.contrib.sessions.backends.signed_cookies"
SESSION_COOKIE_NAME = "sentrysid"

# setting SESSION_COOKIE_SAMESITE to None below for now because
# Django's default in 2.1 now `Lax`.
# this breaks certain IDP flows where we need cookies sent to us on a redirected POST
# request, and `Lax` doesnt permit this.
# See here: https://docs.djangoproject.com/en/2.1/ref/settings/#session-cookie-samesite
SESSION_COOKIE_SAMESITE = None

BITBUCKET_CONSUMER_KEY = ""
BITBUCKET_CONSUMER_SECRET = ""

ASANA_CLIENT_ID = ""
ASANA_CLIENT_SECRET = ""

VISUALSTUDIO_APP_ID = ""
VISUALSTUDIO_APP_SECRET = ""
VISUALSTUDIO_CLIENT_SECRET = ""
VISUALSTUDIO_SCOPES = ["vso.work_write", "vso.project", "vso.code", "vso.release"]

SOCIAL_AUTH_PIPELINE = (
    "social_auth.backends.pipeline.user.get_username",
    "social_auth.backends.pipeline.social.social_auth_user",
    "social_auth.backends.pipeline.associate.associate_by_email",
    "social_auth.backends.pipeline.misc.save_status_to_session",
    "social_auth.backends.pipeline.social.associate_user",
    "social_auth.backends.pipeline.social.load_extra_data",
    "social_auth.backends.pipeline.user.update_user_details",
    "social_auth.backends.pipeline.misc.save_status_to_session",
)
SOCIAL_AUTH_REVOKE_TOKENS_ON_DISCONNECT = True
SOCIAL_AUTH_LOGIN_REDIRECT_URL = "/account/settings/identities/"
SOCIAL_AUTH_ASSOCIATE_ERROR_URL = SOCIAL_AUTH_LOGIN_REDIRECT_URL

INITIAL_CUSTOM_USER_MIGRATION = "0108_fix_user"

# Auth engines and the settings required for them to be listed
AUTH_PROVIDERS = {
    "github": ("GITHUB_APP_ID", "GITHUB_API_SECRET"),
    "bitbucket": ("BITBUCKET_CONSUMER_KEY", "BITBUCKET_CONSUMER_SECRET"),
    "asana": ("ASANA_CLIENT_ID", "ASANA_CLIENT_SECRET"),
    "visualstudio": (
        "VISUALSTUDIO_APP_ID",
        "VISUALSTUDIO_APP_SECRET",
        "VISUALSTUDIO_CLIENT_SECRET",
    ),
}

AUTH_PROVIDER_LABELS = {
    "github": "GitHub",
    "bitbucket": "Bitbucket",
    "asana": "Asana",
    "visualstudio": "Visual Studio",
}

import random


def SOCIAL_AUTH_DEFAULT_USERNAME():
    return random.choice(["Darth Vader", "Obi-Wan Kenobi", "R2-D2", "C-3PO", "Yoda"])


SOCIAL_AUTH_PROTECTED_USER_FIELDS = ["email"]
SOCIAL_AUTH_FORCE_POST_DISCONNECT = True

# Queue configuration
from kombu import Exchange, Queue

BROKER_URL = "redis://127.0.0.1:6379"
BROKER_TRANSPORT_OPTIONS = {}

# Ensure workers run async by default
# in Development you might want them to run in-process
# though it would cause timeouts/recursions in some cases
CELERY_ALWAYS_EAGER = False

# Complain about bad use of pickle.  See sentry.celery.SentryTask.apply_async for how
# this works.
CELERY_COMPLAIN_ABOUT_BAD_USE_OF_PICKLE = False

# Complain about bad use of pickle in PickledObjectField
PICKLED_OBJECT_FIELD_COMPLAIN_ABOUT_BAD_USE_OF_PICKLE = False

# We use the old task protocol because during benchmarking we noticed that it's faster
# than the new protocol. If we ever need to bump this it should be fine, there were no
# compatibility issues, just need to run benchmarks and do some tests to make sure
# things run ok.
CELERY_TASK_PROTOCOL = 1
CELERY_EAGER_PROPAGATES_EXCEPTIONS = True
CELERY_IGNORE_RESULT = True
CELERY_SEND_EVENTS = False
CELERY_RESULT_BACKEND = None
CELERY_TASK_RESULT_EXPIRES = 1
CELERY_DISABLE_RATE_LIMITS = True
CELERY_DEFAULT_QUEUE = "default"
CELERY_DEFAULT_EXCHANGE = "default"
CELERY_DEFAULT_EXCHANGE_TYPE = "direct"
CELERY_DEFAULT_ROUTING_KEY = "default"
CELERY_CREATE_MISSING_QUEUES = True
CELERY_REDIRECT_STDOUTS = False
CELERYD_HIJACK_ROOT_LOGGER = False
CELERY_TASK_SERIALIZER = "pickle"
CELERY_RESULT_SERIALIZER = "pickle"
CELERY_ACCEPT_CONTENT = {"pickle"}
CELERY_IMPORTS = (
    "sentry.data_export.tasks",
    "sentry.discover.tasks",
    "sentry.incidents.tasks",
    "sentry.sentry_metrics.indexer.tasks",
    "sentry.snuba.tasks",
    "sentry.tasks.app_store_connect",
    "sentry.tasks.assemble",
    "sentry.tasks.auth",
    "sentry.tasks.auto_remove_inbox",
    "sentry.tasks.auto_resolve_issues",
    "sentry.tasks.beacon",
    "sentry.tasks.check_auth",
    "sentry.tasks.check_monitors",
    "sentry.tasks.clear_expired_snoozes",
    "sentry.tasks.codeowners.code_owners_auto_sync",
    "sentry.tasks.codeowners.update_code_owners_schema",
    "sentry.tasks.collect_project_platforms",
    "sentry.tasks.commits",
    "sentry.tasks.deletion",
    "sentry.tasks.digests",
    "sentry.tasks.email",
    "sentry.tasks.files",
    "sentry.tasks.groupowner",
    "sentry.tasks.integrations",
    "sentry.tasks.low_priority_symbolication",
    "sentry.tasks.merge",
    "sentry.tasks.options",
    "sentry.tasks.ping",
    "sentry.tasks.post_process",
    "sentry.tasks.process_buffer",
    "sentry.tasks.relay",
    "sentry.tasks.release_registry",
    "sentry.tasks.release_summary",
    "sentry.tasks.reports",
    "sentry.tasks.reprocessing",
    "sentry.tasks.reprocessing2",
    "sentry.tasks.scheduler",
    "sentry.tasks.sentry_apps",
    "sentry.tasks.servicehooks",
    "sentry.tasks.store",
    "sentry.tasks.symbolication",
    "sentry.tasks.unmerge",
    "sentry.tasks.update_user_reports",
    "sentry.tasks.user_report",
    "sentry.profiles.task",
    "sentry.release_health.duplex",
    "sentry.release_health.tasks",
)
CELERY_QUEUES = [
    Queue("activity.notify", routing_key="activity.notify"),
    Queue("alerts", routing_key="alerts"),
    Queue("app_platform", routing_key="app_platform"),
    Queue("appstoreconnect", routing_key="sentry.tasks.app_store_connect.#"),
    Queue("assemble", routing_key="assemble"),
    Queue("auth", routing_key="auth"),
    Queue("buffers.process_pending", routing_key="buffers.process_pending"),
    Queue("buffers.incr", routing_key="buffers.incr"),
    Queue("cleanup", routing_key="cleanup"),
    Queue("code_owners", routing_key="code_owners"),
    Queue("commits", routing_key="commits"),
    Queue("data_export", routing_key="data_export"),
    Queue("default", routing_key="default"),
    Queue("digests.delivery", routing_key="digests.delivery"),
    Queue("digests.scheduling", routing_key="digests.scheduling"),
    Queue("email", routing_key="email"),
    Queue("events.preprocess_event", routing_key="events.preprocess_event"),
    Queue("events.process_event", routing_key="events.process_event"),
    Queue("events.reprocess_events", routing_key="events.reprocess_events"),
    Queue(
        "events.reprocessing.preprocess_event", routing_key="events.reprocessing.preprocess_event"
    ),
    Queue("events.reprocessing.process_event", routing_key="events.reprocessing.process_event"),
    Queue(
        "events.reprocessing.symbolicate_event", routing_key="events.reprocessing.symbolicate_event"
    ),
    Queue(
        "events.reprocessing.symbolicate_event_low_priority",
        routing_key="events.reprocessing.symbolicate_event_low_priority",
    ),
    Queue("events.save_event", routing_key="events.save_event"),
    Queue("events.save_event_transaction", routing_key="events.save_event_transaction"),
    Queue("events.save_event_attachments", routing_key="events.save_event_attachments"),
    Queue("events.symbolicate_event", routing_key="events.symbolicate_event"),
    Queue(
        "events.symbolicate_event_low_priority", routing_key="events.symbolicate_event_low_priority"
    ),
    Queue("files.delete", routing_key="files.delete"),
    Queue(
        "group_owners.process_suspect_commits", routing_key="group_owners.process_suspect_commits"
    ),
    Queue(
        "releasemonitor",
        routing_key="releasemonitor",
    ),
    Queue("incidents", routing_key="incidents"),
    Queue("incident_snapshots", routing_key="incident_snapshots"),
    Queue("incidents", routing_key="incidents"),
    Queue("integrations", routing_key="integrations"),
    Queue("merge", routing_key="merge"),
    Queue("options", routing_key="options"),
    Queue("relay_config", routing_key="relay_config"),
    Queue("relay_config_bulk", routing_key="relay_config_bulk"),
    Queue("reports.deliver", routing_key="reports.deliver"),
    Queue("reports.prepare", routing_key="reports.prepare"),
    Queue("search", routing_key="search"),
    Queue("sentry_metrics.indexer", routing_key="sentry_metrics.indexer"),
    Queue("similarity.index", routing_key="similarity.index"),
    Queue("sleep", routing_key="sleep"),
    Queue("stats", routing_key="stats"),
    Queue("subscriptions", routing_key="subscriptions"),
    Queue(
        "symbolications.compute_low_priority_projects",
        routing_key="symbolications.compute_low_priority_projects",
    ),
    Queue("unmerge", routing_key="unmerge"),
    Queue("update", routing_key="update"),
    Queue("profiles.process", routing_key="profiles.process"),
    Queue("release_health.duplex", routing_key="release_health.duplex"),
]

for queue in CELERY_QUEUES:
    queue.durable = False

CELERY_ROUTES = ("sentry.queue.routers.SplitQueueRouter",)


def create_partitioned_queues(name):
    exchange = Exchange(name, type="direct")
    for num in range(1):
        CELERY_QUEUES.append(Queue(f"{name}-{num}", exchange=exchange))


create_partitioned_queues("counters")
create_partitioned_queues("triggers")

from celery.schedules import crontab

# XXX: Make sure to register the monitor_id for each job in `SENTRY_CELERYBEAT_MONITORS`!
CELERYBEAT_SCHEDULE_FILENAME = os.path.join(tempfile.gettempdir(), "sentry-celerybeat")
CELERYBEAT_SCHEDULE = {
    "check-auth": {
        "task": "sentry.tasks.check_auth",
        "schedule": timedelta(minutes=1),
        "options": {"expires": 60, "queue": "auth"},
    },
    "enqueue-scheduled-jobs": {
        "task": "sentry.tasks.enqueue_scheduled_jobs",
        "schedule": timedelta(minutes=1),
        "options": {"expires": 60},
    },
    "send-beacon": {
        "task": "sentry.tasks.send_beacon",
        "schedule": timedelta(hours=1),
        "options": {"expires": 3600},
    },
    "send-ping": {
        "task": "sentry.tasks.send_ping",
        "schedule": timedelta(minutes=1),
        "options": {"expires": 60},
    },
    "flush-buffers": {
        "task": "sentry.tasks.process_buffer.process_pending",
        "schedule": timedelta(seconds=10),
        "options": {"expires": 10, "queue": "buffers.process_pending"},
    },
    "sync-options": {
        "task": "sentry.tasks.options.sync_options",
        "schedule": timedelta(seconds=10),
        "options": {"expires": 10, "queue": "options"},
    },
    "schedule-digests": {
        "task": "sentry.tasks.digests.schedule_digests",
        "schedule": timedelta(seconds=30),
        "options": {"expires": 30},
    },
    "schedule-digest-release-summary": {
        "task": "sentry.tasks.digest.release_summary",
        "schedule": timedelta(minutes=5),
        "options": {"expires": 60 * 5},
    },
    "check-monitors": {
        "task": "sentry.tasks.check_monitors",
        "schedule": timedelta(minutes=1),
        "options": {"expires": 60},
    },
    "clear-expired-snoozes": {
        "task": "sentry.tasks.clear_expired_snoozes",
        "schedule": timedelta(minutes=5),
        "options": {"expires": 300},
    },
    "clear-expired-raw-events": {
        "task": "sentry.tasks.clear_expired_raw_events",
        "schedule": timedelta(minutes=15),
        "options": {"expires": 300},
    },
    "collect-project-platforms": {
        "task": "sentry.tasks.collect_project_platforms",
        "schedule": crontab_with_minute_jitter(hour=3),
        "options": {"expires": 3600 * 24},
    },
    "update-user-reports": {
        "task": "sentry.tasks.update_user_reports",
        "schedule": timedelta(minutes=15),
        "options": {"expires": 300},
    },
    "schedule-auto-resolution": {
        "task": "sentry.tasks.schedule_auto_resolution",
        "schedule": timedelta(minutes=15),
        "options": {"expires": 60 * 25},
    },
    "auto-remove-inbox": {
        "task": "sentry.tasks.auto_remove_inbox",
        "schedule": timedelta(minutes=15),
        "options": {"expires": 60 * 25},
    },
    "schedule-deletions": {
        "task": "sentry.tasks.deletion.run_scheduled_deletions",
        "schedule": timedelta(minutes=15),
        "options": {"expires": 60 * 25},
    },
    "reattempt-deletions": {
        "task": "sentry.tasks.deletion.reattempt_deletions",
        "schedule": crontab(hour=10, minute=0),  # 03:00 PDT, 07:00 EDT, 10:00 UTC
        "options": {"expires": 60 * 25},
    },
    "schedule-weekly-organization-reports": {
        "task": "sentry.tasks.reports.prepare_reports",
        "schedule": crontab(
            minute=0, hour=12, day_of_week="monday"  # 05:00 PDT, 09:00 EDT, 12:00 UTC
        ),
        "options": {"expires": 60 * 60 * 3},
    },
    "schedule-verify-weekly-organization-reports": {
        "task": "sentry.tasks.reports.verify_prepare_reports",
        "schedule": crontab(
            minute=0, hour=12, day_of_week="tuesday"  # 05:00 PDT, 09:00 EDT, 12:00 UTC
        ),
        "options": {"expires": 60 * 60},
    },
    "schedule-vsts-integration-subscription-check": {
        "task": "sentry.tasks.integrations.kickoff_vsts_subscription_check",
        "schedule": crontab_with_minute_jitter(hour="*/6"),
        "options": {"expires": 60 * 25},
    },
    "monitor-release-adoption": {
        "task": "sentry.release_health.tasks.monitor_release_adoption",
        "schedule": crontab(minute=0),
        "options": {"expires": 3600, "queue": "releasemonitor"},
    },
    "fetch-release-registry-data": {
        "task": "sentry.tasks.release_registry.fetch_release_registry_data",
        "schedule": timedelta(minutes=5),
        "options": {"expires": 3600},
    },
    "fetch-appstore-builds": {
        "task": "sentry.tasks.app_store_connect.refresh_all_builds",
        "schedule": timedelta(hours=1),
        "options": {"expires": 3600},
    },
    "snuba-subscription-checker": {
        "task": "sentry.snuba.tasks.subscription_checker",
        "schedule": timedelta(minutes=20),
        "options": {"expires": 20 * 60},
    },
}

BGTASKS = {
    "sentry.bgtasks.clean_dsymcache:clean_dsymcache": {"interval": 5 * 60, "roles": ["worker"]},
    "sentry.bgtasks.clean_releasefilecache:clean_releasefilecache": {
        "interval": 5 * 60,
        "roles": ["worker"],
    },
}

# Sentry logs to two major places: stdout, and it's internal project.
# To disable logging to the internal project, add a logger who's only
# handler is 'console' and disable propagating upwards.
# Additionally, Sentry has the ability to override logger levels by
# providing the cli with -l/--loglevel or the SENTRY_LOG_LEVEL env var.
# The loggers that it overrides are root and any in LOGGING.overridable.
# Be very careful with this in a production system, because the celery
# logger can be extremely verbose when given INFO or DEBUG.
LOGGING = {
    "default_level": "INFO",
    "version": 1,
    "disable_existing_loggers": True,
    "handlers": {
        "null": {"class": "logging.NullHandler"},
        "console": {"class": "sentry.logging.handlers.StructLogHandler"},
        "internal": {"level": "ERROR", "class": "sentry_sdk.integrations.logging.EventHandler"},
        "metrics": {
            "level": "WARNING",
            "filters": ["important_django_request"],
            "class": "sentry.logging.handlers.MetricsLogHandler",
        },
        "django_internal": {
            "level": "WARNING",
            "filters": ["important_django_request"],
            "class": "sentry_sdk.integrations.logging.EventHandler",
        },
    },
    "filters": {
        "important_django_request": {
            "()": "sentry.logging.handlers.MessageContainsFilter",
            "contains": ["CSRF"],
        }
    },
    "root": {"level": "NOTSET", "handlers": ["console", "internal"]},
    # LOGGING.overridable is a list of loggers including root that will change
    # based on the overridden level defined above.
    "overridable": ["celery", "sentry"],
    "loggers": {
        "celery": {"level": "WARNING"},
        "sentry": {"level": "INFO"},
        "sentry_plugins": {"level": "INFO"},
        "sentry.files": {"level": "WARNING"},
        "sentry.minidumps": {"handlers": ["internal"], "propagate": False},
        "sentry.reprocessing": {"handlers": ["internal"], "propagate": False},
        "sentry.interfaces": {"handlers": ["internal"], "propagate": False},
        # This only needs to go to Sentry for now.
        "sentry.similarity": {"handlers": ["internal"], "propagate": False},
        "sentry.errors": {"handlers": ["console"], "propagate": False},
        "sentry_sdk.errors": {"handlers": ["console"], "level": "INFO", "propagate": False},
        "sentry.rules": {"handlers": ["console"], "propagate": False},
        "multiprocessing": {
            "handlers": ["console"],
            # https://github.com/celery/celery/commit/597a6b1f3359065ff6dbabce7237f86b866313df
            # This commit has not been rolled into any release and leads to a
            # large amount of errors when working with postgres.
            "level": "CRITICAL",
            "propagate": False,
        },
        "celery.worker.job": {"handlers": ["console"], "propagate": False},
        "static_compiler": {"level": "INFO"},
        "django.request": {
            "level": "WARNING",
            "handlers": ["console", "metrics", "django_internal"],
            "propagate": False,
        },
        "toronado": {"level": "ERROR", "handlers": ["null"], "propagate": False},
        "urllib3.connectionpool": {"level": "ERROR", "handlers": ["console"], "propagate": False},
        "boto3": {"level": "WARNING", "handlers": ["console"], "propagate": False},
        "botocore": {"level": "WARNING", "handlers": ["console"], "propagate": False},
    },
}

# django-rest-framework

REST_FRAMEWORK = {
    "DEFAULT_RENDERER_CLASSES": ["rest_framework.renderers.JSONRenderer"],
    "DEFAULT_PARSER_CLASSES": [
        "rest_framework.parsers.JSONParser",
        "rest_framework.parsers.MultiPartParser",
        "rest_framework.parsers.FormParser",
    ],
    "TEST_REQUEST_DEFAULT_FORMAT": "json",
    "DEFAULT_PERMISSION_CLASSES": ("sentry.api.permissions.NoPermission",),
    "EXCEPTION_HANDLER": "sentry.api.handlers.custom_exception_handler",
    "DEFAULT_SCHEMA_CLASS": "drf_spectacular.openapi.AutoSchema",
}


if os.environ.get("OPENAPIGENERATE", False):
    OLD_OPENAPI_JSON_PATH = "tests/apidocs/openapi-deprecated.json"
    from sentry.apidocs.build import OPENAPI_TAGS, get_old_json_paths

    SPECTACULAR_SETTINGS = {
        "PREPROCESSING_HOOKS": ["sentry.apidocs.hooks.custom_preprocessing_hook"],
        "POSTPROCESSING_HOOKS": ["sentry.apidocs.hooks.custom_postprocessing_hook"],
        "DISABLE_ERRORS_AND_WARNINGS": False,
        "COMPONENT_SPLIT_REQUEST": False,
        "COMPONENT_SPLIT_PATCH": False,
        "AUTHENTICATION_WHITELIST": ["sentry.api.authentication.TokenAuthentication"],
        "TAGS": OPENAPI_TAGS,
        "TITLE": "API Reference",
        "DESCRIPTION": "Sentry Public API",
        "TOS": "http://sentry.io/terms/",
        "CONTACT": {"email": "partners@sentry.io"},
        "LICENSE": {"name": "Apache 2.0", "url": "http://www.apache.org/licenses/LICENSE-2.0.html"},
        "VERSION": "v0",
        "SERVERS": [{"url": "https://sentry.io/"}],
        "PARSER_WHITELIST": ["rest_framework.parsers.JSONParser"],
        "APPEND_PATHS": get_old_json_paths(OLD_OPENAPI_JSON_PATH),
        "SORT_OPERATION_PARAMETERS": False,
    }

CRISPY_TEMPLATE_PACK = "bootstrap3"
# Sentry and internal client configuration

SENTRY_FEATURES = {
    # Enables user registration.
    "auth:register": True,
    # Workflow 2.0 Alpha Functionality for sentry users only
    "organizations:active-release-monitor-alpha": False,
    # Workflow 2.0 Experimental ReleaseMembers who opt-in to get notified as a release committer
    "organizations:active-release-notification-opt-in": False,
    # Enable advanced search features, like negation and wildcard matching.
    "organizations:advanced-search": True,
    # Use metrics as the dataset for crash free metric alerts
    "organizations:alert-crash-free-metrics": False,
    # Workflow 2.0 notifications following a release
    "organizations:alert-release-notification-workflow": False,
    # Alert wizard redesign version 3
    "organizations:alert-wizard-v3": True,
    "organizations:api-keys": False,
    # Enable multiple Apple app-store-connect sources per project.
    "organizations:app-store-connect-multiple": False,
    # Enable the linked event feature in the issue details breadcrumb.
    "organizations:breadcrumb-linked-event": False,
    # Enable change alerts for an org
    "organizations:change-alerts": True,
    # Enable alerting based on crash free sessions/users
    "organizations:crash-rate-alerts": True,
    # Enable creating organizations within sentry (if SENTRY_SINGLE_ORGANIZATION
    # is not enabled).
    "organizations:create": True,
    # Enable usage of customer domains on the frontend
    "organizations:customer-domains": False,
    # Enable the 'discover' interface.
    "organizations:discover": False,
    # Enables events endpoint usage on discover and dashboards frontend
    "organizations:discover-frontend-use-events-endpoint": True,
    # Enables events endpoint usage on performance frontend
    "organizations:performance-frontend-use-events-endpoint": True,
    # Enables events endpoint rate limit
    "organizations:discover-events-rate-limit": False,
    # Enable duplicating alert rules.
    "organizations:duplicate-alert-rule": True,
    # Enable attaching arbitrary files to events.
    "organizations:event-attachments": True,
    # Allow organizations to configure all symbol sources.
    "organizations:symbol-sources": True,
    # Allow organizations to configure custom external symbol sources.
    "organizations:custom-symbol-sources": True,
    # Enable discover 2 basic functions
    "organizations:discover-basic": True,
    # Enable discover 2 custom queries and saved queries
    "organizations:discover-query": True,
    # Allows an org to have a larger set of project ownership rules per project
    "organizations:higher-ownership-limit": False,
    # Enable Performance view
    "organizations:performance-view": True,
    # Enable profiling
    "organizations:profiling": False,
    # Enable multi project selection
    "organizations:global-views": False,
    # Enable experimental new version of Merged Issues where sub-hashes are shown
    "organizations:grouping-tree-ui": False,
    # Enable experimental new version of stacktrace component where additional
    # data related to grouping is shown on each frame
    "organizations:grouping-stacktrace-ui": False,
    # Enable tweaks to group title in relation to hierarchical
    # grouping.
    "organizations:grouping-title-ui": False,
    # Lets organizations manage grouping configs
    "organizations:set-grouping-config": False,
    # Lets organizations set a custom title through fingerprinting
    "organizations:custom-event-title": True,
    # Enable rule page.
    "organizations:rule-page": False,
    # Enable incidents feature
    "organizations:incidents": False,
    # Enable having the issue ID in the breadcrumbs on Issue Details
    "organizations:issue-id-breadcrumbs": False,
    # Flags for enabling CdcEventsDatasetSnubaSearchBackend in sentry.io. No effect in open-source
    # sentry at the moment.
    "organizations:issue-search-use-cdc-primary": False,
    "organizations:issue-search-use-cdc-secondary": False,
    # Enable metrics feature on the backend
    "organizations:metrics": False,
    # Enable metric alert charts in email/slack
    "organizations:metric-alert-chartcuterie": False,
    # Enable the new widget builder experience on Dashboards
    "organizations:new-widget-builder-experience": False,
    # Enable the new widget builder experience "design" on Dashboards
    "organizations:new-widget-builder-experience-design": False,
    # Enable access to the Add to Dashboard modal for metrics work
    "organizations:new-widget-builder-experience-modal-access": False,
    # Automatically extract metrics during ingestion.
    #
    # XXX(ja): DO NOT ENABLE UNTIL THIS NOTICE IS GONE. Relay experiences
    # gradual slowdown when this is enabled for too many projects.
    "organizations:metrics-extraction": False,
    # Allow performance alerts to be created on the metrics dataset. Allows UI to switch between
    # sampled/unsampled performance data.
    "organizations:metrics-performance-alerts": False,
    # Enable switch metrics button on Performance, allowing switch to unsampled transaction metrics
    "organizations:metrics-performance-ui": False,
    # True if release-health related queries should be run against both
    # backends (sessions and metrics dataset)
    "organizations:release-health-check-metrics": False,
    # True if differences between the metrics and sessions backend should be reported
    "organizations:release-health-check-metrics-report": False,
    # True if the metrics data should be returned as API response (if possible with current data)
    "organizations:release-health-return-metrics": False,
    # Enable threshold period in metric alert rule builder
    "organizations:metric-alert-threshold-period": False,
    # Enable integration functionality to create and link groups to issues on
    # external services.
    "organizations:integrations-issue-basic": True,
    # Enable interface functionality to synchronize groups between sentry and
    # issues on external services.
    "organizations:integrations-issue-sync": True,
    # Enable interface functionality to receive event hooks.
    "organizations:integrations-event-hooks": True,
    # Enable integration functionality to work with alert rules
    "organizations:integrations-alert-rule": True,
    # Enable integration functionality to work with alert rules (specifically chat integrations)
    "organizations:integrations-chat-unfurl": True,
    # Enable integration functionality to work with alert rules (specifically incident
    # management integrations)
    "organizations:integrations-incident-management": True,
    # Allow orgs to automatically create Tickets in Issue Alerts
    "organizations:integrations-ticket-rules": True,
    # Allow orgs to use the stacktrace linking feature
    "organizations:integrations-stacktrace-link": False,
    # Allow orgs to install a custom source code management integration
    "organizations:integrations-custom-scm": False,
    # Limit project events endpoint to only query back a certain number of days
    "organizations:project-event-date-limit": False,
    # Enable data forwarding functionality for organizations.
    "organizations:data-forwarding": True,
    # Enable react-grid-layout dashboards
    "organizations:dashboard-grid-layout": False,
    # Enable readonly dashboards
    "organizations:dashboards-basic": True,
    # Enable custom editable dashboards
    "organizations:dashboards-edit": True,
    # Enable dashboard widget library
    "organizations:widget-library": False,
    # Enable metrics enhanced performance in dashboards
    "organizations:dashboards-mep": False,
    # Enable release health widgets in dashboards
    "organizations:dashboards-releases": False,
    # Enable top level query filters in dashboards
    "organizations:dashboards-top-level-filter": False,
    # Enables usage of custom measurements in dashboard widgets
    "organizations:dashboard-custom-measurement-widgets": False,
    # Enable widget viewer modal in dashboards
    "organizations:widget-viewer-modal": False,
    # Enable minimap in the widget viewer modal in dashboards
    "organizations:widget-viewer-modal-minimap": False,
    # Enable experimental performance improvements.
    "organizations:enterprise-perf": False,
    # Enable the API to importing CODEOWNERS for a project
    "organizations:integrations-codeowners": False,
    # Enable inviting members to organizations.
    "organizations:invite-members": True,
    # Enable rate limits for inviting members.
    "organizations:invite-members-rate-limits": True,
    # Enable removing issue from issue list if action taken.
    "organizations:issue-list-removal-action": False,
    # Prefix host with organization ID when giving users DSNs (can be
    # customized with SENTRY_ORG_SUBDOMAIN_TEMPLATE)
    "organizations:org-subdomains": False,
    # Enable views for ops breakdown
    "organizations:performance-ops-breakdown": False,
    # Enable interpolation of null data points in charts instead of zerofilling in performance
    "organizations:performance-chart-interpolation": False,
    # Enable views for suspect tags
    "organizations:performance-suspect-spans-view": False,
    # Enable views for anomaly detection
    "organizations:performance-anomaly-detection-ui": False,
    # Enable histogram view in span details
    "organizations:performance-span-histogram-view": False,
    # Enable autogrouping of sibling spans
    "organizations:performance-autogroup-sibling-spans": False,
    # Enable performance on-boarding checklist
    "organizations:performance-onboarding-checklist": False,
    # Enable automatic horizontal scrolling on the span tree
    "organizations:performance-span-tree-autoscroll": False,
    # Enable transaction name only search
    "organizations:performance-transaction-name-only-search": False,
    # Enable performance issue view
    "organizations:performance-extraneous-spans-poc": False,
    # Enable the new Related Events feature
    "organizations:related-events": False,
    # Enable usage of external relays, for use with Relay. See
    # https://github.com/getsentry/relay.
    "organizations:relay": True,
    # Enable Sentry Functions
    "organizations:sentry-functions": False,
    # Enable experimental session replay features
    "organizations:session-replay": False,
    # Enable Session Stats down to a minute resolution
    "organizations:minute-resolution-sessions": True,
    # Notify all project members when fallthrough is disabled, instead of just the auto-assignee
    "organizations:notification-all-recipients": False,
    # Enable the new native stack trace design
    "organizations:native-stack-trace-v2": False,
    # Enable version 2 of reprocessing (completely distinct from v1)
    "organizations:reprocessing-v2": False,
    # Enable the UI for the overage alert settings
    "organizations:slack-overage-notifications": False,
    # Enable basic SSO functionality, providing configurable single sign on
    # using services like GitHub / Google. This is *not* the same as the signup
    # and login with Github / Azure DevOps that sentry.io provides.
    "organizations:sso-basic": True,
    # Enable SAML2 based SSO functionality. getsentry/sentry-auth-saml2 plugin
    # must be installed to use this functionality.
    "organizations:sso-saml2": True,
    # Enable the server-side sampling feature (frontend, backend, relay)
    "organizations:server-side-sampling": False,
    # Enable the new images loaded design and features
    "organizations:images-loaded-v2": True,
    # Enable the mobile screenshots feature
    "organizations:mobile-screenshots": False,
    # Enable the release details performance section
    "organizations:release-comparison-performance": False,
    # Enable team insights page
    "organizations:team-insights": True,
    # Enable setting team-level roles and receiving permissions from them
    "organizations:team-roles": False,
    # Adds additional filters and a new section to issue alert rules.
    "projects:alert-filters": True,
    # Enable functionality to specify custom inbound filters on events.
    "projects:custom-inbound-filters": False,
    # Enable data forwarding functionality for projects.
    "projects:data-forwarding": True,
    # Enable functionality to discard groups.
    "projects:discard-groups": False,
    # DEPRECATED: pending removal
    "projects:dsym": False,
    # Enable functionality for attaching  minidumps to events and displaying
    # then in the group UI.
    "projects:minidump": True,
    # Enable ingestion for suspect spans
    "projects:performance-suspect-spans-ingestion": False,
    # Enable functionality for project plugins.
    "projects:plugins": True,
    # Enable alternative version of group creation that is supposed to be less racy.
    "projects:race-free-group-creation": True,
    # Enable functionality for rate-limiting events on projects.
    "projects:rate-limits": True,
    # Enable functionality to trigger service hooks upon event ingestion.
    "projects:servicehooks": False,
    # Use Kafka (instead of Celery) for ingestion pipeline.
    "projects:kafka-ingest": False,
    # Automatically opt IN users to receiving Slack notifications.
    "users:notification-slack-automatic": False,
    # Don't add feature defaults down here! Please add them in their associated
    # group sorted alphabetically.
}

# Default time zone for localization in the UI.
# http://en.wikipedia.org/wiki/List_of_tz_zones_by_name
SENTRY_DEFAULT_TIME_ZONE = "UTC"

SENTRY_DEFAULT_LANGUAGE = "en"

# Enable the Sentry Debugger (Beta)
SENTRY_DEBUGGER = None

SENTRY_IGNORE_EXCEPTIONS = ("OperationalError",)

# Should we send the beacon to the upstream server?
SENTRY_BEACON = True

# Allow access to Sentry without authentication.
SENTRY_PUBLIC = False

# Instruct Sentry that this install intends to be run by a single organization
# and thus various UI optimizations should be enabled.
SENTRY_SINGLE_ORGANIZATION = False

# Login url (defaults to LOGIN_URL)
SENTRY_LOGIN_URL = None

# Default project ID (for internal errors)
SENTRY_PROJECT = 1
SENTRY_PROJECT_KEY = None

# Default organization to represent the Internal Sentry project.
# Used as a default when in SINGLE_ORGANIZATION mode.
SENTRY_ORGANIZATION = None

# Project ID for recording frontend (javascript) exceptions
SENTRY_FRONTEND_PROJECT = None
# DSN for the frontend to use explicitly, which takes priority
# over SENTRY_FRONTEND_PROJECT or SENTRY_PROJECT
SENTRY_FRONTEND_DSN = None
# DSN for tracking all client HTTP requests (which can be noisy) [experimental]
SENTRY_FRONTEND_REQUESTS_DSN = None

# Configuration for JavaScript's whitelistUrls - defaults to ALLOWED_HOSTS
SENTRY_FRONTEND_WHITELIST_URLS = None

# ----
# APM config
# ----

# sample rate for transactions initiated from the frontend
SENTRY_FRONTEND_APM_SAMPLING = 0

# sample rate for transactions in the backend
SENTRY_BACKEND_APM_SAMPLING = 0

# Sample rate for symbolicate_event task transactions
SENTRY_SYMBOLICATE_EVENT_APM_SAMPLING = 0

# Sample rate for the process_event task transactions
SENTRY_PROCESS_EVENT_APM_SAMPLING = 0

# sample rate for the relay projectconfig endpoint
SENTRY_RELAY_ENDPOINT_APM_SAMPLING = 0

# sample rate for relay's cache invalidation task
SENTRY_RELAY_TASK_APM_SAMPLING = 0

# sample rate for ingest consumer processing functions
SENTRY_INGEST_CONSUMER_APM_SAMPLING = 0

# sample rate for Apple App Store Connect tasks transactions
SENTRY_APPCONNECT_APM_SAMPLING = SENTRY_BACKEND_APM_SAMPLING

# sample rate for suspect commits task
SENTRY_SUSPECT_COMMITS_APM_SAMPLING = 0

# sample rate for post_process_group task
SENTRY_POST_PROCESS_GROUP_APM_SAMPLING = 0

# sample rate for all reprocessing tasks (except for the per-event ones)
SENTRY_REPROCESSING_APM_SAMPLING = 0

# ----
# end APM config
# ----

# DSN to use for Sentry monitors
SENTRY_MONITOR_DSN = None
SENTRY_MONITOR_API_ROOT = None
SENTRY_CELERYBEAT_MONITORS = {
    # 'scheduled-name': 'monitor_guid',
}

# Web Service
SENTRY_WEB_HOST = "127.0.0.1"
SENTRY_WEB_PORT = 9000
SENTRY_WEB_OPTIONS = {}

# SMTP Service
SENTRY_SMTP_HOST = "127.0.0.1"
SENTRY_SMTP_PORT = 1025

SENTRY_INTERFACES = {
    "csp": "sentry.interfaces.security.Csp",
    "hpkp": "sentry.interfaces.security.Hpkp",
    "expectct": "sentry.interfaces.security.ExpectCT",
    "expectstaple": "sentry.interfaces.security.ExpectStaple",
    "exception": "sentry.interfaces.exception.Exception",
    "logentry": "sentry.interfaces.message.Message",
    "request": "sentry.interfaces.http.Http",
    "sdk": "sentry.interfaces.sdk.Sdk",
    "stacktrace": "sentry.interfaces.stacktrace.Stacktrace",
    "template": "sentry.interfaces.template.Template",
    "user": "sentry.interfaces.user.User",
    "breadcrumbs": "sentry.interfaces.breadcrumbs.Breadcrumbs",
    "contexts": "sentry.interfaces.contexts.Contexts",
    "threads": "sentry.interfaces.threads.Threads",
    "debug_meta": "sentry.interfaces.debug_meta.DebugMeta",
    "spans": "sentry.interfaces.spans.Spans",
}
PREFER_CANONICAL_LEGACY_KEYS = False

SENTRY_EMAIL_BACKEND_ALIASES = {
    "smtp": "django.core.mail.backends.smtp.EmailBackend",
    "dummy": "django.core.mail.backends.dummy.EmailBackend",
    "console": "django.core.mail.backends.console.EmailBackend",
    "preview": "sentry.utils.email.PreviewBackend",
}

SENTRY_FILESTORE_ALIASES = {
    "filesystem": "django.core.files.storage.FileSystemStorage",
    "s3": "sentry.filestore.s3.S3Boto3Storage",
    "gcs": "sentry.filestore.gcs.GoogleCloudStorage",
}

SENTRY_ANALYTICS_ALIASES = {
    "noop": "sentry.analytics.Analytics",
    "pubsub": "sentry.analytics.pubsub.PubSubAnalytics",
}

# set of backends that do not support needing SMTP mail.* settings
# This list is a bit fragile and hardcoded, but it's unlikely that
# a user will be using a different backend that also mandates SMTP
# credentials.
SENTRY_SMTP_DISABLED_BACKENDS = frozenset(
    (
        "django.core.mail.backends.dummy.EmailBackend",
        "django.core.mail.backends.console.EmailBackend",
        "django.core.mail.backends.locmem.EmailBackend",
        "django.core.mail.backends.filebased.EmailBackend",
        "sentry.utils.email.PreviewBackend",
    )
)

# Should users without superuser permissions be allowed to
# make projects public
SENTRY_ALLOW_PUBLIC_PROJECTS = True

# Will an invite be sent when a member is added to an organization?
SENTRY_ENABLE_INVITES = True

# Origins allowed for session-based API access (via the Access-Control-Allow-Origin header)
SENTRY_ALLOW_ORIGIN = None

# Buffer backend
SENTRY_BUFFER = "sentry.buffer.Buffer"
SENTRY_BUFFER_OPTIONS = {}

# Cache backend
# XXX: We explicitly require the cache to be configured as its not optional
# and causes serious confusion with the default django cache
SENTRY_CACHE = None
SENTRY_CACHE_OPTIONS = {}

# Attachment blob cache backend
SENTRY_ATTACHMENTS = "sentry.attachments.default.DefaultAttachmentCache"
SENTRY_ATTACHMENTS_OPTIONS = {}

# Events blobs processing backend
SENTRY_EVENT_PROCESSING_STORE = "sentry.eventstore.processing.default.DefaultEventProcessingStore"
SENTRY_EVENT_PROCESSING_STORE_OPTIONS = {}

# The internal Django cache is still used in many places
# TODO(dcramer): convert uses over to Sentry's backend
CACHES = {"default": {"BACKEND": "django.core.cache.backends.dummy.DummyCache"}}

# The cache version affects both Django's internal cache (at runtime) as well
# as Sentry's cache. This automatically overrides VERSION on the default
# CACHES backend.
CACHE_VERSION = 1

# Digests backend
SENTRY_DIGESTS = "sentry.digests.backends.dummy.DummyBackend"
SENTRY_DIGESTS_OPTIONS = {}

# Quota backend
SENTRY_QUOTAS = "sentry.quotas.Quota"
SENTRY_QUOTA_OPTIONS = {}

# Cache for Relay project configs
SENTRY_RELAY_PROJECTCONFIG_CACHE = "sentry.relay.projectconfig_cache.redis.RedisProjectConfigCache"
SENTRY_RELAY_PROJECTCONFIG_CACHE_OPTIONS = {}

# Which cache to use for debouncing cache updates to the projectconfig cache
SENTRY_RELAY_PROJECTCONFIG_DEBOUNCE_CACHE = (
    "sentry.relay.projectconfig_debounce_cache.base.ProjectConfigDebounceCache"
)
SENTRY_RELAY_PROJECTCONFIG_DEBOUNCE_CACHE_OPTIONS = {}

# Rate limiting backend
SENTRY_RATELIMITER = "sentry.ratelimits.base.RateLimiter"
SENTRY_RATELIMITER_ENABLED = False
SENTRY_RATELIMITER_OPTIONS = {}
SENTRY_RATELIMITER_DEFAULT = 999
SENTRY_CONCURRENT_RATE_LIMIT_DEFAULT = 999
ENFORCE_CONCURRENT_RATE_LIMITS = False

# Rate Limit Group Category Defaults
SENTRY_CONCURRENT_RATE_LIMIT_GROUP_CLI = 999
SENTRY_RATELIMITER_GROUP_CLI = 999

# The default value for project-level quotas
SENTRY_DEFAULT_MAX_EVENTS_PER_MINUTE = "90%"

# Snuba configuration
SENTRY_SNUBA = os.environ.get("SNUBA", "http://127.0.0.1:1218")
SENTRY_SNUBA_TIMEOUT = 30
SENTRY_SNUBA_CACHE_TTL_SECONDS = 60

# Node storage backend
SENTRY_NODESTORE = "sentry.nodestore.django.DjangoNodeStorage"
SENTRY_NODESTORE_OPTIONS = {}

# Tag storage backend
SENTRY_TAGSTORE = os.environ.get("SENTRY_TAGSTORE", "sentry.tagstore.snuba.SnubaTagStorage")
SENTRY_TAGSTORE_OPTIONS = {}

# Search backend
SENTRY_SEARCH = os.environ.get(
    "SENTRY_SEARCH", "sentry.search.snuba.EventsDatasetSnubaSearchBackend"
)
SENTRY_SEARCH_OPTIONS = {}
# SENTRY_SEARCH_OPTIONS = {
#     'urls': ['http://127.0.0.1:9200/'],
#     'timeout': 5,
# }

# Time-series storage backend
SENTRY_TSDB = "sentry.tsdb.dummy.DummyTSDB"
SENTRY_TSDB_OPTIONS = {}

SENTRY_NEWSLETTER = "sentry.newsletter.base.Newsletter"
SENTRY_NEWSLETTER_OPTIONS = {}

SENTRY_EVENTSTREAM = "sentry.eventstream.snuba.SnubaEventStream"
SENTRY_EVENTSTREAM_OPTIONS = {}

# rollups must be ordered from highest granularity to lowest
SENTRY_TSDB_ROLLUPS = (
    # (time in seconds, samples to keep)
    (10, 360),  # 60 minutes at 10 seconds
    (3600, 24 * 7),  # 7 days at 1 hour
    (3600 * 24, 90),  # 90 days at 1 day
)

# Internal metrics
SENTRY_METRICS_BACKEND = "sentry.metrics.dummy.DummyMetricsBackend"
SENTRY_METRICS_OPTIONS = {}
SENTRY_METRICS_SAMPLE_RATE = 1.0
SENTRY_METRICS_PREFIX = "sentry."
SENTRY_METRICS_SKIP_INTERNAL_PREFIXES = []  # Order this by most frequent prefixes.

# Metrics product
SENTRY_METRICS_INDEXER = "sentry.sentry_metrics.indexer.postgres_v2.StaticStringsIndexerDecorator"
SENTRY_METRICS_INDEXER_OPTIONS = {}
SENTRY_METRICS_INDEXER_CACHE_TTL = 3600 * 2

# Release Health
SENTRY_RELEASE_HEALTH = "sentry.release_health.sessions.SessionsReleaseHealthBackend"
SENTRY_RELEASE_HEALTH_OPTIONS = {}

# Release Monitor
SENTRY_RELEASE_MONITOR = (
    "sentry.release_health.release_monitor.sessions.SessionReleaseMonitorBackend"
)
SENTRY_RELEASE_MONITOR_OPTIONS = {}


# Render charts on the backend. This uses the Chartcuterie external service.
SENTRY_CHART_RENDERER = "sentry.charts.chartcuterie.Chartcuterie"
SENTRY_CHART_RENDERER_OPTIONS = {}

# URI Prefixes for generating DSN URLs
# (Defaults to URL_PREFIX by default)
SENTRY_ENDPOINT = None
SENTRY_PUBLIC_ENDPOINT = None

# Hostname prefix to add for organizations that are opted into the
# `organizations:org-subdomains` feature.
SENTRY_ORG_SUBDOMAIN_TEMPLATE = "o{organization_id}.ingest"

# Prevent variables (e.g. context locals, http data, etc) from exceeding this
# size in characters
SENTRY_MAX_VARIABLE_SIZE = 512

# Prevent variables within extra context from exceeding this size in
# characters
SENTRY_MAX_EXTRA_VARIABLE_SIZE = 4096 * 4  # 16kb

# For changing the amount of data seen in Http Response Body part.
SENTRY_MAX_HTTP_BODY_SIZE = 4096 * 4  # 16kb

# For various attributes we don't limit the entire attribute on size, but the
# individual item. In those cases we also want to limit the maximum number of
# keys
SENTRY_MAX_DICTIONARY_ITEMS = 50

SENTRY_MAX_MESSAGE_LENGTH = 1024 * 8

# Gravatar service base url
SENTRY_GRAVATAR_BASE_URL = "https://secure.gravatar.com"

# Timeout (in seconds) for fetching remote source files (e.g. JS)
SENTRY_SOURCE_FETCH_TIMEOUT = 5

# Timeout (in seconds) for socket operations when fetching remote source files
SENTRY_SOURCE_FETCH_SOCKET_TIMEOUT = 2

# Maximum content length for source files before we abort fetching
SENTRY_SOURCE_FETCH_MAX_SIZE = 40 * 1024 * 1024

# Maximum content length for cache value.  Currently used only to avoid
# pointless compression of sourcemaps and other release files because we
# silently fail to cache the compressed result anyway.  Defaults to None which
# disables the check and allows different backends for unlimited payload.
# e.g. memcached defaults to 1MB  = 1024 * 1024
SENTRY_CACHE_MAX_VALUE_SIZE = None

# Fields which managed users cannot change via Sentry UI. Username and password
# cannot be changed by managed users. Optionally include 'email' and
# 'name' in SENTRY_MANAGED_USER_FIELDS.
SENTRY_MANAGED_USER_FIELDS = ()

SENTRY_SCOPES = {
    "org:read",
    "org:write",
    "org:admin",
    "org:integrations",
    "member:read",
    "member:write",
    "member:admin",
    "team:read",
    "team:write",
    "team:admin",
    "project:read",
    "project:write",
    "project:admin",
    "project:releases",
    "event:read",
    "event:write",
    "event:admin",
    "alerts:write",
    "alerts:read",
}

SENTRY_SCOPE_SETS = (
    (
        ("org:admin", "Read, write, and admin access to organization details."),
        ("org:write", "Read and write access to organization details."),
        ("org:read", "Read access to organization details."),
    ),
    (("org:integrations", "Read, write, and admin access to organization integrations."),),
    (
        ("member:admin", "Read, write, and admin access to organization members."),
        ("member:write", "Read and write access to organization members."),
        ("member:read", "Read access to organization members."),
    ),
    (
        ("team:admin", "Read, write, and admin access to teams."),
        ("team:write", "Read and write access to teams."),
        ("team:read", "Read access to teams."),
    ),
    (
        ("project:admin", "Read, write, and admin access to projects."),
        ("project:write", "Read and write access to projects."),
        ("project:read", "Read access to projects."),
    ),
    (("project:releases", "Read, write, and admin access to project releases."),),
    (
        ("event:admin", "Read, write, and admin access to events."),
        ("event:write", "Read and write access to events."),
        ("event:read", "Read access to events."),
    ),
    (
        ("alerts:write", "Read and write alerts"),
        ("alerts:read", "Read alerts"),
    ),
)

SENTRY_DEFAULT_ROLE = "member"

# Roles are ordered, which represents a sort-of hierarchy, as well as how
# they're presented in the UI. This is primarily important in that a member
# that is earlier in the chain cannot manage the settings of a member later
# in the chain (they still require the appropriate scope).
SENTRY_ROLES = (
    {
        "id": "member",
        "name": "Member",
        "desc": "Members can view and act on events, as well as view most other data within the organization.",
        "scopes": {
            "event:read",
            "event:write",
            "event:admin",
            "project:releases",
            "project:read",
            "org:read",
            "member:read",
            "team:read",
            "alerts:read",
            "alerts:write",
        },
    },
    {
        "id": "admin",
        "name": "Admin",
        "desc": (
            """
            Admin privileges on any teams of which they're a member. They can
            create new teams and projects, as well as remove teams and projects
            on which they already hold membership (or all teams, if open
            membership is enabled). Additionally, they can manage memberships of
            teams that they are members of. They cannot invite members to the
            organization.
            """
        ),
        "scopes": {
            "event:read",
            "event:write",
            "event:admin",
            "org:read",
            "member:read",
            "project:read",
            "project:write",
            "project:admin",
            "project:releases",
            "team:read",
            "team:write",
            "team:admin",
            "org:integrations",
            "alerts:read",
            "alerts:write",
        },
        "is_retired": True,
    },
    {
        "id": "manager",
        "name": "Manager",
        "desc": "Gains admin access on all teams as well as the ability to add and remove members.",
        "is_global": True,
        "scopes": {
            "event:read",
            "event:write",
            "event:admin",
            "member:read",
            "member:write",
            "member:admin",
            "project:read",
            "project:write",
            "project:admin",
            "project:releases",
            "team:read",
            "team:write",
            "team:admin",
            "org:read",
            "org:write",
            "org:integrations",
            "alerts:read",
            "alerts:write",
        },
    },
    {
        "id": "owner",
        "name": "Owner",
        "desc": (
            """
            Unrestricted access to the organization, its data, and its settings.
            Can add, modify, and delete projects and members, as well as make
            billing and plan changes.
            """
        ),
        "is_global": True,
        "scopes": {
            "org:read",
            "org:write",
            "org:admin",
            "org:integrations",
            "member:read",
            "member:write",
            "member:admin",
            "team:read",
            "team:write",
            "team:admin",
            "project:read",
            "project:write",
            "project:admin",
            "project:releases",
            "event:read",
            "event:write",
            "event:admin",
            "alerts:read",
            "alerts:write",
        },
    },
)

SENTRY_TEAM_ROLES = (
    {
        "id": "contributor",
        "name": "Contributor",
        "desc": "Contributors can view and act on events, as well as view most other data within the team's projects.",
        "scopes": {
            "event:read",
            "event:write",
            "event:admin",
            "project:releases",
            "project:read",
            "org:read",
            "member:read",
            "team:read",
            "alerts:read",
            "alerts:write",
        },
    },
    {
        "id": "admin",
        "name": "Team Admin",
        "desc": (
            # TODO: Editing pass
            """
            Admin privileges on the team. They can create and remove projects,
            and can manage the team's memberships. They cannot invite members to
            the organization.
            """
        ),
        "scopes": {
            "event:read",
            "event:write",
            "event:admin",
            "org:read",
            "member:read",
            "project:read",
            "project:write",
            "project:admin",
            "project:releases",
            "team:read",
            "team:write",
            "team:admin",
            "org:integrations",
            "alerts:read",
            "alerts:write",
        },
        "is_minimum_role_for": "admin",
    },
)

# See sentry/options/__init__.py for more information
SENTRY_OPTIONS = {}
SENTRY_DEFAULT_OPTIONS = {}

# You should not change this setting after your database has been created
# unless you have altered all schemas first
SENTRY_USE_BIG_INTS = False

# Delay (in ms) to induce on API responses
#
# Simulates a small amount of lag which helps uncover more obvious race
# conditions in UI interactions. It's also needed to test (or implement) any
# kind of loading scenarios. Without this we will just implicitly lower the
# overall quality of software we ship because we will not experience it in the
# same way we would in production.
#
# See discussion on https://github.com/getsentry/sentry/pull/20187
SENTRY_API_RESPONSE_DELAY = 150 if IS_DEV else None

# Watchers for various application purposes (such as compiling static media)
# XXX(dcramer): this doesn't work outside of a source distribution as the
# webpack.config.js is not part of Sentry's datafiles
SENTRY_WATCHERS = (
    (
        "webpack",
        [
            os.path.join(NODE_MODULES_ROOT, ".bin", "webpack"),
            "serve",
            "--color",
            "--output-pathinfo=true",
            "--config={}".format(
                os.path.normpath(
                    os.path.join(PROJECT_ROOT, os.pardir, os.pardir, "webpack.config.ts")
                )
            ),
        ],
    ),
)

# Controls whether devserver spins up Relay, Kafka, and several ingest worker jobs to direct store traffic
# through the Relay ingestion pipeline. Without, ingestion is completely disabled. Use `bin/load-mocks` to
# generate fake data for local testing. You can also manually enable relay with the `--ingest` flag to `devserver`.
# XXX: This is disabled by default as typical development workflows do not require end-to-end services running
# and disabling optional services reduces resource consumption and complexity
SENTRY_USE_RELAY = False
SENTRY_RELAY_PORT = 7899

# Controls whether we'll run the snuba subscription processor. If enabled, we'll run
# it as a worker, and devservices will run Kafka.
SENTRY_DEV_PROCESS_SUBSCRIPTIONS = False

# The chunk size for attachments in blob store. Should be a power of two.
SENTRY_ATTACHMENT_BLOB_SIZE = 8 * 1024 * 1024  # 8MB

# The chunk size for files in the chunk upload. This is used for native debug
# files and source maps, and directly translates to the chunk size in blob
# store. MUST be a power of two.
SENTRY_CHUNK_UPLOAD_BLOB_SIZE = 8 * 1024 * 1024  # 8MB

# This flag tell DEVSERVICES to start the ingest-metrics-consumer in order to work on
# metrics in the development environment. Note: this is "metrics" the product
SENTRY_USE_METRICS_DEV = False

# This flags activates the Change Data Capture backend in the development environment
SENTRY_USE_CDC_DEV = False

# This flag activates profiling backend in the development environment
SENTRY_USE_PROFILING = False

# SENTRY_DEVSERVICES = {
#     "service-name": lambda settings, options: (
#         {
#             "image": "image-name:version",
#             # optional ports to expose
#             "ports": {"internal-port/tcp": external-port},
#             # optional command
#             "command": ["exit 1"],
#             optional mapping of volumes
#             "volumes": {"volume-name": {"bind": "/path/in/container"}},
#             # optional statement to test if service should run
#             "only_if": lambda settings, options: True,
#             # optional environment variables
#             "environment": {
#                 "ENV_VAR": "1",
#             }
#         }
#     )
# }


def build_cdc_postgres_init_db_volume(settings):
    return (
        {
            os.path.join(settings.CDC_CONFIG_DIR, "init_hba.sh"): {
                "bind": "/docker-entrypoint-initdb.d/init_hba.sh"
            }
        }
        if settings.SENTRY_USE_CDC_DEV
        else {}
    )


# platform.processor() changed at some point between these:
# 11.2.3: arm
# 12.3.1: arm64
APPLE_ARM64 = sys.platform == "darwin" and platform.processor() in {"arm", "arm64"}

SENTRY_DEVSERVICES = {
    "redis": lambda settings, options: (
        {
            "image": "redis:5.0-alpine",
            "ports": {"6379/tcp": 6379},
            "command": [
                "redis-server",
                "--appendonly",
                "yes",
                "--save",
                "60",
                "20",
                "--auto-aof-rewrite-percentage",
                "100",
                "--auto-aof-rewrite-min-size",
                "64mb",
            ],
            "volumes": {"redis": {"bind": "/data"}},
        }
    ),
    "postgres": lambda settings, options: (
        {
            "image": f"postgres:{os.getenv('PG_VERSION') or '9.6'}-alpine",
            "pull": True,
            "ports": {"5432/tcp": 5432},
            "environment": {"POSTGRES_DB": "sentry", "POSTGRES_HOST_AUTH_METHOD": "trust"},
            "volumes": {
                "postgres": {"bind": "/var/lib/postgresql/data"},
                "wal2json": {"bind": "/wal2json"},
                settings.CDC_CONFIG_DIR: {"bind": "/cdc"},
                **build_cdc_postgres_init_db_volume(settings),
            },
            "command": [
                "postgres",
                "-c",
                "wal_level=logical",
                "-c",
                "max_replication_slots=1",
                "-c",
                "max_wal_senders=1",
            ],
            "entrypoint": "/cdc/postgres-entrypoint.sh" if settings.SENTRY_USE_CDC_DEV else None,
        }
    ),
    "zookeeper": lambda settings, options: (
        {
            # On Apple arm64, we upgrade to version 6.x to allow zookeeper to run properly on Apple's arm64
            # See details https://github.com/confluentinc/kafka-images/issues/80#issuecomment-855511438
            "image": "confluentinc/cp-zookeeper:6.2.0",
            "environment": {"ZOOKEEPER_CLIENT_PORT": "2181"},
            "volumes": {"zookeeper_6": {"bind": "/var/lib/zookeeper/data"}},
            "only_if": "kafka" in settings.SENTRY_EVENTSTREAM or settings.SENTRY_USE_RELAY,
        }
    ),
    "kafka": lambda settings, options: (
        {
            "image": "confluentinc/cp-kafka:6.2.0",
            "ports": {"9092/tcp": 9092},
            "environment": {
                "KAFKA_ZOOKEEPER_CONNECT": "{containers[zookeeper][name]}:2181",
                "KAFKA_LISTENERS": "INTERNAL://0.0.0.0:9093,EXTERNAL://0.0.0.0:9092",
                "KAFKA_ADVERTISED_LISTENERS": "INTERNAL://{containers[kafka][name]}:9093,EXTERNAL://{containers[kafka]"
                "[ports][9092/tcp][0]}:{containers[kafka][ports][9092/tcp][1]}",
                "KAFKA_LISTENER_SECURITY_PROTOCOL_MAP": "INTERNAL:PLAINTEXT,EXTERNAL:PLAINTEXT",
                "KAFKA_INTER_BROKER_LISTENER_NAME": "INTERNAL",
                "KAFKA_OFFSETS_TOPIC_REPLICATION_FACTOR": "1",
                "KAFKA_OFFSETS_TOPIC_NUM_PARTITIONS": "1",
                "KAFKA_LOG_RETENTION_HOURS": "24",
                "KAFKA_MESSAGE_MAX_BYTES": "50000000",
                "KAFKA_MAX_REQUEST_SIZE": "50000000",
            },
            "volumes": {"kafka_6": {"bind": "/var/lib/kafka/data"}},
            "only_if": "kafka" in settings.SENTRY_EVENTSTREAM
            or settings.SENTRY_USE_RELAY
            or settings.SENTRY_DEV_PROCESS_SUBSCRIPTIONS,
        }
    ),
    "clickhouse": lambda settings, options: (
        {
            "image": "yandex/clickhouse-server:20.3.9.70" if not APPLE_ARM64
            # altinity provides clickhouse support to other companies
            # Official support: https://github.com/ClickHouse/ClickHouse/issues/22222
            # This image is build with this script https://gist.github.com/filimonov/5f9732909ff66d5d0a65b8283382590d
            else "altinity/clickhouse-server:21.6.1.6734-testing-arm",
            "pull": True,
            "ports": {"9000/tcp": 9000, "9009/tcp": 9009, "8123/tcp": 8123},
            "ulimits": [{"name": "nofile", "soft": 262144, "hard": 262144}],
            # The arm image does not properly load the MAX_MEMORY_USAGE_RATIO
            # from the environment in loc_config.xml, thus, hard-coding it there
            "volumes": {
                "clickhouse_dist"
                if settings.SENTRY_DISTRIBUTED_CLICKHOUSE_TABLES
                else "clickhouse": {"bind": "/var/lib/clickhouse"},
                os.path.join(
                    settings.DEVSERVICES_CONFIG_DIR,
                    "clickhouse",
                    "dist_config.xml"
                    if settings.SENTRY_DISTRIBUTED_CLICKHOUSE_TABLES
                    else "loc_config.xml",
                ): {"bind": "/etc/clickhouse-server/config.d/sentry.xml"},
            },
        }
    ),
    "snuba": lambda settings, options: (
        {
            "image": "getsentry/snuba:nightly" if not APPLE_ARM64
            # We cross-build arm64 images on GH's Apple Intel runners
            else "ghcr.io/getsentry/snuba-arm64-dev:latest",
            "pull": True,
            "ports": {"1218/tcp": 1218},
            "command": ["devserver"],
            "environment": {
                "PYTHONUNBUFFERED": "1",
                "SNUBA_SETTINGS": "docker",
                "DEBUG": "1",
                "CLICKHOUSE_HOST": "{containers[clickhouse][name]}",
                "CLICKHOUSE_PORT": "9000",
                "CLICKHOUSE_HTTP_PORT": "8123",
                "DEFAULT_BROKERS": "{containers[kafka][name]}:9093",
                "REDIS_HOST": "{containers[redis][name]}",
                "REDIS_PORT": "6379",
                "REDIS_DB": "1",
                "ENABLE_SENTRY_METRICS_DEV": "1" if settings.SENTRY_USE_METRICS_DEV else "",
                "ENABLE_PROFILES_CONSUMER": "1" if settings.SENTRY_USE_PROFILING else "",
            },
            "only_if": "snuba" in settings.SENTRY_EVENTSTREAM
            or "kafka" in settings.SENTRY_EVENTSTREAM,
        }
    ),
    "bigtable": lambda settings, options: (
        {
            "image": "us.gcr.io/sentryio/cbtemulator:23c02d92c7a1747068eb1fc57dddbad23907d614",
            "ports": {"8086/tcp": 8086},
            # NEED_BIGTABLE is set by CI so we don't have to pass
            # --skip-only-if when compiling which services to run.
            "only_if": os.environ.get("NEED_BIGTABLE", False)
            or "bigtable" in settings.SENTRY_NODESTORE,
        }
    ),
    "memcached": lambda settings, options: (
        {
            "image": "memcached:1.5-alpine",
            "ports": {"11211/tcp": 11211},
            "only_if": "memcached" in settings.CACHES.get("default", {}).get("BACKEND"),
        }
    ),
    "symbolicator": lambda settings, options: (
        {
            "image": "us.gcr.io/sentryio/symbolicator:nightly",
            "pull": True,
            "ports": {"3021/tcp": 3021},
            "volumes": {settings.SYMBOLICATOR_CONFIG_DIR: {"bind": "/etc/symbolicator"}},
            "command": ["run", "--config", "/etc/symbolicator/config.yml"],
            "only_if": options.get("symbolicator.enabled"),
        }
    ),
    "relay": lambda settings, options: (
        {
            "image": "us.gcr.io/sentryio/relay:nightly",
            "pull": True,
            "ports": {"7899/tcp": settings.SENTRY_RELAY_PORT},
            "volumes": {settings.RELAY_CONFIG_DIR: {"bind": "/etc/relay"}},
            "command": ["run", "--config", "/etc/relay"],
            "only_if": bool(os.environ.get("SENTRY_USE_RELAY", settings.SENTRY_USE_RELAY)),
            "with_devserver": True,
        }
    ),
    "chartcuterie": lambda settings, options: (
        {
            "image": "us.gcr.io/sentryio/chartcuterie:latest",
            "pull": True,
            "volumes": {settings.CHARTCUTERIE_CONFIG_DIR: {"bind": "/etc/chartcuterie"}},
            "environment": {
                "CHARTCUTERIE_CONFIG": "/etc/chartcuterie/config.js",
                "CHARTCUTERIE_CONFIG_POLLING": "true",
            },
            "ports": {"9090/tcp": 7901},
            # NEED_CHARTCUTERIE is set by CI so we don't have to pass --skip-only-if when compiling which services to run.
            "only_if": os.environ.get("NEED_CHARTCUTERIE", False)
            or options.get("chart-rendering.enabled"),
        }
    ),
    "cdc": lambda settings, options: (
        {
            "image": "getsentry/cdc:nightly",
            "pull": True,
            "only_if": settings.SENTRY_USE_CDC_DEV,
            "command": ["cdc", "-c", "/etc/cdc/configuration.yaml", "producer"],
            "volumes": {settings.CDC_CONFIG_DIR: {"bind": "/etc/cdc"}},
        }
    ),
}

# Max file size for serialized file uploads in API
SENTRY_MAX_SERIALIZED_FILE_SIZE = 5000000

# Max file size for avatar photo uploads
SENTRY_MAX_AVATAR_SIZE = 5000000

# The maximum age of raw events before they are deleted
SENTRY_RAW_EVENT_MAX_AGE_DAYS = 10

# statuspage.io support
STATUS_PAGE_ID = None
STATUS_PAGE_API_HOST = "statuspage.io"

SENTRY_SELF_HOSTED = True

# Whether we should look at X-Forwarded-For header or not
# when checking REMOTE_ADDR ip addresses
SENTRY_USE_X_FORWARDED_FOR = True

SENTRY_DEFAULT_INTEGRATIONS = (
    "sentry.integrations.bitbucket.BitbucketIntegrationProvider",
    "sentry.integrations.bitbucket_server.BitbucketServerIntegrationProvider",
    "sentry.integrations.slack.SlackIntegrationProvider",
    "sentry.integrations.github.GitHubIntegrationProvider",
    "sentry.integrations.github_enterprise.GitHubEnterpriseIntegrationProvider",
    "sentry.integrations.gitlab.GitlabIntegrationProvider",
    "sentry.integrations.jira.JiraIntegrationProvider",
    "sentry.integrations.jira_server.JiraServerIntegrationProvider",
    "sentry.integrations.vsts.VstsIntegrationProvider",
    "sentry.integrations.vsts_extension.VstsExtensionIntegrationProvider",
    "sentry.integrations.pagerduty.integration.PagerDutyIntegrationProvider",
    "sentry.integrations.vercel.VercelIntegrationProvider",
    "sentry.integrations.msteams.MsTeamsIntegrationProvider",
    "sentry.integrations.aws_lambda.AwsLambdaIntegrationProvider",
    "sentry.integrations.custom_scm.CustomSCMIntegrationProvider",
)


SENTRY_SDK_CONFIG = {
    "release": sentry.__semantic_version__,
    "environment": ENVIRONMENT,
    "in_app_include": ["sentry", "sentry_plugins"],
    "debug": True,
    "send_default_pii": True,
    "auto_enabling_integrations": False,
}

# Callable to bind additional context for the Sentry SDK
#
# def get_org_context(scope, organization, **kwargs):
#    scope.set_tag('organization.cool', '1')
#
# SENTRY_ORGANIZATION_CONTEXT_HELPER = get_org_context
SENTRY_ORGANIZATION_CONTEXT_HELPER = None

# Config options that are explicitly disabled from Django
DEAD = object()

# This will eventually get set from values in SENTRY_OPTIONS during
# sentry.runner.initializer:bootstrap_options
SECRET_KEY = DEAD
EMAIL_BACKEND = DEAD
EMAIL_HOST = DEAD
EMAIL_PORT = DEAD
EMAIL_HOST_USER = DEAD
EMAIL_HOST_PASSWORD = DEAD
EMAIL_USE_TLS = DEAD
EMAIL_USE_SSL = DEAD
SERVER_EMAIL = DEAD
EMAIL_SUBJECT_PREFIX = DEAD

# Shared btw Auth Provider and Social Auth Plugin
GITHUB_APP_ID = DEAD
GITHUB_API_SECRET = DEAD

# Used by Auth Provider
GITHUB_REQUIRE_VERIFIED_EMAIL = DEAD
GITHUB_API_DOMAIN = DEAD
GITHUB_BASE_DOMAIN = DEAD

# Used by Social Auth Plugin
GITHUB_EXTENDED_PERMISSIONS = DEAD
GITHUB_ORGANIZATION = DEAD


SUDO_URL = "sentry-sudo"

# Endpoint to https://github.com/getsentry/sentry-release-registry, used for
# alerting the user on outdated SDKs.
SENTRY_RELEASE_REGISTRY_BASEURL = None

# Hardcoded SDK versions for SDKs that do not have an entry in the release
# registry.
SDK_VERSIONS = {
    "raven-js": "3.21.0",
    "raven-node": "2.3.0",
    "raven-python": "6.10.0",
    "raven-ruby": "2.7.1",
    "sentry-cocoa": "3.11.1",
    "sentry-java": "1.6.4",
    "sentry-laravel": "1.0.2",
    "sentry-php": "2.0.1",
}

# Some of the migration links below are not ideal, but that is all migration documentation we currently have and can provide at this point
SDK_URLS = {
    "sentry-java": "https://docs.sentry.io/platforms/java/legacy/migration/",
    "@sentry/browser": "https://github.com/getsentry/sentry-javascript/blob/master/MIGRATION.md#migrating-from-raven-js-to-sentrybrowser",
    "sentry-cocoa": "https://docs.sentry.io/platforms/apple/migration/",
    "sentry-php": "https://docs.sentry.io/platforms/php/",
    "sentry-python": "https://docs.sentry.io/platforms/python/migration/",
    "sentry-ruby": "https://docs.sentry.io/platforms/ruby/migration/",
    "sentry-dotnet": "https://docs.sentry.io/platforms/dotnet/migration/#migrating-from-sharpraven-to-sentry-sdk",
    "sentry-go": "https://docs.sentry.io/platforms/go/migration/",
}

DEPRECATED_SDKS = {
    # sdk name => new sdk name
    "raven-java": "sentry-java",
    "raven-java:android": "sentry-java",
    "raven-java:log4j": "sentry-java",
    "raven-java:log4j2": "sentry-java",
    "raven-java:logback": "sentry-java",
    "raven-js": "@sentry/browser",
    "raven-node": "@sentry/browser",
    "raven-objc": "sentry-cocoa",
    "raven-php": "sentry-php",
    "raven-python": "sentry-python",
    "raven-ruby": "sentry-ruby",
    "raven-swift": "sentry-cocoa",
    "raven-csharp": "sentry-dotnet",
    "raven-go": "sentry-go",
    "sentry-android": "sentry-java",
    "sentry-swift": "sentry-cocoa",
    "SharpRaven": "sentry-dotnet",
    # The Ruby SDK used to go by the name 'sentry-raven'...
    "sentry-raven": "sentry-ruby",
}

TERMS_URL = None
PRIVACY_URL = None

# Internal sources for debug information files
#
# There are two special values in there: "microsoft" and "ios".  These are
# added by default to any project created.  The "ios" source is currently
# not enabled in the open source build of sentry because it points to a
# sentry internal repository and it's unclear if these can be
# redistributed under the Apple EULA.  If however someone configures their
# own iOS source and name it 'ios' it will be enabled by default for all
# projects.
SENTRY_BUILTIN_SOURCES = {
    "microsoft": {
        "type": "http",
        "id": "sentry:microsoft",
        "name": "Microsoft",
        "layout": {"type": "symstore"},
        "filters": {"filetypes": ["pdb", "pe"]},
        "url": "https://msdl.microsoft.com/download/symbols/",
        "is_public": True,
    },
    "citrix": {
        "type": "http",
        "id": "sentry:citrix",
        "name": "Citrix",
        "layout": {"type": "symstore"},
        "filters": {"filetypes": ["pdb", "pe"]},
        "url": "http://ctxsym.citrix.com/symbols/",
        "is_public": True,
    },
    "intel": {
        "type": "http",
        "id": "sentry:intel",
        "name": "Intel",
        "layout": {"type": "symstore"},
        "filters": {"filetypes": ["pdb", "pe"]},
        "url": "https://software.intel.com/sites/downloads/symbols/",
        "is_public": True,
    },
    "amd": {
        "type": "http",
        "id": "sentry:amd",
        "name": "AMD",
        "layout": {"type": "symstore"},
        "filters": {"filetypes": ["pdb", "pe"]},
        "url": "https://download.amd.com/dir/bin/",
        "is_public": True,
    },
    "nvidia": {
        "type": "http",
        "id": "sentry:nvidia",
        "name": "NVIDIA",
        "layout": {"type": "symstore"},
        "filters": {"filetypes": ["pdb", "pe"]},
        "url": "https://driver-symbols.nvidia.com/",
        "is_public": True,
    },
    "chromium": {
        "type": "http",
        "id": "sentry:chromium",
        "name": "Chromium",
        "layout": {"type": "symstore"},
        "filters": {"filetypes": ["pdb", "pe"]},
        "url": "https://chromium-browser-symsrv.commondatastorage.googleapis.com/",
        "is_public": True,
    },
    "unity": {
        "type": "http",
        "id": "sentry:unity",
        "name": "Unity",
        "layout": {"type": "symstore"},
        "filters": {"filetypes": ["pdb", "pe"]},
        "url": "http://symbolserver.unity3d.com/",
        "is_public": True,
    },
    "mozilla": {
        "type": "http",
        "id": "sentry:mozilla",
        "name": "Mozilla",
        "layout": {"type": "symstore"},
        "url": "https://symbols.mozilla.org/",
        "is_public": True,
    },
    "autodesk": {
        "type": "http",
        "id": "sentry:autodesk",
        "name": "Autodesk",
        "layout": {"type": "symstore"},
        "url": "http://symbols.autodesk.com/",
        "is_public": True,
    },
    "electron": {
        "type": "http",
        "id": "sentry:electron",
        "name": "Electron",
        "layout": {"type": "native"},
        "url": "https://symbols.electronjs.org/",
        "filters": {"filetypes": ["pdb", "breakpad", "sourcebundle"]},
        "is_public": True,
    },
}

# Relay
# List of PKs explicitly allowed by Sentry.  All relays here are always
# registered as internal relays.
# DEPRECATED !!! (18.May.2021) This entry has been deprecated in favour of
# ~/.sentry/conf.yml (relay.static_auth)
SENTRY_RELAY_WHITELIST_PK = [
    # NOTE (RaduW) This is the relay key for the relay instance used by devservices.
    # This should NOT be part of any production environment.
    # This key should match the key in /sentry/config/relay/credentials.json
    "SMSesqan65THCV6M4qs4kBzPai60LzuDn-xNsvYpuP8"
]

# When open registration is not permitted then only relays in the
# list of explicitly allowed relays can register.
SENTRY_RELAY_OPEN_REGISTRATION = True

# GeoIP
# Used for looking up IP addresses.
# For example /usr/local/share/GeoIP/GeoIPCity.mmdb
GEOIP_PATH_MMDB = None

# CDN
# If this is an absolute url like e.g.: https://js.sentry-cdn.com/
# the full url will look like this: https://js.sentry-cdn.com/<public_key>.min.js
# otherwise django reverse url lookup will be used.
JS_SDK_LOADER_CDN_URL = ""
# Version of the SDK - Used in header Surrogate-Key sdk/JS_SDK_LOADER_SDK_VERSION
JS_SDK_LOADER_SDK_VERSION = ""
# This should be the url pointing to the JS SDK. It may contain up to two "%s".
# The first "%s" will be replaced with the SDK version, the second one is used
# to inject a bundle modifier in the JS SDK CDN loader. e.g:
# - 'https://browser.sentry-cdn.com/%s/bundle%s.min.js' will become
# 'https://browser.sentry-cdn.com/7.0.0/bundle.es5.min.js'
# - 'https://browser.sentry-cdn.com/%s/bundle.min.js' will become
# 'https://browser.sentry-cdn.com/7.0.0/bundle.min.js'
# - 'https://browser.sentry-cdn.com/6.19.7/bundle.min.js' will stay the same.
JS_SDK_LOADER_DEFAULT_SDK_URL = ""

# block domains which are generally used by spammers -- keep this configurable
# in case a self-hosted install wants to allow it
INVALID_EMAIL_ADDRESS_PATTERN = re.compile(r"\@qq\.com$", re.I)

# This is customizable for sentry.io, but generally should only be additive
# (currently the values not used anymore so this is more for documentation purposes)
SENTRY_USER_PERMISSIONS = ("broadcasts.admin", "users.admin")

KAFKA_CLUSTERS = {
    "default": {
        "common": {"bootstrap.servers": "127.0.0.1:9092"},
        "producers": {
            "compression.type": "lz4",
            "message.max.bytes": 50000000,  # 50MB, default is 1MB
        },
        "consumers": {},
    }
}

# These constants define kafka topic names, as well as keys into `KAFKA_TOPICS`
# which contains cluster mappings for these topics. Follow these steps to
# override a kafka topic name:
#
#  1. Change the value of the `KAFKA_*` constant (e.g. KAFKA_EVENTS).
#  2. For changes in override files, such as `sentry.conf.py` or in getsentry's
#     `prod.py`, also override the entirety of `KAFKA_TOPICS` to ensure the keys
#     pick up the change.

KAFKA_EVENTS = "events"
# TODO: KAFKA_TRANSACTIONS is temporarily mapped to "events" since events
# transactions curently share a Kafka topic. Once we are ready with the code
# changes to support different topic, switch this to "transactions" to start
# producing to the new topic.
KAFKA_TRANSACTIONS = "events"
KAFKA_OUTCOMES = "outcomes"
KAFKA_OUTCOMES_BILLING = "outcomes-billing"
KAFKA_EVENTS_SUBSCRIPTIONS_RESULTS = "events-subscription-results"
KAFKA_TRANSACTIONS_SUBSCRIPTIONS_RESULTS = "transactions-subscription-results"
KAFKA_SESSIONS_SUBSCRIPTIONS_RESULTS = "sessions-subscription-results"
KAFKA_METRICS_SUBSCRIPTIONS_RESULTS = "metrics-subscription-results"
KAFKA_INGEST_EVENTS = "ingest-events"
KAFKA_INGEST_ATTACHMENTS = "ingest-attachments"
KAFKA_INGEST_TRANSACTIONS = "ingest-transactions"
KAFKA_INGEST_METRICS = "ingest-metrics"
KAFKA_SNUBA_METRICS = "snuba-metrics"
KAFKA_PROFILES = "profiles"
KAFKA_INGEST_PERFORMANCE_METRICS = "ingest-performance-metrics"
KAFKA_SNUBA_GENERIC_METRICS = "snuba-generic-metrics"

KAFKA_SUBSCRIPTION_RESULT_TOPICS = {
    "events": KAFKA_EVENTS_SUBSCRIPTIONS_RESULTS,
    "transactions": KAFKA_TRANSACTIONS_SUBSCRIPTIONS_RESULTS,
    "sessions": KAFKA_SESSIONS_SUBSCRIPTIONS_RESULTS,
    "metrics": KAFKA_METRICS_SUBSCRIPTIONS_RESULTS,
}

# Cluster configuration for each Kafka topic by name.
KAFKA_TOPICS = {
    KAFKA_EVENTS: {"cluster": "default"},
    KAFKA_TRANSACTIONS: {"cluster": "default"},
    KAFKA_OUTCOMES: {"cluster": "default"},
    # When OUTCOMES_BILLING is None, it inherits from OUTCOMES and does not
    # create a separate producer. Check ``track_outcome`` for details.
    KAFKA_OUTCOMES_BILLING: None,
    KAFKA_EVENTS_SUBSCRIPTIONS_RESULTS: {"cluster": "default"},
    KAFKA_TRANSACTIONS_SUBSCRIPTIONS_RESULTS: {"cluster": "default"},
    KAFKA_SESSIONS_SUBSCRIPTIONS_RESULTS: {"cluster": "default"},
    KAFKA_METRICS_SUBSCRIPTIONS_RESULTS: {"cluster": "default"},
    # Topic for receiving simple events (error events without attachments) from Relay
    KAFKA_INGEST_EVENTS: {"cluster": "default"},
    # Topic for receiving 'complex' events (error events with attachments) from Relay
    KAFKA_INGEST_ATTACHMENTS: {"cluster": "default"},
    # Topic for receiving transaction events (APM events) from Relay
    KAFKA_INGEST_TRANSACTIONS: {"cluster": "default"},
    # Topic for receiving metrics from Relay
    KAFKA_INGEST_METRICS: {"cluster": "default"},
    # Topic for indexer translated metrics
    KAFKA_SNUBA_METRICS: {"cluster": "default"},
    # Topic for receiving profiles from Relay
    KAFKA_PROFILES: {"cluster": "default"},
    KAFKA_INGEST_PERFORMANCE_METRICS: {"cluster": "default"},
    KAFKA_SNUBA_GENERIC_METRICS: {"cluster": "default"},
}


# If True, consumers will create the topics if they don't exist
KAFKA_CONSUMER_AUTO_CREATE_TOPICS = True

# For Jira, only approved apps can use the access_email_addresses scope
# This scope allows Sentry to use the email endpoint (https://developer.atlassian.com/cloud/jira/platform/rest/v3/#api-rest-api-3-user-email-get)
# We use the email with Jira 2-way sync in order to match the user
JIRA_USE_EMAIL_SCOPE = False

"""
Fields are:
 - south_app_name: Which app to apply the conversion to
 - south_migration: The south migration to map to the new name. If None, then always
   apply
 - django_app_name: The new app name to apply the conversion to
 - django_migration: Which django migration to 'fake' as run.
 - south_migration_required: Whether the south migration is required to proceed.
 - south_migration_required_error: Error message explaining what is going wrong.
"""
SOUTH_MIGRATION_CONVERSIONS = (
    (
        "sentry",
        "0472_auto__add_field_sentryapp_author",
        "sentry",
        "0001_initial",
        True,
        "Please upgrade to Sentry 9.1.2 before upgrading to any later versions.",
    ),
    (
        "sentry",
        "0516_auto__del_grouptagvalue__del_unique_grouptagvalue_group_id_key_value__",
        "sentry",
        "0002_912_to_recent",
        False,
        "",
    ),
    (
        "sentry",
        "0518_auto__chg_field_sentryappwebhookerror_response_code",
        "sentry",
        "0003_auto_20191022_0122",
        False,
        "",
    ),
    ("sentry.nodestore", "0001_initial", "nodestore", "0001_initial", False, None),
    ("nodestore", "0001_initial", "nodestore", "0001_initial", False, None),
    (
        "social_auth",
        "0004_auto__del_unique_usersocialauth_provider_uid__add_unique_usersocialaut",
        "social_auth",
        "0001_initial",
        True,
        "Please upgrade to Sentry 9.1.2 before upgrading to any later versions.",
    ),
)

# Whether to use Django migrations to create the database, or just build it based off
# of models, similar to how syncdb used to work. The former is more correct, the latter
# is much faster.
MIGRATIONS_TEST_MIGRATE = os.environ.get("MIGRATIONS_TEST_MIGRATE", "0") == "1"
# Specifies the list of django apps to include in the lockfile. If Falsey then include
# all apps with migrations
MIGRATIONS_LOCKFILE_APP_WHITELIST = (
    "nodestore",
    "sentry",
    "social_auth",
)
# Where to write the lockfile to.
MIGRATIONS_LOCKFILE_PATH = os.path.join(PROJECT_ROOT, os.path.pardir, os.path.pardir)

# Log error and abort processing (without dropping event) when process_event is
# taking more than n seconds to process event
SYMBOLICATOR_PROCESS_EVENT_HARD_TIMEOUT = 600

# Log warning when process_event is taking more than n seconds to process event
SYMBOLICATOR_PROCESS_EVENT_WARN_TIMEOUT = 120

# Block symbolicate_event for this many seconds to wait for a initial response
# from symbolicator after the task submission.
SYMBOLICATOR_POLL_TIMEOUT = 10

# When retrying symbolication requests or querying for the result this set the
# max number of second to wait between subsequent attempts.
SYMBOLICATOR_MAX_RETRY_AFTER = 5

SENTRY_REQUEST_METRIC_ALLOWED_PATHS = (
    "sentry.web.api",
    "sentry.web.frontend",
    "sentry.api.endpoints",
    "sentry.data_export.endpoints",
    "sentry.discover.endpoints",
    "sentry.incidents.endpoints",
)
SENTRY_MAIL_ADAPTER_BACKEND = "sentry.mail.adapter.MailAdapter"

# Project ID used by synthetic monitoring
# Synthetic monitoring recurringly send events, prepared with specific
# attributes, which can be identified through the whole processing pipeline and
# observed mainly for producing stable metrics.
SENTRY_SYNTHETIC_MONITORING_PROJECT_ID = None

# Similarity cluster to use
# Similarity-v1: uses hardcoded set of event properties for diffing
SENTRY_SIMILARITY_INDEX_REDIS_CLUSTER = "default"
# Similarity-v2: uses grouping components for diffing (None = fallback to setting for v1)
SENTRY_SIMILARITY2_INDEX_REDIS_CLUSTER = None

# The grouping strategy to use for driving similarity-v2. You can add multiple
# strategies here to index them all. This is useful for transitioning a
# similarity dataset to newer grouping configurations.
#
# The dictionary value represents the redis prefix to use.
#
# Check out `test_similarity_config_migration` to understand the procedure and risks.
SENTRY_SIMILARITY_GROUPING_CONFIGURATIONS_TO_INDEX = {
    "similarity:2020-07-23": "a",
}

# If this is turned on, then sentry will perform automatic grouping updates.
SENTRY_GROUPING_AUTO_UPDATE_ENABLED = False

# How long is the migration phase for grouping updates?
SENTRY_GROUPING_UPDATE_MIGRATION_PHASE = 30 * 24 * 3600  # 30 days

SENTRY_USE_UWSGI = True

# When copying attachments for to-be-reprocessed events into processing store,
# how large is an individual file chunk? Each chunk is stored as Redis key.
SENTRY_REPROCESSING_ATTACHMENT_CHUNK_SIZE = 2**20

# Which cluster is used to store auxiliary data for reprocessing. Note that
# this cluster is not used to store attachments etc, that still happens on
# rc-processing. This is just for buffering up event IDs and storing a counter
# for synchronization/progress report.
SENTRY_REPROCESSING_SYNC_REDIS_CLUSTER = "default"

# How long can reprocessing take before we start deleting its Redis keys?
SENTRY_REPROCESSING_SYNC_TTL = 3600 * 24

# How many events to query for at once while paginating through an entire
# issue. Note that this needs to be kept in sync with the time-limits on
# `sentry.tasks.reprocessing2.reprocess_group`. That task is responsible for
# copying attachments from filestore into redis and can easily take a couple of
# seconds per event. Better play it safe!
SENTRY_REPROCESSING_PAGE_SIZE = 10

# How many event IDs to buffer up in Redis before sending them to Snuba. This
# is about "remaining events" exclusively.
SENTRY_REPROCESSING_REMAINING_EVENTS_BUF_SIZE = 500

# Which backend to use for RealtimeMetricsStore.
#
# Currently, only redis is supported.
SENTRY_REALTIME_METRICS_BACKEND = (
    "sentry.processing.realtime_metrics.dummy.DummyRealtimeMetricsStore"
)
SENTRY_REALTIME_METRICS_OPTIONS = {
    # The redis cluster used for the realtime store redis backend.
    "cluster": "default",
    # The bucket size of the event counter.
    #
    # The size (in seconds) of the buckets that events are sorted into.
    "counter_bucket_size": 10,
    # Number of seconds to keep symbolicate_event rates per project.
    #
    # symbolicate_event tasks report the rates of events per project to redis
    # so that projects that exceed a reasonable rate can be sent to the low
    # priority queue. This setting determines how long we keep these rates
    # around.
    #
    # The LPQ selection is computed using the rate of the most recent events covered by this
    # time window.  See sentry.tasks.low_priority_symbolication.excessive_event_rate for the
    # exact implementation.
    "counter_time_window": 10 * 60,
    # The bucket size of the processing duration histogram.
    #
    # The size (in seconds) of the buckets that events are sorted into.
    "duration_bucket_size": 10,
    # Number of seconds to keep symbolicate_event durations per project.
    #
    # symbolicate_event tasks report the processing durations of events per project to redis
    # so that projects that exceed a reasonable duration can be sent to the low
    # priority queue. This setting determines how long we keep these duration values
    # around.
    #
    # The LPQ selection is computed using the durations of the most recent events covered by
    # this time window.  See
    # sentry.tasks.low_priority_symbolication.excessive_event_duration for the exact
    # implementation.
    "duration_time_window": 3 * 60,
    # Number of seconds to wait after a project is made eligible or ineligible for the LPQ
    # before its eligibility can be changed again.
    #
    # This backoff is only applied to automatic changes to project eligibility, and has zero effect
    # on any manually-triggered changes to a project's presence in the LPQ.
    "backoff_timer": 5 * 60,
}

# XXX(meredith): Temporary metrics indexer
SENTRY_METRICS_INDEXER_REDIS_CLUSTER = "default"

# Timeout for the project counter statement execution.
# In case of contention on the project counter, prevent workers saturation with
# save_event tasks from single project.
# Value is in milliseconds. Set to `None` to disable.
SENTRY_PROJECT_COUNTER_STATEMENT_TIMEOUT = 1000

# Implemented in getsentry to run additional devserver workers.
SENTRY_EXTRA_WORKERS = None

SAMPLED_DEFAULT_RATE = 1.0

# A set of extra URLs to sample
ADDITIONAL_SAMPLED_URLS = {}

# A set of extra tasks to sample
ADDITIONAL_SAMPLED_TASKS = {}

# This controls whether Sentry is run in a demo mode.
# Enabling this will allow users to create accounts without an email or password.
DEMO_MODE = False

# all demo orgs are owned by the user with this email
DEMO_ORG_OWNER_EMAIL = None

# parameters that determine how demo events are generated
DEMO_DATA_GEN_PARAMS = {}

# parameters for an org when quickly generating them synchronously
DEMO_DATA_QUICK_GEN_PARAMS = {}

# adds an extra JS to HTML template
INJECTED_SCRIPT_ASSETS = []

# Sentry post process forwarder use batching consumer
SENTRY_POST_PROCESS_FORWARDER_BATCHING = True

# Whether badly behaving projects will be automatically
# sent to the low priority queue
SENTRY_ENABLE_AUTO_LOW_PRIORITY_QUEUE = False

# Zero Downtime Migrations settings as defined at
# https://github.com/tbicr/django-pg-zero-downtime-migrations#settings
ZERO_DOWNTIME_MIGRATIONS_RAISE_FOR_UNSAFE = True
ZERO_DOWNTIME_MIGRATIONS_LOCK_TIMEOUT = None
ZERO_DOWNTIME_MIGRATIONS_STATEMENT_TIMEOUT = None
# Note: The docs have this backwards. We set this to False here so that we always add check
# constraints instead of setting the column to not null.
ZERO_DOWNTIME_MIGRATIONS_USE_NOT_NULL = False

ANOMALY_DETECTION_URL = "127.0.0.1:9091"
ANOMALY_DETECTION_TIMEOUT = 30

# This is the URL to the profiling service
SENTRY_PROFILING_SERVICE_URL = "http://localhost:8085"

SENTRY_REPLAYS_SERVICE_URL = "http://localhost:8090"


SENTRY_ISSUE_ALERT_HISTORY = "sentry.rules.history.backends.postgres.PostgresRuleHistoryBackend"
SENTRY_ISSUE_ALERT_HISTORY_OPTIONS = {}

# This is useful for testing SSO expiry flows
SENTRY_SSO_EXPIRY_SECONDS = os.environ.get("SENTRY_SSO_EXPIRY_SECONDS", None)

# Set to an iterable of strings matching services so only logs from those services show up
# eg. DEVSERVER_LOGS_ALLOWLIST = {"server", "webpack", "worker"}
DEVSERVER_LOGS_ALLOWLIST = None

LOG_API_ACCESS = not IS_DEV or os.environ.get("SENTRY_LOG_API_ACCESS")

VALIDATE_SUPERUSER_ACCESS_CATEGORY_AND_REASON = True

# determines if we enable analytics or not
ENABLE_ANALYTICS = False

MAX_ISSUE_ALERTS_PER_PROJECT = 100
MAX_QUERY_SUBSCRIPTIONS_PER_ORG = 1000

MAX_REDIS_SNOWFLAKE_RETRY_COUNTER = 5

SNOWFLAKE_VERSION_ID = 1
SNOWFLAKE_REGION_ID = 0

SENTRY_POST_PROCESS_LOCKS_BACKEND_OPTIONS = {
    "path": "sentry.utils.locking.backends.redis.RedisLockBackend",
    "options": {"cluster": "default"},
}

# maximum number of projects allowed to query snuba with for the organization_vitals_overview endpoint
ORGANIZATION_VITALS_OVERVIEW_PROJECT_LIMIT = 300

<<<<<<< HEAD
SERVER_COMPONENT_MODE = None
FAIL_ON_UNAVAILABLE_API_CALL = False
=======

# Default string indexer cache options
SENTRY_STRING_INDEXER_CACHE_OPTIONS = {
    "version": 1,
    "cache_name": "default",
}
>>>>>>> 7ba826ce
<|MERGE_RESOLUTION|>--- conflicted
+++ resolved
@@ -2712,14 +2712,11 @@
 # maximum number of projects allowed to query snuba with for the organization_vitals_overview endpoint
 ORGANIZATION_VITALS_OVERVIEW_PROJECT_LIMIT = 300
 
-<<<<<<< HEAD
-SERVER_COMPONENT_MODE = None
-FAIL_ON_UNAVAILABLE_API_CALL = False
-=======
-
 # Default string indexer cache options
 SENTRY_STRING_INDEXER_CACHE_OPTIONS = {
     "version": 1,
     "cache_name": "default",
 }
->>>>>>> 7ba826ce
+
+SERVER_COMPONENT_MODE = None
+FAIL_ON_UNAVAILABLE_API_CALL = False