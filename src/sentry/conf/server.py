--- conflicted
+++ resolved
@@ -1841,13 +1841,8 @@
     "organizations:session-replay-a11y-tab": False,
     # Enable the accessibility issues endpoint
     "organizations:session-replay-accessibility-issues": False,
-<<<<<<< HEAD
-=======
     # Enable combined envelope Kafka items in Relay
     "organizations:session-replay-combined-envelope-items": False,
-    # Enable core Session Replay SDK for recording onError events on sentry.io
-    "organizations:session-replay-count-query-optimize": False,
->>>>>>> 7f577817
     # Enable canvas recording
     "organizations:session-replay-enable-canvas": False,
     # Enable canvas replaying
