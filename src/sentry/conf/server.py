--- conflicted
+++ resolved
@@ -1095,14 +1095,11 @@
     "organizations:issue-percent-display": False,
     # Enable team insights page
     "organizations:team-insights": True,
-<<<<<<< HEAD
     "organizations:team-insights-v2": False,
-=======
     # Enable login with WebAuthn
     "organizations:webauthn-login": False,
     # Enable registering new key with WebAuthn
     "organizations:webauthn-register": False,
->>>>>>> 4d20faea
     # Adds additional filters and a new section to issue alert rules.
     "projects:alert-filters": True,
     # Enable functionality to specify custom inbound filters on events.
