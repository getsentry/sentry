--- conflicted
+++ resolved
@@ -1469,17 +1469,14 @@
     "sentry.tasks.ping",
     "sentry.tasks.release_registry",
     "sentry.tasks.repository",
-<<<<<<< HEAD
+    "sentry.tasks.reprocessing2",
     "sentry.tasks.summaries.weekly_reports",
     "sentry.tasks.summaries.daily_summary",
-=======
-    "sentry.tasks.reprocessing2",
     "sentry.tasks.store",
     "sentry.tasks.unmerge",
     "sentry.tasks.update_user_reports",
     "sentry.tasks.user_report",
     "sentry.tempest.tasks",
->>>>>>> c96ce735
     "sentry.uptime.detectors.tasks",
     "sentry.uptime.rdap.tasks",
     "sentry.uptime.subscriptions.tasks",
