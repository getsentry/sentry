"""
These settings act as the default (base) settings for the Sentry-provided web-server
"""
import os
import os.path
import platform
import re
import socket
import sys
import tempfile
from datetime import datetime, timedelta
from typing import Any, Callable, Dict, Iterable, Mapping, Optional, Tuple, Union, overload
from urllib.parse import urlparse

import sentry
from sentry.types.region import Region
from sentry.utils.celery import crontab_with_minute_jitter
from sentry.utils.types import type_from_value


def gettext_noop(s):
    return s


socket.setdefaulttimeout(5)


@overload
def env(key: str, default: int, type: Optional[Callable[[Any], int]] = None) -> int:
    ...


@overload
def env(key: str, default: float, type: Optional[Callable[[Any], float]] = None) -> float:
    ...


@overload
def env(key: str, default: bool, type: Optional[Callable[[Any], bool]] = None) -> bool:
    ...


@overload
def env(key: str, default: str, type: Optional[Callable[[Any], str]] = None) -> str:
    ...


def env(
    key: str,
    default: Union[str, int, float, bool, None] = "",
    type: Optional[Callable[[Any], Any]] = None,
) -> Any:
    """
    Extract an environment variable for use in configuration

    :param key: The environment variable to be extracted.
    :param default: The value to be returned if `key` is not found.
    :param type: The type of the returned object (defaults to the type of `default`).
    :return: The environment variable if it exists, else `default`.
    """

    # First check an internal cache, so we can `pop` multiple times
    # without actually losing the value.
    try:
        rv = env._cache[key]
    except KeyError:
        if "SENTRY_RUNNING_UWSGI" in os.environ:
            # We do this so when the process forks off into uwsgi
            # we want to actually be popping off values. This is so that
            # at runtime, the variables aren't actually available.
            fn = os.environ.pop
        else:
            fn = os.environ.__getitem__

        try:
            rv = fn(key)
            env._cache[key] = rv
        except KeyError:
            rv = default

    if type is None:
        type = type_from_value(default)

    return type(rv)


env._cache = {}

ENVIRONMENT = os.environ.get("SENTRY_ENVIRONMENT", "production")

IS_DEV = ENVIRONMENT == "development"

DEBUG = IS_DEV

ADMIN_ENABLED = DEBUG

ADMINS = ()

# Hosts that are considered in the same network (including VPNs).
INTERNAL_IPS = ()

# List of IP subnets which should not be accessible
SENTRY_DISALLOWED_IPS = ()

# When resolving DNS for external sources (source map fetching, webhooks, etc),
# ensure that domains are fully resolved first to avoid poking internal
# search domains.
SENTRY_ENSURE_FQDN = False

# Hosts that are allowed to use system token authentication.
# http://en.wikipedia.org/wiki/Reserved_IP_addresses
INTERNAL_SYSTEM_IPS = (
    "0.0.0.0/8",
    "10.0.0.0/8",
    "100.64.0.0/10",
    "127.0.0.0/8",
    "169.254.0.0/16",
    "172.16.0.0/12",
    "192.0.0.0/29",
    "192.0.2.0/24",
    "192.88.99.0/24",
    "192.168.0.0/16",
    "198.18.0.0/15",
    "198.51.100.0/24",
    "224.0.0.0/4",
    "240.0.0.0/4",
    "255.255.255.255/32",
)

MANAGERS = ADMINS

APPEND_SLASH = True

PROJECT_ROOT = os.path.normpath(os.path.join(os.path.dirname(__file__), os.pardir))

# XXX(dcramer): handle case when we've installed from source vs just running
# this straight out of the repository
if "site-packages" in __file__:
    NODE_MODULES_ROOT = os.path.join(PROJECT_ROOT, "node_modules")
else:
    NODE_MODULES_ROOT = os.path.join(PROJECT_ROOT, os.pardir, os.pardir, "node_modules")

NODE_MODULES_ROOT = os.path.normpath(NODE_MODULES_ROOT)

DEVSERVICES_CONFIG_DIR = os.path.normpath(
    os.path.join(PROJECT_ROOT, os.pardir, os.pardir, "config")
)

SENTRY_DISTRIBUTED_CLICKHOUSE_TABLES = False

RELAY_CONFIG_DIR = os.path.join(DEVSERVICES_CONFIG_DIR, "relay")

SYMBOLICATOR_CONFIG_DIR = os.path.join(DEVSERVICES_CONFIG_DIR, "symbolicator")

# XXX(epurkhiser): The generated chartucterie config.js file will be stored
# here. This directory may not exist until that file is generated.
CHARTCUTERIE_CONFIG_DIR = os.path.join(DEVSERVICES_CONFIG_DIR, "chartcuterie")

CDC_CONFIG_DIR = os.path.join(DEVSERVICES_CONFIG_DIR, "cdc")

sys.path.insert(0, os.path.normpath(os.path.join(PROJECT_ROOT, os.pardir)))

DATABASES = {
    "default": {
        "ENGINE": "sentry.db.postgres",
        "NAME": "sentry",
        "USER": "postgres",
        "PASSWORD": "",
        "HOST": "127.0.0.1",
        "PORT": "",
        "AUTOCOMMIT": True,
        "ATOMIC_REQUESTS": False,
    }
}

if "DATABASE_URL" in os.environ:
    url = urlparse(os.environ["DATABASE_URL"])

    # Ensure default database exists.
    DATABASES["default"] = DATABASES.get("default", {})

    # Update with environment configuration.
    DATABASES["default"].update(
        {
            "NAME": url.path[1:],
            "USER": url.username,
            "PASSWORD": url.password,
            "HOST": url.hostname,
            "PORT": url.port,
        }
    )
    if url.scheme == "postgres":
        DATABASES["default"]["ENGINE"] = "sentry.db.postgres"

# This should always be UTC.
TIME_ZONE = "UTC"

# Language code for this installation. All choices can be found here:
# http://www.i18nguy.com/unicode/language-identifiers.html
LANGUAGE_CODE = "en-us"

LANGUAGES = (
    ("af", gettext_noop("Afrikaans")),
    ("ar", gettext_noop("Arabic")),
    ("az", gettext_noop("Azerbaijani")),
    ("bg", gettext_noop("Bulgarian")),
    ("be", gettext_noop("Belarusian")),
    ("bn", gettext_noop("Bengali")),
    ("br", gettext_noop("Breton")),
    ("bs", gettext_noop("Bosnian")),
    ("ca", gettext_noop("Catalan")),
    ("cs", gettext_noop("Czech")),
    ("cy", gettext_noop("Welsh")),
    ("da", gettext_noop("Danish")),
    ("de", gettext_noop("German")),
    ("el", gettext_noop("Greek")),
    ("en", gettext_noop("English")),
    ("eo", gettext_noop("Esperanto")),
    ("es", gettext_noop("Spanish")),
    ("et", gettext_noop("Estonian")),
    ("eu", gettext_noop("Basque")),
    ("fa", gettext_noop("Persian")),
    ("fi", gettext_noop("Finnish")),
    ("fr", gettext_noop("French")),
    ("ga", gettext_noop("Irish")),
    ("gl", gettext_noop("Galician")),
    ("he", gettext_noop("Hebrew")),
    ("hi", gettext_noop("Hindi")),
    ("hr", gettext_noop("Croatian")),
    ("hu", gettext_noop("Hungarian")),
    ("ia", gettext_noop("Interlingua")),
    ("id", gettext_noop("Indonesian")),
    ("is", gettext_noop("Icelandic")),
    ("it", gettext_noop("Italian")),
    ("ja", gettext_noop("Japanese")),
    ("ka", gettext_noop("Georgian")),
    ("kk", gettext_noop("Kazakh")),
    ("km", gettext_noop("Khmer")),
    ("kn", gettext_noop("Kannada")),
    ("ko", gettext_noop("Korean")),
    ("lb", gettext_noop("Luxembourgish")),
    ("lt", gettext_noop("Lithuanian")),
    ("lv", gettext_noop("Latvian")),
    ("mk", gettext_noop("Macedonian")),
    ("ml", gettext_noop("Malayalam")),
    ("mn", gettext_noop("Mongolian")),
    ("my", gettext_noop("Burmese")),
    ("nb", gettext_noop("Norwegian Bokmal")),
    ("ne", gettext_noop("Nepali")),
    ("nl", gettext_noop("Dutch")),
    ("nn", gettext_noop("Norwegian Nynorsk")),
    ("os", gettext_noop("Ossetic")),
    ("pa", gettext_noop("Punjabi")),
    ("pl", gettext_noop("Polish")),
    ("pt", gettext_noop("Portuguese")),
    ("pt-br", gettext_noop("Brazilian Portuguese")),
    ("ro", gettext_noop("Romanian")),
    ("ru", gettext_noop("Russian")),
    ("sk", gettext_noop("Slovak")),
    ("sl", gettext_noop("Slovenian")),
    ("sq", gettext_noop("Albanian")),
    ("sr", gettext_noop("Serbian")),
    ("sv-se", gettext_noop("Swedish")),
    ("sw", gettext_noop("Swahili")),
    ("ta", gettext_noop("Tamil")),
    ("te", gettext_noop("Telugu")),
    ("th", gettext_noop("Thai")),
    ("tr", gettext_noop("Turkish")),
    ("tt", gettext_noop("Tatar")),
    ("udm", gettext_noop("Udmurt")),
    ("uk", gettext_noop("Ukrainian")),
    ("ur", gettext_noop("Urdu")),
    ("vi", gettext_noop("Vietnamese")),
    ("zh-cn", gettext_noop("Simplified Chinese")),
    ("zh-tw", gettext_noop("Traditional Chinese")),
)

from .locale import CATALOGS

LANGUAGES = tuple((code, name) for code, name in LANGUAGES if code in CATALOGS)

SUPPORTED_LANGUAGES = frozenset(CATALOGS)

SITE_ID = 1

# If you set this to False, Django will make some optimizations so as not
# to load the internationalization machinery.
USE_I18N = True

# If you set this to False, Django will not format dates, numbers and
# calendars according to the current locale
USE_L10N = True

USE_TZ = True

# CAVEAT: If you're adding a middleware that modifies a response's content,
# and appears before CommonMiddleware, you must either reorder your middleware
# so that responses aren't modified after Content-Length is set, or have the
# response modifying middleware reset the Content-Length header.
# This is because CommonMiddleware Sets the Content-Length header for non-streaming responses.
MIDDLEWARE = (
    "sentry.middleware.health.HealthCheck",
    "sentry.middleware.security.SecurityHeadersMiddleware",
    "sentry.middleware.env.SentryEnvMiddleware",
    "sentry.middleware.proxy.SetRemoteAddrFromForwardedFor",
    "sentry.middleware.stats.RequestTimingMiddleware",
    "sentry.middleware.access_log.access_log_middleware",
    "sentry.middleware.stats.ResponseCodeMiddleware",
    "sentry.middleware.subdomain.SubdomainMiddleware",
    "django.middleware.common.CommonMiddleware",
    "django.contrib.sessions.middleware.SessionMiddleware",
    "django.middleware.csrf.CsrfViewMiddleware",
    "sentry.middleware.auth.AuthenticationMiddleware",
    "sentry.middleware.integrations.IntegrationControlMiddleware",
    "sentry.middleware.customer_domain.CustomerDomainMiddleware",
    "sentry.middleware.user.UserActiveMiddleware",
    "sentry.middleware.sudo.SudoMiddleware",
    "sentry.middleware.superuser.SuperuserMiddleware",
    "sentry.middleware.locale.SentryLocaleMiddleware",
    "sentry.middleware.ratelimit.RatelimitMiddleware",
    "django.contrib.messages.middleware.MessageMiddleware",
)

ROOT_URLCONF = "sentry.conf.urls"

# TODO(joshuarli): Django 1.10 introduced this option, which restricts the size of a
# request body. We have some middleware in sentry.middleware.proxy that sets the
# Content Length to max uint32 in certain cases related to minidump.
# Once relay's fully rolled out, that can be deleted.
# Until then, the safest and easiest thing to do is to disable this check
# to leave things the way they were with Django <1.9.
DATA_UPLOAD_MAX_MEMORY_SIZE = None

TEMPLATES = [
    {
        "BACKEND": "django.template.backends.django.DjangoTemplates",
        "DIRS": [os.path.join(PROJECT_ROOT, "templates")],
        "APP_DIRS": True,
        "OPTIONS": {
            "context_processors": [
                "django.contrib.auth.context_processors.auth",
                "django.contrib.messages.context_processors.messages",
                "django.template.context_processors.csrf",
                "django.template.context_processors.request",
            ]
        },
    }
]

INSTALLED_APPS = (
    "django.contrib.admin",
    "django.contrib.auth",
    "django.contrib.contenttypes",
    "django.contrib.messages",
    "django.contrib.sessions",
    "django.contrib.sites",
    "drf_spectacular",
    "crispy_forms",
    "rest_framework",
    "sentry",
    "sentry.analytics",
    "sentry.incidents.apps.Config",
    "sentry.discover",
    "sentry.analytics.events",
    "sentry.nodestore",
    "sentry.monitors",
    "sentry.replays",
    "sentry.release_health",
    "sentry.search",
    "sentry.sentry_metrics.indexer.postgres.apps.Config",
    "sentry.snuba",
    "sentry.lang.java.apps.Config",
    "sentry.lang.javascript.apps.Config",
    "sentry.plugins.sentry_interface_types.apps.Config",
    "sentry.plugins.sentry_urls.apps.Config",
    "sentry.plugins.sentry_useragents.apps.Config",
    "sentry.plugins.sentry_webhooks.apps.Config",
    "sentry.utils.suspect_resolutions.apps.Config",
    "sentry.utils.suspect_resolutions_releases.apps.Config",
    "social_auth",
    "sudo",
    "sentry.eventstream",
    "sentry.auth.providers.google.apps.Config",
    "django.contrib.staticfiles",
)

# Silence internal hints from Django's system checks
SILENCED_SYSTEM_CHECKS = (
    # Django recommends to use OneToOneField over ForeignKey(unique=True)
    # however this changes application behavior in ways that break association
    # loading
    "fields.W342",
    # We have a "catch-all" react_page_view that we only want to match on URLs
    # ending with a `/` to allow APPEND_SLASHES to kick in for the ones lacking
    # the trailing slash. This confuses the warning as the regex is `/$` which
    # looks like it starts with a slash but it doesn't.
    "urls.W002",
    # Our own AuthenticationMiddleware suffices as a replacement for
    # django.contrib.auth.middleware.AuthenticationMiddleware; both add the
    # authenticated user to the HttpRequest which is what's needed here.
    "admin.E408",
    # This is fixed in Django@7c08f26bf0439c1ed593b51b51ad847f7e262bc1.
    # It's not our problem; refer to Django issue 32260.
    "urls.E007",
)

STATIC_ROOT = os.path.realpath(os.path.join(PROJECT_ROOT, "static"))
STATIC_URL = "/_static/{version}/"
# webpack assets live at a different URL that is unversioned
# as we configure webpack to include file content based hash in the filename
STATIC_FRONTEND_APP_URL = "/_static/dist/"

# The webpack output directory
STATICFILES_DIRS = [
    os.path.join(STATIC_ROOT, "sentry", "dist"),
]

# various middleware will use this to identify resources which should not access
# cookies
ANONYMOUS_STATIC_PREFIXES = (
    "/_static/",
    "/avatar/",
    "/organization-avatar/",
    "/team-avatar/",
    "/project-avatar/",
    "/js-sdk-loader/",
)

STATICFILES_FINDERS = (
    "django.contrib.staticfiles.finders.FileSystemFinder",
    "django.contrib.staticfiles.finders.AppDirectoriesFinder",
)

ASSET_VERSION = 0

# setup a default media root to somewhere useless
MEDIA_ROOT = "/tmp/sentry-files"
MEDIA_URL = "_media/"

LOCALE_PATHS = (os.path.join(PROJECT_ROOT, "locale"),)

CSRF_FAILURE_VIEW = "sentry.web.frontend.csrf_failure.view"
CSRF_COOKIE_NAME = "sc"

# Auth configuration

from django.urls import reverse_lazy

LOGIN_REDIRECT_URL = reverse_lazy("sentry-login-redirect")
LOGIN_URL = reverse_lazy("sentry-login")

AUTHENTICATION_BACKENDS = (
    "sentry.utils.auth.EmailAuthBackend",
    # The following authentication backends are used by social auth only.
    # We don't use them for user authentication.
    "social_auth.backends.asana.AsanaBackend",
    "social_auth.backends.github.GithubBackend",
    "social_auth.backends.bitbucket.BitbucketBackend",
    "social_auth.backends.visualstudio.VisualStudioBackend",
)

AUTH_PASSWORD_VALIDATORS = [
    {"NAME": "django.contrib.auth.password_validation.UserAttributeSimilarityValidator"},
    {
        "NAME": "sentry.auth.password_validation.MinimumLengthValidator",
        "OPTIONS": {"min_length": 8},
    },
    {
        "NAME": "sentry.auth.password_validation.MaximumLengthValidator",
        "OPTIONS": {"max_length": 256},
    },
    {
        "NAME": "django.contrib.auth.password_validation.CommonPasswordValidator",
    },
    {
        "NAME": "django.contrib.auth.password_validation.NumericPasswordValidator",
    },
]

SOCIAL_AUTH_USER_MODEL = AUTH_USER_MODEL = "sentry.User"

SESSION_ENGINE = "django.contrib.sessions.backends.signed_cookies"
SESSION_COOKIE_NAME = "sentrysid"

# setting SESSION_COOKIE_SAMESITE to None below for now because
# Django's default in 2.1 now `Lax`.
# this breaks certain IDP flows where we need cookies sent to us on a redirected POST
# request, and `Lax` doesnt permit this.
# See here: https://docs.djangoproject.com/en/2.1/ref/settings/#session-cookie-samesite
SESSION_COOKIE_SAMESITE = None

BITBUCKET_CONSUMER_KEY = ""
BITBUCKET_CONSUMER_SECRET = ""

ASANA_CLIENT_ID = ""
ASANA_CLIENT_SECRET = ""

VISUALSTUDIO_APP_ID = ""
VISUALSTUDIO_APP_SECRET = ""
VISUALSTUDIO_CLIENT_SECRET = ""
VISUALSTUDIO_SCOPES = ["vso.work_write", "vso.project", "vso.code", "vso.release"]

SOCIAL_AUTH_PIPELINE = (
    "social_auth.backends.pipeline.user.get_username",
    "social_auth.backends.pipeline.social.social_auth_user",
    "social_auth.backends.pipeline.associate.associate_by_email",
    "social_auth.backends.pipeline.misc.save_status_to_session",
    "social_auth.backends.pipeline.social.associate_user",
    "social_auth.backends.pipeline.social.load_extra_data",
    "social_auth.backends.pipeline.user.update_user_details",
    "social_auth.backends.pipeline.misc.save_status_to_session",
)
SOCIAL_AUTH_REVOKE_TOKENS_ON_DISCONNECT = True
SOCIAL_AUTH_LOGIN_REDIRECT_URL = "/account/settings/identities/"
SOCIAL_AUTH_ASSOCIATE_ERROR_URL = SOCIAL_AUTH_LOGIN_REDIRECT_URL

INITIAL_CUSTOM_USER_MIGRATION = "0108_fix_user"

# Auth engines and the settings required for them to be listed
AUTH_PROVIDERS = {
    "github": ("GITHUB_APP_ID", "GITHUB_API_SECRET"),
    "bitbucket": ("BITBUCKET_CONSUMER_KEY", "BITBUCKET_CONSUMER_SECRET"),
    "asana": ("ASANA_CLIENT_ID", "ASANA_CLIENT_SECRET"),
    "visualstudio": (
        "VISUALSTUDIO_APP_ID",
        "VISUALSTUDIO_APP_SECRET",
        "VISUALSTUDIO_CLIENT_SECRET",
    ),
}

AUTH_PROVIDER_LABELS = {
    "github": "GitHub",
    "bitbucket": "Bitbucket",
    "asana": "Asana",
    "visualstudio": "Visual Studio",
}

import random


def SOCIAL_AUTH_DEFAULT_USERNAME():
    return random.choice(["Darth Vader", "Obi-Wan Kenobi", "R2-D2", "C-3PO", "Yoda"])


SOCIAL_AUTH_PROTECTED_USER_FIELDS = ["email"]
SOCIAL_AUTH_FORCE_POST_DISCONNECT = True

# Queue configuration
from kombu import Queue

BROKER_URL = "redis://127.0.0.1:6379"
BROKER_TRANSPORT_OPTIONS = {}

# Ensure workers run async by default
# in Development you might want them to run in-process
# though it would cause timeouts/recursions in some cases
CELERY_ALWAYS_EAGER = False

# Complain about bad use of pickle.  See sentry.celery.SentryTask.apply_async for how
# this works.
CELERY_COMPLAIN_ABOUT_BAD_USE_OF_PICKLE = False

# Complain about bad use of pickle in PickledObjectField
PICKLED_OBJECT_FIELD_COMPLAIN_ABOUT_BAD_USE_OF_PICKLE = False

# We use the old task protocol because during benchmarking we noticed that it's faster
# than the new protocol. If we ever need to bump this it should be fine, there were no
# compatibility issues, just need to run benchmarks and do some tests to make sure
# things run ok.
CELERY_TASK_PROTOCOL = 1
CELERY_EAGER_PROPAGATES_EXCEPTIONS = True
CELERY_IGNORE_RESULT = True
CELERY_SEND_EVENTS = False
CELERY_RESULT_BACKEND = None
CELERY_TASK_RESULT_EXPIRES = 1
CELERY_DISABLE_RATE_LIMITS = True
CELERY_DEFAULT_QUEUE = "default"
CELERY_DEFAULT_EXCHANGE = "default"
CELERY_DEFAULT_EXCHANGE_TYPE = "direct"
CELERY_DEFAULT_ROUTING_KEY = "default"
CELERY_CREATE_MISSING_QUEUES = True
CELERY_REDIRECT_STDOUTS = False
CELERYD_HIJACK_ROOT_LOGGER = False
CELERY_TASK_SERIALIZER = "pickle"
CELERY_RESULT_SERIALIZER = "pickle"
CELERY_ACCEPT_CONTENT = {"pickle"}
CELERY_IMPORTS = (
    "sentry.data_export.tasks",
    "sentry.discover.tasks",
    "sentry.incidents.tasks",
    "sentry.snuba.tasks",
    "sentry.replays.tasks",
    "sentry.monitors.tasks",
    "sentry.tasks.app_store_connect",
    "sentry.tasks.assemble",
    "sentry.tasks.auth",
    "sentry.tasks.auto_remove_inbox",
    "sentry.tasks.auto_resolve_issues",
    "sentry.tasks.beacon",
    "sentry.tasks.check_auth",
    "sentry.tasks.clear_expired_snoozes",
    "sentry.tasks.codeowners.code_owners_auto_sync",
    "sentry.tasks.codeowners.update_code_owners_schema",
    "sentry.tasks.collect_project_platforms",
    "sentry.tasks.commits",
    "sentry.tasks.commit_context",
    "sentry.tasks.deletion",
    "sentry.tasks.deletion.scheduled",
    "sentry.tasks.deletion.groups",
    "sentry.tasks.deletion.hybrid_cloud",
    "sentry.tasks.deliver_from_outbox",
    "sentry.tasks.digests",
    "sentry.tasks.email",
    "sentry.tasks.files",
    "sentry.tasks.groupowner",
    "sentry.tasks.integrations",
    "sentry.tasks.low_priority_symbolication",
    "sentry.tasks.merge",
    "sentry.tasks.options",
    "sentry.tasks.organization_mapping",
    "sentry.tasks.ping",
    "sentry.tasks.post_process",
    "sentry.tasks.process_buffer",
    "sentry.tasks.relay",
    "sentry.tasks.release_registry",
    "sentry.tasks.weekly_reports",
    "sentry.tasks.reprocessing",
    "sentry.tasks.reprocessing2",
    "sentry.tasks.scheduler",
    "sentry.tasks.sentry_apps",
    "sentry.tasks.servicehooks",
    "sentry.tasks.store",
    "sentry.tasks.symbolication",
    "sentry.tasks.unmerge",
    "sentry.tasks.update_user_reports",
    "sentry.tasks.user_report",
    "sentry.profiles.task",
    "sentry.release_health.tasks",
    "sentry.dynamic_sampling.tasks",
    "sentry.utils.suspect_resolutions.get_suspect_resolutions",
    "sentry.utils.suspect_resolutions_releases.get_suspect_resolutions_releases",
    "sentry.tasks.derive_code_mappings",
    "sentry.ingest.transaction_clusterer.tasks",
    "sentry.tasks.auto_enable_codecov",
)
CELERY_QUEUES = [
    Queue("activity.notify", routing_key="activity.notify"),
    Queue("alerts", routing_key="alerts"),
    Queue("app_platform", routing_key="app_platform"),
    Queue("appstoreconnect", routing_key="sentry.tasks.app_store_connect.#"),
    Queue("assemble", routing_key="assemble"),
    Queue("auth", routing_key="auth"),
    Queue("buffers.process_pending", routing_key="buffers.process_pending"),
    Queue("buffers.incr", routing_key="buffers.incr"),
    Queue("cleanup", routing_key="cleanup"),
    Queue("code_owners", routing_key="code_owners"),
    Queue("commits", routing_key="commits"),
    Queue("data_export", routing_key="data_export"),
    Queue("default", routing_key="default"),
    Queue("digests.delivery", routing_key="digests.delivery"),
    Queue("digests.scheduling", routing_key="digests.scheduling"),
    Queue("email", routing_key="email"),
    Queue("events.preprocess_event", routing_key="events.preprocess_event"),
    Queue("events.process_event", routing_key="events.process_event"),
    Queue("events.reprocess_events", routing_key="events.reprocess_events"),
    Queue(
        "events.reprocessing.preprocess_event", routing_key="events.reprocessing.preprocess_event"
    ),
    Queue("events.reprocessing.process_event", routing_key="events.reprocessing.process_event"),
    Queue(
        "events.reprocessing.symbolicate_event", routing_key="events.reprocessing.symbolicate_event"
    ),
    Queue(
        "events.reprocessing.symbolicate_event_low_priority",
        routing_key="events.reprocessing.symbolicate_event_low_priority",
    ),
    Queue("events.save_event", routing_key="events.save_event"),
    Queue("events.save_event_transaction", routing_key="events.save_event_transaction"),
    Queue("events.save_event_attachments", routing_key="events.save_event_attachments"),
    Queue("events.symbolicate_event", routing_key="events.symbolicate_event"),
    Queue(
        "events.symbolicate_event_low_priority", routing_key="events.symbolicate_event_low_priority"
    ),
    Queue("files.delete", routing_key="files.delete"),
    Queue(
        "group_owners.process_suspect_commits", routing_key="group_owners.process_suspect_commits"
    ),
    Queue("group_owners.process_commit_context", routing_key="group_owners.process_commit_context"),
    Queue(
        "releasemonitor",
        routing_key="releasemonitor",
    ),
    Queue(
        "dynamicsampling",
        routing_key="dynamicsampling",
    ),
    Queue("incidents", routing_key="incidents"),
    Queue("incident_snapshots", routing_key="incident_snapshots"),
    Queue("incidents", routing_key="incidents"),
    Queue("integrations", routing_key="integrations"),
    Queue("merge", routing_key="merge"),
    Queue("options", routing_key="options"),
    Queue("post_process_errors", routing_key="post_process_errors"),
    Queue("post_process_issue_platform", routing_key="post_process_issue_platform"),
    Queue("post_process_transactions", routing_key="post_process_transactions"),
    Queue("process_owner_assignments", routing_key="process_owner_assignments"),
    Queue("relay_config", routing_key="relay_config"),
    Queue("relay_config_bulk", routing_key="relay_config_bulk"),
    Queue("reports.deliver", routing_key="reports.deliver"),
    Queue("reports.prepare", routing_key="reports.prepare"),
    Queue("search", routing_key="search"),
    Queue("sentry_metrics.indexer", routing_key="sentry_metrics.indexer"),
    Queue("similarity.index", routing_key="similarity.index"),
    Queue("sleep", routing_key="sleep"),
    Queue("stats", routing_key="stats"),
    Queue("subscriptions", routing_key="subscriptions"),
    Queue(
        "symbolications.compute_low_priority_projects",
        routing_key="symbolications.compute_low_priority_projects",
    ),
    Queue("unmerge", routing_key="unmerge"),
    Queue("update", routing_key="update"),
    Queue("profiles.process", routing_key="profiles.process"),
    Queue("get_suspect_resolutions", routing_key="get_suspect_resolutions"),
    Queue("get_suspect_resolutions_releases", routing_key="get_suspect_resolutions_releases"),
    Queue("replays.ingest_replay", routing_key="replays.ingest_replay"),
    Queue("replays.delete_replay", routing_key="replays.delete_replay"),
    Queue("counters-0", routing_key="counters-0"),
    Queue("triggers-0", routing_key="triggers-0"),
    Queue("derive_code_mappings", routing_key="derive_code_mappings"),
    Queue(
        "transactions.name_clusterer", routing_key="transactions.name_clusterer"
    ),  # TODO: add workers
    Queue("hybrid_cloud.control_repair", routing_key="hybrid_cloud.control_repair"),
    Queue(
        "dynamicsampling",
        routing_key="dynamicsampling",
    ),
    Queue("auto_enable_codecov", routing_key="auto_enable_codecov"),
]

for queue in CELERY_QUEUES:
    queue.durable = False


from celery.schedules import crontab

# XXX: Make sure to register the monitor_id for each job in `SENTRY_CELERYBEAT_MONITORS`!
CELERYBEAT_SCHEDULE_FILENAME = os.path.join(tempfile.gettempdir(), "sentry-celerybeat")
CELERYBEAT_SCHEDULE = {
    "check-auth": {
        "task": "sentry.tasks.check_auth",
        "schedule": timedelta(minutes=1),
        "options": {"expires": 60, "queue": "auth"},
    },
    "enqueue-scheduled-jobs": {
        "task": "sentry.tasks.enqueue_scheduled_jobs",
        "schedule": timedelta(minutes=1),
        "options": {"expires": 60},
    },
    "send-beacon": {
        "task": "sentry.tasks.send_beacon",
        "schedule": timedelta(hours=1),
        "options": {"expires": 3600},
    },
    "send-ping": {
        "task": "sentry.tasks.send_ping",
        "schedule": timedelta(minutes=1),
        "options": {"expires": 60},
    },
    "flush-buffers": {
        "task": "sentry.tasks.process_buffer.process_pending",
        "schedule": timedelta(seconds=10),
        "options": {"expires": 10, "queue": "buffers.process_pending"},
    },
    "sync-options": {
        "task": "sentry.tasks.options.sync_options",
        "schedule": timedelta(seconds=10),
        "options": {"expires": 10, "queue": "options"},
    },
    "schedule-digests": {
        "task": "sentry.tasks.digests.schedule_digests",
        "schedule": timedelta(seconds=30),
        "options": {"expires": 30},
    },
    "check-monitors": {
        "task": "sentry.monitors.tasks.check_monitors",
        "schedule": timedelta(minutes=1),
        "options": {"expires": 60},
    },
    "clear-expired-snoozes": {
        "task": "sentry.tasks.clear_expired_snoozes",
        "schedule": timedelta(minutes=5),
        "options": {"expires": 300},
    },
    "clear-expired-raw-events": {
        "task": "sentry.tasks.clear_expired_raw_events",
        "schedule": timedelta(minutes=15),
        "options": {"expires": 300},
    },
    "collect-project-platforms": {
        "task": "sentry.tasks.collect_project_platforms",
        "schedule": crontab_with_minute_jitter(hour=3),
        "options": {"expires": 3600 * 24},
    },
    "deliver-from-outbox": {
        "task": "sentry.tasks.enqueue_outbox_jobs",
        "schedule": timedelta(minutes=1),
        "options": {"expires": 30},
    },
    "update-user-reports": {
        "task": "sentry.tasks.update_user_reports",
        "schedule": timedelta(minutes=15),
        "options": {"expires": 300},
    },
    "schedule-auto-resolution": {
        "task": "sentry.tasks.schedule_auto_resolution",
        "schedule": timedelta(minutes=15),
        "options": {"expires": 60 * 25},
    },
    "auto-remove-inbox": {
        "task": "sentry.tasks.auto_remove_inbox",
        "schedule": timedelta(minutes=15),
        "options": {"expires": 60 * 25},
    },
    "schedule-deletions": {
        "task": "sentry.tasks.deletion.run_scheduled_deletions",
        "schedule": timedelta(minutes=15),
        "options": {"expires": 60 * 25},
    },
    "reattempt-deletions": {
        "task": "sentry.tasks.deletion.reattempt_deletions",
        "schedule": crontab(hour=10, minute=0),  # 03:00 PDT, 07:00 EDT, 10:00 UTC
        "options": {"expires": 60 * 25},
    },
    "schedule-weekly-organization-reports-new": {
        "task": "sentry.tasks.weekly_reports.schedule_organizations",
        "schedule": crontab(
            minute=0, hour=12, day_of_week="monday"  # 05:00 PDT, 09:00 EDT, 12:00 UTC
        ),
        "options": {"expires": 60 * 60 * 3},
    },
    "schedule-vsts-integration-subscription-check": {
        "task": "sentry.tasks.integrations.kickoff_vsts_subscription_check",
        "schedule": crontab_with_minute_jitter(hour="*/6"),
        "options": {"expires": 60 * 25},
    },
    "schedule-hybrid-cloud-foreign-key-jobs": {
        "task": "sentry.tasks.deletion.hybrid_cloud.schedule_hybrid_cloud_foreign_key_jobs",
        "schedule": timedelta(minutes=15),
    },
    "monitor-release-adoption": {
        "task": "sentry.release_health.tasks.monitor_release_adoption",
        "schedule": crontab(minute=0),
        "options": {"expires": 3600, "queue": "releasemonitor"},
    },
    "fetch-release-registry-data": {
        "task": "sentry.tasks.release_registry.fetch_release_registry_data",
        "schedule": timedelta(minutes=5),
        "options": {"expires": 3600},
    },
    "fetch-appstore-builds": {
        "task": "sentry.tasks.app_store_connect.refresh_all_builds",
        "schedule": timedelta(hours=1),
        "options": {"expires": 3600},
    },
    "snuba-subscription-checker": {
        "task": "sentry.snuba.tasks.subscription_checker",
        "schedule": timedelta(minutes=20),
        "options": {"expires": 20 * 60},
    },
    "transaction-name-clusterer": {
        "task": "sentry.ingest.transaction_clusterer.tasks.spawn_clusterers",
        "schedule": crontab(minute=17),
        "options": {"expires": 3600},
    },
    "hybrid-cloud-repair-mappings": {
        "task": "sentry.tasks.organization_mapping.repair_mappings",
        "schedule": timedelta(hours=1),
        "options": {"expires": 3600},
    },
    "auto-enable-codecov": {
        "task": "sentry.tasks.auto_enable_codecov.auto_enable_codecov",
        "schedule": timedelta(hours=24),
        "options": {"expires": 3600},
    },
    "dynamic-sampling-prioritize-projects": {
        "task": "sentry.dynamic_sampling.tasks.prioritise_projects",
        # Run job every 1 hour
        "schedule": crontab(minute=0),
    },
}

BGTASKS = {
    "sentry.bgtasks.clean_dsymcache:clean_dsymcache": {"interval": 5 * 60, "roles": ["worker"]},
    "sentry.bgtasks.clean_releasefilecache:clean_releasefilecache": {
        "interval": 5 * 60,
        "roles": ["worker"],
    },
}

# Sentry logs to two major places: stdout, and it's internal project.
# To disable logging to the internal project, add a logger who's only
# handler is 'console' and disable propagating upwards.
# Additionally, Sentry has the ability to override logger levels by
# providing the cli with -l/--loglevel or the SENTRY_LOG_LEVEL env var.
# The loggers that it overrides are root and any in LOGGING.overridable.
# Be very careful with this in a production system, because the celery
# logger can be extremely verbose when given INFO or DEBUG.
LOGGING = {
    "default_level": "INFO",
    "version": 1,
    "disable_existing_loggers": True,
    "handlers": {
        "null": {"class": "logging.NullHandler"},
        "console": {"class": "sentry.logging.handlers.StructLogHandler"},
        "internal": {"level": "ERROR", "class": "sentry_sdk.integrations.logging.EventHandler"},
        "metrics": {
            "level": "WARNING",
            "filters": ["important_django_request"],
            "class": "sentry.logging.handlers.MetricsLogHandler",
        },
        "django_internal": {
            "level": "WARNING",
            "filters": ["important_django_request"],
            "class": "sentry_sdk.integrations.logging.EventHandler",
        },
    },
    "filters": {
        "important_django_request": {
            "()": "sentry.logging.handlers.MessageContainsFilter",
            "contains": ["CSRF"],
        }
    },
    "root": {"level": "NOTSET", "handlers": ["console", "internal"]},
    # LOGGING.overridable is a list of loggers including root that will change
    # based on the overridden level defined above.
    "overridable": ["celery", "sentry"],
    "loggers": {
        "celery": {"level": "WARNING"},
        "sentry": {"level": "INFO"},
        "sentry_plugins": {"level": "INFO"},
        "sentry.files": {"level": "WARNING"},
        "sentry.minidumps": {"handlers": ["internal"], "propagate": False},
        "sentry.reprocessing": {"handlers": ["internal"], "propagate": False},
        "sentry.interfaces": {"handlers": ["internal"], "propagate": False},
        # This only needs to go to Sentry for now.
        "sentry.similarity": {"handlers": ["internal"], "propagate": False},
        "sentry.errors": {"handlers": ["console"], "propagate": False},
        "sentry_sdk.errors": {"handlers": ["console"], "level": "INFO", "propagate": False},
        "sentry.rules": {"handlers": ["console"], "propagate": False},
        "multiprocessing": {
            "handlers": ["console"],
            # https://github.com/celery/celery/commit/597a6b1f3359065ff6dbabce7237f86b866313df
            # This commit has not been rolled into any release and leads to a
            # large amount of errors when working with postgres.
            "level": "CRITICAL",
            "propagate": False,
        },
        "celery.worker.job": {"handlers": ["console"], "propagate": False},
        "arroyo": {"level": "INFO", "handlers": ["console"], "propagate": False},
        "static_compiler": {"level": "INFO"},
        "django.request": {
            "level": "WARNING",
            "handlers": ["console", "metrics", "django_internal"],
            "propagate": False,
        },
        "toronado": {"level": "ERROR", "handlers": ["null"], "propagate": False},
        "urllib3.connectionpool": {"level": "ERROR", "handlers": ["console"], "propagate": False},
        "boto3": {"level": "WARNING", "handlers": ["console"], "propagate": False},
        "botocore": {"level": "WARNING", "handlers": ["console"], "propagate": False},
    },
}

# django-rest-framework

REST_FRAMEWORK = {
    "DEFAULT_RENDERER_CLASSES": ["rest_framework.renderers.JSONRenderer"],
    "DEFAULT_PARSER_CLASSES": [
        "rest_framework.parsers.JSONParser",
        "rest_framework.parsers.MultiPartParser",
        "rest_framework.parsers.FormParser",
    ],
    "TEST_REQUEST_DEFAULT_FORMAT": "json",
    "DEFAULT_PERMISSION_CLASSES": ("sentry.api.permissions.NoPermission",),
    "EXCEPTION_HANDLER": "sentry.api.handlers.custom_exception_handler",
    "DEFAULT_SCHEMA_CLASS": "sentry.apidocs.schema.SentrySchema",
}


if os.environ.get("OPENAPIGENERATE", False):
    OLD_OPENAPI_JSON_PATH = "tests/apidocs/openapi-deprecated.json"
    from sentry.apidocs.build import OPENAPI_TAGS, get_old_json_paths

    SPECTACULAR_SETTINGS = {
        "PREPROCESSING_HOOKS": ["sentry.apidocs.hooks.custom_preprocessing_hook"],
        "POSTPROCESSING_HOOKS": ["sentry.apidocs.hooks.custom_postprocessing_hook"],
        "DISABLE_ERRORS_AND_WARNINGS": False,
        "COMPONENT_SPLIT_REQUEST": False,
        "COMPONENT_SPLIT_PATCH": False,
        "AUTHENTICATION_WHITELIST": ["sentry.api.authentication.TokenAuthentication"],
        "TAGS": OPENAPI_TAGS,
        "TITLE": "API Reference",
        "DESCRIPTION": "Sentry Public API",
        "TOS": "http://sentry.io/terms/",
        "CONTACT": {"email": "partners@sentry.io"},
        "LICENSE": {"name": "Apache 2.0", "url": "http://www.apache.org/licenses/LICENSE-2.0.html"},
        "VERSION": "v0",
        "SERVERS": [{"url": "https://sentry.io/"}],
        "PARSER_WHITELIST": ["rest_framework.parsers.JSONParser"],
        "APPEND_PATHS": get_old_json_paths(OLD_OPENAPI_JSON_PATH),
        "SORT_OPERATION_PARAMETERS": False,
    }

CRISPY_TEMPLATE_PACK = "bootstrap3"
# Sentry and internal client configuration

SENTRY_FEATURES = {
    # Enables user registration.
    "auth:register": True,
    # Enables the new artifact bundle uploads
    "organizations:artifact-bundles": False,
    # Enables tagging javascript errors from the browser console.
    "organizations:javascript-console-error-tag": False,
    # Enables codecov integration for stacktrace highlighting.
    "organizations:codecov-stacktrace-integration": False,
    # Enables V2 for codecov integration for stacktrace highlighting.
    "organizations:codecov-stacktrace-integration-v2": False,
    # Enables the cron job to auto-enable codecov integrations.
    "organizations:auto-enable-codecov": False,
    # The overall flag for codecov integration, gated by plans.
    "organizations:codecov-integration": False,
    # Enables getting commit sha from git blame for codecov.
    "organizations:codecov-commit-sha-from-git-blame": False,
    # Enables automatically deriving of code mappings
    "organizations:derive-code-mappings": False,
    # Enables automatically deriving of code mappings as a dry run for early adopters
    "organizations:derive-code-mappings-dry-run": False,
    # Enable advanced search features, like negation and wildcard matching.
    "organizations:advanced-search": True,
    # Use metrics as the dataset for crash free metric alerts
    "organizations:alert-crash-free-metrics": False,
    "organizations:api-keys": False,
    # Enable multiple Apple app-store-connect sources per project.
    "organizations:app-store-connect-multiple": False,
    # Enable change alerts for an org
    "organizations:change-alerts": True,
    # Enable alerting based on crash free sessions/users
    "organizations:crash-rate-alerts": True,
    # Enable the Commit Context feature
    "organizations:commit-context": False,
    # Enable creating organizations within sentry (if SENTRY_SINGLE_ORGANIZATION
    # is not enabled).
    "organizations:create": True,
    # Enable usage of customer domains on the frontend
    "organizations:customer-domains": False,
    # Enable the 'discover' interface.
    "organizations:discover": False,
    # Enable using All Events as the landing page for Discover
    "organizations:discover-query-builder-as-landing-page": True,
    # Enables events endpoint rate limit
    "organizations:discover-events-rate-limit": False,
    # Enable attaching arbitrary files to events.
    "organizations:event-attachments": True,
    # Allow organizations to configure all symbol sources.
    "organizations:symbol-sources": True,
    # Allow organizations to configure custom external symbol sources.
    "organizations:custom-symbol-sources": True,
    # Enable discover 2 basic functions
    "organizations:discover-basic": True,
    # Enable discover 2 custom queries and saved queries
    "organizations:discover-query": True,
    # Allows an org to have a larger set of project ownership rules per project
    "organizations:higher-ownership-limit": False,
    # Enable Performance view
    "organizations:performance-view": True,
    # Enable profiling
    "organizations:profiling": False,
    # Enable flamegraph view for profiling
    "organizations:profiling-flamegraphs": False,
    # Enable ui frames in flamecharts
    "organizations:profiling-ui-frames": False,
    # Enable the profiling aggregate flamegraph
    "organizations:profiling-aggregate-flamegraph": False,
    # Enable the profiling previews
    "organizations:profiling-previews": False,
    # Enable the profiling span previews
    "organizations:profiling-span-previews": False,
    # Enable the transactions backed profiling views
    "organizations:profiling-using-transactions": False,
    # Whether to enable ingest for profile blocked main thread issues
    "organizations:profile-blocked-main-thread-ingest": False,
    # Whether to enable post process group for profile blocked main thread issues
    "organizations:profile-blocked-main-thread-ppg": False,
    # Enable multi project selection
    "organizations:global-views": False,
    # Enable experimental new version of Merged Issues where sub-hashes are shown
    "organizations:grouping-tree-ui": False,
    # Enable experimental new version of stacktrace component where additional
    # data related to grouping is shown on each frame
    "organizations:grouping-stacktrace-ui": False,
    # Enable tweaks to group title in relation to hierarchical
    # grouping.
    "organizations:grouping-title-ui": False,
    # Lets organizations manage grouping configs
    "organizations:set-grouping-config": False,
    # Lets organizations set a custom title through fingerprinting
    "organizations:custom-event-title": True,
    # Enable rule page.
    "organizations:rule-page": False,
    # Enable incidents feature
    "organizations:incidents": False,
    # Enable issue alert incompatible rule check
    "organizations:issue-alert-incompatible-rules": False,
    # Enable issue alert previews
    "organizations:issue-alert-preview": False,
    # Enable issue alert test notifications
    "organizations:issue-alert-test-notifications": False,
    # Enable issue platform
    "organizations:issue-platform": False,
    # Whether to allow issue only search on the issue list
    "organizations:issue-search-allow-postgres-only-search": False,
    # Flags for enabling CdcEventsDatasetSnubaSearchBackend in sentry.io. No effect in open-source
    # sentry at the moment.
    "organizations:issue-search-use-cdc-primary": False,
    "organizations:issue-search-use-cdc-secondary": False,
    # Enable metrics feature on the backend
    "organizations:metrics": False,
    # Enable metric alert charts in email/slack
    "organizations:metric-alert-chartcuterie": False,
    # Extract metrics for sessions during ingestion.
    "organizations:metrics-extraction": False,
    # Normalize transaction names during ingestion.
    "organizations:transaction-name-normalize": False,
    # Try to derive normalization rules by clustering transaction names.
    "organizations:transaction-name-clusterer": False,
    # Sanitize transaction names in the ingestion pipeline.
    "organizations:transaction-name-sanitization": False,  # DEPRECATED
    # Extraction metrics for transactions during ingestion.
    "organizations:transaction-metrics-extraction": False,
    # True if release-health related queries should be run against both
    # backends (sessions and metrics dataset)
    "organizations:release-health-check-metrics": False,
    # True if differences between the metrics and sessions backend should be reported
    "organizations:release-health-check-metrics-report": False,
    # True if the metrics data should be returned as API response (if possible with current data)
    "organizations:release-health-return-metrics": False,
    # True if Relay should drop raw session payloads after extracting metrics from them.
    "organizations:release-health-drop-sessions": False,
    # Enable threshold period in metric alert rule builder
    "organizations:metric-alert-threshold-period": False,
    # Enable integration functionality to create and link groups to issues on
    # external services.
    "organizations:integrations-issue-basic": True,
    # Enable interface functionality to synchronize groups between sentry and
    # issues on external services.
    "organizations:integrations-issue-sync": True,
    # Enable interface functionality to receive event hooks.
    "organizations:integrations-event-hooks": True,
    # Enable integration functionality to work with alert rules
    "organizations:integrations-alert-rule": True,
    # Enable integration functionality to work with alert rules (specifically chat integrations)
    "organizations:integrations-chat-unfurl": True,
    # Enable integration functionality to work with alert rules (specifically incident
    # management integrations)
    "organizations:integrations-incident-management": True,
    # Enable integration functionality to work deployment integrations like Vercel
    "organizations:integrations-deployment": True,
    # Allow orgs to automatically create Tickets in Issue Alerts
    "organizations:integrations-ticket-rules": True,
    # Allow orgs to use the stacktrace linking feature
    "organizations:integrations-stacktrace-link": False,
    # Allow orgs to install a custom source code management integration
    "organizations:integrations-custom-scm": False,
    # Limit project events endpoint to only query back a certain number of days
    "organizations:project-event-date-limit": False,
    # Enable data forwarding functionality for organizations.
    "organizations:data-forwarding": True,
    # Enable readonly dashboards
    "organizations:dashboards-basic": True,
    # Enable custom editable dashboards
    "organizations:dashboards-edit": True,
    # Enable metrics enhanced performance in dashboards
    "organizations:dashboards-mep": False,
    # Enable the dynamic sampling "Transaction Name" priority in the UI
    "organizations:dynamic-sampling-transaction-name-priority": False,
    # Enable minimap in the widget viewer modal in dashboards
    "organizations:widget-viewer-modal-minimap": False,
    # Enable experimental performance improvements.
    "organizations:enterprise-perf": False,
    # Enable the API to importing CODEOWNERS for a project
    "organizations:integrations-codeowners": False,
    # Enable fast CODEOWNERS path matching
    "organizations:scaleable-codeowners-search": False,
    # Enable inviting members to organizations.
    "organizations:invite-members": True,
    # Enable rate limits for inviting members.
    "organizations:invite-members-rate-limits": True,
    # Enable new issue alert "issue owners" fallback
    "organizations:issue-alert-fallback-targeting": False,
    # Enable removing issue from issue list if action taken.
    "organizations:issue-list-removal-action": False,
    # Prefix host with organization ID when giving users DSNs (can be
    # customized with SENTRY_ORG_SUBDOMAIN_TEMPLATE)
    "organizations:org-subdomains": False,
    # Enable project selection on the stats page
    "organizations:project-stats": False,
    # Enable interpolation of null data points in charts instead of zerofilling in performance
    "organizations:performance-chart-interpolation": False,
    # Enable views for anomaly detection
    "organizations:performance-anomaly-detection-ui": False,
    # Enable histogram view in span details
    "organizations:performance-span-histogram-view": False,
    # Enable performance on-boarding checklist
    "organizations:performance-onboarding-checklist": False,
    # Enable transaction name only search
    "organizations:performance-transaction-name-only-search": False,
    # Enable transaction name only search on indexed
    "organizations:performance-transaction-name-only-search-indexed": False,
    # Re-enable histograms for Metrics Enhanced Performance Views
    "organizations:performance-mep-reintroduce-histograms": False,
    # Enable showing INP web vital in default views
    "organizations:performance-vitals-inp": False,
    # Enables a longer stats period for the performance landing page
    "organizations:performance-landing-page-stats-period": False,
    # Enable internal view for bannerless MEP view
    "organizations:performance-mep-bannerless-ui": False,
    # Enable updated landing page widget designs
    "organizations:performance-new-widget-designs": False,
    # Enable metrics-backed transaction summary view
    "organizations:performance-metrics-backed-transaction-summary": False,
    # Enable consecutive db performance issue type
    "organizations:performance-consecutive-db-issue": False,
    # Enable slow DB performance issue type
    "organizations:performance-slow-db-issue": False,
    # Enable N+1 API Calls performance issue type
    "organizations:performance-n-plus-one-api-calls-detector": False,
    # Enable compressed assets performance issue type
    "organizations:performance-issues-compressed-assets-detector": False,
    # Enable render blocking assets performance issue type
    "organizations:performance-issues-render-blocking-assets-detector": False,
    # Enable MN+1 DB performance issue type
    "organizations:performance-issues-m-n-plus-one-db-detector": False,
    # Enable the new Related Events feature
    "organizations:related-events": False,
    # Enable usage of external relays, for use with Relay. See
    # https://github.com/getsentry/relay.
    "organizations:relay": True,
    # Enable Sentry Functions
    "organizations:sentry-functions": False,
    # Enable experimental session replay backend APIs
    "organizations:session-replay": False,
<<<<<<< HEAD
=======
    # Enable Session Replay showing in the sidebar
>>>>>>> 77631c00
    "organizations:session-replay-ui": True,
    # Enabled for those orgs who participated in the Replay Beta program
    "organizations:session-replay-beta-grace": False,
    # Enable replay GA messaging (update paths from AM1 to AM2)
    "organizations:session-replay-ga": False,
    # Enable experimental session replay SDK for recording on Sentry
    "organizations:session-replay-sdk": False,
    "organizations:session-replay-sdk-errors-only": False,
    # Enable data scrubbing of replay recording payloads in Relay.
    "organizations:session-replay-recording-scrubbing": False,
    # Enable the new suggested assignees feature
    "organizations:streamline-targeting-context": False,
    # Enable Session Stats down to a minute resolution
    "organizations:minute-resolution-sessions": True,
    # Notify all project members when fallthrough is disabled, instead of just the auto-assignee
    "organizations:notification-all-recipients": False,
    # Enable the new native stack trace design
    "organizations:native-stack-trace-v2": False,
    # Enable performance issues dev options, includes changing detection thresholds and other parts of issues that we're using for development.
    "organizations:performance-issues-dev": False,
    # Enables updated all events tab in a performance issue
    "organizations:performance-issues-all-events-tab": False,
    # Temporary flag to test search performance that's running slow in S4S
    "organizations:performance-issues-search": True,
    # Enable version 2 of reprocessing (completely distinct from v1)
    "organizations:reprocessing-v2": False,
    # Enable the UI for the overage alert settings
    "organizations:slack-overage-notifications": False,
    # Enable basic SSO functionality, providing configurable single sign on
    # using services like GitHub / Google. This is *not* the same as the signup
    # and login with Github / Azure DevOps that sentry.io provides.
    "organizations:sso-basic": True,
    # Enable SAML2 based SSO functionality. getsentry/sentry-auth-saml2 plugin
    # must be installed to use this functionality.
    "organizations:sso-saml2": True,
    # Enable a banner on the issue details page guiding the user to setup source maps
    "organizations:source-maps-cta": False,
    # Enable the new opinionated dynamic sampling
    "organizations:dynamic-sampling": False,
    # Enable new DS bias: prioritise by project
    "organizations:ds-prioritise-by-project-bias": False,
    # Enable new DS bias: prioritise by transaction
    "organizations:ds-prioritise-by-transaction-bias": False,
    # Enable View Hierarchies in issue details page
    "organizations:mobile-view-hierarchies": False,
    # Enable view hierarchies options
    "organizations:view-hierarchies-options-dev": False,
    # Enable the onboarding heartbeat footer on the sdk setup page
    "organizations:onboarding-heartbeat-footer": False,
    # Enable a new behavior for deleting the freshly created project,
    # if the user clicks on the back button in the onboarding for new orgs
    "organizations:onboarding-project-deletion-on-back-click": False,
    # Disables multiselect platform in the onboarding flow
    "organizations:onboarding-remove-multiselect-platform": False,
    # Enable ANR rates in project details page
    "organizations:anr-rate": False,
    # Enable tag improvements in the issue details page
    "organizations:issue-details-tag-improvements": False,
    # Enable the release details performance section
    "organizations:release-comparison-performance": False,
    # Enable team insights page
    "organizations:team-insights": True,
    # Enable u2f verification on superuser form
    "organizations:u2f-superuser-form": False,
    # Enable setting team-level roles and receiving permissions from them
    "organizations:team-roles": False,
    # Enable org member role provisioning through scim
    "organizations:scim-orgmember-roles": False,
    # Enable team member role provisioning through scim
    "organizations:scim-team-roles": False,
    # Enable the setting of org roles for team
    "organizations:org-roles-for-teams": False,
    # Enable the in-app source map debugging feature
    "organizations:fix-source-map-cta": False,
    # Enable new JS SDK Dynamic Loader
    "organizations:js-sdk-dynamic-loader": False,
    # Adds additional filters and a new section to issue alert rules.
    "projects:alert-filters": True,
    # Enable functionality to specify custom inbound filters on events.
    "projects:custom-inbound-filters": False,
    # Enable data forwarding functionality for projects.
    "projects:data-forwarding": True,
    # Enable functionality to discard groups.
    "projects:discard-groups": False,
    # DEPRECATED: pending removal
    "projects:dsym": False,
    # Enable functionality for attaching  minidumps to events and displaying
    # then in the group UI.
    "projects:minidump": True,
    # Enable functionality for project plugins.
    "projects:plugins": True,
    # Enable alternative version of group creation that is supposed to be less racy.
    "projects:race-free-group-creation": True,
    # Enable functionality for rate-limiting events on projects.
    "projects:rate-limits": True,
    # Enable functionality to trigger service hooks upon event ingestion.
    "projects:servicehooks": False,
    # Enable suspect resolutions feature
    "projects:suspect-resolutions": False,
    # Use Kafka (instead of Celery) for ingestion pipeline.
    "projects:kafka-ingest": False,
    # Workflow 2.0 Auto associate commits to commit sha release
    "projects:auto-associate-commits-to-release": False,
    # Don't add feature defaults down here! Please add them in their associated
    # group sorted alphabetically.
}

# Default time zone for localization in the UI.
# http://en.wikipedia.org/wiki/List_of_tz_zones_by_name
SENTRY_DEFAULT_TIME_ZONE = "UTC"

SENTRY_DEFAULT_LANGUAGE = "en"

# Enable the Sentry Debugger (Beta)
SENTRY_DEBUGGER = None

SENTRY_IGNORE_EXCEPTIONS = ("OperationalError",)

# Should we send the beacon to the upstream server?
SENTRY_BEACON = True

# Allow access to Sentry without authentication.
SENTRY_PUBLIC = False

# Instruct Sentry that this install intends to be run by a single organization
# and thus various UI optimizations should be enabled.
SENTRY_SINGLE_ORGANIZATION = False

# Login url (defaults to LOGIN_URL)
SENTRY_LOGIN_URL = None

# Default project ID (for internal errors)
SENTRY_PROJECT = 1
SENTRY_PROJECT_KEY = None

# Default organization to represent the Internal Sentry project.
# Used as a default when in SINGLE_ORGANIZATION mode.
SENTRY_ORGANIZATION = None

# Project ID for recording frontend (javascript) exceptions
SENTRY_FRONTEND_PROJECT = None
# DSN for the frontend to use explicitly, which takes priority
# over SENTRY_FRONTEND_PROJECT or SENTRY_PROJECT
SENTRY_FRONTEND_DSN = None
# DSN for tracking all client HTTP requests (which can be noisy) [experimental]
SENTRY_FRONTEND_REQUESTS_DSN = None

# Configuration for JavaScript's whitelistUrls - defaults to ALLOWED_HOSTS
SENTRY_FRONTEND_WHITELIST_URLS = None

# ----
# APM config
# ----

# sample rate for transactions initiated from the frontend
SENTRY_FRONTEND_APM_SAMPLING = 0

# sample rate for transactions in the backend
SENTRY_BACKEND_APM_SAMPLING = 0

# Sample rate for symbolicate_event task transactions
SENTRY_SYMBOLICATE_EVENT_APM_SAMPLING = 0

# Sample rate for the process_event task transactions
SENTRY_PROCESS_EVENT_APM_SAMPLING = 0

# sample rate for the relay projectconfig endpoint
SENTRY_RELAY_ENDPOINT_APM_SAMPLING = 0

# sample rate for relay's cache invalidation task
SENTRY_RELAY_TASK_APM_SAMPLING = 0

# sample rate for ingest consumer processing functions
SENTRY_INGEST_CONSUMER_APM_SAMPLING = 0

# sample rate for Apple App Store Connect tasks transactions
SENTRY_APPCONNECT_APM_SAMPLING = SENTRY_BACKEND_APM_SAMPLING

# sample rate for suspect commits task
SENTRY_SUSPECT_COMMITS_APM_SAMPLING = 0

# sample rate for post_process_group task
SENTRY_POST_PROCESS_GROUP_APM_SAMPLING = 0

# sample rate for all reprocessing tasks (except for the per-event ones)
SENTRY_REPROCESSING_APM_SAMPLING = 0

# ----
# end APM config
# ----

# DSN to use for Sentry monitors
SENTRY_MONITOR_DSN = None
SENTRY_MONITOR_API_ROOT = None
SENTRY_CELERYBEAT_MONITORS = {
    # 'scheduled-name': 'monitor_guid',
}

# Web Service
SENTRY_WEB_HOST = "127.0.0.1"
SENTRY_WEB_PORT = 9000
SENTRY_WEB_OPTIONS = {}

# SMTP Service
SENTRY_SMTP_HOST = "127.0.0.1"
SENTRY_SMTP_PORT = 1025

SENTRY_INTERFACES = {
    "csp": "sentry.interfaces.security.Csp",
    "hpkp": "sentry.interfaces.security.Hpkp",
    "expectct": "sentry.interfaces.security.ExpectCT",
    "expectstaple": "sentry.interfaces.security.ExpectStaple",
    "exception": "sentry.interfaces.exception.Exception",
    "logentry": "sentry.interfaces.message.Message",
    "request": "sentry.interfaces.http.Http",
    "sdk": "sentry.interfaces.sdk.Sdk",
    "stacktrace": "sentry.interfaces.stacktrace.Stacktrace",
    "template": "sentry.interfaces.template.Template",
    "user": "sentry.interfaces.user.User",
    "breadcrumbs": "sentry.interfaces.breadcrumbs.Breadcrumbs",
    "contexts": "sentry.interfaces.contexts.Contexts",
    "threads": "sentry.interfaces.threads.Threads",
    "debug_meta": "sentry.interfaces.debug_meta.DebugMeta",
    "spans": "sentry.interfaces.spans.Spans",
}
PREFER_CANONICAL_LEGACY_KEYS = False

SENTRY_EMAIL_BACKEND_ALIASES = {
    "smtp": "django.core.mail.backends.smtp.EmailBackend",
    "dummy": "django.core.mail.backends.dummy.EmailBackend",
    "console": "django.core.mail.backends.console.EmailBackend",
    "preview": "sentry.utils.email.PreviewBackend",
}

SENTRY_FILESTORE_ALIASES = {
    "filesystem": "django.core.files.storage.FileSystemStorage",
    "s3": "sentry.filestore.s3.S3Boto3Storage",
    "gcs": "sentry.filestore.gcs.GoogleCloudStorage",
}

SENTRY_ANALYTICS_ALIASES = {
    "noop": "sentry.analytics.Analytics",
    "pubsub": "sentry.analytics.pubsub.PubSubAnalytics",
}

# set of backends that do not support needing SMTP mail.* settings
# This list is a bit fragile and hardcoded, but it's unlikely that
# a user will be using a different backend that also mandates SMTP
# credentials.
SENTRY_SMTP_DISABLED_BACKENDS = frozenset(
    (
        "django.core.mail.backends.dummy.EmailBackend",
        "django.core.mail.backends.console.EmailBackend",
        "django.core.mail.backends.locmem.EmailBackend",
        "django.core.mail.backends.filebased.EmailBackend",
        "sentry.utils.email.PreviewBackend",
    )
)

# Should users without superuser permissions be allowed to
# make projects public
SENTRY_ALLOW_PUBLIC_PROJECTS = True

# Will an invite be sent when a member is added to an organization?
SENTRY_ENABLE_INVITES = True

# Origins allowed for session-based API access (via the Access-Control-Allow-Origin header)
SENTRY_ALLOW_ORIGIN = None

# Buffer backend
SENTRY_BUFFER = "sentry.buffer.Buffer"
SENTRY_BUFFER_OPTIONS = {}

# Cache backend
# XXX: We explicitly require the cache to be configured as its not optional
# and causes serious confusion with the default django cache
SENTRY_CACHE = None
SENTRY_CACHE_OPTIONS = {"is_default_cache": True}

# Attachment blob cache backend
SENTRY_ATTACHMENTS = "sentry.attachments.default.DefaultAttachmentCache"
SENTRY_ATTACHMENTS_OPTIONS = {}

# Replays blob cache backend.
#
# To ease first time setup, we default to whatever SENTRY_CACHE is configured as. If you're
# handling a large amount of replays you should consider setting up an isolated cache provider.

# To override the default configuration you need to provide the string path of a function or
# class as the `SENTRY_REPLAYS_CACHE` value and optionally provide keyword arguments on the
# `SENTRY_REPLAYS_CACHE_OPTIONS` value.  Its expected that you will use one of the classes
# defined within `sentry/cache/` but it is not required.

# For reference, this cache will store binary blobs of data up to 1MB in size.  This data is
# ephemeral and will be deleted as soon as the ingestion pipeline finishes processing a replay
# recording segment. You can determine the average size of the chunks being cached by running
# queries against the ReplayRecordingSegment model with the File model joined. The File model has
# a size attribute.
SENTRY_REPLAYS_CACHE: str = "sentry.replays.cache.default"
SENTRY_REPLAYS_CACHE_OPTIONS: Dict[str, Any] = {}

# Events blobs processing backend
SENTRY_EVENT_PROCESSING_STORE = "sentry.eventstore.processing.default.DefaultEventProcessingStore"
SENTRY_EVENT_PROCESSING_STORE_OPTIONS = {}

# The internal Django cache is still used in many places
# TODO(dcramer): convert uses over to Sentry's backend
CACHES = {"default": {"BACKEND": "django.core.cache.backends.dummy.DummyCache"}}

# The cache version affects both Django's internal cache (at runtime) as well
# as Sentry's cache. This automatically overrides VERSION on the default
# CACHES backend.
CACHE_VERSION = 1

# Digests backend
SENTRY_DIGESTS = "sentry.digests.backends.dummy.DummyBackend"
SENTRY_DIGESTS_OPTIONS = {}

# Quota backend
SENTRY_QUOTAS = "sentry.quotas.Quota"
SENTRY_QUOTA_OPTIONS = {}

# Cache for Relay project configs
SENTRY_RELAY_PROJECTCONFIG_CACHE = "sentry.relay.projectconfig_cache.redis.RedisProjectConfigCache"
SENTRY_RELAY_PROJECTCONFIG_CACHE_OPTIONS = {}

# Which cache to use for debouncing cache updates to the projectconfig cache
SENTRY_RELAY_PROJECTCONFIG_DEBOUNCE_CACHE = (
    "sentry.relay.projectconfig_debounce_cache.base.ProjectConfigDebounceCache"
)
SENTRY_RELAY_PROJECTCONFIG_DEBOUNCE_CACHE_OPTIONS = {}

# Rate limiting backend
SENTRY_RATELIMITER = "sentry.ratelimits.base.RateLimiter"
SENTRY_RATELIMITER_ENABLED = False
SENTRY_RATELIMITER_OPTIONS = {}
SENTRY_RATELIMITER_DEFAULT = 999
SENTRY_CONCURRENT_RATE_LIMIT_DEFAULT = 999
ENFORCE_CONCURRENT_RATE_LIMITS = False

# Rate Limit Group Category Defaults
SENTRY_CONCURRENT_RATE_LIMIT_GROUP_CLI = 999
SENTRY_RATELIMITER_GROUP_CLI = 999

# The default value for project-level quotas
SENTRY_DEFAULT_MAX_EVENTS_PER_MINUTE = "90%"

# Snuba configuration
SENTRY_SNUBA = os.environ.get("SNUBA", "http://127.0.0.1:1218")
SENTRY_SNUBA_TIMEOUT = 30
SENTRY_SNUBA_CACHE_TTL_SECONDS = 60

# Node storage backend
SENTRY_NODESTORE = "sentry.nodestore.django.DjangoNodeStorage"
SENTRY_NODESTORE_OPTIONS = {}

# Tag storage backend
SENTRY_TAGSTORE = os.environ.get("SENTRY_TAGSTORE", "sentry.tagstore.snuba.SnubaTagStorage")
SENTRY_TAGSTORE_OPTIONS = {}

# Search backend
SENTRY_SEARCH = os.environ.get(
    "SENTRY_SEARCH", "sentry.search.snuba.EventsDatasetSnubaSearchBackend"
)
SENTRY_SEARCH_OPTIONS = {}
# SENTRY_SEARCH_OPTIONS = {
#     'urls': ['http://127.0.0.1:9200/'],
#     'timeout': 5,
# }

# Time-series storage backend
SENTRY_TSDB = "sentry.tsdb.dummy.DummyTSDB"
SENTRY_TSDB_OPTIONS = {}

SENTRY_NEWSLETTER = "sentry.newsletter.base.Newsletter"
SENTRY_NEWSLETTER_OPTIONS = {}

SENTRY_EVENTSTREAM = "sentry.eventstream.snuba.SnubaEventStream"
SENTRY_EVENTSTREAM_OPTIONS = {}

# rollups must be ordered from highest granularity to lowest
SENTRY_TSDB_ROLLUPS = (
    # (time in seconds, samples to keep)
    (10, 360),  # 60 minutes at 10 seconds
    (3600, 24 * 7),  # 7 days at 1 hour
    (3600 * 24, 90),  # 90 days at 1 day
)

# Internal metrics
SENTRY_METRICS_BACKEND = "sentry.metrics.dummy.DummyMetricsBackend"
SENTRY_METRICS_OPTIONS = {}
SENTRY_METRICS_SAMPLE_RATE = 1.0
SENTRY_METRICS_PREFIX = "sentry."
SENTRY_METRICS_SKIP_INTERNAL_PREFIXES = []  # Order this by most frequent prefixes.
SENTRY_METRICS_DISALLOW_BAD_TAGS = IS_DEV

# Metrics product
SENTRY_METRICS_INDEXER = "sentry.sentry_metrics.indexer.postgres.postgres_v2.PostgresIndexer"
SENTRY_METRICS_INDEXER_OPTIONS = {}
SENTRY_METRICS_INDEXER_CACHE_TTL = 3600 * 2
SENTRY_METRICS_INDEXER_TRANSACTIONS_SAMPLE_RATE = 0.1

SENTRY_METRICS_INDEXER_SPANNER_OPTIONS = {}

# Rate limits during string indexing for our metrics product.
# Which cluster to use. Example: {"cluster": "default"}
SENTRY_METRICS_INDEXER_WRITES_LIMITER_OPTIONS = {}
SENTRY_METRICS_INDEXER_WRITES_LIMITER_OPTIONS_PERFORMANCE = (
    SENTRY_METRICS_INDEXER_WRITES_LIMITER_OPTIONS
)

# Controls the sample rate with which we report errors to Sentry for metric messages
# dropped due to rate limits.
SENTRY_METRICS_INDEXER_DEBUG_LOG_SAMPLE_RATE = 0.01

# Cardinality limits during metric bucket ingestion.
# Which cluster to use. Example: {"cluster": "default"}
SENTRY_METRICS_INDEXER_CARDINALITY_LIMITER_OPTIONS = {}
SENTRY_METRICS_INDEXER_CARDINALITY_LIMITER_OPTIONS_PERFORMANCE = {}
SENTRY_METRICS_INDEXER_ENABLE_SLICED_PRODUCER = False

# Release Health
SENTRY_RELEASE_HEALTH = "sentry.release_health.sessions.SessionsReleaseHealthBackend"
SENTRY_RELEASE_HEALTH_OPTIONS = {}

# Release Monitor
SENTRY_RELEASE_MONITOR = (
    "sentry.release_health.release_monitor.sessions.SessionReleaseMonitorBackend"
)
SENTRY_RELEASE_MONITOR_OPTIONS = {}

# Whether or not to run transaction clusterer
SENTRY_TRANSACTION_CLUSTERER_RUN = False

# Render charts on the backend. This uses the Chartcuterie external service.
SENTRY_CHART_RENDERER = "sentry.charts.chartcuterie.Chartcuterie"
SENTRY_CHART_RENDERER_OPTIONS = {}

# URI Prefixes for generating DSN URLs
# (Defaults to URL_PREFIX by default)
SENTRY_ENDPOINT = None
SENTRY_PUBLIC_ENDPOINT = None

# Hostname prefix to add for organizations that are opted into the
# `organizations:org-subdomains` feature.
SENTRY_ORG_SUBDOMAIN_TEMPLATE = "o{organization_id}.ingest"

# Prevent variables (e.g. context locals, http data, etc) from exceeding this
# size in characters
SENTRY_MAX_VARIABLE_SIZE = 512

# Prevent variables within extra context from exceeding this size in
# characters
SENTRY_MAX_EXTRA_VARIABLE_SIZE = 4096 * 4  # 16kb

# For changing the amount of data seen in Http Response Body part.
SENTRY_MAX_HTTP_BODY_SIZE = 4096 * 4  # 16kb

# For various attributes we don't limit the entire attribute on size, but the
# individual item. In those cases we also want to limit the maximum number of
# keys
SENTRY_MAX_DICTIONARY_ITEMS = 50

SENTRY_MAX_MESSAGE_LENGTH = 1024 * 8

# Gravatar service base url
SENTRY_GRAVATAR_BASE_URL = "https://secure.gravatar.com"

# Timeout (in seconds) for fetching remote source files (e.g. JS)
SENTRY_SOURCE_FETCH_TIMEOUT = 5

# Timeout (in seconds) for socket operations when fetching remote source files
SENTRY_SOURCE_FETCH_SOCKET_TIMEOUT = 2

# Maximum content length for source files before we abort fetching
SENTRY_SOURCE_FETCH_MAX_SIZE = 40 * 1024 * 1024

# Maximum content length for cache value.  Currently used only to avoid
# pointless compression of sourcemaps and other release files because we
# silently fail to cache the compressed result anyway.  Defaults to None which
# disables the check and allows different backends for unlimited payload.
# e.g. memcached defaults to 1MB  = 1024 * 1024
SENTRY_CACHE_MAX_VALUE_SIZE = None

# Fields which managed users cannot change via Sentry UI. Username and password
# cannot be changed by managed users. Optionally include 'email' and
# 'name' in SENTRY_MANAGED_USER_FIELDS.
SENTRY_MANAGED_USER_FIELDS = ()

SENTRY_SCOPES = {
    "org:read",
    "org:write",
    "org:admin",
    "org:integrations",
    "member:read",
    "member:write",
    "member:admin",
    "team:read",
    "team:write",
    "team:admin",
    "project:read",
    "project:write",
    "project:admin",
    "project:releases",
    "event:read",
    "event:write",
    "event:admin",
    "alerts:write",
    "alerts:read",
}

SENTRY_SCOPE_SETS = (
    (
        ("org:admin", "Read, write, and admin access to organization details."),
        ("org:write", "Read and write access to organization details."),
        ("org:read", "Read access to organization details."),
    ),
    (("org:integrations", "Read, write, and admin access to organization integrations."),),
    (
        ("member:admin", "Read, write, and admin access to organization members."),
        ("member:write", "Read and write access to organization members."),
        ("member:read", "Read access to organization members."),
    ),
    (
        ("team:admin", "Read, write, and admin access to teams."),
        ("team:write", "Read and write access to teams."),
        ("team:read", "Read access to teams."),
    ),
    (
        ("project:admin", "Read, write, and admin access to projects."),
        ("project:write", "Read and write access to projects."),
        ("project:read", "Read access to projects."),
    ),
    (("project:releases", "Read, write, and admin access to project releases."),),
    (
        ("event:admin", "Read, write, and admin access to events."),
        ("event:write", "Read and write access to events."),
        ("event:read", "Read access to events."),
    ),
    (
        ("alerts:write", "Read and write alerts"),
        ("alerts:read", "Read alerts"),
    ),
)

SENTRY_DEFAULT_ROLE = "member"

# Roles are ordered, which represents a sort-of hierarchy, as well as how
# they're presented in the UI. This is primarily important in that a member
# that is earlier in the chain cannot manage the settings of a member later
# in the chain (they still require the appropriate scope).
SENTRY_ROLES = (
    {
        "id": "member",
        "name": "Member",
        "desc": "Members can view and act on events, as well as view most other data within the organization.",
        "scopes": {
            "event:read",
            "event:write",
            "event:admin",
            "project:releases",
            "project:read",
            "org:read",
            "member:read",
            "team:read",
            "alerts:read",
            "alerts:write",
        },
    },
    {
        "id": "admin",
        "name": "Admin",
        "desc": (
            """
            Admin privileges on any teams of which they're a member. They can
            create new teams and projects, as well as remove teams and projects
            on which they already hold membership (or all teams, if open
            membership is enabled). Additionally, they can manage memberships of
            teams that they are members of. They cannot invite members to the
            organization.
            """
        ),
        "scopes": {
            "event:read",
            "event:write",
            "event:admin",
            "org:read",
            "member:read",
            "project:read",
            "project:write",
            "project:admin",
            "project:releases",
            "team:read",
            "team:write",
            "team:admin",
            "org:integrations",
            "alerts:read",
            "alerts:write",
        },
        "is_retired": True,
    },
    {
        "id": "manager",
        "name": "Manager",
        "desc": "Gains admin access on all teams as well as the ability to add and remove members.",
        "scopes": {
            "event:read",
            "event:write",
            "event:admin",
            "member:read",
            "member:write",
            "member:admin",
            "project:read",
            "project:write",
            "project:admin",
            "project:releases",
            "team:read",
            "team:write",
            "team:admin",
            "org:read",
            "org:write",
            "org:integrations",
            "alerts:read",
            "alerts:write",
        },
        "is_global": True,
    },
    {
        "id": "owner",
        "name": "Owner",
        "desc": (
            """
            Unrestricted access to the organization, its data, and its settings.
            Can add, modify, and delete projects and members, as well as make
            billing and plan changes.
            """
        ),
        "scopes": {
            "org:read",
            "org:write",
            "org:admin",
            "org:integrations",
            "member:read",
            "member:write",
            "member:admin",
            "team:read",
            "team:write",
            "team:admin",
            "project:read",
            "project:write",
            "project:admin",
            "project:releases",
            "event:read",
            "event:write",
            "event:admin",
            "alerts:read",
            "alerts:write",
        },
        "is_global": True,
    },
)

SENTRY_TEAM_ROLES = (
    {
        "id": "contributor",
        "name": "Contributor",
        "desc": "Contributors can view and act on events, as well as view most other data within the team's projects.",
        "scopes": {
            "event:read",
            "event:write",
            "event:admin",
            "project:releases",
            "project:read",
            "org:read",
            "member:read",
            "team:read",
            "alerts:read",
            "alerts:write",
        },
    },
    {
        "id": "admin",
        "name": "Team Admin",
        "desc": (
            # TODO: Editing pass
            """
            Admin privileges on the team. They can create and remove projects,
            and can manage the team's memberships. They cannot invite members to
            the organization.
            """
        ),
        "scopes": {
            "event:read",
            "event:write",
            "event:admin",
            "org:read",
            "member:read",
            "project:read",
            "project:write",
            "project:admin",
            "project:releases",
            "team:read",
            "team:write",
            "team:admin",
            "org:integrations",
            "alerts:read",
            "alerts:write",
        },
        "is_minimum_role_for": "admin",
    },
)

# See sentry/options/__init__.py for more information
SENTRY_OPTIONS = {}
SENTRY_DEFAULT_OPTIONS = {}

# You should not change this setting after your database has been created
# unless you have altered all schemas first
SENTRY_USE_BIG_INTS = False

# Delay (in ms) to induce on API responses
#
# Simulates a small amount of lag which helps uncover more obvious race
# conditions in UI interactions. It's also needed to test (or implement) any
# kind of loading scenarios. Without this we will just implicitly lower the
# overall quality of software we ship because we will not experience it in the
# same way we would in production.
#
# See discussion on https://github.com/getsentry/sentry/pull/20187
SENTRY_API_RESPONSE_DELAY = 150 if IS_DEV else None

# Watchers for various application purposes (such as compiling static media)
# XXX(dcramer): this doesn't work outside of a source distribution as the
# webpack.config.js is not part of Sentry's datafiles
SENTRY_WATCHERS = (
    (
        "webpack",
        [
            os.path.join(NODE_MODULES_ROOT, ".bin", "webpack"),
            "serve",
            "--color",
            "--output-pathinfo=true",
            "--config={}".format(
                os.path.normpath(
                    os.path.join(PROJECT_ROOT, os.pardir, os.pardir, "webpack.config.ts")
                )
            ),
        ],
    ),
)

# Controls whether devserver spins up Relay, Kafka, and several ingest worker jobs to direct store traffic
# through the Relay ingestion pipeline. Without, ingestion is completely disabled. Use `bin/load-mocks` to
# generate fake data for local testing. You can also manually enable relay with the `--ingest` flag to `devserver`.
# XXX: This is disabled by default as typical development workflows do not require end-to-end services running
# and disabling optional services reduces resource consumption and complexity
SENTRY_USE_RELAY = False
SENTRY_RELAY_PORT = 7899

# Controls whether we'll run the snuba subscription processor. If enabled, we'll run
# it as a worker, and devservices will run Kafka.
SENTRY_DEV_PROCESS_SUBSCRIPTIONS = False

# The chunk size for attachments in blob store. Should be a power of two.
SENTRY_ATTACHMENT_BLOB_SIZE = 8 * 1024 * 1024  # 8MB

# The chunk size for files in the chunk upload. This is used for native debug
# files and source maps, and directly translates to the chunk size in blob
# store. MUST be a power of two.
SENTRY_CHUNK_UPLOAD_BLOB_SIZE = 8 * 1024 * 1024  # 8MB

# This flag tell DEVSERVICES to start the ingest-metrics-consumer in order to work on
# metrics in the development environment. Note: this is "metrics" the product
SENTRY_USE_METRICS_DEV = False

# This flags activates the Change Data Capture backend in the development environment
SENTRY_USE_CDC_DEV = False

# This flag activates profiling backend in the development environment
SENTRY_USE_PROFILING = False

# This flag activates consuming issue platform occurrence data in the development environment
SENTRY_USE_ISSUE_OCCURRENCE = False

# This flag activates code paths that are specific for customer domains
SENTRY_USE_CUSTOMER_DOMAINS = False

# SENTRY_DEVSERVICES = {
#     "service-name": lambda settings, options: (
#         {
#             "image": "image-name:version",
#             # optional ports to expose
#             "ports": {"internal-port/tcp": external-port},
#             # optional command
#             "command": ["exit 1"],
#             optional mapping of volumes
#             "volumes": {"volume-name": {"bind": "/path/in/container"}},
#             # optional statement to test if service should run
#             "only_if": lambda settings, options: True,
#             # optional environment variables
#             "environment": {
#                 "ENV_VAR": "1",
#             }
#         }
#     )
# }


def build_cdc_postgres_init_db_volume(settings):
    return (
        {
            os.path.join(settings.CDC_CONFIG_DIR, "init_hba.sh"): {
                "bind": "/docker-entrypoint-initdb.d/init_hba.sh"
            }
        }
        if settings.SENTRY_USE_CDC_DEV
        else {}
    )


# platform.processor() changed at some point between these:
# 11.2.3: arm
# 12.3.1: arm64
APPLE_ARM64 = sys.platform == "darwin" and platform.processor() in {"arm", "arm64"}

SENTRY_DEVSERVICES = {
    "redis": lambda settings, options: (
        {
            "image": "ghcr.io/getsentry/image-mirror-library-redis:5.0-alpine",
            "ports": {"6379/tcp": 6379},
            "command": [
                "redis-server",
                "--appendonly",
                "yes",
                "--save",
                "60",
                "20",
                "--auto-aof-rewrite-percentage",
                "100",
                "--auto-aof-rewrite-min-size",
                "64mb",
            ],
            "volumes": {"redis": {"bind": "/data"}},
        }
    ),
    "postgres": lambda settings, options: (
        {
            "image": f"ghcr.io/getsentry/image-mirror-library-postgres:{os.getenv('PG_VERSION') or '9.6'}-alpine",
            "pull": True,
            "ports": {"5432/tcp": 5432},
            "environment": {"POSTGRES_DB": "sentry", "POSTGRES_HOST_AUTH_METHOD": "trust"},
            "volumes": {
                "postgres": {"bind": "/var/lib/postgresql/data"},
                "wal2json": {"bind": "/wal2json"},
                settings.CDC_CONFIG_DIR: {"bind": "/cdc"},
                **build_cdc_postgres_init_db_volume(settings),
            },
            "command": [
                "postgres",
                "-c",
                "wal_level=logical",
                "-c",
                "max_replication_slots=1",
                "-c",
                "max_wal_senders=1",
            ],
            "entrypoint": "/cdc/postgres-entrypoint.sh" if settings.SENTRY_USE_CDC_DEV else None,
        }
    ),
    "zookeeper": lambda settings, options: (
        {
            # On Apple arm64, we upgrade to version 6.x to allow zookeeper to run properly on Apple's arm64
            # See details https://github.com/confluentinc/kafka-images/issues/80#issuecomment-855511438
            "image": "ghcr.io/getsentry/image-mirror-confluentinc-cp-zookeeper:6.2.0",
            "environment": {"ZOOKEEPER_CLIENT_PORT": "2181"},
            "volumes": {"zookeeper_6": {"bind": "/var/lib/zookeeper/data"}},
            "only_if": "kafka" in settings.SENTRY_EVENTSTREAM or settings.SENTRY_USE_RELAY,
        }
    ),
    "kafka": lambda settings, options: (
        {
            "image": "ghcr.io/getsentry/image-mirror-confluentinc-cp-kafka:6.2.0",
            "ports": {"9092/tcp": 9092},
            "environment": {
                "KAFKA_ZOOKEEPER_CONNECT": "{containers[zookeeper][name]}:2181",
                "KAFKA_LISTENERS": "INTERNAL://0.0.0.0:9093,EXTERNAL://0.0.0.0:9092",
                "KAFKA_ADVERTISED_LISTENERS": "INTERNAL://{containers[kafka][name]}:9093,EXTERNAL://{containers[kafka]"
                "[ports][9092/tcp][0]}:{containers[kafka][ports][9092/tcp][1]}",
                "KAFKA_LISTENER_SECURITY_PROTOCOL_MAP": "INTERNAL:PLAINTEXT,EXTERNAL:PLAINTEXT",
                "KAFKA_INTER_BROKER_LISTENER_NAME": "INTERNAL",
                "KAFKA_OFFSETS_TOPIC_REPLICATION_FACTOR": "1",
                "KAFKA_OFFSETS_TOPIC_NUM_PARTITIONS": "1",
                "KAFKA_LOG_RETENTION_HOURS": "24",
                "KAFKA_MESSAGE_MAX_BYTES": "50000000",
                "KAFKA_MAX_REQUEST_SIZE": "50000000",
            },
            "volumes": {"kafka_6": {"bind": "/var/lib/kafka/data"}},
            "only_if": "kafka" in settings.SENTRY_EVENTSTREAM
            or settings.SENTRY_USE_RELAY
            or settings.SENTRY_DEV_PROCESS_SUBSCRIPTIONS,
        }
    ),
    "clickhouse": lambda settings, options: (
        {
            "image": "ghcr.io/getsentry/image-mirror-yandex-clickhouse-server:20.3.9.70"
            if not APPLE_ARM64
            # altinity provides clickhouse support to other companies
            # Official support: https://github.com/ClickHouse/ClickHouse/issues/22222
            # This image is build with this script https://gist.github.com/filimonov/5f9732909ff66d5d0a65b8283382590d
            else "ghcr.io/getsentry/image-mirror-altinity-clickhouse-server:21.6.1.6734-testing-arm",
            "pull": True,
            "ports": {"9000/tcp": 9000, "9009/tcp": 9009, "8123/tcp": 8123},
            "ulimits": [{"name": "nofile", "soft": 262144, "hard": 262144}],
            # The arm image does not properly load the MAX_MEMORY_USAGE_RATIO
            # from the environment in loc_config.xml, thus, hard-coding it there
            "volumes": {
                "clickhouse_dist"
                if settings.SENTRY_DISTRIBUTED_CLICKHOUSE_TABLES
                else "clickhouse": {"bind": "/var/lib/clickhouse"},
                os.path.join(
                    settings.DEVSERVICES_CONFIG_DIR,
                    "clickhouse",
                    "dist_config.xml"
                    if settings.SENTRY_DISTRIBUTED_CLICKHOUSE_TABLES
                    else "loc_config.xml",
                ): {"bind": "/etc/clickhouse-server/config.d/sentry.xml"},
            },
        }
    ),
    "snuba": lambda settings, options: (
        {
            "image": "ghcr.io/getsentry/snuba:latest",
            "pull": True,
            "ports": {"1218/tcp": 1218, "1219/tcp": 1219},
            "command": ["devserver"]
            + (["--no-workers"] if "snuba" in settings.SENTRY_EVENTSTREAM else []),
            "environment": {
                "PYTHONUNBUFFERED": "1",
                "SNUBA_SETTINGS": "docker",
                "DEBUG": "1",
                "CLICKHOUSE_HOST": "{containers[clickhouse][name]}",
                "CLICKHOUSE_PORT": "9000",
                "CLICKHOUSE_HTTP_PORT": "8123",
                "DEFAULT_BROKERS": ""
                if "snuba" in settings.SENTRY_EVENTSTREAM
                else "{containers[kafka][name]}:9093",
                "REDIS_HOST": "{containers[redis][name]}",
                "REDIS_PORT": "6379",
                "REDIS_DB": "1",
                "ENABLE_SENTRY_METRICS_DEV": "1" if settings.SENTRY_USE_METRICS_DEV else "",
                "ENABLE_PROFILES_CONSUMER": "1" if settings.SENTRY_USE_PROFILING else "",
                "ENABLE_ISSUE_OCCURRENCE_CONSUMER": "1"
                if settings.SENTRY_USE_ISSUE_OCCURRENCE
                else "",
                "ENABLE_AUTORUN_MIGRATION_SEARCH_ISSUES": "1",
            },
            "only_if": "snuba" in settings.SENTRY_EVENTSTREAM
            or "kafka" in settings.SENTRY_EVENTSTREAM,
        }
    ),
    "bigtable": lambda settings, options: (
        {
            "image": "us.gcr.io/sentryio/cbtemulator:23c02d92c7a1747068eb1fc57dddbad23907d614",
            "ports": {"8086/tcp": 8086},
            # NEED_BIGTABLE is set by CI so we don't have to pass
            # --skip-only-if when compiling which services to run.
            "only_if": os.environ.get("NEED_BIGTABLE", False)
            or "bigtable" in settings.SENTRY_NODESTORE,
        }
    ),
    "memcached": lambda settings, options: (
        {
            "image": "ghcr.io/getsentry/image-mirror-library-memcached:1.5-alpine",
            "ports": {"11211/tcp": 11211},
            "only_if": "memcached" in settings.CACHES.get("default", {}).get("BACKEND"),
        }
    ),
    "symbolicator": lambda settings, options: (
        {
            "image": "us.gcr.io/sentryio/symbolicator:nightly",
            "pull": True,
            "ports": {"3021/tcp": 3021},
            "volumes": {settings.SYMBOLICATOR_CONFIG_DIR: {"bind": "/etc/symbolicator"}},
            "command": ["run", "--config", "/etc/symbolicator/config.yml"],
            "only_if": options.get("symbolicator.enabled"),
        }
    ),
    "relay": lambda settings, options: (
        {
            "image": "us.gcr.io/sentryio/relay:nightly",
            "pull": True,
            "ports": {"7899/tcp": settings.SENTRY_RELAY_PORT},
            "volumes": {settings.RELAY_CONFIG_DIR: {"bind": "/etc/relay"}},
            "command": ["run", "--config", "/etc/relay"],
            "only_if": bool(os.environ.get("SENTRY_USE_RELAY", settings.SENTRY_USE_RELAY)),
            "with_devserver": True,
        }
    ),
    "chartcuterie": lambda settings, options: (
        {
            "image": "us.gcr.io/sentryio/chartcuterie:latest",
            "pull": True,
            "volumes": {settings.CHARTCUTERIE_CONFIG_DIR: {"bind": "/etc/chartcuterie"}},
            "environment": {
                "CHARTCUTERIE_CONFIG": "/etc/chartcuterie/config.js",
                "CHARTCUTERIE_CONFIG_POLLING": "true",
            },
            "ports": {"9090/tcp": 7901},
            # NEED_CHARTCUTERIE is set by CI so we don't have to pass --skip-only-if when compiling which services to run.
            "only_if": os.environ.get("NEED_CHARTCUTERIE", False)
            or options.get("chart-rendering.enabled"),
        }
    ),
    "cdc": lambda settings, options: (
        {
            "image": "ghcr.io/getsentry/cdc:latest",
            "pull": True,
            "only_if": settings.SENTRY_USE_CDC_DEV,
            "command": ["cdc", "-c", "/etc/cdc/configuration.yaml", "producer"],
            "volumes": {settings.CDC_CONFIG_DIR: {"bind": "/etc/cdc"}},
        }
    ),
}

# Max file size for serialized file uploads in API
SENTRY_MAX_SERIALIZED_FILE_SIZE = 5000000

# Max file size for avatar photo uploads
SENTRY_MAX_AVATAR_SIZE = 5000000

# The maximum age of raw events before they are deleted
SENTRY_RAW_EVENT_MAX_AGE_DAYS = 10

# statuspage.io support
STATUS_PAGE_ID = None
STATUS_PAGE_API_HOST = "statuspage.io"

SENTRY_SELF_HOSTED = True

# Whether we should look at X-Forwarded-For header or not
# when checking REMOTE_ADDR ip addresses
SENTRY_USE_X_FORWARDED_FOR = True

SENTRY_DEFAULT_INTEGRATIONS = (
    "sentry.integrations.bitbucket.BitbucketIntegrationProvider",
    "sentry.integrations.bitbucket_server.BitbucketServerIntegrationProvider",
    "sentry.integrations.slack.SlackIntegrationProvider",
    "sentry.integrations.github.GitHubIntegrationProvider",
    "sentry.integrations.github_enterprise.GitHubEnterpriseIntegrationProvider",
    "sentry.integrations.gitlab.GitlabIntegrationProvider",
    "sentry.integrations.jira.JiraIntegrationProvider",
    "sentry.integrations.jira_server.JiraServerIntegrationProvider",
    "sentry.integrations.vsts.VstsIntegrationProvider",
    "sentry.integrations.vsts_extension.VstsExtensionIntegrationProvider",
    "sentry.integrations.pagerduty.integration.PagerDutyIntegrationProvider",
    "sentry.integrations.vercel.VercelIntegrationProvider",
    "sentry.integrations.msteams.MsTeamsIntegrationProvider",
    "sentry.integrations.aws_lambda.AwsLambdaIntegrationProvider",
    "sentry.integrations.custom_scm.CustomSCMIntegrationProvider",
)

SENTRY_SDK_CONFIG = {
    "release": sentry.__semantic_version__,
    "environment": ENVIRONMENT,
    "in_app_include": ["sentry", "sentry_plugins"],
    "debug": True,
    "send_default_pii": True,
    "auto_enabling_integrations": False,
    "_experiments": {
        "custom_measurements": True,
    },
}

SENTRY_DEV_DSN = os.environ.get("SENTRY_DEV_DSN")
if SENTRY_DEV_DSN:
    # In production, this value is *not* set via an env variable
    # https://github.com/getsentry/getsentry/blob/16a07f72853104b911a368cc8ae2b4b49dbf7408/getsentry/conf/settings/prod.py#L604-L606
    # This is used in case you want to report traces of your development set up to a project of your choice
    SENTRY_SDK_CONFIG["dsn"] = SENTRY_DEV_DSN

# The sample rate to use for profiles. This is conditional on the usage of
# traces_sample_rate. So that means the true sample rate will be approximately
# traces_sample_rate * profiles_sample_rate
# (subject to things like the traces_sampler)
SENTRY_PROFILES_SAMPLE_RATE = 0

# We want to test a few schedulers possible in the profiler. Some are platform
# specific, and each have their own pros/cons. See the sdk for more details.
SENTRY_PROFILER_MODE = "sleep"

# To have finer control over which process will have profiling enabled, this
# environment variable will be required to enable profiling.
#
# This is because profiling requires that we run some stuff globally, and we
# are not ready to run this on the more critical parts of the codebase such as
# the ingest workers yet.
#
# This will allow us to have finer control over where we are running the
# profiler. For example, only on the web server.
SENTRY_PROFILING_ENABLED = os.environ.get("SENTRY_PROFILING_ENABLED", False)

# Callable to bind additional context for the Sentry SDK
#
# def get_org_context(scope, organization, **kwargs):
#    scope.set_tag('organization.cool', '1')
#
# SENTRY_ORGANIZATION_CONTEXT_HELPER = get_org_context
SENTRY_ORGANIZATION_CONTEXT_HELPER = None

# Config options that are explicitly disabled from Django
DEAD = object()

# This will eventually get set from values in SENTRY_OPTIONS during
# sentry.runner.initializer:bootstrap_options
SECRET_KEY = DEAD
EMAIL_BACKEND = DEAD
EMAIL_HOST = DEAD
EMAIL_PORT = DEAD
EMAIL_HOST_USER = DEAD
EMAIL_HOST_PASSWORD = DEAD
EMAIL_USE_TLS = DEAD
EMAIL_USE_SSL = DEAD
SERVER_EMAIL = DEAD
EMAIL_SUBJECT_PREFIX = DEAD

# Shared btw Auth Provider and Social Auth Plugin
GITHUB_APP_ID = DEAD
GITHUB_API_SECRET = DEAD

# Used by Auth Provider
GITHUB_REQUIRE_VERIFIED_EMAIL = DEAD
GITHUB_API_DOMAIN = DEAD
GITHUB_BASE_DOMAIN = DEAD

# Used by Social Auth Plugin
GITHUB_EXTENDED_PERMISSIONS = DEAD
GITHUB_ORGANIZATION = DEAD


SUDO_URL = "sentry-sudo"

# Endpoint to https://github.com/getsentry/sentry-release-registry, used for
# alerting the user of outdated SDKs.
SENTRY_RELEASE_REGISTRY_BASEURL = None

# Hardcoded SDK versions for SDKs that do not have an entry in the release
# registry.
SDK_VERSIONS = {
    "raven-js": "3.21.0",
    "raven-node": "2.3.0",
    "raven-python": "6.10.0",
    "raven-ruby": "2.7.1",
    "sentry-cocoa": "3.11.1",
    "sentry-java": "1.6.4",
    "sentry-laravel": "1.0.2",
    "sentry-php": "2.0.1",
}

# Some of the migration links below are not ideal, but that is all migration documentation we currently have and can provide at this point
SDK_URLS = {
    "sentry-java": "https://docs.sentry.io/platforms/java/legacy/migration/",
    "@sentry/browser": "https://github.com/getsentry/sentry-javascript/blob/master/MIGRATION.md#migrating-from-raven-js-to-sentrybrowser",
    "sentry-cocoa": "https://docs.sentry.io/platforms/apple/migration/",
    "sentry-php": "https://docs.sentry.io/platforms/php/",
    "sentry-python": "https://docs.sentry.io/platforms/python/migration/",
    "sentry-ruby": "https://docs.sentry.io/platforms/ruby/migration/",
    "sentry-dotnet": "https://docs.sentry.io/platforms/dotnet/migration/#migrating-from-sharpraven-to-sentry-sdk",
    "sentry-go": "https://docs.sentry.io/platforms/go/migration/",
}

DEPRECATED_SDKS = {
    # sdk name => new sdk name
    "raven-java": "sentry-java",
    "raven-java:android": "sentry-java",
    "raven-java:log4j": "sentry-java",
    "raven-java:log4j2": "sentry-java",
    "raven-java:logback": "sentry-java",
    "raven-js": "@sentry/browser",
    "raven-node": "@sentry/browser",
    "raven-objc": "sentry-cocoa",
    "raven-php": "sentry-php",
    "raven-python": "sentry-python",
    "raven-ruby": "sentry-ruby",
    "raven-swift": "sentry-cocoa",
    "raven-csharp": "sentry-dotnet",
    "raven-go": "sentry-go",
    "sentry-android": "sentry-java",
    "sentry-swift": "sentry-cocoa",
    "SharpRaven": "sentry-dotnet",
    # The Ruby SDK used to go by the name 'sentry-raven'...
    "sentry-raven": "sentry-ruby",
}

TERMS_URL = None
PRIVACY_URL = None

# Internal sources for debug information files
#
# There are two special values in there: "microsoft" and "ios".  These are
# added by default to any project created.  The "ios" source is currently
# not enabled in the open source build of sentry because it points to a
# sentry internal repository and it's unclear if these can be
# redistributed under the Apple EULA.  If however someone configures their
# own iOS source and name it 'ios' it will be enabled by default for all
# projects.
SENTRY_BUILTIN_SOURCES = {
    "microsoft": {
        "type": "http",
        "id": "sentry:microsoft",
        "name": "Microsoft",
        "layout": {"type": "symstore"},
        "filters": {"filetypes": ["pe", "pdb", "portablepdb"]},
        "url": "https://msdl.microsoft.com/download/symbols/",
        "is_public": True,
    },
    "nuget": {
        "type": "http",
        "id": "sentry:nuget",
        "name": "NuGet.org",
        "layout": {"type": "symstore"},
        "filters": {"filetypes": ["portablepdb"]},
        "url": "https://symbols.nuget.org/download/symbols/",
        "is_public": True,
    },
    "citrix": {
        "type": "http",
        "id": "sentry:citrix",
        "name": "Citrix",
        "layout": {"type": "symstore"},
        "filters": {"filetypes": ["pe", "pdb"]},
        "url": "http://ctxsym.citrix.com/symbols/",
        "is_public": True,
    },
    "intel": {
        "type": "http",
        "id": "sentry:intel",
        "name": "Intel",
        "layout": {"type": "symstore"},
        "filters": {"filetypes": ["pe", "pdb"]},
        "url": "https://software.intel.com/sites/downloads/symbols/",
        "is_public": True,
    },
    "amd": {
        "type": "http",
        "id": "sentry:amd",
        "name": "AMD",
        "layout": {"type": "symstore"},
        "filters": {"filetypes": ["pe", "pdb"]},
        "url": "https://download.amd.com/dir/bin/",
        "is_public": True,
    },
    "nvidia": {
        "type": "http",
        "id": "sentry:nvidia",
        "name": "NVIDIA",
        "layout": {"type": "symstore"},
        "filters": {"filetypes": ["pe", "pdb"]},
        "url": "https://driver-symbols.nvidia.com/",
        "is_public": True,
    },
    "chromium": {
        "type": "http",
        "id": "sentry:chromium",
        "name": "Chromium",
        "layout": {"type": "symstore"},
        "filters": {"filetypes": ["pe", "pdb"]},
        "url": "https://chromium-browser-symsrv.commondatastorage.googleapis.com/",
        "is_public": True,
    },
    "unity": {
        "type": "http",
        "id": "sentry:unity",
        "name": "Unity",
        "layout": {"type": "symstore"},
        "filters": {"filetypes": ["pe", "pdb"]},
        "url": "http://symbolserver.unity3d.com/",
        "is_public": True,
    },
    "mozilla": {
        "type": "http",
        "id": "sentry:mozilla",
        "name": "Mozilla",
        "layout": {"type": "symstore"},
        "url": "https://symbols.mozilla.org/",
        "is_public": True,
    },
    "autodesk": {
        "type": "http",
        "id": "sentry:autodesk",
        "name": "Autodesk",
        "layout": {"type": "symstore"},
        "url": "http://symbols.autodesk.com/",
        "is_public": True,
    },
    "electron": {
        "type": "http",
        "id": "sentry:electron",
        "name": "Electron",
        "layout": {"type": "native"},
        "url": "https://symbols.electronjs.org/",
        "filters": {"filetypes": ["pdb", "breakpad", "sourcebundle"]},
        "is_public": True,
    },
    # === Various Linux distributions ===
    # The `https://debuginfod.elfutils.org/` symbol server is set up to federate
    # to a bunch of distro-specific servers, and they explicitly state that:
    # > If your distro offers a server, you may prefer to link to that one directly
    # In the future, we could add the following servers as well after validating:
    # - https://debuginfod.opensuse.org/
    # - https://debuginfod.debian.net/
    # - https://debuginfod.fedoraproject.org/
    # - https://debuginfod.archlinux.org/
    # - https://debuginfod.centos.org/
    # A couple more servers for less widespread distros are also listed, and there
    # might be even more that are not listed on that page.
    # NOTE: The `debuginfod` layout in symbolicator requires the `/buildid/` prefix
    # to be part of the `url`.
    "ubuntu": {
        "type": "http",
        "id": "sentry:ubuntu",
        "name": "Ubuntu",
        "layout": {"type": "debuginfod"},
        "url": "https://debuginfod.ubuntu.com/buildid/",
        "filters": {"filetypes": ["elf_code", "elf_debug"]},
        "is_public": True,
    },
}

# Relay
# List of PKs explicitly allowed by Sentry.  All relays here are always
# registered as internal relays.
# DEPRECATED !!! (18.May.2021) This entry has been deprecated in favour of
# ~/.sentry/conf.yml (relay.static_auth)
SENTRY_RELAY_WHITELIST_PK = [
    # NOTE (RaduW) This is the relay key for the relay instance used by devservices.
    # This should NOT be part of any production environment.
    # This key should match the key in /sentry/config/relay/credentials.json
    "SMSesqan65THCV6M4qs4kBzPai60LzuDn-xNsvYpuP8"
]

# When open registration is not permitted then only relays in the
# list of explicitly allowed relays can register.
SENTRY_RELAY_OPEN_REGISTRATION = True

# GeoIP
# Used for looking up IP addresses.
# For example /usr/local/share/GeoIP/GeoIPCity.mmdb
GEOIP_PATH_MMDB = None

# CDN
# If this is an absolute url like e.g.: https://js.sentry-cdn.com/
# the full url will look like this: https://js.sentry-cdn.com/<public_key>.min.js
# otherwise django reverse url lookup will be used.
JS_SDK_LOADER_CDN_URL = ""
# Version of the SDK - Used in header Surrogate-Key sdk/JS_SDK_LOADER_SDK_VERSION
JS_SDK_LOADER_SDK_VERSION = ""
# This should be the url pointing to the JS SDK. It may contain up to two "%s".
# The first "%s" will be replaced with the SDK version, the second one is used
# to inject a bundle modifier in the JS SDK CDN loader. e.g:
# - 'https://browser.sentry-cdn.com/%s/bundle%s.min.js' will become
# 'https://browser.sentry-cdn.com/7.0.0/bundle.es5.min.js'
# - 'https://browser.sentry-cdn.com/%s/bundle.min.js' will become
# 'https://browser.sentry-cdn.com/7.0.0/bundle.min.js'
# - 'https://browser.sentry-cdn.com/6.19.7/bundle.min.js' will stay the same.
JS_SDK_LOADER_DEFAULT_SDK_URL = ""

# block domains which are generally used by spammers -- keep this configurable
# in case a self-hosted install wants to allow it
INVALID_EMAIL_ADDRESS_PATTERN = re.compile(r"\@qq\.com$", re.I)

# This is customizable for sentry.io, but generally should only be additive
# (currently the values not used anymore so this is more for documentation purposes)
SENTRY_USER_PERMISSIONS = ("broadcasts.admin", "users.admin", "options.admin")

# WARNING(iker): there are two different formats for KAFKA_CLUSTERS: the one we
# use below, and a legacy one still used in `getsentry`.
# Reading items from this default configuration directly might break deploys.
# To correctly read items from this dictionary and not worry about the format,
# see `sentry.utils.kafka_config.get_kafka_consumer_cluster_options`.
KAFKA_CLUSTERS = {
    "default": {
        "common": {"bootstrap.servers": "127.0.0.1:9092"},
        "producers": {
            "compression.type": "lz4",
            "message.max.bytes": 50000000,  # 50MB, default is 1MB
        },
        "consumers": {},
    }
}

# These constants define kafka topic names, as well as keys into `KAFKA_TOPICS`
# which contains cluster mappings for these topics. Follow these steps to
# override a kafka topic name:
#
#  1. Change the value of the `KAFKA_*` constant (e.g. KAFKA_EVENTS).
#  2. For changes in override files, such as `sentry.conf.py` or in getsentry's
#     `prod.py`, also override the entirety of `KAFKA_TOPICS` to ensure the keys
#     pick up the change.

KAFKA_EVENTS = "events"
KAFKA_EVENTS_COMMIT_LOG = "snuba-commit-log"
KAFKA_TRANSACTIONS = "transactions"
KAFKA_TRANSACTIONS_COMMIT_LOG = "snuba-transactions-commit-log"
KAFKA_OUTCOMES = "outcomes"
KAFKA_OUTCOMES_BILLING = "outcomes-billing"
KAFKA_EVENTS_SUBSCRIPTIONS_RESULTS = "events-subscription-results"
KAFKA_TRANSACTIONS_SUBSCRIPTIONS_RESULTS = "transactions-subscription-results"
KAFKA_GENERIC_METRICS_DISTRIBUTIONS_SUBSCRIPTIONS_RESULTS = (
    "generic-metrics-distributions-subscription-results"
)
KAFKA_GENERIC_METRICS_SETS_SUBSCRIPTIONS_RESULTS = "generic-metrics-sets-subscription-results"
KAFKA_SESSIONS_SUBSCRIPTIONS_RESULTS = "sessions-subscription-results"
KAFKA_METRICS_SUBSCRIPTIONS_RESULTS = "metrics-subscription-results"
KAFKA_INGEST_EVENTS = "ingest-events"
KAFKA_INGEST_ATTACHMENTS = "ingest-attachments"
KAFKA_INGEST_TRANSACTIONS = "ingest-transactions"
KAFKA_INGEST_METRICS = "ingest-metrics"
KAFKA_SNUBA_METRICS = "snuba-metrics"
KAFKA_PROFILES = "profiles"
KAFKA_INGEST_PERFORMANCE_METRICS = "ingest-performance-metrics"
KAFKA_SNUBA_GENERIC_METRICS = "snuba-generic-metrics"
KAFKA_INGEST_REPLAY_EVENTS = "ingest-replay-events"
KAFKA_INGEST_REPLAYS_RECORDINGS = "ingest-replay-recordings"
KAFKA_INGEST_OCCURRENCES = "ingest-occurrences"
KAFKA_INGEST_MONITORS = "ingest-monitors"
KAFKA_REGION_TO_CONTROL = "region-to-control"
KAFKA_EVENTSTREAM_GENERIC = "generic-events"
KAFKA_GENERIC_EVENTS_COMMIT_LOG = "snuba-generic-events-commit-log"

# topic for testing multiple indexer backends in parallel
# in production. So far just testing backends for the perf data,
# not release helth
KAFKA_SNUBA_GENERICS_METRICS_CS = "snuba-metrics-generics-cloudspanner"

KAFKA_SUBSCRIPTION_RESULT_TOPICS = {
    "events": KAFKA_EVENTS_SUBSCRIPTIONS_RESULTS,
    "transactions": KAFKA_TRANSACTIONS_SUBSCRIPTIONS_RESULTS,
    "generic-metrics-sets": KAFKA_GENERIC_METRICS_SETS_SUBSCRIPTIONS_RESULTS,
    "generic-metrics-distributions": KAFKA_GENERIC_METRICS_DISTRIBUTIONS_SUBSCRIPTIONS_RESULTS,
    "sessions": KAFKA_SESSIONS_SUBSCRIPTIONS_RESULTS,
    "metrics": KAFKA_METRICS_SUBSCRIPTIONS_RESULTS,
}

# Cluster configuration for each Kafka topic by name.
KAFKA_TOPICS = {
    KAFKA_EVENTS: {"cluster": "default"},
    KAFKA_EVENTS_COMMIT_LOG: {"cluster": "default"},
    KAFKA_TRANSACTIONS: {"cluster": "default"},
    KAFKA_TRANSACTIONS_COMMIT_LOG: {"cluster": "default"},
    KAFKA_OUTCOMES: {"cluster": "default"},
    # When OUTCOMES_BILLING is None, it inherits from OUTCOMES and does not
    # create a separate producer. Check ``track_outcome`` for details.
    KAFKA_OUTCOMES_BILLING: None,
    KAFKA_EVENTS_SUBSCRIPTIONS_RESULTS: {"cluster": "default"},
    KAFKA_TRANSACTIONS_SUBSCRIPTIONS_RESULTS: {"cluster": "default"},
    KAFKA_GENERIC_METRICS_SETS_SUBSCRIPTIONS_RESULTS: {"cluster": "default"},
    KAFKA_GENERIC_METRICS_DISTRIBUTIONS_SUBSCRIPTIONS_RESULTS: {"cluster": "default"},
    KAFKA_SESSIONS_SUBSCRIPTIONS_RESULTS: {"cluster": "default"},
    KAFKA_METRICS_SUBSCRIPTIONS_RESULTS: {"cluster": "default"},
    # Topic for receiving simple events (error events without attachments) from Relay
    KAFKA_INGEST_EVENTS: {"cluster": "default"},
    # Topic for receiving 'complex' events (error events with attachments) from Relay
    KAFKA_INGEST_ATTACHMENTS: {"cluster": "default"},
    # Topic for receiving transaction events (APM events) from Relay
    KAFKA_INGEST_TRANSACTIONS: {"cluster": "default"},
    # Topic for receiving metrics from Relay
    KAFKA_INGEST_METRICS: {"cluster": "default"},
    # Topic for indexer translated metrics
    KAFKA_SNUBA_METRICS: {"cluster": "default"},
    # Topic for receiving profiles from Relay
    KAFKA_PROFILES: {"cluster": "default"},
    KAFKA_INGEST_PERFORMANCE_METRICS: {"cluster": "default"},
    KAFKA_SNUBA_GENERIC_METRICS: {"cluster": "default"},
    KAFKA_INGEST_REPLAY_EVENTS: {"cluster": "default"},
    KAFKA_INGEST_REPLAYS_RECORDINGS: {"cluster": "default"},
    KAFKA_INGEST_OCCURRENCES: {"cluster": "default"},
    KAFKA_INGEST_MONITORS: {"cluster": "default"},
    # Metrics Testing Topics
    KAFKA_SNUBA_GENERICS_METRICS_CS: {"cluster": "default"},
    # Region to Control Silo messaging - eg UserIp and AuditLog
    KAFKA_REGION_TO_CONTROL: {"cluster": "default"},
    KAFKA_EVENTSTREAM_GENERIC: {"cluster": "default"},
    KAFKA_GENERIC_EVENTS_COMMIT_LOG: {"cluster": "default"},
}


# If True, consumers will create the topics if they don't exist
KAFKA_CONSUMER_AUTO_CREATE_TOPICS = True

# For Jira, only approved apps can use the access_email_addresses scope
# This scope allows Sentry to use the email endpoint (https://developer.atlassian.com/cloud/jira/platform/rest/v3/#api-rest-api-3-user-email-get)
# We use the email with Jira 2-way sync in order to match the user
JIRA_USE_EMAIL_SCOPE = False

"""
Fields are:
 - south_app_name: Which app to apply the conversion to
 - south_migration: The south migration to map to the new name. If None, then always
   apply
 - django_app_name: The new app name to apply the conversion to
 - django_migration: Which django migration to 'fake' as run.
 - south_migration_required: Whether the south migration is required to proceed.
 - south_migration_required_error: Error message explaining what is going wrong.
"""
SOUTH_MIGRATION_CONVERSIONS = (
    (
        "sentry",
        "0472_auto__add_field_sentryapp_author",
        "sentry",
        "0001_initial",
        True,
        "Please upgrade to Sentry 9.1.2 before upgrading to any later versions.",
    ),
    (
        "sentry",
        "0516_auto__del_grouptagvalue__del_unique_grouptagvalue_group_id_key_value__",
        "sentry",
        "0002_912_to_recent",
        False,
        "",
    ),
    (
        "sentry",
        "0518_auto__chg_field_sentryappwebhookerror_response_code",
        "sentry",
        "0003_auto_20191022_0122",
        False,
        "",
    ),
    ("sentry.nodestore", "0001_initial", "nodestore", "0001_initial", False, None),
    ("nodestore", "0001_initial", "nodestore", "0001_initial", False, None),
    (
        "social_auth",
        "0004_auto__del_unique_usersocialauth_provider_uid__add_unique_usersocialaut",
        "social_auth",
        "0001_initial",
        True,
        "Please upgrade to Sentry 9.1.2 before upgrading to any later versions.",
    ),
)

# Whether to use Django migrations to create the database, or just build it based off
# of models, similar to how syncdb used to work. The former is more correct, the latter
# is much faster.
MIGRATIONS_TEST_MIGRATE = os.environ.get("MIGRATIONS_TEST_MIGRATE", "0") == "1"
# Specifies the list of django apps to include in the lockfile. If Falsey then include
# all apps with migrations
MIGRATIONS_LOCKFILE_APP_WHITELIST = (
    "nodestore",
    "sentry",
    "social_auth",
    "sentry.replays",
)
# Where to write the lockfile to.
MIGRATIONS_LOCKFILE_PATH = os.path.join(PROJECT_ROOT, os.path.pardir, os.path.pardir)

# Log error and abort processing (without dropping event) when process_event is
# taking more than n seconds to process event
SYMBOLICATOR_PROCESS_EVENT_HARD_TIMEOUT = 600

# Log warning when process_event is taking more than n seconds to process event
SYMBOLICATOR_PROCESS_EVENT_WARN_TIMEOUT = 120

# Block symbolicate_event for this many seconds to wait for a initial response
# from symbolicator after the task submission.
SYMBOLICATOR_POLL_TIMEOUT = 5

# When retrying symbolication requests or querying for the result this set the
# max number of second to wait between subsequent attempts.
SYMBOLICATOR_MAX_RETRY_AFTER = 2

SENTRY_REQUEST_METRIC_ALLOWED_PATHS = (
    "sentry.web.api",
    "sentry.web.frontend",
    "sentry.api.endpoints",
    "sentry.data_export.endpoints",
    "sentry.discover.endpoints",
    "sentry.incidents.endpoints",
    "sentry.replays.endpoints",
)
SENTRY_MAIL_ADAPTER_BACKEND = "sentry.mail.adapter.MailAdapter"

# Project ID used by synthetic monitoring
# Synthetic monitoring recurringly send events, prepared with specific
# attributes, which can be identified through the whole processing pipeline and
# observed mainly for producing stable metrics.
SENTRY_SYNTHETIC_MONITORING_PROJECT_ID = None

# Similarity cluster to use
# Similarity-v1: uses hardcoded set of event properties for diffing
SENTRY_SIMILARITY_INDEX_REDIS_CLUSTER = "default"
# Similarity-v2: uses grouping components for diffing (None = fallback to setting for v1)
SENTRY_SIMILARITY2_INDEX_REDIS_CLUSTER = None

# The grouping strategy to use for driving similarity-v2. You can add multiple
# strategies here to index them all. This is useful for transitioning a
# similarity dataset to newer grouping configurations.
#
# The dictionary value represents the redis prefix to use.
#
# Check out `test_similarity_config_migration` to understand the procedure and risks.
SENTRY_SIMILARITY_GROUPING_CONFIGURATIONS_TO_INDEX = {
    "similarity:2020-07-23": "a",
}

# If this is turned on, then sentry will perform automatic grouping updates.
SENTRY_GROUPING_AUTO_UPDATE_ENABLED = False

# How long is the migration phase for grouping updates?
SENTRY_GROUPING_UPDATE_MIGRATION_PHASE = 30 * 24 * 3600  # 30 days

SENTRY_USE_UWSGI = True

# When copying attachments for to-be-reprocessed events into processing store,
# how large is an individual file chunk? Each chunk is stored as Redis key.
SENTRY_REPROCESSING_ATTACHMENT_CHUNK_SIZE = 2**20

# Which cluster is used to store auxiliary data for reprocessing. Note that
# this cluster is not used to store attachments etc, that still happens on
# rc-processing. This is just for buffering up event IDs and storing a counter
# for synchronization/progress report.
SENTRY_REPROCESSING_SYNC_REDIS_CLUSTER = "default"

# How long tombstones from reprocessing will live.
SENTRY_REPROCESSING_TOMBSTONES_TTL = 24 * 3600

# How long reprocessing counters are kept in Redis before they expire.
SENTRY_REPROCESSING_SYNC_TTL = 30 * 24 * 3600  # 30 days

# How many events to query for at once while paginating through an entire
# issue. Note that this needs to be kept in sync with the time-limits on
# `sentry.tasks.reprocessing2.reprocess_group`. That task is responsible for
# copying attachments from filestore into redis and can easily take a couple of
# seconds per event. Better play it safe!
SENTRY_REPROCESSING_PAGE_SIZE = 10

# How many event IDs to buffer up in Redis before sending them to Snuba. This
# is about "remaining events" exclusively.
SENTRY_REPROCESSING_REMAINING_EVENTS_BUF_SIZE = 500

# Which backend to use for RealtimeMetricsStore.
#
# Currently, only redis is supported.
SENTRY_REALTIME_METRICS_BACKEND = (
    "sentry.processing.realtime_metrics.dummy.DummyRealtimeMetricsStore"
)
SENTRY_REALTIME_METRICS_OPTIONS = {
    # The redis cluster used for the realtime store redis backend.
    "cluster": "default",
    # Length of the sliding symbolicate_event budgeting window, in seconds.
    #
    # The LPQ selection is computed based on the `SENTRY_LPQ_OPTIONS["project_budget"]`
    # defined below.
    "budget_time_window": 2 * 60,
    # The bucket size of the project budget metric.
    #
    # The size (in seconds) of the buckets that events are sorted into.
    "budget_bucket_size": 10,
    # Number of seconds to wait after a project is made eligible or ineligible for the LPQ
    # before its eligibility can be changed again.
    #
    # This backoff is only applied to automatic changes to project eligibility, and has zero effect
    # on any manually-triggered changes to a project's presence in the LPQ.
    "backoff_timer": 5 * 60,
}

# Tunable knobs for automatic LPQ eligibility.
#
# LPQ eligibility is based on the average spent budget in a sliding time window
# defined in `SENTRY_REALTIME_METRICS_OPTIONS["budget_time_window"]` above.
#
# The `project_budget` option is defined as the average per-second
# "symbolication time budget" a project can spend.
# See `RealtimeMetricsStore.record_project_duration` for an explanation of how
# this works.
# The "regular interval" at which symbolication time is submitted is defined by
# a combination of `SYMBOLICATOR_POLL_TIMEOUT` and `SYMBOLICATOR_MAX_RETRY_AFTER`.
#
# This value is already adjusted according to the
# `symbolicate-event.low-priority.metrics.submission-rate` option.
SENTRY_LPQ_OPTIONS = {
    # This is the per-project budget in per-second "symbolication time budget".
    #
    # This has been arbitrarily chosen as `5.0` for now, which means an average of:
    # -  1x 5-second event per second, or
    # -  5x 1-second events per second, or
    # - 10x 0.5-second events per second
    #
    # Cost increases quadratically with symbolication time.
    "project_budget": 5.0
}

# XXX(meredith): Temporary metrics indexer
SENTRY_METRICS_INDEXER_REDIS_CLUSTER = "default"

# Timeout for the project counter statement execution.
# In case of contention on the project counter, prevent workers saturation with
# save_event tasks from single project.
# Value is in milliseconds. Set to `None` to disable.
SENTRY_PROJECT_COUNTER_STATEMENT_TIMEOUT = 1000

# Implemented in getsentry to run additional devserver workers.
SENTRY_EXTRA_WORKERS = None

SAMPLED_DEFAULT_RATE = 1.0

# A set of extra URLs to sample
ADDITIONAL_SAMPLED_URLS = {}

# A set of extra tasks to sample
ADDITIONAL_SAMPLED_TASKS = {}

# This controls whether Sentry is run in a demo mode.
# Enabling this will allow users to create accounts without an email or password.
DEMO_MODE = False

# all demo orgs are owned by the user with this email
DEMO_ORG_OWNER_EMAIL = None

# parameters that determine how demo events are generated
DEMO_DATA_GEN_PARAMS = {}

# parameters for an org when quickly generating them synchronously
DEMO_DATA_QUICK_GEN_PARAMS = {}

# adds an extra JS to HTML template
INJECTED_SCRIPT_ASSETS = []

# Whether badly behaving projects will be automatically
# sent to the low priority queue
SENTRY_ENABLE_AUTO_LOW_PRIORITY_QUEUE = False

# Zero Downtime Migrations settings as defined at
# https://github.com/tbicr/django-pg-zero-downtime-migrations#settings
ZERO_DOWNTIME_MIGRATIONS_RAISE_FOR_UNSAFE = True
ZERO_DOWNTIME_MIGRATIONS_LOCK_TIMEOUT = None
ZERO_DOWNTIME_MIGRATIONS_STATEMENT_TIMEOUT = None
# Note: The docs have this backwards. We set this to False here so that we always add check
# constraints instead of setting the column to not null.
ZERO_DOWNTIME_MIGRATIONS_USE_NOT_NULL = False

ANOMALY_DETECTION_URL = "127.0.0.1:9091"
ANOMALY_DETECTION_TIMEOUT = 30

# This is the URL to the profiling service
SENTRY_PROFILING_SERVICE_URL = "http://localhost:8085"

SENTRY_REPLAYS_SERVICE_URL = "http://localhost:8090"


SENTRY_ISSUE_ALERT_HISTORY = "sentry.rules.history.backends.postgres.PostgresRuleHistoryBackend"
SENTRY_ISSUE_ALERT_HISTORY_OPTIONS = {}

# This is useful for testing SSO expiry flows
SENTRY_SSO_EXPIRY_SECONDS = os.environ.get("SENTRY_SSO_EXPIRY_SECONDS", None)

# Set to an iterable of strings matching services so only logs from those services show up
# eg. DEVSERVER_LOGS_ALLOWLIST = {"server", "webpack", "worker"}
DEVSERVER_LOGS_ALLOWLIST = None

LOG_API_ACCESS = not IS_DEV or os.environ.get("SENTRY_LOG_API_ACCESS")

VALIDATE_SUPERUSER_ACCESS_CATEGORY_AND_REASON = True
DISABLE_SU_FORM_U2F_CHECK_FOR_LOCAL = False

# determines if we enable analytics or not
ENABLE_ANALYTICS = False

MAX_ISSUE_ALERTS_PER_PROJECT = 100
MAX_QUERY_SUBSCRIPTIONS_PER_ORG = 1000

MAX_REDIS_SNOWFLAKE_RETRY_COUNTER = 5

SNOWFLAKE_VERSION_ID = 1
SENTRY_SNOWFLAKE_EPOCH_START = datetime(2022, 8, 8, 0, 0).timestamp()
SENTRY_USE_SNOWFLAKE = False

SENTRY_DEFAULT_LOCKS_BACKEND_OPTIONS = {
    "path": "sentry.utils.locking.backends.redis.RedisLockBackend",
    "options": {"cluster": "default"},
}

SENTRY_POST_PROCESS_LOCKS_BACKEND_OPTIONS = {
    "path": "sentry.utils.locking.backends.redis.RedisLockBackend",
    "options": {"cluster": "default"},
}

# maximum number of projects allowed to query snuba with for the organization_vitals_overview endpoint
ORGANIZATION_VITALS_OVERVIEW_PROJECT_LIMIT = 300


# Default string indexer cache options
SENTRY_STRING_INDEXER_CACHE_OPTIONS = {
    "cache_name": "default",
}
SENTRY_POSTGRES_INDEXER_RETRY_COUNT = 2

SENTRY_FUNCTIONS_PROJECT_NAME = None

SENTRY_FUNCTIONS_REGION = "us-central1"

# Settings related to SiloMode
SILO_MODE = os.environ.get("SENTRY_SILO_MODE", None)
FAIL_ON_UNAVAILABLE_API_CALL = False

DISALLOWED_CUSTOMER_DOMAINS = []

SENTRY_PERFORMANCE_ISSUES_RATE_LIMITER_OPTIONS = {}
SENTRY_PERFORMANCE_ISSUES_REDUCE_NOISE = False

SENTRY_ISSUE_PLATFORM_RATE_LIMITER_OPTIONS = {}

SENTRY_REGION = os.environ.get("SENTRY_REGION", None)
SENTRY_REGION_CONFIG: Iterable[Region] = ()

# How long we should wait for a gateway proxy request to return before giving up
GATEWAY_PROXY_TIMEOUT = None

SENTRY_SLICING_LOGICAL_PARTITION_COUNT = 256
# This maps a Sliceable for slicing by name and (lower logical partition, upper physical partition)
# to a given slice. A slice is a set of physical resources in Sentry and Snuba.
#
# For each Sliceable, the range [0, SENTRY_SLICING_LOGICAL_PARTITION_COUNT) must be mapped
# to a slice ID
SENTRY_SLICING_CONFIG: Mapping[str, Mapping[Tuple[int, int], int]] = {}

# Show banners on the login page that are defined in layout.html
SHOW_LOGIN_BANNER = False

# Mapping of (logical topic names, slice id) to physical topic names
# and kafka broker names. The kafka broker names are used to construct
# the broker config from KAFKA_CLUSTERS. This is used for slicing only.
# Example:
# SLICED_KAFKA_TOPICS = {
#   ("KAFKA_SNUBA_GENERIC_METRICS", 0): {
#       "topic": "generic_metrics_0",
#       "cluster": "cluster_1",
#   },
#   ("KAFKA_SNUBA_GENERIC_METRICS", 1): {
#       "topic": "generic_metrics_1",
#       "cluster": "cluster_2",
# }
# And then in KAFKA_CLUSTERS:
# KAFKA_CLUSTERS = {
#   "cluster_1": {
#       "bootstrap.servers": "kafka1:9092",
#   },
#   "cluster_2": {
#       "bootstrap.servers": "kafka2:9092",
#   },
# }
SLICED_KAFKA_TOPICS: Mapping[Tuple[str, int], Mapping[str, Any]] = {}

# Used by silo tests -- when requests pass through decorated endpoints, switch the server silo mode to match that
# decorator.
SINGLE_SERVER_SILO_MODE = False

# Set the URL for signup page that we redirect to for the setup wizard if signup=1 is in the query params
SENTRY_SIGNUP_URL = None<|MERGE_RESOLUTION|>--- conflicted
+++ resolved
@@ -1250,10 +1250,7 @@
     "organizations:sentry-functions": False,
     # Enable experimental session replay backend APIs
     "organizations:session-replay": False,
-<<<<<<< HEAD
-=======
     # Enable Session Replay showing in the sidebar
->>>>>>> 77631c00
     "organizations:session-replay-ui": True,
     # Enabled for those orgs who participated in the Replay Beta program
     "organizations:session-replay-beta-grace": False,
