"""
These settings act as the default (base) settings for the Sentry-provided web-server
"""
from __future__ import annotations

import os
import os.path
import platform
import re
import socket
import sys
import tempfile
from datetime import datetime, timedelta
from typing import Any, Callable, Dict, Mapping, MutableSequence, Optional, Tuple, TypeVar, overload
from urllib.parse import urlparse

import sentry
from sentry.conf.types.consumer_definition import ConsumerDefinition
from sentry.conf.types.topic_definition import TopicDefinition
from sentry.utils import json  # NOQA (used in getsentry config)
from sentry.utils.celery import crontab_with_minute_jitter
from sentry.utils.types import type_from_value

T = TypeVar("T")


def gettext_noop(s: str) -> str:
    return s


socket.setdefaulttimeout(5)


@overload
def env(key: str) -> str:
    ...


@overload
def env(key: str, default: T, type: Callable[[Any], T] | None = None) -> T:
    ...


def env(
    key: str,
    default: str | T = "",
    type: Optional[Callable[[Any], T]] = None,
) -> T:
    """
    Extract an environment variable for use in configuration

    :param key: The environment variable to be extracted.
    :param default: The value to be returned if `key` is not found.
    :param type: The type of the returned object (defaults to the type of `default`).
    :return: The environment variable if it exists, else `default`.
    """

    # First check an internal cache, so we can `pop` multiple times
    # without actually losing the value.
    try:
        rv = _env_cache[key]
    except KeyError:
        if "SENTRY_RUNNING_UWSGI" in os.environ:
            # We do this so when the process forks off into uwsgi
            # we want to actually be popping off values. This is so that
            # at runtime, the variables aren't actually available.
            fn: Callable[[str], str] = os.environ.pop
        else:
            fn = os.environ.__getitem__

        try:
            rv = fn(key)
            _env_cache[key] = rv
        except KeyError:
            rv = default

    if type is None:
        type = type_from_value(default)

    return type(rv)


_env_cache: dict[str, object] = {}

ENVIRONMENT = os.environ.get("SENTRY_ENVIRONMENT", "production")

IS_DEV = ENVIRONMENT == "development"

DEBUG = IS_DEV
# override the settings dumped in the debug view
DEFAULT_EXCEPTION_REPORTER_FILTER = (
    "sentry.debug.utils.exception_reporter_filter.NoSettingsExceptionReporterFilter"
)

ADMINS = ()

# Hosts that are considered in the same network (including VPNs).
INTERNAL_IPS = ()

# List of IP subnets which should not be accessible
SENTRY_DISALLOWED_IPS = ()

# When resolving DNS for external sources (source map fetching, webhooks, etc),
# ensure that domains are fully resolved first to avoid poking internal
# search domains.
SENTRY_ENSURE_FQDN = False

# XXX [!!]: When adding a new key here BE SURE to configure it in getsentry, as
#           it can not be `default`. The default cluster in sentry.io
#           production is NOT a true redis cluster and WILL error in prod.
SENTRY_DYNAMIC_SAMPLING_RULES_REDIS_CLUSTER = "default"
SENTRY_INCIDENT_RULES_REDIS_CLUSTER = "default"
SENTRY_RATE_LIMIT_REDIS_CLUSTER = "default"
SENTRY_RULE_TASK_REDIS_CLUSTER = "default"
SENTRY_TRANSACTION_NAMES_REDIS_CLUSTER = "default"
SENTRY_WEBHOOK_LOG_REDIS_CLUSTER = "default"
SENTRY_ARTIFACT_BUNDLES_INDEXING_REDIS_CLUSTER = "default"
SENTRY_INTEGRATION_ERROR_LOG_REDIS_CLUSTER = "default"
SENTRY_DEBUG_FILES_REDIS_CLUSTER = "default"
SENTRY_MONITORS_REDIS_CLUSTER = "default"
SENTRY_STATISTICAL_DETECTORS_REDIS_CLUSTER = "default"

# Hosts that are allowed to use system token authentication.
# http://en.wikipedia.org/wiki/Reserved_IP_addresses
INTERNAL_SYSTEM_IPS = (
    "0.0.0.0/8",
    "10.0.0.0/8",
    "100.64.0.0/10",
    "127.0.0.0/8",
    "169.254.0.0/16",
    "172.16.0.0/12",
    "192.0.0.0/29",
    "192.0.2.0/24",
    "192.88.99.0/24",
    "192.168.0.0/16",
    "198.18.0.0/15",
    "198.51.100.0/24",
    "224.0.0.0/4",
    "240.0.0.0/4",
    "255.255.255.255/32",
)

MANAGERS = ADMINS

APPEND_SLASH = True

PROJECT_ROOT = os.path.normpath(os.path.join(os.path.dirname(__file__), os.pardir))

CONF_DIR = os.path.abspath(os.path.dirname(__file__))

# XXX(dcramer): handle case when we've installed from source vs just running
# this straight out of the repository
if "site-packages" in __file__:
    NODE_MODULES_ROOT = os.path.join(PROJECT_ROOT, "node_modules")
else:
    NODE_MODULES_ROOT = os.path.join(PROJECT_ROOT, os.pardir, os.pardir, "node_modules")

NODE_MODULES_ROOT = os.path.normpath(NODE_MODULES_ROOT)

DEVSERVICES_CONFIG_DIR = os.path.normpath(
    os.path.join(PROJECT_ROOT, os.pardir, os.pardir, "config")
)

SENTRY_DISTRIBUTED_CLICKHOUSE_TABLES = False

RELAY_CONFIG_DIR = os.path.join(DEVSERVICES_CONFIG_DIR, "relay")

SYMBOLICATOR_CONFIG_DIR = os.path.join(DEVSERVICES_CONFIG_DIR, "symbolicator")

# XXX(epurkhiser): The generated chartucterie config.js file will be stored
# here. This directory may not exist until that file is generated.
CHARTCUTERIE_CONFIG_DIR = os.path.join(DEVSERVICES_CONFIG_DIR, "chartcuterie")

CDC_CONFIG_DIR = os.path.join(DEVSERVICES_CONFIG_DIR, "cdc")

sys.path.insert(0, os.path.normpath(os.path.join(PROJECT_ROOT, os.pardir)))

DATABASES = {
    "default": {
        "ENGINE": "sentry.db.postgres",
        "NAME": "sentry",
        "USER": "postgres",
        "PASSWORD": "",
        "HOST": "127.0.0.1",
        "PORT": "",
        "AUTOCOMMIT": True,
        "ATOMIC_REQUESTS": False,
    }
}

if "DATABASE_URL" in os.environ:
    url = urlparse(os.environ["DATABASE_URL"])

    # Ensure default database exists.
    DATABASES["default"] = DATABASES.get("default", {})

    # Update with environment configuration.
    DATABASES["default"].update(
        {
            "NAME": url.path[1:],
            "USER": url.username,
            "PASSWORD": url.password,
            "HOST": url.hostname,
            "PORT": url.port,
        }
    )
    if url.scheme == "postgres":
        DATABASES["default"]["ENGINE"] = "sentry.db.postgres"


# This should always be UTC.
TIME_ZONE = "UTC"

# Language code for this installation. All choices can be found here:
# http://www.i18nguy.com/unicode/language-identifiers.html
LANGUAGE_CODE = "en-us"

LANGUAGES: tuple[tuple[str, str], ...] = (
    ("af", gettext_noop("Afrikaans")),
    ("ar", gettext_noop("Arabic")),
    ("az", gettext_noop("Azerbaijani")),
    ("bg", gettext_noop("Bulgarian")),
    ("be", gettext_noop("Belarusian")),
    ("bn", gettext_noop("Bengali")),
    ("br", gettext_noop("Breton")),
    ("bs", gettext_noop("Bosnian")),
    ("ca", gettext_noop("Catalan")),
    ("cs", gettext_noop("Czech")),
    ("cy", gettext_noop("Welsh")),
    ("da", gettext_noop("Danish")),
    ("de", gettext_noop("German")),
    ("el", gettext_noop("Greek")),
    ("en", gettext_noop("English")),
    ("eo", gettext_noop("Esperanto")),
    ("es", gettext_noop("Spanish")),
    ("et", gettext_noop("Estonian")),
    ("eu", gettext_noop("Basque")),
    ("fa", gettext_noop("Persian")),
    ("fi", gettext_noop("Finnish")),
    ("fr", gettext_noop("French")),
    ("ga", gettext_noop("Irish")),
    ("gl", gettext_noop("Galician")),
    ("he", gettext_noop("Hebrew")),
    ("hi", gettext_noop("Hindi")),
    ("hr", gettext_noop("Croatian")),
    ("hu", gettext_noop("Hungarian")),
    ("ia", gettext_noop("Interlingua")),
    ("id", gettext_noop("Indonesian")),
    ("is", gettext_noop("Icelandic")),
    ("it", gettext_noop("Italian")),
    ("ja", gettext_noop("Japanese")),
    ("ka", gettext_noop("Georgian")),
    ("kk", gettext_noop("Kazakh")),
    ("km", gettext_noop("Khmer")),
    ("kn", gettext_noop("Kannada")),
    ("ko", gettext_noop("Korean")),
    ("lb", gettext_noop("Luxembourgish")),
    ("lt", gettext_noop("Lithuanian")),
    ("lv", gettext_noop("Latvian")),
    ("mk", gettext_noop("Macedonian")),
    ("ml", gettext_noop("Malayalam")),
    ("mn", gettext_noop("Mongolian")),
    ("my", gettext_noop("Burmese")),
    ("nb", gettext_noop("Norwegian Bokmal")),
    ("ne", gettext_noop("Nepali")),
    ("nl", gettext_noop("Dutch")),
    ("nn", gettext_noop("Norwegian Nynorsk")),
    ("os", gettext_noop("Ossetic")),
    ("pa", gettext_noop("Punjabi")),
    ("pl", gettext_noop("Polish")),
    ("pt", gettext_noop("Portuguese")),
    ("pt-br", gettext_noop("Brazilian Portuguese")),
    ("ro", gettext_noop("Romanian")),
    ("ru", gettext_noop("Russian")),
    ("sk", gettext_noop("Slovak")),
    ("sl", gettext_noop("Slovenian")),
    ("sq", gettext_noop("Albanian")),
    ("sr", gettext_noop("Serbian")),
    ("sv-se", gettext_noop("Swedish")),
    ("sw", gettext_noop("Swahili")),
    ("ta", gettext_noop("Tamil")),
    ("te", gettext_noop("Telugu")),
    ("th", gettext_noop("Thai")),
    ("tr", gettext_noop("Turkish")),
    ("tt", gettext_noop("Tatar")),
    ("udm", gettext_noop("Udmurt")),
    ("uk", gettext_noop("Ukrainian")),
    ("ur", gettext_noop("Urdu")),
    ("vi", gettext_noop("Vietnamese")),
    ("zh-cn", gettext_noop("Simplified Chinese")),
    ("zh-tw", gettext_noop("Traditional Chinese")),
)

from .locale import CATALOGS

LANGUAGES = tuple((code, name) for code, name in LANGUAGES if code in CATALOGS)

SUPPORTED_LANGUAGES = frozenset(CATALOGS)

SITE_ID = 1

# If you set this to False, Django will make some optimizations so as not
# to load the internationalization machinery.
USE_I18N = True

# If you set this to False, Django will not format dates, numbers and
# calendars according to the current locale
USE_L10N = True

USE_TZ = True

# CAVEAT: If you're adding a middleware that modifies a response's content,
# and appears before CommonMiddleware, you must either reorder your middleware
# so that responses aren't modified after Content-Length is set, or have the
# response modifying middleware reset the Content-Length header.
# This is because CommonMiddleware Sets the Content-Length header for non-streaming responses.
MIDDLEWARE: tuple[str, ...] = (
    # Uncomment to enable Content Security Policy on this Sentry installation (experimental)
    # "csp.middleware.CSPMiddleware",
    "sentry.middleware.health.HealthCheck",
    "sentry.middleware.security.SecurityHeadersMiddleware",
    "sentry.middleware.env.SentryEnvMiddleware",
    "sentry.middleware.proxy.SetRemoteAddrFromForwardedFor",
    "sentry.middleware.stats.RequestTimingMiddleware",
    "sentry.middleware.access_log.access_log_middleware",
    "sentry.middleware.stats.ResponseCodeMiddleware",
    "sentry.middleware.subdomain.SubdomainMiddleware",
    "django.middleware.common.CommonMiddleware",
    "django.contrib.sessions.middleware.SessionMiddleware",
    "django.middleware.csrf.CsrfViewMiddleware",
    "sentry.middleware.auth.AuthenticationMiddleware",
    "sentry.middleware.integrations.IntegrationControlMiddleware",
    "sentry.middleware.api_gateway.ApiGatewayMiddleware",
    "sentry.middleware.customer_domain.CustomerDomainMiddleware",
    "sentry.middleware.sudo.SudoMiddleware",
    "sentry.middleware.superuser.SuperuserMiddleware",
    "sentry.middleware.locale.SentryLocaleMiddleware",
    "sentry.middleware.ratelimit.RatelimitMiddleware",
    "django.contrib.messages.middleware.MessageMiddleware",
)

ROOT_URLCONF = "sentry.conf.urls"

# TODO(joshuarli): Django 1.10 introduced this option, which restricts the size of a
# request body. We have some middleware in sentry.middleware.proxy that sets the
# Content Length to max uint32 in certain cases related to minidump.
# Once relay's fully rolled out, that can be deleted.
# Until then, the safest and easiest thing to do is to disable this check
# to leave things the way they were with Django <1.9.
DATA_UPLOAD_MAX_MEMORY_SIZE = None

TEMPLATES = [
    {
        "BACKEND": "django.template.backends.django.DjangoTemplates",
        "DIRS": [os.path.join(PROJECT_ROOT, "templates")],
        "APP_DIRS": True,
        "OPTIONS": {
            "context_processors": [
                "django.contrib.auth.context_processors.auth",
                "django.contrib.messages.context_processors.messages",
                "django.template.context_processors.csrf",
                "django.template.context_processors.request",
            ]
        },
    }
]

SENTRY_OUTBOX_MODELS: Mapping[str, list[str]] = {
    "CONTROL": ["sentry.ControlOutbox"],
    "REGION": ["sentry.RegionOutbox"],
}

INSTALLED_APPS: tuple[str, ...] = (
    "django.contrib.auth",
    "django.contrib.contenttypes",
    "django.contrib.messages",
    "django.contrib.sessions",
    "django.contrib.sites",
    "drf_spectacular",
    "crispy_forms",
    "rest_framework",
    "sentry",
    "sentry.analytics",
    "sentry.incidents.apps.Config",
    "sentry.discover",
    "sentry.analytics.events",
    "sentry.nodestore",
    "sentry.monitors",
    "sentry.replays",
    "sentry.release_health",
    "sentry.search",
    "sentry.sentry_metrics.indexer.postgres.apps.Config",
    "sentry.snuba",
    "sentry.lang.java.apps.Config",
    "sentry.lang.javascript.apps.Config",
    "sentry.plugins.sentry_interface_types.apps.Config",
    "sentry.plugins.sentry_urls.apps.Config",
    "sentry.plugins.sentry_useragents.apps.Config",
    "sentry.plugins.sentry_webhooks.apps.Config",
    "sentry.utils.suspect_resolutions.apps.Config",
    "sentry.utils.suspect_resolutions_releases.apps.Config",
    "social_auth",
    "sudo",
    "sentry.eventstream",
    "sentry.auth.providers.google.apps.Config",
    "sentry.auth.providers.fly.apps.Config",
    "django.contrib.staticfiles",
    "sentry.issues.apps.Config",
)

# Silence internal hints from Django's system checks
SILENCED_SYSTEM_CHECKS = (
    # Django recommends to use OneToOneField over ForeignKey(unique=True)
    # however this changes application behavior in ways that break association
    # loading
    "fields.W342",
    # We have a "catch-all" react_page_view that we only want to match on URLs
    # ending with a `/` to allow APPEND_SLASHES to kick in for the ones lacking
    # the trailing slash. This confuses the warning as the regex is `/$` which
    # looks like it starts with a slash but it doesn't.
    "urls.W002",
    # Our own AuthenticationMiddleware suffices as a replacement for
    # django.contrib.auth.middleware.AuthenticationMiddleware; both add the
    # authenticated user to the HttpRequest which is what's needed here.
    "admin.E408",
    # This is fixed in Django@7c08f26bf0439c1ed593b51b51ad847f7e262bc1.
    # It's not our problem; refer to Django issue 32260.
    "urls.E007",
)

CSP_INCLUDE_NONCE_IN = [
    "script-src",
]

CSP_DEFAULT_SRC = [
    "'none'",
]
CSP_SCRIPT_SRC = [
    "'self'",
    "'unsafe-inline'",
    "'report-sample'",
]
CSP_FONT_SRC = [
    "'self'",
    "data:",
]
CSP_CONNECT_SRC = [
    "'self'",
]
CSP_FRAME_ANCESTORS = [
    "'none'",
]
CSP_OBJECT_SRC = [
    "'none'",
]
CSP_BASE_URI = [
    "'none'",
]
CSP_STYLE_SRC = [
    "'self'",
    "'unsafe-inline'",
]
CSP_IMG_SRC = [
    "'self'",
    "blob:",
    "data:",
    "https://secure.gravatar.com",
]

if ENVIRONMENT == "development":
    CSP_SCRIPT_SRC += [
        "'unsafe-eval'",
    ]
    CSP_CONNECT_SRC += [
        "ws://127.0.0.1:8000",
    ]

# Before enforcing Content Security Policy, we recommend creating a separate
# Sentry project and collecting CSP violations in report only mode:
# https://docs.sentry.io/product/security-policy-reporting/

# Point this parameter to your Sentry installation:
# CSP_REPORT_URI = "https://example.com/api/{PROJECT_ID}/security/?sentry_key={SENTRY_KEY}"

# To enforce CSP (block violated resources), update the following parameter to False
CSP_REPORT_ONLY = True

STATIC_ROOT = os.path.realpath(os.path.join(PROJECT_ROOT, "static"))
STATIC_URL = "/_static/{version}/"
# webpack assets live at a different URL that is unversioned
# as we configure webpack to include file content based hash in the filename
STATIC_FRONTEND_APP_URL = "/_static/dist/"

# The webpack output directory
STATICFILES_DIRS = [
    os.path.join(STATIC_ROOT, "sentry", "dist"),
]

# various middleware will use this to identify resources which should not access
# cookies
ANONYMOUS_STATIC_PREFIXES = (
    "/_static/",
    "/avatar/",
    "/organization-avatar/",
    "/team-avatar/",
    "/project-avatar/",
    "/js-sdk-loader/",
)

STATICFILES_FINDERS = (
    "django.contrib.staticfiles.finders.FileSystemFinder",
    "django.contrib.staticfiles.finders.AppDirectoriesFinder",
)

ASSET_VERSION = 0

# setup a default media root to somewhere useless
MEDIA_ROOT = "/tmp/sentry-files"
MEDIA_URL = "_media/"

LOCALE_PATHS = (os.path.join(PROJECT_ROOT, "locale"),)

CSRF_FAILURE_VIEW = "sentry.web.frontend.csrf_failure.view"
CSRF_COOKIE_NAME = "sc"

# Auth configuration

from django.urls import reverse_lazy

LOGIN_REDIRECT_URL = reverse_lazy("sentry-login-redirect")
LOGIN_URL = reverse_lazy("sentry-login")

AUTHENTICATION_BACKENDS = (
    "sentry.utils.auth.EmailAuthBackend",
    # The following authentication backends are used by social auth only.
    # We don't use them for user authentication.
    "social_auth.backends.asana.AsanaBackend",
    "social_auth.backends.github.GithubBackend",
    "social_auth.backends.bitbucket.BitbucketBackend",
    "social_auth.backends.visualstudio.VisualStudioBackend",
)

AUTH_PASSWORD_VALIDATORS = [
    {"NAME": "django.contrib.auth.password_validation.UserAttributeSimilarityValidator"},
    {
        "NAME": "sentry.auth.password_validation.MinimumLengthValidator",
        "OPTIONS": {"min_length": 8},
    },
    {
        "NAME": "sentry.auth.password_validation.MaximumLengthValidator",
        "OPTIONS": {"max_length": 256},
    },
    {
        "NAME": "django.contrib.auth.password_validation.CommonPasswordValidator",
    },
    {
        "NAME": "django.contrib.auth.password_validation.NumericPasswordValidator",
    },
]

SOCIAL_AUTH_USER_MODEL = AUTH_USER_MODEL = "sentry.User"

SESSION_ENGINE = "django.contrib.sessions.backends.signed_cookies"
SESSION_COOKIE_NAME = "sentrysid"

# setting SESSION_COOKIE_SAMESITE to None below for now because
# Django's default in 2.1 now `Lax`.
# this breaks certain IDP flows where we need cookies sent to us on a redirected POST
# request, and `Lax` doesnt permit this.
# See here: https://docs.djangoproject.com/en/2.1/ref/settings/#session-cookie-samesite
SESSION_COOKIE_SAMESITE = None

BITBUCKET_CONSUMER_KEY = ""
BITBUCKET_CONSUMER_SECRET = ""

ASANA_CLIENT_ID = ""
ASANA_CLIENT_SECRET = ""

VISUALSTUDIO_APP_ID = ""
VISUALSTUDIO_APP_SECRET = ""
VISUALSTUDIO_CLIENT_SECRET = ""
VISUALSTUDIO_SCOPES = ["vso.work_write", "vso.project", "vso.code", "vso.release"]

SOCIAL_AUTH_PIPELINE = (
    "social_auth.backends.pipeline.user.get_username",
    "social_auth.backends.pipeline.social.social_auth_user",
    "social_auth.backends.pipeline.associate.associate_by_email",
    "social_auth.backends.pipeline.misc.save_status_to_session",
    "social_auth.backends.pipeline.social.associate_user",
    "social_auth.backends.pipeline.social.load_extra_data",
    "social_auth.backends.pipeline.user.update_user_details",
    "social_auth.backends.pipeline.misc.save_status_to_session",
)
SOCIAL_AUTH_REVOKE_TOKENS_ON_DISCONNECT = True
SOCIAL_AUTH_LOGIN_REDIRECT_URL = "/account/settings/identities/"
SOCIAL_AUTH_ASSOCIATE_ERROR_URL = SOCIAL_AUTH_LOGIN_REDIRECT_URL

INITIAL_CUSTOM_USER_MIGRATION = "0108_fix_user"

# Auth engines and the settings required for them to be listed
AUTH_PROVIDERS = {
    "github": ("GITHUB_APP_ID", "GITHUB_API_SECRET"),
    "bitbucket": ("BITBUCKET_CONSUMER_KEY", "BITBUCKET_CONSUMER_SECRET"),
    "asana": ("ASANA_CLIENT_ID", "ASANA_CLIENT_SECRET"),
    "visualstudio": (
        "VISUALSTUDIO_APP_ID",
        "VISUALSTUDIO_APP_SECRET",
        "VISUALSTUDIO_CLIENT_SECRET",
    ),
}

AUTH_PROVIDER_LABELS = {
    "github": "GitHub",
    "bitbucket": "Bitbucket",
    "asana": "Asana",
    "visualstudio": "Visual Studio",
}

import random


def SOCIAL_AUTH_DEFAULT_USERNAME() -> str:
    return random.choice(["Darth Vader", "Obi-Wan Kenobi", "R2-D2", "C-3PO", "Yoda"])


SOCIAL_AUTH_PROTECTED_USER_FIELDS = ["email"]
SOCIAL_AUTH_FORCE_POST_DISCONNECT = True

# Hybrid cloud multi-silo configuration
# Which silo this instance runs as (CONTROL|REGION|MONOLITH|None) are the expected values
SILO_MODE = os.environ.get("SENTRY_SILO_MODE", None)

# If this instance is a region silo, which region is it running in?
SENTRY_REGION = os.environ.get("SENTRY_REGION", None)

# Returns the customer single tenant ID.
CUSTOMER_ID = os.environ.get("CUSTOMER_ID", None)

# Enable siloed development environment.
USE_SILOS = os.environ.get("SENTRY_USE_SILOS", None)

# List of the available regions, or a JSON string
# that is parsed.
SENTRY_REGION_CONFIG: Any = ()

# Shared secret used to sign cross-region RPC requests.
RPC_SHARED_SECRET = None

# The protocol, host and port for control silo
# Usecases include sending requests to the Integration Proxy Endpoint and RPC requests.
SENTRY_CONTROL_ADDRESS = os.environ.get("SENTRY_CONTROL_ADDRESS", None)

# Fallback region name for monolith deployments
SENTRY_MONOLITH_REGION: str = "--monolith--"

# The key used for generating or verifying the HMAC signature for Integration Proxy Endpoint requests.
SENTRY_SUBNET_SECRET = os.environ.get("SENTRY_SUBNET_SECRET", None)


# Queue configuration
from kombu import Exchange, Queue

BROKER_URL = "redis://127.0.0.1:6379"
BROKER_TRANSPORT_OPTIONS: dict[str, int] = {}

# Ensure workers run async by default
# in Development you might want them to run in-process
# though it would cause timeouts/recursions in some cases
CELERY_ALWAYS_EAGER = False

# Complain about bad use of pickle.  See sentry.celery.SentryTask.apply_async for how
# this works.
CELERY_COMPLAIN_ABOUT_BAD_USE_OF_PICKLE = False

# We use the old task protocol because during benchmarking we noticed that it's faster
# than the new protocol. If we ever need to bump this it should be fine, there were no
# compatibility issues, just need to run benchmarks and do some tests to make sure
# things run ok.
CELERY_TASK_PROTOCOL = 1
CELERY_EAGER_PROPAGATES_EXCEPTIONS = True
CELERY_IGNORE_RESULT = True
CELERY_SEND_EVENTS = False
CELERY_RESULT_BACKEND = None
CELERY_TASK_RESULT_EXPIRES = 1
CELERY_DISABLE_RATE_LIMITS = True
CELERY_DEFAULT_QUEUE = "default"
CELERY_DEFAULT_EXCHANGE = "default"
CELERY_DEFAULT_EXCHANGE_TYPE = "direct"
CELERY_DEFAULT_ROUTING_KEY = "default"
CELERY_CREATE_MISSING_QUEUES = True
CELERY_REDIRECT_STDOUTS = False
CELERYD_HIJACK_ROOT_LOGGER = False
CELERY_TASK_SERIALIZER = "pickle"
CELERY_RESULT_SERIALIZER = "pickle"
CELERY_ACCEPT_CONTENT = {"pickle"}
CELERY_IMPORTS = (
    "sentry.data_export.tasks",
    "sentry.discover.tasks",
    "sentry.incidents.tasks",
    "sentry.snuba.tasks",
    "sentry.replays.tasks",
    "sentry.monitors.tasks",
    "sentry.tasks.app_store_connect",
    "sentry.tasks.assemble",
    "sentry.tasks.auth",
    "sentry.tasks.auto_remove_inbox",
    "sentry.tasks.auto_resolve_issues",
    "sentry.tasks.beacon",
    "sentry.tasks.check_auth",
    "sentry.tasks.clear_expired_snoozes",
    "sentry.tasks.clear_expired_rulesnoozes",
    "sentry.tasks.codeowners.code_owners_auto_sync",
    "sentry.tasks.codeowners.update_code_owners_schema",
    "sentry.tasks.collect_project_platforms",
    "sentry.tasks.commits",
    "sentry.tasks.commit_context",
    "sentry.tasks.deletion",
    "sentry.tasks.deletion.scheduled",
    "sentry.tasks.deletion.groups",
    "sentry.tasks.deletion.hybrid_cloud",
    "sentry.tasks.deliver_from_outbox",
    "sentry.tasks.digests",
    "sentry.tasks.email",
    "sentry.tasks.files",
    "sentry.tasks.groupowner",
    "sentry.tasks.integrations",
    "sentry.tasks.low_priority_symbolication",
    "sentry.tasks.merge",
    "sentry.tasks.options",
    "sentry.tasks.organization_mapping",
    "sentry.tasks.ping",
    "sentry.tasks.post_process",
    "sentry.tasks.process_buffer",
    "sentry.tasks.recap_servers",
    "sentry.tasks.relay",
    "sentry.tasks.release_registry",
    "sentry.tasks.weekly_reports",
    "sentry.tasks.reprocessing",
    "sentry.tasks.reprocessing2",
    "sentry.tasks.sentry_apps",
    "sentry.tasks.servicehooks",
    "sentry.tasks.store",
    "sentry.tasks.symbolication",
    "sentry.tasks.unmerge",
    "sentry.tasks.update_user_reports",
    "sentry.tasks.user_report",
    "sentry.profiles.task",
    "sentry.release_health.tasks",
    "sentry.dynamic_sampling.tasks.boost_low_volume_projects",
    "sentry.dynamic_sampling.tasks.boost_low_volume_transactions",
    "sentry.dynamic_sampling.tasks.recalibrate_orgs",
    "sentry.dynamic_sampling.tasks.sliding_window_org",
    "sentry.dynamic_sampling.tasks.utils",
    "sentry.utils.suspect_resolutions.get_suspect_resolutions",
    "sentry.utils.suspect_resolutions_releases.get_suspect_resolutions_releases",
    "sentry.tasks.derive_code_mappings",
    "sentry.ingest.transaction_clusterer.tasks",
    "sentry.tasks.auto_enable_codecov",
    "sentry.tasks.weekly_escalating_forecast",
    "sentry.tasks.auto_ongoing_issues",
    "sentry.tasks.check_am2_compatibility",
    "sentry.dynamic_sampling.tasks.collect_orgs",
    "sentry.tasks.statistical_detectors",
    "sentry.debug_files.tasks",
)

default_exchange = Exchange("default", type="direct")
control_exchange = default_exchange

if USE_SILOS:
    control_exchange = Exchange("control", type="direct")


CELERY_QUEUES_CONTROL = [
    Queue("app_platform.control", routing_key="app_platform.control", exchange=control_exchange),
    Queue("auth.control", routing_key="auth.control", exchange=control_exchange),
    Queue("cleanup.control", routing_key="cleanup.control", exchange=control_exchange),
    Queue("integrations.control", routing_key="integrations.control", exchange=control_exchange),
    Queue("files.delete.control", routing_key="files.delete.control", exchange=control_exchange),
    Queue(
        "hybrid_cloud.control_repair",
        routing_key="hybrid_cloud.control_repair",
        exchange=control_exchange,
    ),
    Queue("options.control", routing_key="options.control", exchange=control_exchange),
]

CELERY_ISSUE_STATES_QUEUE = Queue(
    "auto_transition_issue_states", routing_key="auto_transition_issue_states"
)

CELERY_QUEUES_REGION = [
    Queue("activity.notify", routing_key="activity.notify"),
    Queue("auth", routing_key="auth"),
    Queue("alerts", routing_key="alerts"),
    Queue("app_platform", routing_key="app_platform"),
    Queue("appstoreconnect", routing_key="sentry.tasks.app_store_connect.#"),
    Queue("assemble", routing_key="assemble"),
    Queue("buffers.process_pending", routing_key="buffers.process_pending"),
    Queue("buffers.incr", routing_key="buffers.incr"),
    Queue("cleanup", routing_key="cleanup"),
    Queue("code_owners", routing_key="code_owners"),
    Queue("commits", routing_key="commits"),
    Queue("data_export", routing_key="data_export"),
    Queue("default", routing_key="default"),
    Queue("digests.delivery", routing_key="digests.delivery"),
    Queue("digests.scheduling", routing_key="digests.scheduling"),
    Queue("email", routing_key="email"),
    Queue("events.preprocess_event", routing_key="events.preprocess_event"),
    Queue("events.process_event", routing_key="events.process_event"),
    Queue("events.reprocess_events", routing_key="events.reprocess_events"),
    Queue(
        "events.reprocessing.preprocess_event", routing_key="events.reprocessing.preprocess_event"
    ),
    Queue("events.reprocessing.process_event", routing_key="events.reprocessing.process_event"),
    Queue(
        "events.reprocessing.symbolicate_event", routing_key="events.reprocessing.symbolicate_event"
    ),
    Queue(
        "events.reprocessing.symbolicate_event_low_priority",
        routing_key="events.reprocessing.symbolicate_event_low_priority",
    ),
    Queue("events.save_event", routing_key="events.save_event"),
    Queue("events.save_event_highcpu", routing_key="events.save_event_highcpu"),
    Queue("events.save_event_transaction", routing_key="events.save_event_transaction"),
    Queue("events.save_event_attachments", routing_key="events.save_event_attachments"),
    Queue("events.symbolicate_event", routing_key="events.symbolicate_event"),
    Queue(
        "events.symbolicate_event_low_priority", routing_key="events.symbolicate_event_low_priority"
    ),
    Queue("events.symbolicate_js_event", routing_key="events.symbolicate_js_event"),
    Queue(
        "events.symbolicate_js_event_low_priority",
        routing_key="events.symbolicate_js_event_low_priority",
    ),
    Queue("files.copy", routing_key="files.copy"),
    Queue("files.delete", routing_key="files.delete"),
    Queue(
        "group_owners.process_suspect_commits", routing_key="group_owners.process_suspect_commits"
    ),
    Queue("group_owners.process_commit_context", routing_key="group_owners.process_commit_context"),
    Queue("integrations", routing_key="integrations"),
    Queue(
        "releasemonitor",
        routing_key="releasemonitor",
    ),
    Queue(
        "dynamicsampling",
        routing_key="dynamicsampling",
    ),
    Queue("incidents", routing_key="incidents"),
    Queue("incident_snapshots", routing_key="incident_snapshots"),
    Queue("incidents", routing_key="incidents"),
    Queue("merge", routing_key="merge"),
    Queue("options", routing_key="options"),
    Queue("post_process_errors", routing_key="post_process_errors"),
    Queue("post_process_issue_platform", routing_key="post_process_issue_platform"),
    Queue("post_process_transactions", routing_key="post_process_transactions"),
    Queue("relay_config", routing_key="relay_config"),
    Queue("relay_config_bulk", routing_key="relay_config_bulk"),
    Queue("reports.deliver", routing_key="reports.deliver"),
    Queue("reports.prepare", routing_key="reports.prepare"),
    Queue("search", routing_key="search"),
    Queue("sentry_metrics.indexer", routing_key="sentry_metrics.indexer"),
    Queue("similarity.index", routing_key="similarity.index"),
    Queue("sleep", routing_key="sleep"),
    Queue("stats", routing_key="stats"),
    Queue("subscriptions", routing_key="subscriptions"),
    Queue(
        "symbolications.compute_low_priority_projects",
        routing_key="symbolications.compute_low_priority_projects",
    ),
    Queue("unmerge", routing_key="unmerge"),
    Queue("update", routing_key="update"),
    Queue("profiles.process", routing_key="profiles.process"),
    Queue("get_suspect_resolutions", routing_key="get_suspect_resolutions"),
    Queue("get_suspect_resolutions_releases", routing_key="get_suspect_resolutions_releases"),
    Queue("replays.ingest_replay", routing_key="replays.ingest_replay"),
    Queue("replays.delete_replay", routing_key="replays.delete_replay"),
    Queue("counters-0", routing_key="counters-0"),
    Queue("triggers-0", routing_key="triggers-0"),
    Queue("derive_code_mappings", routing_key="derive_code_mappings"),
    Queue("transactions.name_clusterer", routing_key="transactions.name_clusterer"),
    Queue("auto_enable_codecov", routing_key="auto_enable_codecov"),
    Queue("weekly_escalating_forecast", routing_key="weekly_escalating_forecast"),
    Queue("recap_servers", routing_key="recap_servers"),
    Queue("performance.statistical_detector", routing_key="performance.statistical_detector"),
    Queue("profiling.statistical_detector", routing_key="profiling.statistical_detector"),
    CELERY_ISSUE_STATES_QUEUE,
]

from celery.schedules import crontab

# Only tasks that work with users/integrations and shared subsystems
# are run in control silo.
CELERYBEAT_SCHEDULE_CONTROL = {
    "check-auth": {
        "task": "sentry.tasks.check_auth",
        # Run every 1 minute
        "schedule": crontab(minute="*/1"),
        "options": {"expires": 60, "queue": "auth"},
    },
    "sync-options": {
        "task": "sentry.tasks.options.sync_options",
        "schedule": timedelta(seconds=10),
        "options": {"expires": 10, "queue": "options"},
    },
    "deliver-from-outbox": {
        "task": "sentry.tasks.enqueue_outbox_jobs",
        # Run every 1 minute
        "schedule": crontab(minute="*/1"),
        "options": {"expires": 30},
    },
    "schedule-deletions": {
        "task": "sentry.tasks.deletion.run_scheduled_deletions",
        # Run every 15 minutes
        "schedule": crontab(minute="*/15"),
        "options": {"expires": 60 * 25},
    },
    "reattempt-deletions": {
        "task": "sentry.tasks.deletion.reattempt_deletions",
        "schedule": crontab(hour=10, minute=0),  # 03:00 PDT, 07:00 EDT, 10:00 UTC
        "options": {"expires": 60 * 25},
    },
    "schedule-hybrid-cloud-foreign-key-jobs": {
        "task": "sentry.tasks.deletion.hybrid_cloud.schedule_hybrid_cloud_foreign_key_jobs",
        # Run every 15 minutes
        "schedule": crontab(minute="*/15"),
    },
    "schedule-vsts-integration-subscription-check": {
        "task": "sentry.tasks.integrations.kickoff_vsts_subscription_check",
        "schedule": crontab_with_minute_jitter(hour="*/6"),
        "options": {"expires": 60 * 25},
    },
    "hybrid-cloud-repair-mappings": {
        "task": "sentry.tasks.organization_mapping.repair_mappings",
        # Run every hour
        "schedule": crontab(minute=0, hour="*/1"),
        "options": {"expires": 3600},
    },
}

# Most tasks run in the regions
CELERYBEAT_SCHEDULE_REGION = {
    "send-beacon": {
        "task": "sentry.tasks.send_beacon",
        # Run every hour
        "schedule": crontab(minute=0, hour="*/1"),
        "options": {"expires": 3600},
    },
    "send-ping": {
        "task": "sentry.tasks.send_ping",
        # Run every 1 minute
        "schedule": crontab(minute="*/1"),
        "options": {"expires": 60},
    },
    "flush-buffers": {
        "task": "sentry.tasks.process_buffer.process_pending",
        "schedule": timedelta(seconds=10),
        "options": {"expires": 10, "queue": "buffers.process_pending"},
    },
    "sync-options": {
        "task": "sentry.tasks.options.sync_options",
        "schedule": timedelta(seconds=10),
        "options": {"expires": 10, "queue": "options"},
    },
    "schedule-digests": {
        "task": "sentry.tasks.digests.schedule_digests",
        "schedule": timedelta(seconds=30),
        "options": {"expires": 30},
    },
    "monitors-clock-pulse": {
        "task": "sentry.monitors.tasks.clock_pulse",
        # Run every 1 minute
        "schedule": crontab(minute="*/1"),
        "options": {"expires": 60},
    },
    "clear-expired-snoozes": {
        "task": "sentry.tasks.clear_expired_snoozes",
        # Run every 5 minutes
        "schedule": crontab(minute="*/5"),
        "options": {"expires": 300},
    },
    "clear-expired-rulesnoozes": {
        "task": "sentry.tasks.clear_expired_rulesnoozes",
        # Run every 5 minutes
        "schedule": crontab(minute="*/5"),
        "options": {"expires": 300},
    },
    "clear-expired-raw-events": {
        "task": "sentry.tasks.clear_expired_raw_events",
        # Run every 15 minutes
        "schedule": crontab(minute="*/15"),
        "options": {"expires": 300},
    },
    "collect-project-platforms": {
        "task": "sentry.tasks.collect_project_platforms",
        "schedule": crontab_with_minute_jitter(hour=3),
        "options": {"expires": 3600 * 24},
    },
    "deliver-from-outbox": {
        "task": "sentry.tasks.enqueue_outbox_jobs",
        # Run every 1 minute
        "schedule": crontab(minute="*/1"),
        "options": {"expires": 30},
    },
    "update-user-reports": {
        "task": "sentry.tasks.update_user_reports",
        # Run every 15 minutes
        "schedule": crontab(minute="*/15"),
        "options": {"expires": 300},
    },
    "schedule-auto-resolution": {
        "task": "sentry.tasks.schedule_auto_resolution",
        # Run every 15 minutes
        "schedule": crontab(minute="*/10"),
        "options": {"expires": 60 * 25},
    },
    "auto-remove-inbox": {
        "task": "sentry.tasks.auto_remove_inbox",
        # Run every 15 minutes
        "schedule": crontab(minute="*/15"),
        "options": {"expires": 60 * 25},
    },
    "schedule-deletions": {
        "task": "sentry.tasks.deletion.run_scheduled_deletions",
        # Run every 15 minutes
        "schedule": crontab(minute="*/15"),
        "options": {"expires": 60 * 25},
    },
    "reattempt-deletions": {
        "task": "sentry.tasks.deletion.reattempt_deletions",
        "schedule": crontab(hour=10, minute=0),  # 03:00 PDT, 07:00 EDT, 10:00 UTC
        "options": {"expires": 60 * 25},
    },
    "schedule-weekly-organization-reports-new": {
        "task": "sentry.tasks.weekly_reports.schedule_organizations",
        "schedule": crontab(
            minute=0, hour=12, day_of_week="monday"  # 05:00 PDT, 09:00 EDT, 12:00 UTC
        ),
        "options": {"expires": 60 * 60 * 3},
    },
    "schedule-hybrid-cloud-foreign-key-jobs": {
        "task": "sentry.tasks.deletion.hybrid_cloud.schedule_hybrid_cloud_foreign_key_jobs",
        # Run every 15 minutes
        "schedule": crontab(minute="*/15"),
    },
    "monitor-release-adoption": {
        "task": "sentry.release_health.tasks.monitor_release_adoption",
        "schedule": crontab(minute=0),
        "options": {"expires": 3600, "queue": "releasemonitor"},
    },
    "fetch-release-registry-data": {
        "task": "sentry.tasks.release_registry.fetch_release_registry_data",
        # Run every 5 minutes
        "schedule": crontab(minute="*/5"),
        "options": {"expires": 3600},
    },
    "fetch-appstore-builds": {
        "task": "sentry.tasks.app_store_connect.refresh_all_builds",
        # Run every hour
        "schedule": crontab(minute=0, hour="*/1"),
        "options": {"expires": 3600},
    },
    "snuba-subscription-checker": {
        "task": "sentry.snuba.tasks.subscription_checker",
        # Run every 20 minutes
        "schedule": crontab(minute="*/20"),
        "options": {"expires": 20 * 60},
    },
    "transaction-name-clusterer": {
        "task": "sentry.ingest.transaction_clusterer.tasks.spawn_clusterers",
        "schedule": crontab(minute=17),
        "options": {"expires": 3600},
    },
    "span.descs.clusterer": {
        "task": "sentry.ingest.span_clusterer.tasks.spawn_span_cluster_projects",
        "schedule": crontab(minute=42),
        "options": {"expires": 3600},
    },
    "auto-enable-codecov": {
        "task": "sentry.tasks.auto_enable_codecov.enable_for_org",
        # Run job once a day at 00:30
        "schedule": crontab(minute=30, hour="0"),
        "options": {"expires": 3600},
    },
    "dynamic-sampling-boost-low-volume-projects": {
        "task": "sentry.dynamic_sampling.tasks.boost_low_volume_projects",
        # Run every 10 minutes
        "schedule": crontab(minute="*/10"),
    },
    "dynamic-sampling-boost-low-volume-transactions": {
        "task": "sentry.dynamic_sampling.tasks.boost_low_volume_transactions",
        # Run every 10 minutes
        "schedule": crontab(minute="*/10"),
    },
    "dynamic-sampling-recalibrate-orgs": {
        "task": "sentry.dynamic_sampling.tasks.recalibrate_orgs",
        # Run every 10 minutes
        "schedule": crontab(minute="*/10"),
    },
    "dynamic-sampling-sliding-window-org": {
        "task": "sentry.dynamic_sampling.tasks.sliding_window_org",
        # Run every 10 minutes
        "schedule": crontab(minute="*/10"),
    },
    "weekly-escalating-forecast": {
        "task": "sentry.tasks.weekly_escalating_forecast.run_escalating_forecast",
        # TODO: Change this to run weekly once we verify the results
        "schedule": crontab(minute=0, hour="*/6"),
        # TODO: Increase expiry time to x4 once we change this to run weekly
        "options": {"expires": 60 * 60 * 3},
    },
    "schedule_auto_transition_to_ongoing": {
        "task": "sentry.tasks.schedule_auto_transition_to_ongoing",
        # Run job every 10 minutes
        "schedule": crontab(minute="*/10"),
        "options": {"expires": 3600},
    },
    "github_comment_reactions": {
        "task": "sentry.tasks.integrations.github_comment_reactions",
        "schedule": crontab(minute=0, hour=16),  # 9:00 PDT, 12:00 EDT, 16:00 UTC
    },
    "poll_recap_servers": {
        "task": "sentry.tasks.poll_recap_servers",
        # Run every 1 minute
        "schedule": crontab(minute="*/1"),
        "options": {"expires": 60},
    },
    "dynamic-sampling-collect-orgs": {
        "task": "sentry.dynamic_sampling.tasks.collect_orgs",
        # Run every 20 minutes
        "schedule": crontab(minute="*/20"),
    },
    "statistical-detectors-detect-regressions": {
        "task": "sentry.tasks.statistical_detectors.run_detection",
        "schedule": crontab(minute=0, hour="*/1"),
    },
    "backfill-artifact-bundle-index": {
        "task": "sentry.debug_files.tasks.backfill_artifact_index_updates",
        "schedule": crontab(minute="*/1"),
        "options": {"expires": 60},
    },
}

# Assign the configuration keys celery uses based on our silo mode.
if SILO_MODE == "CONTROL":
    CELERYBEAT_SCHEDULE_FILENAME = os.path.join(tempfile.gettempdir(), "sentry-celerybeat-control")
    CELERYBEAT_SCHEDULE = CELERYBEAT_SCHEDULE_CONTROL
    CELERY_QUEUES = CELERY_QUEUES_CONTROL

elif SILO_MODE == "REGION":
    CELERYBEAT_SCHEDULE_FILENAME = os.path.join(tempfile.gettempdir(), "sentry-celerybeat-region")
    CELERYBEAT_SCHEDULE = CELERYBEAT_SCHEDULE_REGION
    CELERY_QUEUES = CELERY_QUEUES_REGION

else:
    CELERYBEAT_SCHEDULE = {**CELERYBEAT_SCHEDULE_CONTROL, **CELERYBEAT_SCHEDULE_REGION}
    CELERYBEAT_SCHEDULE_FILENAME = os.path.join(tempfile.gettempdir(), "sentry-celerybeat")
    CELERY_QUEUES = CELERY_QUEUES_REGION + CELERY_QUEUES_CONTROL

for queue in CELERY_QUEUES:
    queue.durable = False


# Queues that belong to the processing pipeline and need to be monitored
# for backpressure management
PROCESSING_QUEUES = [
    "events.preprocess_event",
    "events.process_event",
    "events.reprocess_events",
    "events.reprocessing.preprocess_event",
    "events.reprocessing.process_event",
    "events.reprocessing.symbolicate_event",
    "events.reprocessing.symbolicate_event_low_priority",
    "events.save_event",
    "events.save_event_highcpu",
    "events.save_event_attachments",
    "events.save_event_transaction",
    "events.symbolicate_event",
    "events.symbolicate_event_low_priority",
    "events.symbolicate_js_event",
    "events.symbolicate_js_event_low_priority",
    "post_process_errors",
    "post_process_issue_platform",
    "post_process_transactions",
    "profiles.process",
]

# We prefer using crontab, as the time for timedelta will reset on each deployment. More information:  https://docs.celeryq.dev/en/stable/userguide/periodic-tasks.html#periodic-tasks
TIMEDELTA_ALLOW_LIST = {
    "flush-buffers",
    "sync-options",
    "schedule-digests",
}

BGTASKS = {
    "sentry.bgtasks.clean_dsymcache:clean_dsymcache": {"interval": 5 * 60, "roles": ["worker"]},
    "sentry.bgtasks.clean_releasefilecache:clean_releasefilecache": {
        "interval": 5 * 60,
        "roles": ["worker"],
    },
}

# Sentry logs to two major places: stdout, and it's internal project.
# To disable logging to the internal project, add a logger who's only
# handler is 'console' and disable propagating upwards.
# Additionally, Sentry has the ability to override logger levels by
# providing the cli with -l/--loglevel or the SENTRY_LOG_LEVEL env var.
# The loggers that it overrides are root and any in LOGGING.overridable.
# Be very careful with this in a production system, because the celery
# logger can be extremely verbose when given INFO or DEBUG.
LOGGING = {
    "default_level": "INFO",
    "version": 1,
    "disable_existing_loggers": True,
    "handlers": {
        "null": {"class": "logging.NullHandler"},
        "console": {"class": "sentry.logging.handlers.StructLogHandler"},
        # This `internal` logger is separate from the `Logging` integration in the SDK. Since
        # we have this to record events, in `sdk.py` we set the integration's `event_level` to
        # None, so that it records breadcrumbs for all log calls but doesn't send any events.
        "internal": {"level": "ERROR", "class": "sentry_sdk.integrations.logging.EventHandler"},
        "metrics": {
            "level": "WARNING",
            "filters": ["important_django_request"],
            "class": "sentry.logging.handlers.MetricsLogHandler",
        },
        "django_internal": {
            "level": "WARNING",
            "filters": ["important_django_request"],
            "class": "sentry_sdk.integrations.logging.EventHandler",
        },
    },
    "filters": {
        "important_django_request": {
            "()": "sentry.logging.handlers.MessageContainsFilter",
            "contains": ["CSRF"],
        }
    },
    "root": {"level": "NOTSET", "handlers": ["console", "internal"]},
    # LOGGING.overridable is a list of loggers including root that will change
    # based on the overridden level defined above.
    "overridable": ["celery", "sentry"],
    "loggers": {
        "celery": {"level": "WARNING"},
        "sentry": {"level": "INFO"},
        "sentry_plugins": {"level": "INFO"},
        "sentry.files": {"level": "WARNING"},
        "sentry.minidumps": {"handlers": ["internal"], "propagate": False},
        "sentry.reprocessing": {"handlers": ["internal"], "propagate": False},
        "sentry.interfaces": {"handlers": ["internal"], "propagate": False},
        # This only needs to go to Sentry for now.
        "sentry.similarity": {"handlers": ["internal"], "propagate": False},
        "sentry.errors": {"handlers": ["console"], "propagate": False},
        "sentry_sdk.errors": {"handlers": ["console"], "level": "INFO", "propagate": False},
        "sentry.rules": {"handlers": ["console"], "propagate": False},
        "sentry.profiles": {"level": "INFO"},
        "multiprocessing": {
            "handlers": ["console"],
            # https://github.com/celery/celery/commit/597a6b1f3359065ff6dbabce7237f86b866313df
            # This commit has not been rolled into any release and leads to a
            # large amount of errors when working with postgres.
            "level": "CRITICAL",
            "propagate": False,
        },
        "celery.worker.job": {"handlers": ["console"], "propagate": False},
        "arroyo": {"level": "INFO", "handlers": ["console"], "propagate": False},
        "static_compiler": {"level": "INFO"},
        "django.request": {
            "level": "WARNING",
            "handlers": ["console", "metrics", "django_internal"],
            "propagate": False,
        },
        "toronado": {"level": "ERROR", "handlers": ["null"], "propagate": False},
        "urllib3.connectionpool": {"level": "ERROR", "handlers": ["console"], "propagate": False},
        "boto3": {"level": "WARNING", "handlers": ["console"], "propagate": False},
        "botocore": {"level": "WARNING", "handlers": ["console"], "propagate": False},
    },
}

# django-rest-framework

REST_FRAMEWORK = {
    "DEFAULT_RENDERER_CLASSES": ["rest_framework.renderers.JSONRenderer"],
    "DEFAULT_PARSER_CLASSES": [
        "rest_framework.parsers.JSONParser",
        "rest_framework.parsers.MultiPartParser",
        "rest_framework.parsers.FormParser",
    ],
    "TEST_REQUEST_DEFAULT_FORMAT": "json",
    "DEFAULT_PERMISSION_CLASSES": ("sentry.api.permissions.NoPermission",),
    "EXCEPTION_HANDLER": "sentry.api.handlers.custom_exception_handler",
    "DEFAULT_SCHEMA_CLASS": "sentry.apidocs.schema.SentrySchema",
}


if os.environ.get("OPENAPIGENERATE", False):
    OLD_OPENAPI_JSON_PATH = "tests/apidocs/openapi-deprecated.json"
    from sentry.apidocs.build import OPENAPI_TAGS, get_old_json_components, get_old_json_paths

    SPECTACULAR_SETTINGS = {
        "PREPROCESSING_HOOKS": ["sentry.apidocs.hooks.custom_preprocessing_hook"],
        "POSTPROCESSING_HOOKS": ["sentry.apidocs.hooks.custom_postprocessing_hook"],
        "DISABLE_ERRORS_AND_WARNINGS": False,
        "COMPONENT_SPLIT_REQUEST": False,
        "COMPONENT_SPLIT_PATCH": False,
        "AUTHENTICATION_WHITELIST": ["sentry.api.authentication.TokenAuthentication"],
        "TAGS": OPENAPI_TAGS,
        "TITLE": "API Reference",
        "DESCRIPTION": "Sentry Public API",
        "TOS": "http://sentry.io/terms/",
        "CONTACT": {"email": "partners@sentry.io"},
        "LICENSE": {"name": "Apache 2.0", "url": "http://www.apache.org/licenses/LICENSE-2.0.html"},
        "VERSION": "v0",
        "SERVERS": [{"url": "https://sentry.io"}],
        "PARSER_WHITELIST": ["rest_framework.parsers.JSONParser"],
        "APPEND_PATHS": get_old_json_paths(OLD_OPENAPI_JSON_PATH),
        "APPEND_COMPONENTS": get_old_json_components(OLD_OPENAPI_JSON_PATH),
        "SORT_OPERATION_PARAMETERS": False,
    }

CRISPY_TEMPLATE_PACK = "bootstrap3"
# Sentry and internal client configuration

SENTRY_FEATURES = {
    # Prevents entirely numeric resource slugs
    "app:enterprise-prevent-numeric-slugs": False,
    # Enables user registration.
    "auth:register": True,
    # Enables actionable items alerts and endpoint
    "organizations:actionable-items": False,
    # Enables alert creation on indexed events in UI (use for PoC/testing only)
    "organizations:alert-allow-indexed": False,
    # Enables tagging javascript errors from the browser console.
    "organizations:javascript-console-error-tag": False,
    # Enables the cron job to auto-enable codecov integrations.
    "organizations:auto-enable-codecov": False,
    # Enables automatically linking repositories using commit webhook data
    "organizations:integrations-auto-repo-linking": False,
    # The overall flag for codecov integration, gated by plans.
    "organizations:codecov-integration": False,
    # Enables getting commit sha from git blame for codecov.
    "organizations:codecov-commit-sha-from-git-blame": False,
    # Enables automatically deriving of code mappings
    "organizations:derive-code-mappings": True,
    # Enable advanced search features, like negation and wildcard matching.
    "organizations:advanced-search": True,
    # Use metrics as the dataset for crash free metric alerts
    "organizations:alert-crash-free-metrics": False,
    # Enable auth provider configuration through api
    "organizations:api-auth-provider": False,
    "organizations:api-keys": False,
    # Enable multiple Apple app-store-connect sources per project.
    "organizations:app-store-connect-multiple": False,
    # Enable change alerts for an org
    "organizations:change-alerts": True,
    # Enable alerting based on crash free sessions/users
    "organizations:crash-rate-alerts": True,
    # Enable the Commit Context feature
    "organizations:commit-context": False,
    # Enable creating organizations within sentry (if SENTRY_SINGLE_ORGANIZATION
    # is not enabled).
    "organizations:create": True,
    # Enable usage of customer domains on the frontend
    "organizations:customer-domains": False,
    # Allow disabling github integrations when broken is detected
    "organizations:github-disable-on-broken": False,
    # Allow disabling integrations when broken is detected
    "organizations:slack-fatal-disable-on-broken": False,
    # Allow disabling sentryapps when broken is detected
    "organizations:disable-sentryapps-on-broken": False,
    # Enable the 'discover' interface.
    "organizations:discover": False,
    # Enables events endpoint rate limit
    "organizations:discover-events-rate-limit": False,
    # Enables import/export functionality for dashboards
    "organizations:dashboards-import": False,
    # Enable attaching arbitrary files to events.
    "organizations:event-attachments": True,
    # Allow organizations to configure all symbol sources.
    "organizations:symbol-sources": True,
    # Allow organizations to configure custom external symbol sources.
    "organizations:custom-symbol-sources": True,
    # Enable discover 2 basic functions
    "organizations:discover-basic": True,
    # Enable discover 2 custom queries and saved queries
    "organizations:discover-query": True,
    # Enables data secrecy mode
    "organizations:enterprise-data-secrecy": False,
    # Enable archive/escalating issue workflow
    "organizations:escalating-issues": False,
    # Enable archive/escalating issue workflow in MS Teams
    "organizations:escalating-issues-msteams": False,
    # Enable archive/escalating issue workflow features in v2
    "organizations:escalating-issues-v2": False,
    # Enable emiting escalating data to the metrics backend
    "organizations:escalating-metrics-backend": False,
    # Allows an org to have a larger set of project ownership rules per project
    "organizations:higher-ownership-limit": False,
    # Enable Monitors (Crons) view
    "organizations:monitors": False,
    # Enable Performance view
    "organizations:performance-view": True,
    # Enable profiling
    "organizations:profiling": False,
    # Enable profiling view
    "organizations:profiling-view": False,
    # Enable ui frames in flamecharts
    "organizations:profiling-ui-frames": False,
    # Enable the transactions backed profiling views
    "organizations:profiling-using-transactions": False,
    # Enabled for those orgs who participated in the profiling Beta program
    "organizations:profiling-beta": False,
    # Enable stacktrace linking of multiple frames in profiles
    "organizations:profiling-stacktrace-links": False,
    # Enable global suspect functions in profiling
    "organizations:profiling-global-suspect-functions": False,
    # Enable profiling CPU chart
    "organizations:profiling-cpu-chart": False,
    # Enable profiling Memory chart
    "organizations:profiling-memory-chart": False,
    # Enable multi project selection
    "organizations:global-views": False,
    # Enable experimental new version of Merged Issues where sub-hashes are shown
    "organizations:grouping-tree-ui": False,
    # Enable experimental new version of stacktrace component where additional
    # data related to grouping is shown on each frame
    "organizations:grouping-stacktrace-ui": False,
    # Enable tweaks to group title in relation to hierarchical
    # grouping.
    "organizations:grouping-title-ui": False,
    # Lets organizations manage grouping configs
    "organizations:set-grouping-config": False,
    # Enable incidents feature
    "organizations:incidents": False,
    # Enable issue platform
    "organizations:issue-platform": False,
    # Whether to allow issue only search on the issue list
    "organizations:issue-search-allow-postgres-only-search": False,
    # Flags for enabling CdcEventsDatasetSnubaSearchBackend in sentry.io. No effect in open-source
    # sentry at the moment.
    "organizations:issue-search-use-cdc-primary": False,
    "organizations:issue-search-use-cdc-secondary": False,
    # Whether to make a side/parallel query against events -> group_attributes when searching issues
    "organizations:issue-search-group-attributes-side-query": False,
    # Enable metric alert charts in email/slack
    "organizations:metric-alert-chartcuterie": False,
    # Extract metrics for sessions during ingestion.
    "organizations:metrics-extraction": False,
    # Enables higher limit for alert rules
    "organizations:more-slow-alerts": False,
    # Extract on demand metrics
    "organizations:on-demand-metrics-extraction": False,
    # Extract on demand metrics (experimental features)
    "organizations:on-demand-metrics-extraction-experimental": False,
    # Normalize URL transaction names during ingestion.
    "organizations:transaction-name-normalize": True,
    # Mark URL transactions scrubbed by regex patterns as "sanitized".
    # NOTE: This flag does not concern transactions rewritten by clusterer rules.
    # Those are always marked as "sanitized".
    "organizations:transaction-name-mark-scrubbed-as-sanitized": True,
    # Sanitize transaction names in the ingestion pipeline.
    "organizations:transaction-name-sanitization": False,  # DEPRECATED
    # Extraction metrics for transactions during ingestion.
    "organizations:transaction-metrics-extraction": False,
    # True if Relay should drop raw session payloads after extracting metrics from them.
    "organizations:release-health-drop-sessions": False,
    # Enable threshold period in metric alert rule builder
    "organizations:metric-alert-threshold-period": False,
    # Enable integration functionality to create and link groups to issues on
    # external services.
    "organizations:integrations-issue-basic": True,
    # Enable interface functionality to synchronize groups between sentry and
    # issues on external services.
    "organizations:integrations-issue-sync": True,
    # Enable interface functionality to receive event hooks.
    "organizations:integrations-event-hooks": True,
    # Enable integration functionality to work with alert rules
    "organizations:integrations-alert-rule": True,
    # Enable integration functionality to work with alert rules (specifically chat integrations)
    "organizations:integrations-chat-unfurl": True,
    # Enable integration functionality to work with alert rules (specifically incident
    # management integrations)
    "organizations:integrations-incident-management": True,
    # Enable integration functionality to work deployment integrations like Vercel
    "organizations:integrations-deployment": True,
    # Allow orgs to automatically create Tickets in Issue Alerts
    "organizations:integrations-ticket-rules": True,
    # Allow orgs to use the stacktrace linking feature
    "organizations:integrations-stacktrace-link": False,
    # Allow orgs to create a Discord integration
    "organizations:integrations-discord": False,
    # Enable Discord integration notifications
    "organizations:integrations-discord-notifications": False,
    # Enable Opsgenie integration
    "organizations:integrations-opsgenie": False,
    # Enable one-click migration from Opsgenie plugin
    "organizations:integrations-opsgenie-migration": False,
    # Limit project events endpoint to only query back a certain number of days
    "organizations:project-event-date-limit": False,
    # Enable data forwarding functionality for organizations.
    "organizations:data-forwarding": True,
    # Enable readonly dashboards
    "organizations:dashboards-basic": True,
    # Enable custom editable dashboards
    "organizations:dashboards-edit": True,
    # Enable metrics enhanced performance in dashboards
    "organizations:dashboards-mep": False,
    # Enable release health widget in dashboards
    "organizations:dashboards-rh-widget": False,
    # Enable minimap in the widget viewer modal in dashboards
    "organizations:widget-viewer-modal-minimap": False,
    # Enables inviting new members based on GitHub commit activity.
    "organizations:integrations-gh-invite": False,
    # Enable the API to importing CODEOWNERS for a project
    "organizations:integrations-codeowners": False,
    # Enable comments of related issues on open PRs
    "organizations:integrations-open-pr-comment": False,
    # Enable inviting members to organizations.
    "organizations:invite-members": True,
    # Enable rate limits for inviting members.
    "organizations:invite-members-rate-limits": True,
    # Enable new issue alert "issue owners" fallback
    "organizations:issue-alert-fallback-targeting": False,
    # Enable experimental replay-issue rendering on Issue Details page
    "organizations:issue-details-replay-event": False,
    # Enable sorting Issue detail events by 'most helpful'
    "organizations:issue-details-most-helpful-event": False,
    # Enable Issue details UI improvements related to highlighting the 'most helpful' event
    "organizations:issue-details-most-helpful-event-ui": False,
    # Adds the ttid & ttfd vitals to the frontend
    "organizations:mobile-vitals": False,
    # Display CPU and memory metrics in transactions with profiles
    "organizations:mobile-cpu-memory-in-transactions": False,
    # Enable new page filter UI
    "organizations:new-page-filter": False,
    # Prefix host with organization ID when giving users DSNs (can be
    # customized with SENTRY_ORG_SUBDOMAIN_TEMPLATE)
    "organizations:org-subdomains": False,
    # Enable project selection on the stats page
    "organizations:project-stats": True,
    # Enable performance change explorer panel on trends page
    "organizations:performance-change-explorer": False,
    # Enable interpolation of null data points in charts instead of zerofilling in performance
    "organizations:performance-chart-interpolation": False,
    # Enable views for anomaly detection
    "organizations:performance-anomaly-detection-ui": False,
    # Enable histogram view in span details
    "organizations:performance-span-histogram-view": False,
    # Enable performance on-boarding checklist
    "organizations:performance-onboarding-checklist": False,
    # Enable transaction name only search
    "organizations:performance-transaction-name-only-search": False,
    # Enable transaction name only search on indexed
    "organizations:performance-transaction-name-only-search-indexed": False,
    # Re-enable histograms for Metrics Enhanced Performance Views
    "organizations:performance-mep-reintroduce-histograms": False,
    # Enable showing INP web vital in default views
    "organizations:performance-vitals-inp": False,
    # Enables a longer stats period for the performance landing page
    "organizations:performance-landing-page-stats-period": False,
    # Enable internal view for bannerless MEP view
    "organizations:performance-mep-bannerless-ui": False,
    # Enable updated landing page widget designs
    "organizations:performance-new-widget-designs": False,
    # Enable metrics-backed transaction summary view
    "organizations:performance-metrics-backed-transaction-summary": False,
    # Enable new trends
    "organizations:performance-new-trends": False,
    # Enable debug views for trendsv2 to be used internally
    "organizations:performance-trendsv2-dev-only": False,
    # Enabled creating issues out of trends
    "organizations:performance-trends-issues": False,
    # Bypass 30 day date range selection when fetching new trends data
    "organizations:performance-trends-new-data-date-range-default": False,
    # Enable consecutive db performance issue type
    "organizations:performance-consecutive-db-issue": False,
    # Enable consecutive http performance issue type
    "organizations:performance-consecutive-http-detector": False,
    # Enable consecutive http performance issue type
    "organizations:performance-large-http-payload-detector": False,
    # Enable slow DB performance issue type
    "organizations:performance-slow-db-issue": False,
    # Enable N+1 API Calls performance issue type
    "organizations:performance-n-plus-one-api-calls-detector": False,
    # Enable compressed assets performance issue type
    "organizations:performance-issues-compressed-assets-detector": False,
    # Enable render blocking assets performance issue type
    "organizations:performance-issues-render-blocking-assets-detector": False,
    # Enable MN+1 DB performance issue type
    "organizations:performance-issues-m-n-plus-one-db-detector": False,
    # Enable FE/BE for tracing without performance
    "organizations:performance-tracing-without-performance": False,
    # Enable database view powered by span metrics
    "organizations:performance-database-view": False,
    # Enable root cause analysis for statistical detector perf issues
    "organizations:statistical-detectors-root-cause-analysis": False,
    # Enable the new Related Events feature
    "organizations:related-events": False,
    # Enable usage of external relays, for use with Relay. See
    # https://github.com/getsentry/relay.
    "organizations:relay": True,
    # Enable Sentry Functions
    "organizations:sentry-functions": False,
    # Enable core Session Replay backend APIs
    "organizations:session-replay": False,
    # Enable core Session Replay link in the sidebar
    "organizations:session-replay-ui": True,
    # Enable core Session Replay SDK for recording on sentry.io
    "organizations:session-replay-sdk": False,
    # Enable core Session Replay SDK for recording onError events on sentry.io
    "organizations:session-replay-sdk-errors-only": False,
    # Enable data scrubbing of replay recording payloads in Relay.
    "organizations:session-replay-recording-scrubbing": False,
    # Enable the Replay Details > Accessibility tab
    "organizations:session-replay-a11y-tab": False,
    # Enable linking from 'new issue' slack notifs to the issue replay list
    "organizations:session-replay-slack-new-issue": False,
    # Enable linking from 'new issue' email notifs to the issue replay list
    "organizations:session-replay-issue-emails": False,
<<<<<<< HEAD
    "organizations:session-replay-weekly-email": False,
    "organizations:session-replay-trial-ended-banner": False,
    "organizations:session-replay-trace-table": False,
=======
    # Enable optimized serach feature.
    "organizations:session-replay-optimized-search": False,
    # Enable replay event linking in event processing
    "organizations:session-replay-event-linking": False,
    # Enable linking from 'weekly email' summaries to the issue replay list
    "organizations:session-replay-weekly-email": False,
    # Enable the Replay Details > Performance tab
    "organizations:session-replay-trace-table": False,
    # Enable the AM1 trial ended banner on sentry.io
    "organizations:session-replay-trial-ended-banner": False,
>>>>>>> 11b71618
    # Enable the new suggested assignees feature
    "organizations:streamline-targeting-context": False,
    # Enable the new experimental starfish view
    "organizations:starfish-view": False,
    # Enable starfish endpoint that's used for regressing testing purposes
    "organizations:starfish-test-endpoint": False,
    # Enable starfish dropdown on the webservice view for switching chart visualization
    "organizations:starfish-wsv-chart-dropdown": False,
    # Replace the footer Sentry logo with a Sentry pride logo
    "organizations:sentry-pride-logo-footer": False,
    # Enable Session Stats down to a minute resolution
    "organizations:minute-resolution-sessions": True,
    # Notify all project members when fallthrough is disabled, instead of just the auto-assignee
    "organizations:notification-all-recipients": False,
    # Enable performance issues dev options, includes changing parts of issues that we're using for development.
    "organizations:performance-issues-dev": False,
    # Enable performance issues detector threshold configuration
    "organizations:project-performance-settings-admin": False,
    # Enables updated all events tab in a performance issue
    "organizations:performance-issues-all-events-tab": False,
    # Temporary flag to test search performance that's running slow in S4S
    "organizations:performance-issues-search": True,
    # Enable version 2 of reprocessing (completely distinct from v1)
    "organizations:reprocessing-v2": False,
    # Enable the UI for the overage alert settings
    "organizations:slack-overage-notifications": False,
    # Enable basic SSO functionality, providing configurable single sign on
    # using services like GitHub / Google. This is *not* the same as the signup
    # and login with Github / Azure DevOps that sentry.io provides.
    "organizations:sso-basic": True,
    # Enable SAML2 based SSO functionality. getsentry/sentry-auth-saml2 plugin
    # must be installed to use this functionality.
    "organizations:sso-saml2": True,
    # Enable the new opinionated dynamic sampling
    "organizations:dynamic-sampling": False,
    # Enable the sliding window per project
    "organizations:ds-sliding-window": False,
    # Enable the sliding window per org
    "organizations:ds-sliding-window-org": False,
    # Enable the org recalibration
    "organizations:ds-org-recalibration": False,
    # Enable view hierarchies options
    "organizations:view-hierarchies-options-dev": False,
    # Enable anr improvements ui
    "organizations:anr-improvements": False,
    # Enable anr frame analysis
    "organizations:anr-analyze-frames": False,
    # Enable device.class as a selectable column
    "organizations:device-classification": False,
    # Enables synthesis of device.class in ingest
    "organizations:device-class-synthesis": False,
    # Enable the product selection feature in the getting started docs, regardless of the organization's strategy
    "organizations:getting-started-doc-with-product-selection": False,
    # Enable the SDK selection feature in the onboarding
    "organizations:onboarding-sdk-selection": False,
    # Enable OpenAI suggestions in the issue details page
    "organizations:open-ai-suggestion": False,
    # Enable ANR rates in project details page
    "organizations:anr-rate": False,
    # Enable tag improvements in the issue details page
    "organizations:issue-details-tag-improvements": False,
    # Enable updates to the stacktrace ui
    "organizations:issue-details-stacktrace-improvements": False,
    # Enable the release details performance section
    "organizations:release-comparison-performance": False,
    # Enable team insights page
    "organizations:team-insights": True,
    # Enable u2f verification on superuser form
    "organizations:u2f-superuser-form": False,
    # Enable project creation for all
    "organizations:team-project-creation-all": False,
    # Enable project creation for all and puts organization into test group
    "organizations:team-project-creation-all-allowlist": False,
    # Enable setting team-level roles and receiving permissions from them
    "organizations:team-roles": True,
    # Enable team member role provisioning through scim
    "organizations:scim-team-roles": False,
    # Enable the setting of org roles for team
    "organizations:org-roles-for-teams": False,
    # Enable new JS SDK Dynamic Loader
    "organizations:js-sdk-dynamic-loader": False,
    # Enable detecting SDK crashes during event processing
    "organizations:sdk-crash-detection": False,
    # Enable functionality for recap server polling.
    "organizations:recap-server": False,
    # Enable additional logging for alerts
    "organizations:detailed-alert-logging": False,
    # Enable the new notification settings system
    "organizations:notification-settings-v2": False,
    # Adds additional filters and a new section to issue alert rules.
    "projects:alert-filters": True,
    # Enable functionality to specify custom inbound filters on events.
    "projects:custom-inbound-filters": False,
    # Enable the new flat file indexing system for sourcemaps.
    "organizations:sourcemaps-bundle-flat-file-indexing": False,
    # Upload release bundles as artifact bundles.
    "organizations:sourcemaps-upload-release-as-artifact-bundle": False,
    # Signals that the organization supports the on demand metrics prefill.
    "organizations:on-demand-metrics-prefill": False,
    # Signals that the organization can start prefilling on demand metrics.
    "organizations:enable-on-demand-metrics-prefill": False,
    # Enable data forwarding functionality for projects.
    "projects:data-forwarding": True,
    # Enable functionality to discard groups.
    "projects:discard-groups": False,
    # Extract spans from transactions in Relay, and forward them via Kafka.
    "projects:extract-standalone-spans": False,
    # Enable functionality for attaching  minidumps to events and displaying
    # then in the group UI.
    "projects:minidump": True,
    # Enable functionality for project plugins.
    "projects:plugins": True,
    # Enable alternative version of group creation that is supposed to be less racy.
    "projects:race-free-group-creation": True,
    # Enable functionality for rate-limiting events on projects.
    "projects:rate-limits": True,
    # Enable functionality to trigger service hooks upon event ingestion.
    "projects:servicehooks": False,
    # Enable suspect resolutions feature
    "projects:suspect-resolutions": False,
    # Workflow 2.0 Auto associate commits to commit sha release
    "projects:auto-associate-commits-to-release": False,
    # Starfish: extract metrics from the spans
    "projects:span-metrics-extraction": False,
    # Don't add feature defaults down here! Please add them in their associated
    # group sorted alphabetically.
}

# Default time zone for localization in the UI.
# http://en.wikipedia.org/wiki/List_of_tz_zones_by_name
SENTRY_DEFAULT_TIME_ZONE = "UTC"

SENTRY_DEFAULT_LANGUAGE = "en"

# Enable the Sentry Debugger (Beta)
SENTRY_DEBUGGER = None

SENTRY_IGNORE_EXCEPTIONS = ("OperationalError",)

# Should we send the beacon to the upstream server?
SENTRY_BEACON = True

# Allow access to Sentry without authentication.
SENTRY_PUBLIC = False

# Instruct Sentry that this install intends to be run by a single organization
# and thus various UI optimizations should be enabled.
SENTRY_SINGLE_ORGANIZATION = False

# Login url (defaults to LOGIN_URL)
SENTRY_LOGIN_URL = None

# Default project ID (for internal errors)
SENTRY_PROJECT = 1
SENTRY_PROJECT_KEY = None

# Default organization to represent the Internal Sentry project.
# Used as a default when in SINGLE_ORGANIZATION mode.
SENTRY_ORGANIZATION: int | None = None

# Project ID for recording frontend (javascript) exceptions
SENTRY_FRONTEND_PROJECT: int | None = None
# DSN for the frontend to use explicitly, which takes priority
# over SENTRY_FRONTEND_PROJECT or SENTRY_PROJECT
SENTRY_FRONTEND_DSN: str | None = None
# DSN for tracking all client HTTP requests (which can be noisy) [experimental]
SENTRY_FRONTEND_REQUESTS_DSN = None

# Configuration for the JavaScript SDK's allowUrls option - defaults to ALLOWED_HOSTS
SENTRY_FRONTEND_WHITELIST_URLS = None

# Configuration for the JavaScript SDK's tracePropagationTargets option - defaults to an empty array
SENTRY_FRONTEND_TRACE_PROPAGATION_TARGETS = None

# ----
# APM config
# ----

# sample rate for transactions initiated from the frontend
SENTRY_FRONTEND_APM_SAMPLING = 0

# sample rate for transactions in the backend
SENTRY_BACKEND_APM_SAMPLING = 0

# Sample rate for symbolicate_event task transactions
SENTRY_SYMBOLICATE_EVENT_APM_SAMPLING = 0

# Sample rate for the process_event task transactions
SENTRY_PROCESS_EVENT_APM_SAMPLING = 0

# sample rate for the relay projectconfig endpoint
SENTRY_RELAY_ENDPOINT_APM_SAMPLING = 0

# sample rate for relay's cache invalidation task
SENTRY_RELAY_TASK_APM_SAMPLING = 0

# sample rate for ingest consumer processing functions
SENTRY_INGEST_CONSUMER_APM_SAMPLING = 0

# sample rate for Apple App Store Connect tasks transactions
SENTRY_APPCONNECT_APM_SAMPLING = SENTRY_BACKEND_APM_SAMPLING

# sample rate for suspect commits task
SENTRY_SUSPECT_COMMITS_APM_SAMPLING = 0

# sample rate for post_process_group task
SENTRY_POST_PROCESS_GROUP_APM_SAMPLING = 0

# sample rate for all reprocessing tasks (except for the per-event ones)
SENTRY_REPROCESSING_APM_SAMPLING = 0

# upsampling multiplier that we'll increase in steps till we're at 100% throughout
SENTRY_MULTIPLIER_APM_SAMPLING = 1

# ----
# end APM config
# ----

# DSN to use for Sentry monitors
SENTRY_MONITOR_DSN = None
SENTRY_MONITOR_API_ROOT = None

# Web Service
SENTRY_WEB_HOST = "127.0.0.1"
SENTRY_WEB_PORT = 9000
SENTRY_WEB_OPTIONS: dict[str, Any] = {}

# SMTP Service
SENTRY_SMTP_HOST = "127.0.0.1"
SENTRY_SMTP_PORT = 1025

SENTRY_INTERFACES = {
    "csp": "sentry.interfaces.security.Csp",
    "hpkp": "sentry.interfaces.security.Hpkp",
    "expectct": "sentry.interfaces.security.ExpectCT",
    "expectstaple": "sentry.interfaces.security.ExpectStaple",
    "exception": "sentry.interfaces.exception.Exception",
    "logentry": "sentry.interfaces.message.Message",
    "request": "sentry.interfaces.http.Http",
    "sdk": "sentry.interfaces.sdk.Sdk",
    "stacktrace": "sentry.interfaces.stacktrace.Stacktrace",
    "template": "sentry.interfaces.template.Template",
    "user": "sentry.interfaces.user.User",
    "breadcrumbs": "sentry.interfaces.breadcrumbs.Breadcrumbs",
    "contexts": "sentry.interfaces.contexts.Contexts",
    "threads": "sentry.interfaces.threads.Threads",
    "debug_meta": "sentry.interfaces.debug_meta.DebugMeta",
    "spans": "sentry.interfaces.spans.Spans",
}
PREFER_CANONICAL_LEGACY_KEYS = False

SENTRY_EMAIL_BACKEND_ALIASES = {
    "smtp": "django.core.mail.backends.smtp.EmailBackend",
    "dummy": "django.core.mail.backends.dummy.EmailBackend",
    "console": "django.core.mail.backends.console.EmailBackend",
    "preview": "sentry.utils.email.PreviewBackend",
}

SENTRY_FILESTORE_ALIASES = {
    "filesystem": "django.core.files.storage.FileSystemStorage",
    "s3": "sentry.filestore.s3.S3Boto3Storage",
    "gcs": "sentry.filestore.gcs.GoogleCloudStorage",
}

SENTRY_ANALYTICS_ALIASES = {
    "noop": "sentry.analytics.Analytics",
    "pubsub": "sentry.analytics.pubsub.PubSubAnalytics",
}

# set of backends that do not support needing SMTP mail.* settings
# This list is a bit fragile and hardcoded, but it's unlikely that
# a user will be using a different backend that also mandates SMTP
# credentials.
SENTRY_SMTP_DISABLED_BACKENDS = frozenset(
    (
        "django.core.mail.backends.dummy.EmailBackend",
        "django.core.mail.backends.console.EmailBackend",
        "django.core.mail.backends.locmem.EmailBackend",
        "django.core.mail.backends.filebased.EmailBackend",
        "sentry.utils.email.PreviewBackend",
    )
)

SENTRY_UPLOAD_RETRY_TIME = 60  # 1 min

# Should users without superuser permissions be allowed to
# make projects public
SENTRY_ALLOW_PUBLIC_PROJECTS = True

# Will an invite be sent when a member is added to an organization?
SENTRY_ENABLE_INVITES = True

# Origins allowed for session-based API access (via the Access-Control-Allow-Origin header)
SENTRY_ALLOW_ORIGIN: str | None = None

# Buffer backend
SENTRY_BUFFER = "sentry.buffer.Buffer"
SENTRY_BUFFER_OPTIONS: dict[str, str] = {}

# Cache backend
# XXX: We explicitly require the cache to be configured as its not optional
# and causes serious confusion with the default django cache
SENTRY_CACHE: str | None = None
SENTRY_CACHE_OPTIONS = {"is_default_cache": True}

# Attachment blob cache backend
SENTRY_ATTACHMENTS = "sentry.attachments.default.DefaultAttachmentCache"
SENTRY_ATTACHMENTS_OPTIONS: dict[str, str] = {}

# Replays blob cache backend.
#
# To ease first time setup, we default to whatever SENTRY_CACHE is configured as. If you're
# handling a large amount of replays you should consider setting up an isolated cache provider.

# To override the default configuration you need to provide the string path of a function or
# class as the `SENTRY_REPLAYS_CACHE` value and optionally provide keyword arguments on the
# `SENTRY_REPLAYS_CACHE_OPTIONS` value.  Its expected that you will use one of the classes
# defined within `sentry/cache/` but it is not required.

# For reference, this cache will store binary blobs of data up to 1MB in size.  This data is
# ephemeral and will be deleted as soon as the ingestion pipeline finishes processing a replay
# recording segment. You can determine the average size of the chunks being cached by running
# queries against the ReplayRecordingSegment model with the File model joined. The File model has
# a size attribute.
SENTRY_REPLAYS_CACHE: str = "sentry.replays.cache.default"
SENTRY_REPLAYS_CACHE_OPTIONS: Dict[str, Any] = {}

# Events blobs processing backend
SENTRY_EVENT_PROCESSING_STORE = (
    "sentry.eventstore.processing.redis.RedisClusterEventProcessingStore"
)
SENTRY_EVENT_PROCESSING_STORE_OPTIONS: dict[str, str] = {}

# The internal Django cache is still used in many places
# TODO(dcramer): convert uses over to Sentry's backend
CACHES = {"default": {"BACKEND": "django.core.cache.backends.dummy.DummyCache"}}

# The cache version affects both Django's internal cache (at runtime) as well
# as Sentry's cache. This automatically overrides VERSION on the default
# CACHES backend.
CACHE_VERSION = 1

# Digests backend
SENTRY_DIGESTS = "sentry.digests.backends.dummy.DummyBackend"
SENTRY_DIGESTS_OPTIONS: dict[str, Any] = {}

# Quota backend
SENTRY_QUOTAS = "sentry.quotas.Quota"
SENTRY_QUOTA_OPTIONS: dict[str, str] = {}

# Cache for Relay project configs
SENTRY_RELAY_PROJECTCONFIG_CACHE = "sentry.relay.projectconfig_cache.redis.RedisProjectConfigCache"
SENTRY_RELAY_PROJECTCONFIG_CACHE_OPTIONS: dict[str, str] = {}

# Which cache to use for debouncing cache updates to the projectconfig cache
SENTRY_RELAY_PROJECTCONFIG_DEBOUNCE_CACHE = (
    "sentry.relay.projectconfig_debounce_cache.base.ProjectConfigDebounceCache"
)
SENTRY_RELAY_PROJECTCONFIG_DEBOUNCE_CACHE_OPTIONS: dict[str, str] = {}

# Rate limiting backend
SENTRY_RATELIMITER = "sentry.ratelimits.base.RateLimiter"
SENTRY_RATELIMITER_ENABLED = False
SENTRY_RATELIMITER_OPTIONS: dict[str, Any] = {}
SENTRY_RATELIMITER_DEFAULT = 999
SENTRY_CONCURRENT_RATE_LIMIT_DEFAULT = 999
ENFORCE_CONCURRENT_RATE_LIMITS = False

# Rate Limit Group Category Defaults
SENTRY_CONCURRENT_RATE_LIMIT_GROUP_CLI = 999
SENTRY_RATELIMITER_GROUP_CLI = 999

# The default value for project-level quotas
SENTRY_DEFAULT_MAX_EVENTS_PER_MINUTE = "90%"

# Snuba configuration
SENTRY_SNUBA = os.environ.get("SNUBA", "http://127.0.0.1:1218")
SENTRY_SNUBA_TIMEOUT = 30
SENTRY_SNUBA_CACHE_TTL_SECONDS = 60

# Node storage backend
SENTRY_NODESTORE = "sentry.nodestore.django.DjangoNodeStorage"
SENTRY_NODESTORE_OPTIONS: dict[str, Any] = {}

# Node storage backend used for ArtifactBundle indexing (aka FlatFileIndex aka BundleIndex)
SENTRY_INDEXSTORE = "sentry.nodestore.django.DjangoNodeStorage"
SENTRY_INDEXSTORE_OPTIONS: dict[str, Any] = {}

# Tag storage backend
SENTRY_TAGSTORE = os.environ.get("SENTRY_TAGSTORE", "sentry.tagstore.snuba.SnubaTagStorage")
SENTRY_TAGSTORE_OPTIONS: dict[str, Any] = {}

# Search backend
SENTRY_SEARCH = os.environ.get(
    "SENTRY_SEARCH", "sentry.search.snuba.EventsDatasetSnubaSearchBackend"
)
SENTRY_SEARCH_OPTIONS: dict[str, Any] = {}
# SENTRY_SEARCH_OPTIONS = {
#     'urls': ['http://127.0.0.1:9200/'],
#     'timeout': 5,
# }

# Time-series storage backend
SENTRY_TSDB = "sentry.tsdb.dummy.DummyTSDB"
SENTRY_TSDB_OPTIONS: dict[str, Any] = {}

SENTRY_NEWSLETTER = "sentry.newsletter.base.Newsletter"
SENTRY_NEWSLETTER_OPTIONS: dict[str, Any] = {}

SENTRY_EVENTSTREAM = "sentry.eventstream.snuba.SnubaEventStream"
SENTRY_EVENTSTREAM_OPTIONS: dict[str, Any] = {}

# rollups must be ordered from highest granularity to lowest
SENTRY_TSDB_ROLLUPS = (
    # (time in seconds, samples to keep)
    (10, 360),  # 60 minutes at 10 seconds
    (3600, 24 * 7),  # 7 days at 1 hour
    (3600 * 24, 90),  # 90 days at 1 day
)

# Internal metrics
SENTRY_METRICS_BACKEND = "sentry.metrics.dummy.DummyMetricsBackend"
SENTRY_METRICS_OPTIONS: dict[str, Any] = {}
SENTRY_METRICS_SAMPLE_RATE = 1.0
SENTRY_METRICS_PREFIX = "sentry."
SENTRY_METRICS_SKIP_INTERNAL_PREFIXES: list[str] = []  # Order this by most frequent prefixes.
SENTRY_METRICS_SKIP_ALL_INTERNAL = False
SENTRY_METRICS_DISALLOW_BAD_TAGS = IS_DEV

# Metrics product
SENTRY_METRICS_INDEXER = "sentry.sentry_metrics.indexer.postgres.postgres_v2.PostgresIndexer"
SENTRY_METRICS_INDEXER_OPTIONS: dict[str, Any] = {}
SENTRY_METRICS_INDEXER_CACHE_TTL = 3600 * 2
SENTRY_METRICS_INDEXER_TRANSACTIONS_SAMPLE_RATE = 0.1

SENTRY_METRICS_INDEXER_SPANNER_OPTIONS: dict[str, Any] = {}

# Rate limits during string indexing for our metrics product.
# Which cluster to use. Example: {"cluster": "default"}
SENTRY_METRICS_INDEXER_WRITES_LIMITER_OPTIONS: dict[str, str] = {}
SENTRY_METRICS_INDEXER_WRITES_LIMITER_OPTIONS_PERFORMANCE = (
    SENTRY_METRICS_INDEXER_WRITES_LIMITER_OPTIONS
)

# Controls the sample rate with which we report errors to Sentry for metric messages
# dropped due to rate limits.
SENTRY_METRICS_INDEXER_DEBUG_LOG_SAMPLE_RATE = 0.01

# Cardinality limits during metric bucket ingestion.
# Which cluster to use. Example: {"cluster": "default"}
SENTRY_METRICS_INDEXER_CARDINALITY_LIMITER_OPTIONS: dict[str, Any] = {}
SENTRY_METRICS_INDEXER_CARDINALITY_LIMITER_OPTIONS_PERFORMANCE: dict[str, Any] = {}
SENTRY_METRICS_INDEXER_ENABLE_SLICED_PRODUCER = False

# Release Health
SENTRY_RELEASE_HEALTH = "sentry.release_health.sessions.SessionsReleaseHealthBackend"
SENTRY_RELEASE_HEALTH_OPTIONS: dict[str, Any] = {}

# Release Monitor
SENTRY_RELEASE_MONITOR = (
    "sentry.release_health.release_monitor.sessions.SessionReleaseMonitorBackend"
)
SENTRY_RELEASE_MONITOR_OPTIONS: dict[str, Any] = {}

# Render charts on the backend. This uses the Chartcuterie external service.
SENTRY_CHART_RENDERER = "sentry.charts.chartcuterie.Chartcuterie"
SENTRY_CHART_RENDERER_OPTIONS: dict[str, Any] = {}

# URI Prefixes for generating DSN URLs
# (Defaults to URL_PREFIX by default)
SENTRY_ENDPOINT = None
SENTRY_PUBLIC_ENDPOINT = None

# Hostname prefix to add for organizations that are opted into the
# `organizations:org-subdomains` feature.
SENTRY_ORG_SUBDOMAIN_TEMPLATE = "o{organization_id}.ingest"

# Prevent variables (e.g. context locals, http data, etc) from exceeding this
# size in characters
SENTRY_MAX_VARIABLE_SIZE = 512

# Prevent variables within extra context from exceeding this size in
# characters
SENTRY_MAX_EXTRA_VARIABLE_SIZE = 4096 * 4  # 16kb

# For changing the amount of data seen in Http Response Body part.
SENTRY_MAX_HTTP_BODY_SIZE = 4096 * 4  # 16kb

# For various attributes we don't limit the entire attribute on size, but the
# individual item. In those cases we also want to limit the maximum number of
# keys
SENTRY_MAX_DICTIONARY_ITEMS = 50

SENTRY_MAX_MESSAGE_LENGTH = 1024 * 8

# Gravatar service base url
SENTRY_GRAVATAR_BASE_URL = "https://secure.gravatar.com"

# Timeout (in seconds) for fetching remote source files (e.g. JS)
SENTRY_SOURCE_FETCH_TIMEOUT = 5

# Timeout (in seconds) for socket operations when fetching remote source files
SENTRY_SOURCE_FETCH_SOCKET_TIMEOUT = 2

# Maximum content length for source files before we abort fetching
SENTRY_SOURCE_FETCH_MAX_SIZE = 40 * 1024 * 1024

# Maximum content length for cache value.  Currently used only to avoid
# pointless compression of sourcemaps and other release files because we
# silently fail to cache the compressed result anyway.  Defaults to None which
# disables the check and allows different backends for unlimited payload.
# e.g. memcached defaults to 1MB  = 1024 * 1024
SENTRY_CACHE_MAX_VALUE_SIZE: int | None = None

# Fields which managed users cannot change via Sentry UI. Username and password
# cannot be changed by managed users. Optionally include 'email' and
# 'name' in SENTRY_MANAGED_USER_FIELDS.
SENTRY_MANAGED_USER_FIELDS = ()

# Secret key for OpenAI
OPENAI_API_KEY = None

SENTRY_SCOPES = {
    "org:read",
    "org:write",
    "org:admin",
    "org:integrations",
    "org:ci",
    "member:read",
    "member:write",
    "member:admin",
    "team:read",
    "team:write",
    "team:admin",
    "project:read",
    "project:write",
    "project:admin",
    "project:releases",
    "event:read",
    "event:write",
    "event:admin",
    "alerts:write",
    "alerts:read",
    # openid, profile, and email aren't prefixed to maintain compliance with the OIDC spec.
    # https://auth0.com/docs/get-started/apis/scopes/openid-connect-scopes.
    "openid",
    "profile",
    "email",
}

SENTRY_SCOPE_SETS = (
    (
        ("org:admin", "Read, write, and admin access to organization details."),
        ("org:write", "Read and write access to organization details."),
        ("org:read", "Read access to organization details."),
    ),
    (("org:integrations", "Read, write, and admin access to organization integrations."),),
    (
        ("member:admin", "Read, write, and admin access to organization members."),
        ("member:write", "Read and write access to organization members."),
        ("member:read", "Read access to organization members."),
    ),
    (
        ("team:admin", "Read, write, and admin access to teams."),
        ("team:write", "Read and write access to teams."),
        ("team:read", "Read access to teams."),
    ),
    (
        ("project:admin", "Read, write, and admin access to projects."),
        ("project:write", "Read and write access to projects."),
        ("project:read", "Read access to projects."),
    ),
    (("project:releases", "Read, write, and admin access to project releases."),),
    (
        ("event:admin", "Read, write, and admin access to events."),
        ("event:write", "Read and write access to events."),
        ("event:read", "Read access to events."),
    ),
    (
        ("alerts:write", "Read and write alerts"),
        ("alerts:read", "Read alerts"),
    ),
    (("openid", "Confirms authentication status and provides basic information."),),
    (
        (
            "profile",
            "Read personal information like name, avatar, date of joining etc. Requires openid scope.",
        ),
    ),
    (("email", "Read email address and verification status. Requires openid scope."),),
)

SENTRY_DEFAULT_ROLE = "member"

# Roles are ordered, which represents a sort-of hierarchy, as well as how
# they're presented in the UI. This is primarily important in that a member
# that is earlier in the chain cannot manage the settings of a member later
# in the chain (they still require the appropriate scope).
SENTRY_ROLES = (
    {
        "id": "member",
        "name": "Member",
        "desc": "Members can view and act on events, as well as view most other data within the organization.",
        "scopes": {
            "event:read",
            "event:write",
            "event:admin",
            "project:releases",
            "project:read",
            "org:read",
            "member:read",
            "team:read",
            "alerts:read",
            "alerts:write",
        },
    },
    {
        "id": "admin",
        "name": "Admin",
        "desc": (
            """
            Admin privileges on any teams of which they're a member. They can
            create new teams and projects, as well as remove teams and projects
            on which they already hold membership (or all teams, if open
            membership is enabled). Additionally, they can manage memberships of
            teams that they are members of. They cannot invite members to the
            organization.
            """
        ),
        "scopes": {
            "event:read",
            "event:write",
            "event:admin",
            "org:read",
            "member:read",
            "project:read",
            "project:write",
            "project:admin",
            "project:releases",
            "team:read",
            "team:write",
            "team:admin",
            "org:integrations",
            "alerts:read",
            "alerts:write",
        },
        "is_retired": True,
    },
    {
        "id": "manager",
        "name": "Manager",
        "desc": "Gains admin access on all teams as well as the ability to add and remove members.",
        "scopes": {
            "event:read",
            "event:write",
            "event:admin",
            "member:read",
            "member:write",
            "member:admin",
            "project:read",
            "project:write",
            "project:admin",
            "project:releases",
            "team:read",
            "team:write",
            "team:admin",
            "org:read",
            "org:write",
            "org:integrations",
            "alerts:read",
            "alerts:write",
        },
        "is_global": True,
    },
    {
        "id": "owner",
        "name": "Owner",
        "desc": (
            """
            Unrestricted access to the organization, its data, and its settings.
            Can add, modify, and delete projects and members, as well as make
            billing and plan changes.
            """
        ),
        "scopes": {
            "org:read",
            "org:write",
            "org:admin",
            "org:integrations",
            "member:read",
            "member:write",
            "member:admin",
            "team:read",
            "team:write",
            "team:admin",
            "project:read",
            "project:write",
            "project:admin",
            "project:releases",
            "event:read",
            "event:write",
            "event:admin",
            "alerts:read",
            "alerts:write",
        },
        "is_global": True,
    },
)

SENTRY_TEAM_ROLES = (
    {
        "id": "contributor",
        "name": "Contributor",
        "desc": "Contributors can view and act on events, as well as view most other data within the team's projects.",
        "scopes": {
            "event:read",
            "event:write",
            # "event:admin",  # Scope granted/withdrawn by "sentry:events_member_admin" to org-level role
            "project:releases",
            "project:read",
            "org:read",
            "member:read",
            "team:read",
            "alerts:read",
            # "alerts:write",  # Scope granted/withdrawn by "sentry:alerts_member_write" to org-level role
        },
    },
    {
        "id": "admin",
        "name": "Team Admin",
        "desc": (
            # TODO: Editing pass
            """
            Admin privileges on the team. They can create and remove projects,
            and can manage the team's memberships. They cannot invite members to
            the organization.
            """
        ),
        "scopes": {
            "event:read",
            "event:write",
            "event:admin",
            "org:read",
            "member:read",
            "project:read",
            "project:write",
            "project:admin",
            "project:releases",
            "team:read",
            "team:write",
            "team:admin",
            "org:integrations",
            "alerts:read",
            "alerts:write",
        },
        "is_minimum_role_for": "admin",
    },
)

# See sentry/options/__init__.py for more information
SENTRY_OPTIONS: dict[str, Any] = {}
SENTRY_DEFAULT_OPTIONS: dict[str, Any] = {}
# Raise an error in dev on failed lookups
SENTRY_OPTIONS_COMPLAIN_ON_ERRORS = True

# You should not change this setting after your database has been created
# unless you have altered all schemas first
SENTRY_USE_BIG_INTS = False

# Delay (in ms) to induce on API responses
#
# Simulates a small amount of lag which helps uncover more obvious race
# conditions in UI interactions. It's also needed to test (or implement) any
# kind of loading scenarios. Without this we will just implicitly lower the
# overall quality of software we ship because we will not experience it in the
# same way we would in production.
#
# See discussion on https://github.com/getsentry/sentry/pull/20187
SENTRY_API_RESPONSE_DELAY = 150 if IS_DEV else None

# Watchers for various application purposes (such as compiling static media)
# XXX(dcramer): this doesn't work outside of a source distribution as the
# webpack.config.js is not part of Sentry's datafiles
SENTRY_WATCHERS = (
    (
        "webpack",
        [
            os.path.join(NODE_MODULES_ROOT, ".bin", "webpack"),
            "serve",
            "--color",
            "--output-pathinfo=true",
            "--config={}".format(
                os.path.normpath(
                    os.path.join(PROJECT_ROOT, os.pardir, os.pardir, "webpack.config.ts")
                )
            ),
        ],
    ),
)

# Controls whether devserver spins up Relay, Kafka, and several ingest worker jobs to direct store traffic
# through the Relay ingestion pipeline. Without, ingestion is completely disabled. Use `bin/load-mocks` to
# generate fake data for local testing. You can also manually enable relay with the `--ingest` flag to `devserver`.
# XXX: This is disabled by default as typical development workflows do not require end-to-end services running
# and disabling optional services reduces resource consumption and complexity
SENTRY_USE_RELAY = False
SENTRY_RELAY_PORT = 7899

# Controls whether we'll run the snuba subscription processor. If enabled, we'll run
# it as a worker, and devservices will run Kafka.
SENTRY_DEV_PROCESS_SUBSCRIPTIONS = False

SENTRY_DEV_USE_REDIS_CLUSTER = bool(os.getenv("SENTRY_DEV_USE_REDIS_CLUSTER", False))

# To use RabbitMQ as a Celery tasks broker
# BROKER_URL = "amqp://guest:guest@localhost:5672/sentry"
# more info https://develop.sentry.dev/services/queue/
SENTRY_DEV_USE_RABBITMQ = bool(os.getenv("SENTRY_DEV_USE_RABBITMQ", False))

# The chunk size for attachments in blob store. Should be a power of two.
SENTRY_ATTACHMENT_BLOB_SIZE = 8 * 1024 * 1024  # 8MB

# The chunk size for files in the chunk upload. This is used for native debug
# files and source maps, and directly translates to the chunk size in blob
# store. MUST be a power of two.
SENTRY_CHUNK_UPLOAD_BLOB_SIZE = 8 * 1024 * 1024  # 8MB

# This flag tell DEVSERVICES to start the ingest-metrics-consumer in order to work on
# metrics in the development environment. Note: this is "metrics" the product
SENTRY_USE_METRICS_DEV = False

# This flags activates the Change Data Capture backend in the development environment
SENTRY_USE_CDC_DEV = False

# This flag activates profiling backend in the development environment
SENTRY_USE_PROFILING = False

# This flag activates consuming issue platform occurrence data in the development environment
SENTRY_USE_ISSUE_OCCURRENCE = False

# This flag activates consuming GroupAttribute messages in the development environment
SENTRY_USE_GROUP_ATTRIBUTES = False

# This flag activates code paths that are specific for customer domains
SENTRY_USE_CUSTOMER_DOMAINS = False

# SENTRY_DEVSERVICES = {
#     "service-name": lambda settings, options: (
#         {
#             "image": "image-name:version",
#             # optional ports to expose
#             "ports": {"internal-port/tcp": external-port},
#             # optional command
#             "command": ["exit 1"],
#             optional mapping of volumes
#             "volumes": {"volume-name": {"bind": "/path/in/container"}},
#             # optional statement to test if service should run
#             "only_if": lambda settings, options: True,
#             # optional environment variables
#             "environment": {
#                 "ENV_VAR": "1",
#             }
#         }
#     )
# }


def build_cdc_postgres_init_db_volume(settings: Any) -> dict[str, dict[str, str]]:
    return (
        {
            os.path.join(settings.CDC_CONFIG_DIR, "init_hba.sh"): {
                "bind": "/docker-entrypoint-initdb.d/init_hba.sh"
            }
        }
        if settings.SENTRY_USE_CDC_DEV
        else {}
    )


# platform.processor() changed at some point between these:
# 11.2.3: arm
# 12.3.1: arm64
APPLE_ARM64 = sys.platform == "darwin" and platform.processor() in {"arm", "arm64"}

SENTRY_DEVSERVICES: dict[str, Callable[[Any, Any], dict[str, Any]]] = {
    "redis": lambda settings, options: (
        {
            "image": "ghcr.io/getsentry/image-mirror-library-redis:5.0-alpine",
            "ports": {"6379/tcp": 6379},
            "command": [
                "redis-server",
                "--appendonly",
                "yes",
                "--save",
                "60",
                "20",
                "--auto-aof-rewrite-percentage",
                "100",
                "--auto-aof-rewrite-min-size",
                "64mb",
            ],
            "volumes": {"redis": {"bind": "/data"}},
        }
    ),
    "redis-cluster": lambda settings, options: (
        {
            "image": "ghcr.io/getsentry/docker-redis-cluster:7.0.10",
            "ports": {f"700{idx}/tcp": f"700{idx}" for idx in range(6)},
            "volumes": {"redis-cluster": {"bind": "/redis-data"}},
            "environment": {"IP": "0.0.0.0"},
            "only_if": settings.SENTRY_DEV_USE_REDIS_CLUSTER,
        }
    ),
    "rabbitmq": lambda settings, options: (
        {
            "image": "ghcr.io/getsentry/image-mirror-library-rabbitmq:3-management",
            "ports": {"5672/tcp": 5672, "15672/tcp": 15672},
            "environment": {"IP": "0.0.0.0"},
            "only_if": settings.SENTRY_DEV_USE_RABBITMQ,
        }
    ),
    "postgres": lambda settings, options: (
        {
            "image": f"ghcr.io/getsentry/image-mirror-library-postgres:{PG_VERSION}-alpine",
            "ports": {"5432/tcp": 5432},
            "environment": {"POSTGRES_DB": "sentry", "POSTGRES_HOST_AUTH_METHOD": "trust"},
            "volumes": {
                "postgres": {"bind": "/var/lib/postgresql/data"},
                "wal2json": {"bind": "/wal2json"},
                settings.CDC_CONFIG_DIR: {"bind": "/cdc"},
                **build_cdc_postgres_init_db_volume(settings),
            },
            "command": [
                "postgres",
                "-c",
                "wal_level=logical",
                "-c",
                "max_replication_slots=1",
                "-c",
                "max_wal_senders=1",
            ],
            "entrypoint": "/cdc/postgres-entrypoint.sh" if settings.SENTRY_USE_CDC_DEV else None,
        }
    ),
    "zookeeper": lambda settings, options: (
        {
            # On Apple arm64, we upgrade to version 6.x to allow zookeeper to run properly on Apple's arm64
            # See details https://github.com/confluentinc/kafka-images/issues/80#issuecomment-855511438
            "image": "ghcr.io/getsentry/image-mirror-confluentinc-cp-zookeeper:6.2.0",
            "environment": {"ZOOKEEPER_CLIENT_PORT": "2181"},
            "volumes": {"zookeeper_6": {"bind": "/var/lib/zookeeper/data"}},
            "only_if": "kafka" in settings.SENTRY_EVENTSTREAM or settings.SENTRY_USE_RELAY,
        }
    ),
    "kafka": lambda settings, options: (
        {
            "image": "ghcr.io/getsentry/image-mirror-confluentinc-cp-kafka:6.2.0",
            "ports": {"9092/tcp": 9092},
            "environment": {
                "KAFKA_ZOOKEEPER_CONNECT": "{containers[zookeeper][name]}:2181",
                "KAFKA_LISTENERS": "INTERNAL://0.0.0.0:9093,EXTERNAL://0.0.0.0:9092",
                "KAFKA_ADVERTISED_LISTENERS": "INTERNAL://{containers[kafka][name]}:9093,EXTERNAL://{containers[kafka]"
                "[ports][9092/tcp][0]}:{containers[kafka][ports][9092/tcp][1]}",
                "KAFKA_LISTENER_SECURITY_PROTOCOL_MAP": "INTERNAL:PLAINTEXT,EXTERNAL:PLAINTEXT",
                "KAFKA_INTER_BROKER_LISTENER_NAME": "INTERNAL",
                "KAFKA_OFFSETS_TOPIC_REPLICATION_FACTOR": "1",
                "KAFKA_OFFSETS_TOPIC_NUM_PARTITIONS": "1",
                "KAFKA_LOG_RETENTION_HOURS": "24",
                "KAFKA_MESSAGE_MAX_BYTES": "50000000",
                "KAFKA_MAX_REQUEST_SIZE": "50000000",
            },
            "volumes": {"kafka_6": {"bind": "/var/lib/kafka/data"}},
            "only_if": "kafka" in settings.SENTRY_EVENTSTREAM
            or settings.SENTRY_USE_RELAY
            or settings.SENTRY_DEV_PROCESS_SUBSCRIPTIONS
            or settings.SENTRY_USE_PROFILING,
        }
    ),
    "clickhouse": lambda settings, options: (
        {
            "image": "ghcr.io/getsentry/image-mirror-yandex-clickhouse-server:20.3.9.70"
            if not APPLE_ARM64
            # altinity provides clickhouse support to other companies
            # Official support: https://github.com/ClickHouse/ClickHouse/issues/22222
            # This image is build with this script https://gist.github.com/filimonov/5f9732909ff66d5d0a65b8283382590d
            else "ghcr.io/getsentry/image-mirror-altinity-clickhouse-server:21.6.1.6734-testing-arm",
            "ports": {"9000/tcp": 9000, "9009/tcp": 9009, "8123/tcp": 8123},
            "ulimits": [{"name": "nofile", "soft": 262144, "hard": 262144}],
            # The arm image does not properly load the MAX_MEMORY_USAGE_RATIO
            # from the environment in loc_config.xml, thus, hard-coding it there
            "volumes": {
                "clickhouse_dist"
                if settings.SENTRY_DISTRIBUTED_CLICKHOUSE_TABLES
                else "clickhouse": {"bind": "/var/lib/clickhouse"},
                os.path.join(
                    settings.DEVSERVICES_CONFIG_DIR,
                    "clickhouse",
                    "dist_config.xml"
                    if settings.SENTRY_DISTRIBUTED_CLICKHOUSE_TABLES
                    else "loc_config.xml",
                ): {"bind": "/etc/clickhouse-server/config.d/sentry.xml"},
            },
        }
    ),
    "snuba": lambda settings, options: (
        {
            "image": "ghcr.io/getsentry/snuba:latest",
            "ports": {"1218/tcp": 1218, "1219/tcp": 1219},
            "command": ["devserver"]
            + (["--no-workers"] if "snuba" in settings.SENTRY_EVENTSTREAM else []),
            "environment": {
                "PYTHONUNBUFFERED": "1",
                "SNUBA_SETTINGS": "docker",
                "DEBUG": "1",
                "CLICKHOUSE_HOST": "{containers[clickhouse][name]}",
                "CLICKHOUSE_PORT": "9000",
                "CLICKHOUSE_HTTP_PORT": "8123",
                "DEFAULT_BROKERS": ""
                if "snuba" in settings.SENTRY_EVENTSTREAM
                else "{containers[kafka][name]}:9093",
                "REDIS_HOST": "{containers[redis][name]}",
                "REDIS_PORT": "6379",
                "REDIS_DB": "1",
                "ENABLE_SENTRY_METRICS_DEV": "1" if settings.SENTRY_USE_METRICS_DEV else "",
                "ENABLE_PROFILES_CONSUMER": "1" if settings.SENTRY_USE_PROFILING else "",
                "ENABLE_ISSUE_OCCURRENCE_CONSUMER": "1"
                if settings.SENTRY_USE_ISSUE_OCCURRENCE
                else "",
                "ENABLE_AUTORUN_MIGRATION_SEARCH_ISSUES": "1",
                "ENABLE_GROUP_ATTRIBUTES_CONSUMER": "1"
                if settings.SENTRY_USE_GROUP_ATTRIBUTES
                else "",
            },
            "only_if": "snuba" in settings.SENTRY_EVENTSTREAM
            or "kafka" in settings.SENTRY_EVENTSTREAM,
        }
    ),
    "bigtable": lambda settings, options: (
        {
            "image": "us.gcr.io/sentryio/cbtemulator:23c02d92c7a1747068eb1fc57dddbad23907d614",
            "ports": {"8086/tcp": 8086},
            # NEED_BIGTABLE is set by CI so we don't have to pass
            # --skip-only-if when compiling which services to run.
            "only_if": os.environ.get("NEED_BIGTABLE", False)
            or "bigtable" in settings.SENTRY_NODESTORE,
        }
    ),
    "memcached": lambda settings, options: (
        {
            "image": "ghcr.io/getsentry/image-mirror-library-memcached:1.5-alpine",
            "ports": {"11211/tcp": 11211},
            "only_if": "memcached" in settings.CACHES.get("default", {}).get("BACKEND"),
        }
    ),
    "symbolicator": lambda settings, options: (
        {
            "image": "us.gcr.io/sentryio/symbolicator:nightly",
            "ports": {"3021/tcp": 3021},
            "volumes": {settings.SYMBOLICATOR_CONFIG_DIR: {"bind": "/etc/symbolicator"}},
            "command": ["run", "--config", "/etc/symbolicator/config.yml"],
            "only_if": options.get("symbolicator.enabled"),
        }
    ),
    "relay": lambda settings, options: (
        {
            "image": "us.gcr.io/sentryio/relay:nightly",
            "ports": {"7899/tcp": settings.SENTRY_RELAY_PORT},
            "volumes": {settings.RELAY_CONFIG_DIR: {"bind": "/etc/relay"}},
            "command": ["run", "--config", "/etc/relay"],
            "only_if": bool(os.environ.get("SENTRY_USE_RELAY", settings.SENTRY_USE_RELAY)),
            "with_devserver": True,
        }
    ),
    "chartcuterie": lambda settings, options: (
        {
            "image": "us.gcr.io/sentryio/chartcuterie:latest",
            "volumes": {settings.CHARTCUTERIE_CONFIG_DIR: {"bind": "/etc/chartcuterie"}},
            "environment": {
                "CHARTCUTERIE_CONFIG": "/etc/chartcuterie/config.js",
                "CHARTCUTERIE_CONFIG_POLLING": "true",
            },
            "ports": {"9090/tcp": 7901},
            # NEED_CHARTCUTERIE is set by CI so we don't have to pass --skip-only-if when compiling which services to run.
            "only_if": os.environ.get("NEED_CHARTCUTERIE", False)
            or options.get("chart-rendering.enabled"),
        }
    ),
    "cdc": lambda settings, options: (
        {
            "image": "ghcr.io/getsentry/cdc:latest",
            "only_if": settings.SENTRY_USE_CDC_DEV,
            "command": ["cdc", "-c", "/etc/cdc/configuration.yaml", "producer"],
            "volumes": {settings.CDC_CONFIG_DIR: {"bind": "/etc/cdc"}},
        }
    ),
    "vroom": lambda settings, options: (
        {
            "image": "us.gcr.io/sentryio/vroom:nightly",
            "volumes": {"profiles": {"bind": "/var/lib/sentry-profiles"}},
            "environment": {
                "SENTRY_KAFKA_BROKERS_PROFILING": "{containers[kafka][name]}:9093",
                "SENTRY_KAFKA_BROKERS_OCCURRENCES": "{containers[kafka][name]}:9093",
                "SENTRY_SNUBA_HOST": "http://{containers[snuba][name]}:1218",
            },
            "ports": {"8085/tcp": 8085},
            "only_if": settings.SENTRY_USE_PROFILING,
        }
    ),
}

# Max file size for serialized file uploads in API
SENTRY_MAX_SERIALIZED_FILE_SIZE = 5000000

# Max file size for avatar photo uploads
SENTRY_MAX_AVATAR_SIZE = 5000000

# The maximum age of raw events before they are deleted
SENTRY_RAW_EVENT_MAX_AGE_DAYS = 10

# statuspage.io support
STATUS_PAGE_ID: str | None = None
STATUS_PAGE_API_HOST = "statuspage.io"

SENTRY_SELF_HOSTED = True

# Whether we should look at X-Forwarded-For header or not
# when checking REMOTE_ADDR ip addresses
SENTRY_USE_X_FORWARDED_FOR = True

SENTRY_DEFAULT_INTEGRATIONS = (
    "sentry.integrations.bitbucket.BitbucketIntegrationProvider",
    "sentry.integrations.bitbucket_server.BitbucketServerIntegrationProvider",
    "sentry.integrations.slack.SlackIntegrationProvider",
    "sentry.integrations.github.GitHubIntegrationProvider",
    "sentry.integrations.github_enterprise.GitHubEnterpriseIntegrationProvider",
    "sentry.integrations.gitlab.GitlabIntegrationProvider",
    "sentry.integrations.jira.JiraIntegrationProvider",
    "sentry.integrations.jira_server.JiraServerIntegrationProvider",
    "sentry.integrations.vsts.VstsIntegrationProvider",
    "sentry.integrations.vsts_extension.VstsExtensionIntegrationProvider",
    "sentry.integrations.pagerduty.integration.PagerDutyIntegrationProvider",
    "sentry.integrations.vercel.VercelIntegrationProvider",
    "sentry.integrations.msteams.MsTeamsIntegrationProvider",
    "sentry.integrations.aws_lambda.AwsLambdaIntegrationProvider",
    "sentry.integrations.discord.DiscordIntegrationProvider",
    "sentry.integrations.opsgenie.OpsgenieIntegrationProvider",
)


SENTRY_SDK_CONFIG = {
    "release": sentry.__semantic_version__,
    "environment": ENVIRONMENT,
    "in_app_include": ["sentry", "sentry_plugins"],
    "debug": True,
    "send_default_pii": True,
    "auto_enabling_integrations": False,
    "_experiments": {
        "custom_measurements": True,
        "enable_backpressure_handling": True,
    },
}

SENTRY_DEV_DSN = os.environ.get("SENTRY_DEV_DSN")
if SENTRY_DEV_DSN:
    # In production, this value is *not* set via an env variable
    # https://github.com/getsentry/getsentry/blob/16a07f72853104b911a368cc8ae2b4b49dbf7408/getsentry/conf/settings/prod.py#L604-L606
    # This is used in case you want to report traces of your development set up to a project of your choice
    SENTRY_SDK_CONFIG["dsn"] = SENTRY_DEV_DSN

# The sample rate to use for profiles. This is conditional on the usage of
# traces_sample_rate. So that means the true sample rate will be approximately
# traces_sample_rate * profiles_sample_rate
# (subject to things like the traces_sampler)
SENTRY_PROFILES_SAMPLE_RATE = 0

# We want to test a few schedulers possible in the profiler. Some are platform
# specific, and each have their own pros/cons. See the sdk for more details.
SENTRY_PROFILER_MODE = "sleep"

# To have finer control over which process will have profiling enabled, this
# environment variable will be required to enable profiling.
#
# This is because profiling requires that we run some stuff globally, and we
# are not ready to run this on the more critical parts of the codebase such as
# the ingest workers yet.
#
# This will allow us to have finer control over where we are running the
# profiler. For example, only on the web server.
SENTRY_PROFILING_ENABLED = os.environ.get("SENTRY_PROFILING_ENABLED", False)

# Callable to bind additional context for the Sentry SDK
#
# def get_org_context(scope, organization, **kwargs):
#    scope.set_tag('organization.cool', '1')
#
# SENTRY_ORGANIZATION_CONTEXT_HELPER = get_org_context
SENTRY_ORGANIZATION_CONTEXT_HELPER = None

# Config options that are explicitly disabled from Django
DEAD = object()

# This will eventually get set from values in SENTRY_OPTIONS during
# sentry.runner.initializer:bootstrap_options
SECRET_KEY = DEAD
EMAIL_BACKEND = DEAD
EMAIL_HOST = DEAD
EMAIL_PORT = DEAD
EMAIL_HOST_USER = DEAD
EMAIL_HOST_PASSWORD = DEAD
EMAIL_USE_TLS = DEAD
EMAIL_USE_SSL = DEAD
SERVER_EMAIL = DEAD
EMAIL_SUBJECT_PREFIX = DEAD

# Shared btw Auth Provider and Social Auth Plugin
GITHUB_APP_ID = DEAD
GITHUB_API_SECRET = DEAD

# Used by Auth Provider
GITHUB_REQUIRE_VERIFIED_EMAIL = DEAD
GITHUB_API_DOMAIN = DEAD
GITHUB_BASE_DOMAIN = DEAD

# Used by Social Auth Plugin
GITHUB_EXTENDED_PERMISSIONS = DEAD
GITHUB_ORGANIZATION = DEAD


SUDO_URL = "sentry-sudo"

# Endpoint to https://github.com/getsentry/sentry-release-registry, used for
# alerting the user of outdated SDKs.
SENTRY_RELEASE_REGISTRY_BASEURL: str | None = None

# Hardcoded SDK versions for SDKs that do not have an entry in the release
# registry.
SDK_VERSIONS = {
    "raven-js": "3.21.0",
    "raven-node": "2.3.0",
    "raven-python": "6.10.0",
    "raven-ruby": "2.7.1",
    "sentry-cocoa": "3.11.1",
    "sentry-java": "1.6.4",
    "sentry-laravel": "1.0.2",
    "sentry-php": "2.0.1",
}

# Some of the migration links below are not ideal, but that is all migration documentation we currently have and can provide at this point
SDK_URLS = {
    "sentry-java": "https://docs.sentry.io/platforms/java/legacy/migration/",
    "@sentry/browser": "https://github.com/getsentry/sentry-javascript/blob/master/MIGRATION.md#migrating-from-raven-js-to-sentrybrowser",
    "sentry-cocoa": "https://docs.sentry.io/platforms/apple/migration/",
    "sentry-php": "https://docs.sentry.io/platforms/php/",
    "sentry-python": "https://docs.sentry.io/platforms/python/migration/",
    "sentry-ruby": "https://docs.sentry.io/platforms/ruby/migration/",
    "sentry-dotnet": "https://docs.sentry.io/platforms/dotnet/migration/#migrating-from-sharpraven-to-sentry-sdk",
    "sentry-go": "https://docs.sentry.io/platforms/go/migration/",
}

DEPRECATED_SDKS = {
    # sdk name => new sdk name
    "raven-java": "sentry-java",
    "raven-java:android": "sentry-java",
    "raven-java:log4j": "sentry-java",
    "raven-java:log4j2": "sentry-java",
    "raven-java:logback": "sentry-java",
    "raven-js": "@sentry/browser",
    "raven-node": "@sentry/browser",
    "raven-objc": "sentry-cocoa",
    "raven-php": "sentry-php",
    "raven-python": "sentry-python",
    "raven-ruby": "sentry-ruby",
    "raven-swift": "sentry-cocoa",
    "raven-csharp": "sentry-dotnet",
    "raven-go": "sentry-go",
    "sentry-android": "sentry-java",
    "sentry-swift": "sentry-cocoa",
    "SharpRaven": "sentry-dotnet",
    # The Ruby SDK used to go by the name 'sentry-raven'...
    "sentry-raven": "sentry-ruby",
}

TERMS_URL = None
PRIVACY_URL = None

# Internal sources for debug information files
#
# There are two special values in there: "microsoft" and "ios".  These are
# added by default to any project created.  The "ios" source is currently
# not enabled in the open source build of sentry because it points to a
# sentry internal repository and it's unclear if these can be
# redistributed under the Apple EULA.  If however someone configures their
# own iOS source and name it 'ios' it will be enabled by default for all
# projects.
SENTRY_BUILTIN_SOURCES = {
    "microsoft": {
        "type": "http",
        "id": "sentry:microsoft",
        "name": "Microsoft",
        "layout": {"type": "symstore"},
        "filters": {"filetypes": ["pe", "pdb", "portablepdb"]},
        "url": "https://msdl.microsoft.com/download/symbols/",
        "is_public": True,
    },
    "nuget": {
        "type": "http",
        "id": "sentry:nuget",
        "name": "NuGet.org",
        "layout": {"type": "symstore"},
        "filters": {"filetypes": ["portablepdb"]},
        "url": "https://symbols.nuget.org/download/symbols/",
        "is_public": True,
    },
    "citrix": {
        "type": "http",
        "id": "sentry:citrix",
        "name": "Citrix",
        "layout": {"type": "symstore"},
        "filters": {"filetypes": ["pe", "pdb"]},
        "url": "http://ctxsym.citrix.com/symbols/",
        "is_public": True,
    },
    "intel": {
        "type": "http",
        "id": "sentry:intel",
        "name": "Intel",
        "layout": {"type": "symstore"},
        "filters": {"filetypes": ["pe", "pdb"]},
        "url": "https://software.intel.com/sites/downloads/symbols/",
        "is_public": True,
    },
    "amd": {
        "type": "http",
        "id": "sentry:amd",
        "name": "AMD",
        "layout": {"type": "symstore"},
        "filters": {"filetypes": ["pe", "pdb"]},
        "url": "https://download.amd.com/dir/bin/",
        "is_public": True,
    },
    "nvidia": {
        "type": "http",
        "id": "sentry:nvidia",
        "name": "NVIDIA",
        "layout": {"type": "symstore"},
        "filters": {"filetypes": ["pe", "pdb"]},
        "url": "https://driver-symbols.nvidia.com/",
        "is_public": True,
    },
    "chromium": {
        "type": "http",
        "id": "sentry:chromium",
        "name": "Chromium",
        "layout": {"type": "symstore"},
        "filters": {"filetypes": ["pe", "pdb"]},
        "url": "https://chromium-browser-symsrv.commondatastorage.googleapis.com/",
        "is_public": True,
    },
    "unity": {
        "type": "http",
        "id": "sentry:unity",
        "name": "Unity",
        "layout": {"type": "symstore"},
        "filters": {"filetypes": ["pe", "pdb"]},
        "url": "http://symbolserver.unity3d.com/",
        "is_public": True,
    },
    "mozilla": {
        "type": "http",
        "id": "sentry:mozilla",
        "name": "Mozilla",
        "layout": {"type": "symstore"},
        "url": "https://symbols.mozilla.org/",
        "is_public": True,
    },
    "autodesk": {
        "type": "http",
        "id": "sentry:autodesk",
        "name": "Autodesk",
        "layout": {"type": "symstore"},
        "url": "http://symbols.autodesk.com/",
        "is_public": True,
    },
    "electron": {
        "type": "http",
        "id": "sentry:electron",
        "name": "Electron",
        "layout": {"type": "native"},
        "url": "https://symbols.electronjs.org/",
        "filters": {"filetypes": ["pdb", "breakpad", "sourcebundle"]},
        "is_public": True,
    },
    # === Various Linux distributions ===
    # The `https://debuginfod.elfutils.org/` symbol server is set up to federate
    # to a bunch of distro-specific servers, and they explicitly state that:
    # > If your distro offers a server, you may prefer to link to that one directly
    # In the future, we could add the following servers as well after validating:
    # - https://debuginfod.opensuse.org/
    # - https://debuginfod.debian.net/
    # - https://debuginfod.fedoraproject.org/
    # - https://debuginfod.archlinux.org/
    # - https://debuginfod.centos.org/
    # A couple more servers for less widespread distros are also listed, and there
    # might be even more that are not listed on that page.
    # NOTE: The `debuginfod` layout in symbolicator requires the `/buildid/` prefix
    # to be part of the `url`.
    "ubuntu": {
        "type": "http",
        "id": "sentry:ubuntu",
        "name": "Ubuntu",
        "layout": {"type": "debuginfod"},
        "url": "https://debuginfod.ubuntu.com/buildid/",
        "filters": {"filetypes": ["elf_code", "elf_debug"]},
        "is_public": True,
    },
}

# Relay
# List of PKs explicitly allowed by Sentry.  All relays here are always
# registered as internal relays.
# DEPRECATED !!! (18.May.2021) This entry has been deprecated in favour of
# ~/.sentry/conf.yml (relay.static_auth)
SENTRY_RELAY_WHITELIST_PK = [
    # NOTE (RaduW) This is the relay key for the relay instance used by devservices.
    # This should NOT be part of any production environment.
    # This key should match the key in /sentry/config/relay/credentials.json
    "SMSesqan65THCV6M4qs4kBzPai60LzuDn-xNsvYpuP8"
]

# When open registration is not permitted then only relays in the
# list of explicitly allowed relays can register.
SENTRY_RELAY_OPEN_REGISTRATION = True

# GeoIP
# Used for looking up IP addresses.
# For example /usr/local/share/GeoIP/GeoIPCity.mmdb
GEOIP_PATH_MMDB = None

# CDN
# If this is an absolute url like e.g.: https://js.sentry-cdn.com/
# the full url will look like this: https://js.sentry-cdn.com/<public_key>.min.js
# otherwise django reverse url lookup will be used.
JS_SDK_LOADER_CDN_URL = ""
# Version of the SDK - Used in header Surrogate-Key sdk/JS_SDK_LOADER_SDK_VERSION
JS_SDK_LOADER_SDK_VERSION = ""
# This should be the url pointing to the JS SDK. It may contain up to two "%s".
# The first "%s" will be replaced with the SDK version, the second one is used
# to inject a bundle modifier in the JS SDK CDN loader. e.g:
# - 'https://browser.sentry-cdn.com/%s/bundle%s.min.js' will become
# 'https://browser.sentry-cdn.com/7.0.0/bundle.es5.min.js'
# - 'https://browser.sentry-cdn.com/%s/bundle.min.js' will become
# 'https://browser.sentry-cdn.com/7.0.0/bundle.min.js'
# - 'https://browser.sentry-cdn.com/6.19.7/bundle.min.js' will stay the same.
JS_SDK_LOADER_DEFAULT_SDK_URL = ""

# block domains which are generally used by spammers -- keep this configurable
# in case a self-hosted install wants to allow it
INVALID_EMAIL_ADDRESS_PATTERN = re.compile(r"\@qq\.com$", re.I)

# This is customizable for sentry.io, but generally should only be additive
# (currently the values not used anymore so this is more for documentation purposes)
SENTRY_USER_PERMISSIONS = ("broadcasts.admin", "users.admin", "options.admin")

# WARNING(iker): there are two different formats for KAFKA_CLUSTERS: the one we
# use below, and a legacy one still used in `getsentry`.
# Reading items from this default configuration directly might break deploys.
# To correctly read items from this dictionary and not worry about the format,
# see `sentry.utils.kafka_config.get_kafka_consumer_cluster_options`.
KAFKA_CLUSTERS: dict[str, dict[str, Any]] = {
    "default": {
        "common": {"bootstrap.servers": "127.0.0.1:9092"},
        "producers": {
            "compression.type": "lz4",
            "message.max.bytes": 50000000,  # 50MB, default is 1MB
        },
        "consumers": {},
    }
}

# These constants define kafka topic names, as well as keys into `KAFKA_TOPICS`
# which contains cluster mappings for these topics. Follow these steps to
# override a kafka topic name:
#
#  1. Change the value of the `KAFKA_*` constant (e.g. KAFKA_EVENTS).
#  2. For changes in override files, such as `sentry.conf.py` or in getsentry's
#     `prod.py`, also override the entirety of `KAFKA_TOPICS` to ensure the keys
#     pick up the change.

KAFKA_EVENTS = "events"
KAFKA_EVENTS_COMMIT_LOG = "snuba-commit-log"
KAFKA_TRANSACTIONS = "transactions"
KAFKA_TRANSACTIONS_COMMIT_LOG = "snuba-transactions-commit-log"
KAFKA_OUTCOMES = "outcomes"
KAFKA_OUTCOMES_BILLING = "outcomes-billing"
KAFKA_EVENTS_SUBSCRIPTIONS_RESULTS = "events-subscription-results"
KAFKA_TRANSACTIONS_SUBSCRIPTIONS_RESULTS = "transactions-subscription-results"
KAFKA_GENERIC_METRICS_SUBSCRIPTIONS_RESULTS = "generic-metrics-subscription-results"

KAFKA_SESSIONS_SUBSCRIPTIONS_RESULTS = "sessions-subscription-results"
KAFKA_METRICS_SUBSCRIPTIONS_RESULTS = "metrics-subscription-results"
KAFKA_INGEST_EVENTS = "ingest-events"
KAFKA_INGEST_ATTACHMENTS = "ingest-attachments"
KAFKA_INGEST_TRANSACTIONS = "ingest-transactions"
KAFKA_INGEST_METRICS = "ingest-metrics"
KAFKA_SNUBA_METRICS = "snuba-metrics"
KAFKA_PROFILES = "profiles"
KAFKA_INGEST_PERFORMANCE_METRICS = "ingest-performance-metrics"
KAFKA_SNUBA_GENERIC_METRICS = "snuba-generic-metrics"
KAFKA_INGEST_REPLAY_EVENTS = "ingest-replay-events"
KAFKA_INGEST_REPLAYS_RECORDINGS = "ingest-replay-recordings"
KAFKA_INGEST_OCCURRENCES = "ingest-occurrences"
KAFKA_INGEST_MONITORS = "ingest-monitors"
KAFKA_EVENTSTREAM_GENERIC = "generic-events"
KAFKA_GENERIC_EVENTS_COMMIT_LOG = "snuba-generic-events-commit-log"
KAFKA_GROUP_ATTRIBUTES = "group-attributes"

# spans
KAFKA_INGEST_SPANS = "ingest-spans"
KAFKA_SNUBA_SPANS = "snuba-spans"

KAFKA_SUBSCRIPTION_RESULT_TOPICS = {
    "events": KAFKA_EVENTS_SUBSCRIPTIONS_RESULTS,
    "transactions": KAFKA_TRANSACTIONS_SUBSCRIPTIONS_RESULTS,
    "generic-metrics": KAFKA_GENERIC_METRICS_SUBSCRIPTIONS_RESULTS,
    "sessions": KAFKA_SESSIONS_SUBSCRIPTIONS_RESULTS,
    "metrics": KAFKA_METRICS_SUBSCRIPTIONS_RESULTS,
}


# Cluster configuration for each Kafka topic by name.
KAFKA_TOPICS: Mapping[str, Optional[TopicDefinition]] = {
    KAFKA_EVENTS: {"cluster": "default"},
    KAFKA_EVENTS_COMMIT_LOG: {"cluster": "default"},
    KAFKA_TRANSACTIONS: {"cluster": "default"},
    KAFKA_TRANSACTIONS_COMMIT_LOG: {"cluster": "default"},
    KAFKA_OUTCOMES: {"cluster": "default"},
    # When OUTCOMES_BILLING is None, it inherits from OUTCOMES and does not
    # create a separate producer. Check ``track_outcome`` for details.
    KAFKA_OUTCOMES_BILLING: None,
    KAFKA_EVENTS_SUBSCRIPTIONS_RESULTS: {"cluster": "default"},
    KAFKA_TRANSACTIONS_SUBSCRIPTIONS_RESULTS: {"cluster": "default"},
    KAFKA_GENERIC_METRICS_SUBSCRIPTIONS_RESULTS: {"cluster": "default"},
    KAFKA_SESSIONS_SUBSCRIPTIONS_RESULTS: {"cluster": "default"},
    KAFKA_METRICS_SUBSCRIPTIONS_RESULTS: {"cluster": "default"},
    # Topic for receiving simple events (error events without attachments) from Relay
    KAFKA_INGEST_EVENTS: {"cluster": "default"},
    # Topic for receiving 'complex' events (error events with attachments) from Relay
    KAFKA_INGEST_ATTACHMENTS: {"cluster": "default"},
    # Topic for receiving transaction events (APM events) from Relay
    KAFKA_INGEST_TRANSACTIONS: {"cluster": "default"},
    # Topic for receiving metrics from Relay
    KAFKA_INGEST_METRICS: {"cluster": "default"},
    # Topic for indexer translated metrics
    KAFKA_SNUBA_METRICS: {"cluster": "default"},
    # Topic for receiving profiles from Relay
    KAFKA_PROFILES: {"cluster": "default"},
    KAFKA_INGEST_PERFORMANCE_METRICS: {"cluster": "default"},
    KAFKA_SNUBA_GENERIC_METRICS: {"cluster": "default"},
    KAFKA_INGEST_REPLAY_EVENTS: {"cluster": "default"},
    KAFKA_INGEST_REPLAYS_RECORDINGS: {"cluster": "default"},
    KAFKA_INGEST_OCCURRENCES: {"cluster": "default"},
    KAFKA_INGEST_MONITORS: {"cluster": "default"},
    KAFKA_EVENTSTREAM_GENERIC: {"cluster": "default"},
    KAFKA_GENERIC_EVENTS_COMMIT_LOG: {"cluster": "default"},
    KAFKA_GROUP_ATTRIBUTES: {"cluster": "default"},
    KAFKA_INGEST_SPANS: {"cluster": "default"},
    KAFKA_SNUBA_SPANS: {"cluster": "default"},
}


# If True, consumers will create the topics if they don't exist
KAFKA_CONSUMER_AUTO_CREATE_TOPICS = True
# If True, sentry.utils.arroyo.RunTaskWithMultiprocessing will actually be
# single-threaded under the hood for performance
KAFKA_CONSUMER_FORCE_DISABLE_MULTIPROCESSING = False


# For Jira, only approved apps can use the access_email_addresses scope
# This scope allows Sentry to use the email endpoint (https://developer.atlassian.com/cloud/jira/platform/rest/v3/#api-rest-api-3-user-email-get)
# We use the email with Jira 2-way sync in order to match the user
JIRA_USE_EMAIL_SCOPE = False

"""
Fields are:
 - south_app_name: Which app to apply the conversion to
 - south_migration: The south migration to map to the new name. If None, then always
   apply
 - django_app_name: The new app name to apply the conversion to
 - django_migration: Which django migration to 'fake' as run.
 - south_migration_required: Whether the south migration is required to proceed.
 - south_migration_required_error: Error message explaining what is going wrong.
"""
SOUTH_MIGRATION_CONVERSIONS = (
    (
        "sentry",
        "0472_auto__add_field_sentryapp_author",
        "sentry",
        "0001_initial",
        True,
        "Please upgrade to Sentry 9.1.2 before upgrading to any later versions.",
    ),
    (
        "sentry",
        "0516_auto__del_grouptagvalue__del_unique_grouptagvalue_group_id_key_value__",
        "sentry",
        "0002_912_to_recent",
        False,
        "",
    ),
    (
        "sentry",
        "0518_auto__chg_field_sentryappwebhookerror_response_code",
        "sentry",
        "0003_auto_20191022_0122",
        False,
        "",
    ),
    ("sentry.nodestore", "0001_initial", "nodestore", "0001_initial", False, None),
    ("nodestore", "0001_initial", "nodestore", "0001_initial", False, None),
    (
        "social_auth",
        "0004_auto__del_unique_usersocialauth_provider_uid__add_unique_usersocialaut",
        "social_auth",
        "0001_initial",
        True,
        "Please upgrade to Sentry 9.1.2 before upgrading to any later versions.",
    ),
)

# Whether to use Django migrations to create the database, or just build it based off
# of models, similar to how syncdb used to work. The former is more correct, the latter
# is much faster.
MIGRATIONS_TEST_MIGRATE = os.environ.get("MIGRATIONS_TEST_MIGRATE", "0") == "1"
# Specifies the list of django apps to include in the lockfile. If Falsey then include
# all apps with migrations
MIGRATIONS_LOCKFILE_APP_WHITELIST = (
    "nodestore",
    "replays",
    "sentry",
    "social_auth",
)
# Where to write the lockfile to.
MIGRATIONS_LOCKFILE_PATH = os.path.join(PROJECT_ROOT, os.path.pardir, os.path.pardir)

# Log error and abort processing (without dropping event, but marking it as failed to process)
# when `symbolicate_event` is taking more than n seconds to process an event.
SYMBOLICATOR_PROCESS_EVENT_HARD_TIMEOUT = 15 * 60

# Log warning when `symbolicate_event` is taking more than n seconds to process an event.
SYMBOLICATOR_PROCESS_EVENT_WARN_TIMEOUT = 2 * 60

# Block `symbolicate_event` for this many seconds to wait for a response from Symbolicator.
SYMBOLICATOR_POLL_TIMEOUT = 5

# The `url` of the different Symbolicator pools.
# We want to route different workloads to a different set of Symbolicator pools.
# This can be as fine-grained as using a different pool for normal "native"
# symbolication, `js` symbolication, and for `lpq` / `lpq-js`.
# (See `SENTRY_LPQ_OPTIONS` and related settings)
# The keys here should match the `SymbolicatorPools` enum
# defined in `src/sentry/lang/native/symbolicator.py`.
# If a specific setting does not exist, this will fall back to the `default` pool.
# If that is not configured, it will fall back to the `url` configured in
# `symbolicator.options`.
# The settings here are intentionally empty and will fall back to
# `symbolicator.options` for backwards compatibility.
SYMBOLICATOR_POOL_URLS: dict[str, str] = {
    # "js": "...",
    # "default": "...",
    # "lpq": "...",
    # "lpq_js": "...",
}

SENTRY_REQUEST_METRIC_ALLOWED_PATHS = (
    "sentry.web.api",
    "sentry.web.frontend",
    "sentry.api.endpoints",
    "sentry.data_export.endpoints",
    "sentry.discover.endpoints",
    "sentry.incidents.endpoints",
    "sentry.replays.endpoints",
    "sentry.monitors.endpoints",
)
SENTRY_MAIL_ADAPTER_BACKEND = "sentry.mail.adapter.MailAdapter"

# Project ID used by synthetic monitoring
# Synthetic monitoring recurringly send events, prepared with specific
# attributes, which can be identified through the whole processing pipeline and
# observed mainly for producing stable metrics.
SENTRY_SYNTHETIC_MONITORING_PROJECT_ID = None

# Similarity cluster to use
# Similarity-v1: uses hardcoded set of event properties for diffing
SENTRY_SIMILARITY_INDEX_REDIS_CLUSTER = "default"

# Unused legacy option, there to satisfy getsentry CI. Remove from getsentry, then here
SENTRY_SIMILARITY2_INDEX_REDIS_CLUSTER = None

# If this is turned on, then sentry will perform automatic grouping updates.
# This is enabled in production
SENTRY_GROUPING_AUTO_UPDATE_ENABLED = False

# How long the migration phase for grouping lasts
SENTRY_GROUPING_UPDATE_MIGRATION_PHASE = 7 * 24 * 3600  # 7 days

SENTRY_USE_UWSGI = True

# When copying attachments for to-be-reprocessed events into processing store,
# how large is an individual file chunk? Each chunk is stored as Redis key.
SENTRY_REPROCESSING_ATTACHMENT_CHUNK_SIZE = 2**20

# Which cluster is used to store auxiliary data for reprocessing. Note that
# this cluster is not used to store attachments etc, that still happens on
# rc-processing. This is just for buffering up event IDs and storing a counter
# for synchronization/progress report.
SENTRY_REPROCESSING_SYNC_REDIS_CLUSTER = "default"

# How long tombstones from reprocessing will live.
SENTRY_REPROCESSING_TOMBSTONES_TTL = 24 * 3600

# How long reprocessing counters are kept in Redis before they expire.
SENTRY_REPROCESSING_SYNC_TTL = 30 * 24 * 3600  # 30 days

# How many events to query for at once while paginating through an entire
# issue. Note that this needs to be kept in sync with the time-limits on
# `sentry.tasks.reprocessing2.reprocess_group`. That task is responsible for
# copying attachments from filestore into redis and can easily take a couple of
# seconds per event. Better play it safe!
SENTRY_REPROCESSING_PAGE_SIZE = 10

# How many event IDs to buffer up in Redis before sending them to Snuba. This
# is about "remaining events" exclusively.
SENTRY_REPROCESSING_REMAINING_EVENTS_BUF_SIZE = 500

# Which backend to use for RealtimeMetricsStore.
#
# Currently, only redis is supported.
SENTRY_REALTIME_METRICS_BACKEND = (
    "sentry.processing.realtime_metrics.dummy.DummyRealtimeMetricsStore"
)
SENTRY_REALTIME_METRICS_OPTIONS = {
    # The redis cluster used for the realtime store redis backend.
    "cluster": "default",
    # Length of the sliding symbolicate_event budgeting window, in seconds.
    #
    # The LPQ selection is computed based on the `SENTRY_LPQ_OPTIONS["project_budget"]`
    # defined below.
    "budget_time_window": 2 * 60,
    # The bucket size of the project budget metric.
    #
    # The size (in seconds) of the buckets that events are sorted into.
    "budget_bucket_size": 10,
    # Number of seconds to wait after a project is made eligible or ineligible for the LPQ
    # before its eligibility can be changed again.
    #
    # This backoff is only applied to automatic changes to project eligibility, and has zero effect
    # on any manually-triggered changes to a project's presence in the LPQ.
    "backoff_timer": 5 * 60,
}

# Whether badly behaving projects will be automatically
# sent to the low priority queue
SENTRY_ENABLE_AUTO_LOW_PRIORITY_QUEUE = False

# Tunable knobs for automatic LPQ eligibility.
#
# LPQ eligibility is based on the average spent budget in a sliding time window
# defined in `SENTRY_REALTIME_METRICS_OPTIONS["budget_time_window"]` above.
#
# The `project_budget` option is defined as the average per-second
# "symbolication time budget" a project can spend.
# See `RealtimeMetricsStore.record_project_duration` for an explanation of how
# this works.
# The "regular interval" at which symbolication time is submitted is defined by
# `SYMBOLICATOR_POLL_TIMEOUT`.
#
# This value is already adjusted according to the
# `symbolicate-event.low-priority.metrics.submission-rate` option.
SENTRY_LPQ_OPTIONS = {
    # This is the per-project budget in per-second "symbolication time budget".
    #
    # This has been arbitrarily chosen as `5.0` for now, which means an average of:
    # -  1x 5-second event per second, or
    # -  5x 1-second events per second, or
    # - 10x 0.5-second events per second
    #
    # Cost increases quadratically with symbolication time.
    "project_budget": 5.0
}

# XXX(meredith): Temporary metrics indexer
SENTRY_METRICS_INDEXER_REDIS_CLUSTER = "default"

# Timeout for the project counter statement execution.
# In case of contention on the project counter, prevent workers saturation with
# save_event tasks from single project.
# Value is in milliseconds. Set to `None` to disable.
SENTRY_PROJECT_COUNTER_STATEMENT_TIMEOUT = 1000

# Implemented in getsentry to run additional devserver workers.
SENTRY_EXTRA_WORKERS: MutableSequence[str] = []

SAMPLED_DEFAULT_RATE = 1.0

# A set of extra URLs to sample
ADDITIONAL_SAMPLED_URLS: dict[str, float] = {}

# A set of extra tasks to sample
ADDITIONAL_SAMPLED_TASKS: dict[str, float] = {}

# This controls whether Sentry is run in a demo mode.
# Enabling this will allow users to create accounts without an email or password.
DEMO_MODE = False

# all demo orgs are owned by the user with this email
DEMO_ORG_OWNER_EMAIL = None

# adds an extra JS to HTML template
INJECTED_SCRIPT_ASSETS: list[str] = []

PG_VERSION: str = os.getenv("PG_VERSION") or "14"

# Zero Downtime Migrations settings as defined at
# https://github.com/tbicr/django-pg-zero-downtime-migrations#settings
ZERO_DOWNTIME_MIGRATIONS_RAISE_FOR_UNSAFE = True
ZERO_DOWNTIME_MIGRATIONS_LOCK_TIMEOUT = None
ZERO_DOWNTIME_MIGRATIONS_STATEMENT_TIMEOUT = None

if int(PG_VERSION.split(".", maxsplit=1)[0]) < 12:
    # In v0.6 of django-pg-zero-downtime-migrations this settings is deprecated for PostreSQLv12+
    # https://github.com/tbicr/django-pg-zero-downtime-migrations/blob/7b3f5c045b40e656772859af4206acf3f11c0951/CHANGES.md#06

    # Note: The docs have this backwards. We set this to False here so that we always add check
    # constraints instead of setting the column to not null.
    ZERO_DOWNTIME_MIGRATIONS_USE_NOT_NULL = False

ANOMALY_DETECTION_URL = "127.0.0.1:9091"
ANOMALY_DETECTION_TIMEOUT = 30

# This is the URL to the profiling service
SENTRY_VROOM = os.getenv("VROOM", "http://127.0.0.1:8085")

SENTRY_REPLAYS_SERVICE_URL = "http://localhost:8090"


SENTRY_ISSUE_ALERT_HISTORY = "sentry.rules.history.backends.postgres.PostgresRuleHistoryBackend"
SENTRY_ISSUE_ALERT_HISTORY_OPTIONS: dict[str, Any] = {}

# This is useful for testing SSO expiry flows
SENTRY_SSO_EXPIRY_SECONDS = os.environ.get("SENTRY_SSO_EXPIRY_SECONDS", None)

# Set to an iterable of strings matching services so only logs from those services show up
# eg. DEVSERVER_LOGS_ALLOWLIST = {"server", "webpack", "worker"}
DEVSERVER_LOGS_ALLOWLIST = None

LOG_API_ACCESS = not IS_DEV or os.environ.get("SENTRY_LOG_API_ACCESS")

VALIDATE_SUPERUSER_ACCESS_CATEGORY_AND_REASON = True
DISABLE_SU_FORM_U2F_CHECK_FOR_LOCAL = False

# determines if we enable analytics or not
ENABLE_ANALYTICS = False

MAX_SLOW_CONDITION_ISSUE_ALERTS = 100
MAX_MORE_SLOW_CONDITION_ISSUE_ALERTS = 200
MAX_FAST_CONDITION_ISSUE_ALERTS = 200
MAX_QUERY_SUBSCRIPTIONS_PER_ORG = 1000

MAX_REDIS_SNOWFLAKE_RETRY_COUNTER = 5

SNOWFLAKE_VERSION_ID = 1
SENTRY_SNOWFLAKE_EPOCH_START = datetime(2022, 8, 8, 0, 0).timestamp()
SENTRY_USE_SNOWFLAKE = False

SENTRY_DEFAULT_LOCKS_BACKEND_OPTIONS = {
    "path": "sentry.utils.locking.backends.redis.RedisLockBackend",
    "options": {"cluster": "default"},
}

SENTRY_POST_PROCESS_LOCKS_BACKEND_OPTIONS = {
    "path": "sentry.utils.locking.backends.redis.RedisLockBackend",
    "options": {"cluster": "default"},
}

# maximum number of projects allowed to query snuba with for the organization_vitals_overview endpoint
ORGANIZATION_VITALS_OVERVIEW_PROJECT_LIMIT = 300


# Default string indexer cache options
SENTRY_STRING_INDEXER_CACHE_OPTIONS = {
    "cache_name": "default",
}
SENTRY_POSTGRES_INDEXER_RETRY_COUNT = 2

SENTRY_FUNCTIONS_PROJECT_NAME = None

SENTRY_FUNCTIONS_REGION = "us-central1"

# Settings related to SiloMode
FAIL_ON_UNAVAILABLE_API_CALL = False

DISALLOWED_CUSTOMER_DOMAINS: list[str] = []

SENTRY_ISSUE_PLATFORM_RATE_LIMITER_OPTIONS: dict[str, str] = {}
SENTRY_ISSUE_PLATFORM_FUTURES_MAX_LIMIT = 10000

SENTRY_GROUP_ATTRIBUTES_FUTURES_MAX_LIMIT = 10000

# USE_SPLIT_DBS is leveraged in tests as we validate db splits further.
# Split databases are also required for the USE_SILOS devserver flow.
if USE_SILOS or env("SENTRY_USE_SPLIT_DBS", default=False):
    # Add connections for the region & control silo databases.
    DATABASES["control"] = DATABASES["default"].copy()
    DATABASES["control"]["NAME"] = "control"

    # Use the region database in the default connection as region
    # silo database is the 'default' elsewhere in application logic.
    DATABASES["default"]["NAME"] = "region"

    DATABASE_ROUTERS = ("sentry.db.router.SiloRouter",)

if USE_SILOS:
    # Addresses are hardcoded based on the defaults
    # we use in commands/devserver.
    region_port = os.environ.get("SENTRY_BACKEND_PORT", "8010")
    SENTRY_REGION_CONFIG = [
        {
            "name": "us",
            "snowflake_id": 1,
            "category": "MULTI_TENANT",
            "address": f"http://us.localhost:{region_port}",
            "api_token": "dev-region-silo-token",
        }
    ]
    SENTRY_MONOLITH_REGION = SENTRY_REGION_CONFIG[0]["name"]
    # RPC authentication and address information
    RPC_SHARED_SECRET = [
        "a-long-value-that-is-shared-but-also-secret",
    ]
    control_port = os.environ.get("SENTRY_CONTROL_SILO_PORT", "8000")
    SENTRY_CONTROL_ADDRESS = f"http://127.0.0.1:{control_port}"


# How long we should wait for a gateway proxy request to return before giving up
GATEWAY_PROXY_TIMEOUT = None

SENTRY_SLICING_LOGICAL_PARTITION_COUNT = 256
# This maps a Sliceable for slicing by name and (lower logical partition, upper physical partition)
# to a given slice. A slice is a set of physical resources in Sentry and Snuba.
#
# For each Sliceable, the range [0, SENTRY_SLICING_LOGICAL_PARTITION_COUNT) must be mapped
# to a slice ID
SENTRY_SLICING_CONFIG: Mapping[str, Mapping[Tuple[int, int], int]] = {}

# Show banners on the login page that are defined in layout.html
SHOW_LOGIN_BANNER = False

# Mapping of (logical topic names, slice id) to physical topic names
# and kafka broker names. The kafka broker names are used to construct
# the broker config from KAFKA_CLUSTERS. This is used for slicing only.
# Example:
# SLICED_KAFKA_TOPICS = {
#   ("KAFKA_SNUBA_GENERIC_METRICS", 0): {
#       "topic": "generic_metrics_0",
#       "cluster": "cluster_1",
#   },
#   ("KAFKA_SNUBA_GENERIC_METRICS", 1): {
#       "topic": "generic_metrics_1",
#       "cluster": "cluster_2",
# }
# And then in KAFKA_CLUSTERS:
# KAFKA_CLUSTERS = {
#   "cluster_1": {
#       "bootstrap.servers": "kafka1:9092",
#   },
#   "cluster_2": {
#       "bootstrap.servers": "kafka2:9092",
#   },
# }
SLICED_KAFKA_TOPICS: Mapping[Tuple[str, int], Mapping[str, Any]] = {}

# Used by silo tests -- when requests pass through decorated endpoints, switch the server silo mode to match that
# decorator.
SINGLE_SERVER_SILO_MODE = False

# Used by silo tests -- activate all silo mode test decorators even if not marked stable
FORCE_SILOED_TESTS = os.environ.get("SENTRY_FORCE_SILOED_TESTS", False)

# Set the URL for signup page that we redirect to for the setup wizard if signup=1 is in the query params
SENTRY_SIGNUP_URL = None

SENTRY_ORGANIZATION_ONBOARDING_TASK = "sentry.onboarding_tasks.backends.organization_onboarding_task.OrganizationOnboardingTaskBackend"

# Temporary allowlist for specially configured organizations to use the direct-storage
# driver.
SENTRY_REPLAYS_STORAGE_ALLOWLIST: list[int] = []
SENTRY_REPLAYS_DOM_CLICK_SEARCH_ALLOWLIST: list[int] = []

SENTRY_FEATURE_ADOPTION_CACHE_OPTIONS = {
    "path": "sentry.models.featureadoption.FeatureAdoptionRedisBackend",
    "options": {"cluster": "default"},
}

ADDITIONAL_BULK_QUERY_DELETES: list[Tuple[str, str, str | None]] = []

# Monitor limits to prevent abuse
MAX_MONITORS_PER_ORG = 10000
MAX_ENVIRONMENTS_PER_MONITOR = 1000

# Raise schema validation errors and make the indexer crash (only useful in
# tests)
SENTRY_METRICS_INDEXER_RAISE_VALIDATION_ERRORS = False

# The project ID for SDK Crash Detection to save the detected SDK crashed to.
# Currently, this is a single value, as the SDK Crash Detection feature only detects crashes for the Cocoa SDK.
# Once we start detecting crashes for other SDKs, this will be a mapping of SDK name to project ID or something similar.
SDK_CRASH_DETECTION_PROJECT_ID: Optional[int] = None

# The percentage of events to sample for SDK Crash Detection. 0.0 = 0%, 0.5 = 50% 1.0 = 100%.
SDK_CRASH_DETECTION_SAMPLE_RATE = 0.0

# The Redis cluster to use for monitoring the service / consumer health.
SENTRY_SERVICE_MONITORING_REDIS_CLUSTER = "default"

# This is a view of which abstract processing service is backed by which infrastructure.
# Right now, the infrastructure can be `redis` or `rabbitmq`.
#
# For `redis`, one has to provide the cluster id.
# It has to match a cluster defined in `redis.redis_clusters`.
#
# For `rabbitmq`, one has to provide a list of server URLs.
# The URL is in the format `http://{user}:{password}@{hostname}:{port}/`.
#
# The definition can also be empty, in which case nothing is checked and
# the service is assumed to be healthy.
# However, the service *must* be defined.
SENTRY_PROCESSING_SERVICES: Mapping[str, Any] = {
    "celery": {"redis": "default"},
    "attachments-store": {"redis": "default"},
    "processing-store": {},  # "redis": "processing"},
    "processing-locks": {"redis": "default"},
    "post-process-locks": {"redis": "default"},
}


# If set to true, model cache will read by default from DB read replica in case of cache misses.
# NB: Set to true only if you have multi db setup and django db routing configured.
#     See sentry.db.models.manager.base_query_set how qs.using_replica() works for more details db
#     router implementation.
SENTRY_MODEL_CACHE_USE_REPLICA = False

# Additional consumer definitions beyond the ones defined in sentry.consumers.
# Necessary for getsentry to define custom consumers.
SENTRY_KAFKA_CONSUMERS: Mapping[str, ConsumerDefinition] = {}

# sentry devserver should _always_ start the following consumers, identified by
# key in SENTRY_KAFKA_CONSUMERS or sentry.consumers.KAFKA_CONSUMERS
DEVSERVER_START_KAFKA_CONSUMERS: MutableSequence[str] = []


# If set to True, buffer.incr will be spawned as background celery task. If false it's a direct call
# to the buffer service.
SENTRY_BUFFER_INCR_AS_CELERY_TASK = False

# Feature flag to turn off role-swapping to help bridge getsentry transition.
USE_ROLE_SWAPPING_IN_TESTS = True

# Threshold for the number of timeouts needed in a day to disable an integration
BROKEN_TIMEOUT_THRESHOLD = 1000

# This webhook url can be configured to log the changes made to runtime options as they
# are changed by sentry configoptions.
OPTIONS_AUTOMATOR_SLACK_WEBHOOK_URL: Optional[str] = None

SENTRY_METRICS_INTERFACE_BACKEND = "sentry.sentry_metrics.client.snuba.SnubaMetricsBackend"
SENTRY_METRICS_INTERFACE_BACKEND_OPTIONS: dict[str, Any] = {}<|MERGE_RESOLUTION|>--- conflicted
+++ resolved
@@ -1619,13 +1619,6 @@
     "organizations:session-replay-slack-new-issue": False,
     # Enable linking from 'new issue' email notifs to the issue replay list
     "organizations:session-replay-issue-emails": False,
-<<<<<<< HEAD
-    "organizations:session-replay-weekly-email": False,
-    "organizations:session-replay-trial-ended-banner": False,
-    "organizations:session-replay-trace-table": False,
-=======
-    # Enable optimized serach feature.
-    "organizations:session-replay-optimized-search": False,
     # Enable replay event linking in event processing
     "organizations:session-replay-event-linking": False,
     # Enable linking from 'weekly email' summaries to the issue replay list
@@ -1634,7 +1627,6 @@
     "organizations:session-replay-trace-table": False,
     # Enable the AM1 trial ended banner on sentry.io
     "organizations:session-replay-trial-ended-banner": False,
->>>>>>> 11b71618
     # Enable the new suggested assignees feature
     "organizations:streamline-targeting-context": False,
     # Enable the new experimental starfish view
