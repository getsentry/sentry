--- conflicted
+++ resolved
@@ -1778,17 +1778,6 @@
     "organizations:profiling-differential-flamegraph-page": False,
     # Enable global suspect functions in profiling
     "organizations:profiling-global-suspect-functions": False,
-<<<<<<< HEAD
-    # Enable profiling Memory chart
-    "organizations:profiling-memory-chart": False,
-    # Enable stacktrace linking of multiple frames in profiles
-    "organizations:profiling-stacktrace-links": False,
-=======
-    # Enable profiling statistical detectors breakpoint detection
-    "organizations:profiling-statistical-detectors-breakpoint": False,
-    # Enable profiling statistical detectors ema detection
-    "organizations:profiling-statistical-detectors-ema": False,
->>>>>>> ffdeaa00
     # Enable profiling summary redesign view
     "organizations:profiling-summary-redesign": False,
     # Enable the transactions backed profiling views
