--- conflicted
+++ resolved
@@ -1621,17 +1621,14 @@
     "organizations:session-replay-issue-emails": False,
     # Enable optimized serach feature.
     "organizations:session-replay-optimized-search": False,
-<<<<<<< HEAD
     # Enable replay event linking in event processing
     "organizations:session-replay-event-linking": False,
-=======
     # Enable linking from 'weekly email' summaries to the issue replay list
     "organizations:session-replay-weekly-email": False,
     # Enable the Replay Details > Performance tab
     "organizations:session-replay-trace-table": False,
     # Enable the AM1 trial ended banner on sentry.io
     "organizations:session-replay-trial-ended-banner": False,
->>>>>>> f7de14bd
     # Enable the new suggested assignees feature
     "organizations:streamline-targeting-context": False,
     # Enable the new experimental starfish view
