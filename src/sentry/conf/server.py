"""
These settings act as the default (base) settings for the Sentry-provided web-server
"""
from __future__ import annotations

import os
import os.path
import platform
import re
import socket
import sys
import tempfile
from datetime import datetime, timedelta
from typing import (
    Any,
    Callable,
    Dict,
    Final,
    List,
    Mapping,
    MutableSequence,
    Optional,
    Union,
    overload,
)
from urllib.parse import urlparse

import sentry
from sentry.conf.types.consumer_definition import ConsumerDefinition
from sentry.conf.types.logging_config import LoggingConfig
from sentry.conf.types.role_dict import RoleDict
from sentry.conf.types.sdk_config import ServerSdkConfig
from sentry.conf.types.topic_definition import TopicDefinition
from sentry.utils import json  # NOQA (used in getsentry config)
from sentry.utils.celery import crontab_with_minute_jitter
from sentry.utils.types import Type, type_from_value


def gettext_noop(s: str) -> str:
    return s


socket.setdefaulttimeout(5)


_EnvTypes = Union[str, float, int, list, dict]


@overload
def env(key: str) -> str:
    ...


@overload
def env(key: str, default: _EnvTypes, type: Optional[Type] = None) -> _EnvTypes:
    ...


def env(
    key: str,
    default: str | _EnvTypes = "",
    type: Optional[Type] = None,
) -> _EnvTypes:
    """
    Extract an environment variable for use in configuration

    :param key: The environment variable to be extracted.
    :param default: The value to be returned if `key` is not found.
    :param type: The type of the returned object (defaults to the type of `default`).
       Type parsers must come from sentry.utils.types and not python stdlib.
    :return: The environment variable if it exists, else `default`.
    """

    # First check an internal cache, so we can `pop` multiple times
    # without actually losing the value.
    try:
        rv = _env_cache[key]
    except KeyError:
        if "SENTRY_RUNNING_UWSGI" in os.environ:
            # We do this so when the process forks off into uwsgi
            # we want to actually be popping off values. This is so that
            # at runtime, the variables aren't actually available.
            fn: Callable[[str], str] = os.environ.pop
        else:
            fn = os.environ.__getitem__

        try:
            rv = fn(key)
            _env_cache[key] = rv
        except KeyError:
            rv = default

    if type is None:
        type = type_from_value(default)

    return type(rv)


_env_cache: dict[str, object] = {}

ENVIRONMENT = os.environ.get("SENTRY_ENVIRONMENT", "production")

IS_DEV = ENVIRONMENT == "development"

DEBUG = IS_DEV
# override the settings dumped in the debug view
DEFAULT_EXCEPTION_REPORTER_FILTER = (
    "sentry.debug.utils.exception_reporter_filter.NoSettingsExceptionReporterFilter"
)

ADMINS = ()

# Hosts that are considered in the same network (including VPNs).
INTERNAL_IPS = ()

# List of IP subnets which should not be accessible
SENTRY_DISALLOWED_IPS = ()

# When resolving DNS for external sources (source map fetching, webhooks, etc),
# ensure that domains are fully resolved first to avoid poking internal
# search domains.
SENTRY_ENSURE_FQDN = False

# XXX [!!]: When adding a new key here BE SURE to configure it in getsentry, as
#           it can not be `default`. The default cluster in sentry.io
#           production is NOT a true redis cluster and WILL error in prod.
SENTRY_DYNAMIC_SAMPLING_RULES_REDIS_CLUSTER = "default"
SENTRY_INCIDENT_RULES_REDIS_CLUSTER = "default"
SENTRY_RATE_LIMIT_REDIS_CLUSTER = "default"
SENTRY_RULE_TASK_REDIS_CLUSTER = "default"
SENTRY_TRANSACTION_NAMES_REDIS_CLUSTER = "default"
SENTRY_WEBHOOK_LOG_REDIS_CLUSTER = "default"
SENTRY_ARTIFACT_BUNDLES_INDEXING_REDIS_CLUSTER = "default"
SENTRY_INTEGRATION_ERROR_LOG_REDIS_CLUSTER = "default"
SENTRY_DEBUG_FILES_REDIS_CLUSTER = "default"
SENTRY_MONITORS_REDIS_CLUSTER = "default"
SENTRY_STATISTICAL_DETECTORS_REDIS_CLUSTER = "default"
SENTRY_METRIC_META_REDIS_CLUSTER = "default"
SENTRY_ESCALATION_THRESHOLDS_REDIS_CLUSTER = "default"

# Hosts that are allowed to use system token authentication.
# http://en.wikipedia.org/wiki/Reserved_IP_addresses
INTERNAL_SYSTEM_IPS = (
    "0.0.0.0/8",
    "10.0.0.0/8",
    "100.64.0.0/10",
    "127.0.0.0/8",
    "169.254.0.0/16",
    "172.16.0.0/12",
    "192.0.0.0/29",
    "192.0.2.0/24",
    "192.88.99.0/24",
    "192.168.0.0/16",
    "198.18.0.0/15",
    "198.51.100.0/24",
    "224.0.0.0/4",
    "240.0.0.0/4",
    "255.255.255.255/32",
)

MANAGERS = ADMINS

APPEND_SLASH = True

PROJECT_ROOT = os.path.normpath(os.path.join(os.path.dirname(__file__), os.pardir))

CONF_DIR = os.path.abspath(os.path.dirname(__file__))

# XXX(dcramer): handle case when we've installed from source vs just running
# this straight out of the repository
if "site-packages" in __file__:
    NODE_MODULES_ROOT = os.path.join(PROJECT_ROOT, "node_modules")
else:
    NODE_MODULES_ROOT = os.path.join(PROJECT_ROOT, os.pardir, os.pardir, "node_modules")

NODE_MODULES_ROOT = os.path.normpath(NODE_MODULES_ROOT)

DEVSERVICES_CONFIG_DIR = os.path.normpath(
    os.path.join(PROJECT_ROOT, os.pardir, os.pardir, "config")
)

SENTRY_DISTRIBUTED_CLICKHOUSE_TABLES = False

RELAY_CONFIG_DIR = os.path.join(DEVSERVICES_CONFIG_DIR, "relay")

SYMBOLICATOR_CONFIG_DIR = os.path.join(DEVSERVICES_CONFIG_DIR, "symbolicator")

# XXX(epurkhiser): The generated chartucterie config.js file will be stored
# here. This directory may not exist until that file is generated.
CHARTCUTERIE_CONFIG_DIR = os.path.join(DEVSERVICES_CONFIG_DIR, "chartcuterie")

CDC_CONFIG_DIR = os.path.join(DEVSERVICES_CONFIG_DIR, "cdc")

sys.path.insert(0, os.path.normpath(os.path.join(PROJECT_ROOT, os.pardir)))

DATABASES = {
    "default": {
        "ENGINE": "sentry.db.postgres",
        "NAME": "sentry",
        "USER": "postgres",
        "PASSWORD": "",
        "HOST": "127.0.0.1",
        "PORT": "",
        "AUTOCOMMIT": True,
        "ATOMIC_REQUESTS": False,
    }
}

if "DATABASE_URL" in os.environ:
    url = urlparse(os.environ["DATABASE_URL"])

    # Update with environment configuration.
    DATABASES["default"].update(
        {
            "NAME": url.path[1:],
            "USER": url.username,
            "PASSWORD": url.password,
            "HOST": url.hostname,
            "PORT": url.port,
        }
    )


# This should always be UTC.
TIME_ZONE = "UTC"

# Language code for this installation. All choices can be found here:
# http://www.i18nguy.com/unicode/language-identifiers.html
LANGUAGE_CODE = "en-us"

LANGUAGES: tuple[tuple[str, str], ...] = (
    ("af", gettext_noop("Afrikaans")),
    ("ar", gettext_noop("Arabic")),
    ("az", gettext_noop("Azerbaijani")),
    ("bg", gettext_noop("Bulgarian")),
    ("be", gettext_noop("Belarusian")),
    ("bn", gettext_noop("Bengali")),
    ("br", gettext_noop("Breton")),
    ("bs", gettext_noop("Bosnian")),
    ("ca", gettext_noop("Catalan")),
    ("cs", gettext_noop("Czech")),
    ("cy", gettext_noop("Welsh")),
    ("da", gettext_noop("Danish")),
    ("de", gettext_noop("German")),
    ("el", gettext_noop("Greek")),
    ("en", gettext_noop("English")),
    ("eo", gettext_noop("Esperanto")),
    ("es", gettext_noop("Spanish")),
    ("et", gettext_noop("Estonian")),
    ("eu", gettext_noop("Basque")),
    ("fa", gettext_noop("Persian")),
    ("fi", gettext_noop("Finnish")),
    ("fr", gettext_noop("French")),
    ("ga", gettext_noop("Irish")),
    ("gl", gettext_noop("Galician")),
    ("he", gettext_noop("Hebrew")),
    ("hi", gettext_noop("Hindi")),
    ("hr", gettext_noop("Croatian")),
    ("hu", gettext_noop("Hungarian")),
    ("ia", gettext_noop("Interlingua")),
    ("id", gettext_noop("Indonesian")),
    ("is", gettext_noop("Icelandic")),
    ("it", gettext_noop("Italian")),
    ("ja", gettext_noop("Japanese")),
    ("ka", gettext_noop("Georgian")),
    ("kk", gettext_noop("Kazakh")),
    ("km", gettext_noop("Khmer")),
    ("kn", gettext_noop("Kannada")),
    ("ko", gettext_noop("Korean")),
    ("lb", gettext_noop("Luxembourgish")),
    ("lt", gettext_noop("Lithuanian")),
    ("lv", gettext_noop("Latvian")),
    ("mk", gettext_noop("Macedonian")),
    ("ml", gettext_noop("Malayalam")),
    ("mn", gettext_noop("Mongolian")),
    ("my", gettext_noop("Burmese")),
    ("nb", gettext_noop("Norwegian Bokmal")),
    ("ne", gettext_noop("Nepali")),
    ("nl", gettext_noop("Dutch")),
    ("nn", gettext_noop("Norwegian Nynorsk")),
    ("os", gettext_noop("Ossetic")),
    ("pa", gettext_noop("Punjabi")),
    ("pl", gettext_noop("Polish")),
    ("pt", gettext_noop("Portuguese")),
    ("pt-br", gettext_noop("Brazilian Portuguese")),
    ("ro", gettext_noop("Romanian")),
    ("ru", gettext_noop("Russian")),
    ("sk", gettext_noop("Slovak")),
    ("sl", gettext_noop("Slovenian")),
    ("sq", gettext_noop("Albanian")),
    ("sr", gettext_noop("Serbian")),
    ("sv-se", gettext_noop("Swedish")),
    ("sw", gettext_noop("Swahili")),
    ("ta", gettext_noop("Tamil")),
    ("te", gettext_noop("Telugu")),
    ("th", gettext_noop("Thai")),
    ("tr", gettext_noop("Turkish")),
    ("tt", gettext_noop("Tatar")),
    ("udm", gettext_noop("Udmurt")),
    ("uk", gettext_noop("Ukrainian")),
    ("ur", gettext_noop("Urdu")),
    ("vi", gettext_noop("Vietnamese")),
    ("zh-cn", gettext_noop("Simplified Chinese")),
    ("zh-tw", gettext_noop("Traditional Chinese")),
)

from .locale import CATALOGS

LANGUAGES = tuple((code, name) for code, name in LANGUAGES if code in CATALOGS)

SUPPORTED_LANGUAGES = frozenset(CATALOGS)

SITE_ID = 1

# If you set this to False, Django will make some optimizations so as not
# to load the internationalization machinery.
USE_I18N = True

# If you set this to False, Django will not format dates, numbers and
# calendars according to the current locale
USE_L10N = True

USE_TZ = True

# CAVEAT: If you're adding a middleware that modifies a response's content,
# and appears before CommonMiddleware, you must either reorder your middleware
# so that responses aren't modified after Content-Length is set, or have the
# response modifying middleware reset the Content-Length header.
# This is because CommonMiddleware Sets the Content-Length header for non-streaming responses.
MIDDLEWARE: tuple[str, ...] = (
    "csp.middleware.CSPMiddleware",
    "sentry.middleware.health.HealthCheck",
    "sentry.middleware.security.SecurityHeadersMiddleware",
    "sentry.middleware.env.SentryEnvMiddleware",
    "sentry.middleware.proxy.SetRemoteAddrFromForwardedFor",
    "sentry.middleware.stats.RequestTimingMiddleware",
    "sentry.middleware.access_log.access_log_middleware",
    "sentry.middleware.stats.ResponseCodeMiddleware",
    "sentry.middleware.subdomain.SubdomainMiddleware",
    "django.middleware.common.CommonMiddleware",
    "django.contrib.sessions.middleware.SessionMiddleware",
    "django.middleware.csrf.CsrfViewMiddleware",
    "sentry.middleware.auth.AuthenticationMiddleware",
    "sentry.middleware.integrations.IntegrationControlMiddleware",
    "sentry.middleware.api_gateway.ApiGatewayMiddleware",
    "sentry.middleware.customer_domain.CustomerDomainMiddleware",
    "sentry.middleware.sudo.SudoMiddleware",
    "sentry.middleware.superuser.SuperuserMiddleware",
    "sentry.middleware.locale.SentryLocaleMiddleware",
    "sentry.middleware.ratelimit.RatelimitMiddleware",
    "django.contrib.messages.middleware.MessageMiddleware",
)

ROOT_URLCONF = "sentry.conf.urls"

# TODO(joshuarli): Django 1.10 introduced this option, which restricts the size of a
# request body. We have some middleware in sentry.middleware.proxy that sets the
# Content Length to max uint32 in certain cases related to minidump.
# Once relay's fully rolled out, that can be deleted.
# Until then, the safest and easiest thing to do is to disable this check
# to leave things the way they were with Django <1.9.
DATA_UPLOAD_MAX_MEMORY_SIZE = None

TEMPLATES = [
    {
        "BACKEND": "django.template.backends.django.DjangoTemplates",
        "DIRS": [os.path.join(PROJECT_ROOT, "templates")],
        "APP_DIRS": True,
        "OPTIONS": {
            "context_processors": [
                "django.contrib.auth.context_processors.auth",
                "django.contrib.messages.context_processors.messages",
                "django.template.context_processors.csrf",
                "django.template.context_processors.request",
            ]
        },
    }
]

SENTRY_OUTBOX_MODELS: Mapping[str, list[str]] = {
    "CONTROL": ["sentry.ControlOutbox"],
    "REGION": ["sentry.RegionOutbox"],
}

# Do not modify reordering
# The applications listed first in INSTALLED_APPS have precedence
INSTALLED_APPS: tuple[str, ...] = (
    "django.contrib.auth",
    "django.contrib.contenttypes",
    "django.contrib.messages",
    "django.contrib.sessions",
    "django.contrib.sites",
    "drf_spectacular",
    "crispy_forms",
    "rest_framework",
    "sentry",
    "sentry.analytics",
    "sentry.incidents.apps.Config",
    "sentry.discover",
    "sentry.analytics.events",
    "sentry.nodestore",
    "sentry.monitors",
    "sentry.replays",
    "sentry.release_health",
    "sentry.search",
    "sentry.sentry_metrics.indexer.postgres.apps.Config",
    "sentry.snuba",
    "sentry.lang.java.apps.Config",
    "sentry.lang.javascript.apps.Config",
    "sentry.plugins.sentry_interface_types.apps.Config",
    "sentry.plugins.sentry_urls.apps.Config",
    "sentry.plugins.sentry_useragents.apps.Config",
    "sentry.plugins.sentry_webhooks.apps.Config",
    "sentry.utils.suspect_resolutions.apps.Config",
    "sentry.utils.suspect_resolutions_releases.apps.Config",
    "social_auth",
    "sudo",
    "sentry.eventstream",
    "sentry.auth.providers.google.apps.Config",
    "sentry.auth.providers.fly.apps.Config",
    "django.contrib.staticfiles",
    "sentry.issues.apps.Config",
    "sentry.feedback",
    "sentry.hybridcloud",
)

# Silence internal hints from Django's system checks
SILENCED_SYSTEM_CHECKS = (
    # Django recommends to use OneToOneField over ForeignKey(unique=True)
    # however this changes application behavior in ways that break association
    # loading
    "fields.W342",
    # We have a "catch-all" react_page_view that we only want to match on URLs
    # ending with a `/` to allow APPEND_SLASHES to kick in for the ones lacking
    # the trailing slash. This confuses the warning as the regex is `/$` which
    # looks like it starts with a slash but it doesn't.
    "urls.W002",
    # Our own AuthenticationMiddleware suffices as a replacement for
    # django.contrib.auth.middleware.AuthenticationMiddleware; both add the
    # authenticated user to the HttpRequest which is what's needed here.
    "admin.E408",
    # This is fixed in Django@7c08f26bf0439c1ed593b51b51ad847f7e262bc1.
    # It's not our problem; refer to Django issue 32260.
    "urls.E007",
)

CSP_INCLUDE_NONCE_IN = [
    "script-src",
]

CSP_DEFAULT_SRC = [
    "'none'",
]
CSP_SCRIPT_SRC = [
    "'self'",
    "'unsafe-inline'",
    "'report-sample'",
]
CSP_FONT_SRC = [
    "'self'",
    "data:",
]
CSP_CONNECT_SRC = [
    "'self'",
    "*.algolia.net",
    "*.algolianet.com",
    "*.algolia.io",
]
CSP_FRAME_ANCESTORS = [
    "'none'",
]
CSP_OBJECT_SRC = [
    "'none'",
]
CSP_BASE_URI = [
    "'none'",
]
CSP_STYLE_SRC = [
    "'unsafe-inline'",
    "*",  # required for replays
]
CSP_IMG_SRC = [
    "blob:",
    "data:",
    "*",  # required for replays
]
CSP_MEDIA_SRC = [
    "*",  # required for replays
]

if ENVIRONMENT == "development":
    CSP_SCRIPT_SRC += [
        "'unsafe-eval'",
    ]
    CSP_CONNECT_SRC += [
        "ws://127.0.0.1:8000",
        "http://localhost:8969/stream",
    ]

# Before enforcing Content Security Policy, we recommend creating a separate
# Sentry project and collecting CSP violations in report only mode:
# https://docs.sentry.io/product/security-policy-reporting/

# Point this parameter to your Sentry installation:
# CSP_REPORT_URI = "https://example.com/api/{PROJECT_ID}/security/?sentry_key={SENTRY_KEY}"

# To enforce CSP (block violated resources), update the following parameter to False
CSP_REPORT_ONLY = True

STATIC_ROOT = os.path.realpath(os.path.join(PROJECT_ROOT, "static"))
STATIC_URL = "/_static/{version}/"
# webpack assets live at a different URL that is unversioned
# as we configure webpack to include file content based hash in the filename
STATIC_FRONTEND_APP_URL = "/_static/dist/"

# The webpack output directory
STATICFILES_DIRS = [
    os.path.join(STATIC_ROOT, "sentry", "dist"),
]

# various middleware will use this to identify resources which should not access
# cookies
ANONYMOUS_STATIC_PREFIXES = (
    "/_static/",
    "/avatar/",
    "/organization-avatar/",
    "/team-avatar/",
    "/project-avatar/",
    "/js-sdk-loader/",
)

STATICFILES_FINDERS = (
    "django.contrib.staticfiles.finders.FileSystemFinder",
    "django.contrib.staticfiles.finders.AppDirectoriesFinder",
)

ASSET_VERSION = 0

# setup a default media root to somewhere useless
MEDIA_ROOT = "/tmp/sentry-files"
MEDIA_URL = "_media/"

LOCALE_PATHS = (os.path.join(PROJECT_ROOT, "locale"),)

CSRF_FAILURE_VIEW = "sentry.web.frontend.csrf_failure.view"
CSRF_COOKIE_NAME = "sc"

# Auth configuration

from django.urls import reverse_lazy

LOGIN_REDIRECT_URL = reverse_lazy("sentry-login-redirect")
LOGIN_URL = reverse_lazy("sentry-login")

AUTHENTICATION_BACKENDS = (
    "sentry.utils.auth.EmailAuthBackend",
    # The following authentication backends are used by social auth only.
    # We don't use them for user authentication.
    "social_auth.backends.asana.AsanaBackend",
    "social_auth.backends.github.GithubBackend",
    "social_auth.backends.bitbucket.BitbucketBackend",
    "social_auth.backends.visualstudio.VisualStudioBackend",
)

AUTH_PASSWORD_VALIDATORS: List[Dict[str, Any]] = [
    {"NAME": "django.contrib.auth.password_validation.UserAttributeSimilarityValidator"},
    {
        "NAME": "django.contrib.auth.password_validation.MinimumLengthValidator",
        "OPTIONS": {"min_length": 8},
    },
    {
        "NAME": "sentry.auth.password_validation.MaximumLengthValidator",
        "OPTIONS": {"max_length": 256},
    },
    {
        "NAME": "django.contrib.auth.password_validation.CommonPasswordValidator",
    },
    {
        "NAME": "django.contrib.auth.password_validation.NumericPasswordValidator",
    },
    {
        "NAME": "sentry.auth.password_validation.PwnedPasswordsValidator",
        "OPTIONS": {"threshold": 20},
    },
]

SOCIAL_AUTH_USER_MODEL = AUTH_USER_MODEL = "sentry.User"

SESSION_ENGINE = "django.contrib.sessions.backends.signed_cookies"
SESSION_COOKIE_NAME = "sentrysid"

# setting SESSION_COOKIE_SAMESITE to None below for now because
# Django's default in 2.1 now `Lax`.
# this breaks certain IDP flows where we need cookies sent to us on a redirected POST
# request, and `Lax` doesnt permit this.
# See here: https://docs.djangoproject.com/en/2.1/ref/settings/#session-cookie-samesite
SESSION_COOKIE_SAMESITE = None

BITBUCKET_CONSUMER_KEY = ""
BITBUCKET_CONSUMER_SECRET = ""

ASANA_CLIENT_ID = ""
ASANA_CLIENT_SECRET = ""

VISUALSTUDIO_APP_ID = ""
VISUALSTUDIO_APP_SECRET = ""
VISUALSTUDIO_CLIENT_SECRET = ""
VISUALSTUDIO_SCOPES = ["vso.work_write", "vso.project", "vso.code", "vso.release"]

SOCIAL_AUTH_PIPELINE = (
    "social_auth.backends.pipeline.user.get_username",
    "social_auth.backends.pipeline.social.social_auth_user",
    "social_auth.backends.pipeline.associate.associate_by_email",
    "social_auth.backends.pipeline.misc.save_status_to_session",
    "social_auth.backends.pipeline.social.associate_user",
    "social_auth.backends.pipeline.social.load_extra_data",
    "social_auth.backends.pipeline.user.update_user_details",
    "social_auth.backends.pipeline.misc.save_status_to_session",
)
SOCIAL_AUTH_REVOKE_TOKENS_ON_DISCONNECT = True
SOCIAL_AUTH_LOGIN_REDIRECT_URL = "/account/settings/identities/"
SOCIAL_AUTH_ASSOCIATE_ERROR_URL = SOCIAL_AUTH_LOGIN_REDIRECT_URL

INITIAL_CUSTOM_USER_MIGRATION = "0108_fix_user"

# Auth engines and the settings required for them to be listed
AUTH_PROVIDERS = {
    "github": ("GITHUB_APP_ID", "GITHUB_API_SECRET"),
    "bitbucket": ("BITBUCKET_CONSUMER_KEY", "BITBUCKET_CONSUMER_SECRET"),
    "asana": ("ASANA_CLIENT_ID", "ASANA_CLIENT_SECRET"),
    "visualstudio": (
        "VISUALSTUDIO_APP_ID",
        "VISUALSTUDIO_APP_SECRET",
        "VISUALSTUDIO_CLIENT_SECRET",
    ),
}

AUTH_PROVIDER_LABELS = {
    "github": "GitHub",
    "bitbucket": "Bitbucket",
    "asana": "Asana",
    "visualstudio": "Visual Studio",
}

import random


def SOCIAL_AUTH_DEFAULT_USERNAME() -> str:
    return random.choice(["Darth Vader", "Obi-Wan Kenobi", "R2-D2", "C-3PO", "Yoda"])


SOCIAL_AUTH_PROTECTED_USER_FIELDS = ["email"]
SOCIAL_AUTH_FORCE_POST_DISCONNECT = True

# Hybrid cloud multi-silo configuration #

# Defined by `sentry devserver` to enable siloed local development
SILO_DEVSERVER = os.environ.get("SENTRY_SILO_DEVSERVER", False)

# Which silo this instance runs as (CONTROL|REGION|MONOLITH|None) are the expected values
SILO_MODE = os.environ.get("SENTRY_SILO_MODE", None)

# If this instance is a region silo, which region is it running in?
SENTRY_REGION = os.environ.get("SENTRY_REGION", None)

# Returns the customer single tenant ID.
CUSTOMER_ID = os.environ.get("CUSTOMER_ID", None)

# List of the available regions, or a JSON string
# that is parsed.
SENTRY_REGION_CONFIG: Any = ()

# Shared secret used to sign cross-region RPC requests.
RPC_SHARED_SECRET: list[str] | None = None

# Timeout for RPC requests between regions
RPC_TIMEOUT = 5.0

# The protocol, host and port for control silo
# Usecases include sending requests to the Integration Proxy Endpoint and RPC requests.
SENTRY_CONTROL_ADDRESS: str | None = os.environ.get("SENTRY_CONTROL_ADDRESS", None)

# Fallback region name for monolith deployments
# This region name is also used by the ApiGateway to proxy org-less region
# requests.
SENTRY_MONOLITH_REGION: str = "--monolith--"

# The key used for generating or verifying the HMAC signature for Integration Proxy Endpoint requests.
SENTRY_SUBNET_SECRET = os.environ.get("SENTRY_SUBNET_SECRET", None)


# Queue configuration
from kombu import Exchange, Queue

BROKER_URL = "redis://127.0.0.1:6379"
BROKER_TRANSPORT_OPTIONS: dict[str, int] = {}

# Ensure workers run async by default
# in Development you might want them to run in-process
# though it would cause timeouts/recursions in some cases
CELERY_ALWAYS_EAGER = False

# Complain about bad use of pickle.  See sentry.celery.SentryTask.apply_async for how
# this works.
CELERY_COMPLAIN_ABOUT_BAD_USE_OF_PICKLE = False

# We use the old task protocol because during benchmarking we noticed that it's faster
# than the new protocol. If we ever need to bump this it should be fine, there were no
# compatibility issues, just need to run benchmarks and do some tests to make sure
# things run ok.
CELERY_TASK_PROTOCOL = 1
CELERY_EAGER_PROPAGATES_EXCEPTIONS = True
CELERY_IGNORE_RESULT = True
CELERY_SEND_EVENTS = False
CELERY_RESULT_BACKEND = None
CELERY_TASK_RESULT_EXPIRES = 1
CELERY_DISABLE_RATE_LIMITS = True
CELERY_DEFAULT_QUEUE = "default"
CELERY_DEFAULT_EXCHANGE = "default"
CELERY_DEFAULT_EXCHANGE_TYPE = "direct"
CELERY_DEFAULT_ROUTING_KEY = "default"
CELERY_CREATE_MISSING_QUEUES = True
CELERY_REDIRECT_STDOUTS = False
CELERYD_HIJACK_ROOT_LOGGER = False
CELERY_TASK_SERIALIZER = "pickle"
CELERY_RESULT_SERIALIZER = "pickle"
CELERY_ACCEPT_CONTENT = {"pickle"}
CELERY_IMPORTS = (
    "sentry.data_export.tasks",
    "sentry.discover.tasks",
    "sentry.incidents.tasks",
    "sentry.snuba.tasks",
    "sentry.replays.tasks",
    "sentry.monitors.tasks",
    "sentry.tasks.app_store_connect",
    "sentry.tasks.assemble",
    "sentry.tasks.auth",
    "sentry.tasks.auto_remove_inbox",
    "sentry.tasks.auto_resolve_issues",
    "sentry.tasks.backfill_outboxes",
    "sentry.tasks.beacon",
    "sentry.tasks.check_auth",
    "sentry.tasks.clear_expired_snoozes",
    "sentry.tasks.clear_expired_rulesnoozes",
    "sentry.tasks.codeowners.code_owners_auto_sync",
    "sentry.tasks.codeowners.update_code_owners_schema",
    "sentry.tasks.collect_project_platforms",
    "sentry.tasks.commits",
    "sentry.tasks.commit_context",
    "sentry.tasks.deletion",
    "sentry.tasks.deletion.scheduled",
    "sentry.tasks.deletion.groups",
    "sentry.tasks.deletion.hybrid_cloud",
    "sentry.tasks.deliver_from_outbox",
    "sentry.tasks.digests",
    "sentry.tasks.email",
    "sentry.tasks.files",
    "sentry.tasks.groupowner",
    "sentry.tasks.integrations",
    "sentry.tasks.invite_missing_org_members",
    "sentry.tasks.low_priority_symbolication",
    "sentry.tasks.merge",
    "sentry.tasks.options",
    "sentry.tasks.ping",
    "sentry.tasks.post_process",
    "sentry.tasks.process_buffer",
    "sentry.tasks.recap_servers",
    "sentry.tasks.relay",
    "sentry.tasks.release_registry",
    "sentry.tasks.relocation",
    "sentry.tasks.weekly_reports",
    "sentry.tasks.reprocessing",
    "sentry.tasks.reprocessing2",
    "sentry.tasks.sentry_apps",
    "sentry.tasks.servicehooks",
    "sentry.tasks.store",
    "sentry.tasks.symbolication",
    "sentry.tasks.unmerge",
    "sentry.tasks.update_user_reports",
    "sentry.tasks.user_report",
    "sentry.profiles.task",
    "sentry.release_health.tasks",
    "sentry.dynamic_sampling.tasks.boost_low_volume_projects",
    "sentry.dynamic_sampling.tasks.boost_low_volume_transactions",
    "sentry.dynamic_sampling.tasks.recalibrate_orgs",
    "sentry.dynamic_sampling.tasks.sliding_window_org",
    "sentry.dynamic_sampling.tasks.utils",
    "sentry.dynamic_sampling.tasks.custom_rule_notifications",
    "sentry.utils.suspect_resolutions.get_suspect_resolutions",
    "sentry.utils.suspect_resolutions_releases.get_suspect_resolutions_releases",
    "sentry.tasks.derive_code_mappings",
    "sentry.ingest.transaction_clusterer.tasks",
    "sentry.tasks.auto_enable_codecov",
    "sentry.tasks.weekly_escalating_forecast",
    "sentry.tasks.auto_ongoing_issues",
    "sentry.tasks.check_am2_compatibility",
    "sentry.dynamic_sampling.tasks.collect_orgs",
    "sentry.tasks.statistical_detectors",
    "sentry.debug_files.tasks",
    "sentry.tasks.on_demand_metrics",
)

default_exchange = Exchange("default", type="direct")
control_exchange = default_exchange

if SILO_DEVSERVER:
    control_exchange = Exchange("control", type="direct")


CELERY_QUEUES_CONTROL = [
    Queue("app_platform.control", routing_key="app_platform.control", exchange=control_exchange),
    Queue("auth.control", routing_key="auth.control", exchange=control_exchange),
    Queue("cleanup.control", routing_key="cleanup.control", exchange=control_exchange),
    Queue("email.control", routing_key="email.control", exchange=control_exchange),
    Queue("integrations.control", routing_key="integrations.control", exchange=control_exchange),
    Queue("files.delete.control", routing_key="files.delete.control", exchange=control_exchange),
    Queue(
        "hybrid_cloud.control_repair",
        routing_key="hybrid_cloud.control_repair",
        exchange=control_exchange,
    ),
    Queue("options.control", routing_key="options.control", exchange=control_exchange),
    Queue("outbox.control", routing_key="outbox.control", exchange=control_exchange),
]

CELERY_ISSUE_STATES_QUEUE = Queue(
    "auto_transition_issue_states", routing_key="auto_transition_issue_states"
)

CELERY_QUEUES_REGION = [
    Queue("activity.notify", routing_key="activity.notify"),
    Queue("auth", routing_key="auth"),
    Queue("alerts", routing_key="alerts"),
    Queue("app_platform", routing_key="app_platform"),
    Queue("appstoreconnect", routing_key="sentry.tasks.app_store_connect.#"),
    Queue("assemble", routing_key="assemble"),
    Queue("buffers.process_pending", routing_key="buffers.process_pending"),
    Queue("buffers.incr", routing_key="buffers.incr"),
    Queue("cleanup", routing_key="cleanup"),
    Queue("code_owners", routing_key="code_owners"),
    Queue("commits", routing_key="commits"),
    Queue("data_export", routing_key="data_export"),
    Queue("default", routing_key="default"),
    Queue("digests.delivery", routing_key="digests.delivery"),
    Queue("digests.scheduling", routing_key="digests.scheduling"),
    Queue("email", routing_key="email"),
    Queue("email.inbound", routing_key="email.inbound"),
    Queue("events.preprocess_event", routing_key="events.preprocess_event"),
    Queue("events.process_event", routing_key="events.process_event"),
    Queue("events.reprocess_events", routing_key="events.reprocess_events"),
    Queue(
        "events.reprocessing.preprocess_event", routing_key="events.reprocessing.preprocess_event"
    ),
    Queue("events.reprocessing.process_event", routing_key="events.reprocessing.process_event"),
    Queue(
        "events.reprocessing.symbolicate_event", routing_key="events.reprocessing.symbolicate_event"
    ),
    Queue(
        "events.reprocessing.symbolicate_event_low_priority",
        routing_key="events.reprocessing.symbolicate_event_low_priority",
    ),
    Queue("events.save_event", routing_key="events.save_event"),
    Queue("events.save_event_highcpu", routing_key="events.save_event_highcpu"),
    Queue("events.save_event_transaction", routing_key="events.save_event_transaction"),
    Queue("events.save_event_attachments", routing_key="events.save_event_attachments"),
    Queue("events.symbolicate_event", routing_key="events.symbolicate_event"),
    Queue(
        "events.symbolicate_event_low_priority", routing_key="events.symbolicate_event_low_priority"
    ),
    Queue("events.symbolicate_js_event", routing_key="events.symbolicate_js_event"),
    Queue(
        "events.symbolicate_js_event_low_priority",
        routing_key="events.symbolicate_js_event_low_priority",
    ),
    Queue("files.copy", routing_key="files.copy"),
    Queue("files.delete", routing_key="files.delete"),
    Queue(
        "group_owners.process_suspect_commits", routing_key="group_owners.process_suspect_commits"
    ),
    Queue("group_owners.process_commit_context", routing_key="group_owners.process_commit_context"),
    Queue("integrations", routing_key="integrations"),
    Queue(
        "releasemonitor",
        routing_key="releasemonitor",
    ),
    Queue(
        "dynamicsampling",
        routing_key="dynamicsampling",
    ),
    Queue("incidents", routing_key="incidents"),
    Queue("incident_snapshots", routing_key="incident_snapshots"),
    Queue("incidents", routing_key="incidents"),
    Queue("merge", routing_key="merge"),
    Queue("notifications", routing_key="notifications"),
    Queue("options", routing_key="options"),
    Queue("outbox", routing_key="outbox"),
    Queue("post_process_errors", routing_key="post_process_errors"),
    Queue("post_process_issue_platform", routing_key="post_process_issue_platform"),
    Queue("post_process_transactions", routing_key="post_process_transactions"),
    Queue("relay_config", routing_key="relay_config"),
    Queue("relay_config_bulk", routing_key="relay_config_bulk"),
    Queue("reports.deliver", routing_key="reports.deliver"),
    Queue("reports.prepare", routing_key="reports.prepare"),
    Queue("search", routing_key="search"),
    Queue("sentry_metrics.indexer", routing_key="sentry_metrics.indexer"),
    Queue("similarity.index", routing_key="similarity.index"),
    Queue("sleep", routing_key="sleep"),
    Queue("stats", routing_key="stats"),
    Queue("subscriptions", routing_key="subscriptions"),
    Queue(
        "symbolications.compute_low_priority_projects",
        routing_key="symbolications.compute_low_priority_projects",
    ),
    Queue("unmerge", routing_key="unmerge"),
    Queue("update", routing_key="update"),
    Queue("profiles.process", routing_key="profiles.process"),
    Queue("get_suspect_resolutions", routing_key="get_suspect_resolutions"),
    Queue("get_suspect_resolutions_releases", routing_key="get_suspect_resolutions_releases"),
    Queue("replays.ingest_replay", routing_key="replays.ingest_replay"),
    Queue("replays.delete_replay", routing_key="replays.delete_replay"),
    Queue("counters-0", routing_key="counters-0"),
    Queue("triggers-0", routing_key="triggers-0"),
    Queue("derive_code_mappings", routing_key="derive_code_mappings"),
    Queue("transactions.name_clusterer", routing_key="transactions.name_clusterer"),
    Queue("auto_enable_codecov", routing_key="auto_enable_codecov"),
    Queue("weekly_escalating_forecast", routing_key="weekly_escalating_forecast"),
    Queue("relocation", routing_key="relocation"),
    Queue("recap_servers", routing_key="recap_servers"),
    Queue("performance.statistical_detector", routing_key="performance.statistical_detector"),
    Queue("profiling.statistical_detector", routing_key="profiling.statistical_detector"),
    CELERY_ISSUE_STATES_QUEUE,
    Queue("nudge.invite_missing_org_members", routing_key="invite_missing_org_members"),
    Queue("auto_resolve_issues", routing_key="auto_resolve_issues"),
    Queue("on_demand_metrics", routing_key="on_demand_metrics"),
]

from celery.schedules import crontab

# Only tasks that work with users/integrations and shared subsystems
# are run in control silo.
CELERYBEAT_SCHEDULE_CONTROL = {
    "check-auth": {
        "task": "sentry.tasks.check_auth",
        # Run every 1 minute
        "schedule": crontab(minute="*/1"),
        "options": {"expires": 60, "queue": "auth.control"},
    },
    "sync-options-control": {
        "task": "sentry.tasks.options.sync_options_control",
        "schedule": timedelta(seconds=10),
        "options": {"expires": 10, "queue": "options.control"},
    },
    "deliver-from-outbox-control": {
        "task": "sentry.tasks.enqueue_outbox_jobs_control",
        # Run every 10 seconds as integration webhooks are delivered by this task
        "schedule": timedelta(seconds=10),
        "options": {"expires": 60, "queue": "outbox.control"},
    },
    "schedule-deletions-control": {
        "task": "sentry.tasks.deletion.run_scheduled_deletions_control",
        # Run every 15 minutes
        "schedule": crontab(minute="*/15"),
        "options": {"expires": 60 * 25, "queue": "cleanup.control"},
    },
    "reattempt-deletions-control": {
        "task": "sentry.tasks.deletion.reattempt_deletions_control",
        "schedule": crontab(hour=10, minute=0),  # 03:00 PDT, 07:00 EDT, 10:00 UTC
        "options": {"expires": 60 * 25, "queue": "cleanup.control"},
    },
    "schedule-hybrid-cloud-foreign-key-jobs-control": {
        "task": "sentry.tasks.deletion.hybrid_cloud.schedule_hybrid_cloud_foreign_key_jobs_control",
        # Run every 15 minutes
        "schedule": crontab(minute="*/15"),
        "options": {"queue": "cleanup.control"},
    },
    "schedule-vsts-integration-subscription-check": {
        "task": "sentry.tasks.integrations.kickoff_vsts_subscription_check",
        "schedule": crontab_with_minute_jitter(hour="*/6"),
        "options": {"expires": 60 * 25, "queue": "integrations.control"},
    },
}

# Most tasks run in the regions
CELERYBEAT_SCHEDULE_REGION = {
    "send-beacon": {
        "task": "sentry.tasks.send_beacon",
        # Run every hour
        "schedule": crontab(minute=0, hour="*/1"),
        "options": {"expires": 3600},
    },
    "send-ping": {
        "task": "sentry.tasks.send_ping",
        # Run every 1 minute
        "schedule": crontab(minute="*/1"),
        "options": {"expires": 60},
    },
    "flush-buffers": {
        "task": "sentry.tasks.process_buffer.process_pending",
        "schedule": timedelta(seconds=10),
        "options": {"expires": 10, "queue": "buffers.process_pending"},
    },
    "sync-options": {
        "task": "sentry.tasks.options.sync_options",
        "schedule": timedelta(seconds=10),
        "options": {"expires": 10, "queue": "options"},
    },
    "schedule-digests": {
        "task": "sentry.tasks.digests.schedule_digests",
        "schedule": timedelta(seconds=30),
        "options": {"expires": 30},
    },
    "monitors-clock-pulse": {
        "task": "sentry.monitors.tasks.clock_pulse",
        # Run every 1 minute
        "schedule": crontab(minute="*/1"),
        "options": {"expires": 60},
    },
    "clear-expired-snoozes": {
        "task": "sentry.tasks.clear_expired_snoozes",
        # Run every 5 minutes
        "schedule": crontab(minute="*/5"),
        "options": {"expires": 300},
    },
    "clear-expired-rulesnoozes": {
        "task": "sentry.tasks.clear_expired_rulesnoozes",
        # Run every 5 minutes
        "schedule": crontab(minute="*/5"),
        "options": {"expires": 300},
    },
    "clear-expired-raw-events": {
        "task": "sentry.tasks.clear_expired_raw_events",
        # Run every 15 minutes
        "schedule": crontab(minute="*/15"),
        "options": {"expires": 300},
    },
    "collect-project-platforms": {
        "task": "sentry.tasks.collect_project_platforms",
        "schedule": crontab_with_minute_jitter(hour=3),
        "options": {"expires": 3600 * 24},
    },
    "deliver-from-outbox": {
        "task": "sentry.tasks.enqueue_outbox_jobs",
        # Run every 1 minute
        "schedule": crontab(minute="*/1"),
        "options": {"expires": 30},
    },
    "update-user-reports": {
        "task": "sentry.tasks.update_user_reports",
        # Run every 15 minutes
        "schedule": crontab(minute="*/15"),
        "options": {"expires": 300},
    },
    "schedule-auto-resolution": {
        "task": "sentry.tasks.schedule_auto_resolution",
        # Run every 15 minutes
        "schedule": crontab(minute="*/10"),
        "options": {"expires": 60 * 25},
    },
    "auto-remove-inbox": {
        "task": "sentry.tasks.auto_remove_inbox",
        # Run every 15 minutes
        "schedule": crontab(minute="*/15"),
        "options": {"expires": 60 * 25},
    },
    "schedule-deletions": {
        "task": "sentry.tasks.deletion.run_scheduled_deletions",
        # Run every 15 minutes
        "schedule": crontab(minute="*/15"),
        "options": {"expires": 60 * 25},
    },
    "reattempt-deletions": {
        "task": "sentry.tasks.deletion.reattempt_deletions",
        "schedule": crontab(hour=10, minute=0),  # 03:00 PDT, 07:00 EDT, 10:00 UTC
        "options": {"expires": 60 * 25},
    },
    "schedule-weekly-organization-reports-new": {
        "task": "sentry.tasks.weekly_reports.schedule_organizations",
        "schedule": crontab(
            minute=0, hour=12, day_of_week="monday"  # 05:00 PDT, 09:00 EDT, 12:00 UTC
        ),
        "options": {"expires": 60 * 60 * 3},
    },
    # "schedule-monthly-invite-missing-org-members": {
    #     "task": "sentry.tasks.invite_missing_org_members.schedule_organizations",
    #     "schedule": crontab(
    #         minute=0,
    #         hour=7,
    #         day_of_month="1",  # 00:00 PDT, 03:00 EDT, 7:00 UTC
    #     ),
    #     "options": {"expires": 60 * 25},
    # },
    "schedule-hybrid-cloud-foreign-key-jobs": {
        "task": "sentry.tasks.deletion.hybrid_cloud.schedule_hybrid_cloud_foreign_key_jobs",
        # Run every 15 minutes
        "schedule": crontab(minute="*/15"),
    },
    "monitor-release-adoption": {
        "task": "sentry.release_health.tasks.monitor_release_adoption",
        "schedule": crontab(minute=0),
        "options": {"expires": 3600, "queue": "releasemonitor"},
    },
    "fetch-release-registry-data": {
        "task": "sentry.tasks.release_registry.fetch_release_registry_data",
        # Run every 5 minutes
        "schedule": crontab(minute="*/5"),
        "options": {"expires": 3600},
    },
    "fetch-appstore-builds": {
        "task": "sentry.tasks.app_store_connect.refresh_all_builds",
        # Run every hour
        "schedule": crontab(minute=0, hour="*/1"),
        "options": {"expires": 3600},
    },
    "snuba-subscription-checker": {
        "task": "sentry.snuba.tasks.subscription_checker",
        # Run every 20 minutes
        "schedule": crontab(minute="*/20"),
        "options": {"expires": 20 * 60},
    },
    "transaction-name-clusterer": {
        "task": "sentry.ingest.transaction_clusterer.tasks.spawn_clusterers",
        "schedule": crontab(minute=17),
        "options": {"expires": 3600},
    },
    "span.descs.clusterer": {
        "task": "sentry.ingest.span_clusterer.tasks.spawn_span_cluster_projects",
        "schedule": crontab(minute=42),
        "options": {"expires": 3600},
    },
    "auto-enable-codecov": {
        "task": "sentry.tasks.auto_enable_codecov.enable_for_org",
        # Run job once a day at 00:30
        "schedule": crontab(minute=30, hour="0"),
        "options": {"expires": 3600},
    },
    "dynamic-sampling-boost-low-volume-projects": {
        "task": "sentry.dynamic_sampling.tasks.boost_low_volume_projects",
        # Run every 10 minutes
        "schedule": crontab(minute="*/10"),
    },
    "dynamic-sampling-boost-low-volume-transactions": {
        "task": "sentry.dynamic_sampling.tasks.boost_low_volume_transactions",
        # Run every 10 minutes
        "schedule": crontab(minute="*/10"),
    },
    "dynamic-sampling-recalibrate-orgs": {
        "task": "sentry.dynamic_sampling.tasks.recalibrate_orgs",
        # Run every 10 minutes
        "schedule": crontab(minute="*/10"),
    },
    "dynamic-sampling-sliding-window-org": {
        "task": "sentry.dynamic_sampling.tasks.sliding_window_org",
        # Run every 10 minutes
        "schedule": crontab(minute="*/10"),
    },
    "custom_rule_notifications": {
        "task": "sentry.dynamic_sampling.tasks.custom_rule_notifications",
        # Run every 10 minutes
        "schedule": crontab(minute="*/10"),
    },
    "clean_custom_rule_notifications": {
        "task": "sentry.dynamic_sampling.tasks.clean_custom_rule_notifications",
        # Run every 7 minutes
        "schedule": crontab(minute="*/7"),
    },
    "weekly-escalating-forecast": {
        "task": "sentry.tasks.weekly_escalating_forecast.run_escalating_forecast",
        # TODO: Change this to run weekly once we verify the results
        "schedule": crontab(minute=0, hour="*/6"),
        # TODO: Increase expiry time to x4 once we change this to run weekly
        "options": {"expires": 60 * 60 * 3},
    },
    "schedule_auto_transition_to_ongoing": {
        "task": "sentry.tasks.schedule_auto_transition_to_ongoing",
        # Run job every 5 minutes
        "schedule": crontab(minute="*/5"),
        "options": {"expires": 3600},
    },
    "github_comment_reactions": {
        "task": "sentry.tasks.integrations.github_comment_reactions",
        "schedule": crontab(minute=0, hour=16),  # 9:00 PDT, 12:00 EDT, 16:00 UTC
    },
    "poll_recap_servers": {
        "task": "sentry.tasks.poll_recap_servers",
        # Run every 1 minute
        "schedule": crontab(minute="*/1"),
        "options": {"expires": 60},
    },
    "dynamic-sampling-collect-orgs": {
        "task": "sentry.dynamic_sampling.tasks.collect_orgs",
        # Run every 20 minutes
        "schedule": crontab(minute="*/20"),
    },
    "statistical-detectors-detect-regressions": {
        "task": "sentry.tasks.statistical_detectors.run_detection",
        "schedule": crontab(minute=0, hour="*/1"),
    },
    "backfill-artifact-bundle-index": {
        "task": "sentry.debug_files.tasks.backfill_artifact_index_updates",
        "schedule": crontab(minute="*/1"),
        "options": {"expires": 60},
    },
    "refresh-artifact-bundles-in-use": {
        "task": "sentry.debug_files.tasks.refresh_artifact_bundles_in_use",
        "schedule": crontab(minute="*/1"),
        "options": {"expires": 60},
    },
    "on-demand-metrics-schedule-on-demand-check": {
        "task": "sentry.tasks.on_demand_metrics.schedule_on_demand_check",
        "schedule": crontab(minute="*/5"),
    },
}

# Assign the configuration keys celery uses based on our silo mode.
if SILO_MODE == "CONTROL":
    CELERYBEAT_SCHEDULE_FILENAME = os.path.join(tempfile.gettempdir(), "sentry-celerybeat-control")
    CELERYBEAT_SCHEDULE = CELERYBEAT_SCHEDULE_CONTROL
    CELERY_QUEUES = CELERY_QUEUES_CONTROL

elif SILO_MODE == "REGION":
    CELERYBEAT_SCHEDULE_FILENAME = os.path.join(tempfile.gettempdir(), "sentry-celerybeat-region")
    CELERYBEAT_SCHEDULE = CELERYBEAT_SCHEDULE_REGION
    CELERY_QUEUES = CELERY_QUEUES_REGION

else:
    CELERYBEAT_SCHEDULE = {**CELERYBEAT_SCHEDULE_CONTROL, **CELERYBEAT_SCHEDULE_REGION}
    CELERYBEAT_SCHEDULE_FILENAME = os.path.join(tempfile.gettempdir(), "sentry-celerybeat")
    CELERY_QUEUES = CELERY_QUEUES_REGION + CELERY_QUEUES_CONTROL

for queue in CELERY_QUEUES:
    queue.durable = False


# Queues that belong to the processing pipeline and need to be monitored
# for backpressure management
PROCESSING_QUEUES = [
    "events.preprocess_event",
    "events.process_event",
    "events.reprocess_events",
    "events.reprocessing.preprocess_event",
    "events.reprocessing.process_event",
    "events.reprocessing.symbolicate_event",
    "events.reprocessing.symbolicate_event_low_priority",
    "events.save_event",
    "events.save_event_highcpu",
    "events.save_event_attachments",
    "events.save_event_transaction",
    "events.symbolicate_event",
    "events.symbolicate_event_low_priority",
    "events.symbolicate_js_event",
    "events.symbolicate_js_event_low_priority",
    "post_process_errors",
    "post_process_issue_platform",
    "post_process_transactions",
    "profiles.process",
]

# We prefer using crontab, as the time for timedelta will reset on each deployment. More information:  https://docs.celeryq.dev/en/stable/userguide/periodic-tasks.html#periodic-tasks
TIMEDELTA_ALLOW_LIST = {
    "deliver-from-outbox-control",
    "flush-buffers",
    "sync-options",
    "sync-options-control",
    "schedule-digests",
}

BGTASKS = {
    "sentry.bgtasks.clean_dsymcache:clean_dsymcache": {"interval": 5 * 60, "roles": ["worker"]},
    "sentry.bgtasks.clean_releasefilecache:clean_releasefilecache": {
        "interval": 5 * 60,
        "roles": ["worker"],
    },
}

# Sentry logs to two major places: stdout, and it's internal project.
# To disable logging to the internal project, add a logger who's only
# handler is 'console' and disable propagating upwards.
# Additionally, Sentry has the ability to override logger levels by
# providing the cli with -l/--loglevel or the SENTRY_LOG_LEVEL env var.
# The loggers that it overrides are root and any in LOGGING.overridable.
# Be very careful with this in a production system, because the celery
# logger can be extremely verbose when given INFO or DEBUG.
LOGGING: LoggingConfig = {
    "default_level": "INFO",
    "version": 1,
    "disable_existing_loggers": True,
    "handlers": {
        "null": {"class": "logging.NullHandler"},
        "console": {"class": "sentry.logging.handlers.StructLogHandler"},
        # This `internal` logger is separate from the `Logging` integration in the SDK. Since
        # we have this to record events, in `sdk.py` we set the integration's `event_level` to
        # None, so that it records breadcrumbs for all log calls but doesn't send any events.
        "internal": {"level": "ERROR", "class": "sentry_sdk.integrations.logging.EventHandler"},
        "metrics": {
            "level": "WARNING",
            "filters": ["important_django_request"],
            "class": "sentry.logging.handlers.MetricsLogHandler",
        },
        "django_internal": {
            "level": "WARNING",
            "filters": ["important_django_request"],
            "class": "sentry_sdk.integrations.logging.EventHandler",
        },
    },
    "filters": {
        "important_django_request": {
            "()": "sentry.logging.handlers.MessageContainsFilter",
            "contains": ["CSRF"],
        }
    },
    "root": {"level": "NOTSET", "handlers": ["console", "internal"]},
    # LOGGING.overridable is a list of loggers including root that will change
    # based on the overridden level defined above.
    "overridable": ["celery", "sentry"],
    "loggers": {
        "celery": {"level": "WARNING"},
        "sentry": {"level": "INFO"},
        "sentry_plugins": {"level": "INFO"},
        "sentry.files": {"level": "WARNING"},
        "sentry.minidumps": {"handlers": ["internal"], "propagate": False},
        "sentry.reprocessing": {"handlers": ["internal"], "propagate": False},
        "sentry.interfaces": {"handlers": ["internal"], "propagate": False},
        # This only needs to go to Sentry for now.
        "sentry.similarity": {"handlers": ["internal"], "propagate": False},
        "sentry.errors": {"handlers": ["console"], "propagate": False},
        "sentry_sdk.errors": {"handlers": ["console"], "level": "INFO", "propagate": False},
        "sentry.rules": {"handlers": ["console"], "propagate": False},
        "sentry.profiles": {"level": "INFO"},
        "multiprocessing": {
            "handlers": ["console"],
            # https://github.com/celery/celery/commit/597a6b1f3359065ff6dbabce7237f86b866313df
            # This commit has not been rolled into any release and leads to a
            # large amount of errors when working with postgres.
            "level": "CRITICAL",
            "propagate": False,
        },
        "celery.worker.job": {"handlers": ["console"], "propagate": False},
        "arroyo": {"level": "INFO", "handlers": ["console"], "propagate": False},
        "static_compiler": {"level": "INFO"},
        "django.request": {
            "level": "WARNING",
            "handlers": ["console", "metrics", "django_internal"],
            "propagate": False,
        },
        "toronado": {"level": "ERROR", "handlers": ["null"], "propagate": False},
        "urllib3.connectionpool": {"level": "ERROR", "handlers": ["console"], "propagate": False},
        "boto3": {"level": "WARNING", "handlers": ["console"], "propagate": False},
        "botocore": {"level": "WARNING", "handlers": ["console"], "propagate": False},
    },
}

# django-rest-framework

REST_FRAMEWORK = {
    "DEFAULT_RENDERER_CLASSES": ["rest_framework.renderers.JSONRenderer"],
    "DEFAULT_PARSER_CLASSES": [
        "rest_framework.parsers.JSONParser",
        "rest_framework.parsers.MultiPartParser",
        "rest_framework.parsers.FormParser",
    ],
    "TEST_REQUEST_DEFAULT_FORMAT": "json",
    "DEFAULT_PERMISSION_CLASSES": ("sentry.api.permissions.NoPermission",),
    "EXCEPTION_HANDLER": "sentry.api.handlers.custom_exception_handler",
    "DEFAULT_SCHEMA_CLASS": "sentry.apidocs.schema.SentrySchema",
}


def custom_parameter_sort(parameter: dict) -> tuple[str, int]:
    """
    Sort parameters by type then if the parameter is required or not.
    It should group path parameters first, then query parameters.
    In each group, required parameters should come before optional parameters.
    """
    param_type = parameter["in"]
    required = parameter.get("required", False)
    return (param_type, 0 if required else 1)


if os.environ.get("OPENAPIGENERATE", False):
    OLD_OPENAPI_JSON_PATH = "tests/apidocs/openapi-deprecated.json"
    from sentry.apidocs.build import OPENAPI_TAGS, get_old_json_components, get_old_json_paths

    SPECTACULAR_SETTINGS = {
        "DEFAULT_GENERATOR_CLASS": "sentry.apidocs.hooks.CustomGenerator",
        "PREPROCESSING_HOOKS": ["sentry.apidocs.hooks.custom_preprocessing_hook"],
        "POSTPROCESSING_HOOKS": ["sentry.apidocs.hooks.custom_postprocessing_hook"],
        "DISABLE_ERRORS_AND_WARNINGS": False,
        "COMPONENT_SPLIT_REQUEST": False,
        "COMPONENT_SPLIT_PATCH": False,
        "AUTHENTICATION_WHITELIST": ["sentry.api.authentication.UserAuthTokenAuthentication"],
        "TAGS": OPENAPI_TAGS,
        "TITLE": "API Reference",
        "DESCRIPTION": "Sentry Public API",
        "TOS": "http://sentry.io/terms/",
        "CONTACT": {"email": "partners@sentry.io"},
        "LICENSE": {"name": "Apache 2.0", "url": "http://www.apache.org/licenses/LICENSE-2.0.html"},
        "VERSION": "v0",
        "SERVERS": [{"url": "https://sentry.io"}],
        "PARSER_WHITELIST": ["rest_framework.parsers.JSONParser"],
        "APPEND_PATHS": get_old_json_paths(OLD_OPENAPI_JSON_PATH),
        "APPEND_COMPONENTS": get_old_json_components(OLD_OPENAPI_JSON_PATH),
        "SORT_OPERATION_PARAMETERS": custom_parameter_sort,
    }

CRISPY_TEMPLATE_PACK = "bootstrap3"
# Sentry and internal client configuration

SENTRY_EARLY_FEATURES = {
    "organizations:anr-analyze-frames": "Enable anr frame analysis",
    "organizations:anr-improvements": "Enable anr improvements ui",
    "organizations:device-classification": "Enable device.class as a selectable column",
    "organizations:gitlab-disable-on-broken": "Enable disabling gitlab integrations when broken is detected",
    "organizations:grouping-stacktrace-ui": "Enable experimental new version of stacktrace component where additional data related to grouping is shown on each frame",
    "organizations:grouping-title-ui": "Enable tweaks to group title in relation to hierarchical grouping.",
    "organizations:grouping-tree-ui": "Enable experimental new version of Merged Issues where sub-hashes are shown",
    "organizations:integrations-gh-invite": "Enables inviting new members based on GitHub commit activity",
    "organizations:integrations-opsgenie-migration": "Enable one-click migration from Opsgenie plugin",
    "organizations:issue-details-tag-improvements": "Enable tag improvements in the issue details page",
    "organizations:mobile-cpu-memory-in-transactions": "Display CPU and memory metrics in transactions with profiles",
    "organizations:performance-metrics-backed-transaction-summary": "Enable metrics-backed transaction summary view",
    "organizations:performance-new-trends": "Enable new trends",
    "organizations:performance-new-widget-designs": "Enable updated landing page widget designs",
    "organizations:performance-span-histogram-view": "Enable histogram view in span details",
    "organizations:performance-transaction-name-only-search-indexed": "Enable transaction name only search on indexed",
    "organizations:profiling-global-suspect-functions": "Enable global suspect functions in profiling",
    "organizations:source-maps-debugger-blue-thunder-edition": "Enable source maps debugger",
    "organizations:sourcemaps-bundle-flat-file-indexing": "Enable the new flat file indexing system for sourcemaps.",
    "organizations:sourcemaps-upload-release-as-artifact-bundle": "Upload release bundles as artifact bundles",
    "organizations:streamline-targeting-context": "Enable the new suggested assignees feature",
    "organizations:user-feedback-ui": "Enable User Feedback v2 UI",
}

# NOTE: Please maintain alphabetical order when adding new feature flags
SENTRY_FEATURES: dict[str, bool | None] = {
    # Enables the staff cookie on requests
    "auth:enterprise-staff-cookie": False,
    # Enables user registration.
    "auth:register": True,
    # Enable advanced search features, like negation and wildcard matching.
    "organizations:advanced-search": True,
    # Enables alert creation on indexed events in UI (use for PoC/testing only)
    "organizations:alert-allow-indexed": False,
    # Use metrics as the dataset for crash free metric alerts
    "organizations:alert-crash-free-metrics": False,
    # Enables transaction to metric dataset migration UI for alert rules
    "organizations:alert-migration-ui": False,
    # Enables the migration of alerts (checked in a migration script).
    "organizations:alerts-migration-enabled": False,
    # Enable anr frame analysis
    "organizations:anr-analyze-frames": False,
    # Enable anr improvements ui
    "organizations:anr-improvements": False,
    # Enable auth provider configuration through api
    "organizations:api-auth-provider": False,
    "organizations:api-keys": False,
    # Enable multiple Apple app-store-connect sources per project.
    "organizations:app-store-connect-multiple": False,
    # Enables the cron job to auto-enable codecov integrations.
    "organizations:auto-enable-codecov": False,
    # Enable change alerts for an org
    "organizations:change-alerts": True,
    # Removes extra fields from the project serializers
    "organizations:cleanup-project-serializer": False,
    # Enables getting commit sha from git blame for codecov.
    "organizations:codecov-commit-sha-from-git-blame": False,
    # The overall flag for codecov integration, gated by plans.
    "organizations:codecov-integration": False,
    # Enable the Commit Context feature
    "organizations:commit-context": False,
    # Enable alerting based on crash free sessions/users
    "organizations:crash-rate-alerts": True,
    # Enable creating organizations within sentry
    # (if SENTRY_SINGLE_ORGANIZATION is not enabled).
    "organizations:create": True,
    # Enable the new crons monitor form
    "organizations:crons-new-monitor-form": False,
    # Metrics: Enable ingestion and storage of custom metrics. See ddm-ui for UI.
    "organizations:custom-metrics": False,
    # Allow organizations to configure custom external symbol sources.
    "organizations:custom-symbol-sources": True,
    # Enable usage of customer domains on the frontend
    "organizations:customer-domains": False,
    # Enable data forwarding functionality for organizations.
    "organizations:data-forwarding": True,
    # Enable dashboard widget indicators.
    "organizations:dashboard-widget-indicators": True,
    # Enable readonly dashboards
    "organizations:dashboards-basic": True,
    # Enable custom editable dashboards
    "organizations:dashboards-edit": True,
    # Enables import/export functionality for dashboards
    "organizations:dashboards-import": False,
    # Enable metrics enhanced performance in dashboards
    "organizations:dashboards-mep": False,
    # Enable release health widget in dashboards
    "organizations:dashboards-rh-widget": False,
    # Enables experimental WIP ddm related features
    "organizations:ddm-experimental": False,
    # Delightful Developer Metrics (DDM):
    # Enable sidebar menu item and all UI (requires custom-metrics flag as well)
    "organizations:ddm-ui": False,
    # Enable the default alert at project creation to be the high priority alert
    "organizations:default-high-priority-alerts": False,
    # Enables automatically deriving of code mappings
    "organizations:derive-code-mappings": True,
    # Enable device.class as a selectable column
    "organizations:device-classification": False,
    # Enables synthesis of device.class in ingest
    "organizations:device-class-synthesis": False,
    # Enable the 'discover' interface.
    "organizations:discover": False,
    # Enable discover 2 basic functions
    "organizations:discover-basic": True,
    # Enables events endpoint rate limit
    "organizations:discover-events-rate-limit": False,
    # Enable discover 2 custom queries and saved queries
    "organizations:discover-query": True,
    # Enable the org recalibration
    "organizations:ds-org-recalibration": False,
    # Enable the sliding window per project
    "organizations:ds-sliding-window": False,
    # Enable the sliding window per org
    "organizations:ds-sliding-window-org": False,
    # Enable the new opinionated dynamic sampling
    "organizations:dynamic-sampling": False,
    # Enables data secrecy mode
    "organizations:enterprise-data-secrecy": False,
    # Enable archive/escalating issue workflow
    "organizations:escalating-issues": False,
    # Enable archive/escalating issue workflow in MS Teams
    "organizations:escalating-issues-msteams": False,
    # Enable archive/escalating issue workflow features in v2
    "organizations:escalating-issues-v2": False,
<<<<<<< HEAD
    # Enable the new issue states and substates
    "organizations:issue-states": False,
    # Allows an org to have a larger set of project ownership rules per project
    "organizations:higher-ownership-limit": False,
    # Enable Monitors (Crons) view
    "organizations:monitors": False,
    # Enable Performance view
    "organizations:performance-view": True,
    # Enable profiling
    "organizations:profiling": False,
    # Enable ui frames in flamecharts
    "organizations:profiling-ui-frames": False,
    # Enable the transactions backed profiling views
    "organizations:profiling-using-transactions": False,
    # Enabled for those orgs who participated in the profiling Beta program
    "organizations:profiling-beta": False,
    # Enable stacktrace linking of multiple frames in profiles
    "organizations:profiling-stacktrace-links": False,
    # Enable global suspect functions in profiling
    "organizations:profiling-global-suspect-functions": False,
    # Enable profiling CPU chart
    "organizations:profiling-cpu-chart": False,
    # Enable profiling Memory chart
    "organizations:profiling-memory-chart": False,
    # Enable ingesting non-sampled profiles
    "organizations:profiling-ingest-unsampled-profiles": False,
=======
    # Enable emiting escalating data to the metrics backend
    "organizations:escalating-metrics-backend": False,
    # Enable attaching arbitrary files to events.
    "organizations:event-attachments": True,
    # Enable the frontend to request from region & control silo domains.
    "organizations:frontend-domainsplit": False,
    # Enable disabling gitlab integrations when broken is detected
    "organizations:gitlab-disable-on-broken": False,
>>>>>>> c1305725
    # Enable multi project selection
    "organizations:global-views": False,
    # Enable grouping of ChunkLoadErrors
    "organizations:group-chunk-load-errors": False,
    # Enable experimental new version of stacktrace component where additional
    # data related to grouping is shown on each frame
    "organizations:grouping-stacktrace-ui": False,
    # Enable tweaks to group title in relation to hierarchical grouping.
    "organizations:grouping-title-ui": False,
    # Enable experimental new version of Merged Issues where sub-hashes are shown
    "organizations:grouping-tree-ui": False,
    # Allows an org to have a larger set of project ownership rules per project
    "organizations:higher-ownership-limit": False,
    # Enable incidents feature
    "organizations:incidents": False,
    # Enable integration functionality to work with alert rules
    "organizations:integrations-alert-rule": True,
    # Enable integration functionality to work with alert rules (specifically chat integrations)
    "organizations:integrations-chat-unfurl": True,
    # Enable the API to importing CODEOWNERS for a project
    "organizations:integrations-codeowners": False,
    # Enable integration functionality to work deployment integrations like Vercel
    "organizations:integrations-deployment": True,
    # Enable integration functionality to work with enterprise alert rules
    "organizations:integrations-enterprise-alert-rule": True,
    # Enable integration functionality to work with enterprise alert rules (specifically incident
    # management integrations)
    "organizations:integrations-enterprise-incident-management": True,
    # Enable interface functionality to receive event hooks.
    "organizations:integrations-event-hooks": True,
    # Enables inviting new members based on GitHub commit activity.
    "organizations:integrations-gh-invite": False,
    # Enable integration functionality to work with alert rules (specifically incident
    # management integrations)
    "organizations:integrations-incident-management": True,
    # Enable integration functionality to create and link groups to issues on
    # external services.
    "organizations:integrations-issue-basic": True,
    # Enable interface functionality to synchronize groups between sentry and
    # issues on external services.
    "organizations:integrations-issue-sync": True,
    # Enable comments of related issues on open PRs
    "organizations:integrations-open-pr-comment": False,
    # Enable Opsgenie integration
    "organizations:integrations-opsgenie": True,
    # Enable one-click migration from Opsgenie plugin
    "organizations:integrations-opsgenie-migration": False,
    # Enable stacktrace linking
    "organizations:integrations-stacktrace-link": True,
    # Allow orgs to automatically create Tickets in Issue Alerts
    "organizations:integrations-ticket-rules": True,
    # Metrics: Enable creation of investigation dynamic sampling rules (rules that
    # temporary boost the sample rate of particular transactions)
    "organizations:investigation-bias": False,
    # Enable inviting members to organizations.
    "organizations:invite-members": True,
    # Enable rate limits for inviting members.
    "organizations:invite-members-rate-limits": True,
    # Enable new issue alert "issue owners" fallback
    "organizations:issue-alert-fallback-targeting": False,
    # Enables a toggle for entering the new issue details UI
    "organizations:issue-details-new-experience-toggle": False,
    # Enable experimental replay-issue rendering on Issue Details page
    "organizations:issue-details-replay-event": False,
    # Enables syntax highlighting in the stack trace
    "organizations:issue-details-stacktrace-syntax-highlighting": False,
    # Enables the new Stacktrace Link UI in frame header
    "organizations:issue-details-stacktrace-link-in-frame": False,
    # Enable tag improvements in the issue details page
    "organizations:issue-details-tag-improvements": False,
    # Enable issue platform
    "organizations:issue-platform": False,
    # Enable issue platform status change API for crons and SD issues
    "organizations:issue-platform-api-crons-sd": False,
    # Enable issue platform feature changes for crons and SD issues
    "organizations:issue-platform-crons-sd": False,
    # Enable additional logging for issue platform
    "organizations:issue-platform-extra-logging": False,
    # Whether to allow issue only search on the issue list
    "organizations:issue-search-allow-postgres-only-search": False,
    # Whether to make a side/parallel query against events -> group_attributes when searching issues
    "organizations:issue-search-group-attributes-side-query": False,
    # Flags for enabling CdcEventsDatasetSnubaSearchBackend in sentry.io. No effect in open-source
    # sentry at the moment.
    "organizations:issue-search-use-cdc-primary": False,
    "organizations:issue-search-use-cdc-secondary": False,
    # Enable issue stream performance improvements
    "organizations:issue-stream-performance": False,
    # Enable issue stream performance improvements (cache)
    "organizations:issue-stream-performance-cache": False,
    # Enabled latest adopted release filter for issue alerts
    "organizations:latest-adopted-release-filter": False,
    # Enable metric alert charts in email/slack
    "organizations:metric-alert-chartcuterie": False,
    # Enable ignoring archived issues in metric alerts
    "organizations:metric-alert-ignore-archived": False,
    # Enable threshold period in metric alert rule builder
    "organizations:metric-alert-threshold-period": False,
    # Enables the metrics metadata.
    "organizations:metric-meta": False,
    # Extract metrics for sessions during ingestion.
    "organizations:metrics-extraction": False,
    # Enables the usage of the new metrics layer in the metrics API.
    "organizations:metrics-api-new-metrics-layer": False,
    # Enable Session Stats down to a minute resolution
    "organizations:minute-resolution-sessions": True,
    # Adds the ttid & ttfd vitals to the frontend
    "organizations:mobile-vitals": False,
    # Display CPU and memory metrics in transactions with profiles
    "organizations:mobile-cpu-memory-in-transactions": False,
    # Enable Monitors (Crons) view
    "organizations:monitors": False,
    # Enables higher limit for alert rules
    "organizations:more-slow-alerts": False,
    # Enables region provisioning for individual users
    "organizations:multi-region-selector": False,
    # Enable new page filter UI
    "organizations:new-page-filter": True,
    # Display warning banner for every event issue alerts
    "organizations:noisy-alert-warning": False,
    # Notify all project members when fallthrough is disabled, instead of just the auto-assignee
    "organizations:notification-all-recipients": False,
    # Enable User Feedback v1
    "organizations:old-user-feedback": False,
    # Extract on demand metrics
    "organizations:on-demand-metrics-extraction": False,
    # Extract on demand metrics (experimental features)
    "organizations:on-demand-metrics-extraction-experimental": False,
    # Extract on demand metrics (widget extraction)
    "organizations:on-demand-metrics-extraction-widgets": False,
    # Signals that the organization supports the on demand metrics prefill.
    "organizations:on-demand-metrics-prefill": False,
    # Display on demand metrics related UI elements
    "organizations:on-demand-metrics-ui": False,
    # Query on demand metrics with the new environment logic
    "organizations:on-demand-query-with-new-env-logic": False,
    # Enable the SDK selection feature in the onboarding
    "organizations:onboarding-sdk-selection": False,
    # Enable the setting of org roles for team
    "organizations:org-roles-for-teams": False,
    # Prefix host with organization ID when giving users DSNs (can be
    # customized with SENTRY_ORG_SUBDOMAIN_TEMPLATE)
    "organizations:org-subdomains": False,
    # Enable views for anomaly detection
    "organizations:performance-anomaly-detection-ui": False,
    # Enable performance score calculation for transactions in relay
    "organizations:performance-calculate-score-relay": False,
    # Enable performance change explorer panel on trends page
    "organizations:performance-change-explorer": False,
    # Enable interpolation of null data points in charts instead of zerofilling in performance
    "organizations:performance-chart-interpolation": False,
    # Enable consecutive db performance issue type
    "organizations:performance-consecutive-db-issue": False,
    # Enable consecutive http performance issue type
    "organizations:performance-consecutive-http-detector": False,
    # Enable database view powered by span metrics
    "organizations:performance-database-view": False,
    # Enable database view percentile graphs
    "organizations:performance-database-view-percentiles": False,
    # Enable database view query source UI
    "organizations:performance-database-view-query-source": False,
    # Enables updated all events tab in a performance issue
    "organizations:performance-issues-all-events-tab": False,
    # Enable compressed assets performance issue type
    "organizations:performance-issues-compressed-assets-detector": False,
    # Enable performance issues dev options, includes changing parts of issues that we're using for development.
    "organizations:performance-issues-dev": False,
    # Enable MN+1 DB performance issue type
    "organizations:performance-issues-m-n-plus-one-db-detector": False,
    # Enable render blocking assets performance issue type
    "organizations:performance-issues-render-blocking-assets-detector": False,
    # Temporary flag to test search performance that's running slow in S4S
    "organizations:performance-issues-search": True,
    # Enables a longer stats period for the performance landing page
    "organizations:performance-landing-page-stats-period": False,
    # Enable consecutive http performance issue type
    "organizations:performance-large-http-payload-detector": False,
    # Enable internal view for bannerless MEP view
    "organizations:performance-mep-bannerless-ui": False,
    # Re-enable histograms for Metrics Enhanced Performance Views
    "organizations:performance-mep-reintroduce-histograms": False,
    # Enable metrics-backed transaction summary view
    "organizations:performance-metrics-backed-transaction-summary": False,
    # Enable N+1 API Calls performance issue type
    "organizations:performance-n-plus-one-api-calls-detector": False,
    # Enable new trends
    "organizations:performance-new-trends": False,
    # Enable updated landing page widget designs
    "organizations:performance-new-widget-designs": False,
    # Enable performance on-boarding checklist
    "organizations:performance-onboarding-checklist": False,
    # Enable removing the fallback for metrics compatibility
    "organizations:performance-remove-metrics-compatibility-fallback": False,
    # Enable screens view powered by span metrics
    "organizations:performance-screens-view": False,
    # Enable column that shows ttid ttfd contributing spans
    "organizations:mobile-ttid-ttfd-contribution": False,
    # Enable slow DB performance issue type
    "organizations:performance-slow-db-issue": False,
    # Enable histogram view in span details
    "organizations:performance-span-histogram-view": False,
    # Enable performance statistical detectors breakpoint detection
    "organizations:performance-statistical-detectors-breakpoint": False,
    # Enable performance statistical detectors ema detection
    "organizations:performance-statistical-detectors-ema": False,
    # Enable performance statistical detectors breakpoint lifecycles
    "organizations:performance-statistical-detectors-lifecycles": False,
    # Enable trace details page with embedded spans
    "organizations:performance-trace-details": False,
    # Enable FE/BE for tracing without performance
    "organizations:performance-tracing-without-performance": True,
    # Enable transaction name only search
    "organizations:performance-transaction-name-only-search": False,
    # Enable transaction name only search on indexed
    "organizations:performance-transaction-name-only-search-indexed": False,
    # Enabled creating issues out of trends
    "organizations:performance-trends-issues": False,
    # Bypass 30 day date range selection when fetching new trends data
    "organizations:performance-trends-new-data-date-range-default": False,
    # Enable debug views for trendsv2 to be used internally
    "organizations:performance-trendsv2-dev-only": False,
    # Enable Performance view
    "organizations:performance-view": True,
    # Enable showing INP web vital in default views
    "organizations:performance-vitals-inp": False,
    # Enable profiling
    "organizations:profiling": False,
    # Enable profiling battery usage chart
    "organizations:profiling-battery-usage-chart": False,
    # Enabled for those orgs who participated in the profiling Beta program
    "organizations:profiling-beta": False,
    # Enables production profiling in sentry browser application
    "organizations:profiling-browser": False,
    # Enable profiling CPU chart
    "organizations:profiling-cpu-chart": False,
    # Enables differential flamegraph in profiling
    "organizations:profiling-differential-flamegraph": False,
    # Enables separate differential flamegraph page
    "organizations:profiling-differential-flamegraph-page": False,
    # Enable global suspect functions in profiling
    "organizations:profiling-global-suspect-functions": False,
    # Enable profiling Memory chart
    "organizations:profiling-memory-chart": False,
    # Enable stacktrace linking of multiple frames in profiles
    "organizations:profiling-stacktrace-links": False,
    # Enable profiling statistical detectors breakpoint detection
    "organizations:profiling-statistical-detectors-breakpoint": False,
    # Enable profiling statistical detectors ema detection
    "organizations:profiling-statistical-detectors-ema": False,
    # Enable profiling summary redesign view
    "organizations:profiling-summary-redesign": False,
    # Enable ui frames in flamecharts
    "organizations:profiling-ui-frames": False,
    # Enable the transactions backed profiling views
    "organizations:profiling-using-transactions": False,
    # Enable profiling view
    "organizations:profiling-view": False,
    # Limit project events endpoint to only query back a certain number of days
    "organizations:project-event-date-limit": False,
    # Enable project selection on the stats page
    "organizations:project-stats": True,
    # Enable functionality for recap server polling.
    "organizations:recap-server": False,
    # Enable the new Related Events feature
    "organizations:related-events": False,
    # Enable usage of external relays, for use with Relay. See
    # https://github.com/getsentry/relay.
    "organizations:relay": True,
    # Metrics cardinality limiter in Relay
    "organizations:relay-cardinality-limiter": False,
    # Enable the release details performance section
    "organizations:release-comparison-performance": False,
    # True if Relay should drop raw session payloads after extracting metrics from them.
    "organizations:release-health-drop-sessions": False,
    # Enable new release UI
    "organizations:releases-v2": False,
    "organizations:releases-v2-st": False,
    "organizations:releases-v2-banner": False,
    # Enable version 2 of reprocessing (completely distinct from v1)
    "organizations:reprocessing-v2": False,
    # Enable team member role provisioning through scim
    "organizations:scim-team-roles": False,
    # Enable detecting SDK crashes during event processing
    "organizations:sdk-crash-detection": False,
    # Enable Sentry Functions
    "organizations:sentry-functions": False,
    # Replace the footer Sentry logo with a Sentry pride logo
    "organizations:sentry-pride-logo-footer": False,
    # Enable core Session Replay backend APIs
    "organizations:session-replay": False,
    # Enable the Replay Details > Accessibility tab
    "organizations:session-replay-a11y-tab": False,
    # Enable the accessibility issues endpoint
    "organizations:session-replay-accessibility-issues": False,
    # Enable core Session Replay SDK for recording onError events on sentry.io
    "organizations:session-replay-count-query-optimize": False,
    # Enable canvas recording
    "organizations:session-replay-enable-canvas": False,
    # Enable canvas replaying
    "organizations:session-replay-enable-canvas-replayer": False,
    # Enable replay event linking in event processing
    "organizations:session-replay-event-linking": False,
    # Enable linking from 'new issue' email notifs to the issue replay list
    "organizations:session-replay-issue-emails": False,
    # Enable the new event linking columns to be queried
    "organizations:session-replay-new-event-counts": False,
    # Enable the new zero state UI
    "organizations:session-replay-new-zero-state": False,
    # Enable View Sample Replay button on the Replay-List empty-state page
    "organizations:session-replay-onboarding-cta-button": False,
    # Enable data scrubbing of replay recording payloads in Relay.
    "organizations:session-replay-recording-scrubbing": False,
    # Enable core Session Replay SDK for recording on sentry.io
    "organizations:session-replay-sdk": False,
    # Enable core Session Replay SDK for recording onError events on sentry.io
    "organizations:session-replay-sdk-errors-only": False,
    # Enable rendering of the `replay.hydrate-error` replay breadcrumb
    "organizations:session-replay-show-hydration-errors": False,
    # Enable linking from 'new issue' slack notifs to the issue replay list
    "organizations:session-replay-slack-new-issue": False,
    # Enable the Replay Details > Performance tab
    "organizations:session-replay-trace-table": False,
    # Enable the AM1 trial ended banner on sentry.io
    "organizations:session-replay-trial-ended-banner": False,
    # Enable core Session Replay link in the sidebar
    "organizations:session-replay-ui": True,
    # Enable linking from 'weekly email' summaries to the issue replay list
    "organizations:session-replay-weekly-email": False,
    # Lets organizations manage grouping configs
    "organizations:set-grouping-config": False,
    # Enable the UI for the overage alert settings
    "organizations:slack-overage-notifications": False,
    # Enable source maps debugger
    "organizations:source-maps-debugger-blue-thunder-edition": False,
    # Enable the new flat file indexing system for sourcemaps.
    "organizations:sourcemaps-bundle-flat-file-indexing": False,
    # Upload release bundles as artifact bundles.
    "organizations:sourcemaps-upload-release-as-artifact-bundle": False,
    # Updated spike protection heuristic
    "organizations:spike-protection-decay-heuristic": False,
    # Enable Slack messages using Block Kit
    "organizations:slack-block-kit": False,
    # Enable basic SSO functionality, providing configurable single sign on
    # using services like GitHub / Google. This is *not* the same as the signup
    # and login with Github / Azure DevOps that sentry.io provides.
    "organizations:sso-basic": True,
    # Enable SAML2 based SSO functionality. getsentry/sentry-auth-saml2 plugin
    # must be installed to use this functionality.
    "organizations:sso-saml2": True,
    # Enable standalone span ingestion
    "organizations:standalone-span-ingestion": False,
    # Enable the aggregate span waterfall view
    "organizations:starfish-aggregate-span-waterfall": False,
    # Enables the resource module ui
    "organizations:starfish-browser-resource-module-image-view": False,
    # Enables the resource module ui
    "organizations:starfish-browser-resource-module-ui": False,
    # Enable browser starfish webvitals module view
    "organizations:starfish-browser-webvitals": False,
    # Enable browser starfish webvitals module pageoverview v2 view
    "organizations:starfish-browser-webvitals-pageoverview-v2": False,
    # Enable browser starfish webvitals module to use backend provided performance scores
    "organizations:starfish-browser-webvitals-use-backend-scores": False,
    # Enable starfish endpoint that's used for regressing testing purposes
    "organizations:starfish-test-endpoint": False,
    # Enable the new experimental starfish view
    "organizations:starfish-view": False,
    # Enable starfish dropdown on the webservice view for switching chart visualization
    "organizations:starfish-wsv-chart-dropdown": False,
    # Enable the new suggested assignees feature
    "organizations:streamline-targeting-context": False,
    # Enable the new suspect commits calculation that uses all frames in the stack trace
    "organizations:suspect-commits-all-frames": False,
    # Allow organizations to configure all symbol sources.
    "organizations:symbol-sources": True,
    # Enable team insights page
    "organizations:team-insights": True,
    # Enable setting team-level roles and receiving permissions from them
    "organizations:team-roles": True,
    # Enable team workflow notifications
    "organizations:team-workflow-notifications": False,
    # Enable feature to load more than 100 rows in performance trace view.
    "organizations:trace-view-load-more": False,
    # Extraction metrics for transactions during ingestion.
    "organizations:transaction-metrics-extraction": False,
    # Mark URL transactions scrubbed by regex patterns as "sanitized".
    # NOTE: This flag does not concern transactions rewritten by clusterer rules.
    # Those are always marked as "sanitized".
    "organizations:transaction-name-mark-scrubbed-as-sanitized": True,
    # Normalize URL transaction names during ingestion.
    "organizations:transaction-name-normalize": True,
    # Sanitize transaction names in the ingestion pipeline.
    "organizations:transaction-name-sanitization": False,  # DEPRECATED
    # Enable u2f verification on superuser form
    "organizations:u2f-superuser-form": False,
    # Enable the metrics layer for alerts queries.
    "organizations:use-metrics-layer-in-alerts": False,
    # Enable User Feedback v2 ingest
    "organizations:user-feedback-ingest": False,
    # Enable User Feedback v2 UI
    "organizations:user-feedback-ui": False,
    # Enable view hierarchies options
    "organizations:view-hierarchies-options-dev": False,
    # Enable minimap in the widget viewer modal in dashboards
    "organizations:widget-viewer-modal-minimap": False,
    # Adds additional filters and a new section to issue alert rules.
    "projects:alert-filters": True,
    # Workflow 2.0 Auto associate commits to commit sha release
    "projects:auto-associate-commits-to-release": False,
    # Enable functionality to specify custom inbound filters on events.
    "projects:custom-inbound-filters": False,
    # Enable data forwarding functionality for projects.
    "projects:data-forwarding": True,
    # Enable functionality to discard groups.
    "projects:discard-groups": False,
    # Enable considering group severity when creating and evaluating alert rules
    "projects:first-event-severity-alerting": False,
    # Enable calculating a severity score for events which create a new group
    "projects:first-event-severity-calculation": False,
    # Enable escalation detection for new issues
    "projects:first-event-severity-new-escalation": False,
    # Enable severity alerts for new issues based on severity and escalation
    "projects:high-priority-alerts": False,
    # Enable functionality for attaching  minidumps to events and displaying
    # then in the group UI.
    "projects:minidump": True,
    # Enable functionality for project plugins.
    "projects:plugins": True,
    # Enable alternative version of group creation that is supposed to be less racy.
    "projects:race-free-group-creation": True,
    # Enable functionality for rate-limiting events on projects.
    "projects:rate-limits": True,
    # Enable functionality to trigger service hooks upon event ingestion.
    "projects:servicehooks": False,
    # Starfish: extract metrics from the spans
    "projects:span-metrics-extraction": False,
    "projects:span-metrics-extraction-ga-modules": False,
    "projects:span-metrics-extraction-all-modules": False,
    "projects:span-metrics-extraction-resource": False,
    # Enable suspect resolutions feature
    "projects:suspect-resolutions": False,
    # Controls whether or not the relocation endpoints can be used.
    "relocation:enabled": False,
    # NOTE: Don't add feature defaults down here! Please add them in their associated
    # group sorted alphabetically.
}

# Default time zone for localization in the UI.
# http://en.wikipedia.org/wiki/List_of_tz_zones_by_name
SENTRY_DEFAULT_TIME_ZONE = "UTC"

SENTRY_DEFAULT_LANGUAGE = "en"

# Enable the Sentry Debugger (Beta)
SENTRY_DEBUGGER = None

SENTRY_IGNORE_EXCEPTIONS = ("OperationalError",)

# Should we send the beacon to the upstream server?
SENTRY_BEACON = True

# Allow access to Sentry without authentication.
SENTRY_PUBLIC = False

# Instruct Sentry that this install intends to be run by a single organization
# and thus various UI optimizations should be enabled.
SENTRY_SINGLE_ORGANIZATION = False

# Login url (defaults to LOGIN_URL)
SENTRY_LOGIN_URL: str | None = None

# Default project ID (for internal errors)
SENTRY_PROJECT = 1
SENTRY_PROJECT_KEY: int | None = None

# Default organization to represent the Internal Sentry project.
# Used as a default when in SINGLE_ORGANIZATION mode.
SENTRY_ORGANIZATION: int | None = None

# Project ID for recording frontend (javascript) exceptions
SENTRY_FRONTEND_PROJECT: int | None = None
# DSN for the frontend to use explicitly, which takes priority
# over SENTRY_FRONTEND_PROJECT or SENTRY_PROJECT
SENTRY_FRONTEND_DSN: str | None = None
# DSN for tracking all client HTTP requests (which can be noisy) [experimental]
SENTRY_FRONTEND_REQUESTS_DSN: str | None = None

# Configuration for the JavaScript SDK's allowUrls option - defaults to ALLOWED_HOSTS
SENTRY_FRONTEND_WHITELIST_URLS: list[str] | None = None

# Configuration for the JavaScript SDK's tracePropagationTargets option - defaults to an empty array
SENTRY_FRONTEND_TRACE_PROPAGATION_TARGETS: list[str] | None = None

# ----
# APM config
# ----

# sample rate for transactions initiated from the frontend
SENTRY_FRONTEND_APM_SAMPLING = 0

# sample rate for transactions in the backend
SENTRY_BACKEND_APM_SAMPLING = 0

# Sample rate for symbolicate_event task transactions
SENTRY_SYMBOLICATE_EVENT_APM_SAMPLING = 0

# Sample rate for the process_event task transactions
SENTRY_PROCESS_EVENT_APM_SAMPLING = 0

# sample rate for the relay projectconfig endpoint
SENTRY_RELAY_ENDPOINT_APM_SAMPLING = 0

# sample rate for relay's cache invalidation task
SENTRY_RELAY_TASK_APM_SAMPLING = 0

# sample rate for ingest consumer processing functions
SENTRY_INGEST_CONSUMER_APM_SAMPLING = 0

# sample rate for Apple App Store Connect tasks transactions
SENTRY_APPCONNECT_APM_SAMPLING = SENTRY_BACKEND_APM_SAMPLING

# sample rate for suspect commits task
SENTRY_SUSPECT_COMMITS_APM_SAMPLING = 0

# sample rate for post_process_group task
SENTRY_POST_PROCESS_GROUP_APM_SAMPLING = 0

# sample rate for all reprocessing tasks (except for the per-event ones)
SENTRY_REPROCESSING_APM_SAMPLING = 0

# ----
# end APM config
# ----

# DSN to use for Sentry monitors
SENTRY_MONITOR_DSN: str | None = None
SENTRY_MONITOR_API_ROOT: str | None = None

# Web Service
SENTRY_WEB_HOST = "127.0.0.1"
SENTRY_WEB_PORT = 9000
SENTRY_WEB_OPTIONS: dict[str, Any] = {}

# SMTP Service
SENTRY_SMTP_HOST = "127.0.0.1"
SENTRY_SMTP_PORT = 1025

SENTRY_INTERFACES = {
    "csp": "sentry.interfaces.security.Csp",
    "hpkp": "sentry.interfaces.security.Hpkp",
    "expectct": "sentry.interfaces.security.ExpectCT",
    "expectstaple": "sentry.interfaces.security.ExpectStaple",
    "nel": "sentry.interfaces.nel.Nel",
    "exception": "sentry.interfaces.exception.Exception",
    "logentry": "sentry.interfaces.message.Message",
    "request": "sentry.interfaces.http.Http",
    "sdk": "sentry.interfaces.sdk.Sdk",
    "stacktrace": "sentry.interfaces.stacktrace.Stacktrace",
    "template": "sentry.interfaces.template.Template",
    "user": "sentry.interfaces.user.User",
    "breadcrumbs": "sentry.interfaces.breadcrumbs.Breadcrumbs",
    "contexts": "sentry.interfaces.contexts.Contexts",
    "threads": "sentry.interfaces.threads.Threads",
    "debug_meta": "sentry.interfaces.debug_meta.DebugMeta",
    "spans": "sentry.interfaces.spans.Spans",
}
PREFER_CANONICAL_LEGACY_KEYS = False

SENTRY_EMAIL_BACKEND_ALIASES = {
    "smtp": "django.core.mail.backends.smtp.EmailBackend",
    "dummy": "django.core.mail.backends.dummy.EmailBackend",
    "console": "django.core.mail.backends.console.EmailBackend",
    "preview": "sentry.utils.email.PreviewBackend",
}

SENTRY_FILESTORE_ALIASES = {
    "filesystem": "django.core.files.storage.FileSystemStorage",
    "s3": "sentry.filestore.s3.S3Boto3Storage",
    "gcs": "sentry.filestore.gcs.GoogleCloudStorage",
}

SENTRY_ANALYTICS_ALIASES = {
    "noop": "sentry.analytics.Analytics",
    "pubsub": "sentry.analytics.pubsub.PubSubAnalytics",
}

# set of backends that do not support needing SMTP mail.* settings
# This list is a bit fragile and hardcoded, but it's unlikely that
# a user will be using a different backend that also mandates SMTP
# credentials.
SENTRY_SMTP_DISABLED_BACKENDS = frozenset(
    (
        "django.core.mail.backends.dummy.EmailBackend",
        "django.core.mail.backends.console.EmailBackend",
        "django.core.mail.backends.locmem.EmailBackend",
        "django.core.mail.backends.filebased.EmailBackend",
        "sentry.utils.email.PreviewBackend",
    )
)

SENTRY_UPLOAD_RETRY_TIME = 60  # 1 min

# Should users without superuser permissions be allowed to
# make projects public
SENTRY_ALLOW_PUBLIC_PROJECTS = True

# Will an invite be sent when a member is added to an organization?
SENTRY_ENABLE_INVITES = True

# Origins allowed for session-based API access (via the Access-Control-Allow-Origin header)
SENTRY_ALLOW_ORIGIN: str | None = None

# Origins that are allowed to use credentials. This list is in addition
# to all subdomains of system.url-prefix
ALLOWED_CREDENTIAL_ORIGINS: list[str] = []

# Buffer backend
SENTRY_BUFFER = "sentry.buffer.Buffer"
SENTRY_BUFFER_OPTIONS: dict[str, str] = {}

# Cache backend
# XXX: We explicitly require the cache to be configured as its not optional
# and causes serious confusion with the default django cache
SENTRY_CACHE: str | None = None
SENTRY_CACHE_OPTIONS = {"is_default_cache": True}

# Attachment blob cache backend
SENTRY_ATTACHMENTS = "sentry.attachments.default.DefaultAttachmentCache"
SENTRY_ATTACHMENTS_OPTIONS: dict[str, str] = {}

# Replays blob cache backend.
#
# To ease first time setup, we default to whatever SENTRY_CACHE is configured as. If you're
# handling a large amount of replays you should consider setting up an isolated cache provider.

# To override the default configuration you need to provide the string path of a function or
# class as the `SENTRY_REPLAYS_CACHE` value and optionally provide keyword arguments on the
# `SENTRY_REPLAYS_CACHE_OPTIONS` value.  Its expected that you will use one of the classes
# defined within `sentry/cache/` but it is not required.

# For reference, this cache will store binary blobs of data up to 1MB in size.  This data is
# ephemeral and will be deleted as soon as the ingestion pipeline finishes processing a replay
# recording segment. You can determine the average size of the chunks being cached by running
# queries against the ReplayRecordingSegment model with the File model joined. The File model has
# a size attribute.
SENTRY_REPLAYS_CACHE: str = "sentry.replays.cache.default"
SENTRY_REPLAYS_CACHE_OPTIONS: Dict[str, Any] = {}

# Events blobs processing backend
SENTRY_EVENT_PROCESSING_STORE = (
    "sentry.eventstore.processing.redis.RedisClusterEventProcessingStore"
)
SENTRY_EVENT_PROCESSING_STORE_OPTIONS: dict[str, str] = {}

# The internal Django cache is still used in many places
# TODO(dcramer): convert uses over to Sentry's backend
CACHES = {"default": {"BACKEND": "django.core.cache.backends.dummy.DummyCache"}}

# The cache version affects both Django's internal cache (at runtime) as well
# as Sentry's cache. This automatically overrides VERSION on the default
# CACHES backend.
CACHE_VERSION = 1

# Digests backend
SENTRY_DIGESTS = "sentry.digests.backends.dummy.DummyBackend"
SENTRY_DIGESTS_OPTIONS: dict[str, Any] = {}

# Quota backend
SENTRY_QUOTAS = "sentry.quotas.Quota"
SENTRY_QUOTA_OPTIONS: dict[str, str] = {}

# Cache for Relay project configs
SENTRY_RELAY_PROJECTCONFIG_CACHE = "sentry.relay.projectconfig_cache.redis.RedisProjectConfigCache"
SENTRY_RELAY_PROJECTCONFIG_CACHE_OPTIONS: dict[str, str] = {}

# Which cache to use for debouncing cache updates to the projectconfig cache
SENTRY_RELAY_PROJECTCONFIG_DEBOUNCE_CACHE = (
    "sentry.relay.projectconfig_debounce_cache.base.ProjectConfigDebounceCache"
)
SENTRY_RELAY_PROJECTCONFIG_DEBOUNCE_CACHE_OPTIONS: dict[str, str] = {}

# Rate limiting backend
SENTRY_RATELIMITER = "sentry.ratelimits.base.RateLimiter"
SENTRY_RATELIMITER_ENABLED = False
SENTRY_RATELIMITER_OPTIONS: dict[str, Any] = {}
SENTRY_RATELIMITER_DEFAULT = 999
SENTRY_CONCURRENT_RATE_LIMIT_DEFAULT = 999
ENFORCE_CONCURRENT_RATE_LIMITS = False

# Rate Limit Group Category Defaults
SENTRY_CONCURRENT_RATE_LIMIT_GROUP_CLI = 999
SENTRY_RATELIMITER_GROUP_CLI = 999

# The default value for project-level quotas
SENTRY_DEFAULT_MAX_EVENTS_PER_MINUTE = "90%"

# Snuba configuration
SENTRY_SNUBA = os.environ.get("SNUBA", "http://127.0.0.1:1218")
SENTRY_SNUBA_TIMEOUT = 30
SENTRY_SNUBA_CACHE_TTL_SECONDS = 60

# Node storage backend
SENTRY_NODESTORE = "sentry.nodestore.django.DjangoNodeStorage"
SENTRY_NODESTORE_OPTIONS: dict[str, Any] = {}

# Node storage backend used for ArtifactBundle indexing (aka FlatFileIndex aka BundleIndex)
SENTRY_INDEXSTORE = "sentry.nodestore.django.DjangoNodeStorage"
SENTRY_INDEXSTORE_OPTIONS: dict[str, Any] = {}

# Tag storage backend
SENTRY_TAGSTORE = os.environ.get("SENTRY_TAGSTORE", "sentry.tagstore.snuba.SnubaTagStorage")
SENTRY_TAGSTORE_OPTIONS: dict[str, Any] = {}

# Search backend
SENTRY_SEARCH = os.environ.get(
    "SENTRY_SEARCH", "sentry.search.snuba.EventsDatasetSnubaSearchBackend"
)
SENTRY_SEARCH_OPTIONS: dict[str, Any] = {}
# SENTRY_SEARCH_OPTIONS = {
#     'urls': ['http://127.0.0.1:9200/'],
#     'timeout': 5,
# }

# Time-series storage backend
SENTRY_TSDB = "sentry.tsdb.dummy.DummyTSDB"
SENTRY_TSDB_OPTIONS: dict[str, Any] = {}

SENTRY_NEWSLETTER = "sentry.newsletter.base.Newsletter"
SENTRY_NEWSLETTER_OPTIONS: dict[str, Any] = {}

SENTRY_EVENTSTREAM = "sentry.eventstream.snuba.SnubaEventStream"
SENTRY_EVENTSTREAM_OPTIONS: dict[str, Any] = {}

# rollups must be ordered from highest granularity to lowest
SENTRY_TSDB_ROLLUPS = (
    # (time in seconds, samples to keep)
    (10, 360),  # 60 minutes at 10 seconds
    (3600, 24 * 7),  # 7 days at 1 hour
    (3600 * 24, 90),  # 90 days at 1 day
)

# Internal metrics
SENTRY_METRICS_BACKEND = "sentry.metrics.dummy.DummyMetricsBackend"
SENTRY_METRICS_OPTIONS: dict[str, Any] = {}
SENTRY_METRICS_SAMPLE_RATE = 1.0
SENTRY_METRICS_PREFIX = "sentry."
SENTRY_METRICS_SKIP_INTERNAL_PREFIXES: list[str] = []  # Order this by most frequent prefixes.
SENTRY_METRICS_SKIP_ALL_INTERNAL = False
SENTRY_METRICS_DISALLOW_BAD_TAGS = IS_DEV

# Metrics product
SENTRY_METRICS_INDEXER = "sentry.sentry_metrics.indexer.postgres.postgres_v2.PostgresIndexer"
SENTRY_METRICS_INDEXER_OPTIONS: dict[str, Any] = {}
SENTRY_METRICS_INDEXER_CACHE_TTL = 3600 * 2
SENTRY_METRICS_INDEXER_TRANSACTIONS_SAMPLE_RATE = 0.1

SENTRY_METRICS_INDEXER_SPANNER_OPTIONS: dict[str, Any] = {}

SENTRY_METRICS_INDEXER_REINDEXED_INTS: dict[int, str] = {}

# Rate limits during string indexing for our metrics product.
# Which cluster to use. Example: {"cluster": "default"}
SENTRY_METRICS_INDEXER_WRITES_LIMITER_OPTIONS: dict[str, str] = {}
SENTRY_METRICS_INDEXER_WRITES_LIMITER_OPTIONS_PERFORMANCE = (
    SENTRY_METRICS_INDEXER_WRITES_LIMITER_OPTIONS
)

# Controls the sample rate with which we report errors to Sentry for metric messages
# dropped due to rate limits.
SENTRY_METRICS_INDEXER_DEBUG_LOG_SAMPLE_RATE = 0.01

# Cardinality limits during metric bucket ingestion.
# Which cluster to use. Example: {"cluster": "default"}
SENTRY_METRICS_INDEXER_CARDINALITY_LIMITER_OPTIONS: dict[str, Any] = {
    "cluster": "default",
    "num_shards": 1,
    "num_physical_shards": 1,
}
SENTRY_METRICS_INDEXER_CARDINALITY_LIMITER_OPTIONS_PERFORMANCE: dict[str, Any] = {
    "cluster": "default",
    "num_shards": 1,
    "num_physical_shards": 1,
}
SENTRY_METRICS_INDEXER_ENABLE_SLICED_PRODUCER = False

# Release Health
SENTRY_RELEASE_HEALTH = "sentry.release_health.sessions.SessionsReleaseHealthBackend"
SENTRY_RELEASE_HEALTH_OPTIONS: dict[str, Any] = {}

# Release Monitor
SENTRY_RELEASE_MONITOR = (
    "sentry.release_health.release_monitor.sessions.SessionReleaseMonitorBackend"
)
SENTRY_RELEASE_MONITOR_OPTIONS: dict[str, Any] = {}

# Render charts on the backend. This uses the Chartcuterie external service.
SENTRY_CHART_RENDERER = "sentry.charts.chartcuterie.Chartcuterie"
SENTRY_CHART_RENDERER_OPTIONS: dict[str, Any] = {}

# URI Prefixes for generating DSN URLs
# (Defaults to URL_PREFIX by default)
SENTRY_ENDPOINT: str | None = None
SENTRY_PUBLIC_ENDPOINT: str | None = None

# Hostname prefix to add for organizations that are opted into the
# `organizations:org-subdomains` feature.
SENTRY_ORG_SUBDOMAIN_TEMPLATE = "o{organization_id}.ingest"

# Prevent variables (e.g. context locals, http data, etc) from exceeding this
# size in characters
SENTRY_MAX_VARIABLE_SIZE = 512

# Prevent variables within extra context from exceeding this size in
# characters
SENTRY_MAX_EXTRA_VARIABLE_SIZE = 4096 * 4  # 16kb

# For changing the amount of data seen in Http Response Body part.
SENTRY_MAX_HTTP_BODY_SIZE = 4096 * 4  # 16kb

# For various attributes we don't limit the entire attribute on size, but the
# individual item. In those cases we also want to limit the maximum number of
# keys
SENTRY_MAX_DICTIONARY_ITEMS = 50

SENTRY_MAX_MESSAGE_LENGTH = 1024 * 8
# How many frames are used in jira issues
SENTRY_MAX_STACKTRACE_FRAMES = 100

# Gravatar service base url
SENTRY_GRAVATAR_BASE_URL = "https://gravatar.com"

# Timeout (in seconds) for fetching remote source files (e.g. JS)
SENTRY_SOURCE_FETCH_TIMEOUT = 5

# Timeout (in seconds) for socket operations when fetching remote source files
SENTRY_SOURCE_FETCH_SOCKET_TIMEOUT = 2

# Maximum content length for source files before we abort fetching
SENTRY_SOURCE_FETCH_MAX_SIZE = 40 * 1024 * 1024

# Maximum content length for cache value.  Currently used only to avoid
# pointless compression of sourcemaps and other release files because we
# silently fail to cache the compressed result anyway.  Defaults to None which
# disables the check and allows different backends for unlimited payload.
# e.g. memcached defaults to 1MB  = 1024 * 1024
SENTRY_CACHE_MAX_VALUE_SIZE: int | None = None

# Fields which managed users cannot change via Sentry UI. Username and password
# cannot be changed by managed users. Optionally include 'email' and
# 'name' in SENTRY_MANAGED_USER_FIELDS.
SENTRY_MANAGED_USER_FIELDS = ()

# Secret key for OpenAI
OPENAI_API_KEY: str | None = None

SENTRY_SCOPES = {
    "org:read",
    "org:write",
    "org:admin",
    "org:integrations",
    "org:ci",
    # "org:superuser",  Do not use for any type of superuser permission/access checks
    # Assigned to active SU sessions in src/sentry/auth/access.py to enable UI elements
    "member:read",
    "member:write",
    "member:admin",
    "team:read",
    "team:write",
    "team:admin",
    "project:read",
    "project:write",
    "project:admin",
    "project:releases",
    "event:read",
    "event:write",
    "event:admin",
    "alerts:read",
    "alerts:write",
    # openid, profile, and email aren't prefixed to maintain compliance with the OIDC spec.
    # https://auth0.com/docs/get-started/apis/scopes/openid-connect-scopes.
    "openid",
    "profile",
    "email",
}

SENTRY_SCOPE_HIERARCHY_MAPPING = {
    "org:read": {"org:read"},
    "org:write": {"org:read", "org:write"},
    "org:admin": {"org:read", "org:write", "org:admin", "org:integrations"},
    "org:integrations": {"org:integrations"},
    "org:ci": {"org:ci"},
    "member:read": {"member:read"},
    "member:write": {"member:read", "member:write"},
    "member:admin": {"member:read", "member:write", "member:admin"},
    "team:read": {"team:read"},
    "team:write": {"team:read", "team:write"},
    "team:admin": {"team:read", "team:write", "team:admin"},
    "project:read": {"project:read"},
    "project:write": {"project:read", "project:write"},
    "project:admin": {"project:read", "project:write", "project:admin"},
    "project:releases": {"project:releases"},
    "event:read": {"event:read"},
    "event:write": {"event:read", "event:write"},
    "event:admin": {"event:read", "event:write", "event:admin"},
    "alerts:read": {"alerts:read"},
    "alerts:write": {"alerts:read", "alerts:write"},
    "openid": {"openid"},
    "profile": {"profile"},
    "email": {"email"},
}

SENTRY_SCOPE_SETS = (
    (
        ("org:admin", "Read, write, and admin access to organization details."),
        ("org:write", "Read and write access to organization details."),
        ("org:read", "Read access to organization details."),
    ),
    (("org:integrations", "Read, write, and admin access to organization integrations."),),
    (
        ("member:admin", "Read, write, and admin access to organization members."),
        ("member:write", "Read and write access to organization members."),
        ("member:read", "Read access to organization members."),
    ),
    (
        ("team:admin", "Read, write, and admin access to teams."),
        ("team:write", "Read and write access to teams."),
        ("team:read", "Read access to teams."),
    ),
    (
        ("project:admin", "Read, write, and admin access to projects."),
        ("project:write", "Read and write access to projects."),
        ("project:read", "Read access to projects."),
    ),
    (("project:releases", "Read, write, and admin access to project releases."),),
    (
        ("event:admin", "Read, write, and admin access to events."),
        ("event:write", "Read and write access to events."),
        ("event:read", "Read access to events."),
    ),
    (
        ("alerts:write", "Read and write alerts"),
        ("alerts:read", "Read alerts"),
    ),
    (("openid", "Confirms authentication status and provides basic information."),),
    (
        (
            "profile",
            "Read personal information like name, avatar, date of joining etc. Requires openid scope.",
        ),
    ),
    (("email", "Read email address and verification status. Requires openid scope."),),
)

SENTRY_DEFAULT_ROLE = "member"

# Roles are ordered, which represents a sort-of hierarchy, as well as how
# they're presented in the UI. This is primarily important in that a member
# that is earlier in the chain cannot manage the settings of a member later
# in the chain (they still require the appropriate scope).
SENTRY_ROLES: tuple[RoleDict, ...] = (
    {
        "id": "member",
        "name": "Member",
        "desc": "Members can view and act on events, as well as view most other data within the organization.",
        "scopes": {
            "event:read",
            "event:write",
            "event:admin",
            "project:releases",
            "project:read",
            "org:read",
            "member:read",
            "team:read",
            "alerts:read",
            "alerts:write",
        },
    },
    {
        "id": "admin",
        "name": "Admin",
        "desc": (
            """
            Admin privileges on any teams of which they're a member. They can
            create new teams and projects, as well as remove teams and projects
            on which they already hold membership (or all teams, if open
            membership is enabled). Additionally, they can manage memberships of
            teams that they are members of. They cannot invite members to the
            organization.
            """
        ),
        "scopes": {
            "event:read",
            "event:write",
            "event:admin",
            "org:read",
            "member:read",
            "project:read",
            "project:write",
            "project:admin",
            "project:releases",
            "team:read",
            "team:write",
            "team:admin",
            "org:integrations",
            "alerts:read",
            "alerts:write",
        },
        "is_retired": True,
    },
    {
        "id": "manager",
        "name": "Manager",
        "desc": "Gains admin access on all teams as well as the ability to add and remove members.",
        "scopes": {
            "event:read",
            "event:write",
            "event:admin",
            "member:read",
            "member:write",
            "member:admin",
            "project:read",
            "project:write",
            "project:admin",
            "project:releases",
            "team:read",
            "team:write",
            "team:admin",
            "org:read",
            "org:write",
            "org:integrations",
            "alerts:read",
            "alerts:write",
        },
        "is_global": True,
    },
    {
        "id": "owner",
        "name": "Owner",
        "desc": (
            """
            Unrestricted access to the organization, its data, and its settings.
            Can add, modify, and delete projects and members, as well as make
            billing and plan changes.
            """
        ),
        "scopes": {
            "org:read",
            "org:write",
            "org:admin",
            "org:integrations",
            "member:read",
            "member:write",
            "member:admin",
            "team:read",
            "team:write",
            "team:admin",
            "project:read",
            "project:write",
            "project:admin",
            "project:releases",
            "event:read",
            "event:write",
            "event:admin",
            "alerts:read",
            "alerts:write",
        },
        "is_global": True,
    },
)

SENTRY_TEAM_ROLES: tuple[RoleDict, ...] = (
    {
        "id": "contributor",
        "name": "Contributor",
        "desc": "Contributors can view and act on events, as well as view most other data within the team's projects.",
        "scopes": {
            "event:read",
            "event:write",
            # "event:admin",  # Scope granted/withdrawn by "sentry:events_member_admin" to org-level role
            "project:releases",
            "project:read",
            "org:read",
            "member:read",
            "team:read",
            "alerts:read",
            # "alerts:write",  # Scope granted/withdrawn by "sentry:alerts_member_write" to org-level role
        },
    },
    {
        "id": "admin",
        "name": "Team Admin",
        "desc": (
            # TODO: Editing pass
            """
            Admin privileges on the team. They can create and remove projects,
            and can manage the team's memberships. They cannot invite members to
            the organization.
            """
        ),
        "scopes": {
            "event:read",
            "event:write",
            "event:admin",
            "org:read",
            "member:read",
            "project:read",
            "project:write",
            "project:admin",
            "project:releases",
            "team:read",
            "team:write",
            "team:admin",
            "org:integrations",
            "alerts:read",
            "alerts:write",
        },
        "is_minimum_role_for": "admin",
    },
)

# See sentry/options/__init__.py for more information
SENTRY_OPTIONS: dict[str, Any] = {}
SENTRY_DEFAULT_OPTIONS: dict[str, Any] = {}
# Raise an error in dev on failed lookups
SENTRY_OPTIONS_COMPLAIN_ON_ERRORS = True

# You should not change this setting after your database has been created
# unless you have altered all schemas first
SENTRY_USE_BIG_INTS = False

# Delay (in ms) to induce on API responses
#
# Simulates a small amount of lag which helps uncover more obvious race
# conditions in UI interactions. It's also needed to test (or implement) any
# kind of loading scenarios. Without this we will just implicitly lower the
# overall quality of software we ship because we will not experience it in the
# same way we would in production.
#
# See discussion on https://github.com/getsentry/sentry/pull/20187
SENTRY_API_RESPONSE_DELAY = 150 if IS_DEV else None

# Watchers for various application purposes (such as compiling static media)
# XXX(dcramer): this doesn't work outside of a source distribution as the
# webpack.config.js is not part of Sentry's datafiles
SENTRY_WATCHERS = (
    (
        "webpack",
        [
            os.path.join(NODE_MODULES_ROOT, ".bin", "webpack"),
            "serve",
            "--color",
            "--output-pathinfo=true",
            "--config={}".format(
                os.path.normpath(
                    os.path.join(PROJECT_ROOT, os.pardir, os.pardir, "webpack.config.ts")
                )
            ),
        ],
    ),
)

# Controls whether devserver spins up Relay, Kafka, and several ingest worker jobs to direct store traffic
# through the Relay ingestion pipeline. Without, ingestion is completely disabled. Use `bin/load-mocks` to
# generate fake data for local testing. You can also manually enable relay with the `--ingest` flag to `devserver`.
# XXX: This is disabled by default as typical development workflows do not require end-to-end services running
# and disabling optional services reduces resource consumption and complexity
SENTRY_USE_RELAY = False
SENTRY_RELAY_PORT = 7899

# Controls whether we'll run the snuba subscription processor. If enabled, we'll run
# it as a worker, and devservices will run Kafka.
SENTRY_DEV_PROCESS_SUBSCRIPTIONS = False

SENTRY_DEV_USE_REDIS_CLUSTER = bool(os.getenv("SENTRY_DEV_USE_REDIS_CLUSTER", False))

# To use RabbitMQ as a Celery tasks broker
# BROKER_URL = "amqp://guest:guest@localhost:5672/sentry"
# more info https://develop.sentry.dev/services/queue/
SENTRY_DEV_USE_RABBITMQ = bool(os.getenv("SENTRY_DEV_USE_RABBITMQ", False))

# The chunk size for attachments in blob store. Should be a power of two.
SENTRY_ATTACHMENT_BLOB_SIZE = 8 * 1024 * 1024  # 8MB

# The chunk size for files in the chunk upload. This is used for native debug
# files and source maps, and directly translates to the chunk size in blob
# store. MUST be a power of two.
SENTRY_CHUNK_UPLOAD_BLOB_SIZE = 8 * 1024 * 1024  # 8MB

# This flag tell DEVSERVICES to start the ingest-metrics-consumer in order to work on
# metrics in the development environment. Note: this is "metrics" the product
SENTRY_USE_METRICS_DEV = False

# This flags activates the Change Data Capture backend in the development environment
SENTRY_USE_CDC_DEV = False

# This flag activates profiling backend in the development environment
SENTRY_USE_PROFILING = False

# This flag activates indexed spans backend in the development environment
SENTRY_USE_SPANS = False

# This flag activates consuming issue platform occurrence data in the development environment
SENTRY_USE_ISSUE_OCCURRENCE = False

# This flag activates consuming GroupAttribute messages in the development environment
SENTRY_USE_GROUP_ATTRIBUTES = False

# This flag activates code paths that are specific for customer domains
SENTRY_USE_CUSTOMER_DOMAINS = False

# This flag activates replay analyzer service in the development environment
SENTRY_USE_REPLAY_ANALYZER_SERVICE = False

# SENTRY_DEVSERVICES = {
#     "service-name": lambda settings, options: (
#         {
#             "image": "image-name:version",
#             # optional ports to expose
#             "ports": {"internal-port/tcp": external-port},
#             # optional command
#             "command": ["exit 1"],
#             optional mapping of volumes
#             "volumes": {"volume-name": {"bind": "/path/in/container"}},
#             # optional statement to test if service should run
#             "only_if": lambda settings, options: True,
#             # optional environment variables
#             "environment": {
#                 "ENV_VAR": "1",
#             }
#         }
#     )
# }


def build_cdc_postgres_init_db_volume(settings: Any) -> dict[str, dict[str, str]]:
    return (
        {
            os.path.join(settings.CDC_CONFIG_DIR, "init_hba.sh"): {
                "bind": "/docker-entrypoint-initdb.d/init_hba.sh"
            }
        }
        if settings.SENTRY_USE_CDC_DEV
        else {}
    )


# platform.processor() changed at some point between these:
# 11.2.3: arm
# 12.3.1: arm64
APPLE_ARM64 = sys.platform == "darwin" and platform.processor() in {"arm", "arm64"}

SENTRY_DEVSERVICES: dict[str, Callable[[Any, Any], dict[str, Any]]] = {
    "redis": lambda settings, options: (
        {
            "image": "ghcr.io/getsentry/image-mirror-library-redis:5.0-alpine",
            "ports": {"6379/tcp": 6379},
            "command": [
                "redis-server",
                "--appendonly",
                "yes",
                "--save",
                "60",
                "20",
                "--auto-aof-rewrite-percentage",
                "100",
                "--auto-aof-rewrite-min-size",
                "64mb",
            ],
            "volumes": {"redis": {"bind": "/data"}},
        }
    ),
    "redis-cluster": lambda settings, options: (
        {
            "image": "ghcr.io/getsentry/docker-redis-cluster:7.0.10",
            "ports": {f"700{idx}/tcp": f"700{idx}" for idx in range(6)},
            "volumes": {"redis-cluster": {"bind": "/redis-data"}},
            "environment": {"IP": "0.0.0.0"},
            "only_if": settings.SENTRY_DEV_USE_REDIS_CLUSTER,
        }
    ),
    "rabbitmq": lambda settings, options: (
        {
            "image": "ghcr.io/getsentry/image-mirror-library-rabbitmq:3-management",
            "ports": {"5672/tcp": 5672, "15672/tcp": 15672},
            "environment": {"IP": "0.0.0.0"},
            "only_if": settings.SENTRY_DEV_USE_RABBITMQ,
        }
    ),
    "postgres": lambda settings, options: (
        {
            "image": f"ghcr.io/getsentry/image-mirror-library-postgres:{PG_VERSION}-alpine",
            "ports": {"5432/tcp": 5432},
            "environment": {"POSTGRES_DB": "sentry", "POSTGRES_HOST_AUTH_METHOD": "trust"},
            "volumes": {
                "postgres": {"bind": "/var/lib/postgresql/data"},
                "wal2json": {"bind": "/wal2json"},
                settings.CDC_CONFIG_DIR: {"bind": "/cdc"},
                **build_cdc_postgres_init_db_volume(settings),
            },
            "command": [
                "postgres",
                "-c",
                "wal_level=logical",
                "-c",
                "max_replication_slots=1",
                "-c",
                "max_wal_senders=1",
            ],
            "entrypoint": "/cdc/postgres-entrypoint.sh" if settings.SENTRY_USE_CDC_DEV else None,
        }
    ),
    "kafka": lambda settings, options: (
        {
            "image": "ghcr.io/getsentry/image-mirror-confluentinc-cp-kafka:7.5.0",
            "ports": {"9092/tcp": 9092},
            # https://docs.confluent.io/platform/current/installation/docker/config-reference.html#cp-kakfa-example
            "environment": {
                "KAFKA_PROCESS_ROLES": "broker,controller",
                "KAFKA_CONTROLLER_QUORUM_VOTERS": "1@127.0.0.1:29093",
                "KAFKA_CONTROLLER_LISTENER_NAMES": "CONTROLLER",
                "KAFKA_NODE_ID": "1",
                "CLUSTER_ID": "MkU3OEVBNTcwNTJENDM2Qk",
                "KAFKA_LISTENERS": "PLAINTEXT://0.0.0.0:29092,INTERNAL://0.0.0.0:9093,EXTERNAL://0.0.0.0:9092,CONTROLLER://0.0.0.0:29093",
                "KAFKA_ADVERTISED_LISTENERS": "PLAINTEXT://127.0.0.1:29092,INTERNAL://sentry_kafka:9093,EXTERNAL://127.0.0.1:9092",
                "KAFKA_LISTENER_SECURITY_PROTOCOL_MAP": "PLAINTEXT:PLAINTEXT,INTERNAL:PLAINTEXT,EXTERNAL:PLAINTEXT,CONTROLLER:PLAINTEXT",
                "KAFKA_INTER_BROKER_LISTENER_NAME": "PLAINTEXT",
                "KAFKA_OFFSETS_TOPIC_REPLICATION_FACTOR": "1",
                "KAFKA_OFFSETS_TOPIC_NUM_PARTITIONS": "1",
                "KAFKA_LOG_RETENTION_HOURS": "24",
                "KAFKA_MESSAGE_MAX_BYTES": "50000000",
                "KAFKA_MAX_REQUEST_SIZE": "50000000",
            },
            "volumes": {"kafka": {"bind": "/var/lib/kafka/data"}},
            "only_if": "kafka" in settings.SENTRY_EVENTSTREAM
            or settings.SENTRY_USE_RELAY
            or settings.SENTRY_DEV_PROCESS_SUBSCRIPTIONS
            or settings.SENTRY_USE_PROFILING,
        }
    ),
    "clickhouse": lambda settings, options: (
        {
            "image": "ghcr.io/getsentry/image-mirror-altinity-clickhouse-server:21.8.13.1.altinitystable"
            if not APPLE_ARM64
            # altinity provides clickhouse support to other companies
            # Official support: https://github.com/ClickHouse/ClickHouse/issues/22222
            # This image is build with this script https://gist.github.com/filimonov/5f9732909ff66d5d0a65b8283382590d
            else "ghcr.io/getsentry/image-mirror-altinity-clickhouse-server:21.6.1.6734-testing-arm",
            "ports": {"9000/tcp": 9000, "9009/tcp": 9009, "8123/tcp": 8123},
            "ulimits": [{"name": "nofile", "soft": 262144, "hard": 262144}],
            # The arm image does not properly load the MAX_MEMORY_USAGE_RATIO
            # from the environment in loc_config.xml, thus, hard-coding it there
            "volumes": {
                "clickhouse_dist"
                if settings.SENTRY_DISTRIBUTED_CLICKHOUSE_TABLES
                else "clickhouse": {"bind": "/var/lib/clickhouse"},
                os.path.join(
                    settings.DEVSERVICES_CONFIG_DIR,
                    "clickhouse",
                    "dist_config.xml"
                    if settings.SENTRY_DISTRIBUTED_CLICKHOUSE_TABLES
                    else "loc_config.xml",
                ): {"bind": "/etc/clickhouse-server/config.d/sentry.xml"},
            },
        }
    ),
    "snuba": lambda settings, options: (
        {
            "image": "ghcr.io/getsentry/snuba:latest",
            "ports": {"1218/tcp": 1218, "1219/tcp": 1219},
            "command": ["devserver"]
            + (["--no-workers"] if "snuba" in settings.SENTRY_EVENTSTREAM else []),
            "environment": {
                "PYTHONUNBUFFERED": "1",
                "SNUBA_SETTINGS": "docker",
                "DEBUG": "1",
                "CLICKHOUSE_HOST": "{containers[clickhouse][name]}",
                "CLICKHOUSE_PORT": "9000",
                "CLICKHOUSE_HTTP_PORT": "8123",
                "DEFAULT_BROKERS": ""
                if "snuba" in settings.SENTRY_EVENTSTREAM
                else "{containers[kafka][name]}:9093",
                "REDIS_HOST": "{containers[redis][name]}",
                "REDIS_PORT": "6379",
                "REDIS_DB": "1",
                "ENABLE_SENTRY_METRICS_DEV": "1" if settings.SENTRY_USE_METRICS_DEV else "",
                "ENABLE_PROFILES_CONSUMER": "1" if settings.SENTRY_USE_PROFILING else "",
                "ENABLE_SPANS_CONSUMER": "1" if settings.SENTRY_USE_SPANS else "",
                "ENABLE_ISSUE_OCCURRENCE_CONSUMER": "1"
                if settings.SENTRY_USE_ISSUE_OCCURRENCE
                else "",
                "ENABLE_AUTORUN_MIGRATION_SEARCH_ISSUES": "1",
                "ENABLE_GROUP_ATTRIBUTES_CONSUMER": "1"
                if settings.SENTRY_USE_GROUP_ATTRIBUTES
                else "",
            },
            "only_if": "snuba" in settings.SENTRY_EVENTSTREAM
            or "kafka" in settings.SENTRY_EVENTSTREAM,
        }
    ),
    "bigtable": lambda settings, options: (
        {
            "image": "us.gcr.io/sentryio/cbtemulator:23c02d92c7a1747068eb1fc57dddbad23907d614",
            "ports": {"8086/tcp": 8086},
            # NEED_BIGTABLE is set by CI so we don't have to pass
            # --skip-only-if when compiling which services to run.
            "only_if": os.environ.get("NEED_BIGTABLE", False)
            or "bigtable" in settings.SENTRY_NODESTORE,
        }
    ),
    "memcached": lambda settings, options: (
        {
            "image": "ghcr.io/getsentry/image-mirror-library-memcached:1.5-alpine",
            "ports": {"11211/tcp": 11211},
            "only_if": "memcached" in settings.CACHES.get("default", {}).get("BACKEND"),
        }
    ),
    "symbolicator": lambda settings, options: (
        {
            "image": "us.gcr.io/sentryio/symbolicator:nightly",
            "ports": {"3021/tcp": 3021},
            "volumes": {settings.SYMBOLICATOR_CONFIG_DIR: {"bind": "/etc/symbolicator"}},
            "command": ["run", "--config", "/etc/symbolicator/config.yml"],
            "only_if": options.get("symbolicator.enabled"),
        }
    ),
    "relay": lambda settings, options: (
        {
            "image": "us.gcr.io/sentryio/relay:nightly",
            "ports": {"7899/tcp": settings.SENTRY_RELAY_PORT},
            "volumes": {settings.RELAY_CONFIG_DIR: {"bind": "/etc/relay"}},
            "command": ["run", "--config", "/etc/relay"],
            "only_if": bool(os.environ.get("SENTRY_USE_RELAY", settings.SENTRY_USE_RELAY)),
            "with_devserver": True,
        }
    ),
    "chartcuterie": lambda settings, options: (
        {
            "image": "us.gcr.io/sentryio/chartcuterie:latest",
            "volumes": {settings.CHARTCUTERIE_CONFIG_DIR: {"bind": "/etc/chartcuterie"}},
            "environment": {
                "CHARTCUTERIE_CONFIG": "/etc/chartcuterie/config.js",
                "CHARTCUTERIE_CONFIG_POLLING": "true",
            },
            "ports": {"9090/tcp": 7901},
            # NEED_CHARTCUTERIE is set by CI so we don't have to pass --skip-only-if when compiling which services to run.
            "only_if": os.environ.get("NEED_CHARTCUTERIE", False)
            or options.get("chart-rendering.enabled"),
        }
    ),
    "cdc": lambda settings, options: (
        {
            "image": "ghcr.io/getsentry/cdc:latest",
            "only_if": settings.SENTRY_USE_CDC_DEV,
            "command": ["cdc", "-c", "/etc/cdc/configuration.yaml", "producer"],
            "volumes": {settings.CDC_CONFIG_DIR: {"bind": "/etc/cdc"}},
        }
    ),
    "vroom": lambda settings, options: (
        {
            "image": "us.gcr.io/sentryio/vroom:nightly",
            "volumes": {"profiles": {"bind": "/var/lib/sentry-profiles"}},
            "environment": {
                "SENTRY_KAFKA_BROKERS_PROFILING": "{containers[kafka][name]}:9093",
                "SENTRY_KAFKA_BROKERS_OCCURRENCES": "{containers[kafka][name]}:9093",
                "SENTRY_SNUBA_HOST": "http://{containers[snuba][name]}:1218",
            },
            "ports": {"8085/tcp": 8085},
            "only_if": settings.SENTRY_USE_PROFILING,
        }
    ),
    "session-replay-analyzer": lambda settings, options: (
        {
            "image": "ghcr.io/getsentry/session-replay-analyzer:latest",
            "environment": {},
            "ports": {"3000/tcp": 3000},
            "only_if": settings.SENTRY_USE_REPLAY_ANALYZER_SERVICE,
        }
    ),
}

# Max file size for serialized file uploads in API
SENTRY_MAX_SERIALIZED_FILE_SIZE = 5000000

# Max file size for avatar photo uploads
SENTRY_MAX_AVATAR_SIZE = 5000000

# The maximum age of raw events before they are deleted
SENTRY_RAW_EVENT_MAX_AGE_DAYS = 10

# statuspage.io support
STATUS_PAGE_ID: str | None = None
STATUS_PAGE_API_HOST = "statuspage.io"

SENTRY_SELF_HOSTED = True

# Whether we should look at X-Forwarded-For header or not
# when checking REMOTE_ADDR ip addresses
SENTRY_USE_X_FORWARDED_FOR = True

SENTRY_DEFAULT_INTEGRATIONS = (
    "sentry.integrations.bitbucket.BitbucketIntegrationProvider",
    "sentry.integrations.bitbucket_server.BitbucketServerIntegrationProvider",
    "sentry.integrations.slack.SlackIntegrationProvider",
    "sentry.integrations.github.GitHubIntegrationProvider",
    "sentry.integrations.github_enterprise.GitHubEnterpriseIntegrationProvider",
    "sentry.integrations.gitlab.GitlabIntegrationProvider",
    "sentry.integrations.jira.JiraIntegrationProvider",
    "sentry.integrations.jira_server.JiraServerIntegrationProvider",
    "sentry.integrations.vsts.VstsIntegrationProvider",
    "sentry.integrations.vsts_extension.VstsExtensionIntegrationProvider",
    "sentry.integrations.pagerduty.integration.PagerDutyIntegrationProvider",
    "sentry.integrations.vercel.VercelIntegrationProvider",
    "sentry.integrations.msteams.MsTeamsIntegrationProvider",
    "sentry.integrations.aws_lambda.AwsLambdaIntegrationProvider",
    "sentry.integrations.discord.DiscordIntegrationProvider",
    "sentry.integrations.opsgenie.OpsgenieIntegrationProvider",
)


SENTRY_SDK_CONFIG: ServerSdkConfig = {
    "release": sentry.__semantic_version__,
    "environment": ENVIRONMENT,
    "in_app_include": ["sentry", "sentry_plugins"],
    "debug": True,
    "send_default_pii": True,
    "auto_enabling_integrations": False,
    "enable_db_query_source": True,
}

SENTRY_DEV_DSN = os.environ.get("SENTRY_DEV_DSN")
if SENTRY_DEV_DSN:
    # In production, this value is *not* set via an env variable
    # https://github.com/getsentry/getsentry/blob/16a07f72853104b911a368cc8ae2b4b49dbf7408/getsentry/conf/settings/prod.py#L604-L606
    # This is used in case you want to report traces of your development set up to a project of your choice
    SENTRY_SDK_CONFIG["dsn"] = SENTRY_DEV_DSN

# The sample rate to use for profiles. This is conditional on the usage of
# traces_sample_rate. So that means the true sample rate will be approximately
# traces_sample_rate * profiles_sample_rate
# (subject to things like the traces_sampler)
SENTRY_PROFILES_SAMPLE_RATE = 0

# We want to test a few schedulers possible in the profiler. Some are platform
# specific, and each have their own pros/cons. See the sdk for more details.
SENTRY_PROFILER_MODE: Final = "sleep"

# To have finer control over which process will have profiling enabled, this
# environment variable will be required to enable profiling.
#
# This is because profiling requires that we run some stuff globally, and we
# are not ready to run this on the more critical parts of the codebase such as
# the ingest workers yet.
#
# This will allow us to have finer control over where we are running the
# profiler. For example, only on the web server.
SENTRY_PROFILING_ENABLED = os.environ.get("SENTRY_PROFILING_ENABLED", False)

# Callable to bind additional context for the Sentry SDK
#
# def get_org_context(scope, organization, **kwargs):
#    scope.set_tag('organization.cool', '1')
#
# SENTRY_ORGANIZATION_CONTEXT_HELPER = get_org_context
SENTRY_ORGANIZATION_CONTEXT_HELPER: Callable[..., object] | None = None

# Config options that are explicitly disabled from Django
DEAD = object()

# This will eventually get set from values in SENTRY_OPTIONS during
# sentry.runner.initializer:bootstrap_options
SECRET_KEY = DEAD
EMAIL_BACKEND = DEAD
EMAIL_HOST = DEAD
EMAIL_PORT = DEAD
EMAIL_HOST_USER = DEAD
EMAIL_HOST_PASSWORD = DEAD
EMAIL_USE_TLS = DEAD
EMAIL_USE_SSL = DEAD
SERVER_EMAIL = DEAD
EMAIL_SUBJECT_PREFIX = DEAD

# Shared btw Auth Provider and Social Auth Plugin
GITHUB_APP_ID = DEAD
GITHUB_API_SECRET = DEAD

# Used by Auth Provider
GITHUB_REQUIRE_VERIFIED_EMAIL = DEAD
GITHUB_API_DOMAIN = DEAD
GITHUB_BASE_DOMAIN = DEAD

# Used by Social Auth Plugin
GITHUB_EXTENDED_PERMISSIONS = DEAD
GITHUB_ORGANIZATION = DEAD


SUDO_URL = "sentry-sudo"

# Endpoint to https://github.com/getsentry/sentry-release-registry, used for
# alerting the user of outdated SDKs.
SENTRY_RELEASE_REGISTRY_BASEURL: str | None = None

# Hardcoded SDK versions for SDKs that do not have an entry in the release
# registry.
SDK_VERSIONS = {
    "raven-js": "3.21.0",
    "raven-node": "2.3.0",
    "raven-python": "6.10.0",
    "raven-ruby": "2.7.1",
    "sentry-cocoa": "3.11.1",
    "sentry-java": "1.6.4",
    "sentry-laravel": "1.0.2",
    "sentry-php": "2.0.1",
}

# Some of the migration links below are not ideal, but that is all migration documentation we currently have and can provide at this point
SDK_URLS = {
    "sentry-java": "https://docs.sentry.io/platforms/java/legacy/migration/",
    "@sentry/browser": "https://github.com/getsentry/sentry-javascript/blob/master/MIGRATION.md#migrating-from-raven-js-to-sentrybrowser",
    "sentry-cocoa": "https://docs.sentry.io/platforms/apple/migration/",
    "sentry-php": "https://docs.sentry.io/platforms/php/",
    "sentry-python": "https://docs.sentry.io/platforms/python/migration/",
    "sentry-ruby": "https://docs.sentry.io/platforms/ruby/migration/",
    "sentry-dotnet": "https://docs.sentry.io/platforms/dotnet/migration/#migrating-from-sharpraven-to-sentry-sdk",
    "sentry-go": "https://docs.sentry.io/platforms/go/migration/",
}

DEPRECATED_SDKS = {
    # sdk name => new sdk name
    "raven-java": "sentry-java",
    "raven-java:android": "sentry-java",
    "raven-java:log4j": "sentry-java",
    "raven-java:log4j2": "sentry-java",
    "raven-java:logback": "sentry-java",
    "raven-js": "@sentry/browser",
    "raven-node": "@sentry/browser",
    "raven-objc": "sentry-cocoa",
    "raven-php": "sentry-php",
    "raven-python": "sentry-python",
    "raven-ruby": "sentry-ruby",
    "raven-swift": "sentry-cocoa",
    "raven-csharp": "sentry-dotnet",
    "raven-go": "sentry-go",
    "sentry-android": "sentry-java",
    "sentry-swift": "sentry-cocoa",
    "SharpRaven": "sentry-dotnet",
    # The Ruby SDK used to go by the name 'sentry-raven'...
    "sentry-raven": "sentry-ruby",
}

TERMS_URL: str | None = None
PRIVACY_URL: str | None = None

# Internal sources for debug information files
#
# There are two special values in there: "microsoft" and "ios".  These are
# added by default to any project created.  The "ios" source is currently
# not enabled in the open source build of sentry because it points to a
# sentry internal repository and it's unclear if these can be
# redistributed under the Apple EULA.  If however someone configures their
# own iOS source and name it 'ios' it will be enabled by default for all
# projects.
SENTRY_BUILTIN_SOURCES = {
    "microsoft": {
        "type": "http",
        "id": "sentry:microsoft",
        "name": "Microsoft",
        "layout": {"type": "symstore"},
        "filters": {"filetypes": ["pe", "pdb", "portablepdb"]},
        "url": "https://msdl.microsoft.com/download/symbols/",
        "is_public": True,
    },
    "nuget": {
        "type": "http",
        "id": "sentry:nuget",
        "name": "NuGet.org",
        "layout": {"type": "symstore"},
        "filters": {"filetypes": ["portablepdb"]},
        "url": "https://symbols.nuget.org/download/symbols/",
        "is_public": True,
    },
    "citrix": {
        "type": "http",
        "id": "sentry:citrix",
        "name": "Citrix",
        "layout": {"type": "symstore"},
        "filters": {"filetypes": ["pe", "pdb"]},
        "url": "http://ctxsym.citrix.com/symbols/",
        "is_public": True,
    },
    "intel": {
        "type": "http",
        "id": "sentry:intel",
        "name": "Intel",
        "layout": {"type": "symstore"},
        "filters": {"filetypes": ["pe", "pdb"]},
        "url": "https://software.intel.com/sites/downloads/symbols/",
        "is_public": True,
    },
    "amd": {
        "type": "http",
        "id": "sentry:amd",
        "name": "AMD",
        "layout": {"type": "symstore"},
        "filters": {"filetypes": ["pe", "pdb"]},
        "url": "https://download.amd.com/dir/bin/",
        "is_public": True,
    },
    "nvidia": {
        "type": "http",
        "id": "sentry:nvidia",
        "name": "NVIDIA",
        "layout": {"type": "symstore"},
        "filters": {"filetypes": ["pe", "pdb"]},
        "url": "https://driver-symbols.nvidia.com/",
        "is_public": True,
    },
    "chromium": {
        "type": "http",
        "id": "sentry:chromium",
        "name": "Chromium",
        "layout": {"type": "symstore"},
        "filters": {"filetypes": ["pe", "pdb"]},
        "url": "https://chromium-browser-symsrv.commondatastorage.googleapis.com/",
        "is_public": True,
    },
    "unity": {
        "type": "http",
        "id": "sentry:unity",
        "name": "Unity",
        "layout": {"type": "symstore"},
        "filters": {"filetypes": ["pe", "pdb"]},
        "url": "http://symbolserver.unity3d.com/",
        "is_public": True,
    },
    "mozilla": {
        "type": "http",
        "id": "sentry:mozilla",
        "name": "Mozilla",
        "layout": {"type": "symstore"},
        "url": "https://symbols.mozilla.org/",
        "is_public": True,
    },
    "autodesk": {
        "type": "http",
        "id": "sentry:autodesk",
        "name": "Autodesk",
        "layout": {"type": "symstore"},
        "url": "http://symbols.autodesk.com/",
        "is_public": True,
    },
    "electron": {
        "type": "http",
        "id": "sentry:electron",
        "name": "Electron",
        "layout": {"type": "native"},
        "url": "https://symbols.electronjs.org/",
        "filters": {"filetypes": ["pdb", "breakpad", "sourcebundle"]},
        "is_public": True,
    },
    # === Various Linux distributions ===
    # The `https://debuginfod.elfutils.org/` symbol server is set up to federate
    # to a bunch of distro-specific servers, and they explicitly state that:
    # > If your distro offers a server, you may prefer to link to that one directly
    # In the future, we could add the following servers as well after validating:
    # - https://debuginfod.opensuse.org/
    # - https://debuginfod.debian.net/
    # - https://debuginfod.fedoraproject.org/
    # - https://debuginfod.archlinux.org/
    # - https://debuginfod.centos.org/
    # A couple more servers for less widespread distros are also listed, and there
    # might be even more that are not listed on that page.
    # NOTE: The `debuginfod` layout in symbolicator requires the `/buildid/` prefix
    # to be part of the `url`.
    "ubuntu": {
        "type": "http",
        "id": "sentry:ubuntu",
        "name": "Ubuntu",
        "layout": {"type": "debuginfod"},
        "url": "https://debuginfod.ubuntu.com/buildid/",
        "filters": {"filetypes": ["elf_code", "elf_debug"]},
        "is_public": True,
    },
}

# Relay
# List of PKs explicitly allowed by Sentry.  All relays here are always
# registered as internal relays.
# DEPRECATED !!! (18.May.2021) This entry has been deprecated in favour of
# ~/.sentry/conf.yml (relay.static_auth)
SENTRY_RELAY_WHITELIST_PK = [
    # NOTE (RaduW) This is the relay key for the relay instance used by devservices.
    # This should NOT be part of any production environment.
    # This key should match the key in /sentry/config/relay/credentials.json
    "SMSesqan65THCV6M4qs4kBzPai60LzuDn-xNsvYpuP8"
]

# When open registration is not permitted then only relays in the
# list of explicitly allowed relays can register.
SENTRY_RELAY_OPEN_REGISTRATION = True

# GeoIP
# Used for looking up IP addresses.
# For example /usr/local/share/GeoIP/GeoIPCity.mmdb
GEOIP_PATH_MMDB: str | None = None

# CDN
# If this is an absolute url like e.g.: https://js.sentry-cdn.com/
# the full url will look like this: https://js.sentry-cdn.com/<public_key>.min.js
# otherwise django reverse url lookup will be used.
JS_SDK_LOADER_CDN_URL = ""
# Version of the SDK - Used in header Surrogate-Key sdk/JS_SDK_LOADER_SDK_VERSION
JS_SDK_LOADER_SDK_VERSION = ""
# This should be the url pointing to the JS SDK. It may contain up to two "%s".
# The first "%s" will be replaced with the SDK version, the second one is used
# to inject a bundle modifier in the JS SDK CDN loader. e.g:
# - 'https://browser.sentry-cdn.com/%s/bundle%s.min.js' will become
# 'https://browser.sentry-cdn.com/7.0.0/bundle.es5.min.js'
# - 'https://browser.sentry-cdn.com/%s/bundle.min.js' will become
# 'https://browser.sentry-cdn.com/7.0.0/bundle.min.js'
# - 'https://browser.sentry-cdn.com/6.19.7/bundle.min.js' will stay the same.
JS_SDK_LOADER_DEFAULT_SDK_URL = ""

# block domains which are generally used by spammers -- keep this configurable
# in case a self-hosted install wants to allow it
INVALID_EMAIL_ADDRESS_PATTERN = re.compile(r"\@qq\.com$", re.I)

# This is customizable for sentry.io, but generally should only be additive
# (currently the values not used anymore so this is more for documentation purposes)
SENTRY_USER_PERMISSIONS = ("broadcasts.admin", "users.admin", "options.admin")

# WARNING(iker): there are two different formats for KAFKA_CLUSTERS: the one we
# use below, and a legacy one still used in `getsentry`.
# Reading items from this default configuration directly might break deploys.
# To correctly read items from this dictionary and not worry about the format,
# see `sentry.utils.kafka_config.get_kafka_consumer_cluster_options`.
KAFKA_CLUSTERS: dict[str, dict[str, Any]] = {
    "default": {
        "common": {"bootstrap.servers": "127.0.0.1:9092"},
        "producers": {
            "compression.type": "lz4",
            "message.max.bytes": 50000000,  # 50MB, default is 1MB
        },
        "consumers": {},
    }
}

# These constants define kafka topic names, as well as keys into `KAFKA_TOPICS`
# which contains cluster mappings for these topics. Follow these steps to
# override a kafka topic name:
#
#  1. Change the value of the `KAFKA_*` constant (e.g. KAFKA_EVENTS).
#  2. For changes in override files, such as `sentry.conf.py` or in getsentry's
#     `prod.py`, also override the entirety of `KAFKA_TOPICS` to ensure the keys
#     pick up the change.

KAFKA_EVENTS = "events"
KAFKA_EVENTS_COMMIT_LOG = "snuba-commit-log"
KAFKA_TRANSACTIONS = "transactions"
KAFKA_TRANSACTIONS_COMMIT_LOG = "snuba-transactions-commit-log"
KAFKA_OUTCOMES = "outcomes"
KAFKA_OUTCOMES_BILLING = "outcomes-billing"
KAFKA_EVENTS_SUBSCRIPTIONS_RESULTS = "events-subscription-results"
KAFKA_TRANSACTIONS_SUBSCRIPTIONS_RESULTS = "transactions-subscription-results"
KAFKA_GENERIC_METRICS_SUBSCRIPTIONS_RESULTS = "generic-metrics-subscription-results"

KAFKA_SESSIONS_SUBSCRIPTIONS_RESULTS = "sessions-subscription-results"
KAFKA_METRICS_SUBSCRIPTIONS_RESULTS = "metrics-subscription-results"
KAFKA_INGEST_EVENTS = "ingest-events"
KAFKA_INGEST_ATTACHMENTS = "ingest-attachments"
KAFKA_INGEST_TRANSACTIONS = "ingest-transactions"
KAFKA_INGEST_METRICS = "ingest-metrics"
KAFKA_INGEST_METRICS_DLQ = "ingest-metrics-dlq"
KAFKA_SNUBA_METRICS = "snuba-metrics"
KAFKA_PROFILES = "profiles"
KAFKA_INGEST_PERFORMANCE_METRICS = "ingest-performance-metrics"
KAFKA_INGEST_GENERIC_METRICS_DLQ = "ingest-generic-metrics-dlq"
KAFKA_SNUBA_GENERIC_METRICS = "snuba-generic-metrics"
KAFKA_INGEST_REPLAY_EVENTS = "ingest-replay-events"
KAFKA_INGEST_REPLAYS_RECORDINGS = "ingest-replay-recordings"
KAFKA_INGEST_OCCURRENCES = "ingest-occurrences"
KAFKA_INGEST_MONITORS = "ingest-monitors"
KAFKA_EVENTSTREAM_GENERIC = "generic-events"
KAFKA_GENERIC_EVENTS_COMMIT_LOG = "snuba-generic-events-commit-log"
KAFKA_GROUP_ATTRIBUTES = "group-attributes"
KAFKA_SHARED_RESOURCES_USAGE = "shared-resources-usage"

# spans
KAFKA_INGEST_SPANS = "ingest-spans"
KAFKA_SNUBA_SPANS = "snuba-spans"

KAFKA_SUBSCRIPTION_RESULT_TOPICS = {
    "events": KAFKA_EVENTS_SUBSCRIPTIONS_RESULTS,
    "transactions": KAFKA_TRANSACTIONS_SUBSCRIPTIONS_RESULTS,
    "generic-metrics": KAFKA_GENERIC_METRICS_SUBSCRIPTIONS_RESULTS,
    "sessions": KAFKA_SESSIONS_SUBSCRIPTIONS_RESULTS,
    "metrics": KAFKA_METRICS_SUBSCRIPTIONS_RESULTS,
}


# Cluster configuration for each Kafka topic by name.
KAFKA_TOPICS: Mapping[str, Optional[TopicDefinition]] = {
    KAFKA_EVENTS: {"cluster": "default"},
    KAFKA_EVENTS_COMMIT_LOG: {"cluster": "default"},
    KAFKA_TRANSACTIONS: {"cluster": "default"},
    KAFKA_TRANSACTIONS_COMMIT_LOG: {"cluster": "default"},
    KAFKA_OUTCOMES: {"cluster": "default"},
    # When OUTCOMES_BILLING is None, it inherits from OUTCOMES and does not
    # create a separate producer. Check ``track_outcome`` for details.
    KAFKA_OUTCOMES_BILLING: None,
    KAFKA_EVENTS_SUBSCRIPTIONS_RESULTS: {"cluster": "default"},
    KAFKA_TRANSACTIONS_SUBSCRIPTIONS_RESULTS: {"cluster": "default"},
    KAFKA_GENERIC_METRICS_SUBSCRIPTIONS_RESULTS: {"cluster": "default"},
    KAFKA_SESSIONS_SUBSCRIPTIONS_RESULTS: {"cluster": "default"},
    KAFKA_METRICS_SUBSCRIPTIONS_RESULTS: {"cluster": "default"},
    # Topic for receiving simple events (error events without attachments) from Relay
    KAFKA_INGEST_EVENTS: {"cluster": "default"},
    # Topic for receiving 'complex' events (error events with attachments) from Relay
    KAFKA_INGEST_ATTACHMENTS: {"cluster": "default"},
    # Topic for receiving transaction events (APM events) from Relay
    KAFKA_INGEST_TRANSACTIONS: {"cluster": "default"},
    # Topic for receiving metrics from Relay
    KAFKA_INGEST_METRICS: {"cluster": "default"},
    # Topic for routing invalid messages from KAFKA_INGEST_METRICS
    KAFKA_INGEST_METRICS_DLQ: {"cluster": "default"},
    # Topic for indexer translated metrics
    KAFKA_SNUBA_METRICS: {"cluster": "default"},
    # Topic for receiving profiles from Relay
    KAFKA_PROFILES: {"cluster": "default"},
    KAFKA_INGEST_PERFORMANCE_METRICS: {"cluster": "default"},
    KAFKA_SNUBA_GENERIC_METRICS: {"cluster": "default"},
    KAFKA_INGEST_GENERIC_METRICS_DLQ: {"cluster": "default"},
    KAFKA_INGEST_REPLAY_EVENTS: {"cluster": "default"},
    KAFKA_INGEST_REPLAYS_RECORDINGS: {"cluster": "default"},
    KAFKA_INGEST_OCCURRENCES: {"cluster": "default"},
    KAFKA_INGEST_MONITORS: {"cluster": "default"},
    KAFKA_EVENTSTREAM_GENERIC: {"cluster": "default"},
    KAFKA_GENERIC_EVENTS_COMMIT_LOG: {"cluster": "default"},
    KAFKA_GROUP_ATTRIBUTES: {"cluster": "default"},
    KAFKA_INGEST_SPANS: {"cluster": "default"},
    KAFKA_SNUBA_SPANS: {"cluster": "default"},
    KAFKA_SHARED_RESOURCES_USAGE: {"cluster": "default"},
}


# If True, consumers will create the topics if they don't exist
KAFKA_CONSUMER_AUTO_CREATE_TOPICS = True
# If True, sentry.utils.arroyo.RunTaskWithMultiprocessing will actually be
# single-threaded under the hood for performance
KAFKA_CONSUMER_FORCE_DISABLE_MULTIPROCESSING = False


# For Jira, only approved apps can use the access_email_addresses scope
# This scope allows Sentry to use the email endpoint (https://developer.atlassian.com/cloud/jira/platform/rest/v3/#api-rest-api-3-user-email-get)
# We use the email with Jira 2-way sync in order to match the user
JIRA_USE_EMAIL_SCOPE = False

"""
Fields are:
 - south_app_name: Which app to apply the conversion to
 - south_migration: The south migration to map to the new name. If None, then always
   apply
 - django_app_name: The new app name to apply the conversion to
 - django_migration: Which django migration to 'fake' as run.
 - south_migration_required: Whether the south migration is required to proceed.
 - south_migration_required_error: Error message explaining what is going wrong.
"""
SOUTH_MIGRATION_CONVERSIONS = (
    (
        "sentry",
        "0472_auto__add_field_sentryapp_author",
        "sentry",
        "0001_initial",
        True,
        "Please upgrade to Sentry 9.1.2 before upgrading to any later versions.",
    ),
    (
        "sentry",
        "0516_auto__del_grouptagvalue__del_unique_grouptagvalue_group_id_key_value__",
        "sentry",
        "0002_912_to_recent",
        False,
        "",
    ),
    (
        "sentry",
        "0518_auto__chg_field_sentryappwebhookerror_response_code",
        "sentry",
        "0003_auto_20191022_0122",
        False,
        "",
    ),
    ("sentry.nodestore", "0001_initial", "nodestore", "0001_initial", False, None),
    ("nodestore", "0001_initial", "nodestore", "0001_initial", False, None),
    (
        "social_auth",
        "0004_auto__del_unique_usersocialauth_provider_uid__add_unique_usersocialaut",
        "social_auth",
        "0001_initial",
        True,
        "Please upgrade to Sentry 9.1.2 before upgrading to any later versions.",
    ),
)

# Specifies the list of django apps to include in the lockfile. If Falsey then include
# all apps with migrations
MIGRATIONS_LOCKFILE_APP_WHITELIST = (
    "nodestore",
    "replays",
    "sentry",
    "social_auth",
    "feedback",
    "hybridcloud",
)
# Where to write the lockfile to.
MIGRATIONS_LOCKFILE_PATH = os.path.join(PROJECT_ROOT, os.path.pardir, os.path.pardir)

# Log error and abort processing (without dropping event, but marking it as failed to process)
# when `symbolicate_event` is taking more than n seconds to process an event.
SYMBOLICATOR_PROCESS_EVENT_HARD_TIMEOUT = 15 * 60

# Log warning when `symbolicate_event` is taking more than n seconds to process an event.
SYMBOLICATOR_PROCESS_EVENT_WARN_TIMEOUT = 2 * 60

# Block `symbolicate_event` for this many seconds to wait for a response from Symbolicator.
SYMBOLICATOR_POLL_TIMEOUT = 5

# The `url` of the different Symbolicator pools.
# We want to route different workloads to a different set of Symbolicator pools.
# This can be as fine-grained as using a different pool for normal "native"
# symbolication, `js` symbolication, and for `lpq` / `lpq-js`.
# (See `SENTRY_LPQ_OPTIONS` and related settings)
# The keys here should match the `SymbolicatorPools` enum
# defined in `src/sentry/lang/native/symbolicator.py`.
# If a specific setting does not exist, this will fall back to the `default` pool.
# If that is not configured, it will fall back to the `url` configured in
# `symbolicator.options`.
# The settings here are intentionally empty and will fall back to
# `symbolicator.options` for backwards compatibility.
SYMBOLICATOR_POOL_URLS: dict[str, str] = {
    # "js": "...",
    # "default": "...",
    # "lpq": "...",
    # "lpq_js": "...",
}

SENTRY_REQUEST_METRIC_ALLOWED_PATHS = (
    "sentry.web.api",
    "sentry.web.frontend",
    "sentry.api.endpoints",
    "sentry.data_export.endpoints",
    "sentry.discover.endpoints",
    "sentry.incidents.endpoints",
    "sentry.replays.endpoints",
    "sentry.monitors.endpoints",
)
SENTRY_MAIL_ADAPTER_BACKEND = "sentry.mail.adapter.MailAdapter"

# Project ID used by synthetic monitoring
# Synthetic monitoring recurringly send events, prepared with specific
# attributes, which can be identified through the whole processing pipeline and
# observed mainly for producing stable metrics.
SENTRY_SYNTHETIC_MONITORING_PROJECT_ID: int | None = None

# Similarity cluster to use
# Similarity-v1: uses hardcoded set of event properties for diffing
SENTRY_SIMILARITY_INDEX_REDIS_CLUSTER = "default"

# Unused legacy option, there to satisfy getsentry CI. Remove from getsentry, then here
SENTRY_SIMILARITY2_INDEX_REDIS_CLUSTER = None

# If this is turned on, then sentry will perform automatic grouping updates.
# This is enabled in production
SENTRY_GROUPING_AUTO_UPDATE_ENABLED = False

# How long the migration phase for grouping lasts
SENTRY_GROUPING_UPDATE_MIGRATION_PHASE = 7 * 24 * 3600  # 7 days

SENTRY_USE_UWSGI = True

# When copying attachments for to-be-reprocessed events into processing store,
# how large is an individual file chunk? Each chunk is stored as Redis key.
SENTRY_REPROCESSING_ATTACHMENT_CHUNK_SIZE = 2**20

# Which cluster is used to store auxiliary data for reprocessing. Note that
# this cluster is not used to store attachments etc, that still happens on
# rc-processing. This is just for buffering up event IDs and storing a counter
# for synchronization/progress report.
SENTRY_REPROCESSING_SYNC_REDIS_CLUSTER = "default"

# How long tombstones from reprocessing will live.
SENTRY_REPROCESSING_TOMBSTONES_TTL = 24 * 3600

# How long reprocessing counters are kept in Redis before they expire.
SENTRY_REPROCESSING_SYNC_TTL = 30 * 24 * 3600  # 30 days

# How many events to query for at once while paginating through an entire
# issue. Note that this needs to be kept in sync with the time-limits on
# `sentry.tasks.reprocessing2.reprocess_group`. That task is responsible for
# copying attachments from filestore into redis and can easily take a couple of
# seconds per event. Better play it safe!
SENTRY_REPROCESSING_PAGE_SIZE = 10

# How many event IDs to buffer up in Redis before sending them to Snuba. This
# is about "remaining events" exclusively.
SENTRY_REPROCESSING_REMAINING_EVENTS_BUF_SIZE = 500

# Which backend to use for RealtimeMetricsStore.
#
# Currently, only redis is supported.
SENTRY_REALTIME_METRICS_BACKEND = (
    "sentry.processing.realtime_metrics.dummy.DummyRealtimeMetricsStore"
)
SENTRY_REALTIME_METRICS_OPTIONS = {
    # The redis cluster used for the realtime store redis backend.
    "cluster": "default",
    # Length of the sliding symbolicate_event budgeting window, in seconds.
    #
    # The LPQ selection is computed based on the `SENTRY_LPQ_OPTIONS["project_budget"]`
    # defined below.
    "budget_time_window": 2 * 60,
    # The bucket size of the project budget metric.
    #
    # The size (in seconds) of the buckets that events are sorted into.
    "budget_bucket_size": 10,
    # Number of seconds to wait after a project is made eligible or ineligible for the LPQ
    # before its eligibility can be changed again.
    #
    # This backoff is only applied to automatic changes to project eligibility, and has zero effect
    # on any manually-triggered changes to a project's presence in the LPQ.
    "backoff_timer": 5 * 60,
}

# Whether badly behaving projects will be automatically
# sent to the low priority queue
SENTRY_ENABLE_AUTO_LOW_PRIORITY_QUEUE = False

# Tunable knobs for automatic LPQ eligibility.
#
# LPQ eligibility is based on the average spent budget in a sliding time window
# defined in `SENTRY_REALTIME_METRICS_OPTIONS["budget_time_window"]` above.
#
# The `project_budget` option is defined as the average per-second
# "symbolication time budget" a project can spend.
# See `RealtimeMetricsStore.record_project_duration` for an explanation of how
# this works.
# The "regular interval" at which symbolication time is submitted is defined by
# `SYMBOLICATOR_POLL_TIMEOUT`.
#
# This value is already adjusted according to the
# `symbolicate-event.low-priority.metrics.submission-rate` option.
SENTRY_LPQ_OPTIONS = {
    # This is the per-project budget in per-second "symbolication time budget".
    #
    # This has been arbitrarily chosen as `5.0` for now, which means an average of:
    # -  1x 5-second event per second, or
    # -  5x 1-second events per second, or
    # - 10x 0.5-second events per second
    #
    # Cost increases quadratically with symbolication time.
    "project_budget": 5.0
}

# XXX(meredith): Temporary metrics indexer
SENTRY_METRICS_INDEXER_REDIS_CLUSTER = "default"

# Timeout for the project counter statement execution.
# In case of contention on the project counter, prevent workers saturation with
# save_event tasks from single project.
# Value is in milliseconds. Set to `None` to disable.
SENTRY_PROJECT_COUNTER_STATEMENT_TIMEOUT = 1000

# Implemented in getsentry to run additional devserver workers.
SENTRY_EXTRA_WORKERS: MutableSequence[str] = []

SAMPLED_DEFAULT_RATE = 1.0

# A set of extra URLs to sample
ADDITIONAL_SAMPLED_URLS: dict[str, float] = {}

# A set of extra tasks to sample
ADDITIONAL_SAMPLED_TASKS: dict[str, float] = {}

# This controls whether Sentry is run in a demo mode.
# Enabling this will allow users to create accounts without an email or password.
DEMO_MODE = False

# all demo orgs are owned by the user with this email
DEMO_ORG_OWNER_EMAIL: str | None = None

# adds an extra JS to HTML template
INJECTED_SCRIPT_ASSETS: list[str] = []

PG_VERSION: str = os.getenv("PG_VERSION") or "14"

# Zero Downtime Migrations settings as defined at
# https://github.com/tbicr/django-pg-zero-downtime-migrations#settings
ZERO_DOWNTIME_MIGRATIONS_RAISE_FOR_UNSAFE = True
ZERO_DOWNTIME_MIGRATIONS_LOCK_TIMEOUT = None
ZERO_DOWNTIME_MIGRATIONS_STATEMENT_TIMEOUT = None

if int(PG_VERSION.split(".", maxsplit=1)[0]) < 12:
    # In v0.6 of django-pg-zero-downtime-migrations this settings is deprecated for PostreSQLv12+
    # https://github.com/tbicr/django-pg-zero-downtime-migrations/blob/7b3f5c045b40e656772859af4206acf3f11c0951/CHANGES.md#06

    # Note: The docs have this backwards. We set this to False here so that we always add check
    # constraints instead of setting the column to not null.
    ZERO_DOWNTIME_MIGRATIONS_USE_NOT_NULL = False

ANOMALY_DETECTION_URL = "127.0.0.1:9091"
ANOMALY_DETECTION_TIMEOUT = 30

# TODO: Once this moves to its own service, this URL will need to be updated
SEVERITY_DETECTION_URL = ANOMALY_DETECTION_URL
SEVERITY_DETECTION_TIMEOUT = 0.3  # 300 milliseconds
SEVERITY_DETECTION_RETRIES = 1

# This is the URL to the profiling service
SENTRY_VROOM = os.getenv("VROOM", "http://127.0.0.1:8085")

SENTRY_REPLAYS_SERVICE_URL = "http://localhost:8090"


SENTRY_ISSUE_ALERT_HISTORY = "sentry.rules.history.backends.postgres.PostgresRuleHistoryBackend"
SENTRY_ISSUE_ALERT_HISTORY_OPTIONS: dict[str, Any] = {}

# This is useful for testing SSO expiry flows
SENTRY_SSO_EXPIRY_SECONDS = os.environ.get("SENTRY_SSO_EXPIRY_SECONDS", None)

# Set to an iterable of strings matching services so only logs from those services show up
# eg. DEVSERVER_LOGS_ALLOWLIST = {"server", "webpack", "worker"}
DEVSERVER_LOGS_ALLOWLIST: set[str] | None = None

# Filter for logs of incoming requests, which matches on substrings. For example, to prevent the
# server from logging
#
#   `POST 200 /api/0/relays/projectconfigs/?version=3 HTTP/1.1 1915`,
#
# add "/api/0/relays/projectconfigs/" to the list, or to suppress logging of all requests to
# `relays/xxx` endpoints, add "/api/0/relays/".
DEVSERVER_REQUEST_LOG_EXCLUDES: list[str] = []

LOG_API_ACCESS = not IS_DEV or os.environ.get("SENTRY_LOG_API_ACCESS")

VALIDATE_SUPERUSER_ACCESS_CATEGORY_AND_REASON = True
DISABLE_SU_FORM_U2F_CHECK_FOR_LOCAL = False

# determines if we enable analytics or not
ENABLE_ANALYTICS = False

MAX_SLOW_CONDITION_ISSUE_ALERTS = 100
MAX_MORE_SLOW_CONDITION_ISSUE_ALERTS = 200
MAX_FAST_CONDITION_ISSUE_ALERTS = 200
MAX_QUERY_SUBSCRIPTIONS_PER_ORG = 1000

MAX_REDIS_SNOWFLAKE_RETRY_COUNTER = 5

SNOWFLAKE_VERSION_ID = 1
SENTRY_SNOWFLAKE_EPOCH_START = datetime(2022, 8, 8, 0, 0).timestamp()
SENTRY_USE_SNOWFLAKE = False

SENTRY_DEFAULT_LOCKS_BACKEND_OPTIONS = {
    "path": "sentry.utils.locking.backends.redis.RedisLockBackend",
    "options": {"cluster": "default"},
}

SENTRY_POST_PROCESS_LOCKS_BACKEND_OPTIONS = {
    "path": "sentry.utils.locking.backends.redis.RedisLockBackend",
    "options": {"cluster": "default"},
}

# maximum number of projects allowed to query snuba with for the organization_vitals_overview endpoint
ORGANIZATION_VITALS_OVERVIEW_PROJECT_LIMIT = 300


# Default string indexer cache options
SENTRY_STRING_INDEXER_CACHE_OPTIONS = {
    "cache_name": "default",
}
SENTRY_POSTGRES_INDEXER_RETRY_COUNT = 2

SENTRY_FUNCTIONS_PROJECT_NAME: str | None = None

SENTRY_FUNCTIONS_REGION = "us-central1"

# Settings related to SiloMode
FAIL_ON_UNAVAILABLE_API_CALL = False

DISALLOWED_CUSTOMER_DOMAINS: list[str] = []

SENTRY_ISSUE_PLATFORM_RATE_LIMITER_OPTIONS: dict[str, str] = {}
SENTRY_ISSUE_PLATFORM_FUTURES_MAX_LIMIT = 10000

SENTRY_GROUP_ATTRIBUTES_FUTURES_MAX_LIMIT = 10000

# How long we should wait for a gateway proxy request to return before giving up
GATEWAY_PROXY_TIMEOUT = None

SENTRY_SLICING_LOGICAL_PARTITION_COUNT = 256
# This maps a Sliceable for slicing by name and (lower logical partition, upper physical partition)
# to a given slice. A slice is a set of physical resources in Sentry and Snuba.
#
# For each Sliceable, the range [0, SENTRY_SLICING_LOGICAL_PARTITION_COUNT) must be mapped
# to a slice ID
SENTRY_SLICING_CONFIG: Mapping[str, Mapping[tuple[int, int], int]] = {}

# Show banners on the login page that are defined in layout.html
SHOW_LOGIN_BANNER = False

# Mapping of (logical topic names, slice id) to physical topic names
# and kafka broker names. The kafka broker names are used to construct
# the broker config from KAFKA_CLUSTERS. This is used for slicing only.
# Example:
# SLICED_KAFKA_TOPICS = {
#   ("KAFKA_SNUBA_GENERIC_METRICS", 0): {
#       "topic": "generic_metrics_0",
#       "cluster": "cluster_1",
#   },
#   ("KAFKA_SNUBA_GENERIC_METRICS", 1): {
#       "topic": "generic_metrics_1",
#       "cluster": "cluster_2",
# }
# And then in KAFKA_CLUSTERS:
# KAFKA_CLUSTERS = {
#   "cluster_1": {
#       "bootstrap.servers": "kafka1:9092",
#   },
#   "cluster_2": {
#       "bootstrap.servers": "kafka2:9092",
#   },
# }
SLICED_KAFKA_TOPICS: Mapping[tuple[str, int], Mapping[str, Any]] = {}

# Used by silo tests -- activate all silo mode test decorators even if not marked stable
FORCE_SILOED_TESTS = os.environ.get("SENTRY_FORCE_SILOED_TESTS", False)

# Set the URL for signup page that we redirect to for the setup wizard if signup=1 is in the query params
SENTRY_SIGNUP_URL: str | None = None

SENTRY_ORGANIZATION_ONBOARDING_TASK = "sentry.onboarding_tasks.backends.organization_onboarding_task.OrganizationOnboardingTaskBackend"

# Temporary allowlist for specially configured organizations to use the direct-storage
# driver.
SENTRY_REPLAYS_STORAGE_ALLOWLIST: list[int] = []
SENTRY_REPLAYS_DOM_CLICK_SEARCH_ALLOWLIST: list[int] = []

SENTRY_FEATURE_ADOPTION_CACHE_OPTIONS = {
    "path": "sentry.models.featureadoption.FeatureAdoptionRedisBackend",
    "options": {"cluster": "default"},
}

ADDITIONAL_BULK_QUERY_DELETES: list[tuple[str, str, str | None]] = []

# Monitor limits to prevent abuse
MAX_MONITORS_PER_ORG = 10000
MAX_ENVIRONMENTS_PER_MONITOR = 1000

# Raise schema validation errors and make the indexer crash (only useful in
# tests)
SENTRY_METRICS_INDEXER_RAISE_VALIDATION_ERRORS = False

# The Redis cluster to use for monitoring the service / consumer health.
SENTRY_SERVICE_MONITORING_REDIS_CLUSTER = "default"

# This is a view of which abstract processing service is backed by which infrastructure.
# Right now, the infrastructure can be `redis` or `rabbitmq`.
#
# For `redis`, one has to provide the cluster id.
# It has to match a cluster defined in `redis.redis_clusters`.
#
# For `rabbitmq`, one has to provide a list of server URLs.
# The URL is in the format `http://{user}:{password}@{hostname}:{port}/`.
#
# The definition can also be empty, in which case nothing is checked and
# the service is assumed to be healthy.
# However, the service *must* be defined.
SENTRY_PROCESSING_SERVICES: Mapping[str, Any] = {
    "celery": {"redis": "default"},
    "attachments-store": {"redis": "default"},
    "processing-store": {},  # "redis": "processing"},
    "processing-locks": {"redis": "default"},
    "post-process-locks": {"redis": "default"},
}


# If set to true, model cache will read by default from DB read replica in case of cache misses.
# NB: Set to true only if you have multi db setup and django db routing configured.
#     See sentry.db.models.manager.base_query_set how qs.using_replica() works for more details db
#     router implementation.
SENTRY_MODEL_CACHE_USE_REPLICA = False

# Additional consumer definitions beyond the ones defined in sentry.consumers.
# Necessary for getsentry to define custom consumers.
SENTRY_KAFKA_CONSUMERS: Mapping[str, ConsumerDefinition] = {}

# sentry devserver should _always_ start the following consumers, identified by
# key in SENTRY_KAFKA_CONSUMERS or sentry.consumers.KAFKA_CONSUMERS
DEVSERVER_START_KAFKA_CONSUMERS: MutableSequence[str] = []


# If set to True, buffer.incr will be spawned as background celery task. If false it's a direct call
# to the buffer service.
SENTRY_BUFFER_INCR_AS_CELERY_TASK = False

# Feature flag to turn off role-swapping to help bridge getsentry transition.
USE_ROLE_SWAPPING_IN_TESTS = True

# Threshold for the number of timeouts needed in a day to disable an integration
BROKEN_TIMEOUT_THRESHOLD = 1000

# This webhook url can be configured to log the changes made to runtime options as they
# are changed by sentry configoptions.
OPTIONS_AUTOMATOR_SLACK_WEBHOOK_URL: Optional[str] = None

SENTRY_METRICS_INTERFACE_BACKEND = "sentry.sentry_metrics.client.snuba.SnubaMetricsBackend"
SENTRY_METRICS_INTERFACE_BACKEND_OPTIONS: dict[str, Any] = {}

# Controls whether the SDK will send the metrics upstream to the S4S transport.
SENTRY_SDK_UPSTREAM_METRICS_ENABLED = False

# Backwards compatibility for URLs that don't
# have enough context to route via organization.
# New usage of these endpoints should use the region domains,
# but existing customers have been using these routes
# on the main domain for a long time.
REGION_PINNED_URL_NAMES = {
    # These paths have organization scoped aliases
    "sentry-api-0-builtin-symbol-sources",
    "sentry-api-0-grouping-configs",
    # These paths are used by relay which is implicitly region scoped
    "sentry-api-0-relays-index",
    "sentry-api-0-relay-register-challenge",
    "sentry-api-0-relay-register-response",
    "sentry-api-0-relay-projectconfigs",
    "sentry-api-0-relay-projectids",
    "sentry-api-0-relay-publickeys",
    "sentry-api-0-relays-healthcheck",
    "sentry-api-0-relays-details",
    # Backwards compatibility for US customers.
    # New usage of these is region scoped.
    "sentry-error-page-embed",
    "sentry-release-hook",
    "sentry-api-0-organizations",
    "sentry-api-0-projects",
    "sentry-api-0-accept-project-transfer",
}

# Shared resource ids for accounting
EVENT_PROCESSING_STORE = "rc_processing_redis"
COGS_EVENT_STORE_LABEL = "bigtable_nodestore"

# Devserver configuration overrides.
ngrok_host = os.environ.get("SENTRY_DEVSERVER_NGROK")
if ngrok_host and SILO_MODE != "REGION":
    SENTRY_OPTIONS["system.url-prefix"] = f"https://{ngrok_host}"
    CSRF_TRUSTED_ORIGINS = [f".{ngrok_host}"]
    ALLOWED_HOSTS = [f".{ngrok_host}", "localhost", "127.0.0.1", ".docker.internal"]

    SESSION_COOKIE_DOMAIN: str = f".{ngrok_host}"
    CSRF_COOKIE_DOMAIN = SESSION_COOKIE_DOMAIN
    SUDO_COOKIE_DOMAIN = SESSION_COOKIE_DOMAIN

if SILO_DEVSERVER:
    # Add connections for the region & control silo databases.
    DATABASES["control"] = DATABASES["default"].copy()
    DATABASES["control"]["NAME"] = "control"

    # Use the region database in the default connection as region
    # silo database is the 'default' elsewhere in application logic.
    DATABASES["default"]["NAME"] = "region"

    DATABASE_ROUTERS = ("sentry.db.router.SiloRouter",)

    # Addresses are hardcoded based on the defaults
    # we use in commands/devserver.
    region_port = os.environ.get("SENTRY_REGION_SILO_PORT", "8010")
    SENTRY_REGION_CONFIG = [
        {
            "name": "us",
            "snowflake_id": 1,
            "category": "MULTI_TENANT",
            "address": f"http://127.0.0.1:{region_port}",
            "api_token": "dev-region-silo-token",
        }
    ]
    SENTRY_MONOLITH_REGION = SENTRY_REGION_CONFIG[0]["name"]

    # Cross region RPC authentication
    RPC_SHARED_SECRET = [
        "a-long-value-that-is-shared-but-also-secret",
    ]
    RPC_TIMEOUT = 15.0

    # Key for signing integration proxy requests.
    SENTRY_SUBNET_SECRET = "secret-subnet-signature"

    control_port = os.environ.get("SENTRY_CONTROL_SILO_PORT", "8000")
    SENTRY_CONTROL_ADDRESS = f"http://127.0.0.1:{control_port}"

    # Webserver config
    bind_address = os.environ.get("SENTRY_DEVSERVER_BIND")
    if bind_address:
        bind = str(bind_address).split(":")
        SENTRY_WEB_HOST = bind[0]
        SENTRY_WEB_PORT = int(bind[1])

    CELERYBEAT_SCHEDULE_FILENAME = f"celerybeat-schedule-{SILO_MODE}"<|MERGE_RESOLUTION|>--- conflicted
+++ resolved
@@ -1531,7 +1531,6 @@
     "organizations:escalating-issues-msteams": False,
     # Enable archive/escalating issue workflow features in v2
     "organizations:escalating-issues-v2": False,
-<<<<<<< HEAD
     # Enable the new issue states and substates
     "organizations:issue-states": False,
     # Allows an org to have a larger set of project ownership rules per project
@@ -1558,7 +1557,6 @@
     "organizations:profiling-memory-chart": False,
     # Enable ingesting non-sampled profiles
     "organizations:profiling-ingest-unsampled-profiles": False,
-=======
     # Enable emiting escalating data to the metrics backend
     "organizations:escalating-metrics-backend": False,
     # Enable attaching arbitrary files to events.
@@ -1567,7 +1565,6 @@
     "organizations:frontend-domainsplit": False,
     # Enable disabling gitlab integrations when broken is detected
     "organizations:gitlab-disable-on-broken": False,
->>>>>>> c1305725
     # Enable multi project selection
     "organizations:global-views": False,
     # Enable grouping of ChunkLoadErrors
