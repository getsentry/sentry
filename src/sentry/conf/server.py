--- conflicted
+++ resolved
@@ -917,19 +917,12 @@
     "organizations:slack-allow-workspace": False,
     # Enable data forwarding functionality for organizations.
     "organizations:data-forwarding": True,
-<<<<<<< HEAD
     # Enable readonly dashboards
     "organizations:dashboards-basic": True,
     # Enable custom editable dashboards
     "organizations:dashboards-edit": True,
-=======
-    # Enable readonly dashboards (dashboards 2)
-    "organizations:dashboards-basic": False,
-    # Enable custom editable dashboards (dashboards 2)
-    "organizations:dashboards-edit": False,
     # Enable dashboards manager.
     "organizations:dashboards-manage": False,
->>>>>>> cb76c1ee
     # Enable experimental performance improvements.
     "organizations:enterprise-perf": False,
     # Enable the API to importing CODEOWNERS for a project
