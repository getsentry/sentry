"""
These settings act as the default (base) settings for the Sentry-provided web-server
"""

import os
import os.path
import platform
import re
import socket
import sys
import tempfile
from datetime import datetime, timedelta
from typing import Any, Iterable, Mapping, Tuple
from urllib.parse import urlparse

import sentry
from sentry.types.region import Region
from sentry.utils.celery import crontab_with_minute_jitter
from sentry.utils.types import type_from_value


def gettext_noop(s):
    return s


socket.setdefaulttimeout(5)


def env(key, default="", type=None):
    """
    Extract an environment variable for use in configuration

    :param key: The environment variable to be extracted.
    :param default: The value to be returned if `key` is not found.
    :param type: The type of the returned object (defaults to the type of `default`).
    :return: The environment variable if it exists, else `default`.
    """

    # First check an internal cache, so we can `pop` multiple times
    # without actually losing the value.
    try:
        rv = env._cache[key]
    except KeyError:
        if "SENTRY_RUNNING_UWSGI" in os.environ:
            # We do this so when the process forks off into uwsgi
            # we want to actually be popping off values. This is so that
            # at runtime, the variables aren't actually available.
            fn = os.environ.pop
        else:
            fn = os.environ.__getitem__

        try:
            rv = fn(key)
            env._cache[key] = rv
        except KeyError:
            rv = default

    if type is None:
        type = type_from_value(default)

    return type(rv)


env._cache = {}

ENVIRONMENT = os.environ.get("SENTRY_ENVIRONMENT", "production")

IS_DEV = ENVIRONMENT == "development"

DEBUG = IS_DEV

ADMIN_ENABLED = DEBUG

ADMINS = ()

# Hosts that are considered in the same network (including VPNs).
INTERNAL_IPS = ()

# List of IP subnets which should not be accessible
SENTRY_DISALLOWED_IPS = ()

# When resolving DNS for external sources (source map fetching, webhooks, etc),
# ensure that domains are fully resolved first to avoid poking internal
# search domains.
SENTRY_ENSURE_FQDN = False

# Hosts that are allowed to use system token authentication.
# http://en.wikipedia.org/wiki/Reserved_IP_addresses
INTERNAL_SYSTEM_IPS = (
    "0.0.0.0/8",
    "10.0.0.0/8",
    "100.64.0.0/10",
    "127.0.0.0/8",
    "169.254.0.0/16",
    "172.16.0.0/12",
    "192.0.0.0/29",
    "192.0.2.0/24",
    "192.88.99.0/24",
    "192.168.0.0/16",
    "198.18.0.0/15",
    "198.51.100.0/24",
    "224.0.0.0/4",
    "240.0.0.0/4",
    "255.255.255.255/32",
)

MANAGERS = ADMINS

APPEND_SLASH = True

PROJECT_ROOT = os.path.normpath(os.path.join(os.path.dirname(__file__), os.pardir))

# XXX(dcramer): handle case when we've installed from source vs just running
# this straight out of the repository
if "site-packages" in __file__:
    NODE_MODULES_ROOT = os.path.join(PROJECT_ROOT, "node_modules")
else:
    NODE_MODULES_ROOT = os.path.join(PROJECT_ROOT, os.pardir, os.pardir, "node_modules")

NODE_MODULES_ROOT = os.path.normpath(NODE_MODULES_ROOT)

DEVSERVICES_CONFIG_DIR = os.path.normpath(
    os.path.join(PROJECT_ROOT, os.pardir, os.pardir, "config")
)

SENTRY_DISTRIBUTED_CLICKHOUSE_TABLES = False

RELAY_CONFIG_DIR = os.path.join(DEVSERVICES_CONFIG_DIR, "relay")

SYMBOLICATOR_CONFIG_DIR = os.path.join(DEVSERVICES_CONFIG_DIR, "symbolicator")

# XXX(epurkhiser): The generated chartucterie config.js file will be stored
# here. This directory may not exist until that file is generated.
CHARTCUTERIE_CONFIG_DIR = os.path.join(DEVSERVICES_CONFIG_DIR, "chartcuterie")

CDC_CONFIG_DIR = os.path.join(DEVSERVICES_CONFIG_DIR, "cdc")

sys.path.insert(0, os.path.normpath(os.path.join(PROJECT_ROOT, os.pardir)))

DATABASES = {
    "default": {
        "ENGINE": "sentry.db.postgres",
        "NAME": "sentry",
        "USER": "postgres",
        "PASSWORD": "",
        "HOST": "127.0.0.1",
        "PORT": "",
        "AUTOCOMMIT": True,
        "ATOMIC_REQUESTS": False,
    }
}

if "DATABASE_URL" in os.environ:
    url = urlparse(os.environ["DATABASE_URL"])

    # Ensure default database exists.
    DATABASES["default"] = DATABASES.get("default", {})

    # Update with environment configuration.
    DATABASES["default"].update(
        {
            "NAME": url.path[1:],
            "USER": url.username,
            "PASSWORD": url.password,
            "HOST": url.hostname,
            "PORT": url.port,
        }
    )
    if url.scheme == "postgres":
        DATABASES["default"]["ENGINE"] = "sentry.db.postgres"

# This should always be UTC.
TIME_ZONE = "UTC"

# Language code for this installation. All choices can be found here:
# http://www.i18nguy.com/unicode/language-identifiers.html
LANGUAGE_CODE = "en-us"

LANGUAGES = (
    ("af", gettext_noop("Afrikaans")),
    ("ar", gettext_noop("Arabic")),
    ("az", gettext_noop("Azerbaijani")),
    ("bg", gettext_noop("Bulgarian")),
    ("be", gettext_noop("Belarusian")),
    ("bn", gettext_noop("Bengali")),
    ("br", gettext_noop("Breton")),
    ("bs", gettext_noop("Bosnian")),
    ("ca", gettext_noop("Catalan")),
    ("cs", gettext_noop("Czech")),
    ("cy", gettext_noop("Welsh")),
    ("da", gettext_noop("Danish")),
    ("de", gettext_noop("German")),
    ("el", gettext_noop("Greek")),
    ("en", gettext_noop("English")),
    ("eo", gettext_noop("Esperanto")),
    ("es", gettext_noop("Spanish")),
    ("et", gettext_noop("Estonian")),
    ("eu", gettext_noop("Basque")),
    ("fa", gettext_noop("Persian")),
    ("fi", gettext_noop("Finnish")),
    ("fr", gettext_noop("French")),
    ("ga", gettext_noop("Irish")),
    ("gl", gettext_noop("Galician")),
    ("he", gettext_noop("Hebrew")),
    ("hi", gettext_noop("Hindi")),
    ("hr", gettext_noop("Croatian")),
    ("hu", gettext_noop("Hungarian")),
    ("ia", gettext_noop("Interlingua")),
    ("id", gettext_noop("Indonesian")),
    ("is", gettext_noop("Icelandic")),
    ("it", gettext_noop("Italian")),
    ("ja", gettext_noop("Japanese")),
    ("ka", gettext_noop("Georgian")),
    ("kk", gettext_noop("Kazakh")),
    ("km", gettext_noop("Khmer")),
    ("kn", gettext_noop("Kannada")),
    ("ko", gettext_noop("Korean")),
    ("lb", gettext_noop("Luxembourgish")),
    ("lt", gettext_noop("Lithuanian")),
    ("lv", gettext_noop("Latvian")),
    ("mk", gettext_noop("Macedonian")),
    ("ml", gettext_noop("Malayalam")),
    ("mn", gettext_noop("Mongolian")),
    ("my", gettext_noop("Burmese")),
    ("nb", gettext_noop("Norwegian Bokmal")),
    ("ne", gettext_noop("Nepali")),
    ("nl", gettext_noop("Dutch")),
    ("nn", gettext_noop("Norwegian Nynorsk")),
    ("os", gettext_noop("Ossetic")),
    ("pa", gettext_noop("Punjabi")),
    ("pl", gettext_noop("Polish")),
    ("pt", gettext_noop("Portuguese")),
    ("pt-br", gettext_noop("Brazilian Portuguese")),
    ("ro", gettext_noop("Romanian")),
    ("ru", gettext_noop("Russian")),
    ("sk", gettext_noop("Slovak")),
    ("sl", gettext_noop("Slovenian")),
    ("sq", gettext_noop("Albanian")),
    ("sr", gettext_noop("Serbian")),
    ("sv-se", gettext_noop("Swedish")),
    ("sw", gettext_noop("Swahili")),
    ("ta", gettext_noop("Tamil")),
    ("te", gettext_noop("Telugu")),
    ("th", gettext_noop("Thai")),
    ("tr", gettext_noop("Turkish")),
    ("tt", gettext_noop("Tatar")),
    ("udm", gettext_noop("Udmurt")),
    ("uk", gettext_noop("Ukrainian")),
    ("ur", gettext_noop("Urdu")),
    ("vi", gettext_noop("Vietnamese")),
    ("zh-cn", gettext_noop("Simplified Chinese")),
    ("zh-tw", gettext_noop("Traditional Chinese")),
)

from .locale import CATALOGS

LANGUAGES = tuple((code, name) for code, name in LANGUAGES if code in CATALOGS)

SUPPORTED_LANGUAGES = frozenset(CATALOGS)

SITE_ID = 1

# If you set this to False, Django will make some optimizations so as not
# to load the internationalization machinery.
USE_I18N = True

# If you set this to False, Django will not format dates, numbers and
# calendars according to the current locale
USE_L10N = True

USE_TZ = True

# CAVEAT: If you're adding a middleware that modifies a response's content,
# and appears before CommonMiddleware, you must either reorder your middleware
# so that responses aren't modified after Content-Length is set, or have the
# response modifying middleware reset the Content-Length header.
# This is because CommonMiddleware Sets the Content-Length header for non-streaming responses.
MIDDLEWARE = (
    "sentry.middleware.health.HealthCheck",
    "sentry.middleware.security.SecurityHeadersMiddleware",
    "sentry.middleware.env.SentryEnvMiddleware",
    "sentry.middleware.proxy.SetRemoteAddrFromForwardedFor",
    "sentry.middleware.stats.RequestTimingMiddleware",
    "sentry.middleware.access_log.access_log_middleware",
    "sentry.middleware.stats.ResponseCodeMiddleware",
    "sentry.middleware.subdomain.SubdomainMiddleware",
    "django.middleware.common.CommonMiddleware",
    "django.contrib.sessions.middleware.SessionMiddleware",
    "django.middleware.csrf.CsrfViewMiddleware",
    "sentry.middleware.auth.AuthenticationMiddleware",
    "sentry.middleware.customer_domain.CustomerDomainMiddleware",
    "sentry.middleware.user.UserActiveMiddleware",
    "sentry.middleware.sudo.SudoMiddleware",
    "sentry.middleware.superuser.SuperuserMiddleware",
    "sentry.middleware.locale.SentryLocaleMiddleware",
    "sentry.middleware.ratelimit.RatelimitMiddleware",
    "django.contrib.messages.middleware.MessageMiddleware",
)

ROOT_URLCONF = "sentry.conf.urls"

# TODO(joshuarli): Django 1.10 introduced this option, which restricts the size of a
# request body. We have some middleware in sentry.middleware.proxy that sets the
# Content Length to max uint32 in certain cases related to minidump.
# Once relay's fully rolled out, that can be deleted.
# Until then, the safest and easiest thing to do is to disable this check
# to leave things the way they were with Django <1.9.
DATA_UPLOAD_MAX_MEMORY_SIZE = None

TEMPLATES = [
    {
        "BACKEND": "django.template.backends.django.DjangoTemplates",
        "DIRS": [os.path.join(PROJECT_ROOT, "templates")],
        "APP_DIRS": True,
        "OPTIONS": {
            "context_processors": [
                "django.contrib.auth.context_processors.auth",
                "django.contrib.messages.context_processors.messages",
                "django.template.context_processors.csrf",
                "django.template.context_processors.request",
            ]
        },
    }
]

INSTALLED_APPS = (
    "django.contrib.admin",
    "django.contrib.auth",
    "django.contrib.contenttypes",
    "django.contrib.messages",
    "django.contrib.sessions",
    "django.contrib.sites",
    "drf_spectacular",
    "crispy_forms",
    "rest_framework",
    "sentry",
    "sentry.analytics",
    "sentry.incidents.apps.Config",
    "sentry.discover",
    "sentry.analytics.events",
    "sentry.nodestore",
    "sentry.replays",
    "sentry.release_health",
    "sentry.search",
    "sentry.sentry_metrics.indexer.postgres.apps.Config",
    "sentry.snuba",
    "sentry.lang.java.apps.Config",
    "sentry.lang.javascript.apps.Config",
    "sentry.lang.native.apps.Config",
    "sentry.plugins.sentry_interface_types.apps.Config",
    "sentry.plugins.sentry_urls.apps.Config",
    "sentry.plugins.sentry_useragents.apps.Config",
    "sentry.plugins.sentry_webhooks.apps.Config",
    "sentry.utils.suspect_resolutions.apps.Config",
    "sentry.utils.suspect_resolutions_releases.apps.Config",
    "social_auth",
    "sudo",
    "sentry.eventstream",
    "sentry.auth.providers.google.apps.Config",
    "django.contrib.staticfiles",
)

# Silence internal hints from Django's system checks
SILENCED_SYSTEM_CHECKS = (
    # Django recommends to use OneToOneField over ForeignKey(unique=True)
    # however this changes application behavior in ways that break association
    # loading
    "fields.W342",
    # We have a "catch-all" react_page_view that we only want to match on URLs
    # ending with a `/` to allow APPEND_SLASHES to kick in for the ones lacking
    # the trailing slash. This confuses the warning as the regex is `/$` which
    # looks like it starts with a slash but it doesn't.
    "urls.W002",
    # Our own AuthenticationMiddleware suffices as a replacement for
    # django.contrib.auth.middleware.AuthenticationMiddleware; both add the
    # authenticated user to the HttpRequest which is what's needed here.
    "admin.E408",
    # This is fixed in Django@7c08f26bf0439c1ed593b51b51ad847f7e262bc1.
    # It's not our problem; refer to Django issue 32260.
    "urls.E007",
)

STATIC_ROOT = os.path.realpath(os.path.join(PROJECT_ROOT, "static"))
STATIC_URL = "/_static/{version}/"
# webpack assets live at a different URL that is unversioned
# as we configure webpack to include file content based hash in the filename
STATIC_FRONTEND_APP_URL = "/_static/dist/"

# The webpack output directory
STATICFILES_DIRS = [
    os.path.join(STATIC_ROOT, "sentry", "dist"),
]

# various middleware will use this to identify resources which should not access
# cookies
ANONYMOUS_STATIC_PREFIXES = (
    "/_static/",
    "/avatar/",
    "/organization-avatar/",
    "/team-avatar/",
    "/project-avatar/",
    "/js-sdk-loader/",
)

STATICFILES_FINDERS = (
    "django.contrib.staticfiles.finders.FileSystemFinder",
    "django.contrib.staticfiles.finders.AppDirectoriesFinder",
)

ASSET_VERSION = 0

# setup a default media root to somewhere useless
MEDIA_ROOT = "/tmp/sentry-files"
MEDIA_URL = "_media/"

LOCALE_PATHS = (os.path.join(PROJECT_ROOT, "locale"),)

CSRF_FAILURE_VIEW = "sentry.web.frontend.csrf_failure.view"
CSRF_COOKIE_NAME = "sc"

# Auth configuration

from django.urls import reverse_lazy

LOGIN_REDIRECT_URL = reverse_lazy("sentry-login-redirect")
LOGIN_URL = reverse_lazy("sentry-login")

AUTHENTICATION_BACKENDS = (
    "sentry.utils.auth.EmailAuthBackend",
    # The following authentication backends are used by social auth only.
    # We don't use them for user authentication.
    "social_auth.backends.asana.AsanaBackend",
    "social_auth.backends.github.GithubBackend",
    "social_auth.backends.bitbucket.BitbucketBackend",
    "social_auth.backends.visualstudio.VisualStudioBackend",
)

AUTH_PASSWORD_VALIDATORS = [
    {
        "NAME": "sentry.auth.password_validation.MinimumLengthValidator",
        "OPTIONS": {"min_length": 6},
    },
    {
        "NAME": "sentry.auth.password_validation.MaximumLengthValidator",
        "OPTIONS": {"max_length": 256},
    },
]

SOCIAL_AUTH_USER_MODEL = AUTH_USER_MODEL = "sentry.User"

SESSION_ENGINE = "django.contrib.sessions.backends.signed_cookies"
SESSION_COOKIE_NAME = "sentrysid"

# setting SESSION_COOKIE_SAMESITE to None below for now because
# Django's default in 2.1 now `Lax`.
# this breaks certain IDP flows where we need cookies sent to us on a redirected POST
# request, and `Lax` doesnt permit this.
# See here: https://docs.djangoproject.com/en/2.1/ref/settings/#session-cookie-samesite
SESSION_COOKIE_SAMESITE = None

BITBUCKET_CONSUMER_KEY = ""
BITBUCKET_CONSUMER_SECRET = ""

ASANA_CLIENT_ID = ""
ASANA_CLIENT_SECRET = ""

VISUALSTUDIO_APP_ID = ""
VISUALSTUDIO_APP_SECRET = ""
VISUALSTUDIO_CLIENT_SECRET = ""
VISUALSTUDIO_SCOPES = ["vso.work_write", "vso.project", "vso.code", "vso.release"]

SOCIAL_AUTH_PIPELINE = (
    "social_auth.backends.pipeline.user.get_username",
    "social_auth.backends.pipeline.social.social_auth_user",
    "social_auth.backends.pipeline.associate.associate_by_email",
    "social_auth.backends.pipeline.misc.save_status_to_session",
    "social_auth.backends.pipeline.social.associate_user",
    "social_auth.backends.pipeline.social.load_extra_data",
    "social_auth.backends.pipeline.user.update_user_details",
    "social_auth.backends.pipeline.misc.save_status_to_session",
)
SOCIAL_AUTH_REVOKE_TOKENS_ON_DISCONNECT = True
SOCIAL_AUTH_LOGIN_REDIRECT_URL = "/account/settings/identities/"
SOCIAL_AUTH_ASSOCIATE_ERROR_URL = SOCIAL_AUTH_LOGIN_REDIRECT_URL

INITIAL_CUSTOM_USER_MIGRATION = "0108_fix_user"

# Auth engines and the settings required for them to be listed
AUTH_PROVIDERS = {
    "github": ("GITHUB_APP_ID", "GITHUB_API_SECRET"),
    "bitbucket": ("BITBUCKET_CONSUMER_KEY", "BITBUCKET_CONSUMER_SECRET"),
    "asana": ("ASANA_CLIENT_ID", "ASANA_CLIENT_SECRET"),
    "visualstudio": (
        "VISUALSTUDIO_APP_ID",
        "VISUALSTUDIO_APP_SECRET",
        "VISUALSTUDIO_CLIENT_SECRET",
    ),
}

AUTH_PROVIDER_LABELS = {
    "github": "GitHub",
    "bitbucket": "Bitbucket",
    "asana": "Asana",
    "visualstudio": "Visual Studio",
}

import random


def SOCIAL_AUTH_DEFAULT_USERNAME():
    return random.choice(["Darth Vader", "Obi-Wan Kenobi", "R2-D2", "C-3PO", "Yoda"])


SOCIAL_AUTH_PROTECTED_USER_FIELDS = ["email"]
SOCIAL_AUTH_FORCE_POST_DISCONNECT = True

# Queue configuration
from kombu import Queue

BROKER_URL = "redis://127.0.0.1:6379"
BROKER_TRANSPORT_OPTIONS = {}

# Ensure workers run async by default
# in Development you might want them to run in-process
# though it would cause timeouts/recursions in some cases
CELERY_ALWAYS_EAGER = False

# Complain about bad use of pickle.  See sentry.celery.SentryTask.apply_async for how
# this works.
CELERY_COMPLAIN_ABOUT_BAD_USE_OF_PICKLE = False

# Complain about bad use of pickle in PickledObjectField
PICKLED_OBJECT_FIELD_COMPLAIN_ABOUT_BAD_USE_OF_PICKLE = False

# We use the old task protocol because during benchmarking we noticed that it's faster
# than the new protocol. If we ever need to bump this it should be fine, there were no
# compatibility issues, just need to run benchmarks and do some tests to make sure
# things run ok.
CELERY_TASK_PROTOCOL = 1
CELERY_EAGER_PROPAGATES_EXCEPTIONS = True
CELERY_IGNORE_RESULT = True
CELERY_SEND_EVENTS = False
CELERY_RESULT_BACKEND = None
CELERY_TASK_RESULT_EXPIRES = 1
CELERY_DISABLE_RATE_LIMITS = True
CELERY_DEFAULT_QUEUE = "default"
CELERY_DEFAULT_EXCHANGE = "default"
CELERY_DEFAULT_EXCHANGE_TYPE = "direct"
CELERY_DEFAULT_ROUTING_KEY = "default"
CELERY_CREATE_MISSING_QUEUES = True
CELERY_REDIRECT_STDOUTS = False
CELERYD_HIJACK_ROOT_LOGGER = False
CELERY_TASK_SERIALIZER = "pickle"
CELERY_RESULT_SERIALIZER = "pickle"
CELERY_ACCEPT_CONTENT = {"pickle"}
CELERY_IMPORTS = (
    "sentry.data_export.tasks",
    "sentry.discover.tasks",
    "sentry.incidents.tasks",
    "sentry.snuba.tasks",
    "sentry.replays.tasks",
    "sentry.tasks.app_store_connect",
    "sentry.tasks.assemble",
    "sentry.tasks.auth",
    "sentry.tasks.auto_remove_inbox",
    "sentry.tasks.auto_resolve_issues",
    "sentry.tasks.beacon",
    "sentry.tasks.check_auth",
    "sentry.tasks.check_monitors",
    "sentry.tasks.clear_expired_snoozes",
    "sentry.tasks.codeowners.code_owners_auto_sync",
    "sentry.tasks.codeowners.update_code_owners_schema",
    "sentry.tasks.collect_project_platforms",
    "sentry.tasks.commits",
    "sentry.tasks.commit_context",
    "sentry.tasks.deletion",
    "sentry.tasks.digests",
    "sentry.tasks.email",
    "sentry.tasks.files",
    "sentry.tasks.groupowner",
    "sentry.tasks.integrations",
    "sentry.tasks.low_priority_symbolication",
    "sentry.tasks.merge",
    "sentry.tasks.options",
    "sentry.tasks.ping",
    "sentry.tasks.post_process",
    "sentry.tasks.process_buffer",
    "sentry.tasks.relay",
    "sentry.tasks.release_registry",
    "sentry.tasks.release_summary",
    "sentry.tasks.reports",
    "sentry.tasks.weekly_reports",
    "sentry.tasks.reprocessing",
    "sentry.tasks.reprocessing2",
    "sentry.tasks.scheduler",
    "sentry.tasks.sentry_apps",
    "sentry.tasks.servicehooks",
    "sentry.tasks.store",
    "sentry.tasks.symbolication",
    "sentry.tasks.unmerge",
    "sentry.tasks.update_user_reports",
    "sentry.tasks.user_report",
    "sentry.profiles.task",
    "sentry.release_health.duplex",
    "sentry.release_health.tasks",
    "sentry.utils.suspect_resolutions.get_suspect_resolutions",
    "sentry.utils.suspect_resolutions_releases.get_suspect_resolutions_releases",
    "sentry.tasks.derive_code_mappings",
)
CELERY_QUEUES = [
    Queue("activity.notify", routing_key="activity.notify"),
    Queue("alerts", routing_key="alerts"),
    Queue("app_platform", routing_key="app_platform"),
    Queue("appstoreconnect", routing_key="sentry.tasks.app_store_connect.#"),
    Queue("assemble", routing_key="assemble"),
    Queue("auth", routing_key="auth"),
    Queue("buffers.process_pending", routing_key="buffers.process_pending"),
    Queue("buffers.incr", routing_key="buffers.incr"),
    Queue("cleanup", routing_key="cleanup"),
    Queue("code_owners", routing_key="code_owners"),
    Queue("commits", routing_key="commits"),
    Queue("data_export", routing_key="data_export"),
    Queue("default", routing_key="default"),
    Queue("digests.delivery", routing_key="digests.delivery"),
    Queue("digests.scheduling", routing_key="digests.scheduling"),
    Queue("email", routing_key="email"),
    Queue("events.preprocess_event", routing_key="events.preprocess_event"),
    Queue("events.process_event", routing_key="events.process_event"),
    Queue("events.reprocess_events", routing_key="events.reprocess_events"),
    Queue(
        "events.reprocessing.preprocess_event", routing_key="events.reprocessing.preprocess_event"
    ),
    Queue("events.reprocessing.process_event", routing_key="events.reprocessing.process_event"),
    Queue(
        "events.reprocessing.symbolicate_event", routing_key="events.reprocessing.symbolicate_event"
    ),
    Queue(
        "events.reprocessing.symbolicate_event_low_priority",
        routing_key="events.reprocessing.symbolicate_event_low_priority",
    ),
    Queue("events.save_event", routing_key="events.save_event"),
    Queue("events.save_event_transaction", routing_key="events.save_event_transaction"),
    Queue("events.save_event_attachments", routing_key="events.save_event_attachments"),
    Queue("events.symbolicate_event", routing_key="events.symbolicate_event"),
    Queue(
        "events.symbolicate_event_low_priority", routing_key="events.symbolicate_event_low_priority"
    ),
    Queue("files.delete", routing_key="files.delete"),
    Queue(
        "group_owners.process_suspect_commits", routing_key="group_owners.process_suspect_commits"
    ),
    Queue("group_owners.process_commit_context", routing_key="group_owners.process_commit_context"),
    Queue(
        "releasemonitor",
        routing_key="releasemonitor",
    ),
    Queue("incidents", routing_key="incidents"),
    Queue("incident_snapshots", routing_key="incident_snapshots"),
    Queue("incidents", routing_key="incidents"),
    Queue("integrations", routing_key="integrations"),
    Queue("merge", routing_key="merge"),
    Queue("options", routing_key="options"),
    Queue("post_process_errors", routing_key="post_process_errors"),
    Queue("post_process_transactions", routing_key="post_process_transactions"),
    Queue("relay_config", routing_key="relay_config"),
    Queue("relay_config_bulk", routing_key="relay_config_bulk"),
    Queue("reports.deliver", routing_key="reports.deliver"),
    Queue("reports.prepare", routing_key="reports.prepare"),
    Queue("search", routing_key="search"),
    Queue("sentry_metrics.indexer", routing_key="sentry_metrics.indexer"),
    Queue("similarity.index", routing_key="similarity.index"),
    Queue("sleep", routing_key="sleep"),
    Queue("stats", routing_key="stats"),
    Queue("subscriptions", routing_key="subscriptions"),
    Queue(
        "symbolications.compute_low_priority_projects",
        routing_key="symbolications.compute_low_priority_projects",
    ),
    Queue("unmerge", routing_key="unmerge"),
    Queue("update", routing_key="update"),
    Queue("profiles.process", routing_key="profiles.process"),
    Queue("release_health.duplex", routing_key="release_health.duplex"),
    Queue("get_suspect_resolutions", routing_key="get_suspect_resolutions"),
    Queue("get_suspect_resolutions_releases", routing_key="get_suspect_resolutions_releases"),
    Queue("replays.ingest_replay", routing_key="replays.ingest_replay"),
    Queue("replays.delete_replay", routing_key="replays.delete_replay"),
    Queue("counters-0", routing_key="counters-0"),
    Queue("triggers-0", routing_key="triggers-0"),
    Queue("derive_code_mappings", routing_key="derive_code_mappings"),
]

for queue in CELERY_QUEUES:
    queue.durable = False


from celery.schedules import crontab

# XXX: Make sure to register the monitor_id for each job in `SENTRY_CELERYBEAT_MONITORS`!
CELERYBEAT_SCHEDULE_FILENAME = os.path.join(tempfile.gettempdir(), "sentry-celerybeat")
CELERYBEAT_SCHEDULE = {
    "check-auth": {
        "task": "sentry.tasks.check_auth",
        "schedule": timedelta(minutes=1),
        "options": {"expires": 60, "queue": "auth"},
    },
    "enqueue-scheduled-jobs": {
        "task": "sentry.tasks.enqueue_scheduled_jobs",
        "schedule": timedelta(minutes=1),
        "options": {"expires": 60},
    },
    "send-beacon": {
        "task": "sentry.tasks.send_beacon",
        "schedule": timedelta(hours=1),
        "options": {"expires": 3600},
    },
    "send-ping": {
        "task": "sentry.tasks.send_ping",
        "schedule": timedelta(minutes=1),
        "options": {"expires": 60},
    },
    "flush-buffers": {
        "task": "sentry.tasks.process_buffer.process_pending",
        "schedule": timedelta(seconds=10),
        "options": {"expires": 10, "queue": "buffers.process_pending"},
    },
    "sync-options": {
        "task": "sentry.tasks.options.sync_options",
        "schedule": timedelta(seconds=10),
        "options": {"expires": 10, "queue": "options"},
    },
    "schedule-digests": {
        "task": "sentry.tasks.digests.schedule_digests",
        "schedule": timedelta(seconds=30),
        "options": {"expires": 30},
    },
    "schedule-digest-release-summary": {
        "task": "sentry.tasks.digest.release_summary",
        "schedule": timedelta(minutes=5),
        "options": {"expires": 60 * 5},
    },
    "check-monitors": {
        "task": "sentry.tasks.check_monitors",
        "schedule": timedelta(minutes=1),
        "options": {"expires": 60},
    },
    "clear-expired-snoozes": {
        "task": "sentry.tasks.clear_expired_snoozes",
        "schedule": timedelta(minutes=5),
        "options": {"expires": 300},
    },
    "clear-expired-raw-events": {
        "task": "sentry.tasks.clear_expired_raw_events",
        "schedule": timedelta(minutes=15),
        "options": {"expires": 300},
    },
    "collect-project-platforms": {
        "task": "sentry.tasks.collect_project_platforms",
        "schedule": crontab_with_minute_jitter(hour=3),
        "options": {"expires": 3600 * 24},
    },
    "update-user-reports": {
        "task": "sentry.tasks.update_user_reports",
        "schedule": timedelta(minutes=15),
        "options": {"expires": 300},
    },
    "schedule-auto-resolution": {
        "task": "sentry.tasks.schedule_auto_resolution",
        "schedule": timedelta(minutes=15),
        "options": {"expires": 60 * 25},
    },
    "auto-remove-inbox": {
        "task": "sentry.tasks.auto_remove_inbox",
        "schedule": timedelta(minutes=15),
        "options": {"expires": 60 * 25},
    },
    "schedule-deletions": {
        "task": "sentry.tasks.deletion.run_scheduled_deletions",
        "schedule": timedelta(minutes=15),
        "options": {"expires": 60 * 25},
    },
    "reattempt-deletions": {
        "task": "sentry.tasks.deletion.reattempt_deletions",
        "schedule": crontab(hour=10, minute=0),  # 03:00 PDT, 07:00 EDT, 10:00 UTC
        "options": {"expires": 60 * 25},
    },
    "schedule-weekly-organization-reports": {
        "task": "sentry.tasks.reports.prepare_reports",
        "schedule": crontab(
            minute=0, hour=12, day_of_week="monday"  # 05:00 PDT, 09:00 EDT, 12:00 UTC
        ),
        "options": {"expires": 60 * 60 * 3},
    },
    "schedule-weekly-organization-reports-new": {
        "task": "sentry.tasks.weekly_reports.schedule_organizations",
        "schedule": crontab(
            minute=0, hour=12, day_of_week="monday"  # 05:00 PDT, 09:00 EDT, 12:00 UTC
        ),
        "options": {"expires": 60 * 60 * 3},
    },
    "schedule-verify-weekly-organization-reports": {
        "task": "sentry.tasks.reports.verify_prepare_reports",
        "schedule": crontab(
            minute=0, hour=12, day_of_week="tuesday"  # 05:00 PDT, 09:00 EDT, 12:00 UTC
        ),
        "options": {"expires": 60 * 60},
    },
    "schedule-vsts-integration-subscription-check": {
        "task": "sentry.tasks.integrations.kickoff_vsts_subscription_check",
        "schedule": crontab_with_minute_jitter(hour="*/6"),
        "options": {"expires": 60 * 25},
    },
    "monitor-release-adoption": {
        "task": "sentry.release_health.tasks.monitor_release_adoption",
        "schedule": crontab(minute=0),
        "options": {"expires": 3600, "queue": "releasemonitor"},
    },
    "fetch-release-registry-data": {
        "task": "sentry.tasks.release_registry.fetch_release_registry_data",
        "schedule": timedelta(minutes=5),
        "options": {"expires": 3600},
    },
    "fetch-appstore-builds": {
        "task": "sentry.tasks.app_store_connect.refresh_all_builds",
        "schedule": timedelta(hours=1),
        "options": {"expires": 3600},
    },
    "snuba-subscription-checker": {
        "task": "sentry.snuba.tasks.subscription_checker",
        "schedule": timedelta(minutes=20),
        "options": {"expires": 20 * 60},
    },
}

BGTASKS = {
    "sentry.bgtasks.clean_dsymcache:clean_dsymcache": {"interval": 5 * 60, "roles": ["worker"]},
    "sentry.bgtasks.clean_releasefilecache:clean_releasefilecache": {
        "interval": 5 * 60,
        "roles": ["worker"],
    },
}

# Sentry logs to two major places: stdout, and it's internal project.
# To disable logging to the internal project, add a logger who's only
# handler is 'console' and disable propagating upwards.
# Additionally, Sentry has the ability to override logger levels by
# providing the cli with -l/--loglevel or the SENTRY_LOG_LEVEL env var.
# The loggers that it overrides are root and any in LOGGING.overridable.
# Be very careful with this in a production system, because the celery
# logger can be extremely verbose when given INFO or DEBUG.
LOGGING = {
    "default_level": "INFO",
    "version": 1,
    "disable_existing_loggers": True,
    "handlers": {
        "null": {"class": "logging.NullHandler"},
        "console": {"class": "sentry.logging.handlers.StructLogHandler"},
        "internal": {"level": "ERROR", "class": "sentry_sdk.integrations.logging.EventHandler"},
        "metrics": {
            "level": "WARNING",
            "filters": ["important_django_request"],
            "class": "sentry.logging.handlers.MetricsLogHandler",
        },
        "django_internal": {
            "level": "WARNING",
            "filters": ["important_django_request"],
            "class": "sentry_sdk.integrations.logging.EventHandler",
        },
    },
    "filters": {
        "important_django_request": {
            "()": "sentry.logging.handlers.MessageContainsFilter",
            "contains": ["CSRF"],
        }
    },
    "root": {"level": "NOTSET", "handlers": ["console", "internal"]},
    # LOGGING.overridable is a list of loggers including root that will change
    # based on the overridden level defined above.
    "overridable": ["celery", "sentry"],
    "loggers": {
        "celery": {"level": "WARNING"},
        "sentry": {"level": "INFO"},
        "sentry_plugins": {"level": "INFO"},
        "sentry.files": {"level": "WARNING"},
        "sentry.minidumps": {"handlers": ["internal"], "propagate": False},
        "sentry.reprocessing": {"handlers": ["internal"], "propagate": False},
        "sentry.interfaces": {"handlers": ["internal"], "propagate": False},
        # This only needs to go to Sentry for now.
        "sentry.similarity": {"handlers": ["internal"], "propagate": False},
        "sentry.errors": {"handlers": ["console"], "propagate": False},
        "sentry_sdk.errors": {"handlers": ["console"], "level": "INFO", "propagate": False},
        "sentry.rules": {"handlers": ["console"], "propagate": False},
        "multiprocessing": {
            "handlers": ["console"],
            # https://github.com/celery/celery/commit/597a6b1f3359065ff6dbabce7237f86b866313df
            # This commit has not been rolled into any release and leads to a
            # large amount of errors when working with postgres.
            "level": "CRITICAL",
            "propagate": False,
        },
        "celery.worker.job": {"handlers": ["console"], "propagate": False},
        "static_compiler": {"level": "INFO"},
        "django.request": {
            "level": "WARNING",
            "handlers": ["console", "metrics", "django_internal"],
            "propagate": False,
        },
        "toronado": {"level": "ERROR", "handlers": ["null"], "propagate": False},
        "urllib3.connectionpool": {"level": "ERROR", "handlers": ["console"], "propagate": False},
        "boto3": {"level": "WARNING", "handlers": ["console"], "propagate": False},
        "botocore": {"level": "WARNING", "handlers": ["console"], "propagate": False},
    },
}

# django-rest-framework

REST_FRAMEWORK = {
    "DEFAULT_RENDERER_CLASSES": ["rest_framework.renderers.JSONRenderer"],
    "DEFAULT_PARSER_CLASSES": [
        "rest_framework.parsers.JSONParser",
        "rest_framework.parsers.MultiPartParser",
        "rest_framework.parsers.FormParser",
    ],
    "TEST_REQUEST_DEFAULT_FORMAT": "json",
    "DEFAULT_PERMISSION_CLASSES": ("sentry.api.permissions.NoPermission",),
    "EXCEPTION_HANDLER": "sentry.api.handlers.custom_exception_handler",
    "DEFAULT_SCHEMA_CLASS": "sentry.apidocs.schema.SentrySchema",
}


if os.environ.get("OPENAPIGENERATE", False):
    OLD_OPENAPI_JSON_PATH = "tests/apidocs/openapi-deprecated.json"
    from sentry.apidocs.build import OPENAPI_TAGS, get_old_json_paths

    SPECTACULAR_SETTINGS = {
        "PREPROCESSING_HOOKS": ["sentry.apidocs.hooks.custom_preprocessing_hook"],
        "POSTPROCESSING_HOOKS": ["sentry.apidocs.hooks.custom_postprocessing_hook"],
        "DISABLE_ERRORS_AND_WARNINGS": False,
        "COMPONENT_SPLIT_REQUEST": False,
        "COMPONENT_SPLIT_PATCH": False,
        "AUTHENTICATION_WHITELIST": ["sentry.api.authentication.TokenAuthentication"],
        "TAGS": OPENAPI_TAGS,
        "TITLE": "API Reference",
        "DESCRIPTION": "Sentry Public API",
        "TOS": "http://sentry.io/terms/",
        "CONTACT": {"email": "partners@sentry.io"},
        "LICENSE": {"name": "Apache 2.0", "url": "http://www.apache.org/licenses/LICENSE-2.0.html"},
        "VERSION": "v0",
        "SERVERS": [{"url": "https://sentry.io/"}],
        "PARSER_WHITELIST": ["rest_framework.parsers.JSONParser"],
        "APPEND_PATHS": get_old_json_paths(OLD_OPENAPI_JSON_PATH),
        "SORT_OPERATION_PARAMETERS": False,
    }

CRISPY_TEMPLATE_PACK = "bootstrap3"
# Sentry and internal client configuration

SENTRY_FEATURES = {
    # Enables user registration.
    "auth:register": True,
    # Workflow 2.0 Alpha Functionality for sentry users only
    "organizations:active-release-monitor-alpha": False,
    # Workflow 2.0 Active Release Notifications
    "organizations:active-release-notifications-enable": False,
    # Enables tagging javascript errors from the browser console.
    "organizations:javascript-console-error-tag": False,
    # Enables automatically deriving of code mappings
    "organizations:derive-code-mappings": False,
    # Enable advanced search features, like negation and wildcard matching.
    "organizations:advanced-search": True,
    # Use metrics as the dataset for crash free metric alerts
    "organizations:alert-crash-free-metrics": False,
    "organizations:api-keys": False,
    # Enable multiple Apple app-store-connect sources per project.
    "organizations:app-store-connect-multiple": False,
    # Enable the linked event feature in the issue details breadcrumb.
    "organizations:breadcrumb-linked-event": False,
    # Enable change alerts for an org
    "organizations:change-alerts": True,
    # Enable alerting based on crash free sessions/users
    "organizations:crash-rate-alerts": True,
    # Enable the Commit Context feature
    "organizations:commit-context": False,
    # Enable creating organizations within sentry (if SENTRY_SINGLE_ORGANIZATION
    # is not enabled).
    "organizations:create": True,
    # Enable usage of customer domains on the frontend
    "organizations:customer-domains": False,
    # Enable the 'discover' interface.
    "organizations:discover": False,
    # Enables events endpoint usage on discover and dashboards frontend
    "organizations:discover-frontend-use-events-endpoint": True,
    # Enable using All Events as the landing page for Discover
    "organizations:discover-query-builder-as-landing-page": False,
    # Enables events endpoint usage on performance frontend
    "organizations:performance-frontend-use-events-endpoint": True,
    # Enables events endpoint rate limit
    "organizations:discover-events-rate-limit": False,
    # Enable attaching arbitrary files to events.
    "organizations:event-attachments": True,
    # Allow organizations to configure all symbol sources.
    "organizations:symbol-sources": True,
    # Allow organizations to configure custom external symbol sources.
    "organizations:custom-symbol-sources": True,
    # Enable discover 2 basic functions
    "organizations:discover-basic": True,
    # Enable discover 2 custom queries and saved queries
    "organizations:discover-query": True,
    # Enable metrics baseline in discover
    "organizations:discover-metrics-baseline": False,
    # Enable quick context in discover
    "organizations:discover-quick-context": False,
    # Allows an org to have a larger set of project ownership rules per project
    "organizations:higher-ownership-limit": False,
    # Enable Performance view
    "organizations:performance-view": True,
    # Enable profiling
    "organizations:profiling": False,
    # Enable multi project selection
    "organizations:global-views": False,
    # Enable experimental new version of Merged Issues where sub-hashes are shown
    "organizations:grouping-tree-ui": False,
    # Enable experimental new version of stacktrace component where additional
    # data related to grouping is shown on each frame
    "organizations:grouping-stacktrace-ui": False,
    # Enable tweaks to group title in relation to hierarchical
    # grouping.
    "organizations:grouping-title-ui": False,
    # Lets organizations manage grouping configs
    "organizations:set-grouping-config": False,
    # Lets organizations set a custom title through fingerprinting
    "organizations:custom-event-title": True,
    # Enable rule page.
    "organizations:rule-page": False,
    # Enable incidents feature
    "organizations:incidents": False,
    # Enable issue alert incompatible rule check
    "organizations:issue-alert-incompatible-rules": False,
    # Enable issue alert previews
    "organizations:issue-alert-preview": False,
    # Enable issue alert test notifications
    "organizations:issue-alert-test-notifications": False,
    # Whether to allow issue only search on the issue list
    "organizations:issue-search-allow-postgres-only-search": False,
    # Flags for enabling CdcEventsDatasetSnubaSearchBackend in sentry.io. No effect in open-source
    # sentry at the moment.
    "organizations:issue-search-use-cdc-primary": False,
    "organizations:issue-search-use-cdc-secondary": False,
    # Enable metrics feature on the backend
    "organizations:metrics": False,
    # Enable metric alert charts in email/slack
    "organizations:metric-alert-chartcuterie": False,
    # Automatically extract metrics during ingestion.
    #
    # XXX(ja): DO NOT ENABLE UNTIL THIS NOTICE IS GONE. Relay experiences
    # gradual slowdown when this is enabled for too many projects.
    "organizations:metrics-extraction": False,
    # Allow performance alerts to be created on the metrics dataset. Allows UI to switch between
    # sampled/unsampled performance data.
    "organizations:metrics-performance-alerts": False,
    # Enable switch metrics button on Performance, allowing switch to unsampled transaction metrics
    "organizations:metrics-performance-ui": False,
    # True if release-health related queries should be run against both
    # backends (sessions and metrics dataset)
    "organizations:release-health-check-metrics": False,
    # True if differences between the metrics and sessions backend should be reported
    "organizations:release-health-check-metrics-report": False,
    # True if the metrics data should be returned as API response (if possible with current data)
    "organizations:release-health-return-metrics": False,
    # Enable threshold period in metric alert rule builder
    "organizations:metric-alert-threshold-period": False,
    # Enable integration functionality to create and link groups to issues on
    # external services.
    "organizations:integrations-issue-basic": True,
    # Enable interface functionality to synchronize groups between sentry and
    # issues on external services.
    "organizations:integrations-issue-sync": True,
    # Enable interface functionality to receive event hooks.
    "organizations:integrations-event-hooks": True,
    # Enable integration functionality to work with alert rules
    "organizations:integrations-alert-rule": True,
    # Enable integration functionality to work with alert rules (specifically chat integrations)
    "organizations:integrations-chat-unfurl": True,
    # Enable integration functionality to work with alert rules (specifically incident
    # management integrations)
    "organizations:integrations-incident-management": True,
    # Enable integration functionality to work deployment integrations like Vercel
    "organizations:integrations-deployment": True,
    # Allow orgs to automatically create Tickets in Issue Alerts
    "organizations:integrations-ticket-rules": True,
    # Allow orgs to use the stacktrace linking feature
    "organizations:integrations-stacktrace-link": False,
    # Allow orgs to install a custom source code management integration
    "organizations:integrations-custom-scm": False,
    # Limit project events endpoint to only query back a certain number of days
    "organizations:project-event-date-limit": False,
    # Enable data forwarding functionality for organizations.
    "organizations:data-forwarding": True,
    # Enable react-grid-layout dashboards
    "organizations:dashboard-grid-layout": True,
    # Enable readonly dashboards
    "organizations:dashboards-basic": True,
    # Enable custom editable dashboards
    "organizations:dashboards-edit": True,
    # Enable dashboard widget library
    "organizations:widget-library": False,
    # Enable metrics enhanced performance in dashboards
    "organizations:dashboards-mep": False,
    # Enable release health widgets in dashboards
    "organizations:dashboards-releases": False,
    # Enable top level query filters in dashboards
    "organizations:dashboards-top-level-filter": True,
    # Enables usage of custom measurements in dashboard widgets
    "organizations:dashboard-custom-measurement-widgets": False,
    # Enable widget viewer modal in dashboards
    "organizations:widget-viewer-modal": False,
    # Enable minimap in the widget viewer modal in dashboards
    "organizations:widget-viewer-modal-minimap": False,
    # Enable experimental performance improvements.
    "organizations:enterprise-perf": False,
    # Enable the API to importing CODEOWNERS for a project
    "organizations:integrations-codeowners": False,
    # Enable inviting members to organizations.
    "organizations:invite-members": True,
    # Enable rate limits for inviting members.
    "organizations:invite-members-rate-limits": True,
    # Enable new issue actions on issue details
    "organizations:issue-actions-v2": False,
    # Enable "Owned By" and "Assigned To" on issue details
    "organizations:issue-details-owners": False,
    # Enable removing issue from issue list if action taken.
    "organizations:issue-list-removal-action": False,
    # Enable new saved searches sidebar and visibility features
    "organizations:issue-list-saved-searches-v2": False,
    # Prefix host with organization ID when giving users DSNs (can be
    # customized with SENTRY_ORG_SUBDOMAIN_TEMPLATE)
    "organizations:org-subdomains": False,
    # Enable project selection on the stats page
    "organizations:project-stats": False,
    # Enable interpolation of null data points in charts instead of zerofilling in performance
    "organizations:performance-chart-interpolation": False,
    # Enable views for anomaly detection
    "organizations:performance-anomaly-detection-ui": False,
    # Enable histogram view in span details
    "organizations:performance-span-histogram-view": False,
    # Enable performance on-boarding checklist
    "organizations:performance-onboarding-checklist": False,
    # Enable transaction name only search
    "organizations:performance-transaction-name-only-search": False,
    # Enable transaction name only search on indexed
    "organizations:performance-transaction-name-only-search-indexed": False,
    # Re-enable histograms for Metrics Enhanced Performance Views
    "organizations:performance-mep-reintroduce-histograms": False,
    # Enable showing INP web vital in default views
    "organizations:performance-vitals-inp": False,
    # Enable processing transactions in post_process_group
    "organizations:performance-issues-post-process-group": False,
    # Enable internal view for bannerless MEP view
    "organizations:performance-mep-bannerless-ui": False,
    # Enable the new Related Events feature
    "organizations:related-events": False,
    # Enable populating suggested assignees with release committers
    "organizations:release-committer-assignees": False,
    # Enable usage of external relays, for use with Relay. See
    # https://github.com/getsentry/relay.
    "organizations:relay": True,
    # Enable Sentry Functions
    "organizations:sentry-functions": False,
    # Enable experimental session replay backend APIs
    "organizations:session-replay": False,
    # Enable experimental session replay SDK for recording on Sentry
    "organizations:session-replay-sdk": False,
    # Enable experimental session replay UI
    "organizations:session-replay-ui": False,
    # Enable Session Stats down to a minute resolution
    "organizations:minute-resolution-sessions": True,
    # Notify all project members when fallthrough is disabled, instead of just the auto-assignee
    "organizations:notification-all-recipients": False,
    # Enable the new native stack trace design
    "organizations:native-stack-trace-v2": False,
    # Enable performance issues
    "organizations:performance-issues": False,
    # Enable the creation of performance issues in the ingest pipeline. Turning this on will eventually make performance issues be created with default settings.
    "organizations:performance-issues-ingest": False,
    # Enable performance issues dev options, includes changing detection thresholds and other parts of issues that we're using for development.
    "organizations:performance-issues-dev": False,
    # Enables updated all events tab in a performance issue
    "organizations:performance-issues-all-events-tab": False,
    # Enable version 2 of reprocessing (completely distinct from v1)
    "organizations:reprocessing-v2": False,
    # Enable the UI for the overage alert settings
    "organizations:slack-overage-notifications": False,
    # Enable basic SSO functionality, providing configurable single sign on
    # using services like GitHub / Google. This is *not* the same as the signup
    # and login with Github / Azure DevOps that sentry.io provides.
    "organizations:sso-basic": True,
    # Enable SAML2 based SSO functionality. getsentry/sentry-auth-saml2 plugin
    # must be installed to use this functionality.
    "organizations:sso-saml2": True,
    # Enable the server-side sampling (backend + relay)
    "organizations:server-side-sampling": False,
    # Enable the original behavior of sampling and UI that was used in LA (supported for selected orgs until end of November)
    "organizations:dynamic-sampling-deprecated": False,
    # Enable creating DS rules on incompatible platforms (used by SDK teams for dev purposes)
    "organizations:server-side-sampling-allow-incompatible-platforms": False,
    # Enable the deletion of sampling uniform rules (used internally for demo purposes)
    "organizations:dynamic-sampling-demo": False,
    # Enable the new opinionated dynamic sampling
    "organizations:dynamic-sampling": False,
    # Enable the mobile screenshots feature
    "organizations:mobile-screenshots": False,
    # Enable the mobile screenshot gallery in the attachments tab
    "organizations:mobile-screenshot-gallery": False,
    # Enable tag improvements in the issue details page
    "organizations:issue-details-tag-improvements": False,
    # Enable the release details performance section
    "organizations:release-comparison-performance": False,
    # Enable team insights page
    "organizations:team-insights": True,
    # Enable u2f verification on superuser form
    "organizations:u2f-superuser-form": False,
    # Enable setting team-level roles and receiving permissions from them
    "organizations:team-roles": False,
    # Adds additional filters and a new section to issue alert rules.
    "projects:alert-filters": True,
    # Enable functionality to specify custom inbound filters on events.
    "projects:custom-inbound-filters": False,
    # Enable data forwarding functionality for projects.
    "projects:data-forwarding": True,
    # Enable functionality to discard groups.
    "projects:discard-groups": False,
    # DEPRECATED: pending removal
    "projects:dsym": False,
    # Enable functionality for attaching  minidumps to events and displaying
    # then in the group UI.
    "projects:minidump": True,
    # Enable functionality for project plugins.
    "projects:plugins": True,
    # Enable alternative version of group creation that is supposed to be less racy.
    "projects:race-free-group-creation": True,
    # Enable functionality for rate-limiting events on projects.
    "projects:rate-limits": True,
    # Enable functionality to trigger service hooks upon event ingestion.
    "projects:servicehooks": False,
    # Enable use of symbolic-sourcemapcache for JavaScript Source Maps processing
    "projects:sourcemapcache-processor": False,
    # Enable suspect resolutions feature
    "projects:suspect-resolutions": False,
    # Use Kafka (instead of Celery) for ingestion pipeline.
    "projects:kafka-ingest": False,
    # Workflow 2.0 Auto associate commits to commit sha release
    "projects:auto-associate-commits-to-release": False,
    # Don't add feature defaults down here! Please add them in their associated
    # group sorted alphabetically.
}

# Default time zone for localization in the UI.
# http://en.wikipedia.org/wiki/List_of_tz_zones_by_name
SENTRY_DEFAULT_TIME_ZONE = "UTC"

SENTRY_DEFAULT_LANGUAGE = "en"

# Enable the Sentry Debugger (Beta)
SENTRY_DEBUGGER = None

SENTRY_IGNORE_EXCEPTIONS = ("OperationalError",)

# Should we send the beacon to the upstream server?
SENTRY_BEACON = True

# Allow access to Sentry without authentication.
SENTRY_PUBLIC = False

# Instruct Sentry that this install intends to be run by a single organization
# and thus various UI optimizations should be enabled.
SENTRY_SINGLE_ORGANIZATION = False

# Login url (defaults to LOGIN_URL)
SENTRY_LOGIN_URL = None

# Default project ID (for internal errors)
SENTRY_PROJECT = 1
SENTRY_PROJECT_KEY = None

# Default organization to represent the Internal Sentry project.
# Used as a default when in SINGLE_ORGANIZATION mode.
SENTRY_ORGANIZATION = None

# Project ID for recording frontend (javascript) exceptions
SENTRY_FRONTEND_PROJECT = None
# DSN for the frontend to use explicitly, which takes priority
# over SENTRY_FRONTEND_PROJECT or SENTRY_PROJECT
SENTRY_FRONTEND_DSN = None
# DSN for tracking all client HTTP requests (which can be noisy) [experimental]
SENTRY_FRONTEND_REQUESTS_DSN = None

# Configuration for JavaScript's whitelistUrls - defaults to ALLOWED_HOSTS
SENTRY_FRONTEND_WHITELIST_URLS = None

# ----
# APM config
# ----

# sample rate for transactions initiated from the frontend
SENTRY_FRONTEND_APM_SAMPLING = 0

# sample rate for transactions in the backend
SENTRY_BACKEND_APM_SAMPLING = 0

# Sample rate for symbolicate_event task transactions
SENTRY_SYMBOLICATE_EVENT_APM_SAMPLING = 0

# Sample rate for the process_event task transactions
SENTRY_PROCESS_EVENT_APM_SAMPLING = 0

# sample rate for the relay projectconfig endpoint
SENTRY_RELAY_ENDPOINT_APM_SAMPLING = 0

# sample rate for relay's cache invalidation task
SENTRY_RELAY_TASK_APM_SAMPLING = 0

# sample rate for ingest consumer processing functions
SENTRY_INGEST_CONSUMER_APM_SAMPLING = 0

# sample rate for Apple App Store Connect tasks transactions
SENTRY_APPCONNECT_APM_SAMPLING = SENTRY_BACKEND_APM_SAMPLING

# sample rate for suspect commits task
SENTRY_SUSPECT_COMMITS_APM_SAMPLING = 0

# sample rate for post_process_group task
SENTRY_POST_PROCESS_GROUP_APM_SAMPLING = 0

# sample rate for all reprocessing tasks (except for the per-event ones)
SENTRY_REPROCESSING_APM_SAMPLING = 0

# ----
# end APM config
# ----

# DSN to use for Sentry monitors
SENTRY_MONITOR_DSN = None
SENTRY_MONITOR_API_ROOT = None
SENTRY_CELERYBEAT_MONITORS = {
    # 'scheduled-name': 'monitor_guid',
}

# Web Service
SENTRY_WEB_HOST = "127.0.0.1"
SENTRY_WEB_PORT = 9000
SENTRY_WEB_OPTIONS = {}

# SMTP Service
SENTRY_SMTP_HOST = "127.0.0.1"
SENTRY_SMTP_PORT = 1025

SENTRY_INTERFACES = {
    "csp": "sentry.interfaces.security.Csp",
    "hpkp": "sentry.interfaces.security.Hpkp",
    "expectct": "sentry.interfaces.security.ExpectCT",
    "expectstaple": "sentry.interfaces.security.ExpectStaple",
    "exception": "sentry.interfaces.exception.Exception",
    "logentry": "sentry.interfaces.message.Message",
    "request": "sentry.interfaces.http.Http",
    "sdk": "sentry.interfaces.sdk.Sdk",
    "stacktrace": "sentry.interfaces.stacktrace.Stacktrace",
    "template": "sentry.interfaces.template.Template",
    "user": "sentry.interfaces.user.User",
    "breadcrumbs": "sentry.interfaces.breadcrumbs.Breadcrumbs",
    "contexts": "sentry.interfaces.contexts.Contexts",
    "threads": "sentry.interfaces.threads.Threads",
    "debug_meta": "sentry.interfaces.debug_meta.DebugMeta",
    "spans": "sentry.interfaces.spans.Spans",
}
PREFER_CANONICAL_LEGACY_KEYS = False

SENTRY_EMAIL_BACKEND_ALIASES = {
    "smtp": "django.core.mail.backends.smtp.EmailBackend",
    "dummy": "django.core.mail.backends.dummy.EmailBackend",
    "console": "django.core.mail.backends.console.EmailBackend",
    "preview": "sentry.utils.email.PreviewBackend",
}

SENTRY_FILESTORE_ALIASES = {
    "filesystem": "django.core.files.storage.FileSystemStorage",
    "s3": "sentry.filestore.s3.S3Boto3Storage",
    "gcs": "sentry.filestore.gcs.GoogleCloudStorage",
}

SENTRY_ANALYTICS_ALIASES = {
    "noop": "sentry.analytics.Analytics",
    "pubsub": "sentry.analytics.pubsub.PubSubAnalytics",
}

# set of backends that do not support needing SMTP mail.* settings
# This list is a bit fragile and hardcoded, but it's unlikely that
# a user will be using a different backend that also mandates SMTP
# credentials.
SENTRY_SMTP_DISABLED_BACKENDS = frozenset(
    (
        "django.core.mail.backends.dummy.EmailBackend",
        "django.core.mail.backends.console.EmailBackend",
        "django.core.mail.backends.locmem.EmailBackend",
        "django.core.mail.backends.filebased.EmailBackend",
        "sentry.utils.email.PreviewBackend",
    )
)

# Should users without superuser permissions be allowed to
# make projects public
SENTRY_ALLOW_PUBLIC_PROJECTS = True

# Will an invite be sent when a member is added to an organization?
SENTRY_ENABLE_INVITES = True

# Origins allowed for session-based API access (via the Access-Control-Allow-Origin header)
SENTRY_ALLOW_ORIGIN = None

# Buffer backend
SENTRY_BUFFER = "sentry.buffer.Buffer"
SENTRY_BUFFER_OPTIONS = {}

# Cache backend
# XXX: We explicitly require the cache to be configured as its not optional
# and causes serious confusion with the default django cache
SENTRY_CACHE = None
SENTRY_CACHE_OPTIONS = {}

# Attachment blob cache backend
SENTRY_ATTACHMENTS = "sentry.attachments.default.DefaultAttachmentCache"
SENTRY_ATTACHMENTS_OPTIONS = {}

# Events blobs processing backend
SENTRY_EVENT_PROCESSING_STORE = "sentry.eventstore.processing.default.DefaultEventProcessingStore"
SENTRY_EVENT_PROCESSING_STORE_OPTIONS = {}

# The internal Django cache is still used in many places
# TODO(dcramer): convert uses over to Sentry's backend
CACHES = {"default": {"BACKEND": "django.core.cache.backends.dummy.DummyCache"}}

# The cache version affects both Django's internal cache (at runtime) as well
# as Sentry's cache. This automatically overrides VERSION on the default
# CACHES backend.
CACHE_VERSION = 1

# Digests backend
SENTRY_DIGESTS = "sentry.digests.backends.dummy.DummyBackend"
SENTRY_DIGESTS_OPTIONS = {}

# Quota backend
SENTRY_QUOTAS = "sentry.quotas.Quota"
SENTRY_QUOTA_OPTIONS = {}

# Cache for Relay project configs
SENTRY_RELAY_PROJECTCONFIG_CACHE = "sentry.relay.projectconfig_cache.redis.RedisProjectConfigCache"
SENTRY_RELAY_PROJECTCONFIG_CACHE_OPTIONS = {}

# Which cache to use for debouncing cache updates to the projectconfig cache
SENTRY_RELAY_PROJECTCONFIG_DEBOUNCE_CACHE = (
    "sentry.relay.projectconfig_debounce_cache.base.ProjectConfigDebounceCache"
)
SENTRY_RELAY_PROJECTCONFIG_DEBOUNCE_CACHE_OPTIONS = {}

# Rate limiting backend
SENTRY_RATELIMITER = "sentry.ratelimits.base.RateLimiter"
SENTRY_RATELIMITER_ENABLED = False
SENTRY_RATELIMITER_OPTIONS = {}
SENTRY_RATELIMITER_DEFAULT = 999
SENTRY_CONCURRENT_RATE_LIMIT_DEFAULT = 999
ENFORCE_CONCURRENT_RATE_LIMITS = False

# Rate Limit Group Category Defaults
SENTRY_CONCURRENT_RATE_LIMIT_GROUP_CLI = 999
SENTRY_RATELIMITER_GROUP_CLI = 999

# The default value for project-level quotas
SENTRY_DEFAULT_MAX_EVENTS_PER_MINUTE = "90%"

# Snuba configuration
SENTRY_SNUBA = os.environ.get("SNUBA", "http://127.0.0.1:1218")
SENTRY_SNUBA_TIMEOUT = 30
SENTRY_SNUBA_CACHE_TTL_SECONDS = 60

# Node storage backend
SENTRY_NODESTORE = "sentry.nodestore.django.DjangoNodeStorage"
SENTRY_NODESTORE_OPTIONS = {}

# Tag storage backend
SENTRY_TAGSTORE = os.environ.get("SENTRY_TAGSTORE", "sentry.tagstore.snuba.SnubaTagStorage")
SENTRY_TAGSTORE_OPTIONS = {}

# Search backend
SENTRY_SEARCH = os.environ.get(
    "SENTRY_SEARCH", "sentry.search.snuba.EventsDatasetSnubaSearchBackend"
)
SENTRY_SEARCH_OPTIONS = {}
# SENTRY_SEARCH_OPTIONS = {
#     'urls': ['http://127.0.0.1:9200/'],
#     'timeout': 5,
# }

# Time-series storage backend
SENTRY_TSDB = "sentry.tsdb.dummy.DummyTSDB"
SENTRY_TSDB_OPTIONS = {}

SENTRY_NEWSLETTER = "sentry.newsletter.base.Newsletter"
SENTRY_NEWSLETTER_OPTIONS = {}

SENTRY_EVENTSTREAM = "sentry.eventstream.snuba.SnubaEventStream"
SENTRY_EVENTSTREAM_OPTIONS = {}

# rollups must be ordered from highest granularity to lowest
SENTRY_TSDB_ROLLUPS = (
    # (time in seconds, samples to keep)
    (10, 360),  # 60 minutes at 10 seconds
    (3600, 24 * 7),  # 7 days at 1 hour
    (3600 * 24, 90),  # 90 days at 1 day
)

# Internal metrics
SENTRY_METRICS_BACKEND = "sentry.metrics.dummy.DummyMetricsBackend"
SENTRY_METRICS_OPTIONS = {}
SENTRY_METRICS_SAMPLE_RATE = 1.0
SENTRY_METRICS_PREFIX = "sentry."
SENTRY_METRICS_SKIP_INTERNAL_PREFIXES = []  # Order this by most frequent prefixes.

# Metrics product
SENTRY_METRICS_INDEXER = "sentry.sentry_metrics.indexer.postgres.postgres_v2.PostgresIndexer"
SENTRY_METRICS_INDEXER_OPTIONS = {}
SENTRY_METRICS_INDEXER_CACHE_TTL = 3600 * 2

SENTRY_METRICS_INDEXER_SPANNER_OPTIONS = {}

# Rate limits during string indexing for our metrics product.
# Which cluster to use. Example: {"cluster": "default"}
SENTRY_METRICS_INDEXER_WRITES_LIMITER_OPTIONS = {}
SENTRY_METRICS_INDEXER_WRITES_LIMITER_OPTIONS_PERFORMANCE = (
    SENTRY_METRICS_INDEXER_WRITES_LIMITER_OPTIONS
)

# Controls the sample rate with which we report errors to Sentry for metric messages
# dropped due to rate limits.
SENTRY_METRICS_INDEXER_DEBUG_LOG_SAMPLE_RATE = 0.01

# Cardinality limits during metric bucket ingestion.
# Which cluster to use. Example: {"cluster": "default"}
SENTRY_METRICS_INDEXER_CARDINALITY_LIMITER_OPTIONS = {}
SENTRY_METRICS_INDEXER_CARDINALITY_LIMITER_OPTIONS_PERFORMANCE = {}

# Release Health
SENTRY_RELEASE_HEALTH = "sentry.release_health.sessions.SessionsReleaseHealthBackend"
SENTRY_RELEASE_HEALTH_OPTIONS = {}

# Release Monitor
SENTRY_RELEASE_MONITOR = (
    "sentry.release_health.release_monitor.sessions.SessionReleaseMonitorBackend"
)
SENTRY_RELEASE_MONITOR_OPTIONS = {}


# Render charts on the backend. This uses the Chartcuterie external service.
SENTRY_CHART_RENDERER = "sentry.charts.chartcuterie.Chartcuterie"
SENTRY_CHART_RENDERER_OPTIONS = {}

# URI Prefixes for generating DSN URLs
# (Defaults to URL_PREFIX by default)
SENTRY_ENDPOINT = None
SENTRY_PUBLIC_ENDPOINT = None

# Hostname prefix to add for organizations that are opted into the
# `organizations:org-subdomains` feature.
SENTRY_ORG_SUBDOMAIN_TEMPLATE = "o{organization_id}.ingest"

# Prevent variables (e.g. context locals, http data, etc) from exceeding this
# size in characters
SENTRY_MAX_VARIABLE_SIZE = 512

# Prevent variables within extra context from exceeding this size in
# characters
SENTRY_MAX_EXTRA_VARIABLE_SIZE = 4096 * 4  # 16kb

# For changing the amount of data seen in Http Response Body part.
SENTRY_MAX_HTTP_BODY_SIZE = 4096 * 4  # 16kb

# For various attributes we don't limit the entire attribute on size, but the
# individual item. In those cases we also want to limit the maximum number of
# keys
SENTRY_MAX_DICTIONARY_ITEMS = 50

SENTRY_MAX_MESSAGE_LENGTH = 1024 * 8

# Gravatar service base url
SENTRY_GRAVATAR_BASE_URL = "https://secure.gravatar.com"

# Timeout (in seconds) for fetching remote source files (e.g. JS)
SENTRY_SOURCE_FETCH_TIMEOUT = 5

# Timeout (in seconds) for socket operations when fetching remote source files
SENTRY_SOURCE_FETCH_SOCKET_TIMEOUT = 2

# Maximum content length for source files before we abort fetching
SENTRY_SOURCE_FETCH_MAX_SIZE = 40 * 1024 * 1024

# Maximum content length for cache value.  Currently used only to avoid
# pointless compression of sourcemaps and other release files because we
# silently fail to cache the compressed result anyway.  Defaults to None which
# disables the check and allows different backends for unlimited payload.
# e.g. memcached defaults to 1MB  = 1024 * 1024
SENTRY_CACHE_MAX_VALUE_SIZE = None

# Fields which managed users cannot change via Sentry UI. Username and password
# cannot be changed by managed users. Optionally include 'email' and
# 'name' in SENTRY_MANAGED_USER_FIELDS.
SENTRY_MANAGED_USER_FIELDS = ()

SENTRY_SCOPES = {
    "org:read",
    "org:write",
    "org:admin",
    "org:integrations",
    "member:read",
    "member:write",
    "member:admin",
    "team:read",
    "team:write",
    "team:admin",
    "project:read",
    "project:write",
    "project:admin",
    "project:releases",
    "event:read",
    "event:write",
    "event:admin",
    "alerts:write",
    "alerts:read",
}

SENTRY_SCOPE_SETS = (
    (
        ("org:admin", "Read, write, and admin access to organization details."),
        ("org:write", "Read and write access to organization details."),
        ("org:read", "Read access to organization details."),
    ),
    (("org:integrations", "Read, write, and admin access to organization integrations."),),
    (
        ("member:admin", "Read, write, and admin access to organization members."),
        ("member:write", "Read and write access to organization members."),
        ("member:read", "Read access to organization members."),
    ),
    (
        ("team:admin", "Read, write, and admin access to teams."),
        ("team:write", "Read and write access to teams."),
        ("team:read", "Read access to teams."),
    ),
    (
        ("project:admin", "Read, write, and admin access to projects."),
        ("project:write", "Read and write access to projects."),
        ("project:read", "Read access to projects."),
    ),
    (("project:releases", "Read, write, and admin access to project releases."),),
    (
        ("event:admin", "Read, write, and admin access to events."),
        ("event:write", "Read and write access to events."),
        ("event:read", "Read access to events."),
    ),
    (
        ("alerts:write", "Read and write alerts"),
        ("alerts:read", "Read alerts"),
    ),
)

SENTRY_DEFAULT_ROLE = "member"

# Roles are ordered, which represents a sort-of hierarchy, as well as how
# they're presented in the UI. This is primarily important in that a member
# that is earlier in the chain cannot manage the settings of a member later
# in the chain (they still require the appropriate scope).
SENTRY_ROLES = (
    {
        "id": "member",
        "name": "Member",
        "desc": "Members can view and act on events, as well as view most other data within the organization.",
        "scopes": {
            "event:read",
            "event:write",
            "event:admin",
            "project:releases",
            "project:read",
            "org:read",
            "member:read",
            "team:read",
            "alerts:read",
            "alerts:write",
        },
    },
    {
        "id": "admin",
        "name": "Admin",
        "desc": (
            """
            Admin privileges on any teams of which they're a member. They can
            create new teams and projects, as well as remove teams and projects
            on which they already hold membership (or all teams, if open
            membership is enabled). Additionally, they can manage memberships of
            teams that they are members of. They cannot invite members to the
            organization.
            """
        ),
        "scopes": {
            "event:read",
            "event:write",
            "event:admin",
            "org:read",
            "member:read",
            "project:read",
            "project:write",
            "project:admin",
            "project:releases",
            "team:read",
            "team:write",
            "team:admin",
            "org:integrations",
            "alerts:read",
            "alerts:write",
        },
        "is_retired": True,
    },
    {
        "id": "manager",
        "name": "Manager",
        "desc": "Gains admin access on all teams as well as the ability to add and remove members.",
        "scopes": {
            "event:read",
            "event:write",
            "event:admin",
            "member:read",
            "member:write",
            "member:admin",
            "project:read",
            "project:write",
            "project:admin",
            "project:releases",
            "team:read",
            "team:write",
            "team:admin",
            "org:read",
            "org:write",
            "org:integrations",
            "alerts:read",
            "alerts:write",
        },
        "is_global": True,
    },
    {
        "id": "owner",
        "name": "Owner",
        "desc": (
            """
            Unrestricted access to the organization, its data, and its settings.
            Can add, modify, and delete projects and members, as well as make
            billing and plan changes.
            """
        ),
        "scopes": {
            "org:read",
            "org:write",
            "org:admin",
            "org:integrations",
            "member:read",
            "member:write",
            "member:admin",
            "team:read",
            "team:write",
            "team:admin",
            "project:read",
            "project:write",
            "project:admin",
            "project:releases",
            "event:read",
            "event:write",
            "event:admin",
            "alerts:read",
            "alerts:write",
        },
        "is_global": True,
    },
)

SENTRY_TEAM_ROLES = (
    {
        "id": "contributor",
        "name": "Contributor",
        "desc": "Contributors can view and act on events, as well as view most other data within the team's projects.",
        "scopes": {
            "event:read",
            "event:write",
            "event:admin",
            "project:releases",
            "project:read",
            "org:read",
            "member:read",
            "team:read",
            "alerts:read",
            "alerts:write",
        },
    },
    {
        "id": "admin",
        "name": "Team Admin",
        "desc": (
            # TODO: Editing pass
            """
            Admin privileges on the team. They can create and remove projects,
            and can manage the team's memberships. They cannot invite members to
            the organization.
            """
        ),
        "scopes": {
            "event:read",
            "event:write",
            "event:admin",
            "org:read",
            "member:read",
            "project:read",
            "project:write",
            "project:admin",
            "project:releases",
            "team:read",
            "team:write",
            "team:admin",
            "org:integrations",
            "alerts:read",
            "alerts:write",
        },
        "is_minimum_role_for": "admin",
    },
)

# See sentry/options/__init__.py for more information
SENTRY_OPTIONS = {}
SENTRY_DEFAULT_OPTIONS = {}

# You should not change this setting after your database has been created
# unless you have altered all schemas first
SENTRY_USE_BIG_INTS = False

# Delay (in ms) to induce on API responses
#
# Simulates a small amount of lag which helps uncover more obvious race
# conditions in UI interactions. It's also needed to test (or implement) any
# kind of loading scenarios. Without this we will just implicitly lower the
# overall quality of software we ship because we will not experience it in the
# same way we would in production.
#
# See discussion on https://github.com/getsentry/sentry/pull/20187
SENTRY_API_RESPONSE_DELAY = 150 if IS_DEV else None

# Watchers for various application purposes (such as compiling static media)
# XXX(dcramer): this doesn't work outside of a source distribution as the
# webpack.config.js is not part of Sentry's datafiles
SENTRY_WATCHERS = (
    (
        "webpack",
        [
            os.path.join(NODE_MODULES_ROOT, ".bin", "webpack"),
            "serve",
            "--color",
            "--output-pathinfo=true",
            "--config={}".format(
                os.path.normpath(
                    os.path.join(PROJECT_ROOT, os.pardir, os.pardir, "webpack.config.ts")
                )
            ),
        ],
    ),
)

# Controls whether devserver spins up Relay, Kafka, and several ingest worker jobs to direct store traffic
# through the Relay ingestion pipeline. Without, ingestion is completely disabled. Use `bin/load-mocks` to
# generate fake data for local testing. You can also manually enable relay with the `--ingest` flag to `devserver`.
# XXX: This is disabled by default as typical development workflows do not require end-to-end services running
# and disabling optional services reduces resource consumption and complexity
SENTRY_USE_RELAY = False
SENTRY_RELAY_PORT = 7899

# Controls whether we'll run the snuba subscription processor. If enabled, we'll run
# it as a worker, and devservices will run Kafka.
SENTRY_DEV_PROCESS_SUBSCRIPTIONS = False

# The chunk size for attachments in blob store. Should be a power of two.
SENTRY_ATTACHMENT_BLOB_SIZE = 8 * 1024 * 1024  # 8MB

# The chunk size for files in the chunk upload. This is used for native debug
# files and source maps, and directly translates to the chunk size in blob
# store. MUST be a power of two.
SENTRY_CHUNK_UPLOAD_BLOB_SIZE = 8 * 1024 * 1024  # 8MB

# This flag tell DEVSERVICES to start the ingest-metrics-consumer in order to work on
# metrics in the development environment. Note: this is "metrics" the product
SENTRY_USE_METRICS_DEV = False

# This flags activates the Change Data Capture backend in the development environment
SENTRY_USE_CDC_DEV = False

# This flag activates profiling backend in the development environment
SENTRY_USE_PROFILING = False

# This flag activates code paths that are specific for customer domains
SENTRY_USE_CUSTOMER_DOMAINS = False

# SENTRY_DEVSERVICES = {
#     "service-name": lambda settings, options: (
#         {
#             "image": "image-name:version",
#             # optional ports to expose
#             "ports": {"internal-port/tcp": external-port},
#             # optional command
#             "command": ["exit 1"],
#             optional mapping of volumes
#             "volumes": {"volume-name": {"bind": "/path/in/container"}},
#             # optional statement to test if service should run
#             "only_if": lambda settings, options: True,
#             # optional environment variables
#             "environment": {
#                 "ENV_VAR": "1",
#             }
#         }
#     )
# }


def build_cdc_postgres_init_db_volume(settings):
    return (
        {
            os.path.join(settings.CDC_CONFIG_DIR, "init_hba.sh"): {
                "bind": "/docker-entrypoint-initdb.d/init_hba.sh"
            }
        }
        if settings.SENTRY_USE_CDC_DEV
        else {}
    )


# platform.processor() changed at some point between these:
# 11.2.3: arm
# 12.3.1: arm64
APPLE_ARM64 = sys.platform == "darwin" and platform.processor() in {"arm", "arm64"}

SENTRY_DEVSERVICES = {
    "redis": lambda settings, options: (
        {
            "image": "ghcr.io/getsentry/image-mirror-library-redis:5.0-alpine",
            "ports": {"6379/tcp": 6379},
            "command": [
                "redis-server",
                "--appendonly",
                "yes",
                "--save",
                "60",
                "20",
                "--auto-aof-rewrite-percentage",
                "100",
                "--auto-aof-rewrite-min-size",
                "64mb",
            ],
            "volumes": {"redis": {"bind": "/data"}},
        }
    ),
    "postgres": lambda settings, options: (
        {
            "image": f"ghcr.io/getsentry/image-mirror-library-postgres:{os.getenv('PG_VERSION') or '9.6'}-alpine",
            "pull": True,
            "ports": {"5432/tcp": 5432},
            "environment": {"POSTGRES_DB": "sentry", "POSTGRES_HOST_AUTH_METHOD": "trust"},
            "volumes": {
                "postgres": {"bind": "/var/lib/postgresql/data"},
                "wal2json": {"bind": "/wal2json"},
                settings.CDC_CONFIG_DIR: {"bind": "/cdc"},
                **build_cdc_postgres_init_db_volume(settings),
            },
            "command": [
                "postgres",
                "-c",
                "wal_level=logical",
                "-c",
                "max_replication_slots=1",
                "-c",
                "max_wal_senders=1",
            ],
            "entrypoint": "/cdc/postgres-entrypoint.sh" if settings.SENTRY_USE_CDC_DEV else None,
        }
    ),
    "zookeeper": lambda settings, options: (
        {
            # On Apple arm64, we upgrade to version 6.x to allow zookeeper to run properly on Apple's arm64
            # See details https://github.com/confluentinc/kafka-images/issues/80#issuecomment-855511438
            "image": "ghcr.io/getsentry/image-mirror-confluentinc-cp-zookeeper:6.2.0",
            "environment": {"ZOOKEEPER_CLIENT_PORT": "2181"},
            "volumes": {"zookeeper_6": {"bind": "/var/lib/zookeeper/data"}},
            "only_if": "kafka" in settings.SENTRY_EVENTSTREAM or settings.SENTRY_USE_RELAY,
        }
    ),
    "kafka": lambda settings, options: (
        {
            "image": "ghcr.io/getsentry/image-mirror-confluentinc-cp-kafka:6.2.0",
            "ports": {"9092/tcp": 9092},
            "environment": {
                "KAFKA_ZOOKEEPER_CONNECT": "{containers[zookeeper][name]}:2181",
                "KAFKA_LISTENERS": "INTERNAL://0.0.0.0:9093,EXTERNAL://0.0.0.0:9092",
                "KAFKA_ADVERTISED_LISTENERS": "INTERNAL://{containers[kafka][name]}:9093,EXTERNAL://{containers[kafka]"
                "[ports][9092/tcp][0]}:{containers[kafka][ports][9092/tcp][1]}",
                "KAFKA_LISTENER_SECURITY_PROTOCOL_MAP": "INTERNAL:PLAINTEXT,EXTERNAL:PLAINTEXT",
                "KAFKA_INTER_BROKER_LISTENER_NAME": "INTERNAL",
                "KAFKA_OFFSETS_TOPIC_REPLICATION_FACTOR": "1",
                "KAFKA_OFFSETS_TOPIC_NUM_PARTITIONS": "1",
                "KAFKA_LOG_RETENTION_HOURS": "24",
                "KAFKA_MESSAGE_MAX_BYTES": "50000000",
                "KAFKA_MAX_REQUEST_SIZE": "50000000",
            },
            "volumes": {"kafka_6": {"bind": "/var/lib/kafka/data"}},
            "only_if": "kafka" in settings.SENTRY_EVENTSTREAM
            or settings.SENTRY_USE_RELAY
            or settings.SENTRY_DEV_PROCESS_SUBSCRIPTIONS,
        }
    ),
    "clickhouse": lambda settings, options: (
        {
            "image": "ghcr.io/getsentry/image-mirror-yandex-clickhouse-server:20.3.9.70"
            if not APPLE_ARM64
            # altinity provides clickhouse support to other companies
            # Official support: https://github.com/ClickHouse/ClickHouse/issues/22222
            # This image is build with this script https://gist.github.com/filimonov/5f9732909ff66d5d0a65b8283382590d
            else "ghcr.io/getsentry/image-mirror-altinity-clickhouse-server:21.6.1.6734-testing-arm",
            "pull": True,
            "ports": {"9000/tcp": 9000, "9009/tcp": 9009, "8123/tcp": 8123},
            "ulimits": [{"name": "nofile", "soft": 262144, "hard": 262144}],
            # The arm image does not properly load the MAX_MEMORY_USAGE_RATIO
            # from the environment in loc_config.xml, thus, hard-coding it there
            "volumes": {
                "clickhouse_dist"
                if settings.SENTRY_DISTRIBUTED_CLICKHOUSE_TABLES
                else "clickhouse": {"bind": "/var/lib/clickhouse"},
                os.path.join(
                    settings.DEVSERVICES_CONFIG_DIR,
                    "clickhouse",
                    "dist_config.xml"
                    if settings.SENTRY_DISTRIBUTED_CLICKHOUSE_TABLES
                    else "loc_config.xml",
                ): {"bind": "/etc/clickhouse-server/config.d/sentry.xml"},
            },
        }
    ),
    "snuba": lambda settings, options: (
        {
            "image": "ghcr.io/getsentry/snuba:latest",
            "pull": True,
            "ports": {"1218/tcp": 1218},
            "command": ["devserver"],
            "environment": {
                "PYTHONUNBUFFERED": "1",
                "SNUBA_SETTINGS": "docker",
                "DEBUG": "1",
                "CLICKHOUSE_HOST": "{containers[clickhouse][name]}",
                "CLICKHOUSE_PORT": "9000",
                "CLICKHOUSE_HTTP_PORT": "8123",
                "DEFAULT_BROKERS": "{containers[kafka][name]}:9093",
                "REDIS_HOST": "{containers[redis][name]}",
                "REDIS_PORT": "6379",
                "REDIS_DB": "1",
                "ENABLE_SENTRY_METRICS_DEV": "1" if settings.SENTRY_USE_METRICS_DEV else "",
                "ENABLE_PROFILES_CONSUMER": "1" if settings.SENTRY_USE_PROFILING else "",
            },
            "only_if": "snuba" in settings.SENTRY_EVENTSTREAM
            or "kafka" in settings.SENTRY_EVENTSTREAM,
        }
    ),
    "bigtable": lambda settings, options: (
        {
            "image": "us.gcr.io/sentryio/cbtemulator:23c02d92c7a1747068eb1fc57dddbad23907d614",
            "ports": {"8086/tcp": 8086},
            # NEED_BIGTABLE is set by CI so we don't have to pass
            # --skip-only-if when compiling which services to run.
            "only_if": os.environ.get("NEED_BIGTABLE", False)
            or "bigtable" in settings.SENTRY_NODESTORE,
        }
    ),
    "memcached": lambda settings, options: (
        {
            "image": "ghcr.io/getsentry/image-mirror-library-memcached:1.5-alpine",
            "ports": {"11211/tcp": 11211},
            "only_if": "memcached" in settings.CACHES.get("default", {}).get("BACKEND"),
        }
    ),
    "symbolicator": lambda settings, options: (
        {
            "image": "us.gcr.io/sentryio/symbolicator:nightly",
            "pull": True,
            "ports": {"3021/tcp": 3021},
            "volumes": {settings.SYMBOLICATOR_CONFIG_DIR: {"bind": "/etc/symbolicator"}},
            "command": ["run", "--config", "/etc/symbolicator/config.yml"],
            "only_if": options.get("symbolicator.enabled"),
        }
    ),
    "relay": lambda settings, options: (
        {
            "image": "us.gcr.io/sentryio/relay:nightly",
            "pull": True,
            "ports": {"7899/tcp": settings.SENTRY_RELAY_PORT},
            "volumes": {settings.RELAY_CONFIG_DIR: {"bind": "/etc/relay"}},
            "command": ["run", "--config", "/etc/relay"],
            "only_if": bool(os.environ.get("SENTRY_USE_RELAY", settings.SENTRY_USE_RELAY)),
            "with_devserver": True,
        }
    ),
    "chartcuterie": lambda settings, options: (
        {
            "image": "us.gcr.io/sentryio/chartcuterie:latest",
            "pull": True,
            "volumes": {settings.CHARTCUTERIE_CONFIG_DIR: {"bind": "/etc/chartcuterie"}},
            "environment": {
                "CHARTCUTERIE_CONFIG": "/etc/chartcuterie/config.js",
                "CHARTCUTERIE_CONFIG_POLLING": "true",
            },
            "ports": {"9090/tcp": 7901},
            # NEED_CHARTCUTERIE is set by CI so we don't have to pass --skip-only-if when compiling which services to run.
            "only_if": os.environ.get("NEED_CHARTCUTERIE", False)
            or options.get("chart-rendering.enabled"),
        }
    ),
    "cdc": lambda settings, options: (
        {
            "image": "ghcr.io/getsentry/cdc:latest",
            "pull": True,
            "only_if": settings.SENTRY_USE_CDC_DEV,
            "command": ["cdc", "-c", "/etc/cdc/configuration.yaml", "producer"],
            "volumes": {settings.CDC_CONFIG_DIR: {"bind": "/etc/cdc"}},
        }
    ),
}

# Max file size for serialized file uploads in API
SENTRY_MAX_SERIALIZED_FILE_SIZE = 5000000

# Max file size for avatar photo uploads
SENTRY_MAX_AVATAR_SIZE = 5000000

# The maximum age of raw events before they are deleted
SENTRY_RAW_EVENT_MAX_AGE_DAYS = 10

# statuspage.io support
STATUS_PAGE_ID = None
STATUS_PAGE_API_HOST = "statuspage.io"

SENTRY_SELF_HOSTED = True

# Whether we should look at X-Forwarded-For header or not
# when checking REMOTE_ADDR ip addresses
SENTRY_USE_X_FORWARDED_FOR = True

SENTRY_DEFAULT_INTEGRATIONS = (
    "sentry.integrations.bitbucket.BitbucketIntegrationProvider",
    "sentry.integrations.bitbucket_server.BitbucketServerIntegrationProvider",
    "sentry.integrations.slack.SlackIntegrationProvider",
    "sentry.integrations.github.GitHubIntegrationProvider",
    "sentry.integrations.github_enterprise.GitHubEnterpriseIntegrationProvider",
    "sentry.integrations.gitlab.GitlabIntegrationProvider",
    "sentry.integrations.jira.JiraIntegrationProvider",
    "sentry.integrations.jira_server.JiraServerIntegrationProvider",
    "sentry.integrations.vsts.VstsIntegrationProvider",
    "sentry.integrations.vsts_extension.VstsExtensionIntegrationProvider",
    "sentry.integrations.pagerduty.integration.PagerDutyIntegrationProvider",
    "sentry.integrations.vercel.VercelIntegrationProvider",
    "sentry.integrations.msteams.MsTeamsIntegrationProvider",
    "sentry.integrations.aws_lambda.AwsLambdaIntegrationProvider",
    "sentry.integrations.custom_scm.CustomSCMIntegrationProvider",
)

SENTRY_SDK_CONFIG = {
    "release": sentry.__semantic_version__,
    "environment": ENVIRONMENT,
    "in_app_include": ["sentry", "sentry_plugins"],
    "debug": True,
    "send_default_pii": True,
    "auto_enabling_integrations": False,
    "_experiments": {
        "custom_measurements": True,
    },
}

SENTRY_DEV_DSN = os.environ.get("SENTRY_DEV_DSN")
if SENTRY_DEV_DSN:
    # In production, this value is *not* set via an env variable
    # https://github.com/getsentry/getsentry/blob/16a07f72853104b911a368cc8ae2b4b49dbf7408/getsentry/conf/settings/prod.py#L604-L606
    # This is used in case you want to report traces of your development set up to a project of your choice
    SENTRY_SDK_CONFIG["dsn"] = SENTRY_DEV_DSN

# The sample rate to use for profiles. This is conditional on the usage of
# traces_sample_rate. So that means the true sample rate will be approximately
# traces_sample_rate * profiles_sample_rate
# (subject to things like the traces_sampler)
SENTRY_PROFILES_SAMPLE_RATE = 0

# We want to test a few schedulers possible in the profiler. Some are platform
# specific, and each have their own pros/cons. See the sdk for more details.
SENTRY_PROFILER_MODE = "sleep"

# To have finer control over which process will have profiling enabled, this
# environment variable will be required to enable profiling.
#
# This is because profiling requires that we run some stuff globally, and we
# are not ready to run this on the more critical parts of the codebase such as
# the ingest workers yet.
#
# This will allow us to have finer control over where we are running the
# profiler. For example, only on the web server.
SENTRY_PROFILING_ENABLED = os.environ.get("SENTRY_PROFILING_ENABLED", False)

# Callable to bind additional context for the Sentry SDK
#
# def get_org_context(scope, organization, **kwargs):
#    scope.set_tag('organization.cool', '1')
#
# SENTRY_ORGANIZATION_CONTEXT_HELPER = get_org_context
SENTRY_ORGANIZATION_CONTEXT_HELPER = None

# Config options that are explicitly disabled from Django
DEAD = object()

# This will eventually get set from values in SENTRY_OPTIONS during
# sentry.runner.initializer:bootstrap_options
SECRET_KEY = DEAD
EMAIL_BACKEND = DEAD
EMAIL_HOST = DEAD
EMAIL_PORT = DEAD
EMAIL_HOST_USER = DEAD
EMAIL_HOST_PASSWORD = DEAD
EMAIL_USE_TLS = DEAD
EMAIL_USE_SSL = DEAD
SERVER_EMAIL = DEAD
EMAIL_SUBJECT_PREFIX = DEAD

# Shared btw Auth Provider and Social Auth Plugin
GITHUB_APP_ID = DEAD
GITHUB_API_SECRET = DEAD

# Used by Auth Provider
GITHUB_REQUIRE_VERIFIED_EMAIL = DEAD
GITHUB_API_DOMAIN = DEAD
GITHUB_BASE_DOMAIN = DEAD

# Used by Social Auth Plugin
GITHUB_EXTENDED_PERMISSIONS = DEAD
GITHUB_ORGANIZATION = DEAD


SUDO_URL = "sentry-sudo"

# Endpoint to https://github.com/getsentry/sentry-release-registry, used for
# alerting the user on outdated SDKs.
SENTRY_RELEASE_REGISTRY_BASEURL = None

# Hardcoded SDK versions for SDKs that do not have an entry in the release
# registry.
SDK_VERSIONS = {
    "raven-js": "3.21.0",
    "raven-node": "2.3.0",
    "raven-python": "6.10.0",
    "raven-ruby": "2.7.1",
    "sentry-cocoa": "3.11.1",
    "sentry-java": "1.6.4",
    "sentry-laravel": "1.0.2",
    "sentry-php": "2.0.1",
}

# Some of the migration links below are not ideal, but that is all migration documentation we currently have and can provide at this point
SDK_URLS = {
    "sentry-java": "https://docs.sentry.io/platforms/java/legacy/migration/",
    "@sentry/browser": "https://github.com/getsentry/sentry-javascript/blob/master/MIGRATION.md#migrating-from-raven-js-to-sentrybrowser",
    "sentry-cocoa": "https://docs.sentry.io/platforms/apple/migration/",
    "sentry-php": "https://docs.sentry.io/platforms/php/",
    "sentry-python": "https://docs.sentry.io/platforms/python/migration/",
    "sentry-ruby": "https://docs.sentry.io/platforms/ruby/migration/",
    "sentry-dotnet": "https://docs.sentry.io/platforms/dotnet/migration/#migrating-from-sharpraven-to-sentry-sdk",
    "sentry-go": "https://docs.sentry.io/platforms/go/migration/",
}

DEPRECATED_SDKS = {
    # sdk name => new sdk name
    "raven-java": "sentry-java",
    "raven-java:android": "sentry-java",
    "raven-java:log4j": "sentry-java",
    "raven-java:log4j2": "sentry-java",
    "raven-java:logback": "sentry-java",
    "raven-js": "@sentry/browser",
    "raven-node": "@sentry/browser",
    "raven-objc": "sentry-cocoa",
    "raven-php": "sentry-php",
    "raven-python": "sentry-python",
    "raven-ruby": "sentry-ruby",
    "raven-swift": "sentry-cocoa",
    "raven-csharp": "sentry-dotnet",
    "raven-go": "sentry-go",
    "sentry-android": "sentry-java",
    "sentry-swift": "sentry-cocoa",
    "SharpRaven": "sentry-dotnet",
    # The Ruby SDK used to go by the name 'sentry-raven'...
    "sentry-raven": "sentry-ruby",
}

TERMS_URL = None
PRIVACY_URL = None

# Internal sources for debug information files
#
# There are two special values in there: "microsoft" and "ios".  These are
# added by default to any project created.  The "ios" source is currently
# not enabled in the open source build of sentry because it points to a
# sentry internal repository and it's unclear if these can be
# redistributed under the Apple EULA.  If however someone configures their
# own iOS source and name it 'ios' it will be enabled by default for all
# projects.
SENTRY_BUILTIN_SOURCES = {
    "microsoft": {
        "type": "http",
        "id": "sentry:microsoft",
        "name": "Microsoft",
        "layout": {"type": "symstore"},
        "filters": {"filetypes": ["pe", "pdb", "portablepdb"]},
        "url": "https://msdl.microsoft.com/download/symbols/",
        "is_public": True,
    },
    "citrix": {
        "type": "http",
        "id": "sentry:citrix",
        "name": "Citrix",
        "layout": {"type": "symstore"},
        "filters": {"filetypes": ["pe", "pdb"]},
        "url": "http://ctxsym.citrix.com/symbols/",
        "is_public": True,
    },
    "intel": {
        "type": "http",
        "id": "sentry:intel",
        "name": "Intel",
        "layout": {"type": "symstore"},
        "filters": {"filetypes": ["pe", "pdb"]},
        "url": "https://software.intel.com/sites/downloads/symbols/",
        "is_public": True,
    },
    "amd": {
        "type": "http",
        "id": "sentry:amd",
        "name": "AMD",
        "layout": {"type": "symstore"},
        "filters": {"filetypes": ["pe", "pdb"]},
        "url": "https://download.amd.com/dir/bin/",
        "is_public": True,
    },
    "nvidia": {
        "type": "http",
        "id": "sentry:nvidia",
        "name": "NVIDIA",
        "layout": {"type": "symstore"},
        "filters": {"filetypes": ["pe", "pdb"]},
        "url": "https://driver-symbols.nvidia.com/",
        "is_public": True,
    },
    "chromium": {
        "type": "http",
        "id": "sentry:chromium",
        "name": "Chromium",
        "layout": {"type": "symstore"},
        "filters": {"filetypes": ["pe", "pdb"]},
        "url": "https://chromium-browser-symsrv.commondatastorage.googleapis.com/",
        "is_public": True,
    },
    "unity": {
        "type": "http",
        "id": "sentry:unity",
        "name": "Unity",
        "layout": {"type": "symstore"},
        "filters": {"filetypes": ["pe", "pdb"]},
        "url": "http://symbolserver.unity3d.com/",
        "is_public": True,
    },
    "mozilla": {
        "type": "http",
        "id": "sentry:mozilla",
        "name": "Mozilla",
        "layout": {"type": "symstore"},
        "url": "https://symbols.mozilla.org/",
        "is_public": True,
    },
    "autodesk": {
        "type": "http",
        "id": "sentry:autodesk",
        "name": "Autodesk",
        "layout": {"type": "symstore"},
        "url": "http://symbols.autodesk.com/",
        "is_public": True,
    },
    "electron": {
        "type": "http",
        "id": "sentry:electron",
        "name": "Electron",
        "layout": {"type": "native"},
        "url": "https://symbols.electronjs.org/",
        "filters": {"filetypes": ["pdb", "breakpad", "sourcebundle"]},
        "is_public": True,
    },
}

# Relay
# List of PKs explicitly allowed by Sentry.  All relays here are always
# registered as internal relays.
# DEPRECATED !!! (18.May.2021) This entry has been deprecated in favour of
# ~/.sentry/conf.yml (relay.static_auth)
SENTRY_RELAY_WHITELIST_PK = [
    # NOTE (RaduW) This is the relay key for the relay instance used by devservices.
    # This should NOT be part of any production environment.
    # This key should match the key in /sentry/config/relay/credentials.json
    "SMSesqan65THCV6M4qs4kBzPai60LzuDn-xNsvYpuP8"
]

# When open registration is not permitted then only relays in the
# list of explicitly allowed relays can register.
SENTRY_RELAY_OPEN_REGISTRATION = True

# GeoIP
# Used for looking up IP addresses.
# For example /usr/local/share/GeoIP/GeoIPCity.mmdb
GEOIP_PATH_MMDB = None

# CDN
# If this is an absolute url like e.g.: https://js.sentry-cdn.com/
# the full url will look like this: https://js.sentry-cdn.com/<public_key>.min.js
# otherwise django reverse url lookup will be used.
JS_SDK_LOADER_CDN_URL = ""
# Version of the SDK - Used in header Surrogate-Key sdk/JS_SDK_LOADER_SDK_VERSION
JS_SDK_LOADER_SDK_VERSION = ""
# This should be the url pointing to the JS SDK. It may contain up to two "%s".
# The first "%s" will be replaced with the SDK version, the second one is used
# to inject a bundle modifier in the JS SDK CDN loader. e.g:
# - 'https://browser.sentry-cdn.com/%s/bundle%s.min.js' will become
# 'https://browser.sentry-cdn.com/7.0.0/bundle.es5.min.js'
# - 'https://browser.sentry-cdn.com/%s/bundle.min.js' will become
# 'https://browser.sentry-cdn.com/7.0.0/bundle.min.js'
# - 'https://browser.sentry-cdn.com/6.19.7/bundle.min.js' will stay the same.
JS_SDK_LOADER_DEFAULT_SDK_URL = ""

# block domains which are generally used by spammers -- keep this configurable
# in case a self-hosted install wants to allow it
INVALID_EMAIL_ADDRESS_PATTERN = re.compile(r"\@qq\.com$", re.I)

# This is customizable for sentry.io, but generally should only be additive
# (currently the values not used anymore so this is more for documentation purposes)
SENTRY_USER_PERMISSIONS = ("broadcasts.admin", "users.admin", "options.admin")

# WARNING(iker): there are two different formats for KAFKA_CLUSTERS: the one we
# use below, and a legacy one still used in `getsentry`.
# Reading items from this default configuration directly might break deploys.
# To correctly read items from this dictionary and not worry about the format,
# see `sentry.utils.kafka_config.get_kafka_consumer_cluster_options`.
KAFKA_CLUSTERS = {
    "default": {
        "common": {"bootstrap.servers": "127.0.0.1:9092"},
        "producers": {
            "compression.type": "lz4",
            "message.max.bytes": 50000000,  # 50MB, default is 1MB
        },
        "consumers": {},
    }
}

# These constants define kafka topic names, as well as keys into `KAFKA_TOPICS`
# which contains cluster mappings for these topics. Follow these steps to
# override a kafka topic name:
#
#  1. Change the value of the `KAFKA_*` constant (e.g. KAFKA_EVENTS).
#  2. For changes in override files, such as `sentry.conf.py` or in getsentry's
#     `prod.py`, also override the entirety of `KAFKA_TOPICS` to ensure the keys
#     pick up the change.

KAFKA_EVENTS = "events"
KAFKA_TRANSACTIONS = "transactions"
KAFKA_OUTCOMES = "outcomes"
KAFKA_OUTCOMES_BILLING = "outcomes-billing"
KAFKA_EVENTS_SUBSCRIPTIONS_RESULTS = "events-subscription-results"
KAFKA_TRANSACTIONS_SUBSCRIPTIONS_RESULTS = "transactions-subscription-results"
KAFKA_GENERIC_METRICS_DISTRIBUTIONS_SUBSCRIPTIONS_RESULTS = (
    "generic-metrics-distributions-subscription-results"
)
KAFKA_GENERIC_METRICS_SETS_SUBSCRIPTIONS_RESULTS = "generic-metrics-sets-subscription-results"
KAFKA_SESSIONS_SUBSCRIPTIONS_RESULTS = "sessions-subscription-results"
KAFKA_METRICS_SUBSCRIPTIONS_RESULTS = "metrics-subscription-results"
KAFKA_INGEST_EVENTS = "ingest-events"
KAFKA_INGEST_ATTACHMENTS = "ingest-attachments"
KAFKA_INGEST_TRANSACTIONS = "ingest-transactions"
KAFKA_INGEST_METRICS = "ingest-metrics"
KAFKA_SNUBA_METRICS = "snuba-metrics"
KAFKA_PROFILES = "profiles"
KAFKA_INGEST_PERFORMANCE_METRICS = "ingest-performance-metrics"
KAFKA_SNUBA_GENERIC_METRICS = "snuba-generic-metrics"
KAFKA_INGEST_REPLAY_EVENTS = "ingest-replay-events"
KAFKA_INGEST_REPLAYS_RECORDINGS = "ingest-replay-recordings"
KAFKA_REGION_TO_CONTROL = "region-to-control"

# topic for testing multiple indexer backends in parallel
# in production. So far just testing backends for the perf data,
# not release helth
KAFKA_SNUBA_GENERICS_METRICS_CS = "snuba-metrics-generics-cloudspanner"

KAFKA_SUBSCRIPTION_RESULT_TOPICS = {
    "events": KAFKA_EVENTS_SUBSCRIPTIONS_RESULTS,
    "transactions": KAFKA_TRANSACTIONS_SUBSCRIPTIONS_RESULTS,
    "generic-metrics-sets": KAFKA_GENERIC_METRICS_SETS_SUBSCRIPTIONS_RESULTS,
    "generic-metrics-distributions": KAFKA_GENERIC_METRICS_DISTRIBUTIONS_SUBSCRIPTIONS_RESULTS,
    "sessions": KAFKA_SESSIONS_SUBSCRIPTIONS_RESULTS,
    "metrics": KAFKA_METRICS_SUBSCRIPTIONS_RESULTS,
}

# Cluster configuration for each Kafka topic by name.
KAFKA_TOPICS = {
    KAFKA_EVENTS: {"cluster": "default"},
    KAFKA_TRANSACTIONS: {"cluster": "default"},
    KAFKA_OUTCOMES: {"cluster": "default"},
    # When OUTCOMES_BILLING is None, it inherits from OUTCOMES and does not
    # create a separate producer. Check ``track_outcome`` for details.
    KAFKA_OUTCOMES_BILLING: None,
    KAFKA_EVENTS_SUBSCRIPTIONS_RESULTS: {"cluster": "default"},
    KAFKA_TRANSACTIONS_SUBSCRIPTIONS_RESULTS: {"cluster": "default"},
    KAFKA_GENERIC_METRICS_SETS_SUBSCRIPTIONS_RESULTS: {"cluster": "default"},
    KAFKA_GENERIC_METRICS_DISTRIBUTIONS_SUBSCRIPTIONS_RESULTS: {"cluster": "default"},
    KAFKA_SESSIONS_SUBSCRIPTIONS_RESULTS: {"cluster": "default"},
    KAFKA_METRICS_SUBSCRIPTIONS_RESULTS: {"cluster": "default"},
    # Topic for receiving simple events (error events without attachments) from Relay
    KAFKA_INGEST_EVENTS: {"cluster": "default"},
    # Topic for receiving 'complex' events (error events with attachments) from Relay
    KAFKA_INGEST_ATTACHMENTS: {"cluster": "default"},
    # Topic for receiving transaction events (APM events) from Relay
    KAFKA_INGEST_TRANSACTIONS: {"cluster": "default"},
    # Topic for receiving metrics from Relay
    KAFKA_INGEST_METRICS: {"cluster": "default"},
    # Topic for indexer translated metrics
    KAFKA_SNUBA_METRICS: {"cluster": "default"},
    # Topic for receiving profiles from Relay
    KAFKA_PROFILES: {"cluster": "default"},
    KAFKA_INGEST_PERFORMANCE_METRICS: {"cluster": "default"},
    KAFKA_SNUBA_GENERIC_METRICS: {"cluster": "default"},
    KAFKA_INGEST_REPLAY_EVENTS: {"cluster": "default"},
    KAFKA_INGEST_REPLAYS_RECORDINGS: {"cluster": "default"},
    # Metrics Testing Topics
    KAFKA_SNUBA_GENERICS_METRICS_CS: {"cluster": "default"},
    # Region to Control Silo messaging - eg UserIp and AuditLog
    KAFKA_REGION_TO_CONTROL: {"cluster": "default"},
}


# If True, consumers will create the topics if they don't exist
KAFKA_CONSUMER_AUTO_CREATE_TOPICS = True

# For Jira, only approved apps can use the access_email_addresses scope
# This scope allows Sentry to use the email endpoint (https://developer.atlassian.com/cloud/jira/platform/rest/v3/#api-rest-api-3-user-email-get)
# We use the email with Jira 2-way sync in order to match the user
JIRA_USE_EMAIL_SCOPE = False

"""
Fields are:
 - south_app_name: Which app to apply the conversion to
 - south_migration: The south migration to map to the new name. If None, then always
   apply
 - django_app_name: The new app name to apply the conversion to
 - django_migration: Which django migration to 'fake' as run.
 - south_migration_required: Whether the south migration is required to proceed.
 - south_migration_required_error: Error message explaining what is going wrong.
"""
SOUTH_MIGRATION_CONVERSIONS = (
    (
        "sentry",
        "0472_auto__add_field_sentryapp_author",
        "sentry",
        "0001_initial",
        True,
        "Please upgrade to Sentry 9.1.2 before upgrading to any later versions.",
    ),
    (
        "sentry",
        "0516_auto__del_grouptagvalue__del_unique_grouptagvalue_group_id_key_value__",
        "sentry",
        "0002_912_to_recent",
        False,
        "",
    ),
    (
        "sentry",
        "0518_auto__chg_field_sentryappwebhookerror_response_code",
        "sentry",
        "0003_auto_20191022_0122",
        False,
        "",
    ),
    ("sentry.nodestore", "0001_initial", "nodestore", "0001_initial", False, None),
    ("nodestore", "0001_initial", "nodestore", "0001_initial", False, None),
    (
        "social_auth",
        "0004_auto__del_unique_usersocialauth_provider_uid__add_unique_usersocialaut",
        "social_auth",
        "0001_initial",
        True,
        "Please upgrade to Sentry 9.1.2 before upgrading to any later versions.",
    ),
)

# Whether to use Django migrations to create the database, or just build it based off
# of models, similar to how syncdb used to work. The former is more correct, the latter
# is much faster.
MIGRATIONS_TEST_MIGRATE = os.environ.get("MIGRATIONS_TEST_MIGRATE", "0") == "1"
# Specifies the list of django apps to include in the lockfile. If Falsey then include
# all apps with migrations
MIGRATIONS_LOCKFILE_APP_WHITELIST = (
    "nodestore",
    "sentry",
    "social_auth",
    "sentry.replays",
)
# Where to write the lockfile to.
MIGRATIONS_LOCKFILE_PATH = os.path.join(PROJECT_ROOT, os.path.pardir, os.path.pardir)

# Log error and abort processing (without dropping event) when process_event is
# taking more than n seconds to process event
SYMBOLICATOR_PROCESS_EVENT_HARD_TIMEOUT = 600

# Log warning when process_event is taking more than n seconds to process event
SYMBOLICATOR_PROCESS_EVENT_WARN_TIMEOUT = 120

# Block symbolicate_event for this many seconds to wait for a initial response
# from symbolicator after the task submission.
SYMBOLICATOR_POLL_TIMEOUT = 10

# When retrying symbolication requests or querying for the result this set the
# max number of second to wait between subsequent attempts.
SYMBOLICATOR_MAX_RETRY_AFTER = 5

SENTRY_REQUEST_METRIC_ALLOWED_PATHS = (
    "sentry.web.api",
    "sentry.web.frontend",
    "sentry.api.endpoints",
    "sentry.data_export.endpoints",
    "sentry.discover.endpoints",
    "sentry.incidents.endpoints",
)
SENTRY_MAIL_ADAPTER_BACKEND = "sentry.mail.adapter.MailAdapter"

# Project ID used by synthetic monitoring
# Synthetic monitoring recurringly send events, prepared with specific
# attributes, which can be identified through the whole processing pipeline and
# observed mainly for producing stable metrics.
SENTRY_SYNTHETIC_MONITORING_PROJECT_ID = None

# Similarity cluster to use
# Similarity-v1: uses hardcoded set of event properties for diffing
SENTRY_SIMILARITY_INDEX_REDIS_CLUSTER = "default"
# Similarity-v2: uses grouping components for diffing (None = fallback to setting for v1)
SENTRY_SIMILARITY2_INDEX_REDIS_CLUSTER = None

# The grouping strategy to use for driving similarity-v2. You can add multiple
# strategies here to index them all. This is useful for transitioning a
# similarity dataset to newer grouping configurations.
#
# The dictionary value represents the redis prefix to use.
#
# Check out `test_similarity_config_migration` to understand the procedure and risks.
SENTRY_SIMILARITY_GROUPING_CONFIGURATIONS_TO_INDEX = {
    "similarity:2020-07-23": "a",
}

# If this is turned on, then sentry will perform automatic grouping updates.
SENTRY_GROUPING_AUTO_UPDATE_ENABLED = False

# How long is the migration phase for grouping updates?
SENTRY_GROUPING_UPDATE_MIGRATION_PHASE = 30 * 24 * 3600  # 30 days

SENTRY_USE_UWSGI = True

# When copying attachments for to-be-reprocessed events into processing store,
# how large is an individual file chunk? Each chunk is stored as Redis key.
SENTRY_REPROCESSING_ATTACHMENT_CHUNK_SIZE = 2**20

# Which cluster is used to store auxiliary data for reprocessing. Note that
# this cluster is not used to store attachments etc, that still happens on
# rc-processing. This is just for buffering up event IDs and storing a counter
# for synchronization/progress report.
SENTRY_REPROCESSING_SYNC_REDIS_CLUSTER = "default"

# How long can reprocessing take before we start deleting its Redis keys?
SENTRY_REPROCESSING_SYNC_TTL = 3600 * 24

# How many events to query for at once while paginating through an entire
# issue. Note that this needs to be kept in sync with the time-limits on
# `sentry.tasks.reprocessing2.reprocess_group`. That task is responsible for
# copying attachments from filestore into redis and can easily take a couple of
# seconds per event. Better play it safe!
SENTRY_REPROCESSING_PAGE_SIZE = 10

# How many event IDs to buffer up in Redis before sending them to Snuba. This
# is about "remaining events" exclusively.
SENTRY_REPROCESSING_REMAINING_EVENTS_BUF_SIZE = 500

# Which backend to use for RealtimeMetricsStore.
#
# Currently, only redis is supported.
SENTRY_REALTIME_METRICS_BACKEND = (
    "sentry.processing.realtime_metrics.dummy.DummyRealtimeMetricsStore"
)
SENTRY_REALTIME_METRICS_OPTIONS = {
    # The redis cluster used for the realtime store redis backend.
    "cluster": "default",
    # The bucket size of the event counter.
    #
    # The size (in seconds) of the buckets that events are sorted into.
    "counter_bucket_size": 10,
    # Number of seconds to keep symbolicate_event rates per project.
    #
    # symbolicate_event tasks report the rates of events per project to redis
    # so that projects that exceed a reasonable rate can be sent to the low
    # priority queue. This setting determines how long we keep these rates
    # around.
    #
    # The LPQ selection is computed using the rate of the most recent events covered by this
    # time window.  See sentry.tasks.low_priority_symbolication.excessive_event_rate for the
    # exact implementation.
    "counter_time_window": 10 * 60,
    # The bucket size of the processing duration histogram.
    #
    # The size (in seconds) of the buckets that events are sorted into.
    "duration_bucket_size": 10,
    # Number of seconds to keep symbolicate_event durations per project.
    #
    # symbolicate_event tasks report the processing durations of events per project to redis
    # so that projects that exceed a reasonable duration can be sent to the low
    # priority queue. This setting determines how long we keep these duration values
    # around.
    #
    # The LPQ selection is computed using the durations of the most recent events covered by
    # this time window.  See
    # sentry.tasks.low_priority_symbolication.excessive_event_duration for the exact
    # implementation.
    "duration_time_window": 3 * 60,
    # Number of seconds to wait after a project is made eligible or ineligible for the LPQ
    # before its eligibility can be changed again.
    #
    # This backoff is only applied to automatic changes to project eligibility, and has zero effect
    # on any manually-triggered changes to a project's presence in the LPQ.
    "backoff_timer": 5 * 60,
}

# XXX(meredith): Temporary metrics indexer
SENTRY_METRICS_INDEXER_REDIS_CLUSTER = "default"

# Timeout for the project counter statement execution.
# In case of contention on the project counter, prevent workers saturation with
# save_event tasks from single project.
# Value is in milliseconds. Set to `None` to disable.
SENTRY_PROJECT_COUNTER_STATEMENT_TIMEOUT = 1000

# Implemented in getsentry to run additional devserver workers.
SENTRY_EXTRA_WORKERS = None

SAMPLED_DEFAULT_RATE = 1.0

# A set of extra URLs to sample
ADDITIONAL_SAMPLED_URLS = {}

# A set of extra tasks to sample
ADDITIONAL_SAMPLED_TASKS = {}

# This controls whether Sentry is run in a demo mode.
# Enabling this will allow users to create accounts without an email or password.
DEMO_MODE = False

# all demo orgs are owned by the user with this email
DEMO_ORG_OWNER_EMAIL = None

# parameters that determine how demo events are generated
DEMO_DATA_GEN_PARAMS = {}

# parameters for an org when quickly generating them synchronously
DEMO_DATA_QUICK_GEN_PARAMS = {}

# adds an extra JS to HTML template
INJECTED_SCRIPT_ASSETS = []

# Whether badly behaving projects will be automatically
# sent to the low priority queue
SENTRY_ENABLE_AUTO_LOW_PRIORITY_QUEUE = False

# Zero Downtime Migrations settings as defined at
# https://github.com/tbicr/django-pg-zero-downtime-migrations#settings
ZERO_DOWNTIME_MIGRATIONS_RAISE_FOR_UNSAFE = True
ZERO_DOWNTIME_MIGRATIONS_LOCK_TIMEOUT = None
ZERO_DOWNTIME_MIGRATIONS_STATEMENT_TIMEOUT = None
# Note: The docs have this backwards. We set this to False here so that we always add check
# constraints instead of setting the column to not null.
ZERO_DOWNTIME_MIGRATIONS_USE_NOT_NULL = False

ANOMALY_DETECTION_URL = "127.0.0.1:9091"
ANOMALY_DETECTION_TIMEOUT = 30

# This is the URL to the profiling service
SENTRY_PROFILING_SERVICE_URL = "http://localhost:8085"

SENTRY_REPLAYS_SERVICE_URL = "http://localhost:8090"


SENTRY_ISSUE_ALERT_HISTORY = "sentry.rules.history.backends.postgres.PostgresRuleHistoryBackend"
SENTRY_ISSUE_ALERT_HISTORY_OPTIONS = {}

# This is useful for testing SSO expiry flows
SENTRY_SSO_EXPIRY_SECONDS = os.environ.get("SENTRY_SSO_EXPIRY_SECONDS", None)

# Set to an iterable of strings matching services so only logs from those services show up
# eg. DEVSERVER_LOGS_ALLOWLIST = {"server", "webpack", "worker"}
DEVSERVER_LOGS_ALLOWLIST = None

LOG_API_ACCESS = not IS_DEV or os.environ.get("SENTRY_LOG_API_ACCESS")

VALIDATE_SUPERUSER_ACCESS_CATEGORY_AND_REASON = True
DISABLE_SU_FORM_U2F_CHECK_FOR_LOCAL = False

# determines if we enable analytics or not
ENABLE_ANALYTICS = False

MAX_ISSUE_ALERTS_PER_PROJECT = 100
MAX_QUERY_SUBSCRIPTIONS_PER_ORG = 1000

MAX_REDIS_SNOWFLAKE_RETRY_COUNTER = 5

SNOWFLAKE_VERSION_ID = 1
SENTRY_SNOWFLAKE_EPOCH_START = datetime(2022, 8, 8, 0, 0).timestamp()
SENTRY_USE_SNOWFLAKE = False

SENTRY_POST_PROCESS_LOCKS_BACKEND_OPTIONS = {
    "path": "sentry.utils.locking.backends.redis.RedisLockBackend",
    "options": {"cluster": "default"},
}

# maximum number of projects allowed to query snuba with for the organization_vitals_overview endpoint
ORGANIZATION_VITALS_OVERVIEW_PROJECT_LIMIT = 300


# Default string indexer cache options
SENTRY_STRING_INDEXER_CACHE_OPTIONS = {
    "cache_name": "default",
}
SENTRY_POSTGRES_INDEXER_RETRY_COUNT = 2

SENTRY_FUNCTIONS_PROJECT_NAME = None

SENTRY_FUNCTIONS_REGION = "us-central1"

# Settings related to SiloMode
SILO_MODE = os.environ.get("SENTRY_SILO_MODE", None)
FAIL_ON_UNAVAILABLE_API_CALL = False
SILO_MODE_UNSTABLE_TESTS = bool(os.environ.get("SENTRY_SILO_MODE_UNSTABLE_TESTS", False))

DISALLOWED_CUSTOMER_DOMAINS = []

SENTRY_PERFORMANCE_ISSUES_RATE_LIMITER_OPTIONS = {}
SENTRY_PERFORMANCE_ISSUES_REDUCE_NOISE = False

SENTRY_REGION = os.environ.get("SENTRY_REGION", None)
SENTRY_REGION_CONFIG: Iterable[Region] = ()

# How long we should wait for a gateway proxy request to return before giving up
GATEWAY_PROXY_TIMEOUT = None

SENTRY_SLICING_LOGICAL_PARTITION_COUNT = 256
# This maps a Sliceable for slicing by name and (lower logical partition, upper physical partition)
# to a given slice. A slice is a set of physical resources in Sentry and Snuba.
#
# For each Sliceable, the range [0, SENTRY_SLICING_LOGICAL_PARTITION_COUNT) must be mapped
# to a slice ID
SENTRY_SLICING_CONFIG: Mapping[str, Mapping[Tuple[int, int], int]] = {}

<<<<<<< HEAD
# Mapping of (logical topic names, slice id) pairs to custom physical topic names
# This is only for sliced Kafka topics
SLICED_KAFKA_TOPIC_MAP: Mapping[Tuple[str, int], str] = {}

# Mapping of (logical topic names, slice id) pairs to broker config
# This is only for sliced Kafka topics
SLICED_KAFKA_BROKER_CONFIG: Mapping[Tuple[str, int], Mapping[str, Any]] = {}
=======
# Show session replay banner on login page
SHOW_SESSION_REPLAY_BANNER = False
>>>>>>> 5dc17b07
<|MERGE_RESOLUTION|>--- conflicted
+++ resolved
@@ -2881,15 +2881,13 @@
 # to a slice ID
 SENTRY_SLICING_CONFIG: Mapping[str, Mapping[Tuple[int, int], int]] = {}
 
-<<<<<<< HEAD
+# Show session replay banner on login page
+SHOW_SESSION_REPLAY_BANNER = False
+
 # Mapping of (logical topic names, slice id) pairs to custom physical topic names
 # This is only for sliced Kafka topics
 SLICED_KAFKA_TOPIC_MAP: Mapping[Tuple[str, int], str] = {}
 
 # Mapping of (logical topic names, slice id) pairs to broker config
 # This is only for sliced Kafka topics
-SLICED_KAFKA_BROKER_CONFIG: Mapping[Tuple[str, int], Mapping[str, Any]] = {}
-=======
-# Show session replay banner on login page
-SHOW_SESSION_REPLAY_BANNER = False
->>>>>>> 5dc17b07
+SLICED_KAFKA_BROKER_CONFIG: Mapping[Tuple[str, int], Mapping[str, Any]] = {}