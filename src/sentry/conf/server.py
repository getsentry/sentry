--- conflicted
+++ resolved
@@ -853,13 +853,8 @@
     },
     "dynamic-sampling-prioritize-projects": {
         "task": "sentry.dynamic_sampling.tasks.prioritise_projects",
-<<<<<<< HEAD
-        # Run daily at 08:00
-        "schedule": crontab(hour=8, minute=0),
-=======
         # Run job every 1 hour
         "schedule": crontab(minute=0),
->>>>>>> b27ef04d
         "options": {"expires": 3600},
     },
 }
