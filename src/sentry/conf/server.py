--- conflicted
+++ resolved
@@ -3513,10 +3513,7 @@
 
 
 # Cluster configuration for each Kafka topic by name.
-<<<<<<< HEAD
 # DEPRECATED
-=======
->>>>>>> 1d5a5920
 KAFKA_TOPICS: Mapping[str, TopicDefinition] = {
     KAFKA_EVENTS: {"cluster": "default"},
     KAFKA_EVENTS_COMMIT_LOG: {"cluster": "default"},
