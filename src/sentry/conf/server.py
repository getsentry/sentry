--- conflicted
+++ resolved
@@ -1433,13 +1433,10 @@
     "organizations:org-roles-for-teams": False,
     # Enable new JS SDK Dynamic Loader
     "organizations:js-sdk-dynamic-loader": False,
-<<<<<<< HEAD
     # Enable sliding window for dynamic sampling
     "organizations:ds-sliding-window": False,
-=======
     # If true certain Slack messages will be escaped to prevent rendering markdown
     "organizations:slack-escape-messages": False,
->>>>>>> f6e6d2be
     # Adds additional filters and a new section to issue alert rules.
     "projects:alert-filters": True,
     # Enable functionality to specify custom inbound filters on events.
