--- conflicted
+++ resolved
@@ -1094,13 +1094,6 @@
     # Enable SAML2 based SSO functionality. getsentry/sentry-auth-saml2 plugin
     # must be installed to use this functionality.
     "organizations:sso-saml2": True,
-<<<<<<< HEAD
-    # Enable percent-based conditions on issue rules
-    "organizations:issue-percent-filters": True,
-=======
-    # Enable workaround for migrating IdP instances
-    "organizations:sso-migration": False,
->>>>>>> 164b0d8d
     # Enable the new images loaded design and features
     "organizations:images-loaded-v2": True,
     # Enable the mobile screenshots feature
