"""
sentry.conf.server
~~~~~~~~~~~~~~~~~~

These settings act as the default (base) settings for the Sentry-provided web-server

:copyright: (c) 2010-2014 by the Sentry Team, see AUTHORS for more details.
:license: BSD, see LICENSE for more details.
"""
from __future__ import absolute_import

from django.conf.global_settings import *  # NOQA

import os
import os.path
import re
import socket
import sys
import tempfile

import sentry
from sentry.utils.types import type_from_value

from datetime import timedelta
from six.moves.urllib.parse import urlparse


def gettext_noop(s):
    return s


socket.setdefaulttimeout(5)


def env(key, default='', type=None):
    """
    Extract an environment variable for use in configuration

    :param key: The environment variable to be extracted.
    :param default: The value to be returned if `key` is not found.
    :param type: The type of the returned object (defaults to the type of `default`).
    :return: The environment variable if it exists, else `default`.
    """

    # First check an internal cache, so we can `pop` multiple times
    # without actually losing the value.
    try:
        rv = env._cache[key]
    except KeyError:
        if 'SENTRY_RUNNING_UWSGI' in os.environ:
            # We do this so when the process forks off into uwsgi
            # we want to actually be popping off values. This is so that
            # at runtime, the variables aren't actually available.
            fn = os.environ.pop
        else:
            fn = os.environ.__getitem__

        try:
            rv = fn(key)
            env._cache[key] = rv
        except KeyError:
            rv = default

    if type is None:
        type = type_from_value(default)

    return type(rv)


env._cache = {}

ENVIRONMENT = os.environ.get('SENTRY_ENVIRONMENT', 'production')

IS_DEV = ENVIRONMENT == 'development'

DEBUG = IS_DEV
TEMPLATE_DEBUG = True
MAINTENANCE = False

ADMINS = ()

# Hosts that are considered in the same network (including VPNs).
# This gives access to functionality like the debug toolbar.
INTERNAL_IPS = ()

# Hosts that are allowed to use system token authentication.
INTERNAL_SYSTEM_IPS = ()

MANAGERS = ADMINS

APPEND_SLASH = True

PROJECT_ROOT = os.path.normpath(os.path.join(os.path.dirname(__file__), os.pardir))

# XXX(dcramer): handle case when we've installed from source vs just running
# this straight out of the repository
if 'site-packages' in __file__:
    NODE_MODULES_ROOT = os.path.join(PROJECT_ROOT, 'node_modules')
else:
    NODE_MODULES_ROOT = os.path.join(PROJECT_ROOT, os.pardir, os.pardir, 'node_modules')

NODE_MODULES_ROOT = os.path.normpath(NODE_MODULES_ROOT)

sys.path.insert(0, os.path.normpath(os.path.join(PROJECT_ROOT, os.pardir)))

DATABASES = {
    'default': {
        'ENGINE': 'sentry.db.postgres',
        'NAME': 'sentry',
        'USER': 'postgres',
        'PASSWORD': '',
        'HOST': '127.0.0.1',
        'PORT': '',
        'AUTOCOMMIT': True,
        'ATOMIC_REQUESTS': False,
    }
}

if 'DATABASE_URL' in os.environ:
    url = urlparse(os.environ['DATABASE_URL'])

    # Ensure default database exists.
    DATABASES['default'] = DATABASES.get('default', {})

    # Update with environment configuration.
    DATABASES['default'].update(
        {
            'NAME': url.path[1:],
            'USER': url.username,
            'PASSWORD': url.password,
            'HOST': url.hostname,
            'PORT': url.port,
        }
    )
    if url.scheme == 'postgres':
        DATABASES['default']['ENGINE'] = 'sentry.db.postgres'


# This should always be UTC.
TIME_ZONE = 'UTC'

# Language code for this installation. All choices can be found here:
# http://www.i18nguy.com/unicode/language-identifiers.html
LANGUAGE_CODE = 'en-us'

LANGUAGES = (
    ('af',
     gettext_noop('Afrikaans')), ('ar',
                                  gettext_noop('Arabic')), ('az', gettext_noop('Azerbaijani')),
    ('bg',
     gettext_noop('Bulgarian')), ('be',
                                  gettext_noop('Belarusian')), ('bn', gettext_noop('Bengali')),
    ('br', gettext_noop('Breton')), ('bs',
                                     gettext_noop('Bosnian')), ('ca', gettext_noop('Catalan')),
    ('cs', gettext_noop('Czech')), ('cy', gettext_noop('Welsh')), ('da', gettext_noop('Danish')),
    ('de', gettext_noop('German')), ('el', gettext_noop('Greek')), ('en', gettext_noop('English')),
    ('eo', gettext_noop('Esperanto')), ('es',
                                        gettext_noop('Spanish')), ('et', gettext_noop('Estonian')),
    ('eu', gettext_noop('Basque')), ('fa',
                                     gettext_noop('Persian')), ('fi', gettext_noop('Finnish')),
    ('fr', gettext_noop('French')), ('ga', gettext_noop('Irish')), ('gl', gettext_noop('Galician')),
    ('he', gettext_noop('Hebrew')), ('hi', gettext_noop('Hindi')), ('hr', gettext_noop('Croatian')),
    ('hu',
     gettext_noop('Hungarian')), ('ia',
                                  gettext_noop('Interlingua')), ('id', gettext_noop('Indonesian')),
    ('is', gettext_noop('Icelandic')), ('it',
                                        gettext_noop('Italian')), ('ja', gettext_noop('Japanese')),
    ('ka', gettext_noop('Georgian')), ('kk', gettext_noop('Kazakh')), ('km', gettext_noop('Khmer')),
    ('kn',
     gettext_noop('Kannada')), ('ko',
                                gettext_noop('Korean')), ('lb', gettext_noop('Luxembourgish')),
    ('lt',
     gettext_noop('Lithuanian')), ('lv',
                                   gettext_noop('Latvian')), ('mk', gettext_noop('Macedonian')),
    ('ml', gettext_noop('Malayalam')), ('mn',
                                        gettext_noop('Mongolian')), ('my', gettext_noop('Burmese')),
    ('nb', gettext_noop('Norwegian Bokmal')), ('ne', gettext_noop('Nepali')),
    ('nl', gettext_noop('Dutch')), ('nn', gettext_noop('Norwegian Nynorsk')),
    ('os', gettext_noop('Ossetic')), ('pa',
                                      gettext_noop('Punjabi')), ('pl', gettext_noop('Polish')),
    ('pt', gettext_noop('Portuguese')), ('pt-br', gettext_noop('Brazilian Portuguese')),
    ('ro', gettext_noop('Romanian')), ('ru', gettext_noop('Russian')),
    ('sk', gettext_noop('Slovak')), ('sl',
                                     gettext_noop('Slovenian')), ('sq', gettext_noop('Albanian')),
    ('sr', gettext_noop('Serbian')), ('sv-se',
                                      gettext_noop('Swedish')), ('sw', gettext_noop('Swahili')),
    ('ta', gettext_noop('Tamil')), ('te', gettext_noop('Telugu')), ('th', gettext_noop('Thai')),
    ('tr', gettext_noop('Turkish')), ('tt', gettext_noop('Tatar')), ('udm', gettext_noop('Udmurt')),
    ('uk', gettext_noop('Ukrainian')), ('ur',
                                        gettext_noop('Urdu')), ('vi', gettext_noop('Vietnamese')),
    ('zh-cn', gettext_noop('Simplified Chinese')), ('zh-tw', gettext_noop('Traditional Chinese')),
)

from .locale import CATALOGS
LANGUAGES = tuple((code, name) for code, name in LANGUAGES if code in CATALOGS)

SUPPORTED_LANGUAGES = frozenset(CATALOGS)

SITE_ID = 1

# If you set this to False, Django will make some optimizations so as not
# to load the internationalization machinery.
USE_I18N = True

# If you set this to False, Django will not format dates, numbers and
# calendars according to the current locale
USE_L10N = True

USE_TZ = True

# List of callables that know how to import templates from various sources.
TEMPLATE_LOADERS = (
    'django.template.loaders.filesystem.Loader', 'django.template.loaders.app_directories.Loader',
)

MIDDLEWARE_CLASSES = (
    'sentry.middleware.proxy.ChunkedMiddleware',
    'sentry.middleware.proxy.DecompressBodyMiddleware',
    'sentry.middleware.proxy.ContentLengthHeaderMiddleware',
    'sentry.middleware.security.SecurityHeadersMiddleware',
    'sentry.middleware.maintenance.ServicesUnavailableMiddleware',
    'sentry.middleware.env.SentryEnvMiddleware',
    'sentry.middleware.proxy.SetRemoteAddrFromForwardedFor',
    'sentry.middleware.debug.NoIfModifiedSinceMiddleware',
    'sentry.middleware.stats.RequestTimingMiddleware',
    'sentry.middleware.stats.ResponseCodeMiddleware',
    'sentry.middleware.health.HealthCheck',  # Must exist before CommonMiddleware
    'django.middleware.common.CommonMiddleware',
    'django.contrib.sessions.middleware.SessionMiddleware',
    'django.middleware.csrf.CsrfViewMiddleware',
    'sentry.middleware.auth.AuthenticationMiddleware',
    'sentry.middleware.user.UserActiveMiddleware',
    'sentry.middleware.sudo.SudoMiddleware',
    'sentry.middleware.superuser.SuperuserMiddleware',
    'sentry.middleware.locale.SentryLocaleMiddleware',
    # TODO(dcramer): kill this once we verify its safe
    # 'sentry.middleware.social_auth.SentrySocialAuthExceptionMiddleware',
    'django.contrib.messages.middleware.MessageMiddleware',
    'sentry.debug.middleware.DebugMiddleware',
)

ROOT_URLCONF = 'sentry.conf.urls'

TEMPLATE_DIRS = (
    # Put strings here, like "/home/html/django_templates" or "C:/www/django/templates".
    # Always use forward slashes, even on Windows.
    # Don't forget to use absolute paths, not relative paths.
    os.path.join(PROJECT_ROOT, 'templates'),
)

TEMPLATE_CONTEXT_PROCESSORS = (
    'django.contrib.auth.context_processors.auth',
    'django.contrib.messages.context_processors.messages', 'django.core.context_processors.csrf',
    'django.core.context_processors.request',
    'social_auth.context_processors.social_auth_by_name_backends',
    'social_auth.context_processors.social_auth_backends',
    'social_auth.context_processors.social_auth_by_type_backends',
    'social_auth.context_processors.social_auth_login_redirect'
)

INSTALLED_APPS = (
    'django.contrib.admin', 'django.contrib.auth', 'django.contrib.contenttypes',
    'django.contrib.messages', 'django.contrib.sessions', 'django.contrib.sites',
    'crispy_forms', 'debug_toolbar',
    'rest_framework', 'sentry', 'sentry.analytics', 'sentry.incidents',
    'sentry.analytics.events', 'sentry.nodestore', 'sentry.search', 'sentry.lang.java',
    'sentry.lang.javascript', 'sentry.lang.native', 'sentry.plugins.sentry_interface_types',
    'sentry.plugins.sentry_mail', 'sentry.plugins.sentry_urls', 'sentry.plugins.sentry_useragents',
    'sentry.plugins.sentry_webhooks', 'social_auth', 'sudo', 'sentry.tagstore',
    # we import the legacy tagstore to ensure models stay registered as they're still
    # referenced in the core sentry migrations (tagstore migrations are not in their own app)
    'sentry.tagstore.legacy',
    'sentry.eventstream', 'sentry.auth.providers.google', 'django.contrib.staticfiles',
)


# Silence internal hints from Django's system checks
SILENCED_SYSTEM_CHECKS = (
    # Django recommends to use OneToOneField over ForeignKey(unique=True)
    # however this changes application behavior in ways that break association
    # loading
    'fields.W342'
)

import django
if django.VERSION < (1, 9):
    INSTALLED_APPS += ('south', )

STATIC_ROOT = os.path.realpath(os.path.join(PROJECT_ROOT, 'static'))
STATIC_URL = '/_static/{version}/'

# various middleware will use this to identify resources which should not access
# cookies
ANONYMOUS_STATIC_PREFIXES = (
    '/_static/', '/avatar/', '/organization-avatar/', '/team-avatar/', '/project-avatar/',
    '/js-sdk-loader/'
)

STATICFILES_FINDERS = (
    "django.contrib.staticfiles.finders.FileSystemFinder",
    "django.contrib.staticfiles.finders.AppDirectoriesFinder",
)

ASSET_VERSION = 0

# setup a default media root to somewhere useless
MEDIA_ROOT = '/tmp/sentry-media'

LOCALE_PATHS = (os.path.join(PROJECT_ROOT, 'locale'), )

CSRF_FAILURE_VIEW = 'sentry.web.frontend.csrf_failure.view'
CSRF_COOKIE_NAME = 'sc'

# Auth configuration

try:
    from django.core.urlresolvers import reverse_lazy
except ImportError:
    LOGIN_REDIRECT_URL = '/login-redirect/'
    LOGIN_URL = '/auth/login/'
else:
    LOGIN_REDIRECT_URL = reverse_lazy('sentry-login-redirect')
    LOGIN_URL = reverse_lazy('sentry-login')

AUTHENTICATION_BACKENDS = (
    'sentry.utils.auth.EmailAuthBackend',
    # TODO(dcramer): we can't remove these until we rewrite more of social auth
    'social_auth.backends.github.GithubBackend',
    'social_auth.backends.github_apps.GithubAppsBackend',
    'social_auth.backends.bitbucket.BitbucketBackend',
    'social_auth.backends.trello.TrelloBackend',
    'social_auth.backends.asana.AsanaBackend',
    'social_auth.backends.slack.SlackBackend',
    'social_auth.backends.visualstudio.VisualStudioBackend',
)

AUTH_PASSWORD_VALIDATORS = [
    {
        'NAME': 'sentry.auth.password_validation.MinimumLengthValidator',
        'OPTIONS': {
            'min_length': 6,
        },
    },
    {
        'NAME': 'sentry.auth.password_validation.MaximumLengthValidator',
        'OPTIONS': {
            'max_length': 256,
        },
    },
]

SOCIAL_AUTH_USER_MODEL = AUTH_USER_MODEL = 'sentry.User'

SOCIAL_AUTH_AUTHENTICATION_BACKENDS = (
    'social_auth.backends.github.GithubBackend', 'social_auth.backends.bitbucket.BitbucketBackend',
    'social_auth.backends.trello.TrelloBackend', 'social_auth.backends.asana.AsanaBackend',
    'social_auth.backends.slack.SlackBackend', 'social_auth.backends.github_apps.GithubAppsBackend',
    'social_auth.backends.visualstudio.VisualStudioBackend',
)

SESSION_ENGINE = "django.contrib.sessions.backends.signed_cookies"
SESSION_COOKIE_NAME = "sentrysid"
SESSION_SERIALIZER = "django.contrib.sessions.serializers.PickleSerializer"

GOOGLE_OAUTH2_CLIENT_ID = ''
GOOGLE_OAUTH2_CLIENT_SECRET = ''

GITHUB_APP_ID = ''
GITHUB_API_SECRET = ''

GITHUB_APPS_APP_ID = ''
GITHUB_APPS_API_SECRET = ''

TRELLO_API_KEY = ''
TRELLO_API_SECRET = ''

BITBUCKET_CONSUMER_KEY = ''
BITBUCKET_CONSUMER_SECRET = ''

VISUALSTUDIO_APP_ID = ''
VISUALSTUDIO_APP_SECRET = ''
VISUALSTUDIO_CLIENT_SECRET = ''
VISUALSTUDIO_SCOPES = ['vso.work_write', 'vso.project', 'vso.code', 'vso.release']

SOCIAL_AUTH_PIPELINE = (
    'social_auth.backends.pipeline.user.get_username',
    'social_auth.backends.pipeline.social.social_auth_user',
    'social_auth.backends.pipeline.associate.associate_by_email',
    'social_auth.backends.pipeline.misc.save_status_to_session',
    'social_auth.backends.pipeline.social.associate_user',
    'social_auth.backends.pipeline.social.load_extra_data',
    'social_auth.backends.pipeline.user.update_user_details',
    'social_auth.backends.pipeline.misc.save_status_to_session',
)
SOCIAL_AUTH_REVOKE_TOKENS_ON_DISCONNECT = True
SOCIAL_AUTH_LOGIN_REDIRECT_URL = '/account/settings/identities/'
SOCIAL_AUTH_ASSOCIATE_ERROR_URL = SOCIAL_AUTH_LOGIN_REDIRECT_URL

INITIAL_CUSTOM_USER_MIGRATION = '0108_fix_user'

# Auth engines and the settings required for them to be listed
AUTH_PROVIDERS = {
    'github': ('GITHUB_APP_ID', 'GITHUB_API_SECRET'),
    'github_apps': ('GITHUB_APPS_APP_ID', 'GITHUB_APPS_API_SECRET'),
    'trello': ('TRELLO_API_KEY', 'TRELLO_API_SECRET'),
    'bitbucket': ('BITBUCKET_CONSUMER_KEY', 'BITBUCKET_CONSUMER_SECRET'),
    'asana': ('ASANA_CLIENT_ID', 'ASANA_CLIENT_SECRET'),
    'slack': ('SLACK_CLIENT_ID', 'SLACK_CLIENT_SECRET'),
    'visualstudio': ('VISUALSTUDIO_APP_ID', 'VISUALSTUDIO_APP_SECRET', 'VISUALSTUDIO_CLIENT_SECRET'),
}

AUTH_PROVIDER_LABELS = {
    'github': 'GitHub',
    'github_apps': 'GitHub Apps',
    'trello': 'Trello',
    'bitbucket': 'Bitbucket',
    'asana': 'Asana',
    'slack': 'Slack',
    'visualstudio': 'Visual Studio',
}

import random


def SOCIAL_AUTH_DEFAULT_USERNAME():
    return random.choice(['Darth Vader', 'Obi-Wan Kenobi', 'R2-D2', 'C-3PO', 'Yoda'])


SOCIAL_AUTH_PROTECTED_USER_FIELDS = ['email']
SOCIAL_AUTH_FORCE_POST_DISCONNECT = True

# Queue configuration
from kombu import Exchange, Queue

BROKER_URL = "redis://localhost:6379"
BROKER_TRANSPORT_OPTIONS = {}

# Ensure workers run async by default
# in Development you might want them to run in-process
# though it would cause timeouts/recursions in some cases
CELERY_ALWAYS_EAGER = False

CELERY_EAGER_PROPAGATES_EXCEPTIONS = True
CELERY_IGNORE_RESULT = True
CELERY_SEND_EVENTS = False
CELERY_RESULT_BACKEND = None
CELERY_TASK_RESULT_EXPIRES = 1
CELERY_DISABLE_RATE_LIMITS = True
CELERY_DEFAULT_QUEUE = "default"
CELERY_DEFAULT_EXCHANGE = "default"
CELERY_DEFAULT_EXCHANGE_TYPE = "direct"
CELERY_DEFAULT_ROUTING_KEY = "default"
CELERY_CREATE_MISSING_QUEUES = True
CELERY_REDIRECT_STDOUTS = False
CELERYD_HIJACK_ROOT_LOGGER = False
CELERY_IMPORTS = (
    'sentry.tasks.auth', 'sentry.tasks.auto_resolve_issues', 'sentry.tasks.beacon',
    'sentry.tasks.check_auth', 'sentry.tasks.check_monitors', 'sentry.tasks.clear_expired_snoozes',
    'sentry.tasks.collect_project_platforms', 'sentry.tasks.commits', 'sentry.tasks.deletion',
    'sentry.tasks.digests', 'sentry.tasks.email', 'sentry.tasks.merge',
    'sentry.tasks.options', 'sentry.tasks.ping', 'sentry.tasks.post_process',
    'sentry.tasks.process_buffer', 'sentry.tasks.reports', 'sentry.tasks.reprocessing',
    'sentry.tasks.scheduler', 'sentry.tasks.signals', 'sentry.tasks.store', 'sentry.tasks.unmerge',
    'sentry.tasks.servicehooks', 'sentry.tagstore.tasks', 'sentry.tasks.assemble',
    'sentry.tasks.integrations', 'sentry.tasks.files', 'sentry.tasks.sentry_apps',
)
CELERY_QUEUES = [
    Queue('activity.notify', routing_key='activity.notify'),
    Queue('alerts', routing_key='alerts'),
    Queue('app_platform', routing_key='app_platform'),
    Queue('auth', routing_key='auth'),
    Queue('assemble', routing_key='assemble'),
    Queue('buffers.process_pending', routing_key='buffers.process_pending'),
    Queue('commits', routing_key='commits'),
    Queue('cleanup', routing_key='cleanup'),
    Queue('default', routing_key='default'),
    Queue('digests.delivery', routing_key='digests.delivery'),
    Queue('digests.scheduling', routing_key='digests.scheduling'),
    Queue('email', routing_key='email'),
    Queue('events.index_event_tags', routing_key='events.index_event_tags'),
    Queue('events.preprocess_event', routing_key='events.preprocess_event'),
    Queue(
        'events.reprocessing.preprocess_event', routing_key='events.reprocessing.preprocess_event'
    ),
    Queue('events.process_event', routing_key='events.process_event'),
    Queue('events.reprocessing.process_event', routing_key='events.reprocessing.process_event'),
    Queue('events.reprocess_events', routing_key='events.reprocess_events'),
    Queue('events.save_event', routing_key='events.save_event'),
    Queue('files.delete', routing_key='files.delete'),
    Queue('incidents.notify', routing_key='incidents.notify'),
    Queue('integrations', routing_key='integrations'),
    Queue('merge', routing_key='merge'),
    Queue('options', routing_key='options'),
    Queue('reports.deliver', routing_key='reports.deliver'),
    Queue('reports.prepare', routing_key='reports.prepare'),
    Queue('search', routing_key='search'),
    Queue('sleep', routing_key='sleep'),
    Queue('stats', routing_key='stats'),
    Queue('unmerge', routing_key='unmerge'),
    Queue('update', routing_key='update'),
]

for queue in CELERY_QUEUES:
    queue.durable = False

CELERY_ROUTES = ('sentry.queue.routers.SplitQueueRouter', )


def create_partitioned_queues(name):
    exchange = Exchange(name, type='direct')
    for num in range(1):
        CELERY_QUEUES.append(Queue(
            u'{0}-{1}'.format(name, num),
            exchange=exchange,
        ))


create_partitioned_queues('counters')
create_partitioned_queues('triggers')

from celery.schedules import crontab

# XXX: Make sure to register the monitor_id for each job in `SENTRY_CELERYBEAT_MONITORS`!
CELERYBEAT_SCHEDULE_FILENAME = os.path.join(tempfile.gettempdir(), 'sentry-celerybeat')
CELERYBEAT_SCHEDULE = {
    'check-auth': {
        'task': 'sentry.tasks.check_auth',
        'schedule': timedelta(minutes=1),
        'options': {
            'expires': 60,
            'queue': 'auth',
        }
    },
    'enqueue-scheduled-jobs': {
        'task': 'sentry.tasks.enqueue_scheduled_jobs',
        'schedule': timedelta(minutes=1),
        'options': {
            'expires': 60,
        },
    },
    'send-beacon': {
        'task': 'sentry.tasks.send_beacon',
        'schedule': timedelta(hours=1),
        'options': {
            'expires': 3600,
        },
    },
    'send-ping': {
        'task': 'sentry.tasks.send_ping',
        'schedule': timedelta(minutes=1),
        'options': {
            'expires': 60,
        },
    },
    'flush-buffers': {
        'task': 'sentry.tasks.process_buffer.process_pending',
        'schedule': timedelta(seconds=10),
        'options': {
            'expires': 10,
            'queue': 'buffers.process_pending',
        }
    },
    'sync-options': {
        'task': 'sentry.tasks.options.sync_options',
        'schedule': timedelta(seconds=10),
        'options': {
            'expires': 10,
            'queue': 'options',
        }
    },
    'schedule-digests': {
        'task': 'sentry.tasks.digests.schedule_digests',
        'schedule': timedelta(seconds=30),
        'options': {
            'expires': 30,
        },
    },
    'check-monitors': {
        'task': 'sentry.tasks.check_monitors',
        'schedule': timedelta(minutes=1),
        'options': {
            'expires': 60,
        },
    },
    'clear-expired-snoozes': {
        'task': 'sentry.tasks.clear_expired_snoozes',
        'schedule': timedelta(minutes=5),
        'options': {
            'expires': 300,
        },
    },
    'clear-expired-raw-events': {
        'task': 'sentry.tasks.clear_expired_raw_events',
        'schedule': timedelta(minutes=15),
        'options': {
            'expires': 300,
        },
    },
    'collect-project-platforms': {
        'task': 'sentry.tasks.collect_project_platforms',
        'schedule': timedelta(days=1),
        'options': {
            'expires': 3600 * 24,
        },
    },
    'schedule-auto-resolution': {
        'task': 'sentry.tasks.schedule_auto_resolution',
        'schedule': timedelta(minutes=15),
        'options': {
            'expires': 60 * 25,
        },
    },
    'schedule-deletions': {
        'task': 'sentry.tasks.deletion.run_scheduled_deletions',
        'schedule': timedelta(minutes=15),
        'options': {
            'expires': 60 * 25,
        },
    },
    'schedule-weekly-organization-reports': {
        'task':
        'sentry.tasks.reports.prepare_reports',
        'schedule':
        crontab(
            minute=0,
            hour=12,  # 05:00 PDT, 09:00 EDT, 12:00 UTC
            day_of_week='monday',
        ),
        'options': {
            'expires': 60 * 60 * 3,
        },
    },
    'schedule-vsts-integration-subscription-check': {
        'task': 'sentry.tasks.integrations.kickoff_vsts_subscription_check',
        'schedule': timedelta(hours=6),
        'options': {
            'expires': 60 * 25,
        }
    }
}

BGTASKS = {
    'sentry.bgtasks.clean_dsymcache:clean_dsymcache': {
        'interval': 5 * 60,
        'roles': ['worker'],
    }
}

# Sentry logs to two major places: stdout, and it's internal project.
# To disable logging to the internal project, add a logger who's only
# handler is 'console' and disable propagating upwards.
# Additionally, Sentry has the ability to override logger levels by
# providing the cli with -l/--loglevel or the SENTRY_LOG_LEVEL env var.
# The loggers that it overrides are root and any in LOGGING.overridable.
# Be very careful with this in a production system, because the celery
# logger can be extremely verbose when given INFO or DEBUG.
LOGGING = {
    'default_level': 'INFO',
    'version': 1,
    'disable_existing_loggers': True,
    'handlers': {
        'null': {
            'class': 'logging.NullHandler',
        },
        'console': {
            'class': 'sentry.logging.handlers.StructLogHandler',
        },
        'internal': {
            'level': 'ERROR',
            'filters': ['sentry:internal'],
            'class': 'sentry_sdk.integrations.logging.EventHandler',
        },
        'metrics': {
            'level': 'WARNING',
            'filters': ['important_django_request'],
            'class': 'sentry.logging.handlers.MetricsLogHandler',
        },
        'django_internal': {
            'level': 'WARNING',
            'filters': ['sentry:internal', 'important_django_request'],
            'class': 'sentry_sdk.integrations.logging.EventHandler',
        },
    },
    'filters': {
        'sentry:internal': {
            '()': 'sentry.utils.sdk.SentryInternalFilter',
        },
        'important_django_request': {
            '()': 'sentry.logging.handlers.MessageContainsFilter',
            'contains': ["CSRF"]
        }
    },
    'root': {
        'level': 'NOTSET',
        'handlers': ['console', 'internal'],
    },
    # LOGGING.overridable is a list of loggers including root that will change
    # based on the overridden level defined above.
    'overridable': ['celery', 'sentry'],
    'loggers': {
        'celery': {
            'level': 'WARNING',
        },
        'sentry': {
            'level': 'INFO',
        },
        'sentry.files': {
            'level': 'WARNING',
        },
        'sentry.minidumps': {
            'handlers': ['internal'],
            'propagate': False,
        },
        'sentry.interfaces': {
            'handlers': ['internal'],
            'propagate': False,
        },
        # This only needs to go to Sentry for now.
        'sentry.similarity': {
            'handlers': ['internal'],
            'propagate': False,
        },
        'sentry.errors': {
            'handlers': ['console'],
            'propagate': False,
        },
        'sentry_sdk.errors': {
            'handlers': ['console'],
            'level': "INFO",
            'propagate': False,
        },
        'sentry.rules': {
            'handlers': ['console'],
            'propagate': False,
        },
        'multiprocessing': {
            'handlers': ['console'],
            # https://github.com/celery/celery/commit/597a6b1f3359065ff6dbabce7237f86b866313df
            # This commit has not been rolled into any release and leads to a
            # large amount of errors when working with postgres.
            'level': 'CRITICAL',
            'propagate': False,
        },
        'celery.worker.job': {
            'handlers': ['console'],
            'propagate': False,
        },
        'static_compiler': {
            'level': 'INFO',
        },
        'django.request': {
            'level': 'WARNING',
            'handlers': ['console', 'metrics', 'django_internal'],
            'propagate': False,
        },
        'toronado': {
            'level': 'ERROR',
            'handlers': ['null'],
            'propagate': False,
        },
        'urllib3.connectionpool': {
            'level': 'ERROR',
            'handlers': ['console'],
            'propagate': False,
        },
        'boto3': {
            'level': 'WARNING',
            'handlers': ['console'],
            'propagate': False,
        },
        'botocore': {
            'level': 'WARNING',
            'handlers': ['console'],
            'propagate': False,
        },
    }
}

# django-rest-framework

REST_FRAMEWORK = {
    'TEST_REQUEST_DEFAULT_FORMAT': 'json',
    'DEFAULT_PERMISSION_CLASSES': ('sentry.api.permissions.NoPermission', ),
    'EXCEPTION_HANDLER': 'sentry.api.handlers.custom_exception_handler',
}

CRISPY_TEMPLATE_PACK = 'bootstrap3'

# Percy config for visual regression testing.

PERCY_DEFAULT_TESTING_WIDTHS = (1280, 375)

# Debugger

DEBUG_TOOLBAR_PANELS = (
    'debug_toolbar.panels.timer.TimerPanel', 'sentry.debug.panels.route.RoutePanel',
    'debug_toolbar.panels.templates.TemplatesPanel', 'debug_toolbar.panels.sql.SQLPanel',
    # TODO(dcramer): https://github.com/getsentry/sentry/issues/1722
    # 'sentry.debug.panels.redis.RedisPanel',
)

DEBUG_TOOLBAR_PATCH_SETTINGS = False

# Sentry and internal client configuration

SENTRY_FEATURES = {
    # Enables user registration.
    'auth:register': True,

    # Enable advanced search features, like negation and wildcard matching.
    'organizations:advanced-search': True,
    # Enable obtaining and using API keys.
    'organizations:api-keys': False,
    # Enable explicit use of AND and OR in search.
    'organizations:boolean-search': False,
    # Enable creating organizations within sentry (if SENTRY_SINGLE_ORGANIZATION
    # is not enabled).
    'organizations:create': True,
    # Enable the 'discover' interface.
    'organizations:discover': False,
    # Enable attaching arbitrary files to events.
    'organizations:event-attachments': False,
    # Allow organizations to configure custom external symbol sources.
    'organizations:symbol-sources': False,
    # Enable the events stream interface.
    'organizations:events': False,
    # Enable events v2 instead of the events stream
    'organizations:events-v2': False,
    # Enable multi project selection
    'organizations:global-views': False,
    # Turns on grouping info.
    'organizations:grouping-info': False,
    # Lets organizations manage grouping configs
    'organizations:set-grouping-config': False,
    # Enable incidents feature
    'organizations:incidents': False,
    # Enable integration functionality to create and link groups to issues on
    # external services.
    'organizations:integrations-issue-basic': True,
    # Enable interface functionality to synchronize groups between sentry and
    # issues on external services.
    'organizations:integrations-issue-sync': True,
    # Special feature flag primarily used on the sentry.io SAAS product for
    # easily enabling features while in early development.
    'organizations:internal-catchall': False,
    # Enable inviting members to organizations.
    'organizations:invite-members': True,
    # Enable org-wide saved searches and user pinned search
    'organizations:org-saved-searches': False,
    # Enable organizations to create and utilize Sentry Apps.
    'organizations:sentry-apps': False,

    # Enable the relay functionality, for use with sentry semaphore. See
    # https://github.com/getsentry/semaphore.
    'organizations:relay': False,
    # DEPCREATED: pending removal.
    'organizations:require-2fa': False,
    # Sentry 10 - multi project interfaces.
    'organizations:sentry10': True,
    # Enable basic SSO functionality, providing configurable single signon
    # using services like GitHub / Google. This is *not* the same as the signup
    # and login with Github / Azure DevOps that sentry.io provides.
    'organizations:sso-basic': True,
    # Enable SAML2 based SSO functionality. getsentry/sentry-auth-saml2 plugin
    # must be installed to use this functionality.
    'organizations:sso-saml2': True,
    # Enable Rippling SSO functionality.
    'organizations:sso-rippling': False,

    # Enable functionality to specify custom inbound filters on events.
    'projects:custom-inbound-filters': False,
    # Enable data forwarding functionality for projects.
    'projects:data-forwarding': True,
    # Enable functionality to discard groups.
    'projects:discard-groups': False,
    # DEPRECATED: pending removal
    'projects:dsym': False,
    # Enable functionality for attaching  minidumps to events and displaying
    # then in the group UI.
    'projects:minidump': True,
    # Enable functionality for project plugins.
    'projects:plugins': True,
    # Enable functionality for rate-limiting events on projects.
    'projects:rate-limits': True,
    # Enable functionality for sampling of events on projects.
    'projects:sample-events': True,
    # Enable functionality to trigger service hooks upon event ingestion.
    'projects:servicehooks': False,
    # Use Kafka (instead of Celery) for ingestion pipeline.
    'projects:kafka-ingest': False,

    # Don't add feature defaults down here! Please add them in their associated
    # group sorted alphabetically.
}

# Default time zone for localization in the UI.
# http://en.wikipedia.org/wiki/List_of_tz_zones_by_name
SENTRY_DEFAULT_TIME_ZONE = 'UTC'

# Enable the Sentry Debugger (Beta)
SENTRY_DEBUGGER = None

SENTRY_IGNORE_EXCEPTIONS = ('OperationalError', )

# Should we send the beacon to the upstream server?
SENTRY_BEACON = True

# Allow access to Sentry without authentication.
SENTRY_PUBLIC = False

# Instruct Sentry that this install intends to be run by a single organization
# and thus various UI optimizations should be enabled.
SENTRY_SINGLE_ORGANIZATION = False

# Login url (defaults to LOGIN_URL)
SENTRY_LOGIN_URL = None

# Default project ID (for internal errors)
SENTRY_PROJECT = 1
SENTRY_PROJECT_KEY = None

# Project ID for recording frontend (javascript) exceptions
SENTRY_FRONTEND_PROJECT = None
# DSN for the frontend to use explicitly, which takes priority
# over SENTRY_FRONTEND_PROJECT or SENTRY_PROJECT
SENTRY_FRONTEND_DSN = None

# DSN to use for Sentry monitors
SENTRY_MONITOR_DSN = None
SENTRY_MONITOR_API_ROOT = None
SENTRY_CELERYBEAT_MONITORS = {
    # 'scheduled-name': 'monitor_guid',
}

# Only store a portion of all messages per unique group.
SENTRY_SAMPLE_DATA = True

# The following values control the sampling rates
SENTRY_SAMPLE_RATES = (
    # up until N events, store 1 in M
    (50, 1),
    (1000, 2),
    (10000, 10),
    (100000, 50),
    (1000000, 300),
    (10000000, 2000),
)
SENTRY_MAX_SAMPLE_RATE = 10000
SENTRY_SAMPLE_TIMES = ((3600, 1), (360, 10), (60, 60), )
SENTRY_MAX_SAMPLE_TIME = 10000

# Web Service
SENTRY_WEB_HOST = 'localhost'
SENTRY_WEB_PORT = 9000
SENTRY_WEB_OPTIONS = {}

# SMTP Service
SENTRY_SMTP_HOST = 'localhost'
SENTRY_SMTP_PORT = 1025

SENTRY_INTERFACES = {
    'csp': 'sentry.interfaces.security.Csp',
    'hpkp': 'sentry.interfaces.security.Hpkp',
    'expectct': 'sentry.interfaces.security.ExpectCT',
    'expectstaple': 'sentry.interfaces.security.ExpectStaple',
    'exception': 'sentry.interfaces.exception.Exception',
    'logentry': 'sentry.interfaces.message.Message',
    'request': 'sentry.interfaces.http.Http',
    'sdk': 'sentry.interfaces.sdk.Sdk',
    'stacktrace': 'sentry.interfaces.stacktrace.Stacktrace',
    'template': 'sentry.interfaces.template.Template',
    'user': 'sentry.interfaces.user.User',
    'breadcrumbs': 'sentry.interfaces.breadcrumbs.Breadcrumbs',
    'contexts': 'sentry.interfaces.contexts.Contexts',
    'threads': 'sentry.interfaces.threads.Threads',
    'debug_meta': 'sentry.interfaces.debug_meta.DebugMeta',
}
PREFER_CANONICAL_LEGACY_KEYS = False

SENTRY_EMAIL_BACKEND_ALIASES = {
    'smtp': 'django.core.mail.backends.smtp.EmailBackend',
    'dummy': 'django.core.mail.backends.dummy.EmailBackend',
    'console': 'django.core.mail.backends.console.EmailBackend',
}

SENTRY_FILESTORE_ALIASES = {
    'filesystem': 'django.core.files.storage.FileSystemStorage',
    's3': 'sentry.filestore.s3.S3Boto3Storage',
    'gcs': 'sentry.filestore.gcs.GoogleCloudStorage',
}

SENTRY_ANALYTICS_ALIASES = {
    'noop': 'sentry.analytics.Analytics',
    'pubsub': 'sentry.analytics.pubsub.PubSubAnalytics',
}

# set of backends that do not support needing SMTP mail.* settings
# This list is a bit fragile and hardcoded, but it's unlikely that
# a user will be using a different backend that also mandates SMTP
# credentials.
SENTRY_SMTP_DISABLED_BACKENDS = frozenset(
    (
        'django.core.mail.backends.dummy.EmailBackend',
        'django.core.mail.backends.console.EmailBackend',
        'django.core.mail.backends.locmem.EmailBackend',
        'django.core.mail.backends.filebased.EmailBackend', 'sentry.utils.email.PreviewBackend',
    )
)

# Should users without superuser permissions be allowed to
# make projects public
SENTRY_ALLOW_PUBLIC_PROJECTS = True

# Will an invite be sent when a member is added to an organization?
SENTRY_ENABLE_INVITES = True

# Default to not sending the Access-Control-Allow-Origin header on api/store
SENTRY_ALLOW_ORIGIN = None

# Enable scraping of javascript context for source code
SENTRY_SCRAPE_JAVASCRIPT_CONTEXT = True

# Buffer backend
SENTRY_BUFFER = 'sentry.buffer.Buffer'
SENTRY_BUFFER_OPTIONS = {}

# Cache backend
# XXX: We explicitly require the cache to be configured as its not optional
# and causes serious confusion with the default django cache
SENTRY_CACHE = None
SENTRY_CACHE_OPTIONS = {}

# Attachment blob cache backend
SENTRY_ATTACHMENTS = 'sentry.attachments.default.DefaultAttachmentCache'
SENTRY_ATTACHMENTS_OPTIONS = {}

# The internal Django cache is still used in many places
# TODO(dcramer): convert uses over to Sentry's backend
CACHES = {
    'default': {
        'BACKEND': 'django.core.cache.backends.dummy.DummyCache',
    }
}

# The cache version affects both Django's internal cache (at runtime) as well
# as Sentry's cache. This automatically overrides VERSION on the default
# CACHES backend.
CACHE_VERSION = 1

# Digests backend
SENTRY_DIGESTS = 'sentry.digests.backends.dummy.DummyBackend'
SENTRY_DIGESTS_OPTIONS = {}

# Quota backend
SENTRY_QUOTAS = 'sentry.quotas.Quota'
SENTRY_QUOTA_OPTIONS = {}

# Rate limiting backend
SENTRY_RATELIMITER = 'sentry.ratelimits.base.RateLimiter'
SENTRY_RATELIMITER_OPTIONS = {}

# The default value for project-level quotas
SENTRY_DEFAULT_MAX_EVENTS_PER_MINUTE = '90%'

# Snuba configuration
SENTRY_SNUBA = os.environ.get('SNUBA', 'http://localhost:1218')

# Node storage backend
SENTRY_NODESTORE = 'sentry.nodestore.django.DjangoNodeStorage'
SENTRY_NODESTORE_OPTIONS = {}

# Tag storage backend
_SENTRY_TAGSTORE_DEFAULT_MULTI_OPTIONS = {
    'backends': [
        ('sentry.tagstore.legacy.LegacyTagStorage', {}),
        ('sentry.tagstore.v2.V2TagStorage', {}),
    ],
    'runner': 'ImmediateRunner',
}
SENTRY_TAGSTORE = os.environ.get('SENTRY_TAGSTORE', 'sentry.tagstore.legacy.LegacyTagStorage')
SENTRY_TAGSTORE_OPTIONS = (
    _SENTRY_TAGSTORE_DEFAULT_MULTI_OPTIONS if 'SENTRY_TAGSTORE_DEFAULT_MULTI_OPTIONS' in os.environ
    else {}
)

# Search backend
SENTRY_SEARCH = os.environ.get('SENTRY_SEARCH', 'sentry.search.snuba.SnubaSearchBackend')
SENTRY_SEARCH_OPTIONS = {}
# SENTRY_SEARCH_OPTIONS = {
#     'urls': ['http://localhost:9200/'],
#     'timeout': 5,
# }

# Time-series storage backend
SENTRY_TSDB = 'sentry.tsdb.dummy.DummyTSDB'
SENTRY_TSDB_OPTIONS = {}

SENTRY_NEWSLETTER = 'sentry.newsletter.base.Newsletter'
SENTRY_NEWSLETTER_OPTIONS = {}

SENTRY_EVENTSTREAM = 'sentry.eventstream.snuba.SnubaEventStream'
SENTRY_EVENTSTREAM_OPTIONS = {}

# rollups must be ordered from highest granularity to lowest
SENTRY_TSDB_ROLLUPS = (
    # (time in seconds, samples to keep)
    (10, 360),  # 60 minutes at 10 seconds
    (3600, 24 * 7),  # 7 days at 1 hour
    (3600 * 24, 90),  # 90 days at 1 day
)

# Internal metrics
SENTRY_METRICS_BACKEND = 'sentry.metrics.dummy.DummyMetricsBackend'
SENTRY_METRICS_OPTIONS = {}
SENTRY_METRICS_SAMPLE_RATE = 1.0
SENTRY_METRICS_PREFIX = 'sentry.'
SENTRY_METRICS_SKIP_INTERNAL_PREFIXES = []  # Order this by most frequent prefixes.

# URI Prefixes for generating DSN URLs
# (Defaults to URL_PREFIX by default)
SENTRY_ENDPOINT = None
SENTRY_PUBLIC_ENDPOINT = None

# Prevent variables (e.g. context locals, http data, etc) from exceeding this
# size in characters
SENTRY_MAX_VARIABLE_SIZE = 512

# Prevent variables within extra context from exceeding this size in
# characters
SENTRY_MAX_EXTRA_VARIABLE_SIZE = 4096 * 4  # 16kb

# For changing the amount of data seen in Http Response Body part.
SENTRY_MAX_HTTP_BODY_SIZE = 4096 * 4  # 16kb

# For various attributes we don't limit the entire attribute on size, but the
# individual item. In those cases we also want to limit the maximum number of
# keys
SENTRY_MAX_DICTIONARY_ITEMS = 50

SENTRY_MAX_MESSAGE_LENGTH = 1024 * 8
# how many frames are fat
SENTRY_MAX_STACKTRACE_FRAMES = 50
# how many frames there can be at all
SENTRY_STACKTRACE_FRAMES_HARD_LIMIT = 250
SENTRY_MAX_EXCEPTIONS = 25

# Gravatar service base url
SENTRY_GRAVATAR_BASE_URL = 'https://secure.gravatar.com'

# Timeout (in seconds) for fetching remote source files (e.g. JS)
SENTRY_SOURCE_FETCH_TIMEOUT = 5

# Timeout (in seconds) for socket operations when fetching remote source files
SENTRY_SOURCE_FETCH_SOCKET_TIMEOUT = 2

# Maximum content length for source files before we abort fetching
SENTRY_SOURCE_FETCH_MAX_SIZE = 40 * 1024 * 1024

# List of IP subnets which should not be accessible
SENTRY_DISALLOWED_IPS = ()

# Fields which managed users cannot change via Sentry UI. Username and password
# cannot be changed by managed users. Optionally include 'email' and
# 'name' in SENTRY_MANAGED_USER_FIELDS.
SENTRY_MANAGED_USER_FIELDS = ()

SENTRY_SCOPES = set(
    [
        'org:read',
        'org:write',
        'org:admin',
        'org:integrations',
        'member:read',
        'member:write',
        'member:admin',
        'team:read',
        'team:write',
        'team:admin',
        'project:read',
        'project:write',
        'project:admin',
        'project:releases',
        'event:read',
        'event:write',
        'event:admin',
    ]
)

SENTRY_SCOPE_SETS = (
    (
        ('org:admin', 'Read, write, and admin access to organization details.'),
        ('org:write', 'Read and write access to organization details.'),
        ('org:read', 'Read access to organization details.'),
    ), (
        ('org:integrations', 'Read, write, and admin access to organization integrations.'),
    ), (
        ('member:admin', 'Read, write, and admin access to organization members.'),
        ('member:write', 'Read and write access to organization members.'),
        ('member:read', 'Read access to organization members.'),
    ), (
        ('team:admin', 'Read, write, and admin access to teams.'),
        ('team:write', 'Read and write access to teams.'), ('team:read', 'Read access to teams.'),
    ), (
        ('project:admin', 'Read, write, and admin access to projects.'),
        ('project:write',
         'Read and write access to projects.'), ('project:read', 'Read access to projects.'),
    ), (
        ('project:releases', 'Read, write, and admin access to project releases.'),
    ), (
        ('event:admin', 'Read, write, and admin access to events.'),
        ('event:write',
         'Read and write access to events.'), ('event:read', 'Read access to events.'),
    ),
)

SENTRY_DEFAULT_ROLE = 'member'

# Roles are ordered, which represents a sort-of hierarchy, as well as how
# they're presented in the UI. This is primarily important in that a member
# that is earlier in the chain cannot manage the settings of a member later
# in the chain (they still require the appropriate scope).
SENTRY_ROLES = (
    {
        'id': 'member',
        'name': 'Member',
        'desc': 'Members can view and act on events, as well as view most other data within the organization.',
        'scopes': set(
            [
                'event:read',
                'event:write',
                'event:admin',
                'project:releases',
                'project:read',
                'org:read',
                'member:read',
                'team:read',
            ]
        ),
    }, {
        'id': 'admin',
        'name': 'Admin',
        'desc': 'Admin privileges on any teams of which they\'re a member. They can create new teams and projects, as well as remove teams and projects which they already hold membership on (or all teams, if open membership is on).',
        'scopes': set(
            [
                'event:read',
                'event:write',
                'event:admin',
                'org:read',
                'member:read',
                'project:read',
                'project:write',
                'project:admin',
                'project:releases',
                'team:read',
                'team:write',
                'team:admin',
                'org:integrations',
            ]
        ),
    }, {
        'id': 'manager',
        'name': 'Manager',
        'desc': 'Gains admin access on all teams as well as the ability to add and remove members.',
        'is_global': True,
        'scopes': set(
            [
                'event:read',
                'event:write',
                'event:admin',
                'member:read',
                'member:write',
                'member:admin',
                'project:read',
                'project:write',
                'project:admin',
                'project:releases',
                'team:read',
                'team:write',
                'team:admin',
                'org:read',
                'org:write',
                'org:integrations',
            ]
        ),
    }, {
        'id': 'owner',
        'name': 'Organization Owner',
        'desc': 'Unrestricted access to the organization, its data, and its settings. Can add, modify, and delete projects and members, as well as make billing and plan changes.',
        'is_global': True,
        'scopes': set(
            [
                'org:read',
                'org:write',
                'org:admin',
                'org:integrations',
                'member:read',
                'member:write',
                'member:admin',
                'team:read',
                'team:write',
                'team:admin',
                'project:read',
                'project:write',
                'project:admin',
                'project:releases',
                'event:read',
                'event:write',
                'event:admin',
            ]
        ),
    },
)

# See sentry/options/__init__.py for more information
SENTRY_OPTIONS = {}
SENTRY_DEFAULT_OPTIONS = {}

# You should not change this setting after your database has been created
# unless you have altered all schemas first
SENTRY_USE_BIG_INTS = False

# Encryption schemes available to Sentry. You should *never* remove from this
# list until the key is no longer used in the database. The first listed
# implementation is considered the default and will be used to encrypt all
# values (as well as re-encrypt data when it's re-saved).
SENTRY_ENCRYPTION_SCHEMES = (
    # identifier: implementation
    # ('0', Fernet(b'super secret key probably from Fernet.generate_key()')),
)

# Delay (in ms) to induce on API responses
SENTRY_API_RESPONSE_DELAY = 150 if IS_DEV else None

# Watchers for various application purposes (such as compiling static media)
# XXX(dcramer): this doesn't work outside of a source distribution as the
# webpack.config.js is not part of Sentry's datafiles
SENTRY_WATCHERS = (
    (
        'webpack', [
            os.path.join(NODE_MODULES_ROOT, '.bin', 'webpack'), '--output-pathinfo', '--watch',
            u"--config={}".format(
                os.path.
                normpath(os.path.join(PROJECT_ROOT, os.pardir, os.pardir, "webpack.config.js"))
            )
        ]
    ),
)

SENTRY_DEVSERVICES = {
    'redis': {
        'image': 'redis:5.0-alpine',
        'ports': {'6379/tcp': 6379},
        'command': ['redis-server', '--appendonly', 'yes'],
        'volumes': {
            'redis': {'bind': '/data'},
        }
    },
    'postgres': {
        'image': 'postgres:9.6-alpine',
        'ports': {'5432/tcp': 5432},
        'environment': {
            'POSTGRES_DB': 'sentry',
        },
        'volumes': {
            'postgres': {'bind': '/var/lib/postgresql/data'},
        },
    },
    'zookeeper': {
        'image': 'confluentinc/cp-zookeeper:5.1.2',
        'environment': {
            'ZOOKEEPER_CLIENT_PORT': '2181',
        },
        'volumes': {
            'zookeeper': {'bind': '/var/lib/zookeeper'},
        },
    },
    'kafka': {
        'image': 'confluentinc/cp-kafka:5.1.2',
        'ports': {'9092/tcp': 9092},
        'environment': {
            'KAFKA_ZOOKEEPER_CONNECT': '{containers[zookeeper][name]}:2181',
            'KAFKA_LISTENERS': 'INTERNAL://0.0.0.0:9093,EXTERNAL://0.0.0.0:9092',
            'KAFKA_ADVERTISED_LISTENERS': 'INTERNAL://{containers[kafka][name]}:9093,EXTERNAL://{containers[kafka][ports][9092/tcp][0]}:{containers[kafka][ports][9092/tcp][1]}',
            'KAFKA_LISTENER_SECURITY_PROTOCOL_MAP': 'INTERNAL:PLAINTEXT,EXTERNAL:PLAINTEXT',
            'KAFKA_INTER_BROKER_LISTENER_NAME': 'INTERNAL',
            'KAFKA_OFFSETS_TOPIC_REPLICATION_FACTOR': '1',
        },
        'volumes': {
            'kafka': {'bind': '/var/lib/kafka'},
        },
    },
    'clickhouse': {
        'image': 'yandex/clickhouse-server:19.3',
        'ports': {
            '9000/tcp': 9000,
            '9009/tcp': 9009,
            '8123/tcp': 8123,
        },
        'ulimits': [
            {'name': 'nofile', 'soft': 262144, 'hard': 262144},
        ],
        'volumes': {
            'clickhouse': {'bind': '/var/lib/clickhouse'},
        },
    },
    'snuba': {
        'image': 'getsentry/snuba:latest',
        'pull': True,
        'ports': {'1218/tcp': 1218},
        'command': ['devserver'],
        'environment': {
            'PYTHONUNBUFFERED': '1',
            'SNUBA_SETTINGS': 'docker',
            'DEBUG': '1',
            'CLICKHOUSE_TABLE': 'dev',
            'CLICKHOUSE_SERVER': '{containers[clickhouse][name]}:9000',
            'DEFAULT_BROKERS': '{containers[kafka][name]}:9093',
            'REDIS_HOST': '{containers[redis][name]}',
            'REDIS_PORT': '6379',
            'REDIS_DB': '1',
        },
    },
    'bigtable': {
        'image': 'mattrobenolt/cbtemulator:0.36.0',
        'ports': {'8086/tcp': 8086},
    },
    'memcached': {
        'image': 'memcached:1.5-alpine',
        'ports': {'11211/tcp': 11211},
    },
    'symbolicator': {
        'image': 'us.gcr.io/sentryio/symbolicator:latest',
        'pull': True,
        'ports': {'3021/tcp': 3021},
        'command': ['run'],
    }
}

# Max file size for avatar photo uploads
SENTRY_MAX_AVATAR_SIZE = 5000000

# The maximum age of raw events before they are deleted
SENTRY_RAW_EVENT_MAX_AGE_DAYS = 10

# statuspage.io support
STATUS_PAGE_ID = None
STATUS_PAGE_API_HOST = 'statuspage.io'

SENTRY_ONPREMISE = True

# Whether we should look at X-Forwarded-For header or not
# when checking REMOTE_ADDR ip addresses
SENTRY_USE_X_FORWARDED_FOR = True

SENTRY_DEFAULT_INTEGRATIONS = (
    'sentry.integrations.bitbucket.BitbucketIntegrationProvider',
    'sentry.integrations.slack.SlackIntegrationProvider',
    'sentry.integrations.github.GitHubIntegrationProvider',
    'sentry.integrations.github_enterprise.GitHubEnterpriseIntegrationProvider',
    'sentry.integrations.gitlab.GitlabIntegrationProvider',
    'sentry.integrations.jira.JiraIntegrationProvider',
    'sentry.integrations.jira_server.JiraServerIntegrationProvider',
    'sentry.integrations.vsts.VstsIntegrationProvider',
    'sentry.integrations.vsts_extension.VstsExtensionIntegrationProvider',
)


def get_sentry_sdk_config():
    return {
        'release': sentry.__build__,
        'environment': ENVIRONMENT,
        'in_app_include': [
            'sentry',
            'sentry_plugins',
        ],
        'debug': True,
        'send_default_pii': True
    }


SENTRY_SDK_CONFIG = get_sentry_sdk_config()

# Config options that are explicitly disabled from Django
DEAD = object()

# This will eventually get set from values in SENTRY_OPTIONS during
# sentry.runner.initializer:bootstrap_options
SECRET_KEY = DEAD
EMAIL_BACKEND = DEAD
EMAIL_HOST = DEAD
EMAIL_PORT = DEAD
EMAIL_HOST_USER = DEAD
EMAIL_HOST_PASSWORD = DEAD
EMAIL_USE_TLS = DEAD
SERVER_EMAIL = DEAD
EMAIL_SUBJECT_PREFIX = DEAD

SUDO_URL = 'sentry-sudo'

# TODO(dcramer): move this to sentry.io so it can be automated
SDK_VERSIONS = {
    'raven-js': '3.21.0',
    'raven-node': '2.3.0',
    'raven-python': '6.10.0',
    'raven-ruby': '2.7.1',
    'sentry-cocoa': '3.11.1',
    'sentry-java': '1.6.4',
    'sentry.javascript.browser': '5.3.0',
    'sentry.javascript.electron': '0.17.1',
    'sentry.javascript.node': '5.3.0',
    'sentry-laravel': '1.0.2',
    'sentry-php': '2.0.1',
    'sentry.python': '0.7.14',
    'sentry.dotnet': '1.2.0',
    'sentry.dotnet.aspnetcore': '1.2.0',
    'sentry.dotnet.extensions.logging': '1.2.0',
    'sentry.dotnet.log4net': '1.2.0',
    'sentry.dotnet.serilog': '1.2.0',
    'sentry.dotnet.nlog': '1.2.0',
}

SDK_URLS = {
    'raven-js': 'https://docs.sentry.io/clients/javascript/',
    'raven-node': 'https://docs.sentry.io/clients/node/',
    'raven-python': 'https://docs.sentry.io/clients/python/',
    'raven-ruby': 'https://docs.sentry.io/clients/ruby/',
    'raven-swift': 'https://docs.sentry.io/clients/cocoa/',
    'sentry-java': 'https://docs.sentry.io/clients/java/',
    'sentry.javascript.browser': 'https://docs.sentry.io/platforms/javascript/',
    'sentry.javascript.electron': 'https://docs.sentry.io/platforms/javascript/electron/',
    'sentry.javascript.node': 'https://docs.sentry.io/platforms/javascript/',
    'sentry-php': 'https://docs.sentry.io/platforms/php/',
    'sentry-laravel': 'https://docs.sentry.io/platforms/php/laravel/',
    'sentry.python': 'https://docs.sentry.io/platforms/python/',
    'sentry-swift': 'https://docs.sentry.io/clients/cocoa/',
    'sentry.dotnet': 'https://docs.sentry.io/platforms/dotnet/',
    'sentry.dotnet.aspnetcore': 'https://docs.sentry.io/platforms/dotnet/aspnetcore/',
    'sentry.dotnet.extensions.logging': 'https://docs.sentry.io/platforms/dotnet/microsoft-extensions-logging/',
    'sentry.dotnet.log4net': 'https://docs.sentry.io/platforms/dotnet/log4net/',
    'sentry.dotnet.serilog': 'https://docs.sentry.io/platforms/dotnet/serilog/',
    'sentry.dotnet.nlog': 'https://docs.sentry.io/platforms/dotnet/nlog/',
}

DEPRECATED_SDKS = {
    # sdk name => new sdk name
    'raven-java': 'sentry-java',
    'raven-java:android': 'sentry-java',
    'raven-java:log4j': 'sentry-java',
    'raven-java:log4j2': 'sentry-java',
    'raven-java:logback': 'sentry-java',
    'raven-js': 'sentry.javascript.browser',
    'raven-node': 'sentry.javascript.node',
    'raven-objc': 'sentry-swift',
    'raven-php': 'sentry-php',
    'raven-python': 'sentry.python',
    'sentry-android': 'raven-java',
    'sentry-swift': 'sentry-cocoa',
    'SharpRaven': 'sentry.dotnet',

    # The Ruby SDK used to go by the name 'sentry-raven'...
    'sentry-raven': 'raven-ruby',
}

SOUTH_TESTS_MIGRATE = os.environ.get('SOUTH_TESTS_MIGRATE', '0') == '1'

TERMS_URL = None
PRIVACY_URL = None

<<<<<<< HEAD
=======
# Toggles whether minidumps should be cached
SENTRY_MINIDUMP_CACHE = False
# The location for cached minidumps
SENTRY_MINIDUMP_PATH = '/tmp/minidump'

# Internal sources for debug information files
SENTRY_BUILTIN_SOURCES = {
    'microsoft': {
        'type': 'http',
        'id': 'sentry:microsoft',
        'name': 'Microsoft',
        'layout': {'type': 'symstore'},
        'filters': {
            'filetypes': ['pdb', 'pe'],
            'path_patterns': ['?:/windows/**']
        },
        'url': 'https://msdl.microsoft.com/download/symbols/',
        'is_public': True,
    },
    'citrix': {
        'type': 'http',
        'id': 'sentry:citrix',
        'name': 'Citrix',
        'layout': {'type': 'symstore'},
        'filters': {
            'filetypes': ['pdb', 'pe']
        },
        'url': 'http://ctxsym.citrix.com/symbols/',
        'is_public': True,
    },
    'intel': {
        'type': 'http',
        'id': 'sentry:intel',
        'name': 'Intel',
        'layout': {'type': 'symstore'},
        'filters': {
            'filetypes': ['pdb', 'pe']
        },
        'url': 'https://software.intel.com/sites/downloads/symbols/',
        'is_public': True,
    },
    'amd': {
        'type': 'http',
        'id': 'sentry:amd',
        'name': 'AMD',
        'layout': {'type': 'symstore'},
        'filters': {
            'filetypes': ['pdb', 'pe']
        },
        'url': 'https://download.amd.com/dir/bin/',
        'is_public': True,
    },
    'nvidia': {
        'type': 'http',
        'id': 'sentry:nvidia',
        'name': 'NVIDIA',
        'layout': {'type': 'symstore'},
        'filters': {
            'filetypes': ['pdb', 'pe']
        },
        'url': 'https://driver-symbols.nvidia.com/',
        'is_public': True,
    },
    'chromium': {
        'type': 'http',
        'id': 'sentry:chromium',
        'name': 'Chromium',
        'layout': {'type': 'symstore'},
        'filters': {
            'filetypes': ['pdb', 'pe']
        },
        'url': 'https://chromium-browser-symsrv.commondatastorage.googleapis.com/',
        'is_public': True,
    },
    'unity': {
        'type': 'http',
        'id': 'sentry:unity',
        'name': 'Unity',
        'layout': {'type': 'symstore'},
        'filters': {
            'filetypes': ['pdb', 'pe']
        },
        'url': 'https://symbolserver.unity3d.com/',
        'is_public': True,
    },
    'mozilla': {
        'type': 'http',
        'id': 'sentry:mozilla',
        'name': 'Mozilla',
        'layout': {'type': 'symstore'},
        'url': 'https://symbols.mozilla.org/',
        'is_public': True,
    },
    'autodesk': {
        'type': 'http',
        'id': 'sentry:autodesk',
        'name': 'Autodesk',
        'layout': {'type': 'symstore'},
        'url': 'http://symbols.autodesk.com/',
        'is_public': True,
    },
    'electron': {
        'type': 'http',
        'id': 'sentry:electron',
        'name': 'Electron',
        'layout': {'type': 'native'},
        'url': 'https://electron-symbols.githubapp.com/',
        'filters': {
            'filetypes': ['pdb', 'breakpad'],
        },
        'is_public': True,
    }
}

>>>>>>> 123ec879
# Relay
# List of PKs whitelisted by Sentry.  All relays here are always
# registered as internal relays.
SENTRY_RELAY_WHITELIST_PK = []

# When open registration is not permitted then only relays in the
# whitelist can register.
SENTRY_RELAY_OPEN_REGISTRATION = False

# GeoIP
# Used for looking up IP addresses.
# For example /usr/local/share/GeoIP/GeoIPCity.dat
GEOIP_PATH = None
# Same file but in the newer format. Both are required.
# For example /usr/local/share/GeoIP/GeoIPCity.mmdb
GEOIP_PATH_MMDB = None

# CDN
# If this is an absolute url like e.g.: https://js.sentry-cdn.com/
# the full url will look like this: https://js.sentry-cdn.com/<public_key>.min.js
# otherwise django reverse url lookup will be used.
JS_SDK_LOADER_CDN_URL = ''
# Version of the SDK - Used in header Surrogate-Key sdk/JS_SDK_LOADER_SDK_VERSION
JS_SDK_LOADER_SDK_VERSION = ''
# This should be the url pointing to the JS SDK
JS_SDK_LOADER_DEFAULT_SDK_URL = ''

# block domains which are generally used by spammers -- keep this configurable in case an onpremise
# install wants to allow it
INVALID_EMAIL_ADDRESS_PATTERN = re.compile(r'\@qq\.com$', re.I)

# This is customizable for sentry.io, but generally should only be additive
# (currently the values not used anymore so this is more for documentation purposes)
SENTRY_USER_PERMISSIONS = (
    'broadcasts.admin',
)

KAFKA_CLUSTERS = {
    'default': {
        'bootstrap.servers': 'localhost:9092',
        'compression.type': 'lz4',
        'message.max.bytes': 50000000,  # 50MB, default is 1MB
    }
}

KAFKA_PREPROCESS = 'events-preprocess'
KAFKA_PROCESS = 'events-process'
KAFKA_SAVE = 'events-save'
KAFKA_EVENTS = 'events'
KAFKA_OUTCOMES = 'outcomes'

KAFKA_TOPICS = {
    KAFKA_PREPROCESS: {
        'cluster': 'default',
        'topic': KAFKA_PREPROCESS,
    },
    KAFKA_PROCESS: {
        'cluster': 'default',
        'topic': KAFKA_PROCESS,
    },
    KAFKA_SAVE: {
        'cluster': 'default',
        'topic': KAFKA_SAVE,
    },
    KAFKA_EVENTS: {
        'cluster': 'default',
        'topic': KAFKA_EVENTS,
    },
    KAFKA_OUTCOMES: {
        'cluster': 'default',
        'topic': KAFKA_OUTCOMES,
    },
}

# Enable this to use the legacy Slack Workspace Token apps. You will likely
# never need to switch this unless you created a workspace app before slack
# disabled them.
SLACK_INTEGRATION_USE_WST = False<|MERGE_RESOLUTION|>--- conflicted
+++ resolved
@@ -1566,13 +1566,6 @@
 TERMS_URL = None
 PRIVACY_URL = None
 
-<<<<<<< HEAD
-=======
-# Toggles whether minidumps should be cached
-SENTRY_MINIDUMP_CACHE = False
-# The location for cached minidumps
-SENTRY_MINIDUMP_PATH = '/tmp/minidump'
-
 # Internal sources for debug information files
 SENTRY_BUILTIN_SOURCES = {
     'microsoft': {
@@ -1682,7 +1675,6 @@
     }
 }
 
->>>>>>> 123ec879
 # Relay
 # List of PKs whitelisted by Sentry.  All relays here are always
 # registered as internal relays.
