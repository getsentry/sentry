--- conflicted
+++ resolved
@@ -1400,13 +1400,10 @@
 TASKWORKER_IMPORTS: tuple[str, ...] = (
     "sentry.deletions.tasks.hybrid_cloud",
     "sentry.deletions.tasks.scheduled",
-<<<<<<< HEAD
+    "sentry.incidents.tasks",
     "sentry.monitors.tasks.clock_pulse",
     "sentry.monitors.tasks.detect_broken_monitor_envs",
-=======
-    "sentry.incidents.tasks",
     "sentry.snuba.tasks",
->>>>>>> b323daed
     "sentry.tasks.auth.auth",
     "sentry.tasks.auth.check_auth",
     "sentry.tasks.release_registry",
