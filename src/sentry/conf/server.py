--- conflicted
+++ resolved
@@ -1031,13 +1031,6 @@
     "organizations:artifact-bundles": False,
     # Enables tagging javascript errors from the browser console.
     "organizations:javascript-console-error-tag": False,
-<<<<<<< HEAD
-    # Enables codecov integration for stacktrace highlighting.
-    "organizations:codecov-stacktrace-integration": False,
-=======
-    # Enables V2 for codecov integration for stacktrace highlighting.
-    "organizations:codecov-stacktrace-integration-v2": False,
->>>>>>> 83653397
     # Enables the cron job to auto-enable codecov integrations.
     "organizations:auto-enable-codecov": False,
     # The overall flag for codecov integration, gated by plans.
