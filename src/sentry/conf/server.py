"""
These settings act as the default (base) settings for the Sentry-provided web-server
"""
import os
import os.path
import platform
import re
import socket
import sys
import tempfile
from datetime import datetime, timedelta
from typing import Any, Callable, Dict, Iterable, Mapping, Optional, Tuple, Union, overload
from urllib.parse import urlparse

import sentry
from sentry.types.region import Region
from sentry.utils import json
from sentry.utils.celery import crontab_with_minute_jitter
from sentry.utils.types import type_from_value


def gettext_noop(s):
    return s


socket.setdefaulttimeout(5)


@overload
def env(key: str, default: int, type: Optional[Callable[[Any], int]] = None) -> int:
    ...


@overload
def env(key: str, default: float, type: Optional[Callable[[Any], float]] = None) -> float:
    ...


@overload
def env(key: str, default: bool, type: Optional[Callable[[Any], bool]] = None) -> bool:
    ...


@overload
def env(key: str, default: str, type: Optional[Callable[[Any], str]] = None) -> str:
    ...


def env(
    key: str,
    default: Union[str, int, float, bool, None] = "",
    type: Optional[Callable[[Any], Any]] = None,
) -> Any:
    """
    Extract an environment variable for use in configuration

    :param key: The environment variable to be extracted.
    :param default: The value to be returned if `key` is not found.
    :param type: The type of the returned object (defaults to the type of `default`).
    :return: The environment variable if it exists, else `default`.
    """

    # First check an internal cache, so we can `pop` multiple times
    # without actually losing the value.
    try:
        rv = env._cache[key]
    except KeyError:
        if "SENTRY_RUNNING_UWSGI" in os.environ:
            # We do this so when the process forks off into uwsgi
            # we want to actually be popping off values. This is so that
            # at runtime, the variables aren't actually available.
            fn = os.environ.pop
        else:
            fn = os.environ.__getitem__

        try:
            rv = fn(key)
            env._cache[key] = rv
        except KeyError:
            rv = default

    if type is None:
        type = type_from_value(default)

    return type(rv)


env._cache = {}

ENVIRONMENT = os.environ.get("SENTRY_ENVIRONMENT", "production")

IS_DEV = ENVIRONMENT == "development"

DEBUG = IS_DEV

ADMIN_ENABLED = DEBUG

ADMINS = ()

# Hosts that are considered in the same network (including VPNs).
INTERNAL_IPS = ()

# List of IP subnets which should not be accessible
SENTRY_DISALLOWED_IPS = ()

# When resolving DNS for external sources (source map fetching, webhooks, etc),
# ensure that domains are fully resolved first to avoid poking internal
# search domains.
SENTRY_ENSURE_FQDN = False

SENTRY_DYNAMIC_SAMPLING_RULES_REDIS_CLUSTER = "default"
SENTRY_INCIDENT_RULES_REDIS_CLUSTER = "default"
SENTRY_RATE_LIMIT_REDIS_CLUSTER = "default"
SENTRY_RULE_TASK_REDIS_CLUSTER = "default"
SENTRY_TRANSACTION_NAMES_REDIS_CLUSTER = "default"
SENTRY_WEBHOOK_LOG_REDIS_CLUSTER = "default"

# Hosts that are allowed to use system token authentication.
# http://en.wikipedia.org/wiki/Reserved_IP_addresses
INTERNAL_SYSTEM_IPS = (
    "0.0.0.0/8",
    "10.0.0.0/8",
    "100.64.0.0/10",
    "127.0.0.0/8",
    "169.254.0.0/16",
    "172.16.0.0/12",
    "192.0.0.0/29",
    "192.0.2.0/24",
    "192.88.99.0/24",
    "192.168.0.0/16",
    "198.18.0.0/15",
    "198.51.100.0/24",
    "224.0.0.0/4",
    "240.0.0.0/4",
    "255.255.255.255/32",
)

MANAGERS = ADMINS

APPEND_SLASH = True

PROJECT_ROOT = os.path.normpath(os.path.join(os.path.dirname(__file__), os.pardir))

CONF_DIR = os.path.abspath(os.path.dirname(__file__))

# XXX(dcramer): handle case when we've installed from source vs just running
# this straight out of the repository
if "site-packages" in __file__:
    NODE_MODULES_ROOT = os.path.join(PROJECT_ROOT, "node_modules")
else:
    NODE_MODULES_ROOT = os.path.join(PROJECT_ROOT, os.pardir, os.pardir, "node_modules")

NODE_MODULES_ROOT = os.path.normpath(NODE_MODULES_ROOT)

DEVSERVICES_CONFIG_DIR = os.path.normpath(
    os.path.join(PROJECT_ROOT, os.pardir, os.pardir, "config")
)

SENTRY_DISTRIBUTED_CLICKHOUSE_TABLES = False

RELAY_CONFIG_DIR = os.path.join(DEVSERVICES_CONFIG_DIR, "relay")

SYMBOLICATOR_CONFIG_DIR = os.path.join(DEVSERVICES_CONFIG_DIR, "symbolicator")

# XXX(epurkhiser): The generated chartucterie config.js file will be stored
# here. This directory may not exist until that file is generated.
CHARTCUTERIE_CONFIG_DIR = os.path.join(DEVSERVICES_CONFIG_DIR, "chartcuterie")

CDC_CONFIG_DIR = os.path.join(DEVSERVICES_CONFIG_DIR, "cdc")

sys.path.insert(0, os.path.normpath(os.path.join(PROJECT_ROOT, os.pardir)))

DATABASES = {
    "default": {
        "ENGINE": "sentry.db.postgres",
        "NAME": "sentry",
        "USER": "postgres",
        "PASSWORD": "",
        "HOST": "127.0.0.1",
        "PORT": "",
        "AUTOCOMMIT": True,
        "ATOMIC_REQUESTS": False,
    }
}

if "DATABASE_URL" in os.environ:
    url = urlparse(os.environ["DATABASE_URL"])

    # Ensure default database exists.
    DATABASES["default"] = DATABASES.get("default", {})

    # Update with environment configuration.
    DATABASES["default"].update(
        {
            "NAME": url.path[1:],
            "USER": url.username,
            "PASSWORD": url.password,
            "HOST": url.hostname,
            "PORT": url.port,
        }
    )
    if url.scheme == "postgres":
        DATABASES["default"]["ENGINE"] = "sentry.db.postgres"


# This should always be UTC.
TIME_ZONE = "UTC"

# Language code for this installation. All choices can be found here:
# http://www.i18nguy.com/unicode/language-identifiers.html
LANGUAGE_CODE = "en-us"

LANGUAGES = (
    ("af", gettext_noop("Afrikaans")),
    ("ar", gettext_noop("Arabic")),
    ("az", gettext_noop("Azerbaijani")),
    ("bg", gettext_noop("Bulgarian")),
    ("be", gettext_noop("Belarusian")),
    ("bn", gettext_noop("Bengali")),
    ("br", gettext_noop("Breton")),
    ("bs", gettext_noop("Bosnian")),
    ("ca", gettext_noop("Catalan")),
    ("cs", gettext_noop("Czech")),
    ("cy", gettext_noop("Welsh")),
    ("da", gettext_noop("Danish")),
    ("de", gettext_noop("German")),
    ("el", gettext_noop("Greek")),
    ("en", gettext_noop("English")),
    ("eo", gettext_noop("Esperanto")),
    ("es", gettext_noop("Spanish")),
    ("et", gettext_noop("Estonian")),
    ("eu", gettext_noop("Basque")),
    ("fa", gettext_noop("Persian")),
    ("fi", gettext_noop("Finnish")),
    ("fr", gettext_noop("French")),
    ("ga", gettext_noop("Irish")),
    ("gl", gettext_noop("Galician")),
    ("he", gettext_noop("Hebrew")),
    ("hi", gettext_noop("Hindi")),
    ("hr", gettext_noop("Croatian")),
    ("hu", gettext_noop("Hungarian")),
    ("ia", gettext_noop("Interlingua")),
    ("id", gettext_noop("Indonesian")),
    ("is", gettext_noop("Icelandic")),
    ("it", gettext_noop("Italian")),
    ("ja", gettext_noop("Japanese")),
    ("ka", gettext_noop("Georgian")),
    ("kk", gettext_noop("Kazakh")),
    ("km", gettext_noop("Khmer")),
    ("kn", gettext_noop("Kannada")),
    ("ko", gettext_noop("Korean")),
    ("lb", gettext_noop("Luxembourgish")),
    ("lt", gettext_noop("Lithuanian")),
    ("lv", gettext_noop("Latvian")),
    ("mk", gettext_noop("Macedonian")),
    ("ml", gettext_noop("Malayalam")),
    ("mn", gettext_noop("Mongolian")),
    ("my", gettext_noop("Burmese")),
    ("nb", gettext_noop("Norwegian Bokmal")),
    ("ne", gettext_noop("Nepali")),
    ("nl", gettext_noop("Dutch")),
    ("nn", gettext_noop("Norwegian Nynorsk")),
    ("os", gettext_noop("Ossetic")),
    ("pa", gettext_noop("Punjabi")),
    ("pl", gettext_noop("Polish")),
    ("pt", gettext_noop("Portuguese")),
    ("pt-br", gettext_noop("Brazilian Portuguese")),
    ("ro", gettext_noop("Romanian")),
    ("ru", gettext_noop("Russian")),
    ("sk", gettext_noop("Slovak")),
    ("sl", gettext_noop("Slovenian")),
    ("sq", gettext_noop("Albanian")),
    ("sr", gettext_noop("Serbian")),
    ("sv-se", gettext_noop("Swedish")),
    ("sw", gettext_noop("Swahili")),
    ("ta", gettext_noop("Tamil")),
    ("te", gettext_noop("Telugu")),
    ("th", gettext_noop("Thai")),
    ("tr", gettext_noop("Turkish")),
    ("tt", gettext_noop("Tatar")),
    ("udm", gettext_noop("Udmurt")),
    ("uk", gettext_noop("Ukrainian")),
    ("ur", gettext_noop("Urdu")),
    ("vi", gettext_noop("Vietnamese")),
    ("zh-cn", gettext_noop("Simplified Chinese")),
    ("zh-tw", gettext_noop("Traditional Chinese")),
)

from .locale import CATALOGS

LANGUAGES = tuple((code, name) for code, name in LANGUAGES if code in CATALOGS)

SUPPORTED_LANGUAGES = frozenset(CATALOGS)

SITE_ID = 1

# If you set this to False, Django will make some optimizations so as not
# to load the internationalization machinery.
USE_I18N = True

# If you set this to False, Django will not format dates, numbers and
# calendars according to the current locale
USE_L10N = True

USE_TZ = True

# CAVEAT: If you're adding a middleware that modifies a response's content,
# and appears before CommonMiddleware, you must either reorder your middleware
# so that responses aren't modified after Content-Length is set, or have the
# response modifying middleware reset the Content-Length header.
# This is because CommonMiddleware Sets the Content-Length header for non-streaming responses.
MIDDLEWARE = (
    # Uncomment to enable Content Security Policy on this Sentry installation (experimental)
    # "csp.middleware.CSPMiddleware",
    "sentry.middleware.health.HealthCheck",
    "sentry.middleware.security.SecurityHeadersMiddleware",
    "sentry.middleware.env.SentryEnvMiddleware",
    "sentry.middleware.proxy.SetRemoteAddrFromForwardedFor",
    "sentry.middleware.stats.RequestTimingMiddleware",
    "sentry.middleware.access_log.access_log_middleware",
    "sentry.middleware.stats.ResponseCodeMiddleware",
    "sentry.middleware.subdomain.SubdomainMiddleware",
    "django.middleware.common.CommonMiddleware",
    "django.contrib.sessions.middleware.SessionMiddleware",
    "django.middleware.csrf.CsrfViewMiddleware",
    "sentry.middleware.auth.AuthenticationMiddleware",
    "sentry.middleware.integrations.IntegrationControlMiddleware",
    "sentry.middleware.api_gateway.ApiGatewayMiddleware",
    "sentry.middleware.customer_domain.CustomerDomainMiddleware",
    "sentry.middleware.user.UserActiveMiddleware",
    "sentry.middleware.sudo.SudoMiddleware",
    "sentry.middleware.superuser.SuperuserMiddleware",
    "sentry.middleware.locale.SentryLocaleMiddleware",
    "sentry.middleware.ratelimit.RatelimitMiddleware",
    "django.contrib.messages.middleware.MessageMiddleware",
)

ROOT_URLCONF = "sentry.conf.urls"

# TODO(joshuarli): Django 1.10 introduced this option, which restricts the size of a
# request body. We have some middleware in sentry.middleware.proxy that sets the
# Content Length to max uint32 in certain cases related to minidump.
# Once relay's fully rolled out, that can be deleted.
# Until then, the safest and easiest thing to do is to disable this check
# to leave things the way they were with Django <1.9.
DATA_UPLOAD_MAX_MEMORY_SIZE = None

TEMPLATES = [
    {
        "BACKEND": "django.template.backends.django.DjangoTemplates",
        "DIRS": [os.path.join(PROJECT_ROOT, "templates")],
        "APP_DIRS": True,
        "OPTIONS": {
            "context_processors": [
                "django.contrib.auth.context_processors.auth",
                "django.contrib.messages.context_processors.messages",
                "django.template.context_processors.csrf",
                "django.template.context_processors.request",
            ]
        },
    }
]

INSTALLED_APPS = (
    "django.contrib.admin",
    "django.contrib.auth",
    "django.contrib.contenttypes",
    "django.contrib.messages",
    "django.contrib.sessions",
    "django.contrib.sites",
    "drf_spectacular",
    "crispy_forms",
    "rest_framework",
    "sentry",
    "sentry.analytics",
    "sentry.incidents.apps.Config",
    "sentry.discover",
    "sentry.analytics.events",
    "sentry.nodestore",
    "sentry.monitors",
    "sentry.replays",
    "sentry.release_health",
    "sentry.search",
    "sentry.sentry_metrics.indexer.postgres.apps.Config",
    "sentry.snuba",
    "sentry.lang.java.apps.Config",
    "sentry.lang.javascript.apps.Config",
    "sentry.plugins.sentry_interface_types.apps.Config",
    "sentry.plugins.sentry_urls.apps.Config",
    "sentry.plugins.sentry_useragents.apps.Config",
    "sentry.plugins.sentry_webhooks.apps.Config",
    "sentry.utils.suspect_resolutions.apps.Config",
    "sentry.utils.suspect_resolutions_releases.apps.Config",
    "social_auth",
    "sudo",
    "sentry.eventstream",
    "sentry.auth.providers.google.apps.Config",
    "django.contrib.staticfiles",
    "sentry.issues.apps.Config",
)

# Silence internal hints from Django's system checks
SILENCED_SYSTEM_CHECKS = (
    # Django recommends to use OneToOneField over ForeignKey(unique=True)
    # however this changes application behavior in ways that break association
    # loading
    "fields.W342",
    # We have a "catch-all" react_page_view that we only want to match on URLs
    # ending with a `/` to allow APPEND_SLASHES to kick in for the ones lacking
    # the trailing slash. This confuses the warning as the regex is `/$` which
    # looks like it starts with a slash but it doesn't.
    "urls.W002",
    # Our own AuthenticationMiddleware suffices as a replacement for
    # django.contrib.auth.middleware.AuthenticationMiddleware; both add the
    # authenticated user to the HttpRequest which is what's needed here.
    "admin.E408",
    # This is fixed in Django@7c08f26bf0439c1ed593b51b51ad847f7e262bc1.
    # It's not our problem; refer to Django issue 32260.
    "urls.E007",
)

CSP_INCLUDE_NONCE_IN = [
    "script-src",
]

CSP_DEFAULT_SRC = [
    "'none'",
]
CSP_SCRIPT_SRC = [
    "'self'",
    "'unsafe-inline'",
    "'report-sample'",
]
CSP_FONT_SRC = [
    "'self'",
    "data:",
]
CSP_CONNECT_SRC = [
    "'self'",
]
CSP_FRAME_ANCESTORS = [
    "'none'",
]
CSP_OBJECT_SRC = [
    "'none'",
]
CSP_BASE_URI = [
    "'none'",
]
CSP_STYLE_SRC = [
    "'self'",
    "'unsafe-inline'",
]
CSP_IMG_SRC = [
    "'self'",
    "blob:",
    "data:",
    "https://secure.gravatar.com",
]

if ENVIRONMENT == "development":
    CSP_SCRIPT_SRC += [
        "'unsafe-eval'",
    ]
    CSP_CONNECT_SRC += [
        "ws://127.0.0.1:8000",
    ]

# Before enforcing Content Security Policy, we recommend creating a separate
# Sentry project and collecting CSP violations in report only mode:
# https://docs.sentry.io/product/security-policy-reporting/

# Point this parameter to your Sentry installation:
# CSP_REPORT_URI = "https://example.com/api/{PROJECT_ID}/security/?sentry_key={SENTRY_KEY}"

# To enforce CSP (block violated resources), update the following parameter to False
CSP_REPORT_ONLY = True

STATIC_ROOT = os.path.realpath(os.path.join(PROJECT_ROOT, "static"))
STATIC_URL = "/_static/{version}/"
# webpack assets live at a different URL that is unversioned
# as we configure webpack to include file content based hash in the filename
STATIC_FRONTEND_APP_URL = "/_static/dist/"

# The webpack output directory
STATICFILES_DIRS = [
    os.path.join(STATIC_ROOT, "sentry", "dist"),
]

# various middleware will use this to identify resources which should not access
# cookies
ANONYMOUS_STATIC_PREFIXES = (
    "/_static/",
    "/avatar/",
    "/organization-avatar/",
    "/team-avatar/",
    "/project-avatar/",
    "/js-sdk-loader/",
)

STATICFILES_FINDERS = (
    "django.contrib.staticfiles.finders.FileSystemFinder",
    "django.contrib.staticfiles.finders.AppDirectoriesFinder",
)

ASSET_VERSION = 0

# setup a default media root to somewhere useless
MEDIA_ROOT = "/tmp/sentry-files"
MEDIA_URL = "_media/"

LOCALE_PATHS = (os.path.join(PROJECT_ROOT, "locale"),)

CSRF_FAILURE_VIEW = "sentry.web.frontend.csrf_failure.view"
CSRF_COOKIE_NAME = "sc"

# Auth configuration

from django.urls import reverse_lazy

LOGIN_REDIRECT_URL = reverse_lazy("sentry-login-redirect")
LOGIN_URL = reverse_lazy("sentry-login")

AUTHENTICATION_BACKENDS = (
    "sentry.utils.auth.EmailAuthBackend",
    # The following authentication backends are used by social auth only.
    # We don't use them for user authentication.
    "social_auth.backends.asana.AsanaBackend",
    "social_auth.backends.github.GithubBackend",
    "social_auth.backends.bitbucket.BitbucketBackend",
    "social_auth.backends.visualstudio.VisualStudioBackend",
)

AUTH_PASSWORD_VALIDATORS = [
    {"NAME": "django.contrib.auth.password_validation.UserAttributeSimilarityValidator"},
    {
        "NAME": "sentry.auth.password_validation.MinimumLengthValidator",
        "OPTIONS": {"min_length": 8},
    },
    {
        "NAME": "sentry.auth.password_validation.MaximumLengthValidator",
        "OPTIONS": {"max_length": 256},
    },
    {
        "NAME": "django.contrib.auth.password_validation.CommonPasswordValidator",
    },
    {
        "NAME": "django.contrib.auth.password_validation.NumericPasswordValidator",
    },
]

SOCIAL_AUTH_USER_MODEL = AUTH_USER_MODEL = "sentry.User"

SESSION_ENGINE = "django.contrib.sessions.backends.signed_cookies"
SESSION_COOKIE_NAME = "sentrysid"

# setting SESSION_COOKIE_SAMESITE to None below for now because
# Django's default in 2.1 now `Lax`.
# this breaks certain IDP flows where we need cookies sent to us on a redirected POST
# request, and `Lax` doesnt permit this.
# See here: https://docs.djangoproject.com/en/2.1/ref/settings/#session-cookie-samesite
SESSION_COOKIE_SAMESITE = None

BITBUCKET_CONSUMER_KEY = ""
BITBUCKET_CONSUMER_SECRET = ""

ASANA_CLIENT_ID = ""
ASANA_CLIENT_SECRET = ""

VISUALSTUDIO_APP_ID = ""
VISUALSTUDIO_APP_SECRET = ""
VISUALSTUDIO_CLIENT_SECRET = ""
VISUALSTUDIO_SCOPES = ["vso.work_write", "vso.project", "vso.code", "vso.release"]

SOCIAL_AUTH_PIPELINE = (
    "social_auth.backends.pipeline.user.get_username",
    "social_auth.backends.pipeline.social.social_auth_user",
    "social_auth.backends.pipeline.associate.associate_by_email",
    "social_auth.backends.pipeline.misc.save_status_to_session",
    "social_auth.backends.pipeline.social.associate_user",
    "social_auth.backends.pipeline.social.load_extra_data",
    "social_auth.backends.pipeline.user.update_user_details",
    "social_auth.backends.pipeline.misc.save_status_to_session",
)
SOCIAL_AUTH_REVOKE_TOKENS_ON_DISCONNECT = True
SOCIAL_AUTH_LOGIN_REDIRECT_URL = "/account/settings/identities/"
SOCIAL_AUTH_ASSOCIATE_ERROR_URL = SOCIAL_AUTH_LOGIN_REDIRECT_URL

INITIAL_CUSTOM_USER_MIGRATION = "0108_fix_user"

# Auth engines and the settings required for them to be listed
AUTH_PROVIDERS = {
    "github": ("GITHUB_APP_ID", "GITHUB_API_SECRET"),
    "bitbucket": ("BITBUCKET_CONSUMER_KEY", "BITBUCKET_CONSUMER_SECRET"),
    "asana": ("ASANA_CLIENT_ID", "ASANA_CLIENT_SECRET"),
    "visualstudio": (
        "VISUALSTUDIO_APP_ID",
        "VISUALSTUDIO_APP_SECRET",
        "VISUALSTUDIO_CLIENT_SECRET",
    ),
}

AUTH_PROVIDER_LABELS = {
    "github": "GitHub",
    "bitbucket": "Bitbucket",
    "asana": "Asana",
    "visualstudio": "Visual Studio",
}

import random


def SOCIAL_AUTH_DEFAULT_USERNAME():
    return random.choice(["Darth Vader", "Obi-Wan Kenobi", "R2-D2", "C-3PO", "Yoda"])


SOCIAL_AUTH_PROTECTED_USER_FIELDS = ["email"]
SOCIAL_AUTH_FORCE_POST_DISCONNECT = True

# Queue configuration
from kombu import Queue

BROKER_URL = "redis://127.0.0.1:6379"
BROKER_TRANSPORT_OPTIONS = {}

# Ensure workers run async by default
# in Development you might want them to run in-process
# though it would cause timeouts/recursions in some cases
CELERY_ALWAYS_EAGER = False

# Complain about bad use of pickle.  See sentry.celery.SentryTask.apply_async for how
# this works.
CELERY_COMPLAIN_ABOUT_BAD_USE_OF_PICKLE = False

# Complain about bad use of pickle in PickledObjectField
PICKLED_OBJECT_FIELD_COMPLAIN_ABOUT_BAD_USE_OF_PICKLE = False

# We use the old task protocol because during benchmarking we noticed that it's faster
# than the new protocol. If we ever need to bump this it should be fine, there were no
# compatibility issues, just need to run benchmarks and do some tests to make sure
# things run ok.
CELERY_TASK_PROTOCOL = 1
CELERY_EAGER_PROPAGATES_EXCEPTIONS = True
CELERY_IGNORE_RESULT = True
CELERY_SEND_EVENTS = False
CELERY_RESULT_BACKEND = None
CELERY_TASK_RESULT_EXPIRES = 1
CELERY_DISABLE_RATE_LIMITS = True
CELERY_DEFAULT_QUEUE = "default"
CELERY_DEFAULT_EXCHANGE = "default"
CELERY_DEFAULT_EXCHANGE_TYPE = "direct"
CELERY_DEFAULT_ROUTING_KEY = "default"
CELERY_CREATE_MISSING_QUEUES = True
CELERY_REDIRECT_STDOUTS = False
CELERYD_HIJACK_ROOT_LOGGER = False
CELERY_TASK_SERIALIZER = "pickle"
CELERY_RESULT_SERIALIZER = "pickle"
CELERY_ACCEPT_CONTENT = {"pickle"}
CELERY_IMPORTS = (
    "sentry.data_export.tasks",
    "sentry.discover.tasks",
    "sentry.incidents.tasks",
    "sentry.snuba.tasks",
    "sentry.replays.tasks",
    "sentry.monitors.tasks",
    "sentry.tasks.app_store_connect",
    "sentry.tasks.assemble",
    "sentry.tasks.auth",
    "sentry.tasks.auto_remove_inbox",
    "sentry.tasks.auto_resolve_issues",
    "sentry.tasks.beacon",
    "sentry.tasks.check_auth",
    "sentry.tasks.clear_expired_snoozes",
    "sentry.tasks.clear_expired_rulesnoozes",
    "sentry.tasks.codeowners.code_owners_auto_sync",
    "sentry.tasks.codeowners.update_code_owners_schema",
    "sentry.tasks.collect_project_platforms",
    "sentry.tasks.commits",
    "sentry.tasks.commit_context",
    "sentry.tasks.deletion",
    "sentry.tasks.deletion.scheduled",
    "sentry.tasks.deletion.groups",
    "sentry.tasks.deletion.hybrid_cloud",
    "sentry.tasks.deliver_from_outbox",
    "sentry.tasks.digests",
    "sentry.tasks.email",
    "sentry.tasks.files",
    "sentry.tasks.groupowner",
    "sentry.tasks.integrations",
    "sentry.tasks.low_priority_symbolication",
    "sentry.tasks.merge",
    "sentry.tasks.options",
    "sentry.tasks.organization_mapping",
    "sentry.tasks.ping",
    "sentry.tasks.post_process",
    "sentry.tasks.process_buffer",
    "sentry.tasks.relay",
    "sentry.tasks.release_registry",
    "sentry.tasks.weekly_reports",
    "sentry.tasks.reprocessing",
    "sentry.tasks.reprocessing2",
    "sentry.tasks.scheduler",
    "sentry.tasks.sentry_apps",
    "sentry.tasks.servicehooks",
    "sentry.tasks.store",
    "sentry.tasks.symbolication",
    "sentry.tasks.unmerge",
    "sentry.tasks.update_user_reports",
    "sentry.tasks.user_report",
    "sentry.profiles.task",
    "sentry.release_health.tasks",
    "sentry.dynamic_sampling.tasks",
    "sentry.utils.suspect_resolutions.get_suspect_resolutions",
    "sentry.utils.suspect_resolutions_releases.get_suspect_resolutions_releases",
    "sentry.tasks.derive_code_mappings",
    "sentry.ingest.transaction_clusterer.tasks",
    "sentry.tasks.auto_enable_codecov",
    "sentry.tasks.weekly_escalating_forecast",
    "sentry.tasks.auto_ongoing_issues",
    "sentry.tasks.auto_archive_issues",
)

CELERY_QUEUES = [
    Queue("activity.notify", routing_key="activity.notify"),
    Queue("alerts", routing_key="alerts"),
    Queue("app_platform", routing_key="app_platform"),
    Queue("appstoreconnect", routing_key="sentry.tasks.app_store_connect.#"),
    Queue("assemble", routing_key="assemble"),
    Queue("auth", routing_key="auth"),
    Queue("buffers.process_pending", routing_key="buffers.process_pending"),
    Queue("buffers.incr", routing_key="buffers.incr"),
    Queue("cleanup", routing_key="cleanup"),
    Queue("code_owners", routing_key="code_owners"),
    Queue("commits", routing_key="commits"),
    Queue("data_export", routing_key="data_export"),
    Queue("default", routing_key="default"),
    Queue("digests.delivery", routing_key="digests.delivery"),
    Queue("digests.scheduling", routing_key="digests.scheduling"),
    Queue("email", routing_key="email"),
    Queue("events.preprocess_event", routing_key="events.preprocess_event"),
    Queue("events.process_event", routing_key="events.process_event"),
    Queue("events.reprocess_events", routing_key="events.reprocess_events"),
    Queue(
        "events.reprocessing.preprocess_event", routing_key="events.reprocessing.preprocess_event"
    ),
    Queue("events.reprocessing.process_event", routing_key="events.reprocessing.process_event"),
    Queue(
        "events.reprocessing.symbolicate_event", routing_key="events.reprocessing.symbolicate_event"
    ),
    Queue(
        "events.reprocessing.symbolicate_event_low_priority",
        routing_key="events.reprocessing.symbolicate_event_low_priority",
    ),
    Queue("events.save_event", routing_key="events.save_event"),
    Queue("events.save_event_transaction", routing_key="events.save_event_transaction"),
    Queue("events.save_event_attachments", routing_key="events.save_event_attachments"),
    Queue("events.symbolicate_event", routing_key="events.symbolicate_event"),
    Queue(
        "events.symbolicate_event_low_priority", routing_key="events.symbolicate_event_low_priority"
    ),
    Queue("events.symbolicate_js_event", routing_key="events.symbolicate_js_event"),
    Queue(
        "events.symbolicate_js_event_low_priority",
        routing_key="events.symbolicate_js_event_low_priority",
    ),
    Queue("files.copy", routing_key="files.copy"),
    Queue("files.delete", routing_key="files.delete"),
    Queue(
        "group_owners.process_suspect_commits", routing_key="group_owners.process_suspect_commits"
    ),
    Queue("group_owners.process_commit_context", routing_key="group_owners.process_commit_context"),
    Queue(
        "releasemonitor",
        routing_key="releasemonitor",
    ),
    Queue(
        "dynamicsampling",
        routing_key="dynamicsampling",
    ),
    Queue("incidents", routing_key="incidents"),
    Queue("incident_snapshots", routing_key="incident_snapshots"),
    Queue("incidents", routing_key="incidents"),
    Queue("integrations", routing_key="integrations"),
    Queue("merge", routing_key="merge"),
    Queue("options", routing_key="options"),
    Queue("post_process_errors", routing_key="post_process_errors"),
    Queue("post_process_issue_platform", routing_key="post_process_issue_platform"),
    Queue("post_process_transactions", routing_key="post_process_transactions"),
    Queue("relay_config", routing_key="relay_config"),
    Queue("relay_config_bulk", routing_key="relay_config_bulk"),
    Queue("reports.deliver", routing_key="reports.deliver"),
    Queue("reports.prepare", routing_key="reports.prepare"),
    Queue("search", routing_key="search"),
    Queue("sentry_metrics.indexer", routing_key="sentry_metrics.indexer"),
    Queue("similarity.index", routing_key="similarity.index"),
    Queue("sleep", routing_key="sleep"),
    Queue("stats", routing_key="stats"),
    Queue("subscriptions", routing_key="subscriptions"),
    Queue(
        "symbolications.compute_low_priority_projects",
        routing_key="symbolications.compute_low_priority_projects",
    ),
    Queue("unmerge", routing_key="unmerge"),
    Queue("update", routing_key="update"),
    Queue("profiles.process", routing_key="profiles.process"),
    Queue("get_suspect_resolutions", routing_key="get_suspect_resolutions"),
    Queue("get_suspect_resolutions_releases", routing_key="get_suspect_resolutions_releases"),
    Queue("replays.ingest_replay", routing_key="replays.ingest_replay"),
    Queue("replays.delete_replay", routing_key="replays.delete_replay"),
    Queue("counters-0", routing_key="counters-0"),
    Queue("triggers-0", routing_key="triggers-0"),
    Queue("derive_code_mappings", routing_key="derive_code_mappings"),
    Queue("transactions.name_clusterer", routing_key="transactions.name_clusterer"),
    Queue("hybrid_cloud.control_repair", routing_key="hybrid_cloud.control_repair"),
    Queue(
        "dynamicsampling",
        routing_key="dynamicsampling",
    ),
    Queue("auto_enable_codecov", routing_key="auto_enable_codecov"),
    Queue("weekly_escalating_forecast", routing_key="weekly_escalating_forecast"),
    Queue("auto_transition_issue_states", routing_key="auto_transition_issue_states"),
]

for queue in CELERY_QUEUES:
    queue.durable = False


from celery.schedules import crontab

CELERYBEAT_SCHEDULE_FILENAME = os.path.join(tempfile.gettempdir(), "sentry-celerybeat")
CELERYBEAT_SCHEDULE = {
    "check-auth": {
        "task": "sentry.tasks.check_auth",
        # Run every 1 minute
        "schedule": crontab(minute="*/1"),
        "options": {"expires": 60, "queue": "auth"},
    },
    "enqueue-scheduled-jobs": {
        "task": "sentry.tasks.enqueue_scheduled_jobs",
        # Run every 1 minute
        "schedule": crontab(minute="*/1"),
        "options": {"expires": 60},
    },
    "send-beacon": {
        "task": "sentry.tasks.send_beacon",
        # Run every hour
        "schedule": crontab(minute=0, hour="*/1"),
        "options": {"expires": 3600},
    },
    "send-ping": {
        "task": "sentry.tasks.send_ping",
        # Run every 1 minute
        "schedule": crontab(minute="*/1"),
        "options": {"expires": 60},
    },
    "flush-buffers": {
        "task": "sentry.tasks.process_buffer.process_pending",
        "schedule": timedelta(seconds=10),
        "options": {"expires": 10, "queue": "buffers.process_pending"},
    },
    "sync-options": {
        "task": "sentry.tasks.options.sync_options",
        "schedule": timedelta(seconds=10),
        "options": {"expires": 10, "queue": "options"},
    },
    "schedule-digests": {
        "task": "sentry.tasks.digests.schedule_digests",
        "schedule": timedelta(seconds=30),
        "options": {"expires": 30},
    },
    "check-monitors": {
        "task": "sentry.monitors.tasks.check_monitors",
        # Run every 1 minute
        "schedule": crontab(minute="*/1"),
        "options": {"expires": 60},
    },
    "clear-expired-snoozes": {
        "task": "sentry.tasks.clear_expired_snoozes",
        # Run every 5 minutes
        "schedule": crontab(minute="*/5"),
        "options": {"expires": 300},
    },
    "clear-expired-rulesnoozes": {
        "task": "sentry.tasks.clear_expired_rulesnoozes",
        # Run every 5 minutes
        "schedule": crontab(minute="*/5"),
        "options": {"expires": 300},
    },
    "clear-expired-raw-events": {
        "task": "sentry.tasks.clear_expired_raw_events",
        # Run every 15 minutes
        "schedule": crontab(minute="*/15"),
        "options": {"expires": 300},
    },
    "collect-project-platforms": {
        "task": "sentry.tasks.collect_project_platforms",
        "schedule": crontab_with_minute_jitter(hour=3),
        "options": {"expires": 3600 * 24},
    },
    "deliver-from-outbox": {
        "task": "sentry.tasks.enqueue_outbox_jobs",
        # Run every 1 minute
        "schedule": crontab(minute="*/1"),
        "options": {"expires": 30},
    },
    "update-user-reports": {
        "task": "sentry.tasks.update_user_reports",
        # Run every 15 minutes
        "schedule": crontab(minute="*/15"),
        "options": {"expires": 300},
    },
    "schedule-auto-resolution": {
        "task": "sentry.tasks.schedule_auto_resolution",
        # Run every 15 minutes
        "schedule": crontab(minute="*/15"),
        "options": {"expires": 60 * 25},
    },
    "auto-remove-inbox": {
        "task": "sentry.tasks.auto_remove_inbox",
        # Run every 15 minutes
        "schedule": crontab(minute="*/15"),
        "options": {"expires": 60 * 25},
    },
    "schedule-deletions": {
        "task": "sentry.tasks.deletion.run_scheduled_deletions",
        # Run every 15 minutes
        "schedule": crontab(minute="*/15"),
        "options": {"expires": 60 * 25},
    },
    "reattempt-deletions": {
        "task": "sentry.tasks.deletion.reattempt_deletions",
        "schedule": crontab(hour=10, minute=0),  # 03:00 PDT, 07:00 EDT, 10:00 UTC
        "options": {"expires": 60 * 25},
    },
    "schedule-weekly-organization-reports-new": {
        "task": "sentry.tasks.weekly_reports.schedule_organizations",
        "schedule": crontab(
            minute=0, hour=12, day_of_week="monday"  # 05:00 PDT, 09:00 EDT, 12:00 UTC
        ),
        "options": {"expires": 60 * 60 * 3},
    },
    "schedule-vsts-integration-subscription-check": {
        "task": "sentry.tasks.integrations.kickoff_vsts_subscription_check",
        "schedule": crontab_with_minute_jitter(hour="*/6"),
        "options": {"expires": 60 * 25},
    },
    "schedule-hybrid-cloud-foreign-key-jobs": {
        "task": "sentry.tasks.deletion.hybrid_cloud.schedule_hybrid_cloud_foreign_key_jobs",
        # Run every 15 minutes
        "schedule": crontab(minute="*/15"),
    },
    "monitor-release-adoption": {
        "task": "sentry.release_health.tasks.monitor_release_adoption",
        "schedule": crontab(minute=0),
        "options": {"expires": 3600, "queue": "releasemonitor"},
    },
    "fetch-release-registry-data": {
        "task": "sentry.tasks.release_registry.fetch_release_registry_data",
        # Run every 5 minutes
        "schedule": crontab(minute="*/5"),
        "options": {"expires": 3600},
    },
    "fetch-appstore-builds": {
        "task": "sentry.tasks.app_store_connect.refresh_all_builds",
        # Run every hour
        "schedule": crontab(minute=0, hour="*/1"),
        "options": {"expires": 3600},
    },
    "snuba-subscription-checker": {
        "task": "sentry.snuba.tasks.subscription_checker",
        # Run every 20 minutes
        "schedule": crontab(minute="*/20"),
        "options": {"expires": 20 * 60},
    },
    "transaction-name-clusterer": {
        "task": "sentry.ingest.transaction_clusterer.tasks.spawn_clusterers",
        "schedule": crontab(minute=17),
        "options": {"expires": 3600},
    },
    "span.descs.clusterer": {
        "task": "sentry.ingest.span_clusterer.tasks.spawn_span_cluster_projects",
        "schedule": crontab(minute=42),
        "options": {"expires": 3600},
    },
    # TODO(HC) Remove or re-enable this once a decision is made on org mapping creation
    # "hybrid-cloud-repair-mappings": {
    #     "task": "sentry.tasks.organization_mapping.repair_mappings",
    #     # Run every hour
    #     "schedule": crontab(minute=0, hour="*/1"),
    #     "options": {"expires": 3600},
    # },
    "auto-enable-codecov": {
        "task": "sentry.tasks.auto_enable_codecov.enable_for_org",
        # Run job once a day at 00:30
        "schedule": crontab(minute=30, hour="0"),
        "options": {"expires": 3600},
    },
    "dynamic-sampling-prioritize-projects": {
        "task": "sentry.dynamic_sampling.tasks.prioritise_projects",
        # Run every 5 minutes
        "schedule": crontab(minute="*/5"),
    },
    "dynamic-sampling-prioritize-transactions": {
        "task": "sentry.dynamic_sampling.tasks.prioritise_transactions",
        # Run every 5 minutes
        "schedule": crontab(minute="*/5"),
    },
    "dynamic-sampling-sliding-window": {
        "task": "sentry.dynamic_sampling.tasks.sliding_window",
        # Run every 10 minutes
        "schedule": crontab(minute="*/10"),
    },
    "dynamic-sampling-sliding-window-org": {
        "task": "sentry.dynamic_sampling.tasks.sliding_window_org",
        # Run every 10 minutes
        "schedule": crontab(minute="*/10"),
    },
    "weekly-escalating-forecast": {
        "task": "sentry.tasks.weekly_escalating_forecast.run_escalating_forecast",
        # TODO: Change this to run weekly once we verify the results
        "schedule": crontab(minute=0, hour="*/6"),
        # TODO: Increase expiry time to x4 once we change this to run weekly
        "options": {"expires": 60 * 60 * 3},
    },
    "dynamic-sampling-recalibrate-orgs": {
        "task": "sentry.dynamic_sampling.tasks.recalibrate_orgs",
        # Run every 5 minutes
        "schedule": crontab(minute="*/5"),
    },
    "schedule_auto_transition_new": {
        "task": "sentry.tasks.schedule_auto_transition_new",
        # Run job every 6 hours
        "schedule": crontab(minute=0, hour="*/6"),
        "options": {"expires": 3600},
    },
    "schedule_auto_transition_regressed": {
        "task": "sentry.tasks.schedule_auto_transition_regressed",
        # Run job every 6 hours
        "schedule": crontab(minute=0, hour="*/6"),
        "options": {"expires": 3600},
    },
    "schedule_auto_archive_issues": {
        "task": "sentry.tasks.auto_archive_issues.run_auto_archive",
        # Run job every 6 hours
        "schedule": crontab(minute=0, hour="*/6"),
        "options": {"expires": 3600},
    },
}


# Queues that belong to the processing pipeline and need to be monitored
# for backpressure management
PROCESSING_QUEUES = [
    "events.preprocess_event",
    "events.process_event",
    "events.reprocess_events",
    "events.reprocessing.preprocess_event",
    "events.reprocessing.process_event",
    "events.reprocessing.symbolicate_event",
    "events.reprocessing.symbolicate_event_low_priority",
    "events.save_event",
    "events.save_event_attachments",
    "events.save_event_transaction",
    "events.symbolicate_event",
    "events.symbolicate_event_low_priority",
    "events.symbolicate_js_event",
    "events.symbolicate_js_event_low_priority",
    "post_process_errors",
    "post_process_issue_platform",
    "post_process_transactions",
    "profiles.process",
]


# We prefer using crontab, as the time for timedelta will reset on each deployment. More information:  https://docs.celeryq.dev/en/stable/userguide/periodic-tasks.html#periodic-tasks
TIMEDELTA_ALLOW_LIST = {
    "flush-buffers",
    "sync-options",
    "schedule-digests",
}

BGTASKS = {
    "sentry.bgtasks.clean_dsymcache:clean_dsymcache": {"interval": 5 * 60, "roles": ["worker"]},
    "sentry.bgtasks.clean_releasefilecache:clean_releasefilecache": {
        "interval": 5 * 60,
        "roles": ["worker"],
    },
}

# Sentry logs to two major places: stdout, and it's internal project.
# To disable logging to the internal project, add a logger who's only
# handler is 'console' and disable propagating upwards.
# Additionally, Sentry has the ability to override logger levels by
# providing the cli with -l/--loglevel or the SENTRY_LOG_LEVEL env var.
# The loggers that it overrides are root and any in LOGGING.overridable.
# Be very careful with this in a production system, because the celery
# logger can be extremely verbose when given INFO or DEBUG.
LOGGING = {
    "default_level": "INFO",
    "version": 1,
    "disable_existing_loggers": True,
    "handlers": {
        "null": {"class": "logging.NullHandler"},
        "console": {"class": "sentry.logging.handlers.StructLogHandler"},
        # This `internal` logger is separate from the `Logging` integration in the SDK. Since
        # we have this to record events, in `sdk.py` we set the integration's `event_level` to
        # None, so that it records breadcrumbs for all log calls but doesn't send any events.
        "internal": {"level": "ERROR", "class": "sentry_sdk.integrations.logging.EventHandler"},
        "metrics": {
            "level": "WARNING",
            "filters": ["important_django_request"],
            "class": "sentry.logging.handlers.MetricsLogHandler",
        },
        "django_internal": {
            "level": "WARNING",
            "filters": ["important_django_request"],
            "class": "sentry_sdk.integrations.logging.EventHandler",
        },
    },
    "filters": {
        "important_django_request": {
            "()": "sentry.logging.handlers.MessageContainsFilter",
            "contains": ["CSRF"],
        }
    },
    "root": {"level": "NOTSET", "handlers": ["console", "internal"]},
    # LOGGING.overridable is a list of loggers including root that will change
    # based on the overridden level defined above.
    "overridable": ["celery", "sentry"],
    "loggers": {
        "celery": {"level": "WARNING"},
        "sentry": {"level": "INFO"},
        "sentry_plugins": {"level": "INFO"},
        "sentry.files": {"level": "WARNING"},
        "sentry.minidumps": {"handlers": ["internal"], "propagate": False},
        "sentry.reprocessing": {"handlers": ["internal"], "propagate": False},
        "sentry.interfaces": {"handlers": ["internal"], "propagate": False},
        # This only needs to go to Sentry for now.
        "sentry.similarity": {"handlers": ["internal"], "propagate": False},
        "sentry.errors": {"handlers": ["console"], "propagate": False},
        "sentry_sdk.errors": {"handlers": ["console"], "level": "INFO", "propagate": False},
        "sentry.rules": {"handlers": ["console"], "propagate": False},
        "multiprocessing": {
            "handlers": ["console"],
            # https://github.com/celery/celery/commit/597a6b1f3359065ff6dbabce7237f86b866313df
            # This commit has not been rolled into any release and leads to a
            # large amount of errors when working with postgres.
            "level": "CRITICAL",
            "propagate": False,
        },
        "celery.worker.job": {"handlers": ["console"], "propagate": False},
        "arroyo": {"level": "INFO", "handlers": ["console"], "propagate": False},
        "static_compiler": {"level": "INFO"},
        "django.request": {
            "level": "WARNING",
            "handlers": ["console", "metrics", "django_internal"],
            "propagate": False,
        },
        "toronado": {"level": "ERROR", "handlers": ["null"], "propagate": False},
        "urllib3.connectionpool": {"level": "ERROR", "handlers": ["console"], "propagate": False},
        "boto3": {"level": "WARNING", "handlers": ["console"], "propagate": False},
        "botocore": {"level": "WARNING", "handlers": ["console"], "propagate": False},
    },
}

# django-rest-framework

REST_FRAMEWORK = {
    "DEFAULT_RENDERER_CLASSES": ["rest_framework.renderers.JSONRenderer"],
    "DEFAULT_PARSER_CLASSES": [
        "rest_framework.parsers.JSONParser",
        "rest_framework.parsers.MultiPartParser",
        "rest_framework.parsers.FormParser",
    ],
    "TEST_REQUEST_DEFAULT_FORMAT": "json",
    "DEFAULT_PERMISSION_CLASSES": ("sentry.api.permissions.NoPermission",),
    "EXCEPTION_HANDLER": "sentry.api.handlers.custom_exception_handler",
    "DEFAULT_SCHEMA_CLASS": "sentry.apidocs.schema.SentrySchema",
}


if os.environ.get("OPENAPIGENERATE", False):
    OLD_OPENAPI_JSON_PATH = "tests/apidocs/openapi-deprecated.json"
    from sentry.apidocs.build import OPENAPI_TAGS, get_old_json_components, get_old_json_paths

    SPECTACULAR_SETTINGS = {
        "PREPROCESSING_HOOKS": ["sentry.apidocs.hooks.custom_preprocessing_hook"],
        "POSTPROCESSING_HOOKS": ["sentry.apidocs.hooks.custom_postprocessing_hook"],
        "DISABLE_ERRORS_AND_WARNINGS": False,
        "COMPONENT_SPLIT_REQUEST": False,
        "COMPONENT_SPLIT_PATCH": False,
        "AUTHENTICATION_WHITELIST": ["sentry.api.authentication.TokenAuthentication"],
        "TAGS": OPENAPI_TAGS,
        "TITLE": "API Reference",
        "DESCRIPTION": "Sentry Public API",
        "TOS": "http://sentry.io/terms/",
        "CONTACT": {"email": "partners@sentry.io"},
        "LICENSE": {"name": "Apache 2.0", "url": "http://www.apache.org/licenses/LICENSE-2.0.html"},
        "VERSION": "v0",
        "SERVERS": [{"url": "https://sentry.io/"}],
        "PARSER_WHITELIST": ["rest_framework.parsers.JSONParser"],
        "APPEND_PATHS": get_old_json_paths(OLD_OPENAPI_JSON_PATH),
        "APPEND_COMPONENTS": get_old_json_components(OLD_OPENAPI_JSON_PATH),
        "SORT_OPERATION_PARAMETERS": False,
    }

CRISPY_TEMPLATE_PACK = "bootstrap3"
# Sentry and internal client configuration

SENTRY_FEATURES = {
    # Enables user registration.
    "auth:register": True,
    # Enables alert creation on indexed events in UI (use for PoC/testing only)
    "organizations:alert-allow-indexed": False,
    # Enables tagging javascript errors from the browser console.
    "organizations:javascript-console-error-tag": False,
    # Enables the cron job to auto-enable codecov integrations.
    "organizations:auto-enable-codecov": False,
    # The overall flag for codecov integration, gated by plans.
    "organizations:codecov-integration": False,
    # Enables getting commit sha from git blame for codecov.
    "organizations:codecov-commit-sha-from-git-blame": False,
    # Enables automatically deriving of code mappings
    "organizations:derive-code-mappings": True,
    # Enable advanced search features, like negation and wildcard matching.
    "organizations:advanced-search": True,
    # Use metrics as the dataset for crash free metric alerts
    "organizations:alert-crash-free-metrics": False,
    # Enable auth provider configuration through api
    "organizations:api-auth-provider": False,
    "organizations:api-keys": False,
    # Enable multiple Apple app-store-connect sources per project.
    "organizations:app-store-connect-multiple": False,
    # Enable change alerts for an org
    "organizations:change-alerts": True,
    # Enable alerting based on crash free sessions/users
    "organizations:crash-rate-alerts": True,
    # Enable the mute alerts feature
    "organizations:mute-alerts": False,
    # Enable the Commit Context feature
    "organizations:commit-context": False,
    # Enable creating organizations within sentry (if SENTRY_SINGLE_ORGANIZATION
    # is not enabled).
    "organizations:create": True,
    # Use issue platform for crons issues
    "organizations:crons-issue-platform": False,
    # Enable usage of customer domains on the frontend
    "organizations:customer-domains": False,
    # Enable the 'discover' interface.
    "organizations:discover": False,
    # Enables events endpoint rate limit
    "organizations:discover-events-rate-limit": False,
    # Enable attaching arbitrary files to events.
    "organizations:event-attachments": True,
    # Allow organizations to configure all symbol sources.
    "organizations:symbol-sources": True,
    # Allow organizations to configure custom external symbol sources.
    "organizations:custom-symbol-sources": True,
    # Enable discover 2 basic functions
    "organizations:discover-basic": True,
    # Enable discover 2 custom queries and saved queries
    "organizations:discover-query": True,
    # Enable archive/escalating issue workflow
    "organizations:escalating-issues": False,
    # Enable archive/escalating issue workflow UI, enable everything except post processing
    "organizations:escalating-issues-ui": False,
    # Enable escalating forecast threshold a/b experiment
    "organizations:escalating-issues-experiment-group": False,
    # Enable archive/escalating issue workflow features in v2
    "organizations:escalating-issues-v2": False,
    # Enable the new issue states and substates
    "organizations:issue-states": False,
    # Enable the new issue states and substates
    "organizations:remove-mark-reviewed": False,
    # Allows an org to have a larger set of project ownership rules per project
    "organizations:higher-ownership-limit": False,
    # Enable Performance view
    "organizations:performance-view": True,
    # Enable profiling
    "organizations:profiling": False,
    # Enable ui frames in flamecharts
    "organizations:profiling-ui-frames": False,
    # Enable the transactions backed profiling views
    "organizations:profiling-using-transactions": False,
    # Enabled for those orgs who participated in the profiling Beta program
    "organizations:profiling-beta": False,
    # Enable profiling GA messaging (update paths from AM1 to AM2)
    "organizations:profiling-ga": False,
    # Enable stacktrace linking of multiple frames in profiles
    "organizations:profiling-stacktrace-links": False,
    # Enable global suspect functions in profiling
    "organizations:profiling-global-suspect-functions": False,
    # Enable multi project selection
    "organizations:global-views": False,
    # Enable experimental new version of Merged Issues where sub-hashes are shown
    "organizations:grouping-tree-ui": False,
    # Enable experimental new version of stacktrace component where additional
    # data related to grouping is shown on each frame
    "organizations:grouping-stacktrace-ui": False,
    # Enable tweaks to group title in relation to hierarchical
    # grouping.
    "organizations:grouping-title-ui": False,
    # Lets organizations manage grouping configs
    "organizations:set-grouping-config": False,
    # Enable rule page.
    "organizations:rule-page": False,
    # Enable incidents feature
    "organizations:incidents": False,
    # Enable issue alert incompatible rule check
    "organizations:issue-alert-incompatible-rules": False,
    # Enable issue alert previews
    "organizations:issue-alert-preview": False,
    # Enable issue alert test notifications
    "organizations:issue-alert-test-notifications": False,
    # Enable issue platform
    "organizations:issue-platform": False,
    # Whether to allow issue only search on the issue list
    "organizations:issue-search-allow-postgres-only-search": False,
    # Flags for enabling CdcEventsDatasetSnubaSearchBackend in sentry.io. No effect in open-source
    # sentry at the moment.
    "organizations:issue-search-use-cdc-primary": False,
    "organizations:issue-search-use-cdc-secondary": False,
    # Enable metrics feature on the backend
    "organizations:metrics": False,
    # Enable metric alert charts in email/slack
    "organizations:metric-alert-chartcuterie": False,
    # Extract metrics for sessions during ingestion.
    "organizations:metrics-extraction": False,
    # Normalize URL transaction names during ingestion.
    "organizations:transaction-name-normalize": True,
    # Mark URL transactions scrubbed by regex patterns as "sanitized".
    # NOTE: This flag does not concern transactions rewritten by clusterer rules.
    # Those are always marked as "sanitized".
    "organizations:transaction-name-mark-scrubbed-as-sanitized": True,
    # Sanitize transaction names in the ingestion pipeline.
    "organizations:transaction-name-sanitization": False,  # DEPRECATED
    # Extraction metrics for transactions during ingestion.
    "organizations:transaction-metrics-extraction": False,
    # True if Relay should drop raw session payloads after extracting metrics from them.
    "organizations:release-health-drop-sessions": False,
    # Enable threshold period in metric alert rule builder
    "organizations:metric-alert-threshold-period": False,
    # Enable integration functionality to create and link groups to issues on
    # external services.
    "organizations:integrations-issue-basic": True,
    # Enable interface functionality to synchronize groups between sentry and
    # issues on external services.
    "organizations:integrations-issue-sync": True,
    # Enable interface functionality to receive event hooks.
    "organizations:integrations-event-hooks": True,
    # Enable integration functionality to work with alert rules
    "organizations:integrations-alert-rule": True,
    # Enable integration functionality to work with alert rules (specifically chat integrations)
    "organizations:integrations-chat-unfurl": True,
    # Enable integration functionality to work with alert rules (specifically incident
    # management integrations)
    "organizations:integrations-incident-management": True,
    # Enable integration functionality to work deployment integrations like Vercel
    "organizations:integrations-deployment": True,
    # Allow orgs to automatically create Tickets in Issue Alerts
    "organizations:integrations-ticket-rules": True,
    # Allow orgs to use the stacktrace linking feature
    "organizations:integrations-stacktrace-link": False,
    # Allow orgs to install a custom source code management integration
    "organizations:integrations-custom-scm": False,
    # Limit project events endpoint to only query back a certain number of days
    "organizations:project-event-date-limit": False,
    # Enable data forwarding functionality for organizations.
    "organizations:data-forwarding": True,
    # Enable readonly dashboards
    "organizations:dashboards-basic": True,
    # Enable custom editable dashboards
    "organizations:dashboards-edit": True,
    # Enable metrics enhanced performance in dashboards
    "organizations:dashboards-mep": False,
    # Enable release health widget in dashboards
    "organizations:dashboards-rh-widget": False,
    # Enable the dynamic sampling "Transaction Name" priority in the UI
    "organizations:dynamic-sampling-transaction-name-priority": False,
    # Enable minimap in the widget viewer modal in dashboards
    "organizations:widget-viewer-modal-minimap": False,
    # Enable experimental performance improvements.
    "organizations:enterprise-perf": False,
    # Enable the API to importing CODEOWNERS for a project
    "organizations:integrations-codeowners": False,
    # Enable inviting members to organizations.
    "organizations:invite-members": True,
    # Enable rate limits for inviting members.
    "organizations:invite-members-rate-limits": True,
    # Enable new issue alert "issue owners" fallback
    "organizations:issue-alert-fallback-targeting": False,
    # Enable SQL formatting for breadcrumb items and performance spans
    "organizations:sql-format": False,
    # Enable prefetching of issues from the issue list when hovered
    "organizations:issue-list-prefetch-issue-on-hover": False,
    # Enable better priority sort algorithm.
    "organizations:issue-list-better-priority-sort": False,
    # Adds the ttid & ttfd vitals to the frontend
    "organizations:mobile-vitals": False,
    # Display CPU and memory metrics in transactions with profiles
    "organizations:mobile-cpu-memory-in-transactions": False,
    # Enable new page filter UI
    "organizations:new-page-filter": False,
    # Prefix host with organization ID when giving users DSNs (can be
    # customized with SENTRY_ORG_SUBDOMAIN_TEMPLATE)
    "organizations:org-subdomains": False,
    # Enable project selection on the stats page
    "organizations:project-stats": True,
    # Enable interpolation of null data points in charts instead of zerofilling in performance
    "organizations:performance-chart-interpolation": False,
    # Enable views for anomaly detection
    "organizations:performance-anomaly-detection-ui": False,
    # Enable histogram view in span details
    "organizations:performance-span-histogram-view": False,
    # Enable performance on-boarding checklist
    "organizations:performance-onboarding-checklist": False,
    # Enable transaction name only search
    "organizations:performance-transaction-name-only-search": False,
    # Enable transaction name only search on indexed
    "organizations:performance-transaction-name-only-search-indexed": False,
    # Re-enable histograms for Metrics Enhanced Performance Views
    "organizations:performance-mep-reintroduce-histograms": False,
    # Enable showing INP web vital in default views
    "organizations:performance-vitals-inp": False,
    # Enables a longer stats period for the performance landing page
    "organizations:performance-landing-page-stats-period": False,
    # Enable internal view for bannerless MEP view
    "organizations:performance-mep-bannerless-ui": False,
    # Enable updated landing page widget designs
    "organizations:performance-new-widget-designs": False,
    # Enable metrics-backed transaction summary view
    "organizations:performance-metrics-backed-transaction-summary": False,
    # Enable new trends
    "organizations:performance-new-trends": False,
    # Enable debug views for trendsv2 to be used internally
    "organizations:performance-trendsv2-dev-only": False,
    # Enable consecutive db performance issue type
    "organizations:performance-consecutive-db-issue": False,
    # Enable consecutive http performance issue type
    "organizations:performance-consecutive-http-detector": False,
    # Enable consecutive http performance issue type
    "organizations:performance-large-http-payload-detector": False,
    # Enable slow DB performance issue type
    "organizations:performance-slow-db-issue": False,
    # Enable N+1 API Calls performance issue type
    "organizations:performance-n-plus-one-api-calls-detector": False,
    # Enable compressed assets performance issue type
    "organizations:performance-issues-compressed-assets-detector": False,
    # Enable render blocking assets performance issue type
    "organizations:performance-issues-render-blocking-assets-detector": False,
    # Enable MN+1 DB performance issue type
    "organizations:performance-issues-m-n-plus-one-db-detector": False,
    # Enable the new Related Events feature
    "organizations:related-events": False,
    # Enable usage of external relays, for use with Relay. See
    # https://github.com/getsentry/relay.
    "organizations:relay": True,
    # Enable Sentry Functions
    "organizations:sentry-functions": False,
    # Enable experimental session replay backend APIs
    "organizations:session-replay": False,
    # Enable session replay click search banner rollout for eligible SDKs
    "organizations:session-replay-click-search-banner-rollout": False,
    # Enable Session Replay showing in the sidebar
    "organizations:session-replay-ui": True,
    # Enabled for those orgs who participated in the Replay Beta program
    "organizations:session-replay-beta-grace": False,
    # Enable replay GA messaging (update paths from AM1 to AM2)
    "organizations:session-replay-ga": False,
    # Enabled experimental session replay network data view
    "organizations:session-replay-network-details": False,
    # Enable experimental session replay SDK for recording on Sentry
    "organizations:session-replay-sdk": False,
    "organizations:session-replay-sdk-errors-only": False,
    # Enable data scrubbing of replay recording payloads in Relay.
    "organizations:session-replay-recording-scrubbing": False,
    # Enable subquery optimizations for the replay_index page
    "organizations:session-replay-index-subquery": False,
    # Enable the new suggested assignees feature
    "organizations:streamline-targeting-context": False,
    # Enable the new experimental starfish view
    "organizations:starfish-view": False,
    # Enable starfish endpoint that's used for regressing testing purposes
    "organizations:starfish-test-endpoint": False,
    # Replace the footer Sentry logo with a Sentry pride logo
    "organizations:sentry-pride-logo-footer": False,
    # Enable Session Stats down to a minute resolution
    "organizations:minute-resolution-sessions": True,
    # Notify all project members when fallthrough is disabled, instead of just the auto-assignee
    "organizations:notification-all-recipients": False,
    # Enable performance issues dev options, includes changing detection thresholds and other parts of issues that we're using for development.
    "organizations:performance-issues-dev": False,
    # Enables updated all events tab in a performance issue
    "organizations:performance-issues-all-events-tab": False,
    # Temporary flag to test search performance that's running slow in S4S
    "organizations:performance-issues-search": True,
    # Enable version 2 of reprocessing (completely distinct from v1)
    "organizations:reprocessing-v2": False,
    # Enable the UI for the overage alert settings
    "organizations:slack-overage-notifications": False,
    # Enable basic SSO functionality, providing configurable single sign on
    # using services like GitHub / Google. This is *not* the same as the signup
    # and login with Github / Azure DevOps that sentry.io provides.
    "organizations:sso-basic": True,
    # Enable SAML2 based SSO functionality. getsentry/sentry-auth-saml2 plugin
    # must be installed to use this functionality.
    "organizations:sso-saml2": True,
    # Enable a UI where users can see bundles and their artifacts which only have debug IDs
    "organizations:source-maps-debug-ids": False,
    # Enable the new opinionated dynamic sampling
    "organizations:dynamic-sampling": False,
    # Enable the sliding window per project
    "organizations:ds-sliding-window": False,
    # Enable the sliding window per org
    "organizations:ds-sliding-window-org": False,
    # Enable new project/org boost
    "organizations:ds-boost-new-projects": False,
    # Enable view hierarchies options
    "organizations:view-hierarchies-options-dev": False,
    # Enable anr improvements ui
    "organizations:anr-improvements": False,
    # Enable anr frame analysis
    "organizations:anr-analyze-frames": False,
    # Enable device.class as a selectable column
    "organizations:device-classification": False,
    # Enables synthesis of device.class in ingest
    "organizations:device-class-synthesis": False,
    # Enable the onboarding heartbeat footer on the sdk setup page
    "organizations:onboarding-heartbeat-footer": False,
    # Enable a new behavior for deleting the freshly created project,
    # if the user clicks on the back button in the onboarding for new orgs
    "organizations:onboarding-project-deletion-on-back-click": False,
    # Disables multiselect platform in the onboarding flow
    "organizations:onboarding-remove-multiselect-platform": False,
    # Enable the project loader feature in the onboarding
    "organizations:onboarding-project-loader": False,
    # Enable the SDK selection feature in the onboarding
    "organizations:onboarding-sdk-selection": False,
    # Enable OpenAI suggestions in the issue details page
    "organizations:open-ai-suggestion": False,
    # Enable ANR rates in project details page
    "organizations:anr-rate": False,
    # Enable tag improvements in the issue details page
    "organizations:issue-details-tag-improvements": False,
    # Enable the release details performance section
    "organizations:release-comparison-performance": False,
    # Enable team insights page
    "organizations:team-insights": True,
    # Enable u2f verification on superuser form
    "organizations:u2f-superuser-form": False,
    # Enable project creation for all
    "organizations:team-project-creation-all": False,
    # Enable project creation for all and puts organization into test group
    "organizations:team-project-creation-all-allowlist": False,
    # Enable setting team-level roles and receiving permissions from them
    "organizations:team-roles": False,
    # Enable team member role provisioning through scim
    "organizations:scim-team-roles": False,
    # Enable the setting of org roles for team
    "organizations:org-roles-for-teams": False,
    # Enable new JS SDK Dynamic Loader
    "organizations:js-sdk-dynamic-loader": False,
    # If true certain Slack messages will be escaped to prevent rendering markdown
    "organizations:slack-escape-messages": False,
<<<<<<< HEAD
    # Enable detecting SDK crashes during event processing
    "organizations:sdk-crash-detection": False,
=======
    # If true, allow to create/use org auth tokens
    "organizations:org-auth-tokens": False,
>>>>>>> 95d93cc1
    # Adds additional filters and a new section to issue alert rules.
    "projects:alert-filters": True,
    # Enable functionality to specify custom inbound filters on events.
    "projects:custom-inbound-filters": False,
    # Enable data forwarding functionality for projects.
    "projects:data-forwarding": True,
    # Enable functionality to discard groups.
    "projects:discard-groups": False,
    # DEPRECATED: pending removal
    "projects:dsym": False,
    # Enable functionality for attaching  minidumps to events and displaying
    # then in the group UI.
    "projects:minidump": True,
    # Enable functionality for project plugins.
    "projects:plugins": True,
    # Enable alternative version of group creation that is supposed to be less racy.
    "projects:race-free-group-creation": True,
    # Enable functionality for rate-limiting events on projects.
    "projects:rate-limits": True,
    # Enable functionality to trigger service hooks upon event ingestion.
    "projects:servicehooks": False,
    # Enable suspect resolutions feature
    "projects:suspect-resolutions": False,
    # Use Kafka (instead of Celery) for ingestion pipeline.
    "projects:kafka-ingest": False,
    # Workflow 2.0 Auto associate commits to commit sha release
    "projects:auto-associate-commits-to-release": False,
    # Starfish: extract metrics from the spans
    "projects:span-metrics-extraction": False,
    # Don't add feature defaults down here! Please add them in their associated
    # group sorted alphabetically.
}

# Default time zone for localization in the UI.
# http://en.wikipedia.org/wiki/List_of_tz_zones_by_name
SENTRY_DEFAULT_TIME_ZONE = "UTC"

SENTRY_DEFAULT_LANGUAGE = "en"

# Enable the Sentry Debugger (Beta)
SENTRY_DEBUGGER = None

SENTRY_IGNORE_EXCEPTIONS = ("OperationalError",)

# Should we send the beacon to the upstream server?
SENTRY_BEACON = True

# Allow access to Sentry without authentication.
SENTRY_PUBLIC = False

# Instruct Sentry that this install intends to be run by a single organization
# and thus various UI optimizations should be enabled.
SENTRY_SINGLE_ORGANIZATION = False

# Login url (defaults to LOGIN_URL)
SENTRY_LOGIN_URL = None

# Default project ID (for internal errors)
SENTRY_PROJECT = 1
SENTRY_PROJECT_KEY = None

# Default organization to represent the Internal Sentry project.
# Used as a default when in SINGLE_ORGANIZATION mode.
SENTRY_ORGANIZATION = None

# Project ID for recording frontend (javascript) exceptions
SENTRY_FRONTEND_PROJECT = None
# DSN for the frontend to use explicitly, which takes priority
# over SENTRY_FRONTEND_PROJECT or SENTRY_PROJECT
SENTRY_FRONTEND_DSN = None
# DSN for tracking all client HTTP requests (which can be noisy) [experimental]
SENTRY_FRONTEND_REQUESTS_DSN = None

# Configuration for JavaScript's whitelistUrls - defaults to ALLOWED_HOSTS
SENTRY_FRONTEND_WHITELIST_URLS = None

# ----
# APM config
# ----

# sample rate for transactions initiated from the frontend
SENTRY_FRONTEND_APM_SAMPLING = 0

# sample rate for transactions in the backend
SENTRY_BACKEND_APM_SAMPLING = 0

# Sample rate for symbolicate_event task transactions
SENTRY_SYMBOLICATE_EVENT_APM_SAMPLING = 0

# Sample rate for the process_event task transactions
SENTRY_PROCESS_EVENT_APM_SAMPLING = 0

# sample rate for the relay projectconfig endpoint
SENTRY_RELAY_ENDPOINT_APM_SAMPLING = 0

# sample rate for relay's cache invalidation task
SENTRY_RELAY_TASK_APM_SAMPLING = 0

# sample rate for ingest consumer processing functions
SENTRY_INGEST_CONSUMER_APM_SAMPLING = 0

# sample rate for Apple App Store Connect tasks transactions
SENTRY_APPCONNECT_APM_SAMPLING = SENTRY_BACKEND_APM_SAMPLING

# sample rate for suspect commits task
SENTRY_SUSPECT_COMMITS_APM_SAMPLING = 0

# sample rate for post_process_group task
SENTRY_POST_PROCESS_GROUP_APM_SAMPLING = 0

# sample rate for all reprocessing tasks (except for the per-event ones)
SENTRY_REPROCESSING_APM_SAMPLING = 0

# ----
# end APM config
# ----

# DSN to use for Sentry monitors
SENTRY_MONITOR_DSN = None
SENTRY_MONITOR_API_ROOT = None

# Web Service
SENTRY_WEB_HOST = "127.0.0.1"
SENTRY_WEB_PORT = 9000
SENTRY_WEB_OPTIONS = {}

# SMTP Service
SENTRY_SMTP_HOST = "127.0.0.1"
SENTRY_SMTP_PORT = 1025

SENTRY_INTERFACES = {
    "csp": "sentry.interfaces.security.Csp",
    "hpkp": "sentry.interfaces.security.Hpkp",
    "expectct": "sentry.interfaces.security.ExpectCT",
    "expectstaple": "sentry.interfaces.security.ExpectStaple",
    "exception": "sentry.interfaces.exception.Exception",
    "logentry": "sentry.interfaces.message.Message",
    "request": "sentry.interfaces.http.Http",
    "sdk": "sentry.interfaces.sdk.Sdk",
    "stacktrace": "sentry.interfaces.stacktrace.Stacktrace",
    "template": "sentry.interfaces.template.Template",
    "user": "sentry.interfaces.user.User",
    "breadcrumbs": "sentry.interfaces.breadcrumbs.Breadcrumbs",
    "contexts": "sentry.interfaces.contexts.Contexts",
    "threads": "sentry.interfaces.threads.Threads",
    "debug_meta": "sentry.interfaces.debug_meta.DebugMeta",
    "spans": "sentry.interfaces.spans.Spans",
}
PREFER_CANONICAL_LEGACY_KEYS = False

SENTRY_EMAIL_BACKEND_ALIASES = {
    "smtp": "django.core.mail.backends.smtp.EmailBackend",
    "dummy": "django.core.mail.backends.dummy.EmailBackend",
    "console": "django.core.mail.backends.console.EmailBackend",
    "preview": "sentry.utils.email.PreviewBackend",
}

SENTRY_FILESTORE_ALIASES = {
    "filesystem": "django.core.files.storage.FileSystemStorage",
    "s3": "sentry.filestore.s3.S3Boto3Storage",
    "gcs": "sentry.filestore.gcs.GoogleCloudStorage",
}

SENTRY_ANALYTICS_ALIASES = {
    "noop": "sentry.analytics.Analytics",
    "pubsub": "sentry.analytics.pubsub.PubSubAnalytics",
}

# set of backends that do not support needing SMTP mail.* settings
# This list is a bit fragile and hardcoded, but it's unlikely that
# a user will be using a different backend that also mandates SMTP
# credentials.
SENTRY_SMTP_DISABLED_BACKENDS = frozenset(
    (
        "django.core.mail.backends.dummy.EmailBackend",
        "django.core.mail.backends.console.EmailBackend",
        "django.core.mail.backends.locmem.EmailBackend",
        "django.core.mail.backends.filebased.EmailBackend",
        "sentry.utils.email.PreviewBackend",
    )
)

SENTRY_UPLOAD_RETRY_TIME = 60  # 1 min

# Should users without superuser permissions be allowed to
# make projects public
SENTRY_ALLOW_PUBLIC_PROJECTS = True

# Will an invite be sent when a member is added to an organization?
SENTRY_ENABLE_INVITES = True

# Origins allowed for session-based API access (via the Access-Control-Allow-Origin header)
SENTRY_ALLOW_ORIGIN = None

# Buffer backend
SENTRY_BUFFER = "sentry.buffer.Buffer"
SENTRY_BUFFER_OPTIONS = {}

# Cache backend
# XXX: We explicitly require the cache to be configured as its not optional
# and causes serious confusion with the default django cache
SENTRY_CACHE = None
SENTRY_CACHE_OPTIONS = {"is_default_cache": True}

# Attachment blob cache backend
SENTRY_ATTACHMENTS = "sentry.attachments.default.DefaultAttachmentCache"
SENTRY_ATTACHMENTS_OPTIONS = {}

# Replays blob cache backend.
#
# To ease first time setup, we default to whatever SENTRY_CACHE is configured as. If you're
# handling a large amount of replays you should consider setting up an isolated cache provider.

# To override the default configuration you need to provide the string path of a function or
# class as the `SENTRY_REPLAYS_CACHE` value and optionally provide keyword arguments on the
# `SENTRY_REPLAYS_CACHE_OPTIONS` value.  Its expected that you will use one of the classes
# defined within `sentry/cache/` but it is not required.

# For reference, this cache will store binary blobs of data up to 1MB in size.  This data is
# ephemeral and will be deleted as soon as the ingestion pipeline finishes processing a replay
# recording segment. You can determine the average size of the chunks being cached by running
# queries against the ReplayRecordingSegment model with the File model joined. The File model has
# a size attribute.
SENTRY_REPLAYS_CACHE: str = "sentry.replays.cache.default"
SENTRY_REPLAYS_CACHE_OPTIONS: Dict[str, Any] = {}

# Events blobs processing backend
SENTRY_EVENT_PROCESSING_STORE = "sentry.eventstore.processing.default.DefaultEventProcessingStore"
SENTRY_EVENT_PROCESSING_STORE_OPTIONS = {}

# The internal Django cache is still used in many places
# TODO(dcramer): convert uses over to Sentry's backend
CACHES = {"default": {"BACKEND": "django.core.cache.backends.dummy.DummyCache"}}

# The cache version affects both Django's internal cache (at runtime) as well
# as Sentry's cache. This automatically overrides VERSION on the default
# CACHES backend.
CACHE_VERSION = 1

# Digests backend
SENTRY_DIGESTS = "sentry.digests.backends.dummy.DummyBackend"
SENTRY_DIGESTS_OPTIONS = {}

# Quota backend
SENTRY_QUOTAS = "sentry.quotas.Quota"
SENTRY_QUOTA_OPTIONS = {}

# Cache for Relay project configs
SENTRY_RELAY_PROJECTCONFIG_CACHE = "sentry.relay.projectconfig_cache.redis.RedisProjectConfigCache"
SENTRY_RELAY_PROJECTCONFIG_CACHE_OPTIONS = {}

# Which cache to use for debouncing cache updates to the projectconfig cache
SENTRY_RELAY_PROJECTCONFIG_DEBOUNCE_CACHE = (
    "sentry.relay.projectconfig_debounce_cache.base.ProjectConfigDebounceCache"
)
SENTRY_RELAY_PROJECTCONFIG_DEBOUNCE_CACHE_OPTIONS = {}

# Rate limiting backend
SENTRY_RATELIMITER = "sentry.ratelimits.base.RateLimiter"
SENTRY_RATELIMITER_ENABLED = False
SENTRY_RATELIMITER_OPTIONS = {}
SENTRY_RATELIMITER_DEFAULT = 999
SENTRY_CONCURRENT_RATE_LIMIT_DEFAULT = 999
ENFORCE_CONCURRENT_RATE_LIMITS = False

# Rate Limit Group Category Defaults
SENTRY_CONCURRENT_RATE_LIMIT_GROUP_CLI = 999
SENTRY_RATELIMITER_GROUP_CLI = 999

# The default value for project-level quotas
SENTRY_DEFAULT_MAX_EVENTS_PER_MINUTE = "90%"

# Snuba configuration
SENTRY_SNUBA = os.environ.get("SNUBA", "http://127.0.0.1:1218")
SENTRY_SNUBA_TIMEOUT = 30
SENTRY_SNUBA_CACHE_TTL_SECONDS = 60

# Node storage backend
SENTRY_NODESTORE = "sentry.nodestore.django.DjangoNodeStorage"
SENTRY_NODESTORE_OPTIONS = {}

# Tag storage backend
SENTRY_TAGSTORE = os.environ.get("SENTRY_TAGSTORE", "sentry.tagstore.snuba.SnubaTagStorage")
SENTRY_TAGSTORE_OPTIONS = {}

# Search backend
SENTRY_SEARCH = os.environ.get(
    "SENTRY_SEARCH", "sentry.search.snuba.EventsDatasetSnubaSearchBackend"
)
SENTRY_SEARCH_OPTIONS = {}
# SENTRY_SEARCH_OPTIONS = {
#     'urls': ['http://127.0.0.1:9200/'],
#     'timeout': 5,
# }

# Time-series storage backend
SENTRY_TSDB = "sentry.tsdb.dummy.DummyTSDB"
SENTRY_TSDB_OPTIONS = {}

SENTRY_NEWSLETTER = "sentry.newsletter.base.Newsletter"
SENTRY_NEWSLETTER_OPTIONS = {}

SENTRY_EVENTSTREAM = "sentry.eventstream.snuba.SnubaEventStream"
SENTRY_EVENTSTREAM_OPTIONS = {}

# rollups must be ordered from highest granularity to lowest
SENTRY_TSDB_ROLLUPS = (
    # (time in seconds, samples to keep)
    (10, 360),  # 60 minutes at 10 seconds
    (3600, 24 * 7),  # 7 days at 1 hour
    (3600 * 24, 90),  # 90 days at 1 day
)

# Internal metrics
SENTRY_METRICS_BACKEND = "sentry.metrics.dummy.DummyMetricsBackend"
SENTRY_METRICS_OPTIONS = {}
SENTRY_METRICS_SAMPLE_RATE = 1.0
SENTRY_METRICS_PREFIX = "sentry."
SENTRY_METRICS_SKIP_INTERNAL_PREFIXES = []  # Order this by most frequent prefixes.
SENTRY_METRICS_SKIP_ALL_INTERNAL = False
SENTRY_METRICS_DISALLOW_BAD_TAGS = IS_DEV

# Metrics product
SENTRY_METRICS_INDEXER = "sentry.sentry_metrics.indexer.postgres.postgres_v2.PostgresIndexer"
SENTRY_METRICS_INDEXER_OPTIONS = {}
SENTRY_METRICS_INDEXER_CACHE_TTL = 3600 * 2
SENTRY_METRICS_INDEXER_TRANSACTIONS_SAMPLE_RATE = 0.1

SENTRY_METRICS_INDEXER_SPANNER_OPTIONS = {}

# Rate limits during string indexing for our metrics product.
# Which cluster to use. Example: {"cluster": "default"}
SENTRY_METRICS_INDEXER_WRITES_LIMITER_OPTIONS = {}
SENTRY_METRICS_INDEXER_WRITES_LIMITER_OPTIONS_PERFORMANCE = (
    SENTRY_METRICS_INDEXER_WRITES_LIMITER_OPTIONS
)

# Controls the sample rate with which we report errors to Sentry for metric messages
# dropped due to rate limits.
SENTRY_METRICS_INDEXER_DEBUG_LOG_SAMPLE_RATE = 0.01

# Cardinality limits during metric bucket ingestion.
# Which cluster to use. Example: {"cluster": "default"}
SENTRY_METRICS_INDEXER_CARDINALITY_LIMITER_OPTIONS = {}
SENTRY_METRICS_INDEXER_CARDINALITY_LIMITER_OPTIONS_PERFORMANCE = {}
SENTRY_METRICS_INDEXER_ENABLE_SLICED_PRODUCER = False

# Release Health
SENTRY_RELEASE_HEALTH = "sentry.release_health.sessions.SessionsReleaseHealthBackend"
SENTRY_RELEASE_HEALTH_OPTIONS = {}

# Release Monitor
SENTRY_RELEASE_MONITOR = (
    "sentry.release_health.release_monitor.sessions.SessionReleaseMonitorBackend"
)
SENTRY_RELEASE_MONITOR_OPTIONS = {}

# Render charts on the backend. This uses the Chartcuterie external service.
SENTRY_CHART_RENDERER = "sentry.charts.chartcuterie.Chartcuterie"
SENTRY_CHART_RENDERER_OPTIONS = {}

# URI Prefixes for generating DSN URLs
# (Defaults to URL_PREFIX by default)
SENTRY_ENDPOINT = None
SENTRY_PUBLIC_ENDPOINT = None

# Hostname prefix to add for organizations that are opted into the
# `organizations:org-subdomains` feature.
SENTRY_ORG_SUBDOMAIN_TEMPLATE = "o{organization_id}.ingest"

# Prevent variables (e.g. context locals, http data, etc) from exceeding this
# size in characters
SENTRY_MAX_VARIABLE_SIZE = 512

# Prevent variables within extra context from exceeding this size in
# characters
SENTRY_MAX_EXTRA_VARIABLE_SIZE = 4096 * 4  # 16kb

# For changing the amount of data seen in Http Response Body part.
SENTRY_MAX_HTTP_BODY_SIZE = 4096 * 4  # 16kb

# For various attributes we don't limit the entire attribute on size, but the
# individual item. In those cases we also want to limit the maximum number of
# keys
SENTRY_MAX_DICTIONARY_ITEMS = 50

SENTRY_MAX_MESSAGE_LENGTH = 1024 * 8

# Gravatar service base url
SENTRY_GRAVATAR_BASE_URL = "https://secure.gravatar.com"

# Timeout (in seconds) for fetching remote source files (e.g. JS)
SENTRY_SOURCE_FETCH_TIMEOUT = 5

# Timeout (in seconds) for socket operations when fetching remote source files
SENTRY_SOURCE_FETCH_SOCKET_TIMEOUT = 2

# Maximum content length for source files before we abort fetching
SENTRY_SOURCE_FETCH_MAX_SIZE = 40 * 1024 * 1024

# Maximum content length for cache value.  Currently used only to avoid
# pointless compression of sourcemaps and other release files because we
# silently fail to cache the compressed result anyway.  Defaults to None which
# disables the check and allows different backends for unlimited payload.
# e.g. memcached defaults to 1MB  = 1024 * 1024
SENTRY_CACHE_MAX_VALUE_SIZE = None

# Fields which managed users cannot change via Sentry UI. Username and password
# cannot be changed by managed users. Optionally include 'email' and
# 'name' in SENTRY_MANAGED_USER_FIELDS.
SENTRY_MANAGED_USER_FIELDS = ()

# Secret key for OpenAI
OPENAI_API_KEY = None

SENTRY_SCOPES = {
    "org:read",
    "org:write",
    "org:admin",
    "org:integrations",
    "member:read",
    "member:write",
    "member:admin",
    "team:read",
    "team:write",
    "team:admin",
    "project:read",
    "project:write",
    "project:admin",
    "project:releases",
    "event:read",
    "event:write",
    "event:admin",
    "alerts:write",
    "alerts:read",
}

SENTRY_SCOPE_SETS = (
    (
        ("org:admin", "Read, write, and admin access to organization details."),
        ("org:write", "Read and write access to organization details."),
        ("org:read", "Read access to organization details."),
    ),
    (("org:integrations", "Read, write, and admin access to organization integrations."),),
    (
        ("member:admin", "Read, write, and admin access to organization members."),
        ("member:write", "Read and write access to organization members."),
        ("member:read", "Read access to organization members."),
    ),
    (
        ("team:admin", "Read, write, and admin access to teams."),
        ("team:write", "Read and write access to teams."),
        ("team:read", "Read access to teams."),
    ),
    (
        ("project:admin", "Read, write, and admin access to projects."),
        ("project:write", "Read and write access to projects."),
        ("project:read", "Read access to projects."),
    ),
    (("project:releases", "Read, write, and admin access to project releases."),),
    (
        ("event:admin", "Read, write, and admin access to events."),
        ("event:write", "Read and write access to events."),
        ("event:read", "Read access to events."),
    ),
    (
        ("alerts:write", "Read and write alerts"),
        ("alerts:read", "Read alerts"),
    ),
)

SENTRY_DEFAULT_ROLE = "member"

# Roles are ordered, which represents a sort-of hierarchy, as well as how
# they're presented in the UI. This is primarily important in that a member
# that is earlier in the chain cannot manage the settings of a member later
# in the chain (they still require the appropriate scope).
SENTRY_ROLES = (
    {
        "id": "member",
        "name": "Member",
        "desc": "Members can view and act on events, as well as view most other data within the organization.",
        "scopes": {
            "event:read",
            "event:write",
            "event:admin",
            "project:releases",
            "project:read",
            "org:read",
            "member:read",
            "team:read",
            "alerts:read",
            "alerts:write",
        },
    },
    {
        "id": "admin",
        "name": "Admin",
        "desc": (
            """
            Admin privileges on any teams of which they're a member. They can
            create new teams and projects, as well as remove teams and projects
            on which they already hold membership (or all teams, if open
            membership is enabled). Additionally, they can manage memberships of
            teams that they are members of. They cannot invite members to the
            organization.
            """
        ),
        "scopes": {
            "event:read",
            "event:write",
            "event:admin",
            "org:read",
            "member:read",
            "project:read",
            "project:write",
            "project:admin",
            "project:releases",
            "team:read",
            "team:write",
            "team:admin",
            "org:integrations",
            "alerts:read",
            "alerts:write",
        },
        "is_retired": True,
    },
    {
        "id": "manager",
        "name": "Manager",
        "desc": "Gains admin access on all teams as well as the ability to add and remove members.",
        "scopes": {
            "event:read",
            "event:write",
            "event:admin",
            "member:read",
            "member:write",
            "member:admin",
            "project:read",
            "project:write",
            "project:admin",
            "project:releases",
            "team:read",
            "team:write",
            "team:admin",
            "org:read",
            "org:write",
            "org:integrations",
            "alerts:read",
            "alerts:write",
        },
        "is_global": True,
    },
    {
        "id": "owner",
        "name": "Owner",
        "desc": (
            """
            Unrestricted access to the organization, its data, and its settings.
            Can add, modify, and delete projects and members, as well as make
            billing and plan changes.
            """
        ),
        "scopes": {
            "org:read",
            "org:write",
            "org:admin",
            "org:integrations",
            "member:read",
            "member:write",
            "member:admin",
            "team:read",
            "team:write",
            "team:admin",
            "project:read",
            "project:write",
            "project:admin",
            "project:releases",
            "event:read",
            "event:write",
            "event:admin",
            "alerts:read",
            "alerts:write",
        },
        "is_global": True,
    },
)

SENTRY_TEAM_ROLES = (
    {
        "id": "contributor",
        "name": "Contributor",
        "desc": "Contributors can view and act on events, as well as view most other data within the team's projects.",
        "scopes": {
            "event:read",
            "event:write",
            # "event:admin",  # Scope granted/withdrawn by "sentry:events_member_admin" to org-level role
            "project:releases",
            "project:read",
            "org:read",
            "member:read",
            "team:read",
            "alerts:read",
            # "alerts:write",  # Scope granted/withdrawn by "sentry:alerts_member_write" to org-level role
        },
    },
    {
        "id": "admin",
        "name": "Team Admin",
        "desc": (
            # TODO: Editing pass
            """
            Admin privileges on the team. They can create and remove projects,
            and can manage the team's memberships. They cannot invite members to
            the organization.
            """
        ),
        "scopes": {
            "event:read",
            "event:write",
            "event:admin",
            "org:read",
            "member:read",
            "project:read",
            "project:write",
            "project:admin",
            "project:releases",
            "team:read",
            "team:write",
            "team:admin",
            "org:integrations",
            "alerts:read",
            "alerts:write",
        },
        "is_minimum_role_for": "admin",
    },
)

# See sentry/options/__init__.py for more information
SENTRY_OPTIONS = {}
SENTRY_DEFAULT_OPTIONS = {}

# You should not change this setting after your database has been created
# unless you have altered all schemas first
SENTRY_USE_BIG_INTS = False

# Delay (in ms) to induce on API responses
#
# Simulates a small amount of lag which helps uncover more obvious race
# conditions in UI interactions. It's also needed to test (or implement) any
# kind of loading scenarios. Without this we will just implicitly lower the
# overall quality of software we ship because we will not experience it in the
# same way we would in production.
#
# See discussion on https://github.com/getsentry/sentry/pull/20187
SENTRY_API_RESPONSE_DELAY = 150 if IS_DEV else None

# Watchers for various application purposes (such as compiling static media)
# XXX(dcramer): this doesn't work outside of a source distribution as the
# webpack.config.js is not part of Sentry's datafiles
SENTRY_WATCHERS = (
    (
        "webpack",
        [
            os.path.join(NODE_MODULES_ROOT, ".bin", "webpack"),
            "serve",
            "--color",
            "--output-pathinfo=true",
            "--config={}".format(
                os.path.normpath(
                    os.path.join(PROJECT_ROOT, os.pardir, os.pardir, "webpack.config.ts")
                )
            ),
        ],
    ),
)

# Controls whether devserver spins up Relay, Kafka, and several ingest worker jobs to direct store traffic
# through the Relay ingestion pipeline. Without, ingestion is completely disabled. Use `bin/load-mocks` to
# generate fake data for local testing. You can also manually enable relay with the `--ingest` flag to `devserver`.
# XXX: This is disabled by default as typical development workflows do not require end-to-end services running
# and disabling optional services reduces resource consumption and complexity
SENTRY_USE_RELAY = False
SENTRY_RELAY_PORT = 7899

# Controls whether we'll run the snuba subscription processor. If enabled, we'll run
# it as a worker, and devservices will run Kafka.
SENTRY_DEV_PROCESS_SUBSCRIPTIONS = False

# The chunk size for attachments in blob store. Should be a power of two.
SENTRY_ATTACHMENT_BLOB_SIZE = 8 * 1024 * 1024  # 8MB

# The chunk size for files in the chunk upload. This is used for native debug
# files and source maps, and directly translates to the chunk size in blob
# store. MUST be a power of two.
SENTRY_CHUNK_UPLOAD_BLOB_SIZE = 8 * 1024 * 1024  # 8MB

# This flag tell DEVSERVICES to start the ingest-metrics-consumer in order to work on
# metrics in the development environment. Note: this is "metrics" the product
SENTRY_USE_METRICS_DEV = False

# This flags activates the Change Data Capture backend in the development environment
SENTRY_USE_CDC_DEV = False

# This flag activates profiling backend in the development environment
SENTRY_USE_PROFILING = False

# This flag activates consuming issue platform occurrence data in the development environment
SENTRY_USE_ISSUE_OCCURRENCE = False

# This flag activates code paths that are specific for customer domains
SENTRY_USE_CUSTOMER_DOMAINS = False

# SENTRY_DEVSERVICES = {
#     "service-name": lambda settings, options: (
#         {
#             "image": "image-name:version",
#             # optional ports to expose
#             "ports": {"internal-port/tcp": external-port},
#             # optional command
#             "command": ["exit 1"],
#             optional mapping of volumes
#             "volumes": {"volume-name": {"bind": "/path/in/container"}},
#             # optional statement to test if service should run
#             "only_if": lambda settings, options: True,
#             # optional environment variables
#             "environment": {
#                 "ENV_VAR": "1",
#             }
#         }
#     )
# }


def build_cdc_postgres_init_db_volume(settings):
    return (
        {
            os.path.join(settings.CDC_CONFIG_DIR, "init_hba.sh"): {
                "bind": "/docker-entrypoint-initdb.d/init_hba.sh"
            }
        }
        if settings.SENTRY_USE_CDC_DEV
        else {}
    )


# platform.processor() changed at some point between these:
# 11.2.3: arm
# 12.3.1: arm64
APPLE_ARM64 = sys.platform == "darwin" and platform.processor() in {"arm", "arm64"}

SENTRY_DEVSERVICES = {
    "redis": lambda settings, options: (
        {
            "image": "ghcr.io/getsentry/image-mirror-library-redis:5.0-alpine",
            "ports": {"6379/tcp": 6379},
            "command": [
                "redis-server",
                "--appendonly",
                "yes",
                "--save",
                "60",
                "20",
                "--auto-aof-rewrite-percentage",
                "100",
                "--auto-aof-rewrite-min-size",
                "64mb",
            ],
            "volumes": {"redis": {"bind": "/data"}},
        }
    ),
    "postgres": lambda settings, options: (
        {
            "image": f"ghcr.io/getsentry/image-mirror-library-postgres:{PG_VERSION}-alpine",
            "pull": True,
            "ports": {"5432/tcp": 5432},
            "environment": {"POSTGRES_DB": "sentry", "POSTGRES_HOST_AUTH_METHOD": "trust"},
            "volumes": {
                "postgres": {"bind": "/var/lib/postgresql/data"},
                "wal2json": {"bind": "/wal2json"},
                settings.CDC_CONFIG_DIR: {"bind": "/cdc"},
                **build_cdc_postgres_init_db_volume(settings),
            },
            "command": [
                "postgres",
                "-c",
                "wal_level=logical",
                "-c",
                "max_replication_slots=1",
                "-c",
                "max_wal_senders=1",
            ],
            "entrypoint": "/cdc/postgres-entrypoint.sh" if settings.SENTRY_USE_CDC_DEV else None,
        }
    ),
    "zookeeper": lambda settings, options: (
        {
            # On Apple arm64, we upgrade to version 6.x to allow zookeeper to run properly on Apple's arm64
            # See details https://github.com/confluentinc/kafka-images/issues/80#issuecomment-855511438
            "image": "ghcr.io/getsentry/image-mirror-confluentinc-cp-zookeeper:6.2.0",
            "environment": {"ZOOKEEPER_CLIENT_PORT": "2181"},
            "volumes": {"zookeeper_6": {"bind": "/var/lib/zookeeper/data"}},
            "only_if": "kafka" in settings.SENTRY_EVENTSTREAM or settings.SENTRY_USE_RELAY,
        }
    ),
    "kafka": lambda settings, options: (
        {
            "image": "ghcr.io/getsentry/image-mirror-confluentinc-cp-kafka:6.2.0",
            "ports": {"9092/tcp": 9092},
            "environment": {
                "KAFKA_ZOOKEEPER_CONNECT": "{containers[zookeeper][name]}:2181",
                "KAFKA_LISTENERS": "INTERNAL://0.0.0.0:9093,EXTERNAL://0.0.0.0:9092",
                "KAFKA_ADVERTISED_LISTENERS": "INTERNAL://{containers[kafka][name]}:9093,EXTERNAL://{containers[kafka]"
                "[ports][9092/tcp][0]}:{containers[kafka][ports][9092/tcp][1]}",
                "KAFKA_LISTENER_SECURITY_PROTOCOL_MAP": "INTERNAL:PLAINTEXT,EXTERNAL:PLAINTEXT",
                "KAFKA_INTER_BROKER_LISTENER_NAME": "INTERNAL",
                "KAFKA_OFFSETS_TOPIC_REPLICATION_FACTOR": "1",
                "KAFKA_OFFSETS_TOPIC_NUM_PARTITIONS": "1",
                "KAFKA_LOG_RETENTION_HOURS": "24",
                "KAFKA_MESSAGE_MAX_BYTES": "50000000",
                "KAFKA_MAX_REQUEST_SIZE": "50000000",
            },
            "volumes": {"kafka_6": {"bind": "/var/lib/kafka/data"}},
            "only_if": "kafka" in settings.SENTRY_EVENTSTREAM
            or settings.SENTRY_USE_RELAY
            or settings.SENTRY_DEV_PROCESS_SUBSCRIPTIONS
            or settings.SENTRY_USE_PROFILING,
        }
    ),
    "clickhouse": lambda settings, options: (
        {
            "image": "ghcr.io/getsentry/image-mirror-yandex-clickhouse-server:20.3.9.70"
            if not APPLE_ARM64
            # altinity provides clickhouse support to other companies
            # Official support: https://github.com/ClickHouse/ClickHouse/issues/22222
            # This image is build with this script https://gist.github.com/filimonov/5f9732909ff66d5d0a65b8283382590d
            else "ghcr.io/getsentry/image-mirror-altinity-clickhouse-server:21.6.1.6734-testing-arm",
            "pull": True,
            "ports": {"9000/tcp": 9000, "9009/tcp": 9009, "8123/tcp": 8123},
            "ulimits": [{"name": "nofile", "soft": 262144, "hard": 262144}],
            # The arm image does not properly load the MAX_MEMORY_USAGE_RATIO
            # from the environment in loc_config.xml, thus, hard-coding it there
            "volumes": {
                "clickhouse_dist"
                if settings.SENTRY_DISTRIBUTED_CLICKHOUSE_TABLES
                else "clickhouse": {"bind": "/var/lib/clickhouse"},
                os.path.join(
                    settings.DEVSERVICES_CONFIG_DIR,
                    "clickhouse",
                    "dist_config.xml"
                    if settings.SENTRY_DISTRIBUTED_CLICKHOUSE_TABLES
                    else "loc_config.xml",
                ): {"bind": "/etc/clickhouse-server/config.d/sentry.xml"},
            },
        }
    ),
    "snuba": lambda settings, options: (
        {
            "image": "ghcr.io/getsentry/snuba:latest",
            "pull": True,
            "ports": {"1218/tcp": 1218, "1219/tcp": 1219},
            "command": ["devserver"]
            + (["--no-workers"] if "snuba" in settings.SENTRY_EVENTSTREAM else []),
            "environment": {
                "PYTHONUNBUFFERED": "1",
                "SNUBA_SETTINGS": "docker",
                "DEBUG": "1",
                "CLICKHOUSE_HOST": "{containers[clickhouse][name]}",
                "CLICKHOUSE_PORT": "9000",
                "CLICKHOUSE_HTTP_PORT": "8123",
                "DEFAULT_BROKERS": ""
                if "snuba" in settings.SENTRY_EVENTSTREAM
                else "{containers[kafka][name]}:9093",
                "REDIS_HOST": "{containers[redis][name]}",
                "REDIS_PORT": "6379",
                "REDIS_DB": "1",
                "ENABLE_SENTRY_METRICS_DEV": "1" if settings.SENTRY_USE_METRICS_DEV else "",
                "ENABLE_PROFILES_CONSUMER": "1" if settings.SENTRY_USE_PROFILING else "",
                "ENABLE_ISSUE_OCCURRENCE_CONSUMER": "1"
                if settings.SENTRY_USE_ISSUE_OCCURRENCE
                else "",
                "ENABLE_AUTORUN_MIGRATION_SEARCH_ISSUES": "1",
            },
            "only_if": "snuba" in settings.SENTRY_EVENTSTREAM
            or "kafka" in settings.SENTRY_EVENTSTREAM,
        }
    ),
    "bigtable": lambda settings, options: (
        {
            "image": "us.gcr.io/sentryio/cbtemulator:23c02d92c7a1747068eb1fc57dddbad23907d614",
            "ports": {"8086/tcp": 8086},
            # NEED_BIGTABLE is set by CI so we don't have to pass
            # --skip-only-if when compiling which services to run.
            "only_if": os.environ.get("NEED_BIGTABLE", False)
            or "bigtable" in settings.SENTRY_NODESTORE,
        }
    ),
    "memcached": lambda settings, options: (
        {
            "image": "ghcr.io/getsentry/image-mirror-library-memcached:1.5-alpine",
            "ports": {"11211/tcp": 11211},
            "only_if": "memcached" in settings.CACHES.get("default", {}).get("BACKEND"),
        }
    ),
    "symbolicator": lambda settings, options: (
        {
            "image": "us.gcr.io/sentryio/symbolicator:nightly",
            "pull": True,
            "ports": {"3021/tcp": 3021},
            "volumes": {settings.SYMBOLICATOR_CONFIG_DIR: {"bind": "/etc/symbolicator"}},
            "command": ["run", "--config", "/etc/symbolicator/config.yml"],
            "only_if": options.get("symbolicator.enabled"),
        }
    ),
    "relay": lambda settings, options: (
        {
            "image": "us.gcr.io/sentryio/relay:nightly",
            "pull": True,
            "ports": {"7899/tcp": settings.SENTRY_RELAY_PORT},
            "volumes": {settings.RELAY_CONFIG_DIR: {"bind": "/etc/relay"}},
            "command": ["run", "--config", "/etc/relay"],
            "only_if": bool(os.environ.get("SENTRY_USE_RELAY", settings.SENTRY_USE_RELAY)),
            "with_devserver": True,
        }
    ),
    "chartcuterie": lambda settings, options: (
        {
            "image": "us.gcr.io/sentryio/chartcuterie:latest",
            "pull": True,
            "volumes": {settings.CHARTCUTERIE_CONFIG_DIR: {"bind": "/etc/chartcuterie"}},
            "environment": {
                "CHARTCUTERIE_CONFIG": "/etc/chartcuterie/config.js",
                "CHARTCUTERIE_CONFIG_POLLING": "true",
            },
            "ports": {"9090/tcp": 7901},
            # NEED_CHARTCUTERIE is set by CI so we don't have to pass --skip-only-if when compiling which services to run.
            "only_if": os.environ.get("NEED_CHARTCUTERIE", False)
            or options.get("chart-rendering.enabled"),
        }
    ),
    "cdc": lambda settings, options: (
        {
            "image": "ghcr.io/getsentry/cdc:latest",
            "pull": True,
            "only_if": settings.SENTRY_USE_CDC_DEV,
            "command": ["cdc", "-c", "/etc/cdc/configuration.yaml", "producer"],
            "volumes": {settings.CDC_CONFIG_DIR: {"bind": "/etc/cdc"}},
        }
    ),
    "vroom": lambda settings, options: (
        {
            "image": "us.gcr.io/sentryio/vroom:nightly",
            "pull": True,
            "volumes": {"profiles": {"bind": "/var/lib/sentry-profiles"}},
            "environment": {
                "SENTRY_KAFKA_BROKERS_PROFILING": "{containers[kafka][name]}:9093",
                "SENTRY_KAFKA_BROKERS_OCCURRENCES": "{containers[kafka][name]}:9093",
                "SENTRY_SNUBA_HOST": "http://{containers[snuba][name]}:1218",
            },
            "ports": {"8085/tcp": 8085},
            "only_if": settings.SENTRY_USE_PROFILING,
        }
    ),
}

# Max file size for serialized file uploads in API
SENTRY_MAX_SERIALIZED_FILE_SIZE = 5000000

# Max file size for avatar photo uploads
SENTRY_MAX_AVATAR_SIZE = 5000000

# The maximum age of raw events before they are deleted
SENTRY_RAW_EVENT_MAX_AGE_DAYS = 10

# statuspage.io support
STATUS_PAGE_ID = None
STATUS_PAGE_API_HOST = "statuspage.io"

SENTRY_SELF_HOSTED = True

# Whether we should look at X-Forwarded-For header or not
# when checking REMOTE_ADDR ip addresses
SENTRY_USE_X_FORWARDED_FOR = True

SENTRY_DEFAULT_INTEGRATIONS = (
    "sentry.integrations.bitbucket.BitbucketIntegrationProvider",
    "sentry.integrations.bitbucket_server.BitbucketServerIntegrationProvider",
    "sentry.integrations.slack.SlackIntegrationProvider",
    "sentry.integrations.github.GitHubIntegrationProvider",
    "sentry.integrations.github_enterprise.GitHubEnterpriseIntegrationProvider",
    "sentry.integrations.gitlab.GitlabIntegrationProvider",
    "sentry.integrations.jira.JiraIntegrationProvider",
    "sentry.integrations.jira_server.JiraServerIntegrationProvider",
    "sentry.integrations.vsts.VstsIntegrationProvider",
    "sentry.integrations.vsts_extension.VstsExtensionIntegrationProvider",
    "sentry.integrations.pagerduty.integration.PagerDutyIntegrationProvider",
    "sentry.integrations.vercel.VercelIntegrationProvider",
    "sentry.integrations.msteams.MsTeamsIntegrationProvider",
    "sentry.integrations.aws_lambda.AwsLambdaIntegrationProvider",
    "sentry.integrations.custom_scm.CustomSCMIntegrationProvider",
)

SENTRY_SDK_CONFIG = {
    "release": sentry.__semantic_version__,
    "environment": ENVIRONMENT,
    "in_app_include": ["sentry", "sentry_plugins"],
    "debug": True,
    "send_default_pii": True,
    "auto_enabling_integrations": False,
    "_experiments": {
        "custom_measurements": True,
    },
}

SENTRY_DEV_DSN = os.environ.get("SENTRY_DEV_DSN")
if SENTRY_DEV_DSN:
    # In production, this value is *not* set via an env variable
    # https://github.com/getsentry/getsentry/blob/16a07f72853104b911a368cc8ae2b4b49dbf7408/getsentry/conf/settings/prod.py#L604-L606
    # This is used in case you want to report traces of your development set up to a project of your choice
    SENTRY_SDK_CONFIG["dsn"] = SENTRY_DEV_DSN

# The sample rate to use for profiles. This is conditional on the usage of
# traces_sample_rate. So that means the true sample rate will be approximately
# traces_sample_rate * profiles_sample_rate
# (subject to things like the traces_sampler)
SENTRY_PROFILES_SAMPLE_RATE = 0

# We want to test a few schedulers possible in the profiler. Some are platform
# specific, and each have their own pros/cons. See the sdk for more details.
SENTRY_PROFILER_MODE = "sleep"

# To have finer control over which process will have profiling enabled, this
# environment variable will be required to enable profiling.
#
# This is because profiling requires that we run some stuff globally, and we
# are not ready to run this on the more critical parts of the codebase such as
# the ingest workers yet.
#
# This will allow us to have finer control over where we are running the
# profiler. For example, only on the web server.
SENTRY_PROFILING_ENABLED = os.environ.get("SENTRY_PROFILING_ENABLED", False)

# Callable to bind additional context for the Sentry SDK
#
# def get_org_context(scope, organization, **kwargs):
#    scope.set_tag('organization.cool', '1')
#
# SENTRY_ORGANIZATION_CONTEXT_HELPER = get_org_context
SENTRY_ORGANIZATION_CONTEXT_HELPER = None

# Config options that are explicitly disabled from Django
DEAD = object()

# This will eventually get set from values in SENTRY_OPTIONS during
# sentry.runner.initializer:bootstrap_options
SECRET_KEY = DEAD
EMAIL_BACKEND = DEAD
EMAIL_HOST = DEAD
EMAIL_PORT = DEAD
EMAIL_HOST_USER = DEAD
EMAIL_HOST_PASSWORD = DEAD
EMAIL_USE_TLS = DEAD
EMAIL_USE_SSL = DEAD
SERVER_EMAIL = DEAD
EMAIL_SUBJECT_PREFIX = DEAD

# Shared btw Auth Provider and Social Auth Plugin
GITHUB_APP_ID = DEAD
GITHUB_API_SECRET = DEAD

# Used by Auth Provider
GITHUB_REQUIRE_VERIFIED_EMAIL = DEAD
GITHUB_API_DOMAIN = DEAD
GITHUB_BASE_DOMAIN = DEAD

# Used by Social Auth Plugin
GITHUB_EXTENDED_PERMISSIONS = DEAD
GITHUB_ORGANIZATION = DEAD


SUDO_URL = "sentry-sudo"

# Endpoint to https://github.com/getsentry/sentry-release-registry, used for
# alerting the user of outdated SDKs.
SENTRY_RELEASE_REGISTRY_BASEURL = None

# Hardcoded SDK versions for SDKs that do not have an entry in the release
# registry.
SDK_VERSIONS = {
    "raven-js": "3.21.0",
    "raven-node": "2.3.0",
    "raven-python": "6.10.0",
    "raven-ruby": "2.7.1",
    "sentry-cocoa": "3.11.1",
    "sentry-java": "1.6.4",
    "sentry-laravel": "1.0.2",
    "sentry-php": "2.0.1",
}

# Some of the migration links below are not ideal, but that is all migration documentation we currently have and can provide at this point
SDK_URLS = {
    "sentry-java": "https://docs.sentry.io/platforms/java/legacy/migration/",
    "@sentry/browser": "https://github.com/getsentry/sentry-javascript/blob/master/MIGRATION.md#migrating-from-raven-js-to-sentrybrowser",
    "sentry-cocoa": "https://docs.sentry.io/platforms/apple/migration/",
    "sentry-php": "https://docs.sentry.io/platforms/php/",
    "sentry-python": "https://docs.sentry.io/platforms/python/migration/",
    "sentry-ruby": "https://docs.sentry.io/platforms/ruby/migration/",
    "sentry-dotnet": "https://docs.sentry.io/platforms/dotnet/migration/#migrating-from-sharpraven-to-sentry-sdk",
    "sentry-go": "https://docs.sentry.io/platforms/go/migration/",
}

DEPRECATED_SDKS = {
    # sdk name => new sdk name
    "raven-java": "sentry-java",
    "raven-java:android": "sentry-java",
    "raven-java:log4j": "sentry-java",
    "raven-java:log4j2": "sentry-java",
    "raven-java:logback": "sentry-java",
    "raven-js": "@sentry/browser",
    "raven-node": "@sentry/browser",
    "raven-objc": "sentry-cocoa",
    "raven-php": "sentry-php",
    "raven-python": "sentry-python",
    "raven-ruby": "sentry-ruby",
    "raven-swift": "sentry-cocoa",
    "raven-csharp": "sentry-dotnet",
    "raven-go": "sentry-go",
    "sentry-android": "sentry-java",
    "sentry-swift": "sentry-cocoa",
    "SharpRaven": "sentry-dotnet",
    # The Ruby SDK used to go by the name 'sentry-raven'...
    "sentry-raven": "sentry-ruby",
}

TERMS_URL = None
PRIVACY_URL = None

# Internal sources for debug information files
#
# There are two special values in there: "microsoft" and "ios".  These are
# added by default to any project created.  The "ios" source is currently
# not enabled in the open source build of sentry because it points to a
# sentry internal repository and it's unclear if these can be
# redistributed under the Apple EULA.  If however someone configures their
# own iOS source and name it 'ios' it will be enabled by default for all
# projects.
SENTRY_BUILTIN_SOURCES = {
    "microsoft": {
        "type": "http",
        "id": "sentry:microsoft",
        "name": "Microsoft",
        "layout": {"type": "symstore"},
        "filters": {"filetypes": ["pe", "pdb", "portablepdb"]},
        "url": "https://msdl.microsoft.com/download/symbols/",
        "is_public": True,
    },
    "nuget": {
        "type": "http",
        "id": "sentry:nuget",
        "name": "NuGet.org",
        "layout": {"type": "symstore"},
        "filters": {"filetypes": ["portablepdb"]},
        "url": "https://symbols.nuget.org/download/symbols/",
        "is_public": True,
    },
    "citrix": {
        "type": "http",
        "id": "sentry:citrix",
        "name": "Citrix",
        "layout": {"type": "symstore"},
        "filters": {"filetypes": ["pe", "pdb"]},
        "url": "http://ctxsym.citrix.com/symbols/",
        "is_public": True,
    },
    "intel": {
        "type": "http",
        "id": "sentry:intel",
        "name": "Intel",
        "layout": {"type": "symstore"},
        "filters": {"filetypes": ["pe", "pdb"]},
        "url": "https://software.intel.com/sites/downloads/symbols/",
        "is_public": True,
    },
    "amd": {
        "type": "http",
        "id": "sentry:amd",
        "name": "AMD",
        "layout": {"type": "symstore"},
        "filters": {"filetypes": ["pe", "pdb"]},
        "url": "https://download.amd.com/dir/bin/",
        "is_public": True,
    },
    "nvidia": {
        "type": "http",
        "id": "sentry:nvidia",
        "name": "NVIDIA",
        "layout": {"type": "symstore"},
        "filters": {"filetypes": ["pe", "pdb"]},
        "url": "https://driver-symbols.nvidia.com/",
        "is_public": True,
    },
    "chromium": {
        "type": "http",
        "id": "sentry:chromium",
        "name": "Chromium",
        "layout": {"type": "symstore"},
        "filters": {"filetypes": ["pe", "pdb"]},
        "url": "https://chromium-browser-symsrv.commondatastorage.googleapis.com/",
        "is_public": True,
    },
    "unity": {
        "type": "http",
        "id": "sentry:unity",
        "name": "Unity",
        "layout": {"type": "symstore"},
        "filters": {"filetypes": ["pe", "pdb"]},
        "url": "http://symbolserver.unity3d.com/",
        "is_public": True,
    },
    "mozilla": {
        "type": "http",
        "id": "sentry:mozilla",
        "name": "Mozilla",
        "layout": {"type": "symstore"},
        "url": "https://symbols.mozilla.org/",
        "is_public": True,
    },
    "autodesk": {
        "type": "http",
        "id": "sentry:autodesk",
        "name": "Autodesk",
        "layout": {"type": "symstore"},
        "url": "http://symbols.autodesk.com/",
        "is_public": True,
    },
    "electron": {
        "type": "http",
        "id": "sentry:electron",
        "name": "Electron",
        "layout": {"type": "native"},
        "url": "https://symbols.electronjs.org/",
        "filters": {"filetypes": ["pdb", "breakpad", "sourcebundle"]},
        "is_public": True,
    },
    # === Various Linux distributions ===
    # The `https://debuginfod.elfutils.org/` symbol server is set up to federate
    # to a bunch of distro-specific servers, and they explicitly state that:
    # > If your distro offers a server, you may prefer to link to that one directly
    # In the future, we could add the following servers as well after validating:
    # - https://debuginfod.opensuse.org/
    # - https://debuginfod.debian.net/
    # - https://debuginfod.fedoraproject.org/
    # - https://debuginfod.archlinux.org/
    # - https://debuginfod.centos.org/
    # A couple more servers for less widespread distros are also listed, and there
    # might be even more that are not listed on that page.
    # NOTE: The `debuginfod` layout in symbolicator requires the `/buildid/` prefix
    # to be part of the `url`.
    "ubuntu": {
        "type": "http",
        "id": "sentry:ubuntu",
        "name": "Ubuntu",
        "layout": {"type": "debuginfod"},
        "url": "https://debuginfod.ubuntu.com/buildid/",
        "filters": {"filetypes": ["elf_code", "elf_debug"]},
        "is_public": True,
    },
}

# Relay
# List of PKs explicitly allowed by Sentry.  All relays here are always
# registered as internal relays.
# DEPRECATED !!! (18.May.2021) This entry has been deprecated in favour of
# ~/.sentry/conf.yml (relay.static_auth)
SENTRY_RELAY_WHITELIST_PK = [
    # NOTE (RaduW) This is the relay key for the relay instance used by devservices.
    # This should NOT be part of any production environment.
    # This key should match the key in /sentry/config/relay/credentials.json
    "SMSesqan65THCV6M4qs4kBzPai60LzuDn-xNsvYpuP8"
]

# When open registration is not permitted then only relays in the
# list of explicitly allowed relays can register.
SENTRY_RELAY_OPEN_REGISTRATION = True

# GeoIP
# Used for looking up IP addresses.
# For example /usr/local/share/GeoIP/GeoIPCity.mmdb
GEOIP_PATH_MMDB = None

# CDN
# If this is an absolute url like e.g.: https://js.sentry-cdn.com/
# the full url will look like this: https://js.sentry-cdn.com/<public_key>.min.js
# otherwise django reverse url lookup will be used.
JS_SDK_LOADER_CDN_URL = ""
# Version of the SDK - Used in header Surrogate-Key sdk/JS_SDK_LOADER_SDK_VERSION
JS_SDK_LOADER_SDK_VERSION = ""
# This should be the url pointing to the JS SDK. It may contain up to two "%s".
# The first "%s" will be replaced with the SDK version, the second one is used
# to inject a bundle modifier in the JS SDK CDN loader. e.g:
# - 'https://browser.sentry-cdn.com/%s/bundle%s.min.js' will become
# 'https://browser.sentry-cdn.com/7.0.0/bundle.es5.min.js'
# - 'https://browser.sentry-cdn.com/%s/bundle.min.js' will become
# 'https://browser.sentry-cdn.com/7.0.0/bundle.min.js'
# - 'https://browser.sentry-cdn.com/6.19.7/bundle.min.js' will stay the same.
JS_SDK_LOADER_DEFAULT_SDK_URL = ""

# block domains which are generally used by spammers -- keep this configurable
# in case a self-hosted install wants to allow it
INVALID_EMAIL_ADDRESS_PATTERN = re.compile(r"\@qq\.com$", re.I)

# This is customizable for sentry.io, but generally should only be additive
# (currently the values not used anymore so this is more for documentation purposes)
SENTRY_USER_PERMISSIONS = ("broadcasts.admin", "users.admin", "options.admin")

# WARNING(iker): there are two different formats for KAFKA_CLUSTERS: the one we
# use below, and a legacy one still used in `getsentry`.
# Reading items from this default configuration directly might break deploys.
# To correctly read items from this dictionary and not worry about the format,
# see `sentry.utils.kafka_config.get_kafka_consumer_cluster_options`.
KAFKA_CLUSTERS = {
    "default": {
        "common": {"bootstrap.servers": "127.0.0.1:9092"},
        "producers": {
            "compression.type": "lz4",
            "message.max.bytes": 50000000,  # 50MB, default is 1MB
        },
        "consumers": {},
    }
}

# These constants define kafka topic names, as well as keys into `KAFKA_TOPICS`
# which contains cluster mappings for these topics. Follow these steps to
# override a kafka topic name:
#
#  1. Change the value of the `KAFKA_*` constant (e.g. KAFKA_EVENTS).
#  2. For changes in override files, such as `sentry.conf.py` or in getsentry's
#     `prod.py`, also override the entirety of `KAFKA_TOPICS` to ensure the keys
#     pick up the change.

KAFKA_EVENTS = "events"
KAFKA_EVENTS_COMMIT_LOG = "snuba-commit-log"
KAFKA_TRANSACTIONS = "transactions"
KAFKA_TRANSACTIONS_COMMIT_LOG = "snuba-transactions-commit-log"
KAFKA_OUTCOMES = "outcomes"
KAFKA_OUTCOMES_BILLING = "outcomes-billing"
KAFKA_EVENTS_SUBSCRIPTIONS_RESULTS = "events-subscription-results"
KAFKA_TRANSACTIONS_SUBSCRIPTIONS_RESULTS = "transactions-subscription-results"
KAFKA_GENERIC_METRICS_SUBSCRIPTIONS_RESULTS = "generic-metrics-subscription-results"

KAFKA_SESSIONS_SUBSCRIPTIONS_RESULTS = "sessions-subscription-results"
KAFKA_METRICS_SUBSCRIPTIONS_RESULTS = "metrics-subscription-results"
KAFKA_INGEST_EVENTS = "ingest-events"
KAFKA_INGEST_ATTACHMENTS = "ingest-attachments"
KAFKA_INGEST_TRANSACTIONS = "ingest-transactions"
KAFKA_INGEST_METRICS = "ingest-metrics"
KAFKA_SNUBA_METRICS = "snuba-metrics"
KAFKA_PROFILES = "profiles"
KAFKA_INGEST_PERFORMANCE_METRICS = "ingest-performance-metrics"
KAFKA_SNUBA_GENERIC_METRICS = "snuba-generic-metrics"
KAFKA_INGEST_REPLAY_EVENTS = "ingest-replay-events"
KAFKA_INGEST_REPLAYS_RECORDINGS = "ingest-replay-recordings"
KAFKA_INGEST_OCCURRENCES = "ingest-occurrences"
KAFKA_INGEST_MONITORS = "ingest-monitors"
KAFKA_EVENTSTREAM_GENERIC = "generic-events"
KAFKA_GENERIC_EVENTS_COMMIT_LOG = "snuba-generic-events-commit-log"

KAFKA_SUBSCRIPTION_RESULT_TOPICS = {
    "events": KAFKA_EVENTS_SUBSCRIPTIONS_RESULTS,
    "transactions": KAFKA_TRANSACTIONS_SUBSCRIPTIONS_RESULTS,
    "generic-metrics": KAFKA_GENERIC_METRICS_SUBSCRIPTIONS_RESULTS,
    "sessions": KAFKA_SESSIONS_SUBSCRIPTIONS_RESULTS,
    "metrics": KAFKA_METRICS_SUBSCRIPTIONS_RESULTS,
}

# Cluster configuration for each Kafka topic by name.
KAFKA_TOPICS = {
    KAFKA_EVENTS: {"cluster": "default"},
    KAFKA_EVENTS_COMMIT_LOG: {"cluster": "default"},
    KAFKA_TRANSACTIONS: {"cluster": "default"},
    KAFKA_TRANSACTIONS_COMMIT_LOG: {"cluster": "default"},
    KAFKA_OUTCOMES: {"cluster": "default"},
    # When OUTCOMES_BILLING is None, it inherits from OUTCOMES and does not
    # create a separate producer. Check ``track_outcome`` for details.
    KAFKA_OUTCOMES_BILLING: None,
    KAFKA_EVENTS_SUBSCRIPTIONS_RESULTS: {"cluster": "default"},
    KAFKA_TRANSACTIONS_SUBSCRIPTIONS_RESULTS: {"cluster": "default"},
    KAFKA_GENERIC_METRICS_SUBSCRIPTIONS_RESULTS: {"cluster": "default"},
    KAFKA_SESSIONS_SUBSCRIPTIONS_RESULTS: {"cluster": "default"},
    KAFKA_METRICS_SUBSCRIPTIONS_RESULTS: {"cluster": "default"},
    # Topic for receiving simple events (error events without attachments) from Relay
    KAFKA_INGEST_EVENTS: {"cluster": "default"},
    # Topic for receiving 'complex' events (error events with attachments) from Relay
    KAFKA_INGEST_ATTACHMENTS: {"cluster": "default"},
    # Topic for receiving transaction events (APM events) from Relay
    KAFKA_INGEST_TRANSACTIONS: {"cluster": "default"},
    # Topic for receiving metrics from Relay
    KAFKA_INGEST_METRICS: {"cluster": "default"},
    # Topic for indexer translated metrics
    KAFKA_SNUBA_METRICS: {"cluster": "default"},
    # Topic for receiving profiles from Relay
    KAFKA_PROFILES: {"cluster": "default"},
    KAFKA_INGEST_PERFORMANCE_METRICS: {"cluster": "default"},
    KAFKA_SNUBA_GENERIC_METRICS: {"cluster": "default"},
    KAFKA_INGEST_REPLAY_EVENTS: {"cluster": "default"},
    KAFKA_INGEST_REPLAYS_RECORDINGS: {"cluster": "default"},
    KAFKA_INGEST_OCCURRENCES: {"cluster": "default"},
    KAFKA_INGEST_MONITORS: {"cluster": "default"},
    KAFKA_EVENTSTREAM_GENERIC: {"cluster": "default"},
    KAFKA_GENERIC_EVENTS_COMMIT_LOG: {"cluster": "default"},
}


# If True, consumers will create the topics if they don't exist
KAFKA_CONSUMER_AUTO_CREATE_TOPICS = True

# For Jira, only approved apps can use the access_email_addresses scope
# This scope allows Sentry to use the email endpoint (https://developer.atlassian.com/cloud/jira/platform/rest/v3/#api-rest-api-3-user-email-get)
# We use the email with Jira 2-way sync in order to match the user
JIRA_USE_EMAIL_SCOPE = False

"""
Fields are:
 - south_app_name: Which app to apply the conversion to
 - south_migration: The south migration to map to the new name. If None, then always
   apply
 - django_app_name: The new app name to apply the conversion to
 - django_migration: Which django migration to 'fake' as run.
 - south_migration_required: Whether the south migration is required to proceed.
 - south_migration_required_error: Error message explaining what is going wrong.
"""
SOUTH_MIGRATION_CONVERSIONS = (
    (
        "sentry",
        "0472_auto__add_field_sentryapp_author",
        "sentry",
        "0001_initial",
        True,
        "Please upgrade to Sentry 9.1.2 before upgrading to any later versions.",
    ),
    (
        "sentry",
        "0516_auto__del_grouptagvalue__del_unique_grouptagvalue_group_id_key_value__",
        "sentry",
        "0002_912_to_recent",
        False,
        "",
    ),
    (
        "sentry",
        "0518_auto__chg_field_sentryappwebhookerror_response_code",
        "sentry",
        "0003_auto_20191022_0122",
        False,
        "",
    ),
    ("sentry.nodestore", "0001_initial", "nodestore", "0001_initial", False, None),
    ("nodestore", "0001_initial", "nodestore", "0001_initial", False, None),
    (
        "social_auth",
        "0004_auto__del_unique_usersocialauth_provider_uid__add_unique_usersocialaut",
        "social_auth",
        "0001_initial",
        True,
        "Please upgrade to Sentry 9.1.2 before upgrading to any later versions.",
    ),
)

# Whether to use Django migrations to create the database, or just build it based off
# of models, similar to how syncdb used to work. The former is more correct, the latter
# is much faster.
MIGRATIONS_TEST_MIGRATE = os.environ.get("MIGRATIONS_TEST_MIGRATE", "0") == "1"
# Specifies the list of django apps to include in the lockfile. If Falsey then include
# all apps with migrations
MIGRATIONS_LOCKFILE_APP_WHITELIST = (
    "nodestore",
    "sentry",
    "social_auth",
    "sentry.replays",
)
# Where to write the lockfile to.
MIGRATIONS_LOCKFILE_PATH = os.path.join(PROJECT_ROOT, os.path.pardir, os.path.pardir)

# Log error and abort processing (without dropping event) when process_event is
# taking more than n seconds to process event
SYMBOLICATOR_PROCESS_EVENT_HARD_TIMEOUT = 600

# Log warning when process_event is taking more than n seconds to process event
SYMBOLICATOR_PROCESS_EVENT_WARN_TIMEOUT = 120

# Block symbolicate_event for this many seconds to wait for a initial response
# from symbolicator after the task submission.
SYMBOLICATOR_POLL_TIMEOUT = 5

# When retrying symbolication requests or querying for the result this set the
# max number of second to wait between subsequent attempts.
SYMBOLICATOR_MAX_RETRY_AFTER = 2

# The `url` of the different Symbolicator pools.
# We want to route different workloads to a different set of Symbolicator pools.
# This can be as fine-grained as using a different pool for normal "native"
# symbolication, `js` symbolication, and for `lpq` / `lpq-js`.
# (See `SENTRY_LPQ_OPTIONS` and related settings)
# The keys here should match the `SymbolicatorPools` enum
# defined in `src/sentry/lang/native/symbolicator.py`.
# If a specific setting does not exist, this will fall back to the `default` pool.
# If that is not configured, it will fall back to the `url` configured in
# `symbolicator.options`.
# The settings here are intentionally empty and will fall back to
# `symbolicator.options` for backwards compatibility.
SYMBOLICATOR_POOL_URLS = {
    # "js": "...",
    # "default": "...",
    # "lpq": "...",
    # "lpq_js": "...",
}

SENTRY_REQUEST_METRIC_ALLOWED_PATHS = (
    "sentry.web.api",
    "sentry.web.frontend",
    "sentry.api.endpoints",
    "sentry.data_export.endpoints",
    "sentry.discover.endpoints",
    "sentry.incidents.endpoints",
    "sentry.replays.endpoints",
    "sentry.monitors.endpoints",
)
SENTRY_MAIL_ADAPTER_BACKEND = "sentry.mail.adapter.MailAdapter"

# Project ID used by synthetic monitoring
# Synthetic monitoring recurringly send events, prepared with specific
# attributes, which can be identified through the whole processing pipeline and
# observed mainly for producing stable metrics.
SENTRY_SYNTHETIC_MONITORING_PROJECT_ID = None

# Similarity cluster to use
# Similarity-v1: uses hardcoded set of event properties for diffing
SENTRY_SIMILARITY_INDEX_REDIS_CLUSTER = "default"
# Similarity-v2: uses grouping components for diffing (None = fallback to setting for v1)
SENTRY_SIMILARITY2_INDEX_REDIS_CLUSTER = None

# The grouping strategy to use for driving similarity-v2. You can add multiple
# strategies here to index them all. This is useful for transitioning a
# similarity dataset to newer grouping configurations.
#
# The dictionary value represents the redis prefix to use.
#
# Check out `test_similarity_config_migration` to understand the procedure and risks.
SENTRY_SIMILARITY_GROUPING_CONFIGURATIONS_TO_INDEX = {
    "similarity:2020-07-23": "a",
}

# If this is turned on, then sentry will perform automatic grouping updates.
SENTRY_GROUPING_AUTO_UPDATE_ENABLED = False

# How long is the migration phase for grouping updates?
SENTRY_GROUPING_UPDATE_MIGRATION_PHASE = 30 * 24 * 3600  # 30 days

SENTRY_USE_UWSGI = True

# When copying attachments for to-be-reprocessed events into processing store,
# how large is an individual file chunk? Each chunk is stored as Redis key.
SENTRY_REPROCESSING_ATTACHMENT_CHUNK_SIZE = 2**20

# Which cluster is used to store auxiliary data for reprocessing. Note that
# this cluster is not used to store attachments etc, that still happens on
# rc-processing. This is just for buffering up event IDs and storing a counter
# for synchronization/progress report.
SENTRY_REPROCESSING_SYNC_REDIS_CLUSTER = "default"

# How long tombstones from reprocessing will live.
SENTRY_REPROCESSING_TOMBSTONES_TTL = 24 * 3600

# How long reprocessing counters are kept in Redis before they expire.
SENTRY_REPROCESSING_SYNC_TTL = 30 * 24 * 3600  # 30 days

# How many events to query for at once while paginating through an entire
# issue. Note that this needs to be kept in sync with the time-limits on
# `sentry.tasks.reprocessing2.reprocess_group`. That task is responsible for
# copying attachments from filestore into redis and can easily take a couple of
# seconds per event. Better play it safe!
SENTRY_REPROCESSING_PAGE_SIZE = 10

# How many event IDs to buffer up in Redis before sending them to Snuba. This
# is about "remaining events" exclusively.
SENTRY_REPROCESSING_REMAINING_EVENTS_BUF_SIZE = 500

# Which backend to use for RealtimeMetricsStore.
#
# Currently, only redis is supported.
SENTRY_REALTIME_METRICS_BACKEND = (
    "sentry.processing.realtime_metrics.dummy.DummyRealtimeMetricsStore"
)
SENTRY_REALTIME_METRICS_OPTIONS = {
    # The redis cluster used for the realtime store redis backend.
    "cluster": "default",
    # Length of the sliding symbolicate_event budgeting window, in seconds.
    #
    # The LPQ selection is computed based on the `SENTRY_LPQ_OPTIONS["project_budget"]`
    # defined below.
    "budget_time_window": 2 * 60,
    # The bucket size of the project budget metric.
    #
    # The size (in seconds) of the buckets that events are sorted into.
    "budget_bucket_size": 10,
    # Number of seconds to wait after a project is made eligible or ineligible for the LPQ
    # before its eligibility can be changed again.
    #
    # This backoff is only applied to automatic changes to project eligibility, and has zero effect
    # on any manually-triggered changes to a project's presence in the LPQ.
    "backoff_timer": 5 * 60,
}

# Tunable knobs for automatic LPQ eligibility.
#
# LPQ eligibility is based on the average spent budget in a sliding time window
# defined in `SENTRY_REALTIME_METRICS_OPTIONS["budget_time_window"]` above.
#
# The `project_budget` option is defined as the average per-second
# "symbolication time budget" a project can spend.
# See `RealtimeMetricsStore.record_project_duration` for an explanation of how
# this works.
# The "regular interval" at which symbolication time is submitted is defined by
# a combination of `SYMBOLICATOR_POLL_TIMEOUT` and `SYMBOLICATOR_MAX_RETRY_AFTER`.
#
# This value is already adjusted according to the
# `symbolicate-event.low-priority.metrics.submission-rate` option.
SENTRY_LPQ_OPTIONS = {
    # This is the per-project budget in per-second "symbolication time budget".
    #
    # This has been arbitrarily chosen as `5.0` for now, which means an average of:
    # -  1x 5-second event per second, or
    # -  5x 1-second events per second, or
    # - 10x 0.5-second events per second
    #
    # Cost increases quadratically with symbolication time.
    "project_budget": 5.0
}

# XXX(meredith): Temporary metrics indexer
SENTRY_METRICS_INDEXER_REDIS_CLUSTER = "default"

# Timeout for the project counter statement execution.
# In case of contention on the project counter, prevent workers saturation with
# save_event tasks from single project.
# Value is in milliseconds. Set to `None` to disable.
SENTRY_PROJECT_COUNTER_STATEMENT_TIMEOUT = 1000

# Implemented in getsentry to run additional devserver workers.
SENTRY_EXTRA_WORKERS = None

SAMPLED_DEFAULT_RATE = 1.0

# A set of extra URLs to sample
ADDITIONAL_SAMPLED_URLS = {}

# A set of extra tasks to sample
ADDITIONAL_SAMPLED_TASKS = {}

# This controls whether Sentry is run in a demo mode.
# Enabling this will allow users to create accounts without an email or password.
DEMO_MODE = False

# all demo orgs are owned by the user with this email
DEMO_ORG_OWNER_EMAIL = None

# parameters that determine how demo events are generated
DEMO_DATA_GEN_PARAMS = {}

# parameters for an org when quickly generating them synchronously
DEMO_DATA_QUICK_GEN_PARAMS = {}

# adds an extra JS to HTML template
INJECTED_SCRIPT_ASSETS = []

# Whether badly behaving projects will be automatically
# sent to the low priority queue
SENTRY_ENABLE_AUTO_LOW_PRIORITY_QUEUE = False

PG_VERSION = os.getenv("PG_VERSION") or "14"

# Zero Downtime Migrations settings as defined at
# https://github.com/tbicr/django-pg-zero-downtime-migrations#settings
ZERO_DOWNTIME_MIGRATIONS_RAISE_FOR_UNSAFE = True
ZERO_DOWNTIME_MIGRATIONS_LOCK_TIMEOUT = None
ZERO_DOWNTIME_MIGRATIONS_STATEMENT_TIMEOUT = None

if int(PG_VERSION.split(".", maxsplit=1)[0]) < 12:
    # In v0.6 of django-pg-zero-downtime-migrations this settings is deprecated for PostreSQLv12+
    # https://github.com/tbicr/django-pg-zero-downtime-migrations/blob/7b3f5c045b40e656772859af4206acf3f11c0951/CHANGES.md#06

    # Note: The docs have this backwards. We set this to False here so that we always add check
    # constraints instead of setting the column to not null.
    ZERO_DOWNTIME_MIGRATIONS_USE_NOT_NULL = False

ANOMALY_DETECTION_URL = "127.0.0.1:9091"
ANOMALY_DETECTION_TIMEOUT = 30

# This is the URL to the profiling service
SENTRY_VROOM = os.getenv("VROOM", "http://127.0.0.1:8085")

SENTRY_REPLAYS_SERVICE_URL = "http://localhost:8090"


SENTRY_ISSUE_ALERT_HISTORY = "sentry.rules.history.backends.postgres.PostgresRuleHistoryBackend"
SENTRY_ISSUE_ALERT_HISTORY_OPTIONS = {}

# This is useful for testing SSO expiry flows
SENTRY_SSO_EXPIRY_SECONDS = os.environ.get("SENTRY_SSO_EXPIRY_SECONDS", None)

# Set to an iterable of strings matching services so only logs from those services show up
# eg. DEVSERVER_LOGS_ALLOWLIST = {"server", "webpack", "worker"}
DEVSERVER_LOGS_ALLOWLIST = None

LOG_API_ACCESS = not IS_DEV or os.environ.get("SENTRY_LOG_API_ACCESS")

VALIDATE_SUPERUSER_ACCESS_CATEGORY_AND_REASON = True
DISABLE_SU_FORM_U2F_CHECK_FOR_LOCAL = False

# determines if we enable analytics or not
ENABLE_ANALYTICS = False

MAX_ISSUE_ALERTS_PER_PROJECT = 100
MAX_QUERY_SUBSCRIPTIONS_PER_ORG = 1000

MAX_REDIS_SNOWFLAKE_RETRY_COUNTER = 5

SNOWFLAKE_VERSION_ID = 1
SENTRY_SNOWFLAKE_EPOCH_START = datetime(2022, 8, 8, 0, 0).timestamp()
SENTRY_USE_SNOWFLAKE = False

SENTRY_DEFAULT_LOCKS_BACKEND_OPTIONS = {
    "path": "sentry.utils.locking.backends.redis.RedisLockBackend",
    "options": {"cluster": "default"},
}

SENTRY_POST_PROCESS_LOCKS_BACKEND_OPTIONS = {
    "path": "sentry.utils.locking.backends.redis.RedisLockBackend",
    "options": {"cluster": "default"},
}

# maximum number of projects allowed to query snuba with for the organization_vitals_overview endpoint
ORGANIZATION_VITALS_OVERVIEW_PROJECT_LIMIT = 300


# Default string indexer cache options
SENTRY_STRING_INDEXER_CACHE_OPTIONS = {
    "cache_name": "default",
}
SENTRY_POSTGRES_INDEXER_RETRY_COUNT = 2

SENTRY_FUNCTIONS_PROJECT_NAME = None

SENTRY_FUNCTIONS_REGION = "us-central1"

# Settings related to SiloMode
SILO_MODE = os.environ.get("SENTRY_SILO_MODE", None)
FAIL_ON_UNAVAILABLE_API_CALL = False
DEV_HYBRID_CLOUD_RPC_SENDER = os.environ.get("SENTRY_DEV_HYBRID_CLOUD_RPC_SENDER", None)

DISALLOWED_CUSTOMER_DOMAINS = []

SENTRY_ISSUE_PLATFORM_RATE_LIMITER_OPTIONS = {}
SENTRY_ISSUE_PLATFORM_FUTURES_MAX_LIMIT = 10000

SENTRY_REGION = os.environ.get("SENTRY_REGION", None)
SENTRY_REGION_CONFIG: Union[Iterable[Region], str] = ()
SENTRY_MONOLITH_REGION: str = "--monolith--"

# Enable siloed development environment.
USE_SILOS = os.environ.get("SENTRY_USE_SILOS", None)

if USE_SILOS:
    # Add connections for the region & control silo databases.
    DATABASES["control"] = DATABASES["default"].copy()
    DATABASES["control"]["NAME"] = "control"

    DATABASES["region"] = DATABASES["default"].copy()
    DATABASES["region"]["NAME"] = "region"

    # Addresses are hardcoded based on the defaults
    # we use in commands/devserver.
    SENTRY_REGION_CONFIG = json.dumps(
        [
            {
                "name": "us",
                "snowflake_id": 1,
                "category": "MULTI_TENANT",
                "address": "http://localhost:8000",
                "api_token": "dev-region-silo-token",
            }
        ]
    )
    control_port = os.environ.get("SENTRY_CONTROL_SILO_PORT", "8010")
    DEV_HYBRID_CLOUD_RPC_SENDER = json.dumps(
        {
            "is_allowed": True,
            "control_silo_api_token": "dev-control-silo-token",
            "control_silo_address": f"http://127.0.0.1:{control_port}",
        }
    )
    DATABASE_ROUTERS = ("sentry.db.router.SiloRouter",)

# How long we should wait for a gateway proxy request to return before giving up
GATEWAY_PROXY_TIMEOUT = None

SENTRY_SLICING_LOGICAL_PARTITION_COUNT = 256
# This maps a Sliceable for slicing by name and (lower logical partition, upper physical partition)
# to a given slice. A slice is a set of physical resources in Sentry and Snuba.
#
# For each Sliceable, the range [0, SENTRY_SLICING_LOGICAL_PARTITION_COUNT) must be mapped
# to a slice ID
SENTRY_SLICING_CONFIG: Mapping[str, Mapping[Tuple[int, int], int]] = {}

# Show banners on the login page that are defined in layout.html
SHOW_LOGIN_BANNER = False

# Mapping of (logical topic names, slice id) to physical topic names
# and kafka broker names. The kafka broker names are used to construct
# the broker config from KAFKA_CLUSTERS. This is used for slicing only.
# Example:
# SLICED_KAFKA_TOPICS = {
#   ("KAFKA_SNUBA_GENERIC_METRICS", 0): {
#       "topic": "generic_metrics_0",
#       "cluster": "cluster_1",
#   },
#   ("KAFKA_SNUBA_GENERIC_METRICS", 1): {
#       "topic": "generic_metrics_1",
#       "cluster": "cluster_2",
# }
# And then in KAFKA_CLUSTERS:
# KAFKA_CLUSTERS = {
#   "cluster_1": {
#       "bootstrap.servers": "kafka1:9092",
#   },
#   "cluster_2": {
#       "bootstrap.servers": "kafka2:9092",
#   },
# }
SLICED_KAFKA_TOPICS: Mapping[Tuple[str, int], Mapping[str, Any]] = {}

# Used by silo tests -- when requests pass through decorated endpoints, switch the server silo mode to match that
# decorator.
SINGLE_SERVER_SILO_MODE = False

# Set the URL for signup page that we redirect to for the setup wizard if signup=1 is in the query params
SENTRY_SIGNUP_URL = None

SENTRY_ORGANIZATION_ONBOARDING_TASK = "sentry.onboarding_tasks.backends.organization_onboarding_task.OrganizationOnboardingTaskBackend"

# Temporary allowlist for specially configured organizations to use the direct-storage
# driver.
SENTRY_REPLAYS_STORAGE_ALLOWLIST = []
SENTRY_REPLAYS_DOM_CLICK_SEARCH_ALLOWLIST = []

SENTRY_FEATURE_ADOPTION_CACHE_OPTIONS = {
    "path": "sentry.models.featureadoption.FeatureAdoptionRedisBackend",
    "options": {"cluster": "default"},
}

# Monitor limits to prevent abuse
MAX_MONITORS_PER_ORG = 10000
MAX_ENVIRONMENTS_PER_MONITOR = 1000

# Raise schema validation errors and make the indexer crash (only useful in
# tests)
SENTRY_METRICS_INDEXER_RAISE_VALIDATION_ERRORS = False

SENTRY_FILE_COPY_ROLLOUT_RATE = 0.01<|MERGE_RESOLUTION|>--- conflicted
+++ resolved
@@ -1562,13 +1562,10 @@
     "organizations:js-sdk-dynamic-loader": False,
     # If true certain Slack messages will be escaped to prevent rendering markdown
     "organizations:slack-escape-messages": False,
-<<<<<<< HEAD
+    # If true, allow to create/use org auth tokens
+    "organizations:org-auth-tokens": False,
     # Enable detecting SDK crashes during event processing
     "organizations:sdk-crash-detection": False,
-=======
-    # If true, allow to create/use org auth tokens
-    "organizations:org-auth-tokens": False,
->>>>>>> 95d93cc1
     # Adds additional filters and a new section to issue alert rules.
     "projects:alert-filters": True,
     # Enable functionality to specify custom inbound filters on events.
