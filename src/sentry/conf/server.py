--- conflicted
+++ resolved
@@ -1652,13 +1652,8 @@
     "organizations:metric-alert-load-shedding": False,
     # Enable threshold period in metric alert rule builder
     "organizations:metric-alert-threshold-period": False,
-<<<<<<< HEAD
     # Extract metrics for sessions during ingestion.
     "organizations:metrics-extraction": False,
-=======
-    # Enables the metrics metadata.
-    "organizations:metric-meta": False,
->>>>>>> 1c3198a2
     # Enables the ability to block metrics.
     "organizations:metrics-blocking": False,
     # Enables the search bar for metrics samples list
