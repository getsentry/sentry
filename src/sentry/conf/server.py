--- conflicted
+++ resolved
@@ -1094,13 +1094,8 @@
     # Enable SAML2 based SSO functionality. getsentry/sentry-auth-saml2 plugin
     # must be installed to use this functionality.
     "organizations:sso-saml2": True,
-<<<<<<< HEAD
     # Return unhandled information on the issue level
     "organizations:unhandled-issue-flag": True,
-=======
-    # Enable workaround for migrating IdP instances
-    "organizations:sso-migration": False,
->>>>>>> 199a3e76
     # Enable percent-based conditions on issue rules
     "organizations:issue-percent-filters": True,
     # Enable the new images loaded design and features
