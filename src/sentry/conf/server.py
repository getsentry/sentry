"""
These settings act as the default (base) settings for the Sentry-provided web-server
"""

import os
import os.path
import re
import socket
import sys
import tempfile
from datetime import timedelta
from urllib.parse import urlparse

from django.conf.global_settings import *  # NOQA

import sentry
from sentry.utils.celery import crontab_with_minute_jitter
from sentry.utils.types import type_from_value


def gettext_noop(s):
    return s


socket.setdefaulttimeout(5)


def env(key, default="", type=None):
    """
    Extract an environment variable for use in configuration

    :param key: The environment variable to be extracted.
    :param default: The value to be returned if `key` is not found.
    :param type: The type of the returned object (defaults to the type of `default`).
    :return: The environment variable if it exists, else `default`.
    """

    # First check an internal cache, so we can `pop` multiple times
    # without actually losing the value.
    try:
        rv = env._cache[key]
    except KeyError:
        if "SENTRY_RUNNING_UWSGI" in os.environ:
            # We do this so when the process forks off into uwsgi
            # we want to actually be popping off values. This is so that
            # at runtime, the variables aren't actually available.
            fn = os.environ.pop
        else:
            fn = os.environ.__getitem__

        try:
            rv = fn(key)
            env._cache[key] = rv
        except KeyError:
            rv = default

    if type is None:
        type = type_from_value(default)

    return type(rv)


env._cache = {}

ENVIRONMENT = os.environ.get("SENTRY_ENVIRONMENT", "production")

IS_DEV = ENVIRONMENT == "development"

DEBUG = IS_DEV

ADMIN_ENABLED = DEBUG

ADMINS = ()

# Hosts that are considered in the same network (including VPNs).
INTERNAL_IPS = ()

# List of IP subnets which should not be accessible
SENTRY_DISALLOWED_IPS = ()

# When resolving DNS for external sources (source map fetching, webhooks, etc),
# ensure that domains are fully resolved first to avoid poking internal
# search domains.
SENTRY_ENSURE_FQDN = False

# Hosts that are allowed to use system token authentication.
# http://en.wikipedia.org/wiki/Reserved_IP_addresses
INTERNAL_SYSTEM_IPS = (
    "0.0.0.0/8",
    "10.0.0.0/8",
    "100.64.0.0/10",
    "127.0.0.0/8",
    "169.254.0.0/16",
    "172.16.0.0/12",
    "192.0.0.0/29",
    "192.0.2.0/24",
    "192.88.99.0/24",
    "192.168.0.0/16",
    "198.18.0.0/15",
    "198.51.100.0/24",
    "224.0.0.0/4",
    "240.0.0.0/4",
    "255.255.255.255/32",
)

MANAGERS = ADMINS

APPEND_SLASH = True

PROJECT_ROOT = os.path.normpath(os.path.join(os.path.dirname(__file__), os.pardir))

# XXX(dcramer): handle case when we've installed from source vs just running
# this straight out of the repository
if "site-packages" in __file__:
    NODE_MODULES_ROOT = os.path.join(PROJECT_ROOT, "node_modules")
else:
    NODE_MODULES_ROOT = os.path.join(PROJECT_ROOT, os.pardir, os.pardir, "node_modules")

NODE_MODULES_ROOT = os.path.normpath(NODE_MODULES_ROOT)

DEVSERVICES_CONFIG_DIR = os.path.normpath(
    os.path.join(PROJECT_ROOT, os.pardir, os.pardir, "config")
)

SENTRY_DISTRIBUTED_CLICKHOUSE_TABLES = False

RELAY_CONFIG_DIR = os.path.join(DEVSERVICES_CONFIG_DIR, "relay")

SYMBOLICATOR_CONFIG_DIR = os.path.join(DEVSERVICES_CONFIG_DIR, "symbolicator")

# XXX(epurkhiser): The generated chartucterie config.js file will be stored
# here. This directory may not exist until that file is generated.
CHARTCUTERIE_CONFIG_DIR = os.path.join(DEVSERVICES_CONFIG_DIR, "chartcuterie")

CDC_CONFIG_DIR = os.path.join(DEVSERVICES_CONFIG_DIR, "cdc")

sys.path.insert(0, os.path.normpath(os.path.join(PROJECT_ROOT, os.pardir)))

DATABASES = {
    "default": {
        "ENGINE": "sentry.db.postgres",
        "NAME": "sentry",
        "USER": "postgres",
        "PASSWORD": "",
        "HOST": "127.0.0.1",
        "PORT": "",
        "AUTOCOMMIT": True,
        "ATOMIC_REQUESTS": False,
    }
}

if "DATABASE_URL" in os.environ:
    url = urlparse(os.environ["DATABASE_URL"])

    # Ensure default database exists.
    DATABASES["default"] = DATABASES.get("default", {})

    # Update with environment configuration.
    DATABASES["default"].update(
        {
            "NAME": url.path[1:],
            "USER": url.username,
            "PASSWORD": url.password,
            "HOST": url.hostname,
            "PORT": url.port,
        }
    )
    if url.scheme == "postgres":
        DATABASES["default"]["ENGINE"] = "sentry.db.postgres"

# This should always be UTC.
TIME_ZONE = "UTC"

# Language code for this installation. All choices can be found here:
# http://www.i18nguy.com/unicode/language-identifiers.html
LANGUAGE_CODE = "en-us"

LANGUAGES = (
    ("af", gettext_noop("Afrikaans")),
    ("ar", gettext_noop("Arabic")),
    ("az", gettext_noop("Azerbaijani")),
    ("bg", gettext_noop("Bulgarian")),
    ("be", gettext_noop("Belarusian")),
    ("bn", gettext_noop("Bengali")),
    ("br", gettext_noop("Breton")),
    ("bs", gettext_noop("Bosnian")),
    ("ca", gettext_noop("Catalan")),
    ("cs", gettext_noop("Czech")),
    ("cy", gettext_noop("Welsh")),
    ("da", gettext_noop("Danish")),
    ("de", gettext_noop("German")),
    ("el", gettext_noop("Greek")),
    ("en", gettext_noop("English")),
    ("eo", gettext_noop("Esperanto")),
    ("es", gettext_noop("Spanish")),
    ("et", gettext_noop("Estonian")),
    ("eu", gettext_noop("Basque")),
    ("fa", gettext_noop("Persian")),
    ("fi", gettext_noop("Finnish")),
    ("fr", gettext_noop("French")),
    ("ga", gettext_noop("Irish")),
    ("gl", gettext_noop("Galician")),
    ("he", gettext_noop("Hebrew")),
    ("hi", gettext_noop("Hindi")),
    ("hr", gettext_noop("Croatian")),
    ("hu", gettext_noop("Hungarian")),
    ("ia", gettext_noop("Interlingua")),
    ("id", gettext_noop("Indonesian")),
    ("is", gettext_noop("Icelandic")),
    ("it", gettext_noop("Italian")),
    ("ja", gettext_noop("Japanese")),
    ("ka", gettext_noop("Georgian")),
    ("kk", gettext_noop("Kazakh")),
    ("km", gettext_noop("Khmer")),
    ("kn", gettext_noop("Kannada")),
    ("ko", gettext_noop("Korean")),
    ("lb", gettext_noop("Luxembourgish")),
    ("lt", gettext_noop("Lithuanian")),
    ("lv", gettext_noop("Latvian")),
    ("mk", gettext_noop("Macedonian")),
    ("ml", gettext_noop("Malayalam")),
    ("mn", gettext_noop("Mongolian")),
    ("my", gettext_noop("Burmese")),
    ("nb", gettext_noop("Norwegian Bokmal")),
    ("ne", gettext_noop("Nepali")),
    ("nl", gettext_noop("Dutch")),
    ("nn", gettext_noop("Norwegian Nynorsk")),
    ("os", gettext_noop("Ossetic")),
    ("pa", gettext_noop("Punjabi")),
    ("pl", gettext_noop("Polish")),
    ("pt", gettext_noop("Portuguese")),
    ("pt-br", gettext_noop("Brazilian Portuguese")),
    ("ro", gettext_noop("Romanian")),
    ("ru", gettext_noop("Russian")),
    ("sk", gettext_noop("Slovak")),
    ("sl", gettext_noop("Slovenian")),
    ("sq", gettext_noop("Albanian")),
    ("sr", gettext_noop("Serbian")),
    ("sv-se", gettext_noop("Swedish")),
    ("sw", gettext_noop("Swahili")),
    ("ta", gettext_noop("Tamil")),
    ("te", gettext_noop("Telugu")),
    ("th", gettext_noop("Thai")),
    ("tr", gettext_noop("Turkish")),
    ("tt", gettext_noop("Tatar")),
    ("udm", gettext_noop("Udmurt")),
    ("uk", gettext_noop("Ukrainian")),
    ("ur", gettext_noop("Urdu")),
    ("vi", gettext_noop("Vietnamese")),
    ("zh-cn", gettext_noop("Simplified Chinese")),
    ("zh-tw", gettext_noop("Traditional Chinese")),
)

from .locale import CATALOGS

LANGUAGES = tuple((code, name) for code, name in LANGUAGES if code in CATALOGS)

SUPPORTED_LANGUAGES = frozenset(CATALOGS)

SITE_ID = 1

# If you set this to False, Django will make some optimizations so as not
# to load the internationalization machinery.
USE_I18N = True

# If you set this to False, Django will not format dates, numbers and
# calendars according to the current locale
USE_L10N = True

USE_TZ = True

# CAVEAT: If you're adding a middleware that modifies a response's content,
# and appears before CommonMiddleware, you must either reorder your middleware
# so that responses aren't modified after Content-Length is set, or have the
# response modifying middleware reset the Content-Length header.
# This is because CommonMiddleware Sets the Content-Length header for non-streaming responses.
<<<<<<< HEAD
MIDDLEWARE = (
=======
MIDDLEWARE_CLASSES = (
>>>>>>> 54748a84
    "sentry.middleware.health.HealthCheck",
    "sentry.middleware.security.SecurityHeadersMiddleware",
    "sentry.middleware.env.SentryEnvMiddleware",
    "sentry.middleware.proxy.SetRemoteAddrFromForwardedFor",
    "sentry.middleware.stats.RequestTimingMiddleware",
    "sentry.middleware.stats.ResponseCodeMiddleware",
    "django.middleware.common.CommonMiddleware",
    "django.contrib.sessions.middleware.SessionMiddleware",
    "django.middleware.csrf.CsrfViewMiddleware",
    "sentry.middleware.auth.AuthenticationMiddleware",
    "sentry.middleware.user.UserActiveMiddleware",
    "sentry.middleware.sudo.SudoMiddleware",
    "sentry.middleware.superuser.SuperuserMiddleware",
    "sentry.middleware.locale.SentryLocaleMiddleware",
    "django.contrib.messages.middleware.MessageMiddleware",
)

ROOT_URLCONF = "sentry.conf.urls"

# TODO(joshuarli): Django 1.10 introduced this option, which restricts the size of a
# request body. We have some middleware in sentry.middleware.proxy that sets the
# Content Length to max uint32 in certain cases related to minidump.
# Once relay's fully rolled out, that can be deleted.
# Until then, the safest and easiest thing to do is to disable this check
# to leave things the way they were with Django <1.9.
DATA_UPLOAD_MAX_MEMORY_SIZE = None

TEMPLATES = [
    {
        "BACKEND": "django.template.backends.django.DjangoTemplates",
        "DIRS": [os.path.join(PROJECT_ROOT, "templates")],
        "APP_DIRS": True,
        "OPTIONS": {
            "context_processors": [
                "django.contrib.auth.context_processors.auth",
                "django.contrib.messages.context_processors.messages",
                "django.template.context_processors.csrf",
                "django.template.context_processors.request",
            ]
        },
    }
]

INSTALLED_APPS = (
    "django.contrib.admin",
    "django.contrib.auth",
    "django.contrib.contenttypes",
    "django.contrib.messages",
    "django.contrib.sessions",
    "django.contrib.sites",
    "crispy_forms",
    "rest_framework",
    "manifest_loader",
    "sentry",
    "sentry.analytics",
    "sentry.incidents.apps.Config",
    "sentry.discover",
    "sentry.analytics.events",
    "sentry.nodestore",
    "sentry.search",
    "sentry.snuba",
    "sentry.lang.java.apps.Config",
    "sentry.lang.javascript.apps.Config",
    "sentry.lang.native.apps.Config",
    "sentry.plugins.sentry_interface_types.apps.Config",
    "sentry.plugins.sentry_urls.apps.Config",
    "sentry.plugins.sentry_useragents.apps.Config",
    "sentry.plugins.sentry_webhooks.apps.Config",
    "social_auth",
    "sudo",
    "sentry.eventstream",
    "sentry.auth.providers.google.apps.Config",
    "django.contrib.staticfiles",
)

# Silence internal hints from Django's system checks
SILENCED_SYSTEM_CHECKS = (
    # Django recommends to use OneToOneField over ForeignKey(unique=True)
    # however this changes application behavior in ways that break association
    # loading
    "fields.W342",
    # We have a "catch-all" react_page_view that we only want to match on URLs
    # ending with a `/` to allow APPEND_SLASHES to kick in for the ones lacking
    # the trailing slash. This confuses the warning as the regex is `/$` which
    # looks like it starts with a slash but it doesn't.
    "urls.W002",
)

STATIC_ROOT = os.path.realpath(os.path.join(PROJECT_ROOT, "static"))
STATIC_URL = "/_static/{version}/"
# webpack assets live at a different URL that is unversioned
# as we configure webpack to include file content based hash in the filename
STATIC_MANIFEST_URL = "/_static/dist/"

# The webpack output directory, used by django-manifest-loader
STATICFILES_DIRS = [
    os.path.join(STATIC_ROOT, "sentry", "dist"),
]

# django-manifest-loader settings
MANIFEST_LOADER = {"cache": True}

# various middleware will use this to identify resources which should not access
# cookies
ANONYMOUS_STATIC_PREFIXES = (
    "/_static/",
    "/avatar/",
    "/organization-avatar/",
    "/team-avatar/",
    "/project-avatar/",
    "/js-sdk-loader/",
)

STATICFILES_FINDERS = (
    "django.contrib.staticfiles.finders.FileSystemFinder",
    "django.contrib.staticfiles.finders.AppDirectoriesFinder",
)

ASSET_VERSION = 0

# setup a default media root to somewhere useless
MEDIA_ROOT = "/tmp/sentry-files"
MEDIA_URL = "_media/"

LOCALE_PATHS = (os.path.join(PROJECT_ROOT, "locale"),)

CSRF_FAILURE_VIEW = "sentry.web.frontend.csrf_failure.view"
CSRF_COOKIE_NAME = "sc"

# Auth configuration

from django.urls import reverse_lazy

LOGIN_REDIRECT_URL = reverse_lazy("sentry-login-redirect")
LOGIN_URL = reverse_lazy("sentry-login")

AUTHENTICATION_BACKENDS = (
    "sentry.utils.auth.EmailAuthBackend",
    # The following authentication backends are used by social auth only.
    # We don't use them for user authentication.
    "social_auth.backends.asana.AsanaBackend",
    "social_auth.backends.github.GithubBackend",
    "social_auth.backends.bitbucket.BitbucketBackend",
    "social_auth.backends.visualstudio.VisualStudioBackend",
)

AUTH_PASSWORD_VALIDATORS = [
    {
        "NAME": "sentry.auth.password_validation.MinimumLengthValidator",
        "OPTIONS": {"min_length": 6},
    },
    {
        "NAME": "sentry.auth.password_validation.MaximumLengthValidator",
        "OPTIONS": {"max_length": 256},
    },
]

SOCIAL_AUTH_USER_MODEL = AUTH_USER_MODEL = "sentry.User"

SESSION_ENGINE = "django.contrib.sessions.backends.signed_cookies"
SESSION_COOKIE_NAME = "sentrysid"
SESSION_SERIALIZER = "django.contrib.sessions.serializers.PickleSerializer"

GOOGLE_OAUTH2_CLIENT_ID = ""
GOOGLE_OAUTH2_CLIENT_SECRET = ""

BITBUCKET_CONSUMER_KEY = ""
BITBUCKET_CONSUMER_SECRET = ""

ASANA_CLIENT_ID = ""
ASANA_CLIENT_SECRET = ""

VISUALSTUDIO_APP_ID = ""
VISUALSTUDIO_APP_SECRET = ""
VISUALSTUDIO_CLIENT_SECRET = ""
VISUALSTUDIO_SCOPES = ["vso.work_write", "vso.project", "vso.code", "vso.release"]

SOCIAL_AUTH_PIPELINE = (
    "social_auth.backends.pipeline.user.get_username",
    "social_auth.backends.pipeline.social.social_auth_user",
    "social_auth.backends.pipeline.associate.associate_by_email",
    "social_auth.backends.pipeline.misc.save_status_to_session",
    "social_auth.backends.pipeline.social.associate_user",
    "social_auth.backends.pipeline.social.load_extra_data",
    "social_auth.backends.pipeline.user.update_user_details",
    "social_auth.backends.pipeline.misc.save_status_to_session",
)
SOCIAL_AUTH_REVOKE_TOKENS_ON_DISCONNECT = True
SOCIAL_AUTH_LOGIN_REDIRECT_URL = "/account/settings/identities/"
SOCIAL_AUTH_ASSOCIATE_ERROR_URL = SOCIAL_AUTH_LOGIN_REDIRECT_URL

INITIAL_CUSTOM_USER_MIGRATION = "0108_fix_user"

# Auth engines and the settings required for them to be listed
AUTH_PROVIDERS = {
    "github": ("GITHUB_APP_ID", "GITHUB_API_SECRET"),
    "bitbucket": ("BITBUCKET_CONSUMER_KEY", "BITBUCKET_CONSUMER_SECRET"),
    "asana": ("ASANA_CLIENT_ID", "ASANA_CLIENT_SECRET"),
    "visualstudio": (
        "VISUALSTUDIO_APP_ID",
        "VISUALSTUDIO_APP_SECRET",
        "VISUALSTUDIO_CLIENT_SECRET",
    ),
}

AUTH_PROVIDER_LABELS = {
    "github": "GitHub",
    "bitbucket": "Bitbucket",
    "asana": "Asana",
    "visualstudio": "Visual Studio",
}

import random


def SOCIAL_AUTH_DEFAULT_USERNAME():
    return random.choice(["Darth Vader", "Obi-Wan Kenobi", "R2-D2", "C-3PO", "Yoda"])


SOCIAL_AUTH_PROTECTED_USER_FIELDS = ["email"]
SOCIAL_AUTH_FORCE_POST_DISCONNECT = True

# Queue configuration
from kombu import Exchange, Queue

BROKER_URL = "redis://127.0.0.1:6379"
BROKER_TRANSPORT_OPTIONS = {}

# Ensure workers run async by default
# in Development you might want them to run in-process
# though it would cause timeouts/recursions in some cases
CELERY_ALWAYS_EAGER = False

# We use the old task protocol because during benchmarking we noticed that it's faster
# than the new protocol. If we ever need to bump this it should be fine, there were no
# compatibility issues, just need to run benchmarks and do some tests to make sure
# things run ok.
CELERY_TASK_PROTOCOL = 1
CELERY_EAGER_PROPAGATES_EXCEPTIONS = True
CELERY_IGNORE_RESULT = True
CELERY_SEND_EVENTS = False
CELERY_RESULT_BACKEND = None
CELERY_TASK_RESULT_EXPIRES = 1
CELERY_DISABLE_RATE_LIMITS = True
CELERY_DEFAULT_QUEUE = "default"
CELERY_DEFAULT_EXCHANGE = "default"
CELERY_DEFAULT_EXCHANGE_TYPE = "direct"
CELERY_DEFAULT_ROUTING_KEY = "default"
CELERY_CREATE_MISSING_QUEUES = True
CELERY_REDIRECT_STDOUTS = False
CELERYD_HIJACK_ROOT_LOGGER = False
CELERY_TASK_SERIALIZER = "pickle"
CELERY_RESULT_SERIALIZER = "pickle"
CELERY_ACCEPT_CONTENT = {"pickle"}
CELERY_IMPORTS = (
    "sentry.data_export.tasks",
    "sentry.discover.tasks",
    "sentry.incidents.tasks",
    "sentry.snuba.tasks",
    "sentry.tasks.assemble",
    "sentry.tasks.auth",
    "sentry.tasks.auto_resolve_issues",
    "sentry.tasks.auto_remove_inbox",
    "sentry.tasks.beacon",
    "sentry.tasks.check_auth",
    "sentry.tasks.check_monitors",
    "sentry.tasks.clear_expired_snoozes",
    "sentry.tasks.collect_project_platforms",
    "sentry.tasks.commits",
    "sentry.tasks.deletion",
    "sentry.tasks.digests",
    "sentry.tasks.email",
    "sentry.tasks.files",
    "sentry.tasks.groupowner",
    "sentry.tasks.integrations",
    "sentry.tasks.members",
    "sentry.tasks.merge",
    "sentry.tasks.options",
    "sentry.tasks.ping",
    "sentry.tasks.post_process",
    "sentry.tasks.process_buffer",
    "sentry.tasks.reports",
    "sentry.tasks.reprocessing",
    "sentry.tasks.scheduler",
    "sentry.tasks.sentry_apps",
    "sentry.tasks.servicehooks",
    "sentry.tasks.signals",
    "sentry.tasks.store",
    "sentry.tasks.unmerge",
    "sentry.tasks.update_user_reports",
    "sentry.tasks.relay",
    "sentry.tasks.release_registry",
)
CELERY_QUEUES = [
    Queue("activity.notify", routing_key="activity.notify"),
    Queue("alerts", routing_key="alerts"),
    Queue("app_platform", routing_key="app_platform"),
    Queue("auth", routing_key="auth"),
    Queue("assemble", routing_key="assemble"),
    Queue("buffers.process_pending", routing_key="buffers.process_pending"),
    Queue("commits", routing_key="commits"),
    Queue("cleanup", routing_key="cleanup"),
    Queue("data_export", routing_key="data_export"),
    Queue("default", routing_key="default"),
    Queue("digests.delivery", routing_key="digests.delivery"),
    Queue("digests.scheduling", routing_key="digests.scheduling"),
    Queue("email", routing_key="email"),
    Queue("events.preprocess_event", routing_key="events.preprocess_event"),
    Queue(
        "events.reprocessing.preprocess_event", routing_key="events.reprocessing.preprocess_event"
    ),
    Queue("events.symbolicate_event", routing_key="events.symbolicate_event"),
    Queue(
        "events.reprocessing.symbolicate_event", routing_key="events.reprocessing.symbolicate_event"
    ),
    Queue("events.process_event", routing_key="events.process_event"),
    Queue("events.reprocessing.process_event", routing_key="events.reprocessing.process_event"),
    Queue("events.reprocess_events", routing_key="events.reprocess_events"),
    Queue("events.save_event", routing_key="events.save_event"),
    Queue("files.delete", routing_key="files.delete"),
    Queue(
        "group_owners.process_suspect_commits", routing_key="group_owners.process_suspect_commits"
    ),
    Queue("incidents", routing_key="incidents"),
    Queue("incident_snapshots", routing_key="incident_snapshots"),
    Queue("integrations", routing_key="integrations"),
    Queue("merge", routing_key="merge"),
    Queue("options", routing_key="options"),
    Queue("relay_config", routing_key="relay_config"),
    Queue("reports.deliver", routing_key="reports.deliver"),
    Queue("reports.prepare", routing_key="reports.prepare"),
    Queue("search", routing_key="search"),
    Queue("sleep", routing_key="sleep"),
    Queue("stats", routing_key="stats"),
    Queue("subscriptions", routing_key="subscriptions"),
    Queue("unmerge", routing_key="unmerge"),
    Queue("update", routing_key="update"),
]

for queue in CELERY_QUEUES:
    queue.durable = False

CELERY_ROUTES = ("sentry.queue.routers.SplitQueueRouter",)


def create_partitioned_queues(name):
    exchange = Exchange(name, type="direct")
    for num in range(1):
        CELERY_QUEUES.append(Queue(f"{name}-{num}", exchange=exchange))


create_partitioned_queues("counters")
create_partitioned_queues("triggers")

from celery.schedules import crontab

# XXX: Make sure to register the monitor_id for each job in `SENTRY_CELERYBEAT_MONITORS`!
CELERYBEAT_SCHEDULE_FILENAME = os.path.join(tempfile.gettempdir(), "sentry-celerybeat")
CELERYBEAT_SCHEDULE = {
    "check-auth": {
        "task": "sentry.tasks.check_auth",
        "schedule": timedelta(minutes=1),
        "options": {"expires": 60, "queue": "auth"},
    },
    "enqueue-scheduled-jobs": {
        "task": "sentry.tasks.enqueue_scheduled_jobs",
        "schedule": timedelta(minutes=1),
        "options": {"expires": 60},
    },
    "send-beacon": {
        "task": "sentry.tasks.send_beacon",
        "schedule": timedelta(hours=1),
        "options": {"expires": 3600},
    },
    "send-ping": {
        "task": "sentry.tasks.send_ping",
        "schedule": timedelta(minutes=1),
        "options": {"expires": 60},
    },
    "flush-buffers": {
        "task": "sentry.tasks.process_buffer.process_pending",
        "schedule": timedelta(seconds=10),
        "options": {"expires": 10, "queue": "buffers.process_pending"},
    },
    "sync-options": {
        "task": "sentry.tasks.options.sync_options",
        "schedule": timedelta(seconds=10),
        "options": {"expires": 10, "queue": "options"},
    },
    "schedule-digests": {
        "task": "sentry.tasks.digests.schedule_digests",
        "schedule": timedelta(seconds=30),
        "options": {"expires": 30},
    },
    "check-monitors": {
        "task": "sentry.tasks.check_monitors",
        "schedule": timedelta(minutes=1),
        "options": {"expires": 60},
    },
    "clear-expired-snoozes": {
        "task": "sentry.tasks.clear_expired_snoozes",
        "schedule": timedelta(minutes=5),
        "options": {"expires": 300},
    },
    "clear-expired-raw-events": {
        "task": "sentry.tasks.clear_expired_raw_events",
        "schedule": timedelta(minutes=15),
        "options": {"expires": 300},
    },
    "collect-project-platforms": {
        "task": "sentry.tasks.collect_project_platforms",
        "schedule": crontab_with_minute_jitter(hour=3),
        "options": {"expires": 3600 * 24},
    },
    "update-user-reports": {
        "task": "sentry.tasks.update_user_reports",
        "schedule": timedelta(minutes=15),
        "options": {"expires": 300},
    },
    "schedule-auto-resolution": {
        "task": "sentry.tasks.schedule_auto_resolution",
        "schedule": timedelta(minutes=15),
        "options": {"expires": 60 * 25},
    },
    "auto-remove-inbox": {
        "task": "sentry.tasks.auto_remove_inbox",
        "schedule": timedelta(minutes=15),
        "options": {"expires": 60 * 25},
    },
    "schedule-deletions": {
        "task": "sentry.tasks.deletion.run_scheduled_deletions",
        "schedule": timedelta(minutes=15),
        "options": {"expires": 60 * 25},
    },
    "schedule-weekly-organization-reports": {
        "task": "sentry.tasks.reports.prepare_reports",
        "schedule": crontab(
            minute=0, hour=12, day_of_week="monday"  # 05:00 PDT, 09:00 EDT, 12:00 UTC
        ),
        "options": {"expires": 60 * 60 * 3},
    },
    "schedule-vsts-integration-subscription-check": {
        "task": "sentry.tasks.integrations.kickoff_vsts_subscription_check",
        "schedule": crontab_with_minute_jitter(hour="*/6"),
        "options": {"expires": 60 * 25},
    },
    "process_pending_incident_snapshots": {
        "task": "sentry.incidents.tasks.process_pending_incident_snapshots",
        "schedule": timedelta(hours=1),
        "options": {"expires": 3600, "queue": "incidents"},
    },
    "fetch-release-registry-data": {
        "task": "sentry.tasks.release_registry.fetch_release_registry_data",
        "schedule": timedelta(minutes=5),
        "options": {"expires": 3600},
    },
    "snuba-subscription-checker": {
        "task": "sentry.snuba.tasks.subscription_checker",
        "schedule": timedelta(minutes=20),
        "options": {"expires": 20 * 60},
    },
}

BGTASKS = {
    "sentry.bgtasks.clean_dsymcache:clean_dsymcache": {"interval": 5 * 60, "roles": ["worker"]},
    "sentry.bgtasks.clean_releasefilecache:clean_releasefilecache": {
        "interval": 5 * 60,
        "roles": ["worker"],
    },
}

# Sentry logs to two major places: stdout, and it's internal project.
# To disable logging to the internal project, add a logger who's only
# handler is 'console' and disable propagating upwards.
# Additionally, Sentry has the ability to override logger levels by
# providing the cli with -l/--loglevel or the SENTRY_LOG_LEVEL env var.
# The loggers that it overrides are root and any in LOGGING.overridable.
# Be very careful with this in a production system, because the celery
# logger can be extremely verbose when given INFO or DEBUG.
LOGGING = {
    "default_level": "INFO",
    "version": 1,
    "disable_existing_loggers": True,
    "handlers": {
        "null": {"class": "logging.NullHandler"},
        "console": {"class": "sentry.logging.handlers.StructLogHandler"},
        "internal": {"level": "ERROR", "class": "sentry_sdk.integrations.logging.EventHandler"},
        "metrics": {
            "level": "WARNING",
            "filters": ["important_django_request"],
            "class": "sentry.logging.handlers.MetricsLogHandler",
        },
        "django_internal": {
            "level": "WARNING",
            "filters": ["important_django_request"],
            "class": "sentry_sdk.integrations.logging.EventHandler",
        },
    },
    "filters": {
        "important_django_request": {
            "()": "sentry.logging.handlers.MessageContainsFilter",
            "contains": ["CSRF"],
        }
    },
    "root": {"level": "NOTSET", "handlers": ["console", "internal"]},
    # LOGGING.overridable is a list of loggers including root that will change
    # based on the overridden level defined above.
    "overridable": ["celery", "sentry"],
    "loggers": {
        "celery": {"level": "WARNING"},
        "sentry": {"level": "INFO"},
        "sentry_plugins": {"level": "INFO"},
        "sentry.files": {"level": "WARNING"},
        "sentry.minidumps": {"handlers": ["internal"], "propagate": False},
        "sentry.reprocessing": {"handlers": ["internal"], "propagate": False},
        "sentry.interfaces": {"handlers": ["internal"], "propagate": False},
        # This only needs to go to Sentry for now.
        "sentry.similarity": {"handlers": ["internal"], "propagate": False},
        "sentry.errors": {"handlers": ["console"], "propagate": False},
        "sentry_sdk.errors": {"handlers": ["console"], "level": "INFO", "propagate": False},
        "sentry.rules": {"handlers": ["console"], "propagate": False},
        "multiprocessing": {
            "handlers": ["console"],
            # https://github.com/celery/celery/commit/597a6b1f3359065ff6dbabce7237f86b866313df
            # This commit has not been rolled into any release and leads to a
            # large amount of errors when working with postgres.
            "level": "CRITICAL",
            "propagate": False,
        },
        "celery.worker.job": {"handlers": ["console"], "propagate": False},
        "static_compiler": {"level": "INFO"},
        "django.request": {
            "level": "WARNING",
            "handlers": ["console", "metrics", "django_internal"],
            "propagate": False,
        },
        "toronado": {"level": "ERROR", "handlers": ["null"], "propagate": False},
        "urllib3.connectionpool": {"level": "ERROR", "handlers": ["console"], "propagate": False},
        "boto3": {"level": "WARNING", "handlers": ["console"], "propagate": False},
        "botocore": {"level": "WARNING", "handlers": ["console"], "propagate": False},
    },
}

# django-rest-framework

REST_FRAMEWORK = {
    "DEFAULT_RENDERER_CLASSES": ["rest_framework.renderers.JSONRenderer"],
    "DEFAULT_PARSER_CLASSES": [
        "rest_framework.parsers.JSONParser",
        "rest_framework.parsers.MultiPartParser",
        "rest_framework.parsers.FormParser",
    ],
    "TEST_REQUEST_DEFAULT_FORMAT": "json",
    "DEFAULT_PERMISSION_CLASSES": ("sentry.api.permissions.NoPermission",),
    "EXCEPTION_HANDLER": "sentry.api.handlers.custom_exception_handler",
}

CRISPY_TEMPLATE_PACK = "bootstrap3"

# Sentry and internal client configuration

SENTRY_FEATURES = {
    # Enables user registration.
    "auth:register": True,
    # Enable advanced search features, like negation and wildcard matching.
    "organizations:advanced-search": True,
    # Enable obtaining and using API keys.
    "organizations:api-keys": False,
    # Enable Apple app-store-connect dsym symbol file collection.
    "organizations:app-store-connect": False,
    # Enable explicit use of AND and OR in search.
    "organizations:boolean-search": False,
    # Enable unfurling charts using the Chartcuterie service
    "organizations:chart-unfurls": False,
    # Enable creating organizations within sentry (if SENTRY_SINGLE_ORGANIZATION
    # is not enabled).
    "organizations:create": True,
    # Enable the 'discover' interface.
    "organizations:discover": False,
    # Enable attaching arbitrary files to events.
    "organizations:event-attachments": True,
    # Enable inline preview of attachments.
    "organizations:event-attachments-viewer": True,
    # Enable Filters & Sampling in the org settings
    "organizations:filters-and-sampling": False,
    # Allow organizations to configure built-in symbol sources.
    "organizations:symbol-sources": True,
    # Allow organizations to configure custom external symbol sources.
    "organizations:custom-symbol-sources": True,
    # Enable the events stream interface.
    "organizations:events": False,
    # Enable discover 2 basic functions
    "organizations:discover-basic": True,
    # Enable discover 2 custom queries and saved queries
    "organizations:discover-query": True,
    # Enable Performance view
    "organizations:performance-view": False,
    # Enable multi project selection
    "organizations:global-views": False,
    # Enable experimental new version of Merged Issues where sub-hashes are shown
    "organizations:grouping-tree-ui": False,
    # Lets organizations manage grouping configs
    "organizations:set-grouping-config": False,
    # Lets organizations set a custom title through fingerprinting
    "organizations:custom-event-title": True,
    # Enable rule page.
    "organizations:rule-page": False,
    # Enable experimental syntax highlightign on unified search
    "organizations:search-syntax-highlight": False,
    # Enable incidents feature
    "organizations:incidents": False,
    # Enable the new Metrics page
    "organizations:metrics": False,
    # Automatically extract metrics during ingestion
    "organizations:metrics-extraction": False,
    # Enable metric aggregate in metric alert rule builder
    "organizations:metric-alert-builder-aggregate": False,
    # Enable integration functionality to create and link groups to issues on
    # external services.
    "organizations:integrations-issue-basic": True,
    # Enable interface functionality to synchronize groups between sentry and
    # issues on external services.
    "organizations:integrations-issue-sync": True,
    # Enable interface functionality to receive event hooks.
    "organizations:integrations-event-hooks": True,
    # Enable integration functionality to work with alert rules
    "organizations:integrations-alert-rule": True,
    # Enable integration functionality to work with alert rules (specifically chat integrations)
    "organizations:integrations-chat-unfurl": True,
    # Enable integration functionality to work with alert rules (specifically incident
    # management integrations)
    "organizations:integrations-incident-management": True,
    # Allow orgs to automatically create Tickets in Issue Alerts
    "organizations:integrations-ticket-rules": True,
    # Allow orgs to install AzureDevops with limited scopes
    "organizations:integrations-vsts-limited-scopes": False,
    # Allow orgs to use the stacktrace linking feature
    "organizations:integrations-stacktrace-link": False,
    # Allow orgs to install a custom source code management integration
    "organizations:integrations-custom-scm": False,
    # Temporary safety measure, turned on for specific orgs only if
    # absolutely necessary, to be removed shortly
    "organizations:slack-allow-workspace": False,
    # Enable data forwarding functionality for organizations.
    "organizations:data-forwarding": True,
    # Enable readonly dashboards
    "organizations:dashboards-basic": True,
    # Enable custom editable dashboards
    "organizations:dashboards-edit": True,
    # Enable dashboards manager.
    "organizations:dashboards-manage": False,
    # Enable experimental performance improvements.
    "organizations:enterprise-perf": False,
    # Enable the API to importing CODEOWNERS for a project
    "organizations:integrations-codeowners": False,
    # Enable inviting members to organizations.
    "organizations:invite-members": True,
    # Enable rate limits for inviting members.
    "organizations:invite-members-rate-limits": True,
    # Prefix host with organization ID when giving users DSNs (can be
    # customized with SENTRY_ORG_SUBDOMAIN_TEMPLATE)
    "organizations:org-subdomains": False,
    # Display a global dashboard notification for this org
    "organizations:prompt-dashboards": False,
    # Enable views for ops breakdown
    "organizations:performance-ops-breakdown": False,
    # Enable views for tag explorer
    "organizations:performance-tag-explorer": False,
    # Enable landing improvements for performance
    "organizations:performance-landing-widgets": False,
    # Enable views for transaction events page in performance
    "organizations:performance-events-page": False,
    # Enable the new Related Events feature
    "organizations:related-events": False,
    # Enable usage of external relays, for use with Relay. See
    # https://github.com/getsentry/relay.
    "organizations:relay": True,
    # Enable Session Stats down to a minute resolution
    "organizations:minute-resolution-sessions": False,
    # Enable option to send alert, workflow, and deploy notifications
    # to 3rd parties (e.g. Slack) in addition to email
    "organizations:notification-platform": False,
    # Enable version 2 of reprocessing (completely distinct from v1)
    "organizations:reprocessing-v2": False,
    # Enable sorting+filtering by semantic version of a release
    "organizations:semver": False,
    # Enable basic SSO functionality, providing configurable single sign on
    # using services like GitHub / Google. This is *not* the same as the signup
    # and login with Github / Azure DevOps that sentry.io provides.
    "organizations:sso-basic": True,
    # Enable SAML2 based SSO functionality. getsentry/sentry-auth-saml2 plugin
    # must be installed to use this functionality.
    "organizations:sso-saml2": True,
    # Enable Rippling SSO functionality.
    "organizations:sso-rippling": False,
    # Enable SCIM Provisioning functionality.
    "organizations:sso-scim": False,
    # Enable workaround for migrating IdP instances
    "organizations:sso-migration": False,
    # Enable team based key transactions for performance
    "organizations:team-key-transactions": False,
    # Enable transaction comparison view for performance.
    "organizations:transaction-comparison": False,
    # Return unhandled information on the issue level
    "organizations:unhandled-issue-flag": True,
    # Enable inbox support in the issue stream
    "organizations:inbox": True,
    # Enable percent-based conditions on issue rules
    "organizations:issue-percent-filters": False,
    # Enable the new alert details ux design
    "organizations:alert-details-redesign": True,
    # Enable the new alert history filters
    "organizations:alert-history-filters": False,
    # Enable the new images loaded design and features
    "organizations:images-loaded-v2": True,
    # Enable teams to have ownership of alert rules
    "organizations:team-alerts-ownership": False,
    # Enable the adoption chart in the releases page
    "organizations:release-adoption-chart": False,
    # Enable the release adoption stage labels and sorting+filtering by them
    "organizations:release-adoption-stage": False,
    # Store release bundles as zip files instead of single files
    "organizations:release-archives": False,
    # Enable the new release details experience
    "organizations:release-comparison": False,
    # Enable the project level transaction thresholds
    "organizations:project-transaction-threshold": False,
    # Enable percent displays in issue stream
    "organizations:issue-percent-display": False,
    # Adds additional filters and a new section to issue alert rules.
    "projects:alert-filters": True,
    # Enable functionality to specify custom inbound filters on events.
    "projects:custom-inbound-filters": False,
    # Enable data forwarding functionality for projects.
    "projects:data-forwarding": True,
    # Enable functionality to discard groups.
    "projects:discard-groups": False,
    # DEPRECATED: pending removal
    "projects:dsym": False,
    # Enable selection of members, teams or code owners as email targets for issue alerts.
    "projects:issue-alerts-targeting": True,
    # Enable functionality for attaching  minidumps to events and displaying
    # then in the group UI.
    "projects:minidump": True,
    # Enable functionality for project plugins.
    "projects:plugins": True,
    # Enable alternative version of group creation that is supposed to be less racy.
    "projects:race-free-group-creation": True,
    # Enable functionality for rate-limiting events on projects.
    "projects:rate-limits": True,
    # Enable functionality for sampling of events on projects.
    "projects:sample-events": False,
    # Enable functionality to trigger service hooks upon event ingestion.
    "projects:servicehooks": False,
    # Use Kafka (instead of Celery) for ingestion pipeline.
    "projects:kafka-ingest": False,
    # Don't add feature defaults down here! Please add them in their associated
    # group sorted alphabetically.
}

# Default time zone for localization in the UI.
# http://en.wikipedia.org/wiki/List_of_tz_zones_by_name
SENTRY_DEFAULT_TIME_ZONE = "UTC"

# Enable the Sentry Debugger (Beta)
SENTRY_DEBUGGER = None

SENTRY_IGNORE_EXCEPTIONS = ("OperationalError",)

# Should we send the beacon to the upstream server?
SENTRY_BEACON = True

# Allow access to Sentry without authentication.
SENTRY_PUBLIC = False

# Instruct Sentry that this install intends to be run by a single organization
# and thus various UI optimizations should be enabled.
SENTRY_SINGLE_ORGANIZATION = False

# Login url (defaults to LOGIN_URL)
SENTRY_LOGIN_URL = None

# Default project ID (for internal errors)
SENTRY_PROJECT = 1
SENTRY_PROJECT_KEY = None

# Default organization to represent the Internal Sentry project.
# Used as a default when in SINGLE_ORGANIZATION mode.
SENTRY_ORGANIZATION = None

# Project ID for recording frontend (javascript) exceptions
SENTRY_FRONTEND_PROJECT = None
# DSN for the frontend to use explicitly, which takes priority
# over SENTRY_FRONTEND_PROJECT or SENTRY_PROJECT
SENTRY_FRONTEND_DSN = None
# DSN for tracking all client HTTP requests (which can be noisy) [experimental]
SENTRY_FRONTEND_REQUESTS_DSN = None

# Configuration for JavaScript's whitelistUrls - defaults to ALLOWED_HOSTS
SENTRY_FRONTEND_WHITELIST_URLS = None

# ----
# APM config
# ----

# sample rate for transactions initiated from the frontend
SENTRY_FRONTEND_APM_SAMPLING = 0

# sample rate for transactions in the backend
SENTRY_BACKEND_APM_SAMPLING = 0

# Sample rate for symbolicate_event task transactions
SENTRY_SYMBOLICATE_EVENT_APM_SAMPLING = 0

# Sample rate for the process_event task transactions
SENTRY_PROCESS_EVENT_APM_SAMPLING = 0

# sample rate for the relay projectconfig endpoint
SENTRY_RELAY_ENDPOINT_APM_SAMPLING = 0

# sample rate for ingest consumer processing functions
SENTRY_INGEST_CONSUMER_APM_SAMPLING = 0

# ----
# end APM config
# ----

# DSN to use for Sentry monitors
SENTRY_MONITOR_DSN = None
SENTRY_MONITOR_API_ROOT = None
SENTRY_CELERYBEAT_MONITORS = {
    # 'scheduled-name': 'monitor_guid',
}

# Web Service
SENTRY_WEB_HOST = "127.0.0.1"
SENTRY_WEB_PORT = 9000
SENTRY_WEB_OPTIONS = {}

# SMTP Service
SENTRY_SMTP_HOST = "127.0.0.1"
SENTRY_SMTP_PORT = 1025

SENTRY_INTERFACES = {
    "csp": "sentry.interfaces.security.Csp",
    "hpkp": "sentry.interfaces.security.Hpkp",
    "expectct": "sentry.interfaces.security.ExpectCT",
    "expectstaple": "sentry.interfaces.security.ExpectStaple",
    "exception": "sentry.interfaces.exception.Exception",
    "logentry": "sentry.interfaces.message.Message",
    "request": "sentry.interfaces.http.Http",
    "sdk": "sentry.interfaces.sdk.Sdk",
    "stacktrace": "sentry.interfaces.stacktrace.Stacktrace",
    "template": "sentry.interfaces.template.Template",
    "user": "sentry.interfaces.user.User",
    "breadcrumbs": "sentry.interfaces.breadcrumbs.Breadcrumbs",
    "contexts": "sentry.interfaces.contexts.Contexts",
    "threads": "sentry.interfaces.threads.Threads",
    "debug_meta": "sentry.interfaces.debug_meta.DebugMeta",
    "spans": "sentry.interfaces.spans.Spans",
}
PREFER_CANONICAL_LEGACY_KEYS = False

SENTRY_EMAIL_BACKEND_ALIASES = {
    "smtp": "django.core.mail.backends.smtp.EmailBackend",
    "dummy": "django.core.mail.backends.dummy.EmailBackend",
    "console": "django.core.mail.backends.console.EmailBackend",
}

SENTRY_FILESTORE_ALIASES = {
    "filesystem": "django.core.files.storage.FileSystemStorage",
    "s3": "sentry.filestore.s3.S3Boto3Storage",
    "gcs": "sentry.filestore.gcs.GoogleCloudStorage",
}

SENTRY_ANALYTICS_ALIASES = {
    "noop": "sentry.analytics.Analytics",
    "pubsub": "sentry.analytics.pubsub.PubSubAnalytics",
}

# set of backends that do not support needing SMTP mail.* settings
# This list is a bit fragile and hardcoded, but it's unlikely that
# a user will be using a different backend that also mandates SMTP
# credentials.
SENTRY_SMTP_DISABLED_BACKENDS = frozenset(
    (
        "django.core.mail.backends.dummy.EmailBackend",
        "django.core.mail.backends.console.EmailBackend",
        "django.core.mail.backends.locmem.EmailBackend",
        "django.core.mail.backends.filebased.EmailBackend",
        "sentry.utils.email.PreviewBackend",
    )
)

# Should users without superuser permissions be allowed to
# make projects public
SENTRY_ALLOW_PUBLIC_PROJECTS = True

# Will an invite be sent when a member is added to an organization?
SENTRY_ENABLE_INVITES = True

# Origins allowed for session-based API access (via the Access-Control-Allow-Origin header)
SENTRY_ALLOW_ORIGIN = None

# Enable scraping of javascript context for source code
SENTRY_SCRAPE_JAVASCRIPT_CONTEXT = True

# Buffer backend
SENTRY_BUFFER = "sentry.buffer.Buffer"
SENTRY_BUFFER_OPTIONS = {}

# Cache backend
# XXX: We explicitly require the cache to be configured as its not optional
# and causes serious confusion with the default django cache
SENTRY_CACHE = None
SENTRY_CACHE_OPTIONS = {}

# Attachment blob cache backend
SENTRY_ATTACHMENTS = "sentry.attachments.default.DefaultAttachmentCache"
SENTRY_ATTACHMENTS_OPTIONS = {}

# Events blobs processing backend
SENTRY_EVENT_PROCESSING_STORE = "sentry.eventstore.processing.default.DefaultEventProcessingStore"
SENTRY_EVENT_PROCESSING_STORE_OPTIONS = {}

# The internal Django cache is still used in many places
# TODO(dcramer): convert uses over to Sentry's backend
CACHES = {"default": {"BACKEND": "django.core.cache.backends.dummy.DummyCache"}}

# The cache version affects both Django's internal cache (at runtime) as well
# as Sentry's cache. This automatically overrides VERSION on the default
# CACHES backend.
CACHE_VERSION = 1

# Digests backend
SENTRY_DIGESTS = "sentry.digests.backends.dummy.DummyBackend"
SENTRY_DIGESTS_OPTIONS = {}

# Quota backend
SENTRY_QUOTAS = "sentry.quotas.Quota"
SENTRY_QUOTA_OPTIONS = {}

# Cache for Relay project configs
SENTRY_RELAY_PROJECTCONFIG_CACHE = "sentry.relay.projectconfig_cache.base.ProjectConfigCache"
SENTRY_RELAY_PROJECTCONFIG_CACHE_OPTIONS = {}

# Which cache to use for debouncing cache updates to the projectconfig cache
SENTRY_RELAY_PROJECTCONFIG_DEBOUNCE_CACHE = (
    "sentry.relay.projectconfig_debounce_cache.base.ProjectConfigDebounceCache"
)
SENTRY_RELAY_PROJECTCONFIG_DEBOUNCE_CACHE_OPTIONS = {}

# Rate limiting backend
SENTRY_RATELIMITER = "sentry.ratelimits.base.RateLimiter"
SENTRY_RATELIMITER_OPTIONS = {}

# The default value for project-level quotas
SENTRY_DEFAULT_MAX_EVENTS_PER_MINUTE = "90%"

# Snuba configuration
SENTRY_SNUBA = os.environ.get("SNUBA", "http://127.0.0.1:1218")
SENTRY_SNUBA_TIMEOUT = 30
SENTRY_SNUBA_CACHE_TTL_SECONDS = 60

# Node storage backend
SENTRY_NODESTORE = "sentry.nodestore.django.DjangoNodeStorage"
SENTRY_NODESTORE_OPTIONS = {}

# Tag storage backend
SENTRY_TAGSTORE = os.environ.get("SENTRY_TAGSTORE", "sentry.tagstore.snuba.SnubaTagStorage")
SENTRY_TAGSTORE_OPTIONS = {}

# Search backend
SENTRY_SEARCH = os.environ.get(
    "SENTRY_SEARCH", "sentry.search.snuba.EventsDatasetSnubaSearchBackend"
)
SENTRY_SEARCH_OPTIONS = {}
# SENTRY_SEARCH_OPTIONS = {
#     'urls': ['http://127.0.0.1:9200/'],
#     'timeout': 5,
# }

# Time-series storage backend
SENTRY_TSDB = "sentry.tsdb.dummy.DummyTSDB"
SENTRY_TSDB_OPTIONS = {}

SENTRY_NEWSLETTER = "sentry.newsletter.base.Newsletter"
SENTRY_NEWSLETTER_OPTIONS = {}

SENTRY_EVENTSTREAM = "sentry.eventstream.snuba.SnubaEventStream"
SENTRY_EVENTSTREAM_OPTIONS = {}

# rollups must be ordered from highest granularity to lowest
SENTRY_TSDB_ROLLUPS = (
    # (time in seconds, samples to keep)
    (10, 360),  # 60 minutes at 10 seconds
    (3600, 24 * 7),  # 7 days at 1 hour
    (3600 * 24, 90),  # 90 days at 1 day
)

# Internal metrics
SENTRY_METRICS_BACKEND = "sentry.metrics.dummy.DummyMetricsBackend"
SENTRY_METRICS_OPTIONS = {}
SENTRY_METRICS_SAMPLE_RATE = 1.0
SENTRY_METRICS_PREFIX = "sentry."
SENTRY_METRICS_SKIP_INTERNAL_PREFIXES = []  # Order this by most frequent prefixes.

# Render charts on the backend. This uses the Chartcuterie external service.
SENTRY_CHART_RENDERER = "sentry.charts.chartcuterie.Chartcuterie"
SENTRY_CHART_RENDERER_OPTIONS = {}

# URI Prefixes for generating DSN URLs
# (Defaults to URL_PREFIX by default)
SENTRY_ENDPOINT = None
SENTRY_PUBLIC_ENDPOINT = None

# Hostname prefix to add for organizations that are opted into the
# `organizations:org-subdomains` feature.
SENTRY_ORG_SUBDOMAIN_TEMPLATE = "o{organization_id}.ingest"

# Prevent variables (e.g. context locals, http data, etc) from exceeding this
# size in characters
SENTRY_MAX_VARIABLE_SIZE = 512

# Prevent variables within extra context from exceeding this size in
# characters
SENTRY_MAX_EXTRA_VARIABLE_SIZE = 4096 * 4  # 16kb

# For changing the amount of data seen in Http Response Body part.
SENTRY_MAX_HTTP_BODY_SIZE = 4096 * 4  # 16kb

# For various attributes we don't limit the entire attribute on size, but the
# individual item. In those cases we also want to limit the maximum number of
# keys
SENTRY_MAX_DICTIONARY_ITEMS = 50

SENTRY_MAX_MESSAGE_LENGTH = 1024 * 8

# Gravatar service base url
SENTRY_GRAVATAR_BASE_URL = "https://secure.gravatar.com"

# Timeout (in seconds) for fetching remote source files (e.g. JS)
SENTRY_SOURCE_FETCH_TIMEOUT = 5

# Timeout (in seconds) for socket operations when fetching remote source files
SENTRY_SOURCE_FETCH_SOCKET_TIMEOUT = 2

# Maximum content length for source files before we abort fetching
SENTRY_SOURCE_FETCH_MAX_SIZE = 40 * 1024 * 1024

# Maximum content length for cache value.  Currently used only to avoid
# pointless compression of sourcemaps and other release files because we
# silently fail to cache the compressed result anyway.  Defaults to None which
# disables the check and allows different backends for unlimited payload.
# e.g. memcached defaults to 1MB  = 1024 * 1024
SENTRY_CACHE_MAX_VALUE_SIZE = None

# Fields which managed users cannot change via Sentry UI. Username and password
# cannot be changed by managed users. Optionally include 'email' and
# 'name' in SENTRY_MANAGED_USER_FIELDS.
SENTRY_MANAGED_USER_FIELDS = ()

SENTRY_SCOPES = {
    "org:read",
    "org:write",
    "org:admin",
    "org:integrations",
    "member:read",
    "member:write",
    "member:admin",
    "team:read",
    "team:write",
    "team:admin",
    "project:read",
    "project:write",
    "project:admin",
    "project:releases",
    "event:read",
    "event:write",
    "event:admin",
    "alerts:write",
    "alerts:read",
}

SENTRY_SCOPE_SETS = (
    (
        ("org:admin", "Read, write, and admin access to organization details."),
        ("org:write", "Read and write access to organization details."),
        ("org:read", "Read access to organization details."),
    ),
    (("org:integrations", "Read, write, and admin access to organization integrations."),),
    (
        ("member:admin", "Read, write, and admin access to organization members."),
        ("member:write", "Read and write access to organization members."),
        ("member:read", "Read access to organization members."),
    ),
    (
        ("team:admin", "Read, write, and admin access to teams."),
        ("team:write", "Read and write access to teams."),
        ("team:read", "Read access to teams."),
    ),
    (
        ("project:admin", "Read, write, and admin access to projects."),
        ("project:write", "Read and write access to projects."),
        ("project:read", "Read access to projects."),
    ),
    (("project:releases", "Read, write, and admin access to project releases."),),
    (
        ("event:admin", "Read, write, and admin access to events."),
        ("event:write", "Read and write access to events."),
        ("event:read", "Read access to events."),
    ),
    (
        ("alerts:write", "Read and write alerts"),
        ("alerts:read", "Read alerts"),
    ),
)

SENTRY_DEFAULT_ROLE = "member"

# Roles are ordered, which represents a sort-of hierarchy, as well as how
# they're presented in the UI. This is primarily important in that a member
# that is earlier in the chain cannot manage the settings of a member later
# in the chain (they still require the appropriate scope).
SENTRY_ROLES = (
    {
        "id": "member",
        "name": "Member",
        "desc": "Members can view and act on events, as well as view most other data within the organization.",
        "scopes": {
            "event:read",
            "event:write",
            "event:admin",
            "project:releases",
            "project:read",
            "org:read",
            "member:read",
            "team:read",
            "alerts:read",
            "alerts:write",
        },
    },
    {
        "id": "admin",
        "name": "Admin",
        "desc": "Admin privileges on any teams of which they're a member. They can create new teams and projects, "
        "as well as remove teams and projects which they already hold membership on (or all teams, "
        "if open membership is on). Additionally, they can manage memberships of teams that they are members "
        "of.",
        "scopes": {
            "event:read",
            "event:write",
            "event:admin",
            "org:read",
            "member:read",
            "project:read",
            "project:write",
            "project:admin",
            "project:releases",
            "team:read",
            "team:write",
            "team:admin",
            "org:integrations",
            "alerts:read",
            "alerts:write",
        },
    },
    {
        "id": "manager",
        "name": "Manager",
        "desc": "Gains admin access on all teams as well as the ability to add and remove members.",
        "is_global": True,
        "scopes": {
            "event:read",
            "event:write",
            "event:admin",
            "member:read",
            "member:write",
            "member:admin",
            "project:read",
            "project:write",
            "project:admin",
            "project:releases",
            "team:read",
            "team:write",
            "team:admin",
            "org:read",
            "org:write",
            "org:integrations",
            "alerts:read",
            "alerts:write",
        },
    },
    {
        "id": "owner",
        "name": "Owner",
        "desc": "Unrestricted access to the organization, its data, and its settings. Can add, modify, and delete "
        "projects and members, as well as make billing and plan changes.",
        "is_global": True,
        "scopes": {
            "org:read",
            "org:write",
            "org:admin",
            "org:integrations",
            "member:read",
            "member:write",
            "member:admin",
            "team:read",
            "team:write",
            "team:admin",
            "project:read",
            "project:write",
            "project:admin",
            "project:releases",
            "event:read",
            "event:write",
            "event:admin",
            "alerts:read",
            "alerts:write",
        },
    },
)

# See sentry/options/__init__.py for more information
SENTRY_OPTIONS = {}
SENTRY_DEFAULT_OPTIONS = {}

# You should not change this setting after your database has been created
# unless you have altered all schemas first
SENTRY_USE_BIG_INTS = False

# Encryption schemes available to Sentry. You should *never* remove from this
# list until the key is no longer used in the database. The first listed
# implementation is considered the default and will be used to encrypt all
# values (as well as re-encrypt data when it's re-saved).
SENTRY_ENCRYPTION_SCHEMES = (
    # identifier: implementation
    # ('0', Fernet(b'super secret key probably from Fernet.generate_key()')),
)

# Delay (in ms) to induce on API responses
#
# Simulates a small amount of lag which helps uncover more obvious race
# conditions in UI interactions. It's also needed to test (or implement) any
# kind of loading scenarios. Without this we will just implicitly lower the
# overall quality of software we ship because we will not experience it in the
# same way we would in production.
#
# See discussion on https://github.com/getsentry/sentry/pull/20187
SENTRY_API_RESPONSE_DELAY = 150 if IS_DEV else None

# Watchers for various application purposes (such as compiling static media)
# XXX(dcramer): this doesn't work outside of a source distribution as the
# webpack.config.js is not part of Sentry's datafiles
SENTRY_WATCHERS = (
    (
        "webpack",
        [
            os.path.join(NODE_MODULES_ROOT, ".bin", "webpack"),
            "serve",
            "--color",
            "--output-pathinfo=true",
            "--config={}".format(
                os.path.normpath(
                    os.path.join(PROJECT_ROOT, os.pardir, os.pardir, "webpack.config.js")
                )
            ),
        ],
    ),
)

# Controls whether DEVSERVICES will spin up a Relay and direct store traffic through Relay or not.
# If Relay is used a reverse proxy server will be run at the 8000 (the port formally used by Sentry) that
# will split the requests between Relay and Sentry (all store requests will be passed to Relay, and the
# rest will be forwarded to Sentry)
SENTRY_USE_RELAY = True
SENTRY_RELAY_PORT = 7899

# Controls whether we'll run the snuba subscription processor. If enabled, we'll run
# it as a worker, and devservices will run Kafka.
SENTRY_DEV_PROCESS_SUBSCRIPTIONS = False

# The chunk size for attachments in blob store. Should be a power of two.
SENTRY_ATTACHMENT_BLOB_SIZE = 8 * 1024 * 1024  # 8MB

# The chunk size for files in the chunk upload. This is used for native debug
# files and source maps, and directly translates to the chunk size in blob
# store. MUST be a power of two.
SENTRY_CHUNK_UPLOAD_BLOB_SIZE = 8 * 1024 * 1024  # 8MB

# This flags activates the Change Data Capture backend in the development environment
SENTRY_USE_CDC_DEV = False

# SENTRY_DEVSERVICES = {
#     "service-name": {
#         "image": "image-name:version",
#         # optional ports to expose
#         "ports": {"internal-port/tcp": external-port},
#         # optional command
#         "command": ["exit 1"],
#         optional mapping of volumes
#         "volumes": {"volume-name": {"bind": "/path/in/container"}},
#         # optional statement to test if service should run
#         "only_if": lambda settings, options: True,
#         # optional environment variables
#         "environment": {
#             "ENV_VAR": "1",
#         }
#     }
# }

POSTGRES_INIT_DB_VOLUME = (
    {
        os.path.join(CDC_CONFIG_DIR, "init_hba.sh"): {
            "bind": "/docker-entrypoint-initdb.d/init_hba.sh"
        }
    }
    if SENTRY_USE_CDC_DEV
    else {}
)

SENTRY_DEVSERVICES = {
    "redis": {
        "image": "redis:5.0-alpine",
        "ports": {"6379/tcp": 6379},
        "command": [
            "redis-server",
            "--appendonly",
            "yes",
            "--save",
            "60",
            "20",
            "--auto-aof-rewrite-percentage",
            "100",
            "--auto-aof-rewrite-min-size",
            "64mb",
        ],
        "volumes": {"redis": {"bind": "/data"}},
    },
    "postgres": {
        "image": "postgres:9.6-alpine",
        "pull": True,
        "ports": {"5432/tcp": 5432},
        "environment": {"POSTGRES_DB": "sentry", "POSTGRES_HOST_AUTH_METHOD": "trust"},
        "volumes": {
            "postgres": {"bind": "/var/lib/postgresql/data"},
            "wal2json": {"bind": "/wal2json"},
            CDC_CONFIG_DIR: {"bind": "/cdc"},
            **POSTGRES_INIT_DB_VOLUME,
        },
        "command": [
            "postgres",
            "-c",
            "wal_level=logical",
            "-c",
            "max_replication_slots=1",
            "-c",
            "max_wal_senders=1",
        ],
        "entrypoint": "/cdc/postgres-entrypoint.sh" if SENTRY_USE_CDC_DEV else None,
        "healthcheck": {
            "test": ["CMD", "pg_isready", "-U", "postgres"],
            "interval": 30000000000,  # Test every 30 seconds (in ns).
            "timeout": 5000000000,  # Time we should expect the test to take.
            "retries": 3,
        },
    },
    "zookeeper": {
        "image": "confluentinc/cp-zookeeper:5.1.2",
        "environment": {"ZOOKEEPER_CLIENT_PORT": "2181"},
        "volumes": {"zookeeper": {"bind": "/var/lib/zookeeper"}},
        "only_if": lambda settings, options: (
            "kafka" in settings.SENTRY_EVENTSTREAM or settings.SENTRY_USE_RELAY
        ),
    },
    "kafka": {
        "image": "confluentinc/cp-kafka:5.1.2",
        "ports": {"9092/tcp": 9092},
        "environment": {
            "KAFKA_ZOOKEEPER_CONNECT": "{containers[zookeeper][name]}:2181",
            "KAFKA_LISTENERS": "INTERNAL://0.0.0.0:9093,EXTERNAL://0.0.0.0:9092",
            "KAFKA_ADVERTISED_LISTENERS": "INTERNAL://{containers[kafka][name]}:9093,EXTERNAL://{containers[kafka]"
            "[ports][9092/tcp][0]}:{containers[kafka][ports][9092/tcp][1]}",
            "KAFKA_LISTENER_SECURITY_PROTOCOL_MAP": "INTERNAL:PLAINTEXT,EXTERNAL:PLAINTEXT",
            "KAFKA_INTER_BROKER_LISTENER_NAME": "INTERNAL",
            "KAFKA_OFFSETS_TOPIC_REPLICATION_FACTOR": "1",
            "KAFKA_OFFSETS_TOPIC_NUM_PARTITIONS": "1",
            "KAFKA_LOG_RETENTION_HOURS": "24",
            "KAFKA_MESSAGE_MAX_BYTES": "50000000",
            "KAFKA_MAX_REQUEST_SIZE": "50000000",
        },
        "volumes": {"kafka": {"bind": "/var/lib/kafka"}},
        "only_if": lambda settings, options: (
            "kafka" in settings.SENTRY_EVENTSTREAM
            or settings.SENTRY_USE_RELAY
            or settings.SENTRY_DEV_PROCESS_SUBSCRIPTIONS
        ),
    },
    "clickhouse": {
        "image": "yandex/clickhouse-server:20.3.9.70",
        "pull": True,
        "ports": {"9000/tcp": 9000, "9009/tcp": 9009, "8123/tcp": 8123},
        "ulimits": [{"name": "nofile", "soft": 262144, "hard": 262144}],
        "environment": {"MAX_MEMORY_USAGE_RATIO": "0.3"},
        "volumes": {
            "clickhouse_dist"
            if SENTRY_DISTRIBUTED_CLICKHOUSE_TABLES
            else "clickhouse": {"bind": "/var/lib/clickhouse"},
            os.path.join(
                DEVSERVICES_CONFIG_DIR,
                "clickhouse",
                "dist_config.xml" if SENTRY_DISTRIBUTED_CLICKHOUSE_TABLES else "loc_config.xml",
            ): {"bind": "/etc/clickhouse-server/config.d/sentry.xml"},
        },
    },
    "snuba": {
        "image": "getsentry/snuba:nightly",
        "pull": True,
        "ports": {"1218/tcp": 1218},
        "command": ["devserver"],
        "environment": {
            "PYTHONUNBUFFERED": "1",
            "SNUBA_SETTINGS": "docker",
            "DEBUG": "1",
            "CLICKHOUSE_HOST": "{containers[clickhouse][name]}",
            "CLICKHOUSE_PORT": "9000",
            "CLICKHOUSE_HTTP_PORT": "8123",
            "DEFAULT_BROKERS": "{containers[kafka][name]}:9093",
            "REDIS_HOST": "{containers[redis][name]}",
            "REDIS_PORT": "6379",
            "REDIS_DB": "1",
        },
        "only_if": lambda settings, options: (
            "snuba" in settings.SENTRY_EVENTSTREAM or "kafka" in settings.SENTRY_EVENTSTREAM
        ),
    },
    "bigtable": {
        "image": "mattrobenolt/cbtemulator:0.51.0",
        "ports": {"8086/tcp": 8086},
        "only_if": lambda settings, options: "bigtable" in settings.SENTRY_NODESTORE,
    },
    "memcached": {
        "image": "memcached:1.5-alpine",
        "ports": {"11211/tcp": 11211},
        "only_if": lambda settings, options: "memcached"
        in settings.CACHES.get("default", {}).get("BACKEND"),
    },
    "symbolicator": {
        "image": "us.gcr.io/sentryio/symbolicator:nightly",
        "pull": True,
        "ports": {"3021/tcp": 3021},
        "volumes": {SYMBOLICATOR_CONFIG_DIR: {"bind": "/etc/symbolicator"}},
        "command": ["run", "--config", "/etc/symbolicator/config.yml"],
        "only_if": lambda settings, options: options.get("symbolicator.enabled"),
    },
    "relay": {
        "image": "us.gcr.io/sentryio/relay:nightly",
        "pull": True,
        "ports": {"7899/tcp": SENTRY_RELAY_PORT},
        "volumes": {RELAY_CONFIG_DIR: {"bind": "/etc/relay"}},
        "command": ["run", "--config", "/etc/relay"],
        "only_if": lambda settings, options: settings.SENTRY_USE_RELAY,
        "with_devserver": True,
    },
    "chartcuterie": {
        "image": "us.gcr.io/sentryio/chartcuterie:nightly",
        "pull": True,
        "volumes": {CHARTCUTERIE_CONFIG_DIR: {"bind": "/etc/chartcuterie"}},
        "environment": {
            "CHARTCUTERIE_CONFIG": "/etc/chartcuterie/config.js",
            "CHARTCUTERIE_CONFIG_POLLING": "true",
        },
        "ports": {"9090/tcp": 7901},
        "only_if": lambda settings, options: options.get("chart-rendering.enabled"),
    },
    "cdc": {
        "image": "getsentry/cdc:nightly",
        "pull": True,
        "only_if": lambda settings, options: settings.SENTRY_USE_CDC_DEV,
        "command": ["cdc", "-c", "/etc/cdc/configuration.yaml", "producer"],
        "volumes": {CDC_CONFIG_DIR: {"bind": "/etc/cdc"}},
    },
}

# Max file size for avatar photo uploads
SENTRY_MAX_AVATAR_SIZE = 5000000

# The maximum age of raw events before they are deleted
SENTRY_RAW_EVENT_MAX_AGE_DAYS = 10

# statuspage.io support
STATUS_PAGE_ID = None
STATUS_PAGE_API_HOST = "statuspage.io"

SENTRY_ONPREMISE = True

# Whether we should look at X-Forwarded-For header or not
# when checking REMOTE_ADDR ip addresses
SENTRY_USE_X_FORWARDED_FOR = True

SENTRY_DEFAULT_INTEGRATIONS = (
    "sentry.integrations.bitbucket.BitbucketIntegrationProvider",
    "sentry.integrations.bitbucket_server.BitbucketServerIntegrationProvider",
    "sentry.integrations.slack.SlackIntegrationProvider",
    "sentry.integrations.github.GitHubIntegrationProvider",
    "sentry.integrations.github_enterprise.GitHubEnterpriseIntegrationProvider",
    "sentry.integrations.gitlab.GitlabIntegrationProvider",
    "sentry.integrations.jira.JiraIntegrationProvider",
    "sentry.integrations.jira_server.JiraServerIntegrationProvider",
    "sentry.integrations.vsts.VstsIntegrationProvider",
    "sentry.integrations.vsts_extension.VstsExtensionIntegrationProvider",
    "sentry.integrations.pagerduty.integration.PagerDutyIntegrationProvider",
    "sentry.integrations.vercel.VercelIntegrationProvider",
    "sentry.integrations.msteams.MsTeamsIntegrationProvider",
    "sentry.integrations.aws_lambda.AwsLambdaIntegrationProvider",
    "sentry.integrations.custom_scm.CustomSCMIntegrationProvider",
)


SENTRY_SDK_CONFIG = {
    "release": sentry.__build__,
    "environment": ENVIRONMENT,
    "in_app_include": ["sentry", "sentry_plugins"],
    "debug": True,
    "send_default_pii": True,
    "auto_enabling_integrations": False,
}

# Callable to bind additional context for the Sentry SDK
#
# def get_org_context(scope, organization, **kwargs):
#    scope.set_tag('organization.cool', '1')
#
# SENTRY_ORGANIZATION_CONTEXT_HELPER = get_org_context
SENTRY_ORGANIZATION_CONTEXT_HELPER = None

# Config options that are explicitly disabled from Django
DEAD = object()

# This will eventually get set from values in SENTRY_OPTIONS during
# sentry.runner.initializer:bootstrap_options
SECRET_KEY = DEAD
EMAIL_BACKEND = DEAD
EMAIL_HOST = DEAD
EMAIL_PORT = DEAD
EMAIL_HOST_USER = DEAD
EMAIL_HOST_PASSWORD = DEAD
EMAIL_USE_TLS = DEAD
EMAIL_USE_SSL = DEAD
SERVER_EMAIL = DEAD
EMAIL_SUBJECT_PREFIX = DEAD

# Shared btw Auth Provider and Social Auth Plugin
GITHUB_APP_ID = DEAD
GITHUB_API_SECRET = DEAD

# Used by Auth Provider
GITHUB_REQUIRE_VERIFIED_EMAIL = DEAD
GITHUB_API_DOMAIN = DEAD
GITHUB_BASE_DOMAIN = DEAD

# Used by Social Auth Plugin
GITHUB_EXTENDED_PERMISSIONS = DEAD
GITHUB_ORGANIZATION = DEAD


SUDO_URL = "sentry-sudo"

# Endpoint to https://github.com/getsentry/sentry-release-registry, used for
# alerting the user on outdated SDKs.
SENTRY_RELEASE_REGISTRY_BASEURL = None

# Hardcoded SDK versions for SDKs that do not have an entry in the release
# registry.
SDK_VERSIONS = {
    "raven-js": "3.21.0",
    "raven-node": "2.3.0",
    "raven-python": "6.10.0",
    "raven-ruby": "2.7.1",
    "sentry-cocoa": "3.11.1",
    "sentry-java": "1.6.4",
    "sentry-laravel": "1.0.2",
    "sentry-php": "2.0.1",
}

SDK_URLS = {
    "raven-js": "https://docs.sentry.io/clients/javascript/",
    "raven-node": "https://docs.sentry.io/clients/node/",
    "raven-python": "https://docs.sentry.io/clients/python/",
    "raven-ruby": "https://docs.sentry.io/clients/ruby/",
    "raven-swift": "https://docs.sentry.io/clients/cocoa/",
    "sentry-java": "https://docs.sentry.io/clients/java/",
    "sentry-php": "https://docs.sentry.io/platforms/php/",
    "sentry-laravel": "https://docs.sentry.io/platforms/php/laravel/",
    "sentry-swift": "https://docs.sentry.io/clients/cocoa/",
}

DEPRECATED_SDKS = {
    # sdk name => new sdk name
    "raven-java": "sentry-java",
    "raven-java:android": "sentry-java",
    "raven-java:log4j": "sentry-java",
    "raven-java:log4j2": "sentry-java",
    "raven-java:logback": "sentry-java",
    "raven-js": "sentry.javascript.browser",
    "raven-node": "sentry.javascript.node",
    "raven-objc": "sentry-swift",
    "raven-php": "sentry-php",
    "raven-python": "sentry.python",
    "sentry-android": "raven-java",
    "sentry-swift": "sentry-cocoa",
    "SharpRaven": "sentry.dotnet",
    # The Ruby SDK used to go by the name 'sentry-raven'...
    "sentry-raven": "raven-ruby",
}

TERMS_URL = None
PRIVACY_URL = None

# Internal sources for debug information files
#
# There are two special values in there: "microsoft" and "ios".  These are
# added by default to any project created.  The "ios" source is currently
# not enabled in the open source build of sentry because it points to a
# sentry internal repository and it's unclear if these can be
# redistributed under the Apple EULA.  If however someone configures their
# own iOS source and name it 'ios' it will be enabled by default for all
# projects.
SENTRY_BUILTIN_SOURCES = {
    "microsoft": {
        "type": "http",
        "id": "sentry:microsoft",
        "name": "Microsoft",
        "layout": {"type": "symstore"},
        "filters": {"filetypes": ["pdb", "pe"]},
        "url": "https://msdl.microsoft.com/download/symbols/",
        "is_public": True,
    },
    "citrix": {
        "type": "http",
        "id": "sentry:citrix",
        "name": "Citrix",
        "layout": {"type": "symstore"},
        "filters": {"filetypes": ["pdb", "pe"]},
        "url": "http://ctxsym.citrix.com/symbols/",
        "is_public": True,
    },
    "intel": {
        "type": "http",
        "id": "sentry:intel",
        "name": "Intel",
        "layout": {"type": "symstore"},
        "filters": {"filetypes": ["pdb", "pe"]},
        "url": "https://software.intel.com/sites/downloads/symbols/",
        "is_public": True,
    },
    "amd": {
        "type": "http",
        "id": "sentry:amd",
        "name": "AMD",
        "layout": {"type": "symstore"},
        "filters": {"filetypes": ["pdb", "pe"]},
        "url": "https://download.amd.com/dir/bin/",
        "is_public": True,
    },
    "nvidia": {
        "type": "http",
        "id": "sentry:nvidia",
        "name": "NVIDIA",
        "layout": {"type": "symstore"},
        "filters": {"filetypes": ["pdb", "pe"]},
        "url": "https://driver-symbols.nvidia.com/",
        "is_public": True,
    },
    "chromium": {
        "type": "http",
        "id": "sentry:chromium",
        "name": "Chromium",
        "layout": {"type": "symstore"},
        "filters": {"filetypes": ["pdb", "pe"]},
        "url": "https://chromium-browser-symsrv.commondatastorage.googleapis.com/",
        "is_public": True,
    },
    "unity": {
        "type": "http",
        "id": "sentry:unity",
        "name": "Unity",
        "layout": {"type": "symstore"},
        "filters": {"filetypes": ["pdb", "pe"]},
        "url": "http://symbolserver.unity3d.com/",
        "is_public": True,
    },
    "mozilla": {
        "type": "http",
        "id": "sentry:mozilla",
        "name": "Mozilla",
        "layout": {"type": "symstore"},
        "url": "https://symbols.mozilla.org/",
        "is_public": True,
    },
    "autodesk": {
        "type": "http",
        "id": "sentry:autodesk",
        "name": "Autodesk",
        "layout": {"type": "symstore"},
        "url": "http://symbols.autodesk.com/",
        "is_public": True,
    },
    "electron": {
        "type": "http",
        "id": "sentry:electron",
        "name": "Electron",
        "layout": {"type": "native"},
        "url": "https://symbols.electronjs.org/",
        "filters": {"filetypes": ["pdb", "breakpad", "sourcebundle"]},
        "is_public": True,
    },
}

# Relay
# List of PKs explicitly allowed by Sentry.  All relays here are always
# registered as internal relays.
# DEPRECATED !!! (18.May.2021) This entry has been deprecated in favour of
# ~/.sentry/conf.yml (relay.static_auth)
SENTRY_RELAY_WHITELIST_PK = [
    # NOTE (RaduW) This is the relay key for the relay instance used by devservices.
    # This should NOT be part of any production environment.
    # This key should match the key in /sentry/config/relay/credentials.json
    "SMSesqan65THCV6M4qs4kBzPai60LzuDn-xNsvYpuP8"
]

# When open registration is not permitted then only relays in the
# list of explicitly allowed relays can register.
SENTRY_RELAY_OPEN_REGISTRATION = True

# GeoIP
# Used for looking up IP addresses.
# For example /usr/local/share/GeoIP/GeoIPCity.mmdb
GEOIP_PATH_MMDB = None

# CDN
# If this is an absolute url like e.g.: https://js.sentry-cdn.com/
# the full url will look like this: https://js.sentry-cdn.com/<public_key>.min.js
# otherwise django reverse url lookup will be used.
JS_SDK_LOADER_CDN_URL = ""
# Version of the SDK - Used in header Surrogate-Key sdk/JS_SDK_LOADER_SDK_VERSION
JS_SDK_LOADER_SDK_VERSION = ""
# This should be the url pointing to the JS SDK
JS_SDK_LOADER_DEFAULT_SDK_URL = ""

# block domains which are generally used by spammers -- keep this configurable in case an onpremise
# install wants to allow it
INVALID_EMAIL_ADDRESS_PATTERN = re.compile(r"\@qq\.com$", re.I)

# This is customizable for sentry.io, but generally should only be additive
# (currently the values not used anymore so this is more for documentation purposes)
SENTRY_USER_PERMISSIONS = ("broadcasts.admin",)

KAFKA_CLUSTERS = {
    "default": {
        "common": {"bootstrap.servers": "127.0.0.1:9092"},
        "producers": {
            "compression.type": "lz4",
            "message.max.bytes": 50000000,  # 50MB, default is 1MB
        },
        "consumers": {},
    }
}

KAFKA_EVENTS = "events"
KAFKA_OUTCOMES = "outcomes"
KAFKA_EVENTS_SUBSCRIPTIONS_RESULTS = "events-subscription-results"
KAFKA_TRANSACTIONS_SUBSCRIPTIONS_RESULTS = "transactions-subscription-results"
KAFKA_SUBSCRIPTION_RESULT_TOPICS = {
    "events": KAFKA_EVENTS_SUBSCRIPTIONS_RESULTS,
    "transactions": KAFKA_TRANSACTIONS_SUBSCRIPTIONS_RESULTS,
}
KAFKA_INGEST_EVENTS = "ingest-events"
KAFKA_INGEST_ATTACHMENTS = "ingest-attachments"
KAFKA_INGEST_TRANSACTIONS = "ingest-transactions"

KAFKA_TOPICS = {
    KAFKA_EVENTS: {"cluster": "default", "topic": KAFKA_EVENTS},
    KAFKA_OUTCOMES: {"cluster": "default", "topic": KAFKA_OUTCOMES},
    KAFKA_EVENTS_SUBSCRIPTIONS_RESULTS: {
        "cluster": "default",
        "topic": KAFKA_EVENTS_SUBSCRIPTIONS_RESULTS,
    },
    KAFKA_TRANSACTIONS_SUBSCRIPTIONS_RESULTS: {
        "cluster": "default",
        "topic": KAFKA_TRANSACTIONS_SUBSCRIPTIONS_RESULTS,
    },
    # Topic for receiving simple events (error events without attachments) from Relay
    KAFKA_INGEST_EVENTS: {"cluster": "default", "topic": KAFKA_INGEST_EVENTS},
    # Topic for receiving 'complex' events (error events with attachments) from Relay
    KAFKA_INGEST_ATTACHMENTS: {"cluster": "default", "topic": KAFKA_INGEST_ATTACHMENTS},
    # Topic for receiving transaction events (APM events) from Relay
    KAFKA_INGEST_TRANSACTIONS: {"cluster": "default", "topic": KAFKA_INGEST_TRANSACTIONS},
}

# If True, consumers will create the topics if they don't exist
KAFKA_CONSUMER_AUTO_CREATE_TOPICS = True

# For Jira, only approved apps can use the access_email_addresses scope
# This scope allows Sentry to use the email endpoint (https://developer.atlassian.com/cloud/jira/platform/rest/v3/#api-rest-api-3-user-email-get)
# We use the email with Jira 2-way sync in order to match the user
JIRA_USE_EMAIL_SCOPE = False

"""
Fields are:
 - south_app_name: Which app to apply the conversion to
 - south_migration: The south migration to map to the new name. If None, then always
   apply
 - django_app_name: The new app name to apply the conversion to
 - django_migration: Which django migration to 'fake' as run.
 - south_migration_required: Whether the south migration is required to proceed.
 - south_migration_required_error: Error message explaining what is going wrong.
"""
SOUTH_MIGRATION_CONVERSIONS = (
    (
        "sentry",
        "0472_auto__add_field_sentryapp_author",
        "sentry",
        "0001_initial",
        True,
        "Please upgrade to Sentry 9.1.2 before upgrading to any later versions.",
    ),
    (
        "sentry",
        "0516_auto__del_grouptagvalue__del_unique_grouptagvalue_group_id_key_value__",
        "sentry",
        "0002_912_to_recent",
        False,
        "",
    ),
    (
        "sentry",
        "0518_auto__chg_field_sentryappwebhookerror_response_code",
        "sentry",
        "0003_auto_20191022_0122",
        False,
        "",
    ),
    ("sentry.nodestore", "0001_initial", "nodestore", "0001_initial", False, None),
    ("nodestore", "0001_initial", "nodestore", "0001_initial", False, None),
    (
        "social_auth",
        "0004_auto__del_unique_usersocialauth_provider_uid__add_unique_usersocialaut",
        "social_auth",
        "0001_initial",
        True,
        "Please upgrade to Sentry 9.1.2 before upgrading to any later versions.",
    ),
    # From sentry-plugins
    ("sentry_plugins.jira_ac", "0001_initial", "jira_ac", "0001_initial", False, ""),
    ("jira_ac", "0001_initial", "jira_ac", "0001_initial", False, ""),
)

# Whether to use Django migrations to create the database, or just build it based off
# of models, similar to how syncdb used to work. The former is more correct, the latter
# is much faster.
MIGRATIONS_TEST_MIGRATE = os.environ.get("MIGRATIONS_TEST_MIGRATE", "0") == "1"
# Specifies the list of django apps to include in the lockfile. If Falsey then include
# all apps with migrations
MIGRATIONS_LOCKFILE_APP_WHITELIST = (
    "jira_ac",
    "nodestore",
    "sentry",
    "social_auth",
)
# Where to write the lockfile to.
MIGRATIONS_LOCKFILE_PATH = os.path.join(PROJECT_ROOT, os.path.pardir, os.path.pardir)

# Log error and abort processing (without dropping event) when process_event is
# taking more than n seconds to process event
SYMBOLICATOR_PROCESS_EVENT_HARD_TIMEOUT = 600

# Log warning when process_event is taking more than n seconds to process event
SYMBOLICATOR_PROCESS_EVENT_WARN_TIMEOUT = 120

# Block symbolicate_event for this many seconds to wait for a initial response
# from symbolicator after the task submission.
SYMBOLICATOR_POLL_TIMEOUT = 10

# When retrying symbolication requests or querying for the result this set the
# max number of second to wait between subsequent attempts.
SYMBOLICATOR_MAX_RETRY_AFTER = 5

SENTRY_REQUEST_METRIC_ALLOWED_PATHS = (
    "sentry.web.api",
    "sentry.web.frontend",
    "sentry.api.endpoints",
    "sentry.data_export.endpoints",
    "sentry.discover.endpoints",
    "sentry.incidents.endpoints",
)
SENTRY_MAIL_ADAPTER_BACKEND = "sentry.mail.adapter.MailAdapter"

# Project ID used by synthetic monitoring
# Synthetic monitoring recurringly send events, prepared with specific
# attributes, which can be identified through the whole processing pipeline and
# observed mainly for producing stable metrics.
SENTRY_SYNTHETIC_MONITORING_PROJECT_ID = None

# Similarity cluster to use
# Similarity-v1: uses hardcoded set of event properties for diffing
SENTRY_SIMILARITY_INDEX_REDIS_CLUSTER = "default"
# Similarity-v2: uses grouping components for diffing (None = fallback to setting for v1)
SENTRY_SIMILARITY2_INDEX_REDIS_CLUSTER = None

# The grouping strategy to use for driving similarity-v2. You can add multiple
# strategies here to index them all. This is useful for transitioning a
# similarity dataset to newer grouping configurations.
#
# The dictionary value represents the redis prefix to use.
#
# Check out `test_similarity_config_migration` to understand the procedure and risks.
SENTRY_SIMILARITY_GROUPING_CONFIGURATIONS_TO_INDEX = {
    "similarity:2020-07-23": "a",
}

SENTRY_USE_UWSGI = True

SENTRY_REPROCESSING_ATTACHMENT_CHUNK_SIZE = 2 ** 20

SENTRY_REPROCESSING_SYNC_REDIS_CLUSTER = "default"

# Timeout for the project counter statement execution.
# In case of contention on the project counter, prevent workers saturation with
# save_event tasks from single project.
# Value is in milliseconds. Set to `None` to disable.
SENTRY_PROJECT_COUNTER_STATEMENT_TIMEOUT = 1000

# Implemented in getsentry to run additional devserver workers.
SENTRY_EXTRA_WORKERS = None

SAMPLED_DEFAULT_RATE = 1.0

# A set of extra URLs to sample
ADDITIONAL_SAMPLED_URLS = {}

# This controls whether Sentry is run in a demo mode.
# Enabling this will allow users to create accounts without an email or password.
DEMO_MODE = False

# all demo orgs are owned by the user with this email
DEMO_ORG_OWNER_EMAIL = None

# paramters that determine how demo events are generated
DEMO_DATA_GEN_PARAMS = {}

# parameters for an org when quickly generating them synchronously
DEMO_DATA_QUICK_GEN_PARAMS = {}

# adds an extra JS to HTML template
INJECTED_SCRIPT_ASSETS = []

# adds mobile projects
DEMO_MOBILE_PROJECTS = False<|MERGE_RESOLUTION|>--- conflicted
+++ resolved
@@ -274,11 +274,7 @@
 # so that responses aren't modified after Content-Length is set, or have the
 # response modifying middleware reset the Content-Length header.
 # This is because CommonMiddleware Sets the Content-Length header for non-streaming responses.
-<<<<<<< HEAD
 MIDDLEWARE = (
-=======
-MIDDLEWARE_CLASSES = (
->>>>>>> 54748a84
     "sentry.middleware.health.HealthCheck",
     "sentry.middleware.security.SecurityHeadersMiddleware",
     "sentry.middleware.env.SentryEnvMiddleware",
