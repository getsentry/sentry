--- conflicted
+++ resolved
@@ -1473,12 +1473,9 @@
     "sentry.tasks.release_registry",
     "sentry.tasks.repository",
     "sentry.tasks.reprocessing2",
-<<<<<<< HEAD
     "sentry.tasks.statistical_detectors",
-=======
     "sentry.tasks.summaries.weekly_reports",
     "sentry.tasks.summaries.daily_summary",
->>>>>>> 7a4ac751
     "sentry.tasks.store",
     "sentry.tasks.unmerge",
     "sentry.tasks.update_user_reports",
