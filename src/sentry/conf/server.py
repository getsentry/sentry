"""
These settings act as the default (base) settings for the Sentry-provided web-server
"""

import os
import os.path
import re
import socket
import sys
import tempfile
from datetime import timedelta
from urllib.parse import urlparse

from django.conf.global_settings import *  # NOQA

import sentry
from sentry.utils.celery import crontab_with_minute_jitter
from sentry.utils.types import type_from_value


def gettext_noop(s):
    return s


socket.setdefaulttimeout(5)


def env(key, default="", type=None):
    """
    Extract an environment variable for use in configuration

    :param key: The environment variable to be extracted.
    :param default: The value to be returned if `key` is not found.
    :param type: The type of the returned object (defaults to the type of `default`).
    :return: The environment variable if it exists, else `default`.
    """

    # First check an internal cache, so we can `pop` multiple times
    # without actually losing the value.
    try:
        rv = env._cache[key]
    except KeyError:
        if "SENTRY_RUNNING_UWSGI" in os.environ:
            # We do this so when the process forks off into uwsgi
            # we want to actually be popping off values. This is so that
            # at runtime, the variables aren't actually available.
            fn = os.environ.pop
        else:
            fn = os.environ.__getitem__

        try:
            rv = fn(key)
            env._cache[key] = rv
        except KeyError:
            rv = default

    if type is None:
        type = type_from_value(default)

    return type(rv)


env._cache = {}

ENVIRONMENT = os.environ.get("SENTRY_ENVIRONMENT", "production")

IS_DEV = ENVIRONMENT == "development"

DEBUG = IS_DEV

ADMIN_ENABLED = DEBUG

MAINTENANCE = False

ADMINS = ()

# Hosts that are considered in the same network (including VPNs).
INTERNAL_IPS = ()

# List of IP subnets which should not be accessible
SENTRY_DISALLOWED_IPS = ()

# When resolving DNS for external sources (source map fetching, webhooks, etc),
# ensure that domains are fully resolved first to avoid poking internal
# search domains.
SENTRY_ENSURE_FQDN = False

# Hosts that are allowed to use system token authentication.
# http://en.wikipedia.org/wiki/Reserved_IP_addresses
INTERNAL_SYSTEM_IPS = (
    "0.0.0.0/8",
    "10.0.0.0/8",
    "100.64.0.0/10",
    "127.0.0.0/8",
    "169.254.0.0/16",
    "172.16.0.0/12",
    "192.0.0.0/29",
    "192.0.2.0/24",
    "192.88.99.0/24",
    "192.168.0.0/16",
    "198.18.0.0/15",
    "198.51.100.0/24",
    "224.0.0.0/4",
    "240.0.0.0/4",
    "255.255.255.255/32",
)

MANAGERS = ADMINS

APPEND_SLASH = True

PROJECT_ROOT = os.path.normpath(os.path.join(os.path.dirname(__file__), os.pardir))

# XXX(dcramer): handle case when we've installed from source vs just running
# this straight out of the repository
if "site-packages" in __file__:
    NODE_MODULES_ROOT = os.path.join(PROJECT_ROOT, "node_modules")
else:
    NODE_MODULES_ROOT = os.path.join(PROJECT_ROOT, os.pardir, os.pardir, "node_modules")

NODE_MODULES_ROOT = os.path.normpath(NODE_MODULES_ROOT)

DEVSERVICES_CONFIG_DIR = os.path.normpath(
    os.path.join(PROJECT_ROOT, os.pardir, os.pardir, "config")
)

SENTRY_DISTRIBUTED_CLICKHOUSE_TABLES = False
_common_clickhouse_settings = {
    "image": "yandex/clickhouse-server:20.3.9.70",
    "pull": True,
    "ports": {"9000/tcp": 9000, "9009/tcp": 9009, "8123/tcp": 8123},
    "ulimits": [{"name": "nofile", "soft": 262144, "hard": 262144}],
    "environment": {"MAX_MEMORY_USAGE_RATIO": "0.3"},
}

RELAY_CONFIG_DIR = os.path.join(DEVSERVICES_CONFIG_DIR, "relay")

SYMBOLICATOR_CONFIG_DIR = os.path.join(DEVSERVICES_CONFIG_DIR, "symbolicator")

# XXX(epurkhiser): The generated chartucterie config.js file will be stored
# here. This directory may not exist until that file is generated.
CHARTCUTERIE_CONFIG_DIR = os.path.join(DEVSERVICES_CONFIG_DIR, "chartcuterie")

CDC_CONFIG_DIR = os.path.join(DEVSERVICES_CONFIG_DIR, "cdc")

sys.path.insert(0, os.path.normpath(os.path.join(PROJECT_ROOT, os.pardir)))

DATABASES = {
    "default": {
        "ENGINE": "sentry.db.postgres",
        "NAME": "sentry",
        "USER": "postgres",
        "PASSWORD": "",
        "HOST": "127.0.0.1",
        "PORT": "",
        "AUTOCOMMIT": True,
        "ATOMIC_REQUESTS": False,
    }
}

if "DATABASE_URL" in os.environ:
    url = urlparse(os.environ["DATABASE_URL"])

    # Ensure default database exists.
    DATABASES["default"] = DATABASES.get("default", {})

    # Update with environment configuration.
    DATABASES["default"].update(
        {
            "NAME": url.path[1:],
            "USER": url.username,
            "PASSWORD": url.password,
            "HOST": url.hostname,
            "PORT": url.port,
        }
    )
    if url.scheme == "postgres":
        DATABASES["default"]["ENGINE"] = "sentry.db.postgres"

# This should always be UTC.
TIME_ZONE = "UTC"

# Language code for this installation. All choices can be found here:
# http://www.i18nguy.com/unicode/language-identifiers.html
LANGUAGE_CODE = "en-us"

LANGUAGES = (
    ("af", gettext_noop("Afrikaans")),
    ("ar", gettext_noop("Arabic")),
    ("az", gettext_noop("Azerbaijani")),
    ("bg", gettext_noop("Bulgarian")),
    ("be", gettext_noop("Belarusian")),
    ("bn", gettext_noop("Bengali")),
    ("br", gettext_noop("Breton")),
    ("bs", gettext_noop("Bosnian")),
    ("ca", gettext_noop("Catalan")),
    ("cs", gettext_noop("Czech")),
    ("cy", gettext_noop("Welsh")),
    ("da", gettext_noop("Danish")),
    ("de", gettext_noop("German")),
    ("el", gettext_noop("Greek")),
    ("en", gettext_noop("English")),
    ("eo", gettext_noop("Esperanto")),
    ("es", gettext_noop("Spanish")),
    ("et", gettext_noop("Estonian")),
    ("eu", gettext_noop("Basque")),
    ("fa", gettext_noop("Persian")),
    ("fi", gettext_noop("Finnish")),
    ("fr", gettext_noop("French")),
    ("ga", gettext_noop("Irish")),
    ("gl", gettext_noop("Galician")),
    ("he", gettext_noop("Hebrew")),
    ("hi", gettext_noop("Hindi")),
    ("hr", gettext_noop("Croatian")),
    ("hu", gettext_noop("Hungarian")),
    ("ia", gettext_noop("Interlingua")),
    ("id", gettext_noop("Indonesian")),
    ("is", gettext_noop("Icelandic")),
    ("it", gettext_noop("Italian")),
    ("ja", gettext_noop("Japanese")),
    ("ka", gettext_noop("Georgian")),
    ("kk", gettext_noop("Kazakh")),
    ("km", gettext_noop("Khmer")),
    ("kn", gettext_noop("Kannada")),
    ("ko", gettext_noop("Korean")),
    ("lb", gettext_noop("Luxembourgish")),
    ("lt", gettext_noop("Lithuanian")),
    ("lv", gettext_noop("Latvian")),
    ("mk", gettext_noop("Macedonian")),
    ("ml", gettext_noop("Malayalam")),
    ("mn", gettext_noop("Mongolian")),
    ("my", gettext_noop("Burmese")),
    ("nb", gettext_noop("Norwegian Bokmal")),
    ("ne", gettext_noop("Nepali")),
    ("nl", gettext_noop("Dutch")),
    ("nn", gettext_noop("Norwegian Nynorsk")),
    ("os", gettext_noop("Ossetic")),
    ("pa", gettext_noop("Punjabi")),
    ("pl", gettext_noop("Polish")),
    ("pt", gettext_noop("Portuguese")),
    ("pt-br", gettext_noop("Brazilian Portuguese")),
    ("ro", gettext_noop("Romanian")),
    ("ru", gettext_noop("Russian")),
    ("sk", gettext_noop("Slovak")),
    ("sl", gettext_noop("Slovenian")),
    ("sq", gettext_noop("Albanian")),
    ("sr", gettext_noop("Serbian")),
    ("sv-se", gettext_noop("Swedish")),
    ("sw", gettext_noop("Swahili")),
    ("ta", gettext_noop("Tamil")),
    ("te", gettext_noop("Telugu")),
    ("th", gettext_noop("Thai")),
    ("tr", gettext_noop("Turkish")),
    ("tt", gettext_noop("Tatar")),
    ("udm", gettext_noop("Udmurt")),
    ("uk", gettext_noop("Ukrainian")),
    ("ur", gettext_noop("Urdu")),
    ("vi", gettext_noop("Vietnamese")),
    ("zh-cn", gettext_noop("Simplified Chinese")),
    ("zh-tw", gettext_noop("Traditional Chinese")),
)

from .locale import CATALOGS

LANGUAGES = tuple((code, name) for code, name in LANGUAGES if code in CATALOGS)

SUPPORTED_LANGUAGES = frozenset(CATALOGS)

SITE_ID = 1

# If you set this to False, Django will make some optimizations so as not
# to load the internationalization machinery.
USE_I18N = True

# If you set this to False, Django will not format dates, numbers and
# calendars according to the current locale
USE_L10N = True

USE_TZ = True

# CAVEAT: If you're adding a middleware that modifies a response's content,
# and appears before CommonMiddleware, you must either reorder your middleware
# so that responses aren't modified after Content-Length is set, or have the
# response modifying middleware reset the Content-Length header.
# This is because CommonMiddleware Sets the Content-Length header for non-streaming responses.
MIDDLEWARE_CLASSES = (
    "sentry.middleware.proxy.DecompressBodyMiddleware",
    "sentry.middleware.security.SecurityHeadersMiddleware",
    "sentry.middleware.maintenance.ServicesUnavailableMiddleware",
    "sentry.middleware.env.SentryEnvMiddleware",
    "sentry.middleware.proxy.SetRemoteAddrFromForwardedFor",
    "sentry.middleware.debug.NoIfModifiedSinceMiddleware",
    "sentry.middleware.stats.RequestTimingMiddleware",
    "sentry.middleware.stats.ResponseCodeMiddleware",
    "sentry.middleware.health.HealthCheck",  # Must exist before CommonMiddleware
    "django.middleware.common.CommonMiddleware",
    "django.contrib.sessions.middleware.SessionMiddleware",
    "django.middleware.csrf.CsrfViewMiddleware",
    "sentry.middleware.auth.AuthenticationMiddleware",
    "sentry.middleware.user.UserActiveMiddleware",
    "sentry.middleware.sudo.SudoMiddleware",
    "sentry.middleware.superuser.SuperuserMiddleware",
    "sentry.middleware.locale.SentryLocaleMiddleware",
    "django.contrib.messages.middleware.MessageMiddleware",
)

ROOT_URLCONF = "sentry.conf.urls"

# TODO(joshuarli): Django 1.10 introduced this option, which restricts the size of a
# request body. We have some middleware in sentry.middleware.proxy that sets the
# Content Length to max uint32 in certain cases related to minidump.
# Once relay's fully rolled out, that can be deleted.
# Until then, the safest and easiest thing to do is to disable this check
# to leave things the way they were with Django <1.9.
DATA_UPLOAD_MAX_MEMORY_SIZE = None

TEMPLATES = [
    {
        "BACKEND": "django.template.backends.django.DjangoTemplates",
        "DIRS": [os.path.join(PROJECT_ROOT, "templates")],
        "APP_DIRS": True,
        "OPTIONS": {
            "context_processors": [
                "django.contrib.auth.context_processors.auth",
                "django.contrib.messages.context_processors.messages",
                "django.template.context_processors.csrf",
                "django.template.context_processors.request",
            ]
        },
    }
]

INSTALLED_APPS = (
    "django.contrib.admin",
    "django.contrib.auth",
    "django.contrib.contenttypes",
    "django.contrib.messages",
    "django.contrib.sessions",
    "django.contrib.sites",
    "crispy_forms",
    "rest_framework",
    "manifest_loader",
    "sentry",
    "sentry.analytics",
    "sentry.incidents.apps.Config",
    "sentry.discover",
    "sentry.analytics.events",
    "sentry.nodestore",
    "sentry.search",
    "sentry.snuba",
    "sentry.lang.java.apps.Config",
    "sentry.lang.javascript.apps.Config",
    "sentry.lang.native.apps.Config",
    "sentry.plugins.sentry_interface_types.apps.Config",
    "sentry.plugins.sentry_urls.apps.Config",
    "sentry.plugins.sentry_useragents.apps.Config",
    "sentry.plugins.sentry_webhooks.apps.Config",
    "social_auth",
    "sudo",
    "sentry.eventstream",
    "sentry.auth.providers.google.apps.Config",
    "django.contrib.staticfiles",
)

# Silence internal hints from Django's system checks
SILENCED_SYSTEM_CHECKS = (
    # Django recommends to use OneToOneField over ForeignKey(unique=True)
    # however this changes application behavior in ways that break association
    # loading
    "fields.W342",
    # We have a "catch-all" react_page_view that we only want to match on URLs
    # ending with a `/` to allow APPEND_SLASHES to kick in for the ones lacking
    # the trailing slash. This confuses the warning as the regex is `/$` which
    # looks like it starts with a slash but it doesn't.
    "urls.W002",
)

STATIC_ROOT = os.path.realpath(os.path.join(PROJECT_ROOT, "static"))
STATIC_URL = "/_static/{version}/"
# webpack assets live at a different URL that is unversioned
# as we configure webpack to include file content based hash in the filename
STATIC_MANIFEST_URL = "/_static/dist/"

# The webpack output directory, used by django-manifest-loader
STATICFILES_DIRS = [
    os.path.join(STATIC_ROOT, "sentry", "dist"),
]

# django-manifest-loader settings
MANIFEST_LOADER = {"cache": True}

# various middleware will use this to identify resources which should not access
# cookies
ANONYMOUS_STATIC_PREFIXES = (
    "/_static/",
    "/avatar/",
    "/organization-avatar/",
    "/team-avatar/",
    "/project-avatar/",
    "/js-sdk-loader/",
)

STATICFILES_FINDERS = (
    "django.contrib.staticfiles.finders.FileSystemFinder",
    "django.contrib.staticfiles.finders.AppDirectoriesFinder",
)

ASSET_VERSION = 0

# setup a default media root to somewhere useless
MEDIA_ROOT = "/tmp/sentry-files"
MEDIA_URL = "_media/"

LOCALE_PATHS = (os.path.join(PROJECT_ROOT, "locale"),)

CSRF_FAILURE_VIEW = "sentry.web.frontend.csrf_failure.view"
CSRF_COOKIE_NAME = "sc"

# Auth configuration

from django.urls import reverse_lazy

LOGIN_REDIRECT_URL = reverse_lazy("sentry-login-redirect")
LOGIN_URL = reverse_lazy("sentry-login")

AUTHENTICATION_BACKENDS = (
    "sentry.utils.auth.EmailAuthBackend",
    # The following authentication backends are used by social auth only.
    # We don't use them for user authentication.
    "social_auth.backends.asana.AsanaBackend",
    "social_auth.backends.github.GithubBackend",
    "social_auth.backends.bitbucket.BitbucketBackend",
    "social_auth.backends.visualstudio.VisualStudioBackend",
)

AUTH_PASSWORD_VALIDATORS = [
    {
        "NAME": "sentry.auth.password_validation.MinimumLengthValidator",
        "OPTIONS": {"min_length": 6},
    },
    {
        "NAME": "sentry.auth.password_validation.MaximumLengthValidator",
        "OPTIONS": {"max_length": 256},
    },
]

SOCIAL_AUTH_USER_MODEL = AUTH_USER_MODEL = "sentry.User"

SESSION_ENGINE = "django.contrib.sessions.backends.signed_cookies"
SESSION_COOKIE_NAME = "sentrysid"
SESSION_SERIALIZER = "django.contrib.sessions.serializers.PickleSerializer"

GOOGLE_OAUTH2_CLIENT_ID = ""
GOOGLE_OAUTH2_CLIENT_SECRET = ""

BITBUCKET_CONSUMER_KEY = ""
BITBUCKET_CONSUMER_SECRET = ""

ASANA_CLIENT_ID = ""
ASANA_CLIENT_SECRET = ""

VISUALSTUDIO_APP_ID = ""
VISUALSTUDIO_APP_SECRET = ""
VISUALSTUDIO_CLIENT_SECRET = ""
VISUALSTUDIO_SCOPES = ["vso.work_write", "vso.project", "vso.code", "vso.release"]

SOCIAL_AUTH_PIPELINE = (
    "social_auth.backends.pipeline.user.get_username",
    "social_auth.backends.pipeline.social.social_auth_user",
    "social_auth.backends.pipeline.associate.associate_by_email",
    "social_auth.backends.pipeline.misc.save_status_to_session",
    "social_auth.backends.pipeline.social.associate_user",
    "social_auth.backends.pipeline.social.load_extra_data",
    "social_auth.backends.pipeline.user.update_user_details",
    "social_auth.backends.pipeline.misc.save_status_to_session",
)
SOCIAL_AUTH_REVOKE_TOKENS_ON_DISCONNECT = True
SOCIAL_AUTH_LOGIN_REDIRECT_URL = "/account/settings/identities/"
SOCIAL_AUTH_ASSOCIATE_ERROR_URL = SOCIAL_AUTH_LOGIN_REDIRECT_URL

INITIAL_CUSTOM_USER_MIGRATION = "0108_fix_user"

# Auth engines and the settings required for them to be listed
AUTH_PROVIDERS = {
    "github": ("GITHUB_APP_ID", "GITHUB_API_SECRET"),
    "bitbucket": ("BITBUCKET_CONSUMER_KEY", "BITBUCKET_CONSUMER_SECRET"),
    "asana": ("ASANA_CLIENT_ID", "ASANA_CLIENT_SECRET"),
    "visualstudio": (
        "VISUALSTUDIO_APP_ID",
        "VISUALSTUDIO_APP_SECRET",
        "VISUALSTUDIO_CLIENT_SECRET",
    ),
}

AUTH_PROVIDER_LABELS = {
    "github": "GitHub",
    "bitbucket": "Bitbucket",
    "asana": "Asana",
    "visualstudio": "Visual Studio",
}

import random


def SOCIAL_AUTH_DEFAULT_USERNAME():
    return random.choice(["Darth Vader", "Obi-Wan Kenobi", "R2-D2", "C-3PO", "Yoda"])


SOCIAL_AUTH_PROTECTED_USER_FIELDS = ["email"]
SOCIAL_AUTH_FORCE_POST_DISCONNECT = True

# Queue configuration
from kombu import Exchange, Queue

BROKER_URL = "redis://127.0.0.1:6379"
BROKER_TRANSPORT_OPTIONS = {}

# Ensure workers run async by default
# in Development you might want them to run in-process
# though it would cause timeouts/recursions in some cases
CELERY_ALWAYS_EAGER = False

# We use the old task protocol because during benchmarking we noticed that it's faster
# than the new protocol. If we ever need to bump this it should be fine, there were no
# compatibility issues, just need to run benchmarks and do some tests to make sure
# things run ok.
CELERY_TASK_PROTOCOL = 1
CELERY_EAGER_PROPAGATES_EXCEPTIONS = True
CELERY_IGNORE_RESULT = True
CELERY_SEND_EVENTS = False
CELERY_RESULT_BACKEND = None
CELERY_TASK_RESULT_EXPIRES = 1
CELERY_DISABLE_RATE_LIMITS = True
CELERY_DEFAULT_QUEUE = "default"
CELERY_DEFAULT_EXCHANGE = "default"
CELERY_DEFAULT_EXCHANGE_TYPE = "direct"
CELERY_DEFAULT_ROUTING_KEY = "default"
CELERY_CREATE_MISSING_QUEUES = True
CELERY_REDIRECT_STDOUTS = False
CELERYD_HIJACK_ROOT_LOGGER = False
CELERY_TASK_SERIALIZER = "pickle"
CELERY_RESULT_SERIALIZER = "pickle"
CELERY_ACCEPT_CONTENT = {"pickle"}
CELERY_IMPORTS = (
    "sentry.data_export.tasks",
    "sentry.discover.tasks",
    "sentry.incidents.tasks",
    "sentry.snuba.tasks",
    "sentry.tasks.assemble",
    "sentry.tasks.auth",
    "sentry.tasks.auto_resolve_issues",
    "sentry.tasks.auto_remove_inbox",
    "sentry.tasks.beacon",
    "sentry.tasks.check_auth",
    "sentry.tasks.check_monitors",
    "sentry.tasks.clear_expired_snoozes",
    "sentry.tasks.collect_project_platforms",
    "sentry.tasks.commits",
    "sentry.tasks.deletion",
    "sentry.tasks.digests",
    "sentry.tasks.email",
    "sentry.tasks.files",
    "sentry.tasks.groupowner",
    "sentry.tasks.integrations",
    "sentry.tasks.members",
    "sentry.tasks.merge",
    "sentry.tasks.options",
    "sentry.tasks.ping",
    "sentry.tasks.post_process",
    "sentry.tasks.process_buffer",
    "sentry.tasks.reports",
    "sentry.tasks.reprocessing",
    "sentry.tasks.scheduler",
    "sentry.tasks.sentry_apps",
    "sentry.tasks.servicehooks",
    "sentry.tasks.signals",
    "sentry.tasks.store",
    "sentry.tasks.unmerge",
    "sentry.tasks.update_user_reports",
    "sentry.tasks.relay",
    "sentry.tasks.release_registry",
)
CELERY_QUEUES = [
    Queue("activity.notify", routing_key="activity.notify"),
    Queue("alerts", routing_key="alerts"),
    Queue("app_platform", routing_key="app_platform"),
    Queue("auth", routing_key="auth"),
    Queue("assemble", routing_key="assemble"),
    Queue("buffers.process_pending", routing_key="buffers.process_pending"),
    Queue("commits", routing_key="commits"),
    Queue("cleanup", routing_key="cleanup"),
    Queue("data_export", routing_key="data_export"),
    Queue("default", routing_key="default"),
    Queue("digests.delivery", routing_key="digests.delivery"),
    Queue("digests.scheduling", routing_key="digests.scheduling"),
    Queue("email", routing_key="email"),
    Queue("events.preprocess_event", routing_key="events.preprocess_event"),
    Queue(
        "events.reprocessing.preprocess_event", routing_key="events.reprocessing.preprocess_event"
    ),
    Queue("events.symbolicate_event", routing_key="events.symbolicate_event"),
    Queue(
        "events.reprocessing.symbolicate_event", routing_key="events.reprocessing.symbolicate_event"
    ),
    Queue("events.process_event", routing_key="events.process_event"),
    Queue("events.reprocessing.process_event", routing_key="events.reprocessing.process_event"),
    Queue("events.reprocess_events", routing_key="events.reprocess_events"),
    Queue("events.save_event", routing_key="events.save_event"),
    Queue("files.delete", routing_key="files.delete"),
    Queue(
        "group_owners.process_suspect_commits", routing_key="group_owners.process_suspect_commits"
    ),
    Queue("incidents", routing_key="incidents"),
    Queue("incident_snapshots", routing_key="incident_snapshots"),
    Queue("integrations", routing_key="integrations"),
    Queue("merge", routing_key="merge"),
    Queue("options", routing_key="options"),
    Queue("relay_config", routing_key="relay_config"),
    Queue("reports.deliver", routing_key="reports.deliver"),
    Queue("reports.prepare", routing_key="reports.prepare"),
    Queue("search", routing_key="search"),
    Queue("sleep", routing_key="sleep"),
    Queue("stats", routing_key="stats"),
    Queue("subscriptions", routing_key="subscriptions"),
    Queue("unmerge", routing_key="unmerge"),
    Queue("update", routing_key="update"),
]

for queue in CELERY_QUEUES:
    queue.durable = False

CELERY_ROUTES = ("sentry.queue.routers.SplitQueueRouter",)


def create_partitioned_queues(name):
    exchange = Exchange(name, type="direct")
    for num in range(1):
        CELERY_QUEUES.append(Queue(f"{name}-{num}", exchange=exchange))


create_partitioned_queues("counters")
create_partitioned_queues("triggers")

from celery.schedules import crontab

# XXX: Make sure to register the monitor_id for each job in `SENTRY_CELERYBEAT_MONITORS`!
CELERYBEAT_SCHEDULE_FILENAME = os.path.join(tempfile.gettempdir(), "sentry-celerybeat")
CELERYBEAT_SCHEDULE = {
    "check-auth": {
        "task": "sentry.tasks.check_auth",
        "schedule": timedelta(minutes=1),
        "options": {"expires": 60, "queue": "auth"},
    },
    "enqueue-scheduled-jobs": {
        "task": "sentry.tasks.enqueue_scheduled_jobs",
        "schedule": timedelta(minutes=1),
        "options": {"expires": 60},
    },
    "send-beacon": {
        "task": "sentry.tasks.send_beacon",
        "schedule": timedelta(hours=1),
        "options": {"expires": 3600},
    },
    "send-ping": {
        "task": "sentry.tasks.send_ping",
        "schedule": timedelta(minutes=1),
        "options": {"expires": 60},
    },
    "flush-buffers": {
        "task": "sentry.tasks.process_buffer.process_pending",
        "schedule": timedelta(seconds=10),
        "options": {"expires": 10, "queue": "buffers.process_pending"},
    },
    "sync-options": {
        "task": "sentry.tasks.options.sync_options",
        "schedule": timedelta(seconds=10),
        "options": {"expires": 10, "queue": "options"},
    },
    "schedule-digests": {
        "task": "sentry.tasks.digests.schedule_digests",
        "schedule": timedelta(seconds=30),
        "options": {"expires": 30},
    },
    "check-monitors": {
        "task": "sentry.tasks.check_monitors",
        "schedule": timedelta(minutes=1),
        "options": {"expires": 60},
    },
    "clear-expired-snoozes": {
        "task": "sentry.tasks.clear_expired_snoozes",
        "schedule": timedelta(minutes=5),
        "options": {"expires": 300},
    },
    "clear-expired-raw-events": {
        "task": "sentry.tasks.clear_expired_raw_events",
        "schedule": timedelta(minutes=15),
        "options": {"expires": 300},
    },
    "collect-project-platforms": {
        "task": "sentry.tasks.collect_project_platforms",
        "schedule": crontab_with_minute_jitter(hour=3),
        "options": {"expires": 3600 * 24},
    },
    "update-user-reports": {
        "task": "sentry.tasks.update_user_reports",
        "schedule": timedelta(minutes=15),
        "options": {"expires": 300},
    },
    "schedule-auto-resolution": {
        "task": "sentry.tasks.schedule_auto_resolution",
        "schedule": timedelta(minutes=15),
        "options": {"expires": 60 * 25},
    },
    "auto-remove-inbox": {
        "task": "sentry.tasks.auto_remove_inbox",
        "schedule": timedelta(minutes=15),
        "options": {"expires": 60 * 25},
    },
    "schedule-deletions": {
        "task": "sentry.tasks.deletion.run_scheduled_deletions",
        "schedule": timedelta(minutes=15),
        "options": {"expires": 60 * 25},
    },
    "schedule-weekly-organization-reports": {
        "task": "sentry.tasks.reports.prepare_reports",
        "schedule": crontab(
            minute=0, hour=12, day_of_week="monday"  # 05:00 PDT, 09:00 EDT, 12:00 UTC
        ),
        "options": {"expires": 60 * 60 * 3},
    },
    "schedule-vsts-integration-subscription-check": {
        "task": "sentry.tasks.integrations.kickoff_vsts_subscription_check",
        "schedule": crontab_with_minute_jitter(hour="*/6"),
        "options": {"expires": 60 * 25},
    },
    "process_pending_incident_snapshots": {
        "task": "sentry.incidents.tasks.process_pending_incident_snapshots",
        "schedule": timedelta(hours=1),
        "options": {"expires": 3600, "queue": "incidents"},
    },
    "fetch-release-registry-data": {
        "task": "sentry.tasks.release_registry.fetch_release_registry_data",
        "schedule": timedelta(minutes=5),
        "options": {"expires": 3600},
    },
    "snuba-subscription-checker": {
        "task": "sentry.snuba.tasks.subscription_checker",
        "schedule": timedelta(minutes=20),
        "options": {"expires": 20 * 60},
    },
}

BGTASKS = {
    "sentry.bgtasks.clean_dsymcache:clean_dsymcache": {"interval": 5 * 60, "roles": ["worker"]},
    "sentry.bgtasks.clean_releasefilecache:clean_releasefilecache": {
        "interval": 5 * 60,
        "roles": ["worker"],
    },
}

# Sentry logs to two major places: stdout, and it's internal project.
# To disable logging to the internal project, add a logger who's only
# handler is 'console' and disable propagating upwards.
# Additionally, Sentry has the ability to override logger levels by
# providing the cli with -l/--loglevel or the SENTRY_LOG_LEVEL env var.
# The loggers that it overrides are root and any in LOGGING.overridable.
# Be very careful with this in a production system, because the celery
# logger can be extremely verbose when given INFO or DEBUG.
LOGGING = {
    "default_level": "INFO",
    "version": 1,
    "disable_existing_loggers": True,
    "handlers": {
        "null": {"class": "logging.NullHandler"},
        "console": {"class": "sentry.logging.handlers.StructLogHandler"},
        "internal": {"level": "ERROR", "class": "sentry_sdk.integrations.logging.EventHandler"},
        "metrics": {
            "level": "WARNING",
            "filters": ["important_django_request"],
            "class": "sentry.logging.handlers.MetricsLogHandler",
        },
        "django_internal": {
            "level": "WARNING",
            "filters": ["important_django_request"],
            "class": "sentry_sdk.integrations.logging.EventHandler",
        },
    },
    "filters": {
        "important_django_request": {
            "()": "sentry.logging.handlers.MessageContainsFilter",
            "contains": ["CSRF"],
        }
    },
    "root": {"level": "NOTSET", "handlers": ["console", "internal"]},
    # LOGGING.overridable is a list of loggers including root that will change
    # based on the overridden level defined above.
    "overridable": ["celery", "sentry"],
    "loggers": {
        "celery": {"level": "WARNING"},
        "sentry": {"level": "INFO"},
        "sentry_plugins": {"level": "INFO"},
        "sentry.files": {"level": "WARNING"},
        "sentry.minidumps": {"handlers": ["internal"], "propagate": False},
        "sentry.reprocessing": {"handlers": ["internal"], "propagate": False},
        "sentry.interfaces": {"handlers": ["internal"], "propagate": False},
        # This only needs to go to Sentry for now.
        "sentry.similarity": {"handlers": ["internal"], "propagate": False},
        "sentry.errors": {"handlers": ["console"], "propagate": False},
        "sentry_sdk.errors": {"handlers": ["console"], "level": "INFO", "propagate": False},
        "sentry.rules": {"handlers": ["console"], "propagate": False},
        "multiprocessing": {
            "handlers": ["console"],
            # https://github.com/celery/celery/commit/597a6b1f3359065ff6dbabce7237f86b866313df
            # This commit has not been rolled into any release and leads to a
            # large amount of errors when working with postgres.
            "level": "CRITICAL",
            "propagate": False,
        },
        "celery.worker.job": {"handlers": ["console"], "propagate": False},
        "static_compiler": {"level": "INFO"},
        "django.request": {
            "level": "WARNING",
            "handlers": ["console", "metrics", "django_internal"],
            "propagate": False,
        },
        "toronado": {"level": "ERROR", "handlers": ["null"], "propagate": False},
        "urllib3.connectionpool": {"level": "ERROR", "handlers": ["console"], "propagate": False},
        "boto3": {"level": "WARNING", "handlers": ["console"], "propagate": False},
        "botocore": {"level": "WARNING", "handlers": ["console"], "propagate": False},
    },
}

# django-rest-framework

REST_FRAMEWORK = {
    "DEFAULT_RENDERER_CLASSES": ["rest_framework.renderers.JSONRenderer"],
    "DEFAULT_PARSER_CLASSES": [
        "rest_framework.parsers.JSONParser",
        "rest_framework.parsers.MultiPartParser",
        "rest_framework.parsers.FormParser",
    ],
    "TEST_REQUEST_DEFAULT_FORMAT": "json",
    "DEFAULT_PERMISSION_CLASSES": ("sentry.api.permissions.NoPermission",),
    "EXCEPTION_HANDLER": "sentry.api.handlers.custom_exception_handler",
}

CRISPY_TEMPLATE_PACK = "bootstrap3"

# Sentry and internal client configuration

SENTRY_FEATURES = {
    # Enables user registration.
    "auth:register": True,
    # Enable advanced search features, like negation and wildcard matching.
    "organizations:advanced-search": True,
    # Enable obtaining and using API keys.
    "organizations:api-keys": False,
    # Enable Apple app-store-connect dsym symbol file collection.
    "organizations:app-store-connect": False,
    # Enable explicit use of AND and OR in search.
    "organizations:boolean-search": False,
    # Enable unfurling charts using the Chartcuterie service
    "organizations:chart-unfurls": False,
    # Enable creating organizations within sentry (if SENTRY_SINGLE_ORGANIZATION
    # is not enabled).
    "organizations:create": True,
    # Enable the 'discover' interface.
    "organizations:discover": False,
    # Enable attaching arbitrary files to events.
    "organizations:event-attachments": True,
    # Enable inline preview of attachments.
    "organizations:event-attachments-viewer": True,
    # Enable Filters & Sampling in the org settings
    "organizations:filters-and-sampling": False,
    # Allow organizations to configure built-in symbol sources.
    "organizations:symbol-sources": True,
    # Allow organizations to configure custom external symbol sources.
    "organizations:custom-symbol-sources": True,
    # Enable the events stream interface.
    "organizations:events": False,
    # Enable discover 2 basic functions
    "organizations:discover-basic": True,
    # Enable discover 2 custom queries and saved queries
    "organizations:discover-query": True,
    # Enable Performance view
    "organizations:performance-view": False,
    # Enable multi project selection
    "organizations:global-views": False,
    # Enable experimental new version of Merged Issues where sub-hashes are shown
    "organizations:grouping-tree-ui": False,
    # Lets organizations manage grouping configs
    "organizations:set-grouping-config": False,
    # Lets organizations set a custom title through fingerprinting
    "organizations:custom-event-title": True,
    # Enable rule page.
    "organizations:rule-page": False,
    # Enable incidents feature
    "organizations:incidents": False,
    # Enable the new Metrics page
    "organizations:metrics": False,
    # Automatically extract metrics during ingestion
    "organizations:metrics-extraction": False,
    # Enable metric aggregate in metric alert rule builder
    "organizations:metric-alert-builder-aggregate": False,
    # Enable integration functionality to create and link groups to issues on
    # external services.
    "organizations:integrations-issue-basic": True,
    # Enable interface functionality to synchronize groups between sentry and
    # issues on external services.
    "organizations:integrations-issue-sync": True,
    # Enable interface functionality to receive event hooks.
    "organizations:integrations-event-hooks": True,
    # Enable integration functionality to work with alert rules
    "organizations:integrations-alert-rule": True,
    # Enable integration functionality to work with alert rules (specifically chat integrations)
    "organizations:integrations-chat-unfurl": True,
    # Enable integration functionality to work with alert rules (specifically incident
    # management integrations)
    "organizations:integrations-incident-management": True,
    # Allow orgs to automatically create Tickets in Issue Alerts
    "organizations:integrations-ticket-rules": True,
    # Allow orgs to install AzureDevops with limited scopes
    "organizations:integrations-vsts-limited-scopes": False,
    # Allow orgs to use the stacktrace linking feature
    "organizations:integrations-stacktrace-link": False,
    # Allow orgs to install a custom source code management integration
    "organizations:integrations-custom-scm": False,
    # Temporary safety measure, turned on for specific orgs only if
    # absolutely necessary, to be removed shortly
    "organizations:slack-allow-workspace": False,
    # Enable data forwarding functionality for organizations.
    "organizations:data-forwarding": True,
    # Enable readonly dashboards
    "organizations:dashboards-basic": True,
    # Enable custom editable dashboards
    "organizations:dashboards-edit": True,
    # Enable dashboards manager.
    "organizations:dashboards-manage": False,
    # Enable experimental performance improvements.
    "organizations:enterprise-perf": False,
    # Enable the API to importing CODEOWNERS for a project
    "organizations:integrations-codeowners": False,
    # Special feature flag primarily used on the sentry.io SAAS product for
    # easily enabling features while in early development.
    "organizations:internal-catchall": False,
    # Enable inviting members to organizations.
    "organizations:invite-members": True,
    # Enable rate limits for inviting members.
    "organizations:invite-members-rate-limits": True,
    # Enable org-wide saved searches and user pinned search
    "organizations:org-saved-searches": False,
    # Prefix host with organization ID when giving users DSNs (can be
    # customized with SENTRY_ORG_SUBDOMAIN_TEMPLATE)
    "organizations:org-subdomains": False,
    # Display a global dashboard notification for this org
    "organizations:prompt-dashboards": False,
    # Enable views for ops breakdown
    "organizations:performance-ops-breakdown": False,
    # Enable views for tag explorer
    "organizations:performance-tag-explorer": False,
    # Enable the new Related Events feature
    "organizations:related-events": False,
    # Enable usage of external relays, for use with Relay. See
    # https://github.com/getsentry/relay.
    "organizations:relay": True,
    # Enable Session Stats down to a minute resolution
    "organizations:minute-resolution-sessions": False,
    # Enable option to send alert, workflow, and deploy notifications
    # to 3rd parties (e.g. Slack) in addition to email
    "organizations:notification-platform": False,
    # Enable version 2 of reprocessing (completely distinct from v1)
    "organizations:reprocessing-v2": False,
    # Enable basic SSO functionality, providing configurable single sign on
    # using services like GitHub / Google. This is *not* the same as the signup
    # and login with Github / Azure DevOps that sentry.io provides.
    "organizations:sso-basic": True,
    # Enable SAML2 based SSO functionality. getsentry/sentry-auth-saml2 plugin
    # must be installed to use this functionality.
    "organizations:sso-saml2": True,
    # Enable Rippling SSO functionality.
    "organizations:sso-rippling": False,
    # Enable workaround for migrating IdP instances
    "organizations:sso-migration": False,
    # Enable team based key transactions for performance
    "organizations:team-key-transactions": False,
    # Enable transaction comparison view for performance.
    "organizations:transaction-comparison": False,
    # Return unhandled information on the issue level
    "organizations:unhandled-issue-flag": True,
    # Enable inbox support in the issue stream
    "organizations:inbox": True,
    # Enable the new alert details ux design
    "organizations:alert-details-redesign": True,
    # Enable the new images loaded design and features
    "organizations:images-loaded-v2": True,
    # Enable teams to have ownership of alert rules
    "organizations:team-alerts-ownership": False,
    # Enable the new alert creation wizard
    "organizations:alert-wizard": True,
    # Enable the adoption chart in the releases page
    "organizations:release-adoption-chart": False,
<<<<<<< HEAD
    # Enable the project level transaction thresholds
    "organizations:project-transaction-threshold": False,
=======
    # Enable percent displays in issue stream
    "organizations:issue-percent-display": False,
>>>>>>> a1145302
    # Adds additional filters and a new section to issue alert rules.
    "projects:alert-filters": True,
    # Enable functionality to specify custom inbound filters on events.
    "projects:custom-inbound-filters": False,
    # Enable data forwarding functionality for projects.
    "projects:data-forwarding": True,
    # Enable functionality to discard groups.
    "projects:discard-groups": False,
    # DEPRECATED: pending removal
    "projects:dsym": False,
    # Enable selection of members, teams or code owners as email targets for issue alerts.
    "projects:issue-alerts-targeting": True,
    # Enable functionality for attaching  minidumps to events and displaying
    # then in the group UI.
    "projects:minidump": True,
    # Enable functionality for project plugins.
    "projects:plugins": True,
    # Enable alternative version of group creation that is supposed to be less racy.
    "projects:race-free-group-creation": True,
    # Enable functionality for rate-limiting events on projects.
    "projects:rate-limits": True,
    # Enable functionality for sampling of events on projects.
    "projects:sample-events": False,
    # Enable functionality to trigger service hooks upon event ingestion.
    "projects:servicehooks": False,
    # Use Kafka (instead of Celery) for ingestion pipeline.
    "projects:kafka-ingest": False,
    # Enable stackwalking comparison
    "symbolicator:compare-stackwalking-methods": False,
    # Don't add feature defaults down here! Please add them in their associated
    # group sorted alphabetically.
}

# Default time zone for localization in the UI.
# http://en.wikipedia.org/wiki/List_of_tz_zones_by_name
SENTRY_DEFAULT_TIME_ZONE = "UTC"

# Enable the Sentry Debugger (Beta)
SENTRY_DEBUGGER = None

SENTRY_IGNORE_EXCEPTIONS = ("OperationalError",)

# Should we send the beacon to the upstream server?
SENTRY_BEACON = True

# Allow access to Sentry without authentication.
SENTRY_PUBLIC = False

# Instruct Sentry that this install intends to be run by a single organization
# and thus various UI optimizations should be enabled.
SENTRY_SINGLE_ORGANIZATION = False

# Login url (defaults to LOGIN_URL)
SENTRY_LOGIN_URL = None

# Default project ID (for internal errors)
SENTRY_PROJECT = 1
SENTRY_PROJECT_KEY = None

# Default organization to represent the Internal Sentry project.
# Used as a default when in SINGLE_ORGANIZATION mode.
SENTRY_ORGANIZATION = None

# Project ID for recording frontend (javascript) exceptions
SENTRY_FRONTEND_PROJECT = None
# DSN for the frontend to use explicitly, which takes priority
# over SENTRY_FRONTEND_PROJECT or SENTRY_PROJECT
SENTRY_FRONTEND_DSN = None
# DSN for tracking all client HTTP requests (which can be noisy) [experimental]
SENTRY_FRONTEND_REQUESTS_DSN = None

# Configuration for JavaScript's whitelistUrls - defaults to ALLOWED_HOSTS
SENTRY_FRONTEND_WHITELIST_URLS = None

# ----
# APM config
# ----

# sample rate for transactions initiated from the frontend
SENTRY_FRONTEND_APM_SAMPLING = 0

# sample rate for transactions in the backend
SENTRY_BACKEND_APM_SAMPLING = 0

# Sample rate for symbolicate_event task transactions
SENTRY_SYMBOLICATE_EVENT_APM_SAMPLING = 0

# Sample rate for the process_event task transactions
SENTRY_PROCESS_EVENT_APM_SAMPLING = 0

# sample rate for the relay projectconfig endpoint
SENTRY_RELAY_ENDPOINT_APM_SAMPLING = 0

# sample rate for ingest consumer processing functions
SENTRY_INGEST_CONSUMER_APM_SAMPLING = 0

# ----
# end APM config
# ----

# DSN to use for Sentry monitors
SENTRY_MONITOR_DSN = None
SENTRY_MONITOR_API_ROOT = None
SENTRY_CELERYBEAT_MONITORS = {
    # 'scheduled-name': 'monitor_guid',
}

# Web Service
SENTRY_WEB_HOST = "127.0.0.1"
SENTRY_WEB_PORT = 9000
SENTRY_WEB_OPTIONS = {}

# SMTP Service
SENTRY_SMTP_HOST = "127.0.0.1"
SENTRY_SMTP_PORT = 1025

SENTRY_INTERFACES = {
    "csp": "sentry.interfaces.security.Csp",
    "hpkp": "sentry.interfaces.security.Hpkp",
    "expectct": "sentry.interfaces.security.ExpectCT",
    "expectstaple": "sentry.interfaces.security.ExpectStaple",
    "exception": "sentry.interfaces.exception.Exception",
    "logentry": "sentry.interfaces.message.Message",
    "request": "sentry.interfaces.http.Http",
    "sdk": "sentry.interfaces.sdk.Sdk",
    "stacktrace": "sentry.interfaces.stacktrace.Stacktrace",
    "template": "sentry.interfaces.template.Template",
    "user": "sentry.interfaces.user.User",
    "breadcrumbs": "sentry.interfaces.breadcrumbs.Breadcrumbs",
    "contexts": "sentry.interfaces.contexts.Contexts",
    "threads": "sentry.interfaces.threads.Threads",
    "debug_meta": "sentry.interfaces.debug_meta.DebugMeta",
    "spans": "sentry.interfaces.spans.Spans",
}
PREFER_CANONICAL_LEGACY_KEYS = False

SENTRY_EMAIL_BACKEND_ALIASES = {
    "smtp": "django.core.mail.backends.smtp.EmailBackend",
    "dummy": "django.core.mail.backends.dummy.EmailBackend",
    "console": "django.core.mail.backends.console.EmailBackend",
}

SENTRY_FILESTORE_ALIASES = {
    "filesystem": "django.core.files.storage.FileSystemStorage",
    "s3": "sentry.filestore.s3.S3Boto3Storage",
    "gcs": "sentry.filestore.gcs.GoogleCloudStorage",
}

SENTRY_ANALYTICS_ALIASES = {
    "noop": "sentry.analytics.Analytics",
    "pubsub": "sentry.analytics.pubsub.PubSubAnalytics",
}

# set of backends that do not support needing SMTP mail.* settings
# This list is a bit fragile and hardcoded, but it's unlikely that
# a user will be using a different backend that also mandates SMTP
# credentials.
SENTRY_SMTP_DISABLED_BACKENDS = frozenset(
    (
        "django.core.mail.backends.dummy.EmailBackend",
        "django.core.mail.backends.console.EmailBackend",
        "django.core.mail.backends.locmem.EmailBackend",
        "django.core.mail.backends.filebased.EmailBackend",
        "sentry.utils.email.PreviewBackend",
    )
)

# Should users without superuser permissions be allowed to
# make projects public
SENTRY_ALLOW_PUBLIC_PROJECTS = True

# Will an invite be sent when a member is added to an organization?
SENTRY_ENABLE_INVITES = True

# Default to not sending the Access-Control-Allow-Origin header on api/store
SENTRY_ALLOW_ORIGIN = None

# Enable scraping of javascript context for source code
SENTRY_SCRAPE_JAVASCRIPT_CONTEXT = True

# Buffer backend
SENTRY_BUFFER = "sentry.buffer.Buffer"
SENTRY_BUFFER_OPTIONS = {}

# Cache backend
# XXX: We explicitly require the cache to be configured as its not optional
# and causes serious confusion with the default django cache
SENTRY_CACHE = None
SENTRY_CACHE_OPTIONS = {}

# Attachment blob cache backend
SENTRY_ATTACHMENTS = "sentry.attachments.default.DefaultAttachmentCache"
SENTRY_ATTACHMENTS_OPTIONS = {}

# Events blobs processing backend
SENTRY_EVENT_PROCESSING_STORE = "sentry.eventstore.processing.default.DefaultEventProcessingStore"
SENTRY_EVENT_PROCESSING_STORE_OPTIONS = {}

# The internal Django cache is still used in many places
# TODO(dcramer): convert uses over to Sentry's backend
CACHES = {"default": {"BACKEND": "django.core.cache.backends.dummy.DummyCache"}}

# The cache version affects both Django's internal cache (at runtime) as well
# as Sentry's cache. This automatically overrides VERSION on the default
# CACHES backend.
CACHE_VERSION = 1

# Digests backend
SENTRY_DIGESTS = "sentry.digests.backends.dummy.DummyBackend"
SENTRY_DIGESTS_OPTIONS = {}

# Quota backend
SENTRY_QUOTAS = "sentry.quotas.Quota"
SENTRY_QUOTA_OPTIONS = {}

# Cache for Relay project configs
SENTRY_RELAY_PROJECTCONFIG_CACHE = "sentry.relay.projectconfig_cache.base.ProjectConfigCache"
SENTRY_RELAY_PROJECTCONFIG_CACHE_OPTIONS = {}

# Which cache to use for debouncing cache updates to the projectconfig cache
SENTRY_RELAY_PROJECTCONFIG_DEBOUNCE_CACHE = (
    "sentry.relay.projectconfig_debounce_cache.base.ProjectConfigDebounceCache"
)
SENTRY_RELAY_PROJECTCONFIG_DEBOUNCE_CACHE_OPTIONS = {}

# Rate limiting backend
SENTRY_RATELIMITER = "sentry.ratelimits.base.RateLimiter"
SENTRY_RATELIMITER_OPTIONS = {}

# The default value for project-level quotas
SENTRY_DEFAULT_MAX_EVENTS_PER_MINUTE = "90%"

# Snuba configuration
SENTRY_SNUBA = os.environ.get("SNUBA", "http://127.0.0.1:1218")
SENTRY_SNUBA_TIMEOUT = 30
SENTRY_SNUBA_CACHE_TTL_SECONDS = 60

# Node storage backend
SENTRY_NODESTORE = "sentry.nodestore.django.DjangoNodeStorage"
SENTRY_NODESTORE_OPTIONS = {}

# Tag storage backend
SENTRY_TAGSTORE = os.environ.get("SENTRY_TAGSTORE", "sentry.tagstore.snuba.SnubaTagStorage")
SENTRY_TAGSTORE_OPTIONS = {}

# Search backend
SENTRY_SEARCH = os.environ.get(
    "SENTRY_SEARCH", "sentry.search.snuba.EventsDatasetSnubaSearchBackend"
)
SENTRY_SEARCH_OPTIONS = {}
# SENTRY_SEARCH_OPTIONS = {
#     'urls': ['http://127.0.0.1:9200/'],
#     'timeout': 5,
# }

# Time-series storage backend
SENTRY_TSDB = "sentry.tsdb.dummy.DummyTSDB"
SENTRY_TSDB_OPTIONS = {}

SENTRY_NEWSLETTER = "sentry.newsletter.base.Newsletter"
SENTRY_NEWSLETTER_OPTIONS = {}

SENTRY_EVENTSTREAM = "sentry.eventstream.snuba.SnubaEventStream"
SENTRY_EVENTSTREAM_OPTIONS = {}

# rollups must be ordered from highest granularity to lowest
SENTRY_TSDB_ROLLUPS = (
    # (time in seconds, samples to keep)
    (10, 360),  # 60 minutes at 10 seconds
    (3600, 24 * 7),  # 7 days at 1 hour
    (3600 * 24, 90),  # 90 days at 1 day
)

# Internal metrics
SENTRY_METRICS_BACKEND = "sentry.metrics.dummy.DummyMetricsBackend"
SENTRY_METRICS_OPTIONS = {}
SENTRY_METRICS_SAMPLE_RATE = 1.0
SENTRY_METRICS_PREFIX = "sentry."
SENTRY_METRICS_SKIP_INTERNAL_PREFIXES = []  # Order this by most frequent prefixes.

# Render charts on the backend. This uses the Chartcuterie external service.
SENTRY_CHART_RENDERER = "sentry.charts.chartcuterie.Chartcuterie"
SENTRY_CHART_RENDERER_OPTIONS = {}

# URI Prefixes for generating DSN URLs
# (Defaults to URL_PREFIX by default)
SENTRY_ENDPOINT = None
SENTRY_PUBLIC_ENDPOINT = None

# Hostname prefix to add for organizations that are opted into the
# `organizations:org-subdomains` feature.
SENTRY_ORG_SUBDOMAIN_TEMPLATE = "o{organization_id}.ingest"

# Prevent variables (e.g. context locals, http data, etc) from exceeding this
# size in characters
SENTRY_MAX_VARIABLE_SIZE = 512

# Prevent variables within extra context from exceeding this size in
# characters
SENTRY_MAX_EXTRA_VARIABLE_SIZE = 4096 * 4  # 16kb

# For changing the amount of data seen in Http Response Body part.
SENTRY_MAX_HTTP_BODY_SIZE = 4096 * 4  # 16kb

# For various attributes we don't limit the entire attribute on size, but the
# individual item. In those cases we also want to limit the maximum number of
# keys
SENTRY_MAX_DICTIONARY_ITEMS = 50

SENTRY_MAX_MESSAGE_LENGTH = 1024 * 8

# Gravatar service base url
SENTRY_GRAVATAR_BASE_URL = "https://secure.gravatar.com"

# Timeout (in seconds) for fetching remote source files (e.g. JS)
SENTRY_SOURCE_FETCH_TIMEOUT = 5

# Timeout (in seconds) for socket operations when fetching remote source files
SENTRY_SOURCE_FETCH_SOCKET_TIMEOUT = 2

# Maximum content length for source files before we abort fetching
SENTRY_SOURCE_FETCH_MAX_SIZE = 40 * 1024 * 1024

# Maximum content length for cache value.  Currently used only to avoid
# pointless compression of sourcemaps and other release files because we
# silently fail to cache the compressed result anyway.  Defaults to None which
# disables the check and allows different backends for unlimited payload.
# e.g. memcached defaults to 1MB  = 1024 * 1024
SENTRY_CACHE_MAX_VALUE_SIZE = None

# Fields which managed users cannot change via Sentry UI. Username and password
# cannot be changed by managed users. Optionally include 'email' and
# 'name' in SENTRY_MANAGED_USER_FIELDS.
SENTRY_MANAGED_USER_FIELDS = ()

SENTRY_SCOPES = {
    "org:read",
    "org:write",
    "org:admin",
    "org:integrations",
    "member:read",
    "member:write",
    "member:admin",
    "team:read",
    "team:write",
    "team:admin",
    "project:read",
    "project:write",
    "project:admin",
    "project:releases",
    "event:read",
    "event:write",
    "event:admin",
    "alerts:write",
    "alerts:read",
}

SENTRY_SCOPE_SETS = (
    (
        ("org:admin", "Read, write, and admin access to organization details."),
        ("org:write", "Read and write access to organization details."),
        ("org:read", "Read access to organization details."),
    ),
    (("org:integrations", "Read, write, and admin access to organization integrations."),),
    (
        ("member:admin", "Read, write, and admin access to organization members."),
        ("member:write", "Read and write access to organization members."),
        ("member:read", "Read access to organization members."),
    ),
    (
        ("team:admin", "Read, write, and admin access to teams."),
        ("team:write", "Read and write access to teams."),
        ("team:read", "Read access to teams."),
    ),
    (
        ("project:admin", "Read, write, and admin access to projects."),
        ("project:write", "Read and write access to projects."),
        ("project:read", "Read access to projects."),
    ),
    (("project:releases", "Read, write, and admin access to project releases."),),
    (
        ("event:admin", "Read, write, and admin access to events."),
        ("event:write", "Read and write access to events."),
        ("event:read", "Read access to events."),
    ),
    (
        ("alerts:write", "Read and write alerts"),
        ("alerts:read", "Read alerts"),
    ),
)

SENTRY_DEFAULT_ROLE = "member"

# Roles are ordered, which represents a sort-of hierarchy, as well as how
# they're presented in the UI. This is primarily important in that a member
# that is earlier in the chain cannot manage the settings of a member later
# in the chain (they still require the appropriate scope).
SENTRY_ROLES = (
    {
        "id": "member",
        "name": "Member",
        "desc": "Members can view and act on events, as well as view most other data within the organization.",
        "scopes": {
            "event:read",
            "event:write",
            "event:admin",
            "project:releases",
            "project:read",
            "org:read",
            "member:read",
            "team:read",
            "alerts:read",
            "alerts:write",
        },
    },
    {
        "id": "admin",
        "name": "Admin",
        "desc": "Admin privileges on any teams of which they're a member. They can create new teams and projects, "
        "as well as remove teams and projects which they already hold membership on (or all teams, "
        "if open membership is on). Additionally, they can manage memberships of teams that they are members "
        "of.",
        "scopes": {
            "event:read",
            "event:write",
            "event:admin",
            "org:read",
            "member:read",
            "project:read",
            "project:write",
            "project:admin",
            "project:releases",
            "team:read",
            "team:write",
            "team:admin",
            "org:integrations",
            "alerts:read",
            "alerts:write",
        },
    },
    {
        "id": "manager",
        "name": "Manager",
        "desc": "Gains admin access on all teams as well as the ability to add and remove members.",
        "is_global": True,
        "scopes": {
            "event:read",
            "event:write",
            "event:admin",
            "member:read",
            "member:write",
            "member:admin",
            "project:read",
            "project:write",
            "project:admin",
            "project:releases",
            "team:read",
            "team:write",
            "team:admin",
            "org:read",
            "org:write",
            "org:integrations",
            "alerts:read",
            "alerts:write",
        },
    },
    {
        "id": "owner",
        "name": "Owner",
        "desc": "Unrestricted access to the organization, its data, and its settings. Can add, modify, and delete "
        "projects and members, as well as make billing and plan changes.",
        "is_global": True,
        "scopes": {
            "org:read",
            "org:write",
            "org:admin",
            "org:integrations",
            "member:read",
            "member:write",
            "member:admin",
            "team:read",
            "team:write",
            "team:admin",
            "project:read",
            "project:write",
            "project:admin",
            "project:releases",
            "event:read",
            "event:write",
            "event:admin",
            "alerts:read",
            "alerts:write",
        },
    },
)

# See sentry/options/__init__.py for more information
SENTRY_OPTIONS = {}
SENTRY_DEFAULT_OPTIONS = {}

# You should not change this setting after your database has been created
# unless you have altered all schemas first
SENTRY_USE_BIG_INTS = False

# Encryption schemes available to Sentry. You should *never* remove from this
# list until the key is no longer used in the database. The first listed
# implementation is considered the default and will be used to encrypt all
# values (as well as re-encrypt data when it's re-saved).
SENTRY_ENCRYPTION_SCHEMES = (
    # identifier: implementation
    # ('0', Fernet(b'super secret key probably from Fernet.generate_key()')),
)

# Delay (in ms) to induce on API responses
#
# Simulates a small amount of lag which helps uncover more obvious race
# conditions in UI interactions. It's also needed to test (or implement) any
# kind of loading scenarios. Without this we will just implicitly lower the
# overall quality of software we ship because we will not experience it in the
# same way we would in production.
#
# See discussion on https://github.com/getsentry/sentry/pull/20187
SENTRY_API_RESPONSE_DELAY = 150 if IS_DEV else None

# Watchers for various application purposes (such as compiling static media)
# XXX(dcramer): this doesn't work outside of a source distribution as the
# webpack.config.js is not part of Sentry's datafiles
SENTRY_WATCHERS = (
    (
        "webpack",
        [
            os.path.join(NODE_MODULES_ROOT, ".bin", "webpack"),
            "serve",
            "--color",
            "--output-pathinfo=true",
            "--config={}".format(
                os.path.normpath(
                    os.path.join(PROJECT_ROOT, os.pardir, os.pardir, "webpack.config.js")
                )
            ),
        ],
    ),
)

# Controls whether DEVSERVICES will spin up a Relay and direct store traffic through Relay or not.
# If Relay is used a reverse proxy server will be run at the 8000 (the port formally used by Sentry) that
# will split the requests between Relay and Sentry (all store requests will be passed to Relay, and the
# rest will be forwarded to Sentry)
SENTRY_USE_RELAY = True
SENTRY_RELAY_PORT = 7899

# Controls whether we'll run the snuba subscription processor. If enabled, we'll run
# it as a worker, and devservices will run Kafka.
SENTRY_DEV_PROCESS_SUBSCRIPTIONS = False

# The chunk size for attachments in blob store. Should be a power of two.
SENTRY_ATTACHMENT_BLOB_SIZE = 8 * 1024 * 1024  # 8MB

# The chunk size for files in the chunk upload. This is used for native debug
# files and source maps, and directly translates to the chunk size in blob
# store. MUST be a power of two.
SENTRY_CHUNK_UPLOAD_BLOB_SIZE = 8 * 1024 * 1024  # 8MB

# This flags activates the Change Data Capture backend in the development environment
SENTRY_USE_CDC_DEV = False

# SENTRY_DEVSERVICES = {
#     "service-name": {
#         "image": "image-name:version",
#         # optional ports to expose
#         "ports": {"internal-port/tcp": external-port},
#         # optional command
#         "command": ["exit 1"],
#         optional mapping of volumes
#         "volumes": {"volume-name": {"bind": "/path/in/container"}},
#         # optional statement to test if service should run
#         "only_if": lambda settings, options: True,
#         # optional environment variables
#         "environment": {
#             "ENV_VAR": "1",
#         }
#     }
# }

POSTGRES_INIT_DB_VOLUME = (
    {
        os.path.join(CDC_CONFIG_DIR, "init_hba.sh"): {
            "bind": "/docker-entrypoint-initdb.d/init_hba.sh"
        }
    }
    if SENTRY_USE_CDC_DEV
    else {}
)

SENTRY_DEVSERVICES = {
    "redis": {
        "image": "redis:5.0-alpine",
        "ports": {"6379/tcp": 6379},
        "command": [
            "redis-server",
            "--appendonly",
            "yes",
            "--save",
            "60",
            "20",
            "--auto-aof-rewrite-percentage",
            "100",
            "--auto-aof-rewrite-min-size",
            "64mb",
        ],
        "volumes": {"redis": {"bind": "/data"}},
    },
    "postgres": {
        "image": "postgres:9.6-alpine",
        "pull": True,
        "ports": {"5432/tcp": 5432},
        "environment": {"POSTGRES_DB": "sentry", "POSTGRES_HOST_AUTH_METHOD": "trust"},
        "volumes": {
            "postgres": {"bind": "/var/lib/postgresql/data"},
            "wal2json": {"bind": "/wal2json"},
            CDC_CONFIG_DIR: {"bind": "/cdc"},
            **POSTGRES_INIT_DB_VOLUME,
        },
        "command": [
            "postgres",
            "-c",
            "wal_level=logical",
            "-c",
            "max_replication_slots=1",
            "-c",
            "max_wal_senders=1",
        ],
        "entrypoint": "/cdc/postgres-entrypoint.sh" if SENTRY_USE_CDC_DEV else None,
        "healthcheck": {
            "test": ["CMD", "pg_isready", "-U", "postgres"],
            "interval": 30000000000,  # Test every 30 seconds (in ns).
            "timeout": 5000000000,  # Time we should expect the test to take.
            "retries": 3,
        },
    },
    "zookeeper": {
        "image": "confluentinc/cp-zookeeper:5.1.2",
        "environment": {"ZOOKEEPER_CLIENT_PORT": "2181"},
        "volumes": {"zookeeper": {"bind": "/var/lib/zookeeper"}},
        "only_if": lambda settings, options: (
            "kafka" in settings.SENTRY_EVENTSTREAM or settings.SENTRY_USE_RELAY
        ),
    },
    "kafka": {
        "image": "confluentinc/cp-kafka:5.1.2",
        "ports": {"9092/tcp": 9092},
        "environment": {
            "KAFKA_ZOOKEEPER_CONNECT": "{containers[zookeeper][name]}:2181",
            "KAFKA_LISTENERS": "INTERNAL://0.0.0.0:9093,EXTERNAL://0.0.0.0:9092",
            "KAFKA_ADVERTISED_LISTENERS": "INTERNAL://{containers[kafka][name]}:9093,EXTERNAL://{containers[kafka]"
            "[ports][9092/tcp][0]}:{containers[kafka][ports][9092/tcp][1]}",
            "KAFKA_LISTENER_SECURITY_PROTOCOL_MAP": "INTERNAL:PLAINTEXT,EXTERNAL:PLAINTEXT",
            "KAFKA_INTER_BROKER_LISTENER_NAME": "INTERNAL",
            "KAFKA_OFFSETS_TOPIC_REPLICATION_FACTOR": "1",
            "KAFKA_OFFSETS_TOPIC_NUM_PARTITIONS": "1",
            "KAFKA_LOG_RETENTION_HOURS": "24",
            "KAFKA_MESSAGE_MAX_BYTES": "50000000",
            "KAFKA_MAX_REQUEST_SIZE": "50000000",
        },
        "volumes": {"kafka": {"bind": "/var/lib/kafka"}},
        "only_if": lambda settings, options: (
            "kafka" in settings.SENTRY_EVENTSTREAM
            or settings.SENTRY_USE_RELAY
            or settings.SENTRY_DEV_PROCESS_SUBSCRIPTIONS
        ),
    },
    "clickhouse": {
        **_common_clickhouse_settings,
        "volumes": {
            "clickhouse": {"bind": "/var/lib/clickhouse"},
            os.path.join(DEVSERVICES_CONFIG_DIR, "clickhouse", "loc_config.xml"): {
                "bind": "/etc/clickhouse-server/config.d/sentry.xml"
            },
        },
        "only_if": lambda settings, options: (not settings.SENTRY_DISTRIBUTED_CLICKHOUSE_TABLES),
    },
    "clickhouse_dist": {
        **_common_clickhouse_settings,
        "volumes": {
            "clickhouse_dist": {"bind": "/var/lib/clickhouse"},
            os.path.join(DEVSERVICES_CONFIG_DIR, "clickhouse", "dist_config.xml"): {
                "bind": "/etc/clickhouse-server/config.d/sentry.xml"
            },
        },
        "only_if": lambda settings, options: (settings.SENTRY_DISTRIBUTED_CLICKHOUSE_TABLES),
    },
    "snuba": {
        "image": "getsentry/snuba:nightly",
        "pull": True,
        "ports": {"1218/tcp": 1218},
        "command": ["devserver"],
        "environment": {
            "PYTHONUNBUFFERED": "1",
            "SNUBA_SETTINGS": "docker",
            "DEBUG": "1",
            "CLICKHOUSE_HOST": "{containers[clickhouse][name]}",
            "CLICKHOUSE_PORT": "9000",
            "CLICKHOUSE_HTTP_PORT": "8123",
            "DEFAULT_BROKERS": "{containers[kafka][name]}:9093",
            "REDIS_HOST": "{containers[redis][name]}",
            "REDIS_PORT": "6379",
            "REDIS_DB": "1",
        },
        "only_if": lambda settings, options: (
            "snuba" in settings.SENTRY_EVENTSTREAM or "kafka" in settings.SENTRY_EVENTSTREAM
        ),
    },
    "bigtable": {
        "image": "mattrobenolt/cbtemulator:0.51.0",
        "ports": {"8086/tcp": 8086},
        "only_if": lambda settings, options: "bigtable" in settings.SENTRY_NODESTORE,
    },
    "memcached": {
        "image": "memcached:1.5-alpine",
        "ports": {"11211/tcp": 11211},
        "only_if": lambda settings, options: "memcached"
        in settings.CACHES.get("default", {}).get("BACKEND"),
    },
    "symbolicator": {
        "image": "us.gcr.io/sentryio/symbolicator:nightly",
        "pull": True,
        "ports": {"3021/tcp": 3021},
        "volumes": {SYMBOLICATOR_CONFIG_DIR: {"bind": "/etc/symbolicator"}},
        "command": ["run", "--config", "/etc/symbolicator/config.yml"],
        "only_if": lambda settings, options: options.get("symbolicator.enabled"),
    },
    "relay": {
        "image": "us.gcr.io/sentryio/relay:nightly",
        "pull": True,
        "ports": {"7899/tcp": SENTRY_RELAY_PORT},
        "volumes": {RELAY_CONFIG_DIR: {"bind": "/etc/relay"}},
        "command": ["run", "--config", "/etc/relay"],
        "only_if": lambda settings, options: settings.SENTRY_USE_RELAY,
        "with_devserver": True,
    },
    "chartcuterie": {
        "image": "us.gcr.io/sentryio/chartcuterie:nightly",
        "pull": True,
        "volumes": {CHARTCUTERIE_CONFIG_DIR: {"bind": "/etc/chartcuterie"}},
        "environment": {
            "CHARTCUTERIE_CONFIG": "/etc/chartcuterie/config.js",
            "CHARTCUTERIE_CONFIG_POLLING": "true",
        },
        "ports": {"9090/tcp": 7901},
        "only_if": lambda settings, options: options.get("chart-rendering.enabled"),
    },
    "cdc": {
        "image": "getsentry/cdc:nightly",
        "pull": True,
        "only_if": lambda settings, options: settings.SENTRY_USE_CDC_DEV,
        "command": ["cdc", "-c", "/etc/cdc/configuration.yaml", "producer"],
        "volumes": {CDC_CONFIG_DIR: {"bind": "/etc/cdc"}},
    },
}

# Max file size for avatar photo uploads
SENTRY_MAX_AVATAR_SIZE = 5000000

# The maximum age of raw events before they are deleted
SENTRY_RAW_EVENT_MAX_AGE_DAYS = 10

# statuspage.io support
STATUS_PAGE_ID = None
STATUS_PAGE_API_HOST = "statuspage.io"

SENTRY_ONPREMISE = True

# Whether we should look at X-Forwarded-For header or not
# when checking REMOTE_ADDR ip addresses
SENTRY_USE_X_FORWARDED_FOR = True

SENTRY_DEFAULT_INTEGRATIONS = (
    "sentry.integrations.bitbucket.BitbucketIntegrationProvider",
    "sentry.integrations.bitbucket_server.BitbucketServerIntegrationProvider",
    "sentry.integrations.slack.SlackIntegrationProvider",
    "sentry.integrations.github.GitHubIntegrationProvider",
    "sentry.integrations.github_enterprise.GitHubEnterpriseIntegrationProvider",
    "sentry.integrations.gitlab.GitlabIntegrationProvider",
    "sentry.integrations.jira.JiraIntegrationProvider",
    "sentry.integrations.jira_server.JiraServerIntegrationProvider",
    "sentry.integrations.vsts.VstsIntegrationProvider",
    "sentry.integrations.vsts_extension.VstsExtensionIntegrationProvider",
    "sentry.integrations.pagerduty.integration.PagerDutyIntegrationProvider",
    "sentry.integrations.vercel.VercelIntegrationProvider",
    "sentry.integrations.msteams.MsTeamsIntegrationProvider",
    "sentry.integrations.aws_lambda.AwsLambdaIntegrationProvider",
    "sentry.integrations.custom_scm.CustomSCMIntegrationProvider",
)


SENTRY_SDK_CONFIG = {
    "release": sentry.__build__,
    "environment": ENVIRONMENT,
    "in_app_include": ["sentry", "sentry_plugins"],
    "debug": True,
    "send_default_pii": True,
    "auto_enabling_integrations": False,
}

# Callable to bind additional context for the Sentry SDK
#
# def get_org_context(scope, organization, **kwargs):
#    scope.set_tag('organization.cool', '1')
#
# SENTRY_ORGANIZATION_CONTEXT_HELPER = get_org_context
SENTRY_ORGANIZATION_CONTEXT_HELPER = None

# Config options that are explicitly disabled from Django
DEAD = object()

# This will eventually get set from values in SENTRY_OPTIONS during
# sentry.runner.initializer:bootstrap_options
SECRET_KEY = DEAD
EMAIL_BACKEND = DEAD
EMAIL_HOST = DEAD
EMAIL_PORT = DEAD
EMAIL_HOST_USER = DEAD
EMAIL_HOST_PASSWORD = DEAD
EMAIL_USE_TLS = DEAD
EMAIL_USE_SSL = DEAD
SERVER_EMAIL = DEAD
EMAIL_SUBJECT_PREFIX = DEAD

# Shared btw Auth Provider and Social Auth Plugin
GITHUB_APP_ID = DEAD
GITHUB_API_SECRET = DEAD

# Used by Auth Provider
GITHUB_REQUIRE_VERIFIED_EMAIL = DEAD
GITHUB_API_DOMAIN = DEAD
GITHUB_BASE_DOMAIN = DEAD

# Used by Social Auth Plugin
GITHUB_EXTENDED_PERMISSIONS = DEAD
GITHUB_ORGANIZATION = DEAD


SUDO_URL = "sentry-sudo"

# Endpoint to https://github.com/getsentry/sentry-release-registry, used for
# alerting the user on outdated SDKs.
SENTRY_RELEASE_REGISTRY_BASEURL = None

# Hardcoded SDK versions for SDKs that do not have an entry in the release
# registry.
SDK_VERSIONS = {
    "raven-js": "3.21.0",
    "raven-node": "2.3.0",
    "raven-python": "6.10.0",
    "raven-ruby": "2.7.1",
    "sentry-cocoa": "3.11.1",
    "sentry-java": "1.6.4",
    "sentry-laravel": "1.0.2",
    "sentry-php": "2.0.1",
}

SDK_URLS = {
    "raven-js": "https://docs.sentry.io/clients/javascript/",
    "raven-node": "https://docs.sentry.io/clients/node/",
    "raven-python": "https://docs.sentry.io/clients/python/",
    "raven-ruby": "https://docs.sentry.io/clients/ruby/",
    "raven-swift": "https://docs.sentry.io/clients/cocoa/",
    "sentry-java": "https://docs.sentry.io/clients/java/",
    "sentry-php": "https://docs.sentry.io/platforms/php/",
    "sentry-laravel": "https://docs.sentry.io/platforms/php/laravel/",
    "sentry-swift": "https://docs.sentry.io/clients/cocoa/",
}

DEPRECATED_SDKS = {
    # sdk name => new sdk name
    "raven-java": "sentry-java",
    "raven-java:android": "sentry-java",
    "raven-java:log4j": "sentry-java",
    "raven-java:log4j2": "sentry-java",
    "raven-java:logback": "sentry-java",
    "raven-js": "sentry.javascript.browser",
    "raven-node": "sentry.javascript.node",
    "raven-objc": "sentry-swift",
    "raven-php": "sentry-php",
    "raven-python": "sentry.python",
    "sentry-android": "raven-java",
    "sentry-swift": "sentry-cocoa",
    "SharpRaven": "sentry.dotnet",
    # The Ruby SDK used to go by the name 'sentry-raven'...
    "sentry-raven": "raven-ruby",
}

TERMS_URL = None
PRIVACY_URL = None

# Internal sources for debug information files
#
# There are two special values in there: "microsoft" and "ios".  These are
# added by default to any project created.  The "ios" source is currently
# not enabled in the open source build of sentry because it points to a
# sentry internal repository and it's unclear if these can be
# redistributed under the Apple EULA.  If however someone configures their
# own iOS source and name it 'ios' it will be enabled by default for all
# projects.
SENTRY_BUILTIN_SOURCES = {
    "microsoft": {
        "type": "http",
        "id": "sentry:microsoft",
        "name": "Microsoft",
        "layout": {"type": "symstore"},
        "filters": {"filetypes": ["pdb", "pe"]},
        "url": "https://msdl.microsoft.com/download/symbols/",
        "is_public": True,
    },
    "citrix": {
        "type": "http",
        "id": "sentry:citrix",
        "name": "Citrix",
        "layout": {"type": "symstore"},
        "filters": {"filetypes": ["pdb", "pe"]},
        "url": "http://ctxsym.citrix.com/symbols/",
        "is_public": True,
    },
    "intel": {
        "type": "http",
        "id": "sentry:intel",
        "name": "Intel",
        "layout": {"type": "symstore"},
        "filters": {"filetypes": ["pdb", "pe"]},
        "url": "https://software.intel.com/sites/downloads/symbols/",
        "is_public": True,
    },
    "amd": {
        "type": "http",
        "id": "sentry:amd",
        "name": "AMD",
        "layout": {"type": "symstore"},
        "filters": {"filetypes": ["pdb", "pe"]},
        "url": "https://download.amd.com/dir/bin/",
        "is_public": True,
    },
    "nvidia": {
        "type": "http",
        "id": "sentry:nvidia",
        "name": "NVIDIA",
        "layout": {"type": "symstore"},
        "filters": {"filetypes": ["pdb", "pe"]},
        "url": "https://driver-symbols.nvidia.com/",
        "is_public": True,
    },
    "chromium": {
        "type": "http",
        "id": "sentry:chromium",
        "name": "Chromium",
        "layout": {"type": "symstore"},
        "filters": {"filetypes": ["pdb", "pe"]},
        "url": "https://chromium-browser-symsrv.commondatastorage.googleapis.com/",
        "is_public": True,
    },
    "unity": {
        "type": "http",
        "id": "sentry:unity",
        "name": "Unity",
        "layout": {"type": "symstore"},
        "filters": {"filetypes": ["pdb", "pe"]},
        "url": "http://symbolserver.unity3d.com/",
        "is_public": True,
    },
    "mozilla": {
        "type": "http",
        "id": "sentry:mozilla",
        "name": "Mozilla",
        "layout": {"type": "symstore"},
        "url": "https://symbols.mozilla.org/",
        "is_public": True,
    },
    "autodesk": {
        "type": "http",
        "id": "sentry:autodesk",
        "name": "Autodesk",
        "layout": {"type": "symstore"},
        "url": "http://symbols.autodesk.com/",
        "is_public": True,
    },
    "electron": {
        "type": "http",
        "id": "sentry:electron",
        "name": "Electron",
        "layout": {"type": "native"},
        "url": "https://symbols.electronjs.org/",
        "filters": {"filetypes": ["pdb", "breakpad", "sourcebundle"]},
        "is_public": True,
    },
}

# Relay
# List of PKs explicitly allowed by Sentry.  All relays here are always
# registered as internal relays.
SENTRY_RELAY_WHITELIST_PK = [
    # NOTE (RaduW) This is the relay key for the relay instance used by devservices.
    # This should NOT be part of any production environment.
    # This key should match the key in /sentry/config/relay/credentials.json
    "SMSesqan65THCV6M4qs4kBzPai60LzuDn-xNsvYpuP8"
]

# When open registration is not permitted then only relays in the
# list of explicitly allowed relays can register.
SENTRY_RELAY_OPEN_REGISTRATION = True

# GeoIP
# Used for looking up IP addresses.
# For example /usr/local/share/GeoIP/GeoIPCity.mmdb
GEOIP_PATH_MMDB = None

# CDN
# If this is an absolute url like e.g.: https://js.sentry-cdn.com/
# the full url will look like this: https://js.sentry-cdn.com/<public_key>.min.js
# otherwise django reverse url lookup will be used.
JS_SDK_LOADER_CDN_URL = ""
# Version of the SDK - Used in header Surrogate-Key sdk/JS_SDK_LOADER_SDK_VERSION
JS_SDK_LOADER_SDK_VERSION = ""
# This should be the url pointing to the JS SDK
JS_SDK_LOADER_DEFAULT_SDK_URL = ""

# block domains which are generally used by spammers -- keep this configurable in case an onpremise
# install wants to allow it
INVALID_EMAIL_ADDRESS_PATTERN = re.compile(r"\@qq\.com$", re.I)

# This is customizable for sentry.io, but generally should only be additive
# (currently the values not used anymore so this is more for documentation purposes)
SENTRY_USER_PERMISSIONS = ("broadcasts.admin",)

KAFKA_CLUSTERS = {
    "default": {
        "common": {"bootstrap.servers": "127.0.0.1:9092"},
        "producers": {
            "compression.type": "lz4",
            "message.max.bytes": 50000000,  # 50MB, default is 1MB
        },
        "consumers": {},
    }
}

KAFKA_EVENTS = "events"
KAFKA_OUTCOMES = "outcomes"
KAFKA_EVENTS_SUBSCRIPTIONS_RESULTS = "events-subscription-results"
KAFKA_TRANSACTIONS_SUBSCRIPTIONS_RESULTS = "transactions-subscription-results"
KAFKA_SUBSCRIPTION_RESULT_TOPICS = {
    "events": KAFKA_EVENTS_SUBSCRIPTIONS_RESULTS,
    "transactions": KAFKA_TRANSACTIONS_SUBSCRIPTIONS_RESULTS,
}
KAFKA_INGEST_EVENTS = "ingest-events"
KAFKA_INGEST_ATTACHMENTS = "ingest-attachments"
KAFKA_INGEST_TRANSACTIONS = "ingest-transactions"

KAFKA_TOPICS = {
    KAFKA_EVENTS: {"cluster": "default", "topic": KAFKA_EVENTS},
    KAFKA_OUTCOMES: {"cluster": "default", "topic": KAFKA_OUTCOMES},
    KAFKA_EVENTS_SUBSCRIPTIONS_RESULTS: {
        "cluster": "default",
        "topic": KAFKA_EVENTS_SUBSCRIPTIONS_RESULTS,
    },
    KAFKA_TRANSACTIONS_SUBSCRIPTIONS_RESULTS: {
        "cluster": "default",
        "topic": KAFKA_TRANSACTIONS_SUBSCRIPTIONS_RESULTS,
    },
    # Topic for receiving simple events (error events without attachments) from Relay
    KAFKA_INGEST_EVENTS: {"cluster": "default", "topic": KAFKA_INGEST_EVENTS},
    # Topic for receiving 'complex' events (error events with attachments) from Relay
    KAFKA_INGEST_ATTACHMENTS: {"cluster": "default", "topic": KAFKA_INGEST_ATTACHMENTS},
    # Topic for receiving transaction events (APM events) from Relay
    KAFKA_INGEST_TRANSACTIONS: {"cluster": "default", "topic": KAFKA_INGEST_TRANSACTIONS},
}

# If True, consumers will create the topics if they don't exist
KAFKA_CONSUMER_AUTO_CREATE_TOPICS = True

# For Jira, only approved apps can use the access_email_addresses scope
# This scope allows Sentry to use the email endpoint (https://developer.atlassian.com/cloud/jira/platform/rest/v3/#api-rest-api-3-user-email-get)
# We use the email with Jira 2-way sync in order to match the user
JIRA_USE_EMAIL_SCOPE = False

"""
Fields are:
 - south_app_name: Which app to apply the conversion to
 - south_migration: The south migration to map to the new name. If None, then always
   apply
 - django_app_name: The new app name to apply the conversion to
 - django_migration: Which django migration to 'fake' as run.
 - south_migration_required: Whether the south migration is required to proceed.
 - south_migration_required_error: Error message explaining what is going wrong.
"""
SOUTH_MIGRATION_CONVERSIONS = (
    (
        "sentry",
        "0472_auto__add_field_sentryapp_author",
        "sentry",
        "0001_initial",
        True,
        "Please upgrade to Sentry 9.1.2 before upgrading to any later versions.",
    ),
    (
        "sentry",
        "0516_auto__del_grouptagvalue__del_unique_grouptagvalue_group_id_key_value__",
        "sentry",
        "0002_912_to_recent",
        False,
        "",
    ),
    (
        "sentry",
        "0518_auto__chg_field_sentryappwebhookerror_response_code",
        "sentry",
        "0003_auto_20191022_0122",
        False,
        "",
    ),
    ("sentry.nodestore", "0001_initial", "nodestore", "0001_initial", False, None),
    ("nodestore", "0001_initial", "nodestore", "0001_initial", False, None),
    (
        "social_auth",
        "0004_auto__del_unique_usersocialauth_provider_uid__add_unique_usersocialaut",
        "social_auth",
        "0001_initial",
        True,
        "Please upgrade to Sentry 9.1.2 before upgrading to any later versions.",
    ),
    # From sentry-plugins
    ("sentry_plugins.jira_ac", "0001_initial", "jira_ac", "0001_initial", False, ""),
    ("jira_ac", "0001_initial", "jira_ac", "0001_initial", False, ""),
)

# Whether to use Django migrations to create the database, or just build it based off
# of models, similar to how syncdb used to work. The former is more correct, the latter
# is much faster.
MIGRATIONS_TEST_MIGRATE = os.environ.get("MIGRATIONS_TEST_MIGRATE", "0") == "1"
# Specifies the list of django apps to include in the lockfile. If Falsey then include
# all apps with migrations
MIGRATIONS_LOCKFILE_APP_WHITELIST = (
    "jira_ac",
    "nodestore",
    "sentry",
    "social_auth",
)
# Where to write the lockfile to.
MIGRATIONS_LOCKFILE_PATH = os.path.join(PROJECT_ROOT, os.path.pardir, os.path.pardir)

# Log error and abort processing (without dropping event) when process_event is
# taking more than n seconds to process event
SYMBOLICATOR_PROCESS_EVENT_HARD_TIMEOUT = 600

# Log warning when process_event is taking more than n seconds to process event
SYMBOLICATOR_PROCESS_EVENT_WARN_TIMEOUT = 120

# Block symbolicate_event for this many seconds to wait for a initial response
# from symbolicator after the task submission.
SYMBOLICATOR_POLL_TIMEOUT = 10

# When retrying symbolication requests or querying for the result this set the
# max number of second to wait between subsequent attempts.
SYMBOLICATOR_MAX_RETRY_AFTER = 5

SENTRY_REQUEST_METRIC_ALLOWED_PATHS = (
    "sentry.web.api",
    "sentry.web.frontend",
    "sentry.api.endpoints",
    "sentry.data_export.endpoints",
    "sentry.discover.endpoints",
    "sentry.incidents.endpoints",
)
SENTRY_MAIL_ADAPTER_BACKEND = "sentry.mail.adapter.MailAdapter"

# Project ID used by synthetic monitoring
# Synthetic monitoring recurringly send events, prepared with specific
# attributes, which can be identified through the whole processing pipeline and
# observed mainly for producing stable metrics.
SENTRY_SYNTHETIC_MONITORING_PROJECT_ID = None

# Similarity cluster to use
# Similarity-v1: uses hardcoded set of event properties for diffing
SENTRY_SIMILARITY_INDEX_REDIS_CLUSTER = "default"
# Similarity-v2: uses grouping components for diffing (None = fallback to setting for v1)
SENTRY_SIMILARITY2_INDEX_REDIS_CLUSTER = None

# The grouping strategy to use for driving similarity-v2. You can add multiple
# strategies here to index them all. This is useful for transitioning a
# similarity dataset to newer grouping configurations.
#
# The dictionary value represents the redis prefix to use.
#
# Check out `test_similarity_config_migration` to understand the procedure and risks.
SENTRY_SIMILARITY_GROUPING_CONFIGURATIONS_TO_INDEX = {
    "similarity:2020-07-23": "a",
}

SENTRY_USE_UWSGI = True

SENTRY_REPROCESSING_ATTACHMENT_CHUNK_SIZE = 2 ** 20

SENTRY_REPROCESSING_SYNC_REDIS_CLUSTER = "default"

# Timeout for the project counter statement execution.
# In case of contention on the project counter, prevent workers saturation with
# save_event tasks from single project.
# Value is in milliseconds. Set to `None` to disable.
SENTRY_PROJECT_COUNTER_STATEMENT_TIMEOUT = 1000

# Implemented in getsentry to run additional devserver workers.
SENTRY_EXTRA_WORKERS = None

# This controls whether Sentry is run in a demo mode.
# Enabling this will allow users to create accounts without an email or password.
DEMO_MODE = False

# all demo orgs are owned by the user with this email
DEMO_ORG_OWNER_EMAIL = None

# paramters that determine how demo events are generated
DEMO_DATA_GEN_PARAMS = {}

# parameters for an org when quickly generating them synchronously
DEMO_DATA_QUICK_GEN_PARAMS = {}

# adds an extra JS to HTML template
INJECTED_SCRIPT_ASSETS = []<|MERGE_RESOLUTION|>--- conflicted
+++ resolved
@@ -999,13 +999,10 @@
     "organizations:alert-wizard": True,
     # Enable the adoption chart in the releases page
     "organizations:release-adoption-chart": False,
-<<<<<<< HEAD
     # Enable the project level transaction thresholds
     "organizations:project-transaction-threshold": False,
-=======
     # Enable percent displays in issue stream
     "organizations:issue-percent-display": False,
->>>>>>> a1145302
     # Adds additional filters and a new section to issue alert rules.
     "projects:alert-filters": True,
     # Enable functionality to specify custom inbound filters on events.
