--- conflicted
+++ resolved
@@ -2709,10 +2709,8 @@
     "options": {"cluster": "default"},
 }
 
-<<<<<<< HEAD
-SERVER_COMPONENT_MODE = None
-FAIL_ON_UNAVAILABLE_API_CALL = False
-=======
 # maximum number of projects allowed to query snuba with for the organization_vitals_overview endpoint
 ORGANIZATION_VITALS_OVERVIEW_PROJECT_LIMIT = 300
->>>>>>> be7c8d73
+
+SERVER_COMPONENT_MODE = None
+FAIL_ON_UNAVAILABLE_API_CALL = False