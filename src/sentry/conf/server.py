"""
These settings act as the default (base) settings for the Sentry-provided web-server
"""
from __future__ import absolute_import

from django.conf.global_settings import *  # NOQA

import os
import os.path
import re
import socket
import sys
import tempfile

import sentry
from sentry.utils.celery import crontab_with_minute_jitter
from sentry.utils.types import type_from_value

from datetime import timedelta
from six.moves.urllib.parse import urlparse


def gettext_noop(s):
    return s


socket.setdefaulttimeout(5)


def env(key, default="", type=None):
    """
    Extract an environment variable for use in configuration

    :param key: The environment variable to be extracted.
    :param default: The value to be returned if `key` is not found.
    :param type: The type of the returned object (defaults to the type of `default`).
    :return: The environment variable if it exists, else `default`.
    """

    # First check an internal cache, so we can `pop` multiple times
    # without actually losing the value.
    try:
        rv = env._cache[key]
    except KeyError:
        if "SENTRY_RUNNING_UWSGI" in os.environ:
            # We do this so when the process forks off into uwsgi
            # we want to actually be popping off values. This is so that
            # at runtime, the variables aren't actually available.
            fn = os.environ.pop
        else:
            fn = os.environ.__getitem__

        try:
            rv = fn(key)
            env._cache[key] = rv
        except KeyError:
            rv = default

    if type is None:
        type = type_from_value(default)

    return type(rv)


env._cache = {}

ENVIRONMENT = os.environ.get("SENTRY_ENVIRONMENT", "production")

IS_DEV = ENVIRONMENT == "development"

DEBUG = IS_DEV
MAINTENANCE = False

ADMINS = ()

# Hosts that are considered in the same network (including VPNs).
INTERNAL_IPS = ()

# List of IP subnets which should not be accessible
SENTRY_DISALLOWED_IPS = ()

# When resolving DNS for external sources (source map fetching, webhooks, etc),
# ensure that domains are fully resolved first to avoid poking internal
# search domains.
SENTRY_ENSURE_FQDN = False

# Hosts that are allowed to use system token authentication.
# http://en.wikipedia.org/wiki/Reserved_IP_addresses
INTERNAL_SYSTEM_IPS = (
    "0.0.0.0/8",
    "10.0.0.0/8",
    "100.64.0.0/10",
    "127.0.0.0/8",
    "169.254.0.0/16",
    "172.16.0.0/12",
    "192.0.0.0/29",
    "192.0.2.0/24",
    "192.88.99.0/24",
    "192.168.0.0/16",
    "198.18.0.0/15",
    "198.51.100.0/24",
    "224.0.0.0/4",
    "240.0.0.0/4",
    "255.255.255.255/32",
)

MANAGERS = ADMINS

APPEND_SLASH = True

PROJECT_ROOT = os.path.normpath(os.path.join(os.path.dirname(__file__), os.pardir))

# XXX(dcramer): handle case when we've installed from source vs just running
# this straight out of the repository
if "site-packages" in __file__:
    NODE_MODULES_ROOT = os.path.join(PROJECT_ROOT, "node_modules")
else:
    NODE_MODULES_ROOT = os.path.join(PROJECT_ROOT, os.pardir, os.pardir, "node_modules")

NODE_MODULES_ROOT = os.path.normpath(NODE_MODULES_ROOT)

DEVSERVICES_CONFIG_DIR = os.path.normpath(
    os.path.join(PROJECT_ROOT, os.pardir, os.pardir, "config")
)

CLICKHOUSE_CONFIG_PATH = os.path.join(DEVSERVICES_CONFIG_DIR, "clickhouse", "config.xml")

RELAY_CONFIG_DIR = os.path.join(DEVSERVICES_CONFIG_DIR, "relay")

SYMBOLICATOR_CONFIG_DIR = os.path.join(DEVSERVICES_CONFIG_DIR, "symbolicator")

sys.path.insert(0, os.path.normpath(os.path.join(PROJECT_ROOT, os.pardir)))

DATABASES = {
    "default": {
        "ENGINE": "sentry.db.postgres",
        "NAME": "sentry",
        "USER": "postgres",
        "PASSWORD": "",
        "HOST": "127.0.0.1",
        "PORT": "",
        "AUTOCOMMIT": True,
        "ATOMIC_REQUESTS": False,
    }
}

if "DATABASE_URL" in os.environ:
    url = urlparse(os.environ["DATABASE_URL"])

    # Ensure default database exists.
    DATABASES["default"] = DATABASES.get("default", {})

    # Update with environment configuration.
    DATABASES["default"].update(
        {
            "NAME": url.path[1:],
            "USER": url.username,
            "PASSWORD": url.password,
            "HOST": url.hostname,
            "PORT": url.port,
        }
    )
    if url.scheme == "postgres":
        DATABASES["default"]["ENGINE"] = "sentry.db.postgres"

# This should always be UTC.
TIME_ZONE = "UTC"

# Language code for this installation. All choices can be found here:
# http://www.i18nguy.com/unicode/language-identifiers.html
LANGUAGE_CODE = "en-us"

LANGUAGES = (
    ("af", gettext_noop("Afrikaans")),
    ("ar", gettext_noop("Arabic")),
    ("az", gettext_noop("Azerbaijani")),
    ("bg", gettext_noop("Bulgarian")),
    ("be", gettext_noop("Belarusian")),
    ("bn", gettext_noop("Bengali")),
    ("br", gettext_noop("Breton")),
    ("bs", gettext_noop("Bosnian")),
    ("ca", gettext_noop("Catalan")),
    ("cs", gettext_noop("Czech")),
    ("cy", gettext_noop("Welsh")),
    ("da", gettext_noop("Danish")),
    ("de", gettext_noop("German")),
    ("el", gettext_noop("Greek")),
    ("en", gettext_noop("English")),
    ("eo", gettext_noop("Esperanto")),
    ("es", gettext_noop("Spanish")),
    ("et", gettext_noop("Estonian")),
    ("eu", gettext_noop("Basque")),
    ("fa", gettext_noop("Persian")),
    ("fi", gettext_noop("Finnish")),
    ("fr", gettext_noop("French")),
    ("ga", gettext_noop("Irish")),
    ("gl", gettext_noop("Galician")),
    ("he", gettext_noop("Hebrew")),
    ("hi", gettext_noop("Hindi")),
    ("hr", gettext_noop("Croatian")),
    ("hu", gettext_noop("Hungarian")),
    ("ia", gettext_noop("Interlingua")),
    ("id", gettext_noop("Indonesian")),
    ("is", gettext_noop("Icelandic")),
    ("it", gettext_noop("Italian")),
    ("ja", gettext_noop("Japanese")),
    ("ka", gettext_noop("Georgian")),
    ("kk", gettext_noop("Kazakh")),
    ("km", gettext_noop("Khmer")),
    ("kn", gettext_noop("Kannada")),
    ("ko", gettext_noop("Korean")),
    ("lb", gettext_noop("Luxembourgish")),
    ("lt", gettext_noop("Lithuanian")),
    ("lv", gettext_noop("Latvian")),
    ("mk", gettext_noop("Macedonian")),
    ("ml", gettext_noop("Malayalam")),
    ("mn", gettext_noop("Mongolian")),
    ("my", gettext_noop("Burmese")),
    ("nb", gettext_noop("Norwegian Bokmal")),
    ("ne", gettext_noop("Nepali")),
    ("nl", gettext_noop("Dutch")),
    ("nn", gettext_noop("Norwegian Nynorsk")),
    ("os", gettext_noop("Ossetic")),
    ("pa", gettext_noop("Punjabi")),
    ("pl", gettext_noop("Polish")),
    ("pt", gettext_noop("Portuguese")),
    ("pt-br", gettext_noop("Brazilian Portuguese")),
    ("ro", gettext_noop("Romanian")),
    ("ru", gettext_noop("Russian")),
    ("sk", gettext_noop("Slovak")),
    ("sl", gettext_noop("Slovenian")),
    ("sq", gettext_noop("Albanian")),
    ("sr", gettext_noop("Serbian")),
    ("sv-se", gettext_noop("Swedish")),
    ("sw", gettext_noop("Swahili")),
    ("ta", gettext_noop("Tamil")),
    ("te", gettext_noop("Telugu")),
    ("th", gettext_noop("Thai")),
    ("tr", gettext_noop("Turkish")),
    ("tt", gettext_noop("Tatar")),
    ("udm", gettext_noop("Udmurt")),
    ("uk", gettext_noop("Ukrainian")),
    ("ur", gettext_noop("Urdu")),
    ("vi", gettext_noop("Vietnamese")),
    ("zh-cn", gettext_noop("Simplified Chinese")),
    ("zh-tw", gettext_noop("Traditional Chinese")),
)

from .locale import CATALOGS

LANGUAGES = tuple((code, name) for code, name in LANGUAGES if code in CATALOGS)

SUPPORTED_LANGUAGES = frozenset(CATALOGS)

SITE_ID = 1

# If you set this to False, Django will make some optimizations so as not
# to load the internationalization machinery.
USE_I18N = True

# If you set this to False, Django will not format dates, numbers and
# calendars according to the current locale
USE_L10N = True

USE_TZ = True

# CAVEAT: If you're adding a middleware that modifies a response's content,
# and appears before CommonMiddleware, you must either reorder your middleware
# so that responses aren't modified after Content-Length is set, or have the
# response modifying middleware reset the Content-Length header.
# This is because CommonMiddleware Sets the Content-Length header for non-streaming responses.
MIDDLEWARE_CLASSES = (
    "sentry.middleware.proxy.DecompressBodyMiddleware",
    "sentry.middleware.security.SecurityHeadersMiddleware",
    "sentry.middleware.maintenance.ServicesUnavailableMiddleware",
    "sentry.middleware.env.SentryEnvMiddleware",
    "sentry.middleware.proxy.SetRemoteAddrFromForwardedFor",
    "sentry.middleware.debug.NoIfModifiedSinceMiddleware",
    "sentry.middleware.stats.RequestTimingMiddleware",
    "sentry.middleware.stats.ResponseCodeMiddleware",
    "sentry.middleware.health.HealthCheck",  # Must exist before CommonMiddleware
    "django.middleware.common.CommonMiddleware",
    "django.contrib.sessions.middleware.SessionMiddleware",
    "django.middleware.csrf.CsrfViewMiddleware",
    "sentry.middleware.auth.AuthenticationMiddleware",
    "sentry.middleware.user.UserActiveMiddleware",
    "sentry.middleware.sudo.SudoMiddleware",
    "sentry.middleware.superuser.SuperuserMiddleware",
    "sentry.middleware.locale.SentryLocaleMiddleware",
    "django.contrib.messages.middleware.MessageMiddleware",
)

ROOT_URLCONF = "sentry.conf.urls"

# TODO(joshuarli): Django 1.10 introduced this option, which restricts the size of a
# request body. We have some middleware in sentry.middleware.proxy that sets the
# Content Length to max uint32 in certain cases related to minidump.
# Once relay's fully rolled out, that can be deleted.
# Until then, the safest and easiest thing to do is to disable this check
# to leave things the way they were with Django <1.9.
DATA_UPLOAD_MAX_MEMORY_SIZE = None

TEMPLATES = [
    {
        "BACKEND": "django.template.backends.django.DjangoTemplates",
        "DIRS": [os.path.join(PROJECT_ROOT, "templates")],
        "APP_DIRS": True,
        "OPTIONS": {
            "context_processors": [
                "django.contrib.auth.context_processors.auth",
                "django.contrib.messages.context_processors.messages",
                "django.template.context_processors.csrf",
                "django.template.context_processors.request",
            ]
        },
    }
]

INSTALLED_APPS = (
    "django.contrib.admin",
    "django.contrib.auth",
    "django.contrib.contenttypes",
    "django.contrib.messages",
    "django.contrib.sessions",
    "django.contrib.sites",
    "crispy_forms",
    "rest_framework",
    "sentry",
    "sentry.analytics",
    "sentry.incidents.apps.Config",
    "sentry.discover",
    "sentry.analytics.events",
    "sentry.nodestore",
    "sentry.search",
    "sentry.snuba",
    "sentry.lang.java.apps.Config",
    "sentry.lang.javascript.apps.Config",
    "sentry.lang.native.apps.Config",
    "sentry.plugins.sentry_interface_types.apps.Config",
    "sentry.plugins.sentry_urls.apps.Config",
    "sentry.plugins.sentry_useragents.apps.Config",
    "sentry.plugins.sentry_webhooks.apps.Config",
    "social_auth",
    "sudo",
    "sentry.eventstream",
    "sentry.auth.providers.google.apps.Config",
    "django.contrib.staticfiles",
)

# Silence internal hints from Django's system checks
SILENCED_SYSTEM_CHECKS = (
    # Django recommends to use OneToOneField over ForeignKey(unique=True)
    # however this changes application behavior in ways that break association
    # loading
    "fields.W342",
    # We have a "catch-all" react_page_view that we only want to match on URLs
    # ending with a `/` to allow APPEND_SLASHES to kick in for the ones lacking
    # the trailing slash. This confuses the warning as the regex is `/$` which
    # looks like it starts with a slash but it doesn't.
    "urls.W002",
)

STATIC_ROOT = os.path.realpath(os.path.join(PROJECT_ROOT, "static"))
STATIC_URL = "/_static/{version}/"

# various middleware will use this to identify resources which should not access
# cookies
ANONYMOUS_STATIC_PREFIXES = (
    "/_static/",
    "/avatar/",
    "/organization-avatar/",
    "/team-avatar/",
    "/project-avatar/",
    "/js-sdk-loader/",
)

STATICFILES_FINDERS = (
    "django.contrib.staticfiles.finders.FileSystemFinder",
    "django.contrib.staticfiles.finders.AppDirectoriesFinder",
)

ASSET_VERSION = 0

# setup a default media root to somewhere useless
MEDIA_ROOT = "/tmp/sentry-media"

LOCALE_PATHS = (os.path.join(PROJECT_ROOT, "locale"),)

CSRF_FAILURE_VIEW = "sentry.web.frontend.csrf_failure.view"
CSRF_COOKIE_NAME = "sc"

# Auth configuration

from django.core.urlresolvers import reverse_lazy

LOGIN_REDIRECT_URL = reverse_lazy("sentry-login-redirect")
LOGIN_URL = reverse_lazy("sentry-login")

AUTHENTICATION_BACKENDS = (
    "sentry.utils.auth.EmailAuthBackend",
    # The following authentication backends are used by social auth only.
    # We don't use them for user authentication.
    "social_auth.backends.asana.AsanaBackend",
    "social_auth.backends.github.GithubBackend",
    "social_auth.backends.bitbucket.BitbucketBackend",
    "social_auth.backends.visualstudio.VisualStudioBackend",
)

AUTH_PASSWORD_VALIDATORS = [
    {
        "NAME": "sentry.auth.password_validation.MinimumLengthValidator",
        "OPTIONS": {"min_length": 6},
    },
    {
        "NAME": "sentry.auth.password_validation.MaximumLengthValidator",
        "OPTIONS": {"max_length": 256},
    },
]

SOCIAL_AUTH_USER_MODEL = AUTH_USER_MODEL = "sentry.User"

SESSION_ENGINE = "django.contrib.sessions.backends.signed_cookies"
SESSION_COOKIE_NAME = "sentrysid"
SESSION_SERIALIZER = "django.contrib.sessions.serializers.PickleSerializer"

GOOGLE_OAUTH2_CLIENT_ID = ""
GOOGLE_OAUTH2_CLIENT_SECRET = ""

BITBUCKET_CONSUMER_KEY = ""
BITBUCKET_CONSUMER_SECRET = ""

ASANA_CLIENT_ID = ""
ASANA_CLIENT_SECRET = ""

VISUALSTUDIO_APP_ID = ""
VISUALSTUDIO_APP_SECRET = ""
VISUALSTUDIO_CLIENT_SECRET = ""
VISUALSTUDIO_SCOPES = ["vso.work_write", "vso.project", "vso.code", "vso.release"]

SOCIAL_AUTH_PIPELINE = (
    "social_auth.backends.pipeline.user.get_username",
    "social_auth.backends.pipeline.social.social_auth_user",
    "social_auth.backends.pipeline.associate.associate_by_email",
    "social_auth.backends.pipeline.misc.save_status_to_session",
    "social_auth.backends.pipeline.social.associate_user",
    "social_auth.backends.pipeline.social.load_extra_data",
    "social_auth.backends.pipeline.user.update_user_details",
    "social_auth.backends.pipeline.misc.save_status_to_session",
)
SOCIAL_AUTH_REVOKE_TOKENS_ON_DISCONNECT = True
SOCIAL_AUTH_LOGIN_REDIRECT_URL = "/account/settings/identities/"
SOCIAL_AUTH_ASSOCIATE_ERROR_URL = SOCIAL_AUTH_LOGIN_REDIRECT_URL

INITIAL_CUSTOM_USER_MIGRATION = "0108_fix_user"

# Auth engines and the settings required for them to be listed
AUTH_PROVIDERS = {
    "github": ("GITHUB_APP_ID", "GITHUB_API_SECRET"),
    "bitbucket": ("BITBUCKET_CONSUMER_KEY", "BITBUCKET_CONSUMER_SECRET"),
    "asana": ("ASANA_CLIENT_ID", "ASANA_CLIENT_SECRET"),
    "visualstudio": (
        "VISUALSTUDIO_APP_ID",
        "VISUALSTUDIO_APP_SECRET",
        "VISUALSTUDIO_CLIENT_SECRET",
    ),
}

AUTH_PROVIDER_LABELS = {
    "github": "GitHub",
    "bitbucket": "Bitbucket",
    "asana": "Asana",
    "visualstudio": "Visual Studio",
}

import random


def SOCIAL_AUTH_DEFAULT_USERNAME():
    return random.choice(["Darth Vader", "Obi-Wan Kenobi", "R2-D2", "C-3PO", "Yoda"])


SOCIAL_AUTH_PROTECTED_USER_FIELDS = ["email"]
SOCIAL_AUTH_FORCE_POST_DISCONNECT = True

# Queue configuration
from kombu import Exchange, Queue

BROKER_URL = "redis://127.0.0.1:6379"
BROKER_TRANSPORT_OPTIONS = {}

# Ensure workers run async by default
# in Development you might want them to run in-process
# though it would cause timeouts/recursions in some cases
CELERY_ALWAYS_EAGER = False

# We use the old task protocol because during benchmarking we noticed that it's faster
# than the new protocol. If we ever need to bump this it should be fine, there were no
# compatibility issues, just need to run benchmarks and do some tests to make sure
# things run ok.
CELERY_TASK_PROTOCOL = 1
CELERY_EAGER_PROPAGATES_EXCEPTIONS = True
CELERY_IGNORE_RESULT = True
CELERY_SEND_EVENTS = False
CELERY_RESULT_BACKEND = None
CELERY_TASK_RESULT_EXPIRES = 1
CELERY_DISABLE_RATE_LIMITS = True
CELERY_DEFAULT_QUEUE = "default"
CELERY_DEFAULT_EXCHANGE = "default"
CELERY_DEFAULT_EXCHANGE_TYPE = "direct"
CELERY_DEFAULT_ROUTING_KEY = "default"
CELERY_CREATE_MISSING_QUEUES = True
CELERY_REDIRECT_STDOUTS = False
CELERYD_HIJACK_ROOT_LOGGER = False
CELERY_TASK_SERIALIZER = "pickle"
CELERY_RESULT_SERIALIZER = "pickle"
CELERY_ACCEPT_CONTENT = {"pickle"}
CELERY_IMPORTS = (
    "sentry.data_export.tasks",
    "sentry.discover.tasks",
    "sentry.incidents.tasks",
    "sentry.tasks.assemble",
    "sentry.tasks.auth",
    "sentry.tasks.auto_resolve_issues",
    "sentry.tasks.beacon",
    "sentry.tasks.check_auth",
    "sentry.tasks.check_monitors",
    "sentry.tasks.clear_expired_snoozes",
    "sentry.tasks.collect_project_platforms",
    "sentry.tasks.commits",
    "sentry.tasks.deletion",
    "sentry.tasks.digests",
    "sentry.tasks.email",
    "sentry.tasks.files",
    "sentry.tasks.integrations",
    "sentry.tasks.members",
    "sentry.tasks.merge",
    "sentry.tasks.options",
    "sentry.tasks.ping",
    "sentry.tasks.post_process",
    "sentry.tasks.process_buffer",
    "sentry.tasks.reports",
    "sentry.tasks.reprocessing",
    "sentry.tasks.scheduler",
    "sentry.tasks.sentry_apps",
    "sentry.tasks.servicehooks",
    "sentry.tasks.signals",
    "sentry.tasks.store",
    "sentry.tasks.unmerge",
    "sentry.tasks.update_user_reports",
    "sentry.tasks.relay",
    "sentry.tasks.release_registry",
)
CELERY_QUEUES = [
    Queue("activity.notify", routing_key="activity.notify"),
    Queue("alerts", routing_key="alerts"),
    Queue("app_platform", routing_key="app_platform"),
    Queue("auth", routing_key="auth"),
    Queue("assemble", routing_key="assemble"),
    Queue("buffers.process_pending", routing_key="buffers.process_pending"),
    Queue("commits", routing_key="commits"),
    Queue("cleanup", routing_key="cleanup"),
    Queue("data_export", routing_key="data_export"),
    Queue("default", routing_key="default"),
    Queue("digests.delivery", routing_key="digests.delivery"),
    Queue("digests.scheduling", routing_key="digests.scheduling"),
    Queue("email", routing_key="email"),
    Queue("events.preprocess_event", routing_key="events.preprocess_event"),
    Queue(
        "events.reprocessing.preprocess_event", routing_key="events.reprocessing.preprocess_event"
    ),
    Queue("events.symbolicate_event", routing_key="events.symbolicate_event"),
    Queue(
        "events.reprocessing.symbolicate_event", routing_key="events.reprocessing.symbolicate_event"
    ),
    Queue("events.process_event", routing_key="events.process_event"),
    Queue("events.reprocessing.process_event", routing_key="events.reprocessing.process_event"),
    Queue("events.reprocess_events", routing_key="events.reprocess_events"),
    Queue("events.save_event", routing_key="events.save_event"),
    Queue("files.delete", routing_key="files.delete"),
    Queue("incidents", routing_key="incidents"),
    Queue("incident_snapshots", routing_key="incident_snapshots"),
    Queue("integrations", routing_key="integrations"),
    Queue("merge", routing_key="merge"),
    Queue("options", routing_key="options"),
    Queue("relay_config", routing_key="relay_config"),
    Queue("reports.deliver", routing_key="reports.deliver"),
    Queue("reports.prepare", routing_key="reports.prepare"),
    Queue("search", routing_key="search"),
    Queue("sleep", routing_key="sleep"),
    Queue("stats", routing_key="stats"),
    Queue("subscriptions", routing_key="subscriptions"),
    Queue("unmerge", routing_key="unmerge"),
    Queue("update", routing_key="update"),
]

for queue in CELERY_QUEUES:
    queue.durable = False

CELERY_ROUTES = ("sentry.queue.routers.SplitQueueRouter",)


def create_partitioned_queues(name):
    exchange = Exchange(name, type="direct")
    for num in range(1):
        CELERY_QUEUES.append(Queue(u"{0}-{1}".format(name, num), exchange=exchange))


create_partitioned_queues("counters")
create_partitioned_queues("triggers")

from celery.schedules import crontab

# XXX: Make sure to register the monitor_id for each job in `SENTRY_CELERYBEAT_MONITORS`!
CELERYBEAT_SCHEDULE_FILENAME = os.path.join(tempfile.gettempdir(), "sentry-celerybeat")
CELERYBEAT_SCHEDULE = {
    "check-auth": {
        "task": "sentry.tasks.check_auth",
        "schedule": timedelta(minutes=1),
        "options": {"expires": 60, "queue": "auth"},
    },
    "enqueue-scheduled-jobs": {
        "task": "sentry.tasks.enqueue_scheduled_jobs",
        "schedule": timedelta(minutes=1),
        "options": {"expires": 60},
    },
    "send-beacon": {
        "task": "sentry.tasks.send_beacon",
        "schedule": timedelta(hours=1),
        "options": {"expires": 3600},
    },
    "send-ping": {
        "task": "sentry.tasks.send_ping",
        "schedule": timedelta(minutes=1),
        "options": {"expires": 60},
    },
    "flush-buffers": {
        "task": "sentry.tasks.process_buffer.process_pending",
        "schedule": timedelta(seconds=10),
        "options": {"expires": 10, "queue": "buffers.process_pending"},
    },
    "sync-options": {
        "task": "sentry.tasks.options.sync_options",
        "schedule": timedelta(seconds=10),
        "options": {"expires": 10, "queue": "options"},
    },
    "schedule-digests": {
        "task": "sentry.tasks.digests.schedule_digests",
        "schedule": timedelta(seconds=30),
        "options": {"expires": 30},
    },
    "check-monitors": {
        "task": "sentry.tasks.check_monitors",
        "schedule": timedelta(minutes=1),
        "options": {"expires": 60},
    },
    "clear-expired-snoozes": {
        "task": "sentry.tasks.clear_expired_snoozes",
        "schedule": timedelta(minutes=5),
        "options": {"expires": 300},
    },
    "clear-expired-raw-events": {
        "task": "sentry.tasks.clear_expired_raw_events",
        "schedule": timedelta(minutes=15),
        "options": {"expires": 300},
    },
    "collect-project-platforms": {
        "task": "sentry.tasks.collect_project_platforms",
        "schedule": crontab_with_minute_jitter(hour=3),
        "options": {"expires": 3600 * 24},
    },
    "update-user-reports": {
        "task": "sentry.tasks.update_user_reports",
        "schedule": timedelta(minutes=15),
        "options": {"expires": 300},
    },
    "schedule-auto-resolution": {
        "task": "sentry.tasks.schedule_auto_resolution",
        "schedule": timedelta(minutes=15),
        "options": {"expires": 60 * 25},
    },
    "schedule-deletions": {
        "task": "sentry.tasks.deletion.run_scheduled_deletions",
        "schedule": timedelta(minutes=15),
        "options": {"expires": 60 * 25},
    },
    "schedule-weekly-organization-reports": {
        "task": "sentry.tasks.reports.prepare_reports",
        "schedule": crontab(
            minute=0, hour=12, day_of_week="monday"  # 05:00 PDT, 09:00 EDT, 12:00 UTC
        ),
        "options": {"expires": 60 * 60 * 3},
    },
    "schedule-vsts-integration-subscription-check": {
        "task": "sentry.tasks.integrations.kickoff_vsts_subscription_check",
        "schedule": crontab_with_minute_jitter(hour="*/6"),
        "options": {"expires": 60 * 25},
    },
    "process_pending_incident_snapshots": {
        "task": "sentry.incidents.tasks.process_pending_incident_snapshots",
        "schedule": timedelta(hours=1),
        "options": {"expires": 3600, "queue": "incidents"},
    },
    "fetch-release-registry-data": {
        "task": "sentry.tasks.release_registry.fetch_release_registry_data",
        "schedule": timedelta(minutes=5),
        "options": {"expires": 3600},
    },
}

BGTASKS = {
    "sentry.bgtasks.clean_dsymcache:clean_dsymcache": {"interval": 5 * 60, "roles": ["worker"]},
    "sentry.bgtasks.clean_releasefilecache:clean_releasefilecache": {
        "interval": 5 * 60,
        "roles": ["worker"],
    },
}

# Sentry logs to two major places: stdout, and it's internal project.
# To disable logging to the internal project, add a logger who's only
# handler is 'console' and disable propagating upwards.
# Additionally, Sentry has the ability to override logger levels by
# providing the cli with -l/--loglevel or the SENTRY_LOG_LEVEL env var.
# The loggers that it overrides are root and any in LOGGING.overridable.
# Be very careful with this in a production system, because the celery
# logger can be extremely verbose when given INFO or DEBUG.
LOGGING = {
    "default_level": "INFO",
    "version": 1,
    "disable_existing_loggers": True,
    "handlers": {
        "null": {"class": "logging.NullHandler"},
        "console": {"class": "sentry.logging.handlers.StructLogHandler"},
        "internal": {"level": "ERROR", "class": "sentry_sdk.integrations.logging.EventHandler"},
        "metrics": {
            "level": "WARNING",
            "filters": ["important_django_request"],
            "class": "sentry.logging.handlers.MetricsLogHandler",
        },
        "django_internal": {
            "level": "WARNING",
            "filters": ["important_django_request"],
            "class": "sentry_sdk.integrations.logging.EventHandler",
        },
    },
    "filters": {
        "important_django_request": {
            "()": "sentry.logging.handlers.MessageContainsFilter",
            "contains": ["CSRF"],
        }
    },
    "root": {"level": "NOTSET", "handlers": ["console", "internal"]},
    # LOGGING.overridable is a list of loggers including root that will change
    # based on the overridden level defined above.
    "overridable": ["celery", "sentry"],
    "loggers": {
        "celery": {"level": "WARNING"},
        "sentry": {"level": "INFO"},
        "sentry_plugins": {"level": "INFO"},
        "sentry.files": {"level": "WARNING"},
        "sentry.minidumps": {"handlers": ["internal"], "propagate": False},
        "sentry.reprocessing": {"handlers": ["internal"], "propagate": False},
        "sentry.interfaces": {"handlers": ["internal"], "propagate": False},
        # This only needs to go to Sentry for now.
        "sentry.similarity": {"handlers": ["internal"], "propagate": False},
        "sentry.errors": {"handlers": ["console"], "propagate": False},
        "sentry_sdk.errors": {"handlers": ["console"], "level": "INFO", "propagate": False},
        "sentry.rules": {"handlers": ["console"], "propagate": False},
        "multiprocessing": {
            "handlers": ["console"],
            # https://github.com/celery/celery/commit/597a6b1f3359065ff6dbabce7237f86b866313df
            # This commit has not been rolled into any release and leads to a
            # large amount of errors when working with postgres.
            "level": "CRITICAL",
            "propagate": False,
        },
        "celery.worker.job": {"handlers": ["console"], "propagate": False},
        "static_compiler": {"level": "INFO"},
        "django.request": {
            "level": "WARNING",
            "handlers": ["console", "metrics", "django_internal"],
            "propagate": False,
        },
        "toronado": {"level": "ERROR", "handlers": ["null"], "propagate": False},
        "urllib3.connectionpool": {"level": "ERROR", "handlers": ["console"], "propagate": False},
        "boto3": {"level": "WARNING", "handlers": ["console"], "propagate": False},
        "botocore": {"level": "WARNING", "handlers": ["console"], "propagate": False},
    },
}

# django-rest-framework

REST_FRAMEWORK = {
    "DEFAULT_RENDERER_CLASSES": ["rest_framework.renderers.JSONRenderer"],
    "DEFAULT_PARSER_CLASSES": [
        "rest_framework.parsers.JSONParser",
        "rest_framework.parsers.MultiPartParser",
        "rest_framework.parsers.FormParser",
    ],
    "TEST_REQUEST_DEFAULT_FORMAT": "json",
    "DEFAULT_PERMISSION_CLASSES": ("sentry.api.permissions.NoPermission",),
    "EXCEPTION_HANDLER": "sentry.api.handlers.custom_exception_handler",
}

CRISPY_TEMPLATE_PACK = "bootstrap3"

# Sentry and internal client configuration

SENTRY_FEATURES = {
    # Enables user registration.
    "auth:register": True,
    # Enable advanced search features, like negation and wildcard matching.
    "organizations:advanced-search": True,
    # Enable android mappings in processing section of settings.
    "organizations:android-mappings": False,
    # Enable obtaining and using API keys.
    "organizations:api-keys": False,
    # Enable explicit use of AND and OR in search.
    "organizations:boolean-search": False,
    # Enable creating organizations within sentry (if SENTRY_SINGLE_ORGANIZATION
    # is not enabled).
    "organizations:create": True,
    # Enable the 'discover' interface.
    "organizations:discover": False,
    # Enable attaching arbitrary files to events.
    "organizations:event-attachments": True,
    # Allow organizations to configure built-in symbol sources.
    "organizations:symbol-sources": True,
    # Allow organizations to configure custom external symbol sources.
    "organizations:custom-symbol-sources": True,
    # Enable the events stream interface.
    "organizations:events": False,
    # Enable discover 2 basic functions
    "organizations:discover-basic": True,
    # Enable discover 2 custom queries and saved queries
    "organizations:discover-query": True,
    # Enable Performance view
    "organizations:performance-view": False,
    # Enable Performance in the Release View
    "organizations:release-performance-views": False,
    # Enable multi project selection
    "organizations:global-views": False,
    # Lets organizations manage grouping configs
    "organizations:set-grouping-config": False,
    # Lets organizations set a custom title through fingerprinting
    "organizations:custom-event-title": False,
    # Enable rule page.
    "organizations:rule-page": False,
    # Enable incidents feature
    "organizations:incidents": False,
    # Enable metric aggregate in metric alert rule builder
    "organizations:metric-alert-builder-aggregate": False,
    # Enable new GUI filters in the metric alert rule builder
    "organizations:metric-alert-gui-filters": False,
    # Enable integration functionality to create and link groups to issues on
    # external services.
    "organizations:integrations-issue-basic": True,
    # Enable interface functionality to synchronize groups between sentry and
    # issues on external services.
    "organizations:integrations-issue-sync": True,
    # Enable interface functionality to receive event hooks.
    "organizations:integrations-event-hooks": True,
    # Enable integration functionality to work with alert rules
    "organizations:integrations-alert-rule": True,
    # Enable integration functionality to work with alert rules (specifically chat integrations)
    "organizations:integrations-chat-unfurl": True,
    # Enable integration functionality to work with alert rules (specifically incident
    # management integrations)
    "organizations:integrations-incident-management": True,
    # Allow orgs to automatically create Tickets in Issue Alerts
    "organizations:integrations-ticket-rules": False,
    # Allow orgs to install AzureDevops with limited scopes
    "organizations:integrations-vsts-limited-scopes": False,
    # Allow orgs to use the stacktrace linking feature
    "organizations:integrations-stacktrace-link": False,
    # Enable data forwarding functionality for organizations.
    "organizations:data-forwarding": True,
    # Enable custom dashboards (dashboards 2)
    "organizations:dashboards-v2": False,
    # Enable experimental performance improvements.
    "organizations:enterprise-perf": False,
    # Special feature flag primarily used on the sentry.io SAAS product for
    # easily enabling features while in early development.
    "organizations:internal-catchall": False,
    # Enable inviting members to organizations.
    "organizations:invite-members": True,
    # Enable rate limits for inviting members.
    "organizations:invite-members-rate-limits": True,
    # Enable org-wide saved searches and user pinned search
    "organizations:org-saved-searches": False,
    # Prefix host with organization ID when giving users DSNs (can be
    # customized with SENTRY_ORG_SUBDOMAIN_TEMPLATE)
    "organizations:org-subdomains": False,
    # Enable the new Performance Landing page
    "organizations:performance-landing-v2": False,
    # Enable the views for performance vitals
    "organizations:performance-vitals-overview": False,
    # Enable the new Project Detail page
    "organizations:project-detail": False,
    # Enable the new Related Events feature
    "organizations:related-events": False,
    # Enable usage of external relays, for use with Relay. See
    # https://github.com/getsentry/relay.
    "organizations:relay": False,
    # Enable basic SSO functionality, providing configurable single sign on
    # using services like GitHub / Google. This is *not* the same as the signup
    # and login with Github / Azure DevOps that sentry.io provides.
    "organizations:sso-basic": True,
    # Enable SAML2 based SSO functionality. getsentry/sentry-auth-saml2 plugin
    # must be installed to use this functionality.
    "organizations:sso-saml2": True,
    # Enable Rippling SSO functionality.
    "organizations:sso-rippling": False,
    # Enable workaround for migrating IdP instances
    "organizations:sso-migration": False,
    # Enable stack trace preview card on issue row hover
    "organizations:stacktrace-hover-preview": False,
    # Enable transaction comparison view for performance.
    "organizations:transaction-comparison": False,
    # Enable graph for subscription quota for errors, transactions and
    # attachments
    "organizations:usage-stats-graph": False,
    # Enable inbox support in the issue stream
    "organizations:inbox": False,
<<<<<<< HEAD
    # Enable group "ownership"/"suggested assignee" features
=======
    # Enable "owner"/"suggested assignee" features.
>>>>>>> 40c072d5
    "organizations:workflow-owners": False,
    # Return unhandled information on the issue level
    "organizations:unhandled-issue-flag": False,
    # Enable functionality to specify custom inbound filters on events.
    "projects:custom-inbound-filters": False,
    # Enable data forwarding functionality for projects.
    "projects:data-forwarding": True,
    # Enable functionality to discard groups.
    "projects:discard-groups": False,
    # DEPRECATED: pending removal
    "projects:dsym": False,
    # Enable selection of members, teams or code owners as email targets for issue alerts.
    "projects:issue-alerts-targeting": True,
    # Enable functionality for attaching  minidumps to events and displaying
    # then in the group UI.
    "projects:minidump": True,
    # Enable functionality for project plugins.
    "projects:plugins": True,
    # Enable functionality for rate-limiting events on projects.
    "projects:rate-limits": True,
    # Enable version 2 of reprocessing (completely distinct from v1)
    "projects:reprocessing-v2": False,
    # Enable functionality for sampling of events on projects.
    "projects:sample-events": False,
    # Enable functionality to trigger service hooks upon event ingestion.
    "projects:servicehooks": False,
    # Use Kafka (instead of Celery) for ingestion pipeline.
    "projects:kafka-ingest": False,
    # Don't add feature defaults down here! Please add them in their associated
    # group sorted alphabetically.
}

# Default time zone for localization in the UI.
# http://en.wikipedia.org/wiki/List_of_tz_zones_by_name
SENTRY_DEFAULT_TIME_ZONE = "UTC"

# Enable the Sentry Debugger (Beta)
SENTRY_DEBUGGER = None

SENTRY_IGNORE_EXCEPTIONS = ("OperationalError",)

# Should we send the beacon to the upstream server?
SENTRY_BEACON = True

# Allow access to Sentry without authentication.
SENTRY_PUBLIC = False

# Instruct Sentry that this install intends to be run by a single organization
# and thus various UI optimizations should be enabled.
SENTRY_SINGLE_ORGANIZATION = False

# Login url (defaults to LOGIN_URL)
SENTRY_LOGIN_URL = None

# Default project ID (for internal errors)
SENTRY_PROJECT = 1
SENTRY_PROJECT_KEY = None

# Default organization to represent the Internal Sentry project.
# Used as a default when in SINGLE_ORGANIZATION mode.
SENTRY_ORGANIZATION = None

# Project ID for recording frontend (javascript) exceptions
SENTRY_FRONTEND_PROJECT = None
# DSN for the frontend to use explicitly, which takes priority
# over SENTRY_FRONTEND_PROJECT or SENTRY_PROJECT
SENTRY_FRONTEND_DSN = None
# DSN for tracking all client HTTP requests (which can be noisy) [experimental]
SENTRY_FRONTEND_REQUESTS_DSN = None

# Configuration for JavaScript's whitelistUrls - defaults to ALLOWED_HOSTS
SENTRY_FRONTEND_WHITELIST_URLS = None

# ----
# APM config
# ----

# sample rate for transactions initiated from the frontend
SENTRY_APM_SAMPLING = 0

# Sample rate for symbolicate_event task transactions
SENTRY_SYMBOLICATE_EVENT_APM_SAMPLING = 0

# Sample rate for the process_event task transactions
SENTRY_PROCESS_EVENT_APM_SAMPLING = 0

# sample rate for the relay projectconfig endpoint
SENTRY_RELAY_ENDPOINT_APM_SAMPLING = 0

# sample rate for ingest consumer processing functions
SENTRY_INGEST_CONSUMER_APM_SAMPLING = 0

# ----
# end APM config
# ----

# DSN to use for Sentry monitors
SENTRY_MONITOR_DSN = None
SENTRY_MONITOR_API_ROOT = None
SENTRY_CELERYBEAT_MONITORS = {
    # 'scheduled-name': 'monitor_guid',
}

# Web Service
SENTRY_WEB_HOST = "127.0.0.1"
SENTRY_WEB_PORT = 9000
SENTRY_WEB_OPTIONS = {}

# SMTP Service
SENTRY_SMTP_HOST = "127.0.0.1"
SENTRY_SMTP_PORT = 1025

SENTRY_INTERFACES = {
    "csp": "sentry.interfaces.security.Csp",
    "hpkp": "sentry.interfaces.security.Hpkp",
    "expectct": "sentry.interfaces.security.ExpectCT",
    "expectstaple": "sentry.interfaces.security.ExpectStaple",
    "exception": "sentry.interfaces.exception.Exception",
    "logentry": "sentry.interfaces.message.Message",
    "request": "sentry.interfaces.http.Http",
    "sdk": "sentry.interfaces.sdk.Sdk",
    "stacktrace": "sentry.interfaces.stacktrace.Stacktrace",
    "template": "sentry.interfaces.template.Template",
    "user": "sentry.interfaces.user.User",
    "breadcrumbs": "sentry.interfaces.breadcrumbs.Breadcrumbs",
    "contexts": "sentry.interfaces.contexts.Contexts",
    "threads": "sentry.interfaces.threads.Threads",
    "debug_meta": "sentry.interfaces.debug_meta.DebugMeta",
    "spans": "sentry.interfaces.spans.Spans",
}
PREFER_CANONICAL_LEGACY_KEYS = False

SENTRY_EMAIL_BACKEND_ALIASES = {
    "smtp": "django.core.mail.backends.smtp.EmailBackend",
    "dummy": "django.core.mail.backends.dummy.EmailBackend",
    "console": "django.core.mail.backends.console.EmailBackend",
}

SENTRY_FILESTORE_ALIASES = {
    "filesystem": "django.core.files.storage.FileSystemStorage",
    "s3": "sentry.filestore.s3.S3Boto3Storage",
    "gcs": "sentry.filestore.gcs.GoogleCloudStorage",
}

SENTRY_ANALYTICS_ALIASES = {
    "noop": "sentry.analytics.Analytics",
    "pubsub": "sentry.analytics.pubsub.PubSubAnalytics",
}

# set of backends that do not support needing SMTP mail.* settings
# This list is a bit fragile and hardcoded, but it's unlikely that
# a user will be using a different backend that also mandates SMTP
# credentials.
SENTRY_SMTP_DISABLED_BACKENDS = frozenset(
    (
        "django.core.mail.backends.dummy.EmailBackend",
        "django.core.mail.backends.console.EmailBackend",
        "django.core.mail.backends.locmem.EmailBackend",
        "django.core.mail.backends.filebased.EmailBackend",
        "sentry.utils.email.PreviewBackend",
    )
)

# Should users without superuser permissions be allowed to
# make projects public
SENTRY_ALLOW_PUBLIC_PROJECTS = True

# Will an invite be sent when a member is added to an organization?
SENTRY_ENABLE_INVITES = True

# Default to not sending the Access-Control-Allow-Origin header on api/store
SENTRY_ALLOW_ORIGIN = None

# Enable scraping of javascript context for source code
SENTRY_SCRAPE_JAVASCRIPT_CONTEXT = True

# Buffer backend
SENTRY_BUFFER = "sentry.buffer.Buffer"
SENTRY_BUFFER_OPTIONS = {}

# Cache backend
# XXX: We explicitly require the cache to be configured as its not optional
# and causes serious confusion with the default django cache
SENTRY_CACHE = None
SENTRY_CACHE_OPTIONS = {}

# Attachment blob cache backend
SENTRY_ATTACHMENTS = "sentry.attachments.default.DefaultAttachmentCache"
SENTRY_ATTACHMENTS_OPTIONS = {}

# Events blobs processing backend
SENTRY_EVENT_PROCESSING_STORE = "sentry.eventstore.processing.default.DefaultEventProcessingStore"
SENTRY_EVENT_PROCESSING_STORE_OPTIONS = {}

# The internal Django cache is still used in many places
# TODO(dcramer): convert uses over to Sentry's backend
CACHES = {"default": {"BACKEND": "django.core.cache.backends.dummy.DummyCache"}}

# The cache version affects both Django's internal cache (at runtime) as well
# as Sentry's cache. This automatically overrides VERSION on the default
# CACHES backend.
CACHE_VERSION = 1

# Digests backend
SENTRY_DIGESTS = "sentry.digests.backends.dummy.DummyBackend"
SENTRY_DIGESTS_OPTIONS = {}

# Quota backend
SENTRY_QUOTAS = "sentry.quotas.Quota"
SENTRY_QUOTA_OPTIONS = {}

# Cache for Relay project configs
SENTRY_RELAY_PROJECTCONFIG_CACHE = "sentry.relay.projectconfig_cache.base.ProjectConfigCache"
SENTRY_RELAY_PROJECTCONFIG_CACHE_OPTIONS = {}

# Which cache to use for debouncing cache updates to the projectconfig cache
SENTRY_RELAY_PROJECTCONFIG_DEBOUNCE_CACHE = (
    "sentry.relay.projectconfig_debounce_cache.base.ProjectConfigDebounceCache"
)
SENTRY_RELAY_PROJECTCONFIG_DEBOUNCE_CACHE_OPTIONS = {}

# Rate limiting backend
SENTRY_RATELIMITER = "sentry.ratelimits.base.RateLimiter"
SENTRY_RATELIMITER_OPTIONS = {}

# The default value for project-level quotas
SENTRY_DEFAULT_MAX_EVENTS_PER_MINUTE = "90%"

# Snuba configuration
SENTRY_SNUBA = os.environ.get("SNUBA", "http://127.0.0.1:1218")
SENTRY_SNUBA_TIMEOUT = 30

# Node storage backend
SENTRY_NODESTORE = "sentry.nodestore.django.DjangoNodeStorage"
SENTRY_NODESTORE_OPTIONS = {}

# Tag storage backend
SENTRY_TAGSTORE = os.environ.get("SENTRY_TAGSTORE", "sentry.tagstore.snuba.SnubaTagStorage")
SENTRY_TAGSTORE_OPTIONS = {}

# Search backend
SENTRY_SEARCH = os.environ.get(
    "SENTRY_SEARCH", "sentry.search.snuba.EventsDatasetSnubaSearchBackend"
)
SENTRY_SEARCH_OPTIONS = {}
# SENTRY_SEARCH_OPTIONS = {
#     'urls': ['http://127.0.0.1:9200/'],
#     'timeout': 5,
# }

# Time-series storage backend
SENTRY_TSDB = "sentry.tsdb.dummy.DummyTSDB"
SENTRY_TSDB_OPTIONS = {}

SENTRY_NEWSLETTER = "sentry.newsletter.base.Newsletter"
SENTRY_NEWSLETTER_OPTIONS = {}

SENTRY_EVENTSTREAM = "sentry.eventstream.snuba.SnubaEventStream"
SENTRY_EVENTSTREAM_OPTIONS = {}

# rollups must be ordered from highest granularity to lowest
SENTRY_TSDB_ROLLUPS = (
    # (time in seconds, samples to keep)
    (10, 360),  # 60 minutes at 10 seconds
    (3600, 24 * 7),  # 7 days at 1 hour
    (3600 * 24, 90),  # 90 days at 1 day
)

# Internal metrics
SENTRY_METRICS_BACKEND = "sentry.metrics.dummy.DummyMetricsBackend"
SENTRY_METRICS_OPTIONS = {}
SENTRY_METRICS_SAMPLE_RATE = 1.0
SENTRY_METRICS_PREFIX = "sentry."
SENTRY_METRICS_SKIP_INTERNAL_PREFIXES = []  # Order this by most frequent prefixes.

# URI Prefixes for generating DSN URLs
# (Defaults to URL_PREFIX by default)
SENTRY_ENDPOINT = None
SENTRY_PUBLIC_ENDPOINT = None

# Hostname prefix to add for organizations that are opted into the
# `organizations:org-subdomains` feature.
SENTRY_ORG_SUBDOMAIN_TEMPLATE = "o{organization_id}.ingest"

# Prevent variables (e.g. context locals, http data, etc) from exceeding this
# size in characters
SENTRY_MAX_VARIABLE_SIZE = 512

# Prevent variables within extra context from exceeding this size in
# characters
SENTRY_MAX_EXTRA_VARIABLE_SIZE = 4096 * 4  # 16kb

# For changing the amount of data seen in Http Response Body part.
SENTRY_MAX_HTTP_BODY_SIZE = 4096 * 4  # 16kb

# For various attributes we don't limit the entire attribute on size, but the
# individual item. In those cases we also want to limit the maximum number of
# keys
SENTRY_MAX_DICTIONARY_ITEMS = 50

SENTRY_MAX_MESSAGE_LENGTH = 1024 * 8

# Gravatar service base url
SENTRY_GRAVATAR_BASE_URL = "https://secure.gravatar.com"

# Timeout (in seconds) for fetching remote source files (e.g. JS)
SENTRY_SOURCE_FETCH_TIMEOUT = 5

# Timeout (in seconds) for socket operations when fetching remote source files
SENTRY_SOURCE_FETCH_SOCKET_TIMEOUT = 2

# Maximum content length for source files before we abort fetching
SENTRY_SOURCE_FETCH_MAX_SIZE = 40 * 1024 * 1024

# Fields which managed users cannot change via Sentry UI. Username and password
# cannot be changed by managed users. Optionally include 'email' and
# 'name' in SENTRY_MANAGED_USER_FIELDS.
SENTRY_MANAGED_USER_FIELDS = ()

SENTRY_SCOPES = set(
    [
        "org:read",
        "org:write",
        "org:admin",
        "org:integrations",
        "member:read",
        "member:write",
        "member:admin",
        "team:read",
        "team:write",
        "team:admin",
        "project:read",
        "project:write",
        "project:admin",
        "project:releases",
        "event:read",
        "event:write",
        "event:admin",
    ]
)

SENTRY_SCOPE_SETS = (
    (
        ("org:admin", "Read, write, and admin access to organization details."),
        ("org:write", "Read and write access to organization details."),
        ("org:read", "Read access to organization details."),
    ),
    (("org:integrations", "Read, write, and admin access to organization integrations."),),
    (
        ("member:admin", "Read, write, and admin access to organization members."),
        ("member:write", "Read and write access to organization members."),
        ("member:read", "Read access to organization members."),
    ),
    (
        ("team:admin", "Read, write, and admin access to teams."),
        ("team:write", "Read and write access to teams."),
        ("team:read", "Read access to teams."),
    ),
    (
        ("project:admin", "Read, write, and admin access to projects."),
        ("project:write", "Read and write access to projects."),
        ("project:read", "Read access to projects."),
    ),
    (("project:releases", "Read, write, and admin access to project releases."),),
    (
        ("event:admin", "Read, write, and admin access to events."),
        ("event:write", "Read and write access to events."),
        ("event:read", "Read access to events."),
    ),
)

SENTRY_DEFAULT_ROLE = "member"

# Roles are ordered, which represents a sort-of hierarchy, as well as how
# they're presented in the UI. This is primarily important in that a member
# that is earlier in the chain cannot manage the settings of a member later
# in the chain (they still require the appropriate scope).
SENTRY_ROLES = (
    {
        "id": "member",
        "name": "Member",
        "desc": "Members can view and act on events, as well as view most other data within the organization.",
        "scopes": set(
            [
                "event:read",
                "event:write",
                "event:admin",
                "project:releases",
                "project:read",
                "org:read",
                "member:read",
                "team:read",
            ]
        ),
    },
    {
        "id": "admin",
        "name": "Admin",
        "desc": "Admin privileges on any teams of which they're a member. They can create new teams and projects, "
        "as well as remove teams and projects which they already hold membership on (or all teams, "
        "if open membership is on). Additionally, they can manage memberships of teams that they are members "
        "of.",
        "scopes": set(
            [
                "event:read",
                "event:write",
                "event:admin",
                "org:read",
                "member:read",
                "project:read",
                "project:write",
                "project:admin",
                "project:releases",
                "team:read",
                "team:write",
                "team:admin",
                "org:integrations",
            ]
        ),
    },
    {
        "id": "manager",
        "name": "Manager",
        "desc": "Gains admin access on all teams as well as the ability to add and remove members.",
        "is_global": True,
        "scopes": set(
            [
                "event:read",
                "event:write",
                "event:admin",
                "member:read",
                "member:write",
                "member:admin",
                "project:read",
                "project:write",
                "project:admin",
                "project:releases",
                "team:read",
                "team:write",
                "team:admin",
                "org:read",
                "org:write",
                "org:integrations",
            ]
        ),
    },
    {
        "id": "owner",
        "name": "Owner",
        "desc": "Unrestricted access to the organization, its data, and its settings. Can add, modify, and delete "
        "projects and members, as well as make billing and plan changes.",
        "is_global": True,
        "scopes": set(
            [
                "org:read",
                "org:write",
                "org:admin",
                "org:integrations",
                "member:read",
                "member:write",
                "member:admin",
                "team:read",
                "team:write",
                "team:admin",
                "project:read",
                "project:write",
                "project:admin",
                "project:releases",
                "event:read",
                "event:write",
                "event:admin",
            ]
        ),
    },
)

# See sentry/options/__init__.py for more information
SENTRY_OPTIONS = {}
SENTRY_DEFAULT_OPTIONS = {}

# You should not change this setting after your database has been created
# unless you have altered all schemas first
SENTRY_USE_BIG_INTS = False

# Encryption schemes available to Sentry. You should *never* remove from this
# list until the key is no longer used in the database. The first listed
# implementation is considered the default and will be used to encrypt all
# values (as well as re-encrypt data when it's re-saved).
SENTRY_ENCRYPTION_SCHEMES = (
    # identifier: implementation
    # ('0', Fernet(b'super secret key probably from Fernet.generate_key()')),
)

# Delay (in ms) to induce on API responses
#
# Simulates a small amount of lag which helps uncover more obvious race
# conditions in UI interactions. It's also needed to test (or implement) any
# kind of loading scenarios. Without this we will just implicitly lower the
# overall quality of software we ship because we will not experience it in the
# same way we would in production.
#
# See discussion on https://github.com/getsentry/sentry/pull/20187
SENTRY_API_RESPONSE_DELAY = 150 if IS_DEV else None

# Watchers for various application purposes (such as compiling static media)
# XXX(dcramer): this doesn't work outside of a source distribution as the
# webpack.config.js is not part of Sentry's datafiles
SENTRY_WATCHERS = (
    (
        "webpack",
        [
            os.path.join(NODE_MODULES_ROOT, ".bin", "webpack"),
            "--color",
            "--output-pathinfo",
            "--watch",
            u"--config={}".format(
                os.path.normpath(
                    os.path.join(PROJECT_ROOT, os.pardir, os.pardir, "webpack.config.js")
                )
            ),
        ],
    ),
)

# Controls whether DEVSERVICES will spin up a Relay and direct store traffic through Relay or not.
# If Relay is used a reverse proxy server will be run at the 8000 (the port formally used by Sentry) that
# will split the requests between Relay and Sentry (all store requests will be passed to Relay, and the
# rest will be forwarded to Sentry)
SENTRY_USE_RELAY = True
SENTRY_RELAY_PORT = 7899

# Controls whether we'll run the snuba subscription processor. If enabled, we'll run
# it as a worker, and devservices will run Kafka.
SENTRY_DEV_PROCESS_SUBSCRIPTIONS = False

# The chunk size for attachments in blob store. Should be a power of two.
SENTRY_ATTACHMENT_BLOB_SIZE = 8 * 1024 * 1024  # 8MB

# The chunk size for files in the chunk upload. This is used for native debug
# files and source maps, and directly translates to the chunk size in blob
# store. MUST be a power of two.
SENTRY_CHUNK_UPLOAD_BLOB_SIZE = 8 * 1024 * 1024  # 8MB

# SENTRY_DEVSERVICES = {
#     "service-name": {
#         "image": "image-name:version",
#         # optional ports to expose
#         "ports": {"internal-port/tcp": external-port},
#         # optional command
#         "command": ["exit 1"],
#         optional mapping of volumes
#         "volumes": {"volume-name": {"bind": "/path/in/container"}},
#         # optional statement to test if service should run
#         "only_if": lambda settings, options: True,
#         # optional environment variables
#         "environment": {
#             "ENV_VAR": "1",
#         }
#     }
# }

SENTRY_DEVSERVICES = {
    "redis": {
        "image": "redis:5.0-alpine",
        "ports": {"6379/tcp": 6379},
        "command": [
            "redis-server",
            "--appendonly",
            "yes",
            "--save",
            "60",
            "20",
            "--auto-aof-rewrite-percentage",
            "100",
            "--auto-aof-rewrite-min-size",
            "64mb",
        ],
        "volumes": {"redis": {"bind": "/data"}},
    },
    "postgres": {
        "image": "postgres:9.6-alpine",
        "pull": True,
        "ports": {"5432/tcp": 5432},
        "environment": {"POSTGRES_DB": "sentry", "POSTGRES_HOST_AUTH_METHOD": "trust"},
        "volumes": {"postgres": {"bind": "/var/lib/postgresql/data"}},
        "healthcheck": {
            "test": ["CMD", "pg_isready"],
            "interval": 1000000000,  # Test every 1 second (in ns).
            "timeout": 1000000000,  # Time we should expect the test to take.
            "retries": 5,
        },
    },
    "zookeeper": {
        "image": "confluentinc/cp-zookeeper:5.1.2",
        "environment": {"ZOOKEEPER_CLIENT_PORT": "2181"},
        "volumes": {"zookeeper": {"bind": "/var/lib/zookeeper"}},
        "only_if": lambda settings, options: (
            "kafka" in settings.SENTRY_EVENTSTREAM or settings.SENTRY_USE_RELAY
        ),
    },
    "kafka": {
        "image": "confluentinc/cp-kafka:5.1.2",
        "ports": {"9092/tcp": 9092},
        "environment": {
            "KAFKA_ZOOKEEPER_CONNECT": "{containers[zookeeper][name]}:2181",
            "KAFKA_LISTENERS": "INTERNAL://0.0.0.0:9093,EXTERNAL://0.0.0.0:9092",
            "KAFKA_ADVERTISED_LISTENERS": "INTERNAL://{containers[kafka][name]}:9093,EXTERNAL://{containers[kafka]"
            "[ports][9092/tcp][0]}:{containers[kafka][ports][9092/tcp][1]}",
            "KAFKA_LISTENER_SECURITY_PROTOCOL_MAP": "INTERNAL:PLAINTEXT,EXTERNAL:PLAINTEXT",
            "KAFKA_INTER_BROKER_LISTENER_NAME": "INTERNAL",
            "KAFKA_OFFSETS_TOPIC_REPLICATION_FACTOR": "1",
            "KAFKA_OFFSETS_TOPIC_NUM_PARTITIONS": "1",
            "KAFKA_LOG_RETENTION_HOURS": "24",
            "KAFKA_MESSAGE_MAX_BYTES": "50000000",
            "KAFKA_MAX_REQUEST_SIZE": "50000000",
        },
        "volumes": {"kafka": {"bind": "/var/lib/kafka"}},
        "only_if": lambda settings, options: (
            "kafka" in settings.SENTRY_EVENTSTREAM
            or settings.SENTRY_USE_RELAY
            or settings.SENTRY_DEV_PROCESS_SUBSCRIPTIONS
        ),
    },
    "clickhouse": {
        "image": "yandex/clickhouse-server:20.3.9.70",
        "pull": True,
        "ports": {"9000/tcp": 9000, "9009/tcp": 9009, "8123/tcp": 8123},
        "ulimits": [{"name": "nofile", "soft": 262144, "hard": 262144}],
        "volumes": {
            "clickhouse": {"bind": "/var/lib/clickhouse"},
            CLICKHOUSE_CONFIG_PATH: {"bind": "/etc/clickhouse-server/config.d/sentry.xml"},
        },
        "environment": {
            # This limits Clickhouse's memory to 30% of the host memory
            # If you have high volume and your search return incomplete results
            # You might want to change this to a higher value (and ensure your host has enough memory)
            "MAX_MEMORY_USAGE_RATIO": "0.3"
        },
        "only_if": lambda settings, options: (
            "snuba" in settings.SENTRY_EVENTSTREAM or "kafka" in settings.SENTRY_EVENTSTREAM
        ),
    },
    "snuba": {
        "image": "getsentry/snuba:nightly",
        "pull": True,
        "ports": {"1218/tcp": 1218},
        "command": ["devserver"],
        "environment": {
            "PYTHONUNBUFFERED": "1",
            "SNUBA_SETTINGS": "docker",
            "DEBUG": "1",
            "CLICKHOUSE_HOST": "{containers[clickhouse][name]}",
            "CLICKHOUSE_PORT": "9000",
            "CLICKHOUSE_HTTP_PORT": "8123",
            "DEFAULT_BROKERS": "{containers[kafka][name]}:9093",
            "REDIS_HOST": "{containers[redis][name]}",
            "REDIS_PORT": "6379",
            "REDIS_DB": "1",
        },
        "only_if": lambda settings, options: (
            "snuba" in settings.SENTRY_EVENTSTREAM or "kafka" in settings.SENTRY_EVENTSTREAM
        ),
    },
    "bigtable": {
        "image": "mattrobenolt/cbtemulator:0.51.0",
        "ports": {"8086/tcp": 8086},
        "only_if": lambda settings, options: "bigtable" in settings.SENTRY_NODESTORE,
    },
    "memcached": {
        "image": "memcached:1.5-alpine",
        "ports": {"11211/tcp": 11211},
        "only_if": lambda settings, options: "memcached"
        in settings.CACHES.get("default", {}).get("BACKEND"),
    },
    "symbolicator": {
        "image": "us.gcr.io/sentryio/symbolicator:nightly",
        "pull": True,
        "ports": {"3021/tcp": 3021},
        "volumes": {SYMBOLICATOR_CONFIG_DIR: {"bind": "/etc/symbolicator"}},
        "command": ["run", "--config", "/etc/symbolicator/config.yml"],
        "only_if": lambda settings, options: options.get("symbolicator.enabled"),
    },
    "relay": {
        "image": "us.gcr.io/sentryio/relay:nightly",
        "pull": True,
        "ports": {"7899/tcp": SENTRY_RELAY_PORT},
        "volumes": {RELAY_CONFIG_DIR: {"bind": "/etc/relay"}},
        "command": ["run", "--config", "/etc/relay"],
        "only_if": lambda settings, options: settings.SENTRY_USE_RELAY,
        "with_devserver": True,
    },
}

# Max file size for avatar photo uploads
SENTRY_MAX_AVATAR_SIZE = 5000000

# The maximum age of raw events before they are deleted
SENTRY_RAW_EVENT_MAX_AGE_DAYS = 10

# statuspage.io support
STATUS_PAGE_ID = None
STATUS_PAGE_API_HOST = "statuspage.io"

SENTRY_ONPREMISE = True

# Whether we should look at X-Forwarded-For header or not
# when checking REMOTE_ADDR ip addresses
SENTRY_USE_X_FORWARDED_FOR = True

SENTRY_DEFAULT_INTEGRATIONS = (
    "sentry.integrations.bitbucket.BitbucketIntegrationProvider",
    "sentry.integrations.bitbucket_server.BitbucketServerIntegrationProvider",
    "sentry.integrations.slack.SlackIntegrationProvider",
    "sentry.integrations.github.GitHubIntegrationProvider",
    "sentry.integrations.github_enterprise.GitHubEnterpriseIntegrationProvider",
    "sentry.integrations.gitlab.GitlabIntegrationProvider",
    "sentry.integrations.jira.JiraIntegrationProvider",
    "sentry.integrations.jira_server.JiraServerIntegrationProvider",
    "sentry.integrations.vsts.VstsIntegrationProvider",
    "sentry.integrations.vsts_extension.VstsExtensionIntegrationProvider",
    "sentry.integrations.pagerduty.integration.PagerDutyIntegrationProvider",
    "sentry.integrations.vercel.VercelIntegrationProvider",
    "sentry.integrations.msteams.MsTeamsIntegrationProvider",
)


def get_sentry_sdk_config():
    return {
        "release": sentry.__build__,
        "environment": ENVIRONMENT,
        "in_app_include": ["sentry", "sentry_plugins"],
        "_experiments": {"smart_transaction_trimming": True},
        "debug": True,
        "send_default_pii": True,
    }


SENTRY_SDK_CONFIG = get_sentry_sdk_config()

# Callable to bind additional context for the Sentry SDK
#
# def get_org_context(scope, organization, **kwargs):
#    scope.set_tag('organization.cool', '1')
#
# SENTRY_ORGANIZATION_CONTEXT_HELPER = get_org_context
SENTRY_ORGANIZATION_CONTEXT_HELPER = None

# Config options that are explicitly disabled from Django
DEAD = object()

# This will eventually get set from values in SENTRY_OPTIONS during
# sentry.runner.initializer:bootstrap_options
SECRET_KEY = DEAD
EMAIL_BACKEND = DEAD
EMAIL_HOST = DEAD
EMAIL_PORT = DEAD
EMAIL_HOST_USER = DEAD
EMAIL_HOST_PASSWORD = DEAD
EMAIL_USE_TLS = DEAD
SERVER_EMAIL = DEAD
EMAIL_SUBJECT_PREFIX = DEAD

# Shared btw Auth Provider and Social Auth Plugin
GITHUB_APP_ID = DEAD
GITHUB_API_SECRET = DEAD

# Used by Auth Provider
GITHUB_REQUIRE_VERIFIED_EMAIL = DEAD
GITHUB_API_DOMAIN = DEAD
GITHUB_BASE_DOMAIN = DEAD

# Used by Social Auth Plugin
GITHUB_EXTENDED_PERMISSIONS = DEAD
GITHUB_ORGANIZATION = DEAD


SUDO_URL = "sentry-sudo"

# Endpoint to https://github.com/getsentry/sentry-release-registry, used for
# alerting the user on outdated SDKs.
SENTRY_RELEASE_REGISTRY_BASEURL = None

# Hardcoded SDK versions for SDKs that do not have an entry in the release
# registry.
SDK_VERSIONS = {
    "raven-js": "3.21.0",
    "raven-node": "2.3.0",
    "raven-python": "6.10.0",
    "raven-ruby": "2.7.1",
    "sentry-cocoa": "3.11.1",
    "sentry-java": "1.6.4",
    "sentry-laravel": "1.0.2",
    "sentry-php": "2.0.1",
}

SDK_URLS = {
    "raven-js": "https://docs.sentry.io/clients/javascript/",
    "raven-node": "https://docs.sentry.io/clients/node/",
    "raven-python": "https://docs.sentry.io/clients/python/",
    "raven-ruby": "https://docs.sentry.io/clients/ruby/",
    "raven-swift": "https://docs.sentry.io/clients/cocoa/",
    "sentry-java": "https://docs.sentry.io/clients/java/",
    "sentry-php": "https://docs.sentry.io/platforms/php/",
    "sentry-laravel": "https://docs.sentry.io/platforms/php/laravel/",
    "sentry-swift": "https://docs.sentry.io/clients/cocoa/",
}

DEPRECATED_SDKS = {
    # sdk name => new sdk name
    "raven-java": "sentry-java",
    "raven-java:android": "sentry-java",
    "raven-java:log4j": "sentry-java",
    "raven-java:log4j2": "sentry-java",
    "raven-java:logback": "sentry-java",
    "raven-js": "sentry.javascript.browser",
    "raven-node": "sentry.javascript.node",
    "raven-objc": "sentry-swift",
    "raven-php": "sentry-php",
    "raven-python": "sentry.python",
    "sentry-android": "raven-java",
    "sentry-swift": "sentry-cocoa",
    "SharpRaven": "sentry.dotnet",
    # The Ruby SDK used to go by the name 'sentry-raven'...
    "sentry-raven": "raven-ruby",
}

TERMS_URL = None
PRIVACY_URL = None

# Internal sources for debug information files
#
# There are two special values in there: "microsoft" and "ios".  These are
# added by default to any project created.  The "ios" source is currently
# not enabled in the open source build of sentry because it points to a
# sentry internal repository and it's unclear if these can be
# redistributed under the Apple EULA.  If however someone configures their
# own iOS source and name it 'ios' it will be enabled by default for all
# projects.
SENTRY_BUILTIN_SOURCES = {
    "microsoft": {
        "type": "http",
        "id": "sentry:microsoft",
        "name": "Microsoft",
        "layout": {"type": "symstore"},
        "filters": {"filetypes": ["pdb", "pe"]},
        "url": "https://msdl.microsoft.com/download/symbols/",
        "is_public": True,
    },
    "citrix": {
        "type": "http",
        "id": "sentry:citrix",
        "name": "Citrix",
        "layout": {"type": "symstore"},
        "filters": {"filetypes": ["pdb", "pe"]},
        "url": "http://ctxsym.citrix.com/symbols/",
        "is_public": True,
    },
    "intel": {
        "type": "http",
        "id": "sentry:intel",
        "name": "Intel",
        "layout": {"type": "symstore"},
        "filters": {"filetypes": ["pdb", "pe"]},
        "url": "https://software.intel.com/sites/downloads/symbols/",
        "is_public": True,
    },
    "amd": {
        "type": "http",
        "id": "sentry:amd",
        "name": "AMD",
        "layout": {"type": "symstore"},
        "filters": {"filetypes": ["pdb", "pe"]},
        "url": "https://download.amd.com/dir/bin/",
        "is_public": True,
    },
    "nvidia": {
        "type": "http",
        "id": "sentry:nvidia",
        "name": "NVIDIA",
        "layout": {"type": "symstore"},
        "filters": {"filetypes": ["pdb", "pe"]},
        "url": "https://driver-symbols.nvidia.com/",
        "is_public": True,
    },
    "chromium": {
        "type": "http",
        "id": "sentry:chromium",
        "name": "Chromium",
        "layout": {"type": "symstore"},
        "filters": {"filetypes": ["pdb", "pe"]},
        "url": "https://chromium-browser-symsrv.commondatastorage.googleapis.com/",
        "is_public": True,
    },
    "unity": {
        "type": "http",
        "id": "sentry:unity",
        "name": "Unity",
        "layout": {"type": "symstore"},
        "filters": {"filetypes": ["pdb", "pe"]},
        "url": "http://symbolserver.unity3d.com/",
        "is_public": True,
    },
    "mozilla": {
        "type": "http",
        "id": "sentry:mozilla",
        "name": "Mozilla",
        "layout": {"type": "symstore"},
        "url": "https://symbols.mozilla.org/",
        "is_public": True,
    },
    "autodesk": {
        "type": "http",
        "id": "sentry:autodesk",
        "name": "Autodesk",
        "layout": {"type": "symstore"},
        "url": "http://symbols.autodesk.com/",
        "is_public": True,
    },
    "electron": {
        "type": "http",
        "id": "sentry:electron",
        "name": "Electron",
        "layout": {"type": "native"},
        "url": "https://symbols.electronjs.org/",
        "filters": {"filetypes": ["pdb", "breakpad", "sourcebundle"]},
        "is_public": True,
    },
}

# Relay
# List of PKs explicitly allowed by Sentry.  All relays here are always
# registered as internal relays.
SENTRY_RELAY_WHITELIST_PK = [
    # NOTE (RaduW) This is the relay key for the relay instance used by devservices.
    # This should NOT be part of any production environment.
    # This key should match the key in /sentry/config/relay/credentials.json
    "SMSesqan65THCV6M4qs4kBzPai60LzuDn-xNsvYpuP8"
]

# When open registration is not permitted then only relays in the
# list of explicitly allowed relays can register.
SENTRY_RELAY_OPEN_REGISTRATION = False

# GeoIP
# Used for looking up IP addresses.
# For example /usr/local/share/GeoIP/GeoIPCity.mmdb
GEOIP_PATH_MMDB = None

# CDN
# If this is an absolute url like e.g.: https://js.sentry-cdn.com/
# the full url will look like this: https://js.sentry-cdn.com/<public_key>.min.js
# otherwise django reverse url lookup will be used.
JS_SDK_LOADER_CDN_URL = ""
# Version of the SDK - Used in header Surrogate-Key sdk/JS_SDK_LOADER_SDK_VERSION
JS_SDK_LOADER_SDK_VERSION = ""
# This should be the url pointing to the JS SDK
JS_SDK_LOADER_DEFAULT_SDK_URL = ""

# block domains which are generally used by spammers -- keep this configurable in case an onpremise
# install wants to allow it
INVALID_EMAIL_ADDRESS_PATTERN = re.compile(r"\@qq\.com$", re.I)

# This is customizable for sentry.io, but generally should only be additive
# (currently the values not used anymore so this is more for documentation purposes)
SENTRY_USER_PERMISSIONS = ("broadcasts.admin",)

KAFKA_CLUSTERS = {
    "default": {
        "common": {"bootstrap.servers": "127.0.0.1:9092"},
        "producers": {
            "compression.type": "lz4",
            "message.max.bytes": 50000000,  # 50MB, default is 1MB
        },
        "consumers": {},
    }
}

KAFKA_EVENTS = "events"
KAFKA_OUTCOMES = "outcomes"
KAFKA_EVENTS_SUBSCRIPTIONS_RESULTS = "events-subscription-results"
KAFKA_TRANSACTIONS_SUBSCRIPTIONS_RESULTS = "transactions-subscription-results"
KAFKA_SUBSCRIPTION_RESULT_TOPICS = {
    "events": KAFKA_EVENTS_SUBSCRIPTIONS_RESULTS,
    "transactions": KAFKA_TRANSACTIONS_SUBSCRIPTIONS_RESULTS,
}
KAFKA_INGEST_EVENTS = "ingest-events"
KAFKA_INGEST_ATTACHMENTS = "ingest-attachments"
KAFKA_INGEST_TRANSACTIONS = "ingest-transactions"

KAFKA_TOPICS = {
    KAFKA_EVENTS: {"cluster": "default", "topic": KAFKA_EVENTS},
    KAFKA_OUTCOMES: {"cluster": "default", "topic": KAFKA_OUTCOMES},
    KAFKA_EVENTS_SUBSCRIPTIONS_RESULTS: {
        "cluster": "default",
        "topic": KAFKA_EVENTS_SUBSCRIPTIONS_RESULTS,
    },
    KAFKA_TRANSACTIONS_SUBSCRIPTIONS_RESULTS: {
        "cluster": "default",
        "topic": KAFKA_TRANSACTIONS_SUBSCRIPTIONS_RESULTS,
    },
    # Topic for receiving simple events (error events without attachments) from Relay
    KAFKA_INGEST_EVENTS: {"cluster": "default", "topic": KAFKA_INGEST_EVENTS},
    # Topic for receiving 'complex' events (error events with attachments) from Relay
    KAFKA_INGEST_ATTACHMENTS: {"cluster": "default", "topic": KAFKA_INGEST_ATTACHMENTS},
    # Topic for receiving transaction events (APM events) from Relay
    KAFKA_INGEST_TRANSACTIONS: {"cluster": "default", "topic": KAFKA_INGEST_TRANSACTIONS},
}

# If True, consumers will create the topics if they don't exist
KAFKA_CONSUMER_AUTO_CREATE_TOPICS = True

# For Jira, only approved apps can use the access_email_addresses scope
# This scope allows Sentry to use the email endpoint (https://developer.atlassian.com/cloud/jira/platform/rest/v3/#api-rest-api-3-user-email-get)
# We use the email with Jira 2-way sync in order to match the user
JIRA_USE_EMAIL_SCOPE = False

"""
Fields are:
 - south_app_name: Which app to apply the conversion to
 - south_migration: The south migration to map to the new name. If None, then always
   apply
 - django_app_name: The new app name to apply the conversion to
 - django_migration: Which django migration to 'fake' as run.
 - south_migration_required: Whether the south migration is required to proceed.
 - south_migration_required_error: Error message explaining what is going wrong.
"""
SOUTH_MIGRATION_CONVERSIONS = (
    (
        "sentry",
        "0472_auto__add_field_sentryapp_author",
        "sentry",
        "0001_initial",
        True,
        "Please upgrade to Sentry 9.1.2 before upgrading to any later versions.",
    ),
    (
        "sentry",
        "0516_auto__del_grouptagvalue__del_unique_grouptagvalue_group_id_key_value__",
        "sentry",
        "0002_912_to_recent",
        False,
        "",
    ),
    (
        "sentry",
        "0518_auto__chg_field_sentryappwebhookerror_response_code",
        "sentry",
        "0003_auto_20191022_0122",
        False,
        "",
    ),
    ("sentry.nodestore", "0001_initial", "nodestore", "0001_initial", False, None),
    ("nodestore", "0001_initial", "nodestore", "0001_initial", False, None),
    (
        "social_auth",
        "0004_auto__del_unique_usersocialauth_provider_uid__add_unique_usersocialaut",
        "social_auth",
        "0001_initial",
        True,
        "Please upgrade to Sentry 9.1.2 before upgrading to any later versions.",
    ),
    # From sentry-plugins
    ("sentry_plugins.jira_ac", "0001_initial", "jira_ac", "0001_initial", False, ""),
    ("jira_ac", "0001_initial", "jira_ac", "0001_initial", False, ""),
)

# Whether to use Django migrations to create the database, or just build it based off
# of models, similar to how syncdb used to work. The former is more correct, the latter
# is much faster.
MIGRATIONS_TEST_MIGRATE = os.environ.get("MIGRATIONS_TEST_MIGRATE", "0") == "1"
# Specifies the list of django apps to include in the lockfile. If Falsey then include
# all apps with migrations
MIGRATIONS_LOCKFILE_APP_WHITELIST = ()
# Where to write the lockfile to.
MIGRATIONS_LOCKFILE_PATH = os.path.join(PROJECT_ROOT, os.path.pardir, os.path.pardir)

# Log error and abort processing (without dropping event) when process_event is
# taking more than n seconds to process event
SYMBOLICATOR_PROCESS_EVENT_HARD_TIMEOUT = 600

# Log warning when process_event is taking more than n seconds to process event
SYMBOLICATOR_PROCESS_EVENT_WARN_TIMEOUT = 120

# Block symbolicate_event for this many seconds to wait for a initial response
# from symbolicator after the task submission.
SYMBOLICATOR_POLL_TIMEOUT = 10

# When retrying symbolication requests or querying for the result this set the
# max number of second to wait between subsequent attempts.
SYMBOLICATOR_MAX_RETRY_AFTER = 5

SENTRY_REQUEST_METRIC_ALLOWED_PATHS = (
    "sentry.web.api",
    "sentry.web.frontend",
    "sentry.api.endpoints",
    "sentry.data_export.endpoints",
    "sentry.discover.endpoints",
    "sentry.incidents.endpoints",
)
SENTRY_MAIL_ADAPTER_BACKEND = "sentry.mail.adapter.MailAdapter"

# Project ID used by synthetic monitoring
# Synthetic monitoring recurringly send events, prepared with specific
# attributes, which can be identified through the whole processing pipeline and
# observed mainly for producing stable metrics.
SENTRY_SYNTHETIC_MONITORING_PROJECT_ID = None

# Similarity cluster to use
# Similarity-v1: uses hardcoded set of event properties for diffing
SENTRY_SIMILARITY_INDEX_REDIS_CLUSTER = "default"
# Similarity-v2: uses grouping components for diffing (None = fallback to setting for v1)
SENTRY_SIMILARITY2_INDEX_REDIS_CLUSTER = None

# The grouping strategy to use for driving similarity-v2. You can add multiple
# strategies here to index them all. This is useful for transitioning a
# similarity dataset to newer grouping configurations.
#
# The dictionary value represents the redis prefix to use.
#
# Check out `test_similarity_config_migration` to understand the procedure and risks.
SENTRY_SIMILARITY_GROUPING_CONFIGURATIONS_TO_INDEX = {
    "similarity:2020-07-23": "a",
}

SENTRY_USE_UWSGI = True

SENTRY_REPROCESSING_ATTACHMENT_CHUNK_SIZE = 2 ** 20

SENTRY_REPROCESSING_SYNC_REDIS_CLUSTER = "default"<|MERGE_RESOLUTION|>--- conflicted
+++ resolved
@@ -921,11 +921,7 @@
     "organizations:usage-stats-graph": False,
     # Enable inbox support in the issue stream
     "organizations:inbox": False,
-<<<<<<< HEAD
-    # Enable group "ownership"/"suggested assignee" features
-=======
     # Enable "owner"/"suggested assignee" features.
->>>>>>> 40c072d5
     "organizations:workflow-owners": False,
     # Return unhandled information on the issue level
     "organizations:unhandled-issue-flag": False,
