"""
These settings act as the default (base) settings for the Sentry-provided web-server
"""
from __future__ import annotations

import os
import os.path
import platform
import re
import socket
import sys
import tempfile
from datetime import datetime, timedelta
from typing import Any, Callable, Dict, Mapping, MutableSequence, Optional, Tuple, TypeVar, overload
from urllib.parse import urlparse

import sentry
from sentry.conf.types.consumer_definition import ConsumerDefinition
from sentry.conf.types.topic_definition import TopicDefinition
from sentry.utils import json  # NOQA (used in getsentry config)
from sentry.utils.celery import crontab_with_minute_jitter
from sentry.utils.types import type_from_value

T = TypeVar("T")


def gettext_noop(s: str) -> str:
    return s


socket.setdefaulttimeout(5)


@overload
def env(key: str) -> str:
    ...


@overload
def env(key: str, default: T, type: Callable[[Any], T] | None = None) -> T:
    ...


def env(
    key: str,
    default: str | T = "",
    type: Optional[Callable[[Any], T]] = None,
) -> T:
    """
    Extract an environment variable for use in configuration

    :param key: The environment variable to be extracted.
    :param default: The value to be returned if `key` is not found.
    :param type: The type of the returned object (defaults to the type of `default`).
    :return: The environment variable if it exists, else `default`.
    """

    # First check an internal cache, so we can `pop` multiple times
    # without actually losing the value.
    try:
        rv = _env_cache[key]
    except KeyError:
        if "SENTRY_RUNNING_UWSGI" in os.environ:
            # We do this so when the process forks off into uwsgi
            # we want to actually be popping off values. This is so that
            # at runtime, the variables aren't actually available.
            fn: Callable[[str], str] = os.environ.pop
        else:
            fn = os.environ.__getitem__

        try:
            rv = fn(key)
            _env_cache[key] = rv
        except KeyError:
            rv = default

    if type is None:
        type = type_from_value(default)

    return type(rv)


_env_cache: dict[str, object] = {}

ENVIRONMENT = os.environ.get("SENTRY_ENVIRONMENT", "production")

IS_DEV = ENVIRONMENT == "development"

DEBUG = IS_DEV
# override the settings dumped in the debug view
DEFAULT_EXCEPTION_REPORTER_FILTER = (
    "sentry.debug.utils.exception_reporter_filter.NoSettingsExceptionReporterFilter"
)

ADMINS = ()

# Hosts that are considered in the same network (including VPNs).
INTERNAL_IPS = ()

# List of IP subnets which should not be accessible
SENTRY_DISALLOWED_IPS = ()

# When resolving DNS for external sources (source map fetching, webhooks, etc),
# ensure that domains are fully resolved first to avoid poking internal
# search domains.
SENTRY_ENSURE_FQDN = False

# XXX [!!]: When adding a new key here BE SURE to configure it in getsentry, as
#           it can not be `default`. The default cluster in sentry.io
#           production is NOT a true redis cluster and WILL error in prod.
SENTRY_DYNAMIC_SAMPLING_RULES_REDIS_CLUSTER = "default"
SENTRY_INCIDENT_RULES_REDIS_CLUSTER = "default"
SENTRY_RATE_LIMIT_REDIS_CLUSTER = "default"
SENTRY_RULE_TASK_REDIS_CLUSTER = "default"
SENTRY_TRANSACTION_NAMES_REDIS_CLUSTER = "default"
SENTRY_WEBHOOK_LOG_REDIS_CLUSTER = "default"
SENTRY_ARTIFACT_BUNDLES_INDEXING_REDIS_CLUSTER = "default"
SENTRY_INTEGRATION_ERROR_LOG_REDIS_CLUSTER = "default"
SENTRY_DEBUG_FILES_REDIS_CLUSTER = "default"
SENTRY_MONITORS_REDIS_CLUSTER = "default"

# Hosts that are allowed to use system token authentication.
# http://en.wikipedia.org/wiki/Reserved_IP_addresses
INTERNAL_SYSTEM_IPS = (
    "0.0.0.0/8",
    "10.0.0.0/8",
    "100.64.0.0/10",
    "127.0.0.0/8",
    "169.254.0.0/16",
    "172.16.0.0/12",
    "192.0.0.0/29",
    "192.0.2.0/24",
    "192.88.99.0/24",
    "192.168.0.0/16",
    "198.18.0.0/15",
    "198.51.100.0/24",
    "224.0.0.0/4",
    "240.0.0.0/4",
    "255.255.255.255/32",
)

MANAGERS = ADMINS

APPEND_SLASH = True

PROJECT_ROOT = os.path.normpath(os.path.join(os.path.dirname(__file__), os.pardir))

CONF_DIR = os.path.abspath(os.path.dirname(__file__))

# XXX(dcramer): handle case when we've installed from source vs just running
# this straight out of the repository
if "site-packages" in __file__:
    NODE_MODULES_ROOT = os.path.join(PROJECT_ROOT, "node_modules")
else:
    NODE_MODULES_ROOT = os.path.join(PROJECT_ROOT, os.pardir, os.pardir, "node_modules")

NODE_MODULES_ROOT = os.path.normpath(NODE_MODULES_ROOT)

DEVSERVICES_CONFIG_DIR = os.path.normpath(
    os.path.join(PROJECT_ROOT, os.pardir, os.pardir, "config")
)

SENTRY_DISTRIBUTED_CLICKHOUSE_TABLES = False

RELAY_CONFIG_DIR = os.path.join(DEVSERVICES_CONFIG_DIR, "relay")

SYMBOLICATOR_CONFIG_DIR = os.path.join(DEVSERVICES_CONFIG_DIR, "symbolicator")

# XXX(epurkhiser): The generated chartucterie config.js file will be stored
# here. This directory may not exist until that file is generated.
CHARTCUTERIE_CONFIG_DIR = os.path.join(DEVSERVICES_CONFIG_DIR, "chartcuterie")

CDC_CONFIG_DIR = os.path.join(DEVSERVICES_CONFIG_DIR, "cdc")

sys.path.insert(0, os.path.normpath(os.path.join(PROJECT_ROOT, os.pardir)))

DATABASES = {
    "default": {
        "ENGINE": "sentry.db.postgres",
        "NAME": "sentry",
        "USER": "postgres",
        "PASSWORD": "",
        "HOST": "127.0.0.1",
        "PORT": "",
        "AUTOCOMMIT": True,
        "ATOMIC_REQUESTS": False,
    }
}

if "DATABASE_URL" in os.environ:
    url = urlparse(os.environ["DATABASE_URL"])

    # Ensure default database exists.
    DATABASES["default"] = DATABASES.get("default", {})

    # Update with environment configuration.
    DATABASES["default"].update(
        {
            "NAME": url.path[1:],
            "USER": url.username,
            "PASSWORD": url.password,
            "HOST": url.hostname,
            "PORT": url.port,
        }
    )
    if url.scheme == "postgres":
        DATABASES["default"]["ENGINE"] = "sentry.db.postgres"


# This should always be UTC.
TIME_ZONE = "UTC"

# Language code for this installation. All choices can be found here:
# http://www.i18nguy.com/unicode/language-identifiers.html
LANGUAGE_CODE = "en-us"

LANGUAGES: tuple[tuple[str, str], ...] = (
    ("af", gettext_noop("Afrikaans")),
    ("ar", gettext_noop("Arabic")),
    ("az", gettext_noop("Azerbaijani")),
    ("bg", gettext_noop("Bulgarian")),
    ("be", gettext_noop("Belarusian")),
    ("bn", gettext_noop("Bengali")),
    ("br", gettext_noop("Breton")),
    ("bs", gettext_noop("Bosnian")),
    ("ca", gettext_noop("Catalan")),
    ("cs", gettext_noop("Czech")),
    ("cy", gettext_noop("Welsh")),
    ("da", gettext_noop("Danish")),
    ("de", gettext_noop("German")),
    ("el", gettext_noop("Greek")),
    ("en", gettext_noop("English")),
    ("eo", gettext_noop("Esperanto")),
    ("es", gettext_noop("Spanish")),
    ("et", gettext_noop("Estonian")),
    ("eu", gettext_noop("Basque")),
    ("fa", gettext_noop("Persian")),
    ("fi", gettext_noop("Finnish")),
    ("fr", gettext_noop("French")),
    ("ga", gettext_noop("Irish")),
    ("gl", gettext_noop("Galician")),
    ("he", gettext_noop("Hebrew")),
    ("hi", gettext_noop("Hindi")),
    ("hr", gettext_noop("Croatian")),
    ("hu", gettext_noop("Hungarian")),
    ("ia", gettext_noop("Interlingua")),
    ("id", gettext_noop("Indonesian")),
    ("is", gettext_noop("Icelandic")),
    ("it", gettext_noop("Italian")),
    ("ja", gettext_noop("Japanese")),
    ("ka", gettext_noop("Georgian")),
    ("kk", gettext_noop("Kazakh")),
    ("km", gettext_noop("Khmer")),
    ("kn", gettext_noop("Kannada")),
    ("ko", gettext_noop("Korean")),
    ("lb", gettext_noop("Luxembourgish")),
    ("lt", gettext_noop("Lithuanian")),
    ("lv", gettext_noop("Latvian")),
    ("mk", gettext_noop("Macedonian")),
    ("ml", gettext_noop("Malayalam")),
    ("mn", gettext_noop("Mongolian")),
    ("my", gettext_noop("Burmese")),
    ("nb", gettext_noop("Norwegian Bokmal")),
    ("ne", gettext_noop("Nepali")),
    ("nl", gettext_noop("Dutch")),
    ("nn", gettext_noop("Norwegian Nynorsk")),
    ("os", gettext_noop("Ossetic")),
    ("pa", gettext_noop("Punjabi")),
    ("pl", gettext_noop("Polish")),
    ("pt", gettext_noop("Portuguese")),
    ("pt-br", gettext_noop("Brazilian Portuguese")),
    ("ro", gettext_noop("Romanian")),
    ("ru", gettext_noop("Russian")),
    ("sk", gettext_noop("Slovak")),
    ("sl", gettext_noop("Slovenian")),
    ("sq", gettext_noop("Albanian")),
    ("sr", gettext_noop("Serbian")),
    ("sv-se", gettext_noop("Swedish")),
    ("sw", gettext_noop("Swahili")),
    ("ta", gettext_noop("Tamil")),
    ("te", gettext_noop("Telugu")),
    ("th", gettext_noop("Thai")),
    ("tr", gettext_noop("Turkish")),
    ("tt", gettext_noop("Tatar")),
    ("udm", gettext_noop("Udmurt")),
    ("uk", gettext_noop("Ukrainian")),
    ("ur", gettext_noop("Urdu")),
    ("vi", gettext_noop("Vietnamese")),
    ("zh-cn", gettext_noop("Simplified Chinese")),
    ("zh-tw", gettext_noop("Traditional Chinese")),
)

from .locale import CATALOGS

LANGUAGES = tuple((code, name) for code, name in LANGUAGES if code in CATALOGS)

SUPPORTED_LANGUAGES = frozenset(CATALOGS)

SITE_ID = 1

# If you set this to False, Django will make some optimizations so as not
# to load the internationalization machinery.
USE_I18N = True

# If you set this to False, Django will not format dates, numbers and
# calendars according to the current locale
USE_L10N = True

USE_TZ = True

# CAVEAT: If you're adding a middleware that modifies a response's content,
# and appears before CommonMiddleware, you must either reorder your middleware
# so that responses aren't modified after Content-Length is set, or have the
# response modifying middleware reset the Content-Length header.
# This is because CommonMiddleware Sets the Content-Length header for non-streaming responses.
MIDDLEWARE: tuple[str, ...] = (
    # Uncomment to enable Content Security Policy on this Sentry installation (experimental)
    # "csp.middleware.CSPMiddleware",
    "sentry.middleware.health.HealthCheck",
    "sentry.middleware.security.SecurityHeadersMiddleware",
    "sentry.middleware.env.SentryEnvMiddleware",
    "sentry.middleware.proxy.SetRemoteAddrFromForwardedFor",
    "sentry.middleware.stats.RequestTimingMiddleware",
    "sentry.middleware.access_log.access_log_middleware",
    "sentry.middleware.stats.ResponseCodeMiddleware",
    "sentry.middleware.subdomain.SubdomainMiddleware",
    "django.middleware.common.CommonMiddleware",
    "django.contrib.sessions.middleware.SessionMiddleware",
    "django.middleware.csrf.CsrfViewMiddleware",
    "sentry.middleware.auth.AuthenticationMiddleware",
    "sentry.middleware.integrations.IntegrationControlMiddleware",
    "sentry.middleware.api_gateway.ApiGatewayMiddleware",
    "sentry.middleware.customer_domain.CustomerDomainMiddleware",
    "sentry.middleware.sudo.SudoMiddleware",
    "sentry.middleware.superuser.SuperuserMiddleware",
    "sentry.middleware.locale.SentryLocaleMiddleware",
    "sentry.middleware.ratelimit.RatelimitMiddleware",
    "django.contrib.messages.middleware.MessageMiddleware",
)

ROOT_URLCONF = "sentry.conf.urls"

# TODO(joshuarli): Django 1.10 introduced this option, which restricts the size of a
# request body. We have some middleware in sentry.middleware.proxy that sets the
# Content Length to max uint32 in certain cases related to minidump.
# Once relay's fully rolled out, that can be deleted.
# Until then, the safest and easiest thing to do is to disable this check
# to leave things the way they were with Django <1.9.
DATA_UPLOAD_MAX_MEMORY_SIZE = None

TEMPLATES = [
    {
        "BACKEND": "django.template.backends.django.DjangoTemplates",
        "DIRS": [os.path.join(PROJECT_ROOT, "templates")],
        "APP_DIRS": True,
        "OPTIONS": {
            "context_processors": [
                "django.contrib.auth.context_processors.auth",
                "django.contrib.messages.context_processors.messages",
                "django.template.context_processors.csrf",
                "django.template.context_processors.request",
            ]
        },
    }
]

SENTRY_OUTBOX_MODELS: Mapping[str, list[str]] = {
    "CONTROL": ["sentry.ControlOutbox"],
    "REGION": ["sentry.RegionOutbox"],
}

INSTALLED_APPS: tuple[str, ...] = (
    "django.contrib.auth",
    "django.contrib.contenttypes",
    "django.contrib.messages",
    "django.contrib.sessions",
    "django.contrib.sites",
    "drf_spectacular",
    "crispy_forms",
    "rest_framework",
    "sentry",
    "sentry.analytics",
    "sentry.incidents.apps.Config",
    "sentry.discover",
    "sentry.analytics.events",
    "sentry.nodestore",
    "sentry.monitors",
    "sentry.replays",
    "sentry.release_health",
    "sentry.search",
    "sentry.sentry_metrics.indexer.postgres.apps.Config",
    "sentry.snuba",
    "sentry.lang.java.apps.Config",
    "sentry.lang.javascript.apps.Config",
    "sentry.plugins.sentry_interface_types.apps.Config",
    "sentry.plugins.sentry_urls.apps.Config",
    "sentry.plugins.sentry_useragents.apps.Config",
    "sentry.plugins.sentry_webhooks.apps.Config",
    "sentry.utils.suspect_resolutions.apps.Config",
    "sentry.utils.suspect_resolutions_releases.apps.Config",
    "social_auth",
    "sudo",
    "sentry.eventstream",
    "sentry.auth.providers.google.apps.Config",
    "sentry.auth.providers.fly.apps.Config",
    "django.contrib.staticfiles",
    "sentry.issues.apps.Config",
)

# Silence internal hints from Django's system checks
SILENCED_SYSTEM_CHECKS = (
    # Django recommends to use OneToOneField over ForeignKey(unique=True)
    # however this changes application behavior in ways that break association
    # loading
    "fields.W342",
    # We have a "catch-all" react_page_view that we only want to match on URLs
    # ending with a `/` to allow APPEND_SLASHES to kick in for the ones lacking
    # the trailing slash. This confuses the warning as the regex is `/$` which
    # looks like it starts with a slash but it doesn't.
    "urls.W002",
    # Our own AuthenticationMiddleware suffices as a replacement for
    # django.contrib.auth.middleware.AuthenticationMiddleware; both add the
    # authenticated user to the HttpRequest which is what's needed here.
    "admin.E408",
    # This is fixed in Django@7c08f26bf0439c1ed593b51b51ad847f7e262bc1.
    # It's not our problem; refer to Django issue 32260.
    "urls.E007",
)

CSP_INCLUDE_NONCE_IN = [
    "script-src",
]

CSP_DEFAULT_SRC = [
    "'none'",
]
CSP_SCRIPT_SRC = [
    "'self'",
    "'unsafe-inline'",
    "'report-sample'",
]
CSP_FONT_SRC = [
    "'self'",
    "data:",
]
CSP_CONNECT_SRC = [
    "'self'",
]
CSP_FRAME_ANCESTORS = [
    "'none'",
]
CSP_OBJECT_SRC = [
    "'none'",
]
CSP_BASE_URI = [
    "'none'",
]
CSP_STYLE_SRC = [
    "'self'",
    "'unsafe-inline'",
]
CSP_IMG_SRC = [
    "'self'",
    "blob:",
    "data:",
    "https://secure.gravatar.com",
]

if ENVIRONMENT == "development":
    CSP_SCRIPT_SRC += [
        "'unsafe-eval'",
    ]
    CSP_CONNECT_SRC += [
        "ws://127.0.0.1:8000",
    ]

# Before enforcing Content Security Policy, we recommend creating a separate
# Sentry project and collecting CSP violations in report only mode:
# https://docs.sentry.io/product/security-policy-reporting/

# Point this parameter to your Sentry installation:
# CSP_REPORT_URI = "https://example.com/api/{PROJECT_ID}/security/?sentry_key={SENTRY_KEY}"

# To enforce CSP (block violated resources), update the following parameter to False
CSP_REPORT_ONLY = True

STATIC_ROOT = os.path.realpath(os.path.join(PROJECT_ROOT, "static"))
STATIC_URL = "/_static/{version}/"
# webpack assets live at a different URL that is unversioned
# as we configure webpack to include file content based hash in the filename
STATIC_FRONTEND_APP_URL = "/_static/dist/"

# The webpack output directory
STATICFILES_DIRS = [
    os.path.join(STATIC_ROOT, "sentry", "dist"),
]

# various middleware will use this to identify resources which should not access
# cookies
ANONYMOUS_STATIC_PREFIXES = (
    "/_static/",
    "/avatar/",
    "/organization-avatar/",
    "/team-avatar/",
    "/project-avatar/",
    "/js-sdk-loader/",
)

STATICFILES_FINDERS = (
    "django.contrib.staticfiles.finders.FileSystemFinder",
    "django.contrib.staticfiles.finders.AppDirectoriesFinder",
)

ASSET_VERSION = 0

# setup a default media root to somewhere useless
MEDIA_ROOT = "/tmp/sentry-files"
MEDIA_URL = "_media/"

LOCALE_PATHS = (os.path.join(PROJECT_ROOT, "locale"),)

CSRF_FAILURE_VIEW = "sentry.web.frontend.csrf_failure.view"
CSRF_COOKIE_NAME = "sc"

# Auth configuration

from django.urls import reverse_lazy

LOGIN_REDIRECT_URL = reverse_lazy("sentry-login-redirect")
LOGIN_URL = reverse_lazy("sentry-login")

AUTHENTICATION_BACKENDS = (
    "sentry.utils.auth.EmailAuthBackend",
    # The following authentication backends are used by social auth only.
    # We don't use them for user authentication.
    "social_auth.backends.asana.AsanaBackend",
    "social_auth.backends.github.GithubBackend",
    "social_auth.backends.bitbucket.BitbucketBackend",
    "social_auth.backends.visualstudio.VisualStudioBackend",
)

AUTH_PASSWORD_VALIDATORS = [
    {"NAME": "django.contrib.auth.password_validation.UserAttributeSimilarityValidator"},
    {
        "NAME": "sentry.auth.password_validation.MinimumLengthValidator",
        "OPTIONS": {"min_length": 8},
    },
    {
        "NAME": "sentry.auth.password_validation.MaximumLengthValidator",
        "OPTIONS": {"max_length": 256},
    },
    {
        "NAME": "django.contrib.auth.password_validation.CommonPasswordValidator",
    },
    {
        "NAME": "django.contrib.auth.password_validation.NumericPasswordValidator",
    },
]

SOCIAL_AUTH_USER_MODEL = AUTH_USER_MODEL = "sentry.User"

SESSION_ENGINE = "django.contrib.sessions.backends.signed_cookies"
SESSION_COOKIE_NAME = "sentrysid"

# setting SESSION_COOKIE_SAMESITE to None below for now because
# Django's default in 2.1 now `Lax`.
# this breaks certain IDP flows where we need cookies sent to us on a redirected POST
# request, and `Lax` doesnt permit this.
# See here: https://docs.djangoproject.com/en/2.1/ref/settings/#session-cookie-samesite
SESSION_COOKIE_SAMESITE = None

BITBUCKET_CONSUMER_KEY = ""
BITBUCKET_CONSUMER_SECRET = ""

ASANA_CLIENT_ID = ""
ASANA_CLIENT_SECRET = ""

VISUALSTUDIO_APP_ID = ""
VISUALSTUDIO_APP_SECRET = ""
VISUALSTUDIO_CLIENT_SECRET = ""
VISUALSTUDIO_SCOPES = ["vso.work_write", "vso.project", "vso.code", "vso.release"]

SOCIAL_AUTH_PIPELINE = (
    "social_auth.backends.pipeline.user.get_username",
    "social_auth.backends.pipeline.social.social_auth_user",
    "social_auth.backends.pipeline.associate.associate_by_email",
    "social_auth.backends.pipeline.misc.save_status_to_session",
    "social_auth.backends.pipeline.social.associate_user",
    "social_auth.backends.pipeline.social.load_extra_data",
    "social_auth.backends.pipeline.user.update_user_details",
    "social_auth.backends.pipeline.misc.save_status_to_session",
)
SOCIAL_AUTH_REVOKE_TOKENS_ON_DISCONNECT = True
SOCIAL_AUTH_LOGIN_REDIRECT_URL = "/account/settings/identities/"
SOCIAL_AUTH_ASSOCIATE_ERROR_URL = SOCIAL_AUTH_LOGIN_REDIRECT_URL

INITIAL_CUSTOM_USER_MIGRATION = "0108_fix_user"

# Auth engines and the settings required for them to be listed
AUTH_PROVIDERS = {
    "github": ("GITHUB_APP_ID", "GITHUB_API_SECRET"),
    "bitbucket": ("BITBUCKET_CONSUMER_KEY", "BITBUCKET_CONSUMER_SECRET"),
    "asana": ("ASANA_CLIENT_ID", "ASANA_CLIENT_SECRET"),
    "visualstudio": (
        "VISUALSTUDIO_APP_ID",
        "VISUALSTUDIO_APP_SECRET",
        "VISUALSTUDIO_CLIENT_SECRET",
    ),
}

AUTH_PROVIDER_LABELS = {
    "github": "GitHub",
    "bitbucket": "Bitbucket",
    "asana": "Asana",
    "visualstudio": "Visual Studio",
}

import random


def SOCIAL_AUTH_DEFAULT_USERNAME() -> str:
    return random.choice(["Darth Vader", "Obi-Wan Kenobi", "R2-D2", "C-3PO", "Yoda"])


SOCIAL_AUTH_PROTECTED_USER_FIELDS = ["email"]
SOCIAL_AUTH_FORCE_POST_DISCONNECT = True

# Hybrid cloud multi-silo configuration
# Which silo this instance runs as (CONTROL|REGION|MONOLITH|None) are the expected values
SILO_MODE = os.environ.get("SENTRY_SILO_MODE", None)

# If this instance is a region silo, which region is it running in?
SENTRY_REGION = os.environ.get("SENTRY_REGION", None)

# Enable siloed development environment.
USE_SILOS = os.environ.get("SENTRY_USE_SILOS", None)

# List of the available regions, or a JSON string
# that is parsed.
SENTRY_REGION_CONFIG: Any = ()

# Shared secret used to sign cross-region RPC requests.
RPC_SHARED_SECRET = None

# The protocol, host and port for control silo
# Usecases include sending requests to the Integration Proxy Endpoint and RPC requests.
SENTRY_CONTROL_ADDRESS = os.environ.get("SENTRY_CONTROL_ADDRESS", None)

# Fallback region name for monolith deployments
SENTRY_MONOLITH_REGION: str = "--monolith--"

# The key used for generating or verifying the HMAC signature for Integration Proxy Endpoint requests.
SENTRY_SUBNET_SECRET = os.environ.get("SENTRY_SUBNET_SECRET", None)


# Queue configuration
from kombu import Exchange, Queue

BROKER_URL = "redis://127.0.0.1:6379"
BROKER_TRANSPORT_OPTIONS: dict[str, int] = {}

# Ensure workers run async by default
# in Development you might want them to run in-process
# though it would cause timeouts/recursions in some cases
CELERY_ALWAYS_EAGER = False

# Complain about bad use of pickle.  See sentry.celery.SentryTask.apply_async for how
# this works.
CELERY_COMPLAIN_ABOUT_BAD_USE_OF_PICKLE = False

# We use the old task protocol because during benchmarking we noticed that it's faster
# than the new protocol. If we ever need to bump this it should be fine, there were no
# compatibility issues, just need to run benchmarks and do some tests to make sure
# things run ok.
CELERY_TASK_PROTOCOL = 1
CELERY_EAGER_PROPAGATES_EXCEPTIONS = True
CELERY_IGNORE_RESULT = True
CELERY_SEND_EVENTS = False
CELERY_RESULT_BACKEND = None
CELERY_TASK_RESULT_EXPIRES = 1
CELERY_DISABLE_RATE_LIMITS = True
CELERY_DEFAULT_QUEUE = "default"
CELERY_DEFAULT_EXCHANGE = "default"
CELERY_DEFAULT_EXCHANGE_TYPE = "direct"
CELERY_DEFAULT_ROUTING_KEY = "default"
CELERY_CREATE_MISSING_QUEUES = True
CELERY_REDIRECT_STDOUTS = False
CELERYD_HIJACK_ROOT_LOGGER = False
CELERY_TASK_SERIALIZER = "pickle"
CELERY_RESULT_SERIALIZER = "pickle"
CELERY_ACCEPT_CONTENT = {"pickle"}
CELERY_IMPORTS = (
    "sentry.data_export.tasks",
    "sentry.discover.tasks",
    "sentry.incidents.tasks",
    "sentry.snuba.tasks",
    "sentry.replays.tasks",
    "sentry.monitors.tasks",
    "sentry.tasks.app_store_connect",
    "sentry.tasks.assemble",
    "sentry.tasks.auth",
    "sentry.tasks.auto_remove_inbox",
    "sentry.tasks.auto_resolve_issues",
    "sentry.tasks.beacon",
    "sentry.tasks.check_auth",
    "sentry.tasks.clear_expired_snoozes",
    "sentry.tasks.clear_expired_rulesnoozes",
    "sentry.tasks.codeowners.code_owners_auto_sync",
    "sentry.tasks.codeowners.update_code_owners_schema",
    "sentry.tasks.collect_project_platforms",
    "sentry.tasks.commits",
    "sentry.tasks.commit_context",
    "sentry.tasks.deletion",
    "sentry.tasks.deletion.scheduled",
    "sentry.tasks.deletion.groups",
    "sentry.tasks.deletion.hybrid_cloud",
    "sentry.tasks.deliver_from_outbox",
    "sentry.tasks.digests",
    "sentry.tasks.email",
    "sentry.tasks.files",
    "sentry.tasks.groupowner",
    "sentry.tasks.integrations",
    "sentry.tasks.low_priority_symbolication",
    "sentry.tasks.merge",
    "sentry.tasks.options",
    "sentry.tasks.organization_mapping",
    "sentry.tasks.ping",
    "sentry.tasks.post_process",
    "sentry.tasks.process_buffer",
    "sentry.tasks.recap_servers",
    "sentry.tasks.relay",
    "sentry.tasks.release_registry",
    "sentry.tasks.weekly_reports",
    "sentry.tasks.reprocessing",
    "sentry.tasks.reprocessing2",
    "sentry.tasks.sentry_apps",
    "sentry.tasks.servicehooks",
    "sentry.tasks.store",
    "sentry.tasks.symbolication",
    "sentry.tasks.unmerge",
    "sentry.tasks.update_user_reports",
    "sentry.tasks.user_report",
    "sentry.profiles.task",
    "sentry.release_health.tasks",
    "sentry.dynamic_sampling.tasks.boost_low_volume_projects",
    "sentry.dynamic_sampling.tasks.boost_low_volume_transactions",
    "sentry.dynamic_sampling.tasks.recalibrate_orgs",
    "sentry.dynamic_sampling.tasks.sliding_window_org",
    "sentry.dynamic_sampling.tasks.utils",
    "sentry.utils.suspect_resolutions.get_suspect_resolutions",
    "sentry.utils.suspect_resolutions_releases.get_suspect_resolutions_releases",
    "sentry.tasks.derive_code_mappings",
    "sentry.ingest.transaction_clusterer.tasks",
    "sentry.tasks.auto_enable_codecov",
    "sentry.tasks.weekly_escalating_forecast",
    "sentry.tasks.auto_ongoing_issues",
    "sentry.tasks.check_am2_compatibility",
    "sentry.dynamic_sampling.tasks.collect_orgs",
    "sentry.tasks.statistical_detectors",
)

default_exchange = Exchange("default", type="direct")
control_exchange = default_exchange

if USE_SILOS:
    control_exchange = Exchange("control", type="direct")


CELERY_QUEUES_ALL = [
    Queue("options", routing_key="options"),
    Queue("files.copy", routing_key="files.copy"),
    Queue("files.delete", routing_key="files.delete"),
]

CELERY_QUEUES_CONTROL = [
    Queue("app_platform.control", routing_key="app_platform.control", exchange=control_exchange),
    Queue("auth", routing_key="auth", exchange=control_exchange),
    Queue("integrations", routing_key="integrations", exchange=control_exchange),
    Queue(
        "hybrid_cloud.control_repair",
        routing_key="hybrid_cloud.control_repair",
        exchange=control_exchange,
    ),
]

CELERY_ISSUE_STATES_QUEUE = Queue(
    "auto_transition_issue_states", routing_key="auto_transition_issue_states"
)

CELERY_QUEUES_REGION = [
    Queue("activity.notify", routing_key="activity.notify"),
    Queue("alerts", routing_key="alerts"),
    Queue("app_platform", routing_key="app_platform"),
    Queue("appstoreconnect", routing_key="sentry.tasks.app_store_connect.#"),
    Queue("assemble", routing_key="assemble"),
    Queue("buffers.process_pending", routing_key="buffers.process_pending"),
    Queue("buffers.incr", routing_key="buffers.incr"),
    Queue("cleanup", routing_key="cleanup"),
    Queue("code_owners", routing_key="code_owners"),
    Queue("commits", routing_key="commits"),
    Queue("data_export", routing_key="data_export"),
    Queue("default", routing_key="default"),
    Queue("digests.delivery", routing_key="digests.delivery"),
    Queue("digests.scheduling", routing_key="digests.scheduling"),
    Queue("email", routing_key="email"),
    Queue("events.preprocess_event", routing_key="events.preprocess_event"),
    Queue("events.process_event", routing_key="events.process_event"),
    Queue("events.reprocess_events", routing_key="events.reprocess_events"),
    Queue(
        "events.reprocessing.preprocess_event", routing_key="events.reprocessing.preprocess_event"
    ),
    Queue("events.reprocessing.process_event", routing_key="events.reprocessing.process_event"),
    Queue(
        "events.reprocessing.symbolicate_event", routing_key="events.reprocessing.symbolicate_event"
    ),
    Queue(
        "events.reprocessing.symbolicate_event_low_priority",
        routing_key="events.reprocessing.symbolicate_event_low_priority",
    ),
    Queue("events.save_event", routing_key="events.save_event"),
    Queue("events.save_event_highcpu", routing_key="events.save_event_highcpu"),
    Queue("events.save_event_transaction", routing_key="events.save_event_transaction"),
    Queue("events.save_event_attachments", routing_key="events.save_event_attachments"),
    Queue("events.symbolicate_event", routing_key="events.symbolicate_event"),
    Queue(
        "events.symbolicate_event_low_priority", routing_key="events.symbolicate_event_low_priority"
    ),
    Queue("events.symbolicate_js_event", routing_key="events.symbolicate_js_event"),
    Queue(
        "events.symbolicate_js_event_low_priority",
        routing_key="events.symbolicate_js_event_low_priority",
    ),
    Queue(
        "group_owners.process_suspect_commits", routing_key="group_owners.process_suspect_commits"
    ),
    Queue("group_owners.process_commit_context", routing_key="group_owners.process_commit_context"),
    Queue(
        "releasemonitor",
        routing_key="releasemonitor",
    ),
    Queue(
        "dynamicsampling",
        routing_key="dynamicsampling",
    ),
    Queue("incidents", routing_key="incidents"),
    Queue("incident_snapshots", routing_key="incident_snapshots"),
    Queue("incidents", routing_key="incidents"),
    Queue("merge", routing_key="merge"),
    Queue("post_process_errors", routing_key="post_process_errors"),
    Queue("post_process_issue_platform", routing_key="post_process_issue_platform"),
    Queue("post_process_transactions", routing_key="post_process_transactions"),
    Queue("relay_config", routing_key="relay_config"),
    Queue("relay_config_bulk", routing_key="relay_config_bulk"),
    Queue("reports.deliver", routing_key="reports.deliver"),
    Queue("reports.prepare", routing_key="reports.prepare"),
    Queue("search", routing_key="search"),
    Queue("sentry_metrics.indexer", routing_key="sentry_metrics.indexer"),
    Queue("similarity.index", routing_key="similarity.index"),
    Queue("sleep", routing_key="sleep"),
    Queue("stats", routing_key="stats"),
    Queue("subscriptions", routing_key="subscriptions"),
    Queue(
        "symbolications.compute_low_priority_projects",
        routing_key="symbolications.compute_low_priority_projects",
    ),
    Queue("unmerge", routing_key="unmerge"),
    Queue("update", routing_key="update"),
    Queue("profiles.process", routing_key="profiles.process"),
    Queue("get_suspect_resolutions", routing_key="get_suspect_resolutions"),
    Queue("get_suspect_resolutions_releases", routing_key="get_suspect_resolutions_releases"),
    Queue("replays.ingest_replay", routing_key="replays.ingest_replay"),
    Queue("replays.delete_replay", routing_key="replays.delete_replay"),
    Queue("counters-0", routing_key="counters-0"),
    Queue("triggers-0", routing_key="triggers-0"),
    Queue("derive_code_mappings", routing_key="derive_code_mappings"),
    Queue("transactions.name_clusterer", routing_key="transactions.name_clusterer"),
    Queue("auto_enable_codecov", routing_key="auto_enable_codecov"),
    Queue("weekly_escalating_forecast", routing_key="weekly_escalating_forecast"),
    Queue("recap_servers", routing_key="recap_servers"),
    Queue("performance.statistical_detector", routing_key="performance.statistical_detector"),
    Queue("profiling.statistical_detector", routing_key="profiling.statistical_detector"),
    CELERY_ISSUE_STATES_QUEUE,
]

from celery.schedules import crontab

# Only tasks that work with users/integrations and shared subsystems
# are run in control silo.
CELERYBEAT_SCHEDULE_CONTROL = {
    "check-auth": {
        "task": "sentry.tasks.check_auth",
        # Run every 1 minute
        "schedule": crontab(minute="*/1"),
        "options": {"expires": 60, "queue": "auth"},
    },
    "sync-options": {
        "task": "sentry.tasks.options.sync_options",
        "schedule": timedelta(seconds=10),
        "options": {"expires": 10, "queue": "options"},
    },
    "deliver-from-outbox": {
        "task": "sentry.tasks.enqueue_outbox_jobs",
        # Run every 1 minute
        "schedule": crontab(minute="*/1"),
        "options": {"expires": 30},
    },
    "schedule-deletions": {
        "task": "sentry.tasks.deletion.run_scheduled_deletions",
        # Run every 15 minutes
        "schedule": crontab(minute="*/15"),
        "options": {"expires": 60 * 25},
    },
    "reattempt-deletions": {
        "task": "sentry.tasks.deletion.reattempt_deletions",
        "schedule": crontab(hour=10, minute=0),  # 03:00 PDT, 07:00 EDT, 10:00 UTC
        "options": {"expires": 60 * 25},
    },
    "schedule-hybrid-cloud-foreign-key-jobs": {
        "task": "sentry.tasks.deletion.hybrid_cloud.schedule_hybrid_cloud_foreign_key_jobs",
        # Run every 15 minutes
        "schedule": crontab(minute="*/15"),
    },
    "schedule-vsts-integration-subscription-check": {
        "task": "sentry.tasks.integrations.kickoff_vsts_subscription_check",
        "schedule": crontab_with_minute_jitter(hour="*/6"),
        "options": {"expires": 60 * 25},
    },
    "hybrid-cloud-repair-mappings": {
        "task": "sentry.tasks.organization_mapping.repair_mappings",
        # Run every hour
        "schedule": crontab(minute=0, hour="*/1"),
        "options": {"expires": 3600},
    },
}

# Most tasks run in the regions
CELERYBEAT_SCHEDULE_REGION = {
    "send-beacon": {
        "task": "sentry.tasks.send_beacon",
        # Run every hour
        "schedule": crontab(minute=0, hour="*/1"),
        "options": {"expires": 3600},
    },
    "send-ping": {
        "task": "sentry.tasks.send_ping",
        # Run every 1 minute
        "schedule": crontab(minute="*/1"),
        "options": {"expires": 60},
    },
    "flush-buffers": {
        "task": "sentry.tasks.process_buffer.process_pending",
        "schedule": timedelta(seconds=10),
        "options": {"expires": 10, "queue": "buffers.process_pending"},
    },
    "sync-options": {
        "task": "sentry.tasks.options.sync_options",
        "schedule": timedelta(seconds=10),
        "options": {"expires": 10, "queue": "options"},
    },
    "schedule-digests": {
        "task": "sentry.tasks.digests.schedule_digests",
        "schedule": timedelta(seconds=30),
        "options": {"expires": 30},
    },
    "check-monitors-missing": {
        "task": "sentry.monitors.tasks.check_missing",
        # Run every 1 minute
        "schedule": crontab(minute="*/1"),
        "options": {"expires": 60},
    },
    "check-monitors-timeout": {
        "task": "sentry.monitors.tasks.check_timeout",
        # Run every 1 minute
        "schedule": crontab(minute="*/1"),
        "options": {"expires": 60},
    },
    "clear-expired-snoozes": {
        "task": "sentry.tasks.clear_expired_snoozes",
        # Run every 5 minutes
        "schedule": crontab(minute="*/5"),
        "options": {"expires": 300},
    },
    "clear-expired-rulesnoozes": {
        "task": "sentry.tasks.clear_expired_rulesnoozes",
        # Run every 5 minutes
        "schedule": crontab(minute="*/5"),
        "options": {"expires": 300},
    },
    "clear-expired-raw-events": {
        "task": "sentry.tasks.clear_expired_raw_events",
        # Run every 15 minutes
        "schedule": crontab(minute="*/15"),
        "options": {"expires": 300},
    },
    "collect-project-platforms": {
        "task": "sentry.tasks.collect_project_platforms",
        "schedule": crontab_with_minute_jitter(hour=3),
        "options": {"expires": 3600 * 24},
    },
    "deliver-from-outbox": {
        "task": "sentry.tasks.enqueue_outbox_jobs",
        # Run every 1 minute
        "schedule": crontab(minute="*/1"),
        "options": {"expires": 30},
    },
    "update-user-reports": {
        "task": "sentry.tasks.update_user_reports",
        # Run every 15 minutes
        "schedule": crontab(minute="*/15"),
        "options": {"expires": 300},
    },
    "schedule-auto-resolution": {
        "task": "sentry.tasks.schedule_auto_resolution",
        # Run every 15 minutes
        "schedule": crontab(minute="*/10"),
        "options": {"expires": 60 * 25},
    },
    "auto-remove-inbox": {
        "task": "sentry.tasks.auto_remove_inbox",
        # Run every 15 minutes
        "schedule": crontab(minute="*/15"),
        "options": {"expires": 60 * 25},
    },
    "schedule-deletions": {
        "task": "sentry.tasks.deletion.run_scheduled_deletions",
        # Run every 15 minutes
        "schedule": crontab(minute="*/15"),
        "options": {"expires": 60 * 25},
    },
    "reattempt-deletions": {
        "task": "sentry.tasks.deletion.reattempt_deletions",
        "schedule": crontab(hour=10, minute=0),  # 03:00 PDT, 07:00 EDT, 10:00 UTC
        "options": {"expires": 60 * 25},
    },
    "schedule-weekly-organization-reports-new": {
        "task": "sentry.tasks.weekly_reports.schedule_organizations",
        "schedule": crontab(
            minute=0, hour=12, day_of_week="monday"  # 05:00 PDT, 09:00 EDT, 12:00 UTC
        ),
        "options": {"expires": 60 * 60 * 3},
    },
    "schedule-hybrid-cloud-foreign-key-jobs": {
        "task": "sentry.tasks.deletion.hybrid_cloud.schedule_hybrid_cloud_foreign_key_jobs",
        # Run every 15 minutes
        "schedule": crontab(minute="*/15"),
    },
    "monitor-release-adoption": {
        "task": "sentry.release_health.tasks.monitor_release_adoption",
        "schedule": crontab(minute=0),
        "options": {"expires": 3600, "queue": "releasemonitor"},
    },
    "fetch-release-registry-data": {
        "task": "sentry.tasks.release_registry.fetch_release_registry_data",
        # Run every 5 minutes
        "schedule": crontab(minute="*/5"),
        "options": {"expires": 3600},
    },
    "fetch-appstore-builds": {
        "task": "sentry.tasks.app_store_connect.refresh_all_builds",
        # Run every hour
        "schedule": crontab(minute=0, hour="*/1"),
        "options": {"expires": 3600},
    },
    "snuba-subscription-checker": {
        "task": "sentry.snuba.tasks.subscription_checker",
        # Run every 20 minutes
        "schedule": crontab(minute="*/20"),
        "options": {"expires": 20 * 60},
    },
    "transaction-name-clusterer": {
        "task": "sentry.ingest.transaction_clusterer.tasks.spawn_clusterers",
        "schedule": crontab(minute=17),
        "options": {"expires": 3600},
    },
    "span.descs.clusterer": {
        "task": "sentry.ingest.span_clusterer.tasks.spawn_span_cluster_projects",
        "schedule": crontab(minute=42),
        "options": {"expires": 3600},
    },
    "auto-enable-codecov": {
        "task": "sentry.tasks.auto_enable_codecov.enable_for_org",
        # Run job once a day at 00:30
        "schedule": crontab(minute=30, hour="0"),
        "options": {"expires": 3600},
    },
    "dynamic-sampling-boost-low-volume-projects": {
        "task": "sentry.dynamic_sampling.tasks.boost_low_volume_projects",
        # Run every 10 minutes
        "schedule": crontab(minute="*/10"),
    },
    "dynamic-sampling-boost-low-volume-transactions": {
        "task": "sentry.dynamic_sampling.tasks.boost_low_volume_transactions",
        # Run every 10 minutes
        "schedule": crontab(minute="*/10"),
    },
    "dynamic-sampling-recalibrate-orgs": {
        "task": "sentry.dynamic_sampling.tasks.recalibrate_orgs",
        # Run every 10 minutes
        "schedule": crontab(minute="*/10"),
    },
    "dynamic-sampling-sliding-window-org": {
        "task": "sentry.dynamic_sampling.tasks.sliding_window_org",
        # Run every 10 minutes
        "schedule": crontab(minute="*/10"),
    },
    "weekly-escalating-forecast": {
        "task": "sentry.tasks.weekly_escalating_forecast.run_escalating_forecast",
        # TODO: Change this to run weekly once we verify the results
        "schedule": crontab(minute=0, hour="*/6"),
        # TODO: Increase expiry time to x4 once we change this to run weekly
        "options": {"expires": 60 * 60 * 3},
    },
    "schedule_auto_transition_to_ongoing": {
        "task": "sentry.tasks.schedule_auto_transition_to_ongoing",
        # Run job every 10 minutes
        "schedule": crontab(minute="*/10"),
        "options": {"expires": 3600},
    },
    "github_comment_reactions": {
        "task": "sentry.tasks.integrations.github_comment_reactions",
        "schedule": crontab(minute=0, hour=16),  # 9:00 PDT, 12:00 EDT, 16:00 UTC
    },
    "poll_recap_servers": {
        "task": "sentry.tasks.poll_recap_servers",
        # Run every 1 minute
        "schedule": crontab(minute="*/1"),
        "options": {"expires": 60},
    },
    "dynamic-sampling-collect-orgs": {
        "task": "sentry.dynamic_sampling.tasks.collect_orgs",
        # Run every 20 minutes
        "schedule": crontab(minute="*/20"),
    },
    "statistical-detectors-detect-regressions": {
        "task": "sentry.tasks.statistical_detectors.run_detection",
        "schedule": crontab(minute=0, hour="*/1"),
    },
}

# Assign the configuration keys celery uses based on our silo mode.
if SILO_MODE == "CONTROL":
    CELERYBEAT_SCHEDULE_FILENAME = os.path.join(tempfile.gettempdir(), "sentry-celerybeat-control")
    CELERYBEAT_SCHEDULE = CELERYBEAT_SCHEDULE_CONTROL
    CELERY_QUEUES = CELERY_QUEUES_CONTROL + CELERY_QUEUES_ALL

elif SILO_MODE == "REGION":
    CELERYBEAT_SCHEDULE_FILENAME = os.path.join(tempfile.gettempdir(), "sentry-celerybeat-region")
    CELERYBEAT_SCHEDULE = CELERYBEAT_SCHEDULE_REGION
    CELERY_QUEUES = CELERY_QUEUES_REGION + CELERY_QUEUES_ALL

else:
    CELERYBEAT_SCHEDULE = {**CELERYBEAT_SCHEDULE_CONTROL, **CELERYBEAT_SCHEDULE_REGION}
    CELERYBEAT_SCHEDULE_FILENAME = os.path.join(tempfile.gettempdir(), "sentry-celerybeat")
    CELERY_QUEUES = CELERY_QUEUES_REGION + CELERY_QUEUES_CONTROL + CELERY_QUEUES_ALL

for queue in CELERY_QUEUES:
    queue.durable = False


# Queues that belong to the processing pipeline and need to be monitored
# for backpressure management
PROCESSING_QUEUES = [
    "events.preprocess_event",
    "events.process_event",
    "events.reprocess_events",
    "events.reprocessing.preprocess_event",
    "events.reprocessing.process_event",
    "events.reprocessing.symbolicate_event",
    "events.reprocessing.symbolicate_event_low_priority",
    "events.save_event",
    "events.save_event_highcpu",
    "events.save_event_attachments",
    "events.save_event_transaction",
    "events.symbolicate_event",
    "events.symbolicate_event_low_priority",
    "events.symbolicate_js_event",
    "events.symbolicate_js_event_low_priority",
    "post_process_errors",
    "post_process_issue_platform",
    "post_process_transactions",
    "profiles.process",
]

# We prefer using crontab, as the time for timedelta will reset on each deployment. More information:  https://docs.celeryq.dev/en/stable/userguide/periodic-tasks.html#periodic-tasks
TIMEDELTA_ALLOW_LIST = {
    "flush-buffers",
    "sync-options",
    "schedule-digests",
}

BGTASKS = {
    "sentry.bgtasks.clean_dsymcache:clean_dsymcache": {"interval": 5 * 60, "roles": ["worker"]},
    "sentry.bgtasks.clean_releasefilecache:clean_releasefilecache": {
        "interval": 5 * 60,
        "roles": ["worker"],
    },
}

# Sentry logs to two major places: stdout, and it's internal project.
# To disable logging to the internal project, add a logger who's only
# handler is 'console' and disable propagating upwards.
# Additionally, Sentry has the ability to override logger levels by
# providing the cli with -l/--loglevel or the SENTRY_LOG_LEVEL env var.
# The loggers that it overrides are root and any in LOGGING.overridable.
# Be very careful with this in a production system, because the celery
# logger can be extremely verbose when given INFO or DEBUG.
LOGGING = {
    "default_level": "INFO",
    "version": 1,
    "disable_existing_loggers": True,
    "handlers": {
        "null": {"class": "logging.NullHandler"},
        "console": {"class": "sentry.logging.handlers.StructLogHandler"},
        # This `internal` logger is separate from the `Logging` integration in the SDK. Since
        # we have this to record events, in `sdk.py` we set the integration's `event_level` to
        # None, so that it records breadcrumbs for all log calls but doesn't send any events.
        "internal": {"level": "ERROR", "class": "sentry_sdk.integrations.logging.EventHandler"},
        "metrics": {
            "level": "WARNING",
            "filters": ["important_django_request"],
            "class": "sentry.logging.handlers.MetricsLogHandler",
        },
        "django_internal": {
            "level": "WARNING",
            "filters": ["important_django_request"],
            "class": "sentry_sdk.integrations.logging.EventHandler",
        },
    },
    "filters": {
        "important_django_request": {
            "()": "sentry.logging.handlers.MessageContainsFilter",
            "contains": ["CSRF"],
        }
    },
    "root": {"level": "NOTSET", "handlers": ["console", "internal"]},
    # LOGGING.overridable is a list of loggers including root that will change
    # based on the overridden level defined above.
    "overridable": ["celery", "sentry"],
    "loggers": {
        "celery": {"level": "WARNING"},
        "sentry": {"level": "INFO"},
        "sentry_plugins": {"level": "INFO"},
        "sentry.files": {"level": "WARNING"},
        "sentry.minidumps": {"handlers": ["internal"], "propagate": False},
        "sentry.reprocessing": {"handlers": ["internal"], "propagate": False},
        "sentry.interfaces": {"handlers": ["internal"], "propagate": False},
        # This only needs to go to Sentry for now.
        "sentry.similarity": {"handlers": ["internal"], "propagate": False},
        "sentry.errors": {"handlers": ["console"], "propagate": False},
        "sentry_sdk.errors": {"handlers": ["console"], "level": "INFO", "propagate": False},
        "sentry.rules": {"handlers": ["console"], "propagate": False},
        "sentry.profiles": {"level": "INFO"},
        "multiprocessing": {
            "handlers": ["console"],
            # https://github.com/celery/celery/commit/597a6b1f3359065ff6dbabce7237f86b866313df
            # This commit has not been rolled into any release and leads to a
            # large amount of errors when working with postgres.
            "level": "CRITICAL",
            "propagate": False,
        },
        "celery.worker.job": {"handlers": ["console"], "propagate": False},
        "arroyo": {"level": "INFO", "handlers": ["console"], "propagate": False},
        "static_compiler": {"level": "INFO"},
        "django.request": {
            "level": "WARNING",
            "handlers": ["console", "metrics", "django_internal"],
            "propagate": False,
        },
        "toronado": {"level": "ERROR", "handlers": ["null"], "propagate": False},
        "urllib3.connectionpool": {"level": "ERROR", "handlers": ["console"], "propagate": False},
        "boto3": {"level": "WARNING", "handlers": ["console"], "propagate": False},
        "botocore": {"level": "WARNING", "handlers": ["console"], "propagate": False},
    },
}

# django-rest-framework

REST_FRAMEWORK = {
    "DEFAULT_RENDERER_CLASSES": ["rest_framework.renderers.JSONRenderer"],
    "DEFAULT_PARSER_CLASSES": [
        "rest_framework.parsers.JSONParser",
        "rest_framework.parsers.MultiPartParser",
        "rest_framework.parsers.FormParser",
    ],
    "TEST_REQUEST_DEFAULT_FORMAT": "json",
    "DEFAULT_PERMISSION_CLASSES": ("sentry.api.permissions.NoPermission",),
    "EXCEPTION_HANDLER": "sentry.api.handlers.custom_exception_handler",
    "DEFAULT_SCHEMA_CLASS": "sentry.apidocs.schema.SentrySchema",
}


if os.environ.get("OPENAPIGENERATE", False):
    OLD_OPENAPI_JSON_PATH = "tests/apidocs/openapi-deprecated.json"
    from sentry.apidocs.build import OPENAPI_TAGS, get_old_json_components, get_old_json_paths

    SPECTACULAR_SETTINGS = {
        "PREPROCESSING_HOOKS": ["sentry.apidocs.hooks.custom_preprocessing_hook"],
        "POSTPROCESSING_HOOKS": ["sentry.apidocs.hooks.custom_postprocessing_hook"],
        "DISABLE_ERRORS_AND_WARNINGS": False,
        "COMPONENT_SPLIT_REQUEST": False,
        "COMPONENT_SPLIT_PATCH": False,
        "AUTHENTICATION_WHITELIST": ["sentry.api.authentication.TokenAuthentication"],
        "TAGS": OPENAPI_TAGS,
        "TITLE": "API Reference",
        "DESCRIPTION": "Sentry Public API",
        "TOS": "http://sentry.io/terms/",
        "CONTACT": {"email": "partners@sentry.io"},
        "LICENSE": {"name": "Apache 2.0", "url": "http://www.apache.org/licenses/LICENSE-2.0.html"},
        "VERSION": "v0",
        "SERVERS": [{"url": "https://sentry.io/"}],
        "PARSER_WHITELIST": ["rest_framework.parsers.JSONParser"],
        "APPEND_PATHS": get_old_json_paths(OLD_OPENAPI_JSON_PATH),
        "APPEND_COMPONENTS": get_old_json_components(OLD_OPENAPI_JSON_PATH),
        "SORT_OPERATION_PARAMETERS": False,
    }

CRISPY_TEMPLATE_PACK = "bootstrap3"
# Sentry and internal client configuration

SENTRY_FEATURES = {
    # Enables user registration.
    "auth:register": True,
    # Enables actionable items alerts and endpoint
    "organizations:actionable-items": False,
    # Enables alert creation on indexed events in UI (use for PoC/testing only)
    "organizations:alert-allow-indexed": False,
    # Enables tagging javascript errors from the browser console.
    "organizations:javascript-console-error-tag": False,
    # Enables the cron job to auto-enable codecov integrations.
    "organizations:auto-enable-codecov": False,
    # Enables automatically linking repositories using commit webhook data
    "organizations:integrations-auto-repo-linking": False,
    # The overall flag for codecov integration, gated by plans.
    "organizations:codecov-integration": False,
    # Enables getting commit sha from git blame for codecov.
    "organizations:codecov-commit-sha-from-git-blame": False,
    # Enables automatically deriving of code mappings
    "organizations:derive-code-mappings": True,
    # Enable advanced search features, like negation and wildcard matching.
    "organizations:advanced-search": True,
    # Use metrics as the dataset for crash free metric alerts
    "organizations:alert-crash-free-metrics": False,
    # Enable auth provider configuration through api
    "organizations:api-auth-provider": False,
    "organizations:api-keys": False,
    # Enable multiple Apple app-store-connect sources per project.
    "organizations:app-store-connect-multiple": False,
    # Enable change alerts for an org
    "organizations:change-alerts": True,
    # Enable alerting based on crash free sessions/users
    "organizations:crash-rate-alerts": True,
    # Enable the Commit Context feature
    "organizations:commit-context": False,
    # Enable creating organizations within sentry (if SENTRY_SINGLE_ORGANIZATION
    # is not enabled).
    "organizations:create": True,
    # Enable usage of customer domains on the frontend
    "organizations:customer-domains": False,
    # Allow disabling integrations when broken is detected
    "organizations:slack-disable-on-broken": False,
    # Allow disabling sentryapps when broken is detected
    "organizations:disable-sentryapps-on-broken": False,
    # Enable the 'discover' interface.
    "organizations:discover": False,
    # Enables events endpoint rate limit
    "organizations:discover-events-rate-limit": False,
    # Enables import/export functionality for dashboards
    "organizations:dashboards-import": False,
    # Enable attaching arbitrary files to events.
    "organizations:event-attachments": True,
    # Allow organizations to configure all symbol sources.
    "organizations:symbol-sources": True,
    # Allow organizations to configure custom external symbol sources.
    "organizations:custom-symbol-sources": True,
    # Enable discover 2 basic functions
    "organizations:discover-basic": True,
    # Enable discover 2 custom queries and saved queries
    "organizations:discover-query": True,
    # Enables data secrecy mode
    "organizations:enterprise-data-secrecy": False,
    # Enable archive/escalating issue workflow
    "organizations:escalating-issues": False,
    # Enable archive/escalating issue workflow in MS Teams
    "organizations:escalating-issues-msteams": False,
    # Enable archive/escalating issue workflow features in v2
    "organizations:escalating-issues-v2": False,
    # Enable the new issue states and substates
    "organizations:issue-states": False,
    # Allows an org to have a larger set of project ownership rules per project
    "organizations:higher-ownership-limit": False,
    # Enable Monitors (Crons) view
    "organizations:monitors": False,
    # Enable Performance view
    "organizations:performance-view": True,
    # Enable profiling
    "organizations:profiling": False,
    # Enable ui frames in flamecharts
    "organizations:profiling-ui-frames": False,
    # Enable the transactions backed profiling views
    "organizations:profiling-using-transactions": False,
    # Enabled for those orgs who participated in the profiling Beta program
    "organizations:profiling-beta": False,
    # Enable stacktrace linking of multiple frames in profiles
    "organizations:profiling-stacktrace-links": False,
    # Enable global suspect functions in profiling
    "organizations:profiling-global-suspect-functions": False,
    # Enable profiling CPU chart
    "organizations:profiling-cpu-chart": False,
    # Enable profiling Memory chart
    "organizations:profiling-memory-chart": False,
    # Enable multi project selection
    "organizations:global-views": False,
    # Enable experimental new version of Merged Issues where sub-hashes are shown
    "organizations:grouping-tree-ui": False,
    # Enable experimental new version of stacktrace component where additional
    # data related to grouping is shown on each frame
    "organizations:grouping-stacktrace-ui": False,
    # Enable tweaks to group title in relation to hierarchical
    # grouping.
    "organizations:grouping-title-ui": False,
    # Lets organizations manage grouping configs
    "organizations:set-grouping-config": False,
    # Enable incidents feature
    "organizations:incidents": False,
    # Enable issue platform
    "organizations:issue-platform": False,
    # Whether to allow issue only search on the issue list
    "organizations:issue-search-allow-postgres-only-search": False,
    # Flags for enabling CdcEventsDatasetSnubaSearchBackend in sentry.io. No effect in open-source
    # sentry at the moment.
    "organizations:issue-search-use-cdc-primary": False,
    "organizations:issue-search-use-cdc-secondary": False,
<<<<<<< HEAD
=======
    # Adds search suggestions to the issue search bar
    "organizations:issue-search-shortcuts": False,
    # Whether to make a side/parallel query against events -> group_attributes when searching issues
    "organizations:issue-search-group-attributes-side-query": False,
>>>>>>> 3bc1799f
    # Enable metric alert charts in email/slack
    "organizations:metric-alert-chartcuterie": False,
    # Extract metrics for sessions during ingestion.
    "organizations:metrics-extraction": False,
    # Enables higher limit for alert rules
    "organizations:more-slow-alerts": False,
    # Extract on demand metrics
    "organizations:on-demand-metrics-extraction": False,
    # Extract on demand metrics (experimental features)
    "organizations:on-demand-metrics-extraction-experimental": False,
    # Normalize URL transaction names during ingestion.
    "organizations:transaction-name-normalize": True,
    # Mark URL transactions scrubbed by regex patterns as "sanitized".
    # NOTE: This flag does not concern transactions rewritten by clusterer rules.
    # Those are always marked as "sanitized".
    "organizations:transaction-name-mark-scrubbed-as-sanitized": True,
    # Sanitize transaction names in the ingestion pipeline.
    "organizations:transaction-name-sanitization": False,  # DEPRECATED
    # Extraction metrics for transactions during ingestion.
    "organizations:transaction-metrics-extraction": False,
    # True if Relay should drop raw session payloads after extracting metrics from them.
    "organizations:release-health-drop-sessions": False,
    # Enable threshold period in metric alert rule builder
    "organizations:metric-alert-threshold-period": False,
    # Enable integration functionality to create and link groups to issues on
    # external services.
    "organizations:integrations-issue-basic": True,
    # Enable interface functionality to synchronize groups between sentry and
    # issues on external services.
    "organizations:integrations-issue-sync": True,
    # Enable interface functionality to receive event hooks.
    "organizations:integrations-event-hooks": True,
    # Enable integration functionality to work with alert rules
    "organizations:integrations-alert-rule": True,
    # Enable integration functionality to work with alert rules (specifically chat integrations)
    "organizations:integrations-chat-unfurl": True,
    # Enable integration functionality to work with alert rules (specifically incident
    # management integrations)
    "organizations:integrations-incident-management": True,
    # Enable integration functionality to work deployment integrations like Vercel
    "organizations:integrations-deployment": True,
    # Allow orgs to automatically create Tickets in Issue Alerts
    "organizations:integrations-ticket-rules": True,
    # Allow orgs to use the stacktrace linking feature
    "organizations:integrations-stacktrace-link": False,
    # Allow orgs to create a Discord integration
    "organizations:integrations-discord": False,
    # Enable Discord integration notifications
    "organizations:integrations-discord-notifications": False,
    # Enable Opsgenie integration
    "organizations:integrations-opsgenie": False,
    # Enable one-click migration from Opsgenie plugin
    "organizations:integrations-opsgenie-migration": False,
    # Limit project events endpoint to only query back a certain number of days
    "organizations:project-event-date-limit": False,
    # Enable data forwarding functionality for organizations.
    "organizations:data-forwarding": True,
    # Enable readonly dashboards
    "organizations:dashboards-basic": True,
    # Enable custom editable dashboards
    "organizations:dashboards-edit": True,
    # Enable metrics enhanced performance in dashboards
    "organizations:dashboards-mep": False,
    # Enable release health widget in dashboards
    "organizations:dashboards-rh-widget": False,
    # Enable minimap in the widget viewer modal in dashboards
    "organizations:widget-viewer-modal-minimap": False,
    # Enables inviting new members based on GitHub commit activity.
    "organizations:integrations-gh-invite": False,
    # Enable the API to importing CODEOWNERS for a project
    "organizations:integrations-codeowners": False,
    # Enable comments of related issues on open PRs
    "organizations:integrations-open-pr-comment": False,
    # Enable inviting members to organizations.
    "organizations:invite-members": True,
    # Enable rate limits for inviting members.
    "organizations:invite-members-rate-limits": True,
    # Enable new issue alert "issue owners" fallback
    "organizations:issue-alert-fallback-targeting": False,
    # Enable experimental replay-issue rendering on Issue Details page
    "organizations:issue-details-replay-event": False,
    # Enable sorting Issue detail events by 'most helpful'
    "organizations:issue-details-most-helpful-event": False,
    # Enable Issue details UI improvements related to highlighting the 'most helpful' event
    "organizations:issue-details-most-helpful-event-ui": False,
    # Adds the ttid & ttfd vitals to the frontend
    "organizations:mobile-vitals": False,
    # Display CPU and memory metrics in transactions with profiles
    "organizations:mobile-cpu-memory-in-transactions": False,
    # Enable new page filter UI
    "organizations:new-page-filter": False,
    # Prefix host with organization ID when giving users DSNs (can be
    # customized with SENTRY_ORG_SUBDOMAIN_TEMPLATE)
    "organizations:org-subdomains": False,
    # Enable project selection on the stats page
    "organizations:project-stats": True,
    # Enable performance change explorer panel on trends page
    "organizations:performance-change-explorer": False,
    # Enable interpolation of null data points in charts instead of zerofilling in performance
    "organizations:performance-chart-interpolation": False,
    # Enable views for anomaly detection
    "organizations:performance-anomaly-detection-ui": False,
    # Enable histogram view in span details
    "organizations:performance-span-histogram-view": False,
    # Enable performance on-boarding checklist
    "organizations:performance-onboarding-checklist": False,
    # Enable transaction name only search
    "organizations:performance-transaction-name-only-search": False,
    # Enable transaction name only search on indexed
    "organizations:performance-transaction-name-only-search-indexed": False,
    # Re-enable histograms for Metrics Enhanced Performance Views
    "organizations:performance-mep-reintroduce-histograms": False,
    # Enable showing INP web vital in default views
    "organizations:performance-vitals-inp": False,
    # Enables a longer stats period for the performance landing page
    "organizations:performance-landing-page-stats-period": False,
    # Enable internal view for bannerless MEP view
    "organizations:performance-mep-bannerless-ui": False,
    # Enable updated landing page widget designs
    "organizations:performance-new-widget-designs": False,
    # Enable metrics-backed transaction summary view
    "organizations:performance-metrics-backed-transaction-summary": False,
    # Enable new trends
    "organizations:performance-new-trends": False,
    # Enable debug views for trendsv2 to be used internally
    "organizations:performance-trendsv2-dev-only": False,
    # Enable consecutive db performance issue type
    "organizations:performance-consecutive-db-issue": False,
    # Enable consecutive http performance issue type
    "organizations:performance-consecutive-http-detector": False,
    # Enable consecutive http performance issue type
    "organizations:performance-large-http-payload-detector": False,
    # Enable slow DB performance issue type
    "organizations:performance-slow-db-issue": False,
    # Enable N+1 API Calls performance issue type
    "organizations:performance-n-plus-one-api-calls-detector": False,
    # Enable compressed assets performance issue type
    "organizations:performance-issues-compressed-assets-detector": False,
    # Enable render blocking assets performance issue type
    "organizations:performance-issues-render-blocking-assets-detector": False,
    # Enable MN+1 DB performance issue type
    "organizations:performance-issues-m-n-plus-one-db-detector": False,
    # Enable FE/BE for tracing without performance
    "organizations:performance-tracing-without-performance": False,
    # Enable root cause analysis for statistical detector perf issues
    "organizations:statistical-detectors-root-cause-analysis": False,
    # Enable the new Related Events feature
    "organizations:related-events": False,
    # Enable usage of external relays, for use with Relay. See
    # https://github.com/getsentry/relay.
    "organizations:relay": True,
    # Enable Sentry Functions
    "organizations:sentry-functions": False,
    # Enable experimental session replay backend APIs
    "organizations:session-replay": False,
    # Enable Session Replay showing in the sidebar
    "organizations:session-replay-ui": True,
    # Enable experimental session replay SDK for recording on Sentry
    "organizations:session-replay-sdk": False,
    "organizations:session-replay-sdk-errors-only": False,
    # Enable data scrubbing of replay recording payloads in Relay.
    "organizations:session-replay-recording-scrubbing": False,
    # Enable linking from 'new issue' slack notifs to the issue replay list
    "organizations:session-replay-slack-new-issue": False,
    "organizations:session-replay-issue-emails": False,
    "organizations:session-replay-weekly-email": False,
    "organizations:session-replay-trace-table": False,
    # Enable rage click and dead click columns in replay list.
    "organizations:replay-rage-click-dead-click-columns": False,
    # Enable experimental error and rage/dead click cards in replay list.
    "organizations:replay-error-click-cards": False,
    # Enable the new suggested assignees feature
    "organizations:streamline-targeting-context": False,
    # Enable the new experimental starfish view
    "organizations:starfish-view": False,
    # Enable starfish endpoint that's used for regressing testing purposes
    "organizations:starfish-test-endpoint": False,
    # Enable starfish dropdown on the webservice view for switching chart visualization
    "organizations:starfish-wsv-chart-dropdown": False,
    # Replace the footer Sentry logo with a Sentry pride logo
    "organizations:sentry-pride-logo-footer": False,
    # Enable Session Stats down to a minute resolution
    "organizations:minute-resolution-sessions": True,
    # Notify all project members when fallthrough is disabled, instead of just the auto-assignee
    "organizations:notification-all-recipients": False,
    # Enable performance issues dev options, includes changing parts of issues that we're using for development.
    "organizations:performance-issues-dev": False,
    # Enable performance issues detector threshold configuration
    "organizations:project-performance-settings-admin": False,
    # Enables updated all events tab in a performance issue
    "organizations:performance-issues-all-events-tab": False,
    # Temporary flag to test search performance that's running slow in S4S
    "organizations:performance-issues-search": True,
    # Enable version 2 of reprocessing (completely distinct from v1)
    "organizations:reprocessing-v2": False,
    # Enable the UI for the overage alert settings
    "organizations:slack-overage-notifications": False,
    # Enable basic SSO functionality, providing configurable single sign on
    # using services like GitHub / Google. This is *not* the same as the signup
    # and login with Github / Azure DevOps that sentry.io provides.
    "organizations:sso-basic": True,
    # Enable SAML2 based SSO functionality. getsentry/sentry-auth-saml2 plugin
    # must be installed to use this functionality.
    "organizations:sso-saml2": True,
    # Enable the new opinionated dynamic sampling
    "organizations:dynamic-sampling": False,
    # Enable the sliding window per project
    "organizations:ds-sliding-window": False,
    # Enable the sliding window per org
    "organizations:ds-sliding-window-org": False,
    # Enable the org recalibration
    "organizations:ds-org-recalibration": False,
    # Enable view hierarchies options
    "organizations:view-hierarchies-options-dev": False,
    # Enable anr improvements ui
    "organizations:anr-improvements": False,
    # Enable anr frame analysis
    "organizations:anr-analyze-frames": False,
    # Enable device.class as a selectable column
    "organizations:device-classification": False,
    # Enables synthesis of device.class in ingest
    "organizations:device-class-synthesis": False,
    # Enable the product selection feature in the getting started docs, regardless of the organization's strategy
    "organizations:getting-started-doc-with-product-selection": False,
    # Enable the SDK selection feature in the onboarding
    "organizations:onboarding-sdk-selection": False,
    # Enable OpenAI suggestions in the issue details page
    "organizations:open-ai-suggestion": False,
    # Enable ANR rates in project details page
    "organizations:anr-rate": False,
    # Enable tag improvements in the issue details page
    "organizations:issue-details-tag-improvements": False,
    # Enable updates to the stacktrace ui
    "organizations:issue-details-stacktrace-improvements": False,
    # Enable the release details performance section
    "organizations:release-comparison-performance": False,
    # Enable team insights page
    "organizations:team-insights": True,
    # Enable u2f verification on superuser form
    "organizations:u2f-superuser-form": False,
    # Enable project creation for all
    "organizations:team-project-creation-all": False,
    # Enable project creation for all and puts organization into test group
    "organizations:team-project-creation-all-allowlist": False,
    # Enable setting team-level roles and receiving permissions from them
    "organizations:team-roles": True,
    # Enable team member role provisioning through scim
    "organizations:scim-team-roles": False,
    # Enable the setting of org roles for team
    "organizations:org-roles-for-teams": False,
    # Enable new JS SDK Dynamic Loader
    "organizations:js-sdk-dynamic-loader": False,
    # If true, allow to create/use org auth tokens
    "organizations:org-auth-tokens": False,
    # Enable detecting SDK crashes during event processing
    "organizations:sdk-crash-detection": False,
    # Enable functionality for recap server polling.
    "organizations:recap-server": False,
    # Adds additional filters and a new section to issue alert rules.
    "projects:alert-filters": True,
    # Enable functionality to specify custom inbound filters on events.
    "projects:custom-inbound-filters": False,
    # Enable the new flat file indexing system for sourcemaps.
    "organizations:sourcemaps-bundle-flat-file-indexing": False,
    # Enable data forwarding functionality for projects.
    "projects:data-forwarding": True,
    # Enable functionality to discard groups.
    "projects:discard-groups": False,
    # Extract spans from transactions in Relay, and forward them via Kafka.
    "projects:extract-standalone-spans": False,
    # Enable functionality for attaching  minidumps to events and displaying
    # then in the group UI.
    "projects:minidump": True,
    # Enable functionality for project plugins.
    "projects:plugins": True,
    # Enable alternative version of group creation that is supposed to be less racy.
    "projects:race-free-group-creation": True,
    # Enable functionality for rate-limiting events on projects.
    "projects:rate-limits": True,
    # Enable functionality to trigger service hooks upon event ingestion.
    "projects:servicehooks": False,
    # Enable suspect resolutions feature
    "projects:suspect-resolutions": False,
    # Workflow 2.0 Auto associate commits to commit sha release
    "projects:auto-associate-commits-to-release": False,
    # Starfish: extract metrics from the spans
    "projects:span-metrics-extraction": False,
    # Don't add feature defaults down here! Please add them in their associated
    # group sorted alphabetically.
}

# Default time zone for localization in the UI.
# http://en.wikipedia.org/wiki/List_of_tz_zones_by_name
SENTRY_DEFAULT_TIME_ZONE = "UTC"

SENTRY_DEFAULT_LANGUAGE = "en"

# Enable the Sentry Debugger (Beta)
SENTRY_DEBUGGER = None

SENTRY_IGNORE_EXCEPTIONS = ("OperationalError",)

# Should we send the beacon to the upstream server?
SENTRY_BEACON = True

# Allow access to Sentry without authentication.
SENTRY_PUBLIC = False

# Instruct Sentry that this install intends to be run by a single organization
# and thus various UI optimizations should be enabled.
SENTRY_SINGLE_ORGANIZATION = False

# Login url (defaults to LOGIN_URL)
SENTRY_LOGIN_URL = None

# Default project ID (for internal errors)
SENTRY_PROJECT = 1
SENTRY_PROJECT_KEY = None

# Default organization to represent the Internal Sentry project.
# Used as a default when in SINGLE_ORGANIZATION mode.
SENTRY_ORGANIZATION: int | None = None

# Project ID for recording frontend (javascript) exceptions
SENTRY_FRONTEND_PROJECT: int | None = None
# DSN for the frontend to use explicitly, which takes priority
# over SENTRY_FRONTEND_PROJECT or SENTRY_PROJECT
SENTRY_FRONTEND_DSN: str | None = None
# DSN for tracking all client HTTP requests (which can be noisy) [experimental]
SENTRY_FRONTEND_REQUESTS_DSN = None

# Configuration for the JavaScript SDK's allowUrls option - defaults to ALLOWED_HOSTS
SENTRY_FRONTEND_WHITELIST_URLS = None

# Configuration for the JavaScript SDK's tracePropagationTargets option - defaults to an empty array
SENTRY_FRONTEND_TRACE_PROPAGATION_TARGETS = None

# ----
# APM config
# ----

# sample rate for transactions initiated from the frontend
SENTRY_FRONTEND_APM_SAMPLING = 0

# sample rate for transactions in the backend
SENTRY_BACKEND_APM_SAMPLING = 0

# Sample rate for symbolicate_event task transactions
SENTRY_SYMBOLICATE_EVENT_APM_SAMPLING = 0

# Sample rate for the process_event task transactions
SENTRY_PROCESS_EVENT_APM_SAMPLING = 0

# sample rate for the relay projectconfig endpoint
SENTRY_RELAY_ENDPOINT_APM_SAMPLING = 0

# sample rate for relay's cache invalidation task
SENTRY_RELAY_TASK_APM_SAMPLING = 0

# sample rate for ingest consumer processing functions
SENTRY_INGEST_CONSUMER_APM_SAMPLING = 0

# sample rate for Apple App Store Connect tasks transactions
SENTRY_APPCONNECT_APM_SAMPLING = SENTRY_BACKEND_APM_SAMPLING

# sample rate for suspect commits task
SENTRY_SUSPECT_COMMITS_APM_SAMPLING = 0

# sample rate for post_process_group task
SENTRY_POST_PROCESS_GROUP_APM_SAMPLING = 0

# sample rate for all reprocessing tasks (except for the per-event ones)
SENTRY_REPROCESSING_APM_SAMPLING = 0

# upsampling multiplier that we'll increase in steps till we're at 100% throughout
SENTRY_MULTIPLIER_APM_SAMPLING = 1

# ----
# end APM config
# ----

# DSN to use for Sentry monitors
SENTRY_MONITOR_DSN = None
SENTRY_MONITOR_API_ROOT = None

# Web Service
SENTRY_WEB_HOST = "127.0.0.1"
SENTRY_WEB_PORT = 9000
SENTRY_WEB_OPTIONS: dict[str, Any] = {}

# SMTP Service
SENTRY_SMTP_HOST = "127.0.0.1"
SENTRY_SMTP_PORT = 1025

SENTRY_INTERFACES = {
    "csp": "sentry.interfaces.security.Csp",
    "hpkp": "sentry.interfaces.security.Hpkp",
    "expectct": "sentry.interfaces.security.ExpectCT",
    "expectstaple": "sentry.interfaces.security.ExpectStaple",
    "exception": "sentry.interfaces.exception.Exception",
    "logentry": "sentry.interfaces.message.Message",
    "request": "sentry.interfaces.http.Http",
    "sdk": "sentry.interfaces.sdk.Sdk",
    "stacktrace": "sentry.interfaces.stacktrace.Stacktrace",
    "template": "sentry.interfaces.template.Template",
    "user": "sentry.interfaces.user.User",
    "breadcrumbs": "sentry.interfaces.breadcrumbs.Breadcrumbs",
    "contexts": "sentry.interfaces.contexts.Contexts",
    "threads": "sentry.interfaces.threads.Threads",
    "debug_meta": "sentry.interfaces.debug_meta.DebugMeta",
    "spans": "sentry.interfaces.spans.Spans",
}
PREFER_CANONICAL_LEGACY_KEYS = False

SENTRY_EMAIL_BACKEND_ALIASES = {
    "smtp": "django.core.mail.backends.smtp.EmailBackend",
    "dummy": "django.core.mail.backends.dummy.EmailBackend",
    "console": "django.core.mail.backends.console.EmailBackend",
    "preview": "sentry.utils.email.PreviewBackend",
}

SENTRY_FILESTORE_ALIASES = {
    "filesystem": "django.core.files.storage.FileSystemStorage",
    "s3": "sentry.filestore.s3.S3Boto3Storage",
    "gcs": "sentry.filestore.gcs.GoogleCloudStorage",
}

SENTRY_ANALYTICS_ALIASES = {
    "noop": "sentry.analytics.Analytics",
    "pubsub": "sentry.analytics.pubsub.PubSubAnalytics",
}

# set of backends that do not support needing SMTP mail.* settings
# This list is a bit fragile and hardcoded, but it's unlikely that
# a user will be using a different backend that also mandates SMTP
# credentials.
SENTRY_SMTP_DISABLED_BACKENDS = frozenset(
    (
        "django.core.mail.backends.dummy.EmailBackend",
        "django.core.mail.backends.console.EmailBackend",
        "django.core.mail.backends.locmem.EmailBackend",
        "django.core.mail.backends.filebased.EmailBackend",
        "sentry.utils.email.PreviewBackend",
    )
)

SENTRY_UPLOAD_RETRY_TIME = 60  # 1 min

# Should users without superuser permissions be allowed to
# make projects public
SENTRY_ALLOW_PUBLIC_PROJECTS = True

# Will an invite be sent when a member is added to an organization?
SENTRY_ENABLE_INVITES = True

# Origins allowed for session-based API access (via the Access-Control-Allow-Origin header)
SENTRY_ALLOW_ORIGIN = None

# Buffer backend
SENTRY_BUFFER = "sentry.buffer.Buffer"
SENTRY_BUFFER_OPTIONS: dict[str, str] = {}

# Cache backend
# XXX: We explicitly require the cache to be configured as its not optional
# and causes serious confusion with the default django cache
SENTRY_CACHE: str | None = None
SENTRY_CACHE_OPTIONS = {"is_default_cache": True}

# Attachment blob cache backend
SENTRY_ATTACHMENTS = "sentry.attachments.default.DefaultAttachmentCache"
SENTRY_ATTACHMENTS_OPTIONS: dict[str, str] = {}

# Replays blob cache backend.
#
# To ease first time setup, we default to whatever SENTRY_CACHE is configured as. If you're
# handling a large amount of replays you should consider setting up an isolated cache provider.

# To override the default configuration you need to provide the string path of a function or
# class as the `SENTRY_REPLAYS_CACHE` value and optionally provide keyword arguments on the
# `SENTRY_REPLAYS_CACHE_OPTIONS` value.  Its expected that you will use one of the classes
# defined within `sentry/cache/` but it is not required.

# For reference, this cache will store binary blobs of data up to 1MB in size.  This data is
# ephemeral and will be deleted as soon as the ingestion pipeline finishes processing a replay
# recording segment. You can determine the average size of the chunks being cached by running
# queries against the ReplayRecordingSegment model with the File model joined. The File model has
# a size attribute.
SENTRY_REPLAYS_CACHE: str = "sentry.replays.cache.default"
SENTRY_REPLAYS_CACHE_OPTIONS: Dict[str, Any] = {}

# Events blobs processing backend
SENTRY_EVENT_PROCESSING_STORE = (
    "sentry.eventstore.processing.redis.RedisClusterEventProcessingStore"
)
SENTRY_EVENT_PROCESSING_STORE_OPTIONS: dict[str, str] = {}

# The internal Django cache is still used in many places
# TODO(dcramer): convert uses over to Sentry's backend
CACHES = {"default": {"BACKEND": "django.core.cache.backends.dummy.DummyCache"}}

# The cache version affects both Django's internal cache (at runtime) as well
# as Sentry's cache. This automatically overrides VERSION on the default
# CACHES backend.
CACHE_VERSION = 1

# Digests backend
SENTRY_DIGESTS = "sentry.digests.backends.dummy.DummyBackend"
SENTRY_DIGESTS_OPTIONS: dict[str, Any] = {}

# Quota backend
SENTRY_QUOTAS = "sentry.quotas.Quota"
SENTRY_QUOTA_OPTIONS: dict[str, str] = {}

# Cache for Relay project configs
SENTRY_RELAY_PROJECTCONFIG_CACHE = "sentry.relay.projectconfig_cache.redis.RedisProjectConfigCache"
SENTRY_RELAY_PROJECTCONFIG_CACHE_OPTIONS: dict[str, str] = {}

# Which cache to use for debouncing cache updates to the projectconfig cache
SENTRY_RELAY_PROJECTCONFIG_DEBOUNCE_CACHE = (
    "sentry.relay.projectconfig_debounce_cache.base.ProjectConfigDebounceCache"
)
SENTRY_RELAY_PROJECTCONFIG_DEBOUNCE_CACHE_OPTIONS: dict[str, str] = {}

# Rate limiting backend
SENTRY_RATELIMITER = "sentry.ratelimits.base.RateLimiter"
SENTRY_RATELIMITER_ENABLED = False
SENTRY_RATELIMITER_OPTIONS: dict[str, Any] = {}
SENTRY_RATELIMITER_DEFAULT = 999
SENTRY_CONCURRENT_RATE_LIMIT_DEFAULT = 999
ENFORCE_CONCURRENT_RATE_LIMITS = False

# Rate Limit Group Category Defaults
SENTRY_CONCURRENT_RATE_LIMIT_GROUP_CLI = 999
SENTRY_RATELIMITER_GROUP_CLI = 999

# The default value for project-level quotas
SENTRY_DEFAULT_MAX_EVENTS_PER_MINUTE = "90%"

# Snuba configuration
SENTRY_SNUBA = os.environ.get("SNUBA", "http://127.0.0.1:1218")
SENTRY_SNUBA_TIMEOUT = 30
SENTRY_SNUBA_CACHE_TTL_SECONDS = 60

# Node storage backend
SENTRY_NODESTORE = "sentry.nodestore.django.DjangoNodeStorage"
SENTRY_NODESTORE_OPTIONS: dict[str, Any] = {}

# Tag storage backend
SENTRY_TAGSTORE = os.environ.get("SENTRY_TAGSTORE", "sentry.tagstore.snuba.SnubaTagStorage")
SENTRY_TAGSTORE_OPTIONS: dict[str, Any] = {}

# Search backend
SENTRY_SEARCH = os.environ.get(
    "SENTRY_SEARCH", "sentry.search.snuba.EventsDatasetSnubaSearchBackend"
)
SENTRY_SEARCH_OPTIONS: dict[str, Any] = {}
# SENTRY_SEARCH_OPTIONS = {
#     'urls': ['http://127.0.0.1:9200/'],
#     'timeout': 5,
# }

# Time-series storage backend
SENTRY_TSDB = "sentry.tsdb.dummy.DummyTSDB"
SENTRY_TSDB_OPTIONS: dict[str, Any] = {}

SENTRY_NEWSLETTER = "sentry.newsletter.base.Newsletter"
SENTRY_NEWSLETTER_OPTIONS: dict[str, Any] = {}

SENTRY_EVENTSTREAM = "sentry.eventstream.snuba.SnubaEventStream"
SENTRY_EVENTSTREAM_OPTIONS: dict[str, Any] = {}

# rollups must be ordered from highest granularity to lowest
SENTRY_TSDB_ROLLUPS = (
    # (time in seconds, samples to keep)
    (10, 360),  # 60 minutes at 10 seconds
    (3600, 24 * 7),  # 7 days at 1 hour
    (3600 * 24, 90),  # 90 days at 1 day
)

# Internal metrics
SENTRY_METRICS_BACKEND = "sentry.metrics.dummy.DummyMetricsBackend"
SENTRY_METRICS_OPTIONS: dict[str, Any] = {}
SENTRY_METRICS_SAMPLE_RATE = 1.0
SENTRY_METRICS_PREFIX = "sentry."
SENTRY_METRICS_SKIP_INTERNAL_PREFIXES: list[str] = []  # Order this by most frequent prefixes.
SENTRY_METRICS_SKIP_ALL_INTERNAL = False
SENTRY_METRICS_DISALLOW_BAD_TAGS = IS_DEV

# Metrics product
SENTRY_METRICS_INDEXER = "sentry.sentry_metrics.indexer.postgres.postgres_v2.PostgresIndexer"
SENTRY_METRICS_INDEXER_OPTIONS: dict[str, Any] = {}
SENTRY_METRICS_INDEXER_CACHE_TTL = 3600 * 2
SENTRY_METRICS_INDEXER_TRANSACTIONS_SAMPLE_RATE = 0.1

SENTRY_METRICS_INDEXER_SPANNER_OPTIONS: dict[str, Any] = {}

# Rate limits during string indexing for our metrics product.
# Which cluster to use. Example: {"cluster": "default"}
SENTRY_METRICS_INDEXER_WRITES_LIMITER_OPTIONS: dict[str, str] = {}
SENTRY_METRICS_INDEXER_WRITES_LIMITER_OPTIONS_PERFORMANCE = (
    SENTRY_METRICS_INDEXER_WRITES_LIMITER_OPTIONS
)

# Controls the sample rate with which we report errors to Sentry for metric messages
# dropped due to rate limits.
SENTRY_METRICS_INDEXER_DEBUG_LOG_SAMPLE_RATE = 0.01

# Cardinality limits during metric bucket ingestion.
# Which cluster to use. Example: {"cluster": "default"}
SENTRY_METRICS_INDEXER_CARDINALITY_LIMITER_OPTIONS: dict[str, Any] = {}
SENTRY_METRICS_INDEXER_CARDINALITY_LIMITER_OPTIONS_PERFORMANCE: dict[str, Any] = {}
SENTRY_METRICS_INDEXER_ENABLE_SLICED_PRODUCER = False

# Release Health
SENTRY_RELEASE_HEALTH = "sentry.release_health.sessions.SessionsReleaseHealthBackend"
SENTRY_RELEASE_HEALTH_OPTIONS: dict[str, Any] = {}

# Release Monitor
SENTRY_RELEASE_MONITOR = (
    "sentry.release_health.release_monitor.sessions.SessionReleaseMonitorBackend"
)
SENTRY_RELEASE_MONITOR_OPTIONS: dict[str, Any] = {}

# Render charts on the backend. This uses the Chartcuterie external service.
SENTRY_CHART_RENDERER = "sentry.charts.chartcuterie.Chartcuterie"
SENTRY_CHART_RENDERER_OPTIONS: dict[str, Any] = {}

# URI Prefixes for generating DSN URLs
# (Defaults to URL_PREFIX by default)
SENTRY_ENDPOINT = None
SENTRY_PUBLIC_ENDPOINT = None

# Hostname prefix to add for organizations that are opted into the
# `organizations:org-subdomains` feature.
SENTRY_ORG_SUBDOMAIN_TEMPLATE = "o{organization_id}.ingest"

# Prevent variables (e.g. context locals, http data, etc) from exceeding this
# size in characters
SENTRY_MAX_VARIABLE_SIZE = 512

# Prevent variables within extra context from exceeding this size in
# characters
SENTRY_MAX_EXTRA_VARIABLE_SIZE = 4096 * 4  # 16kb

# For changing the amount of data seen in Http Response Body part.
SENTRY_MAX_HTTP_BODY_SIZE = 4096 * 4  # 16kb

# For various attributes we don't limit the entire attribute on size, but the
# individual item. In those cases we also want to limit the maximum number of
# keys
SENTRY_MAX_DICTIONARY_ITEMS = 50

SENTRY_MAX_MESSAGE_LENGTH = 1024 * 8

# Gravatar service base url
SENTRY_GRAVATAR_BASE_URL = "https://secure.gravatar.com"

# Timeout (in seconds) for fetching remote source files (e.g. JS)
SENTRY_SOURCE_FETCH_TIMEOUT = 5

# Timeout (in seconds) for socket operations when fetching remote source files
SENTRY_SOURCE_FETCH_SOCKET_TIMEOUT = 2

# Maximum content length for source files before we abort fetching
SENTRY_SOURCE_FETCH_MAX_SIZE = 40 * 1024 * 1024

# Maximum content length for cache value.  Currently used only to avoid
# pointless compression of sourcemaps and other release files because we
# silently fail to cache the compressed result anyway.  Defaults to None which
# disables the check and allows different backends for unlimited payload.
# e.g. memcached defaults to 1MB  = 1024 * 1024
SENTRY_CACHE_MAX_VALUE_SIZE: int | None = None

# Fields which managed users cannot change via Sentry UI. Username and password
# cannot be changed by managed users. Optionally include 'email' and
# 'name' in SENTRY_MANAGED_USER_FIELDS.
SENTRY_MANAGED_USER_FIELDS = ()

# Secret key for OpenAI
OPENAI_API_KEY = None

SENTRY_SCOPES = {
    "org:read",
    "org:write",
    "org:admin",
    "org:integrations",
    "org:ci",
    "member:read",
    "member:write",
    "member:admin",
    "team:read",
    "team:write",
    "team:admin",
    "project:read",
    "project:write",
    "project:admin",
    "project:releases",
    "event:read",
    "event:write",
    "event:admin",
    "alerts:write",
    "alerts:read",
    "openid",
    "profile",
    "email",
}

SENTRY_SCOPE_SETS = (
    (
        ("org:admin", "Read, write, and admin access to organization details."),
        ("org:write", "Read and write access to organization details."),
        ("org:read", "Read access to organization details."),
    ),
    (("org:integrations", "Read, write, and admin access to organization integrations."),),
    (
        ("member:admin", "Read, write, and admin access to organization members."),
        ("member:write", "Read and write access to organization members."),
        ("member:read", "Read access to organization members."),
    ),
    (
        ("team:admin", "Read, write, and admin access to teams."),
        ("team:write", "Read and write access to teams."),
        ("team:read", "Read access to teams."),
    ),
    (
        ("project:admin", "Read, write, and admin access to projects."),
        ("project:write", "Read and write access to projects."),
        ("project:read", "Read access to projects."),
    ),
    (("project:releases", "Read, write, and admin access to project releases."),),
    (
        ("event:admin", "Read, write, and admin access to events."),
        ("event:write", "Read and write access to events."),
        ("event:read", "Read access to events."),
    ),
    (
        ("alerts:write", "Read and write alerts"),
        ("alerts:read", "Read alerts"),
    ),
    (("openid", "Confirms authentication status and provides basic information."),),
    (
        (
            "profile",
            "Read personal information like name, avatar, date of joining etc. Requires openid scope.",
        ),
    ),
    (("email", "Read email address and verification status. Requires openid scope."),),
)

SENTRY_DEFAULT_ROLE = "member"

# Roles are ordered, which represents a sort-of hierarchy, as well as how
# they're presented in the UI. This is primarily important in that a member
# that is earlier in the chain cannot manage the settings of a member later
# in the chain (they still require the appropriate scope).
SENTRY_ROLES = (
    {
        "id": "member",
        "name": "Member",
        "desc": "Members can view and act on events, as well as view most other data within the organization.",
        "scopes": {
            "event:read",
            "event:write",
            "event:admin",
            "project:releases",
            "project:read",
            "org:read",
            "member:read",
            "team:read",
            "alerts:read",
            "alerts:write",
        },
    },
    {
        "id": "admin",
        "name": "Admin",
        "desc": (
            """
            Admin privileges on any teams of which they're a member. They can
            create new teams and projects, as well as remove teams and projects
            on which they already hold membership (or all teams, if open
            membership is enabled). Additionally, they can manage memberships of
            teams that they are members of. They cannot invite members to the
            organization.
            """
        ),
        "scopes": {
            "event:read",
            "event:write",
            "event:admin",
            "org:read",
            "member:read",
            "project:read",
            "project:write",
            "project:admin",
            "project:releases",
            "team:read",
            "team:write",
            "team:admin",
            "org:integrations",
            "alerts:read",
            "alerts:write",
        },
        "is_retired": True,
    },
    {
        "id": "manager",
        "name": "Manager",
        "desc": "Gains admin access on all teams as well as the ability to add and remove members.",
        "scopes": {
            "event:read",
            "event:write",
            "event:admin",
            "member:read",
            "member:write",
            "member:admin",
            "project:read",
            "project:write",
            "project:admin",
            "project:releases",
            "team:read",
            "team:write",
            "team:admin",
            "org:read",
            "org:write",
            "org:integrations",
            "alerts:read",
            "alerts:write",
        },
        "is_global": True,
    },
    {
        "id": "owner",
        "name": "Owner",
        "desc": (
            """
            Unrestricted access to the organization, its data, and its settings.
            Can add, modify, and delete projects and members, as well as make
            billing and plan changes.
            """
        ),
        "scopes": {
            "org:read",
            "org:write",
            "org:admin",
            "org:integrations",
            "member:read",
            "member:write",
            "member:admin",
            "team:read",
            "team:write",
            "team:admin",
            "project:read",
            "project:write",
            "project:admin",
            "project:releases",
            "event:read",
            "event:write",
            "event:admin",
            "alerts:read",
            "alerts:write",
        },
        "is_global": True,
    },
)

SENTRY_TEAM_ROLES = (
    {
        "id": "contributor",
        "name": "Contributor",
        "desc": "Contributors can view and act on events, as well as view most other data within the team's projects.",
        "scopes": {
            "event:read",
            "event:write",
            # "event:admin",  # Scope granted/withdrawn by "sentry:events_member_admin" to org-level role
            "project:releases",
            "project:read",
            "org:read",
            "member:read",
            "team:read",
            "alerts:read",
            # "alerts:write",  # Scope granted/withdrawn by "sentry:alerts_member_write" to org-level role
        },
    },
    {
        "id": "admin",
        "name": "Team Admin",
        "desc": (
            # TODO: Editing pass
            """
            Admin privileges on the team. They can create and remove projects,
            and can manage the team's memberships. They cannot invite members to
            the organization.
            """
        ),
        "scopes": {
            "event:read",
            "event:write",
            "event:admin",
            "org:read",
            "member:read",
            "project:read",
            "project:write",
            "project:admin",
            "project:releases",
            "team:read",
            "team:write",
            "team:admin",
            "org:integrations",
            "alerts:read",
            "alerts:write",
        },
        "is_minimum_role_for": "admin",
    },
)

# See sentry/options/__init__.py for more information
SENTRY_OPTIONS: dict[str, Any] = {}
SENTRY_DEFAULT_OPTIONS: dict[str, Any] = {}

# You should not change this setting after your database has been created
# unless you have altered all schemas first
SENTRY_USE_BIG_INTS = False

# Delay (in ms) to induce on API responses
#
# Simulates a small amount of lag which helps uncover more obvious race
# conditions in UI interactions. It's also needed to test (or implement) any
# kind of loading scenarios. Without this we will just implicitly lower the
# overall quality of software we ship because we will not experience it in the
# same way we would in production.
#
# See discussion on https://github.com/getsentry/sentry/pull/20187
SENTRY_API_RESPONSE_DELAY = 150 if IS_DEV else None

# Watchers for various application purposes (such as compiling static media)
# XXX(dcramer): this doesn't work outside of a source distribution as the
# webpack.config.js is not part of Sentry's datafiles
SENTRY_WATCHERS = (
    (
        "webpack",
        [
            os.path.join(NODE_MODULES_ROOT, ".bin", "webpack"),
            "serve",
            "--color",
            "--output-pathinfo=true",
            "--config={}".format(
                os.path.normpath(
                    os.path.join(PROJECT_ROOT, os.pardir, os.pardir, "webpack.config.ts")
                )
            ),
        ],
    ),
)

# Controls whether devserver spins up Relay, Kafka, and several ingest worker jobs to direct store traffic
# through the Relay ingestion pipeline. Without, ingestion is completely disabled. Use `bin/load-mocks` to
# generate fake data for local testing. You can also manually enable relay with the `--ingest` flag to `devserver`.
# XXX: This is disabled by default as typical development workflows do not require end-to-end services running
# and disabling optional services reduces resource consumption and complexity
SENTRY_USE_RELAY = False
SENTRY_RELAY_PORT = 7899

# Controls whether we'll run the snuba subscription processor. If enabled, we'll run
# it as a worker, and devservices will run Kafka.
SENTRY_DEV_PROCESS_SUBSCRIPTIONS = False

SENTRY_DEV_USE_REDIS_CLUSTER = bool(os.getenv("SENTRY_DEV_USE_REDIS_CLUSTER", False))

# To use RabbitMQ as a Celery tasks broker
# BROKER_URL = "amqp://guest:guest@localhost:5672/sentry"
# more info https://develop.sentry.dev/services/queue/
SENTRY_DEV_USE_RABBITMQ = bool(os.getenv("SENTRY_DEV_USE_RABBITMQ", False))

# The chunk size for attachments in blob store. Should be a power of two.
SENTRY_ATTACHMENT_BLOB_SIZE = 8 * 1024 * 1024  # 8MB

# The chunk size for files in the chunk upload. This is used for native debug
# files and source maps, and directly translates to the chunk size in blob
# store. MUST be a power of two.
SENTRY_CHUNK_UPLOAD_BLOB_SIZE = 8 * 1024 * 1024  # 8MB

# This flag tell DEVSERVICES to start the ingest-metrics-consumer in order to work on
# metrics in the development environment. Note: this is "metrics" the product
SENTRY_USE_METRICS_DEV = False

# This flags activates the Change Data Capture backend in the development environment
SENTRY_USE_CDC_DEV = False

# This flag activates profiling backend in the development environment
SENTRY_USE_PROFILING = False

# This flag activates consuming issue platform occurrence data in the development environment
SENTRY_USE_ISSUE_OCCURRENCE = False

# This flag activates consuming GroupAttribute messages in the development environment
SENTRY_USE_GROUP_ATTRIBUTES = False

# This flag activates code paths that are specific for customer domains
SENTRY_USE_CUSTOMER_DOMAINS = False

# SENTRY_DEVSERVICES = {
#     "service-name": lambda settings, options: (
#         {
#             "image": "image-name:version",
#             # optional ports to expose
#             "ports": {"internal-port/tcp": external-port},
#             # optional command
#             "command": ["exit 1"],
#             optional mapping of volumes
#             "volumes": {"volume-name": {"bind": "/path/in/container"}},
#             # optional statement to test if service should run
#             "only_if": lambda settings, options: True,
#             # optional environment variables
#             "environment": {
#                 "ENV_VAR": "1",
#             }
#         }
#     )
# }


def build_cdc_postgres_init_db_volume(settings: Any) -> dict[str, dict[str, str]]:
    return (
        {
            os.path.join(settings.CDC_CONFIG_DIR, "init_hba.sh"): {
                "bind": "/docker-entrypoint-initdb.d/init_hba.sh"
            }
        }
        if settings.SENTRY_USE_CDC_DEV
        else {}
    )


# platform.processor() changed at some point between these:
# 11.2.3: arm
# 12.3.1: arm64
APPLE_ARM64 = sys.platform == "darwin" and platform.processor() in {"arm", "arm64"}

SENTRY_DEVSERVICES: dict[str, Callable[[Any, Any], dict[str, Any]]] = {
    "redis": lambda settings, options: (
        {
            "image": "ghcr.io/getsentry/image-mirror-library-redis:5.0-alpine",
            "ports": {"6379/tcp": 6379},
            "command": [
                "redis-server",
                "--appendonly",
                "yes",
                "--save",
                "60",
                "20",
                "--auto-aof-rewrite-percentage",
                "100",
                "--auto-aof-rewrite-min-size",
                "64mb",
            ],
            "volumes": {"redis": {"bind": "/data"}},
        }
    ),
    "redis-cluster": lambda settings, options: (
        {
            "image": "ghcr.io/getsentry/docker-redis-cluster:7.0.10",
            "ports": {f"700{idx}/tcp": f"700{idx}" for idx in range(6)},
            "volumes": {"redis-cluster": {"bind": "/redis-data"}},
            "environment": {"IP": "0.0.0.0"},
            "only_if": settings.SENTRY_DEV_USE_REDIS_CLUSTER,
        }
    ),
    "rabbitmq": lambda settings, options: (
        {
            "image": "ghcr.io/getsentry/image-mirror-library-rabbitmq:3-management",
            "ports": {"5672/tcp": 5672, "15672/tcp": 15672},
            "environment": {"IP": "0.0.0.0"},
            "only_if": settings.SENTRY_DEV_USE_RABBITMQ,
        }
    ),
    "postgres": lambda settings, options: (
        {
            "image": f"ghcr.io/getsentry/image-mirror-library-postgres:{PG_VERSION}-alpine",
            "ports": {"5432/tcp": 5432},
            "environment": {"POSTGRES_DB": "sentry", "POSTGRES_HOST_AUTH_METHOD": "trust"},
            "volumes": {
                "postgres": {"bind": "/var/lib/postgresql/data"},
                "wal2json": {"bind": "/wal2json"},
                settings.CDC_CONFIG_DIR: {"bind": "/cdc"},
                **build_cdc_postgres_init_db_volume(settings),
            },
            "command": [
                "postgres",
                "-c",
                "wal_level=logical",
                "-c",
                "max_replication_slots=1",
                "-c",
                "max_wal_senders=1",
            ],
            "entrypoint": "/cdc/postgres-entrypoint.sh" if settings.SENTRY_USE_CDC_DEV else None,
        }
    ),
    "zookeeper": lambda settings, options: (
        {
            # On Apple arm64, we upgrade to version 6.x to allow zookeeper to run properly on Apple's arm64
            # See details https://github.com/confluentinc/kafka-images/issues/80#issuecomment-855511438
            "image": "ghcr.io/getsentry/image-mirror-confluentinc-cp-zookeeper:6.2.0",
            "environment": {"ZOOKEEPER_CLIENT_PORT": "2181"},
            "volumes": {"zookeeper_6": {"bind": "/var/lib/zookeeper/data"}},
            "only_if": "kafka" in settings.SENTRY_EVENTSTREAM or settings.SENTRY_USE_RELAY,
        }
    ),
    "kafka": lambda settings, options: (
        {
            "image": "ghcr.io/getsentry/image-mirror-confluentinc-cp-kafka:6.2.0",
            "ports": {"9092/tcp": 9092},
            "environment": {
                "KAFKA_ZOOKEEPER_CONNECT": "{containers[zookeeper][name]}:2181",
                "KAFKA_LISTENERS": "INTERNAL://0.0.0.0:9093,EXTERNAL://0.0.0.0:9092",
                "KAFKA_ADVERTISED_LISTENERS": "INTERNAL://{containers[kafka][name]}:9093,EXTERNAL://{containers[kafka]"
                "[ports][9092/tcp][0]}:{containers[kafka][ports][9092/tcp][1]}",
                "KAFKA_LISTENER_SECURITY_PROTOCOL_MAP": "INTERNAL:PLAINTEXT,EXTERNAL:PLAINTEXT",
                "KAFKA_INTER_BROKER_LISTENER_NAME": "INTERNAL",
                "KAFKA_OFFSETS_TOPIC_REPLICATION_FACTOR": "1",
                "KAFKA_OFFSETS_TOPIC_NUM_PARTITIONS": "1",
                "KAFKA_LOG_RETENTION_HOURS": "24",
                "KAFKA_MESSAGE_MAX_BYTES": "50000000",
                "KAFKA_MAX_REQUEST_SIZE": "50000000",
            },
            "volumes": {"kafka_6": {"bind": "/var/lib/kafka/data"}},
            "only_if": "kafka" in settings.SENTRY_EVENTSTREAM
            or settings.SENTRY_USE_RELAY
            or settings.SENTRY_DEV_PROCESS_SUBSCRIPTIONS
            or settings.SENTRY_USE_PROFILING,
        }
    ),
    "clickhouse": lambda settings, options: (
        {
            "image": "ghcr.io/getsentry/image-mirror-yandex-clickhouse-server:20.3.9.70"
            if not APPLE_ARM64
            # altinity provides clickhouse support to other companies
            # Official support: https://github.com/ClickHouse/ClickHouse/issues/22222
            # This image is build with this script https://gist.github.com/filimonov/5f9732909ff66d5d0a65b8283382590d
            else "ghcr.io/getsentry/image-mirror-altinity-clickhouse-server:21.6.1.6734-testing-arm",
            "ports": {"9000/tcp": 9000, "9009/tcp": 9009, "8123/tcp": 8123},
            "ulimits": [{"name": "nofile", "soft": 262144, "hard": 262144}],
            # The arm image does not properly load the MAX_MEMORY_USAGE_RATIO
            # from the environment in loc_config.xml, thus, hard-coding it there
            "volumes": {
                "clickhouse_dist"
                if settings.SENTRY_DISTRIBUTED_CLICKHOUSE_TABLES
                else "clickhouse": {"bind": "/var/lib/clickhouse"},
                os.path.join(
                    settings.DEVSERVICES_CONFIG_DIR,
                    "clickhouse",
                    "dist_config.xml"
                    if settings.SENTRY_DISTRIBUTED_CLICKHOUSE_TABLES
                    else "loc_config.xml",
                ): {"bind": "/etc/clickhouse-server/config.d/sentry.xml"},
            },
        }
    ),
    "snuba": lambda settings, options: (
        {
            "image": "ghcr.io/getsentry/snuba:latest",
            "ports": {"1218/tcp": 1218, "1219/tcp": 1219},
            "command": ["devserver"]
            + (["--no-workers"] if "snuba" in settings.SENTRY_EVENTSTREAM else []),
            "environment": {
                "PYTHONUNBUFFERED": "1",
                "SNUBA_SETTINGS": "docker",
                "DEBUG": "1",
                "CLICKHOUSE_HOST": "{containers[clickhouse][name]}",
                "CLICKHOUSE_PORT": "9000",
                "CLICKHOUSE_HTTP_PORT": "8123",
                "DEFAULT_BROKERS": ""
                if "snuba" in settings.SENTRY_EVENTSTREAM
                else "{containers[kafka][name]}:9093",
                "REDIS_HOST": "{containers[redis][name]}",
                "REDIS_PORT": "6379",
                "REDIS_DB": "1",
                "ENABLE_SENTRY_METRICS_DEV": "1" if settings.SENTRY_USE_METRICS_DEV else "",
                "ENABLE_PROFILES_CONSUMER": "1" if settings.SENTRY_USE_PROFILING else "",
                "ENABLE_ISSUE_OCCURRENCE_CONSUMER": "1"
                if settings.SENTRY_USE_ISSUE_OCCURRENCE
                else "",
                "ENABLE_AUTORUN_MIGRATION_SEARCH_ISSUES": "1",
                "ENABLE_GROUP_ATTRIBUTES_CONSUMER": "1"
                if settings.SENTRY_USE_GROUP_ATTRIBUTES
                else "",
            },
            "only_if": "snuba" in settings.SENTRY_EVENTSTREAM
            or "kafka" in settings.SENTRY_EVENTSTREAM,
        }
    ),
    "bigtable": lambda settings, options: (
        {
            "image": "us.gcr.io/sentryio/cbtemulator:23c02d92c7a1747068eb1fc57dddbad23907d614",
            "ports": {"8086/tcp": 8086},
            # NEED_BIGTABLE is set by CI so we don't have to pass
            # --skip-only-if when compiling which services to run.
            "only_if": os.environ.get("NEED_BIGTABLE", False)
            or "bigtable" in settings.SENTRY_NODESTORE,
        }
    ),
    "memcached": lambda settings, options: (
        {
            "image": "ghcr.io/getsentry/image-mirror-library-memcached:1.5-alpine",
            "ports": {"11211/tcp": 11211},
            "only_if": "memcached" in settings.CACHES.get("default", {}).get("BACKEND"),
        }
    ),
    "symbolicator": lambda settings, options: (
        {
            "image": "us.gcr.io/sentryio/symbolicator:nightly",
            "ports": {"3021/tcp": 3021},
            "volumes": {settings.SYMBOLICATOR_CONFIG_DIR: {"bind": "/etc/symbolicator"}},
            "command": ["run", "--config", "/etc/symbolicator/config.yml"],
            "only_if": options.get("symbolicator.enabled"),
        }
    ),
    "relay": lambda settings, options: (
        {
            "image": "us.gcr.io/sentryio/relay:nightly",
            "ports": {"7899/tcp": settings.SENTRY_RELAY_PORT},
            "volumes": {settings.RELAY_CONFIG_DIR: {"bind": "/etc/relay"}},
            "command": ["run", "--config", "/etc/relay"],
            "only_if": bool(os.environ.get("SENTRY_USE_RELAY", settings.SENTRY_USE_RELAY)),
            "with_devserver": True,
        }
    ),
    "chartcuterie": lambda settings, options: (
        {
            "image": "us.gcr.io/sentryio/chartcuterie:latest",
            "volumes": {settings.CHARTCUTERIE_CONFIG_DIR: {"bind": "/etc/chartcuterie"}},
            "environment": {
                "CHARTCUTERIE_CONFIG": "/etc/chartcuterie/config.js",
                "CHARTCUTERIE_CONFIG_POLLING": "true",
            },
            "ports": {"9090/tcp": 7901},
            # NEED_CHARTCUTERIE is set by CI so we don't have to pass --skip-only-if when compiling which services to run.
            "only_if": os.environ.get("NEED_CHARTCUTERIE", False)
            or options.get("chart-rendering.enabled"),
        }
    ),
    "cdc": lambda settings, options: (
        {
            "image": "ghcr.io/getsentry/cdc:latest",
            "only_if": settings.SENTRY_USE_CDC_DEV,
            "command": ["cdc", "-c", "/etc/cdc/configuration.yaml", "producer"],
            "volumes": {settings.CDC_CONFIG_DIR: {"bind": "/etc/cdc"}},
        }
    ),
    "vroom": lambda settings, options: (
        {
            "image": "us.gcr.io/sentryio/vroom:nightly",
            "volumes": {"profiles": {"bind": "/var/lib/sentry-profiles"}},
            "environment": {
                "SENTRY_KAFKA_BROKERS_PROFILING": "{containers[kafka][name]}:9093",
                "SENTRY_KAFKA_BROKERS_OCCURRENCES": "{containers[kafka][name]}:9093",
                "SENTRY_SNUBA_HOST": "http://{containers[snuba][name]}:1218",
            },
            "ports": {"8085/tcp": 8085},
            "only_if": settings.SENTRY_USE_PROFILING,
        }
    ),
}

# Max file size for serialized file uploads in API
SENTRY_MAX_SERIALIZED_FILE_SIZE = 5000000

# Max file size for avatar photo uploads
SENTRY_MAX_AVATAR_SIZE = 5000000

# The maximum age of raw events before they are deleted
SENTRY_RAW_EVENT_MAX_AGE_DAYS = 10

# statuspage.io support
STATUS_PAGE_ID: str | None = None
STATUS_PAGE_API_HOST = "statuspage.io"

SENTRY_SELF_HOSTED = True

# Whether we should look at X-Forwarded-For header or not
# when checking REMOTE_ADDR ip addresses
SENTRY_USE_X_FORWARDED_FOR = True

SENTRY_DEFAULT_INTEGRATIONS = (
    "sentry.integrations.bitbucket.BitbucketIntegrationProvider",
    "sentry.integrations.bitbucket_server.BitbucketServerIntegrationProvider",
    "sentry.integrations.slack.SlackIntegrationProvider",
    "sentry.integrations.github.GitHubIntegrationProvider",
    "sentry.integrations.github_enterprise.GitHubEnterpriseIntegrationProvider",
    "sentry.integrations.gitlab.GitlabIntegrationProvider",
    "sentry.integrations.jira.JiraIntegrationProvider",
    "sentry.integrations.jira_server.JiraServerIntegrationProvider",
    "sentry.integrations.vsts.VstsIntegrationProvider",
    "sentry.integrations.vsts_extension.VstsExtensionIntegrationProvider",
    "sentry.integrations.pagerduty.integration.PagerDutyIntegrationProvider",
    "sentry.integrations.vercel.VercelIntegrationProvider",
    "sentry.integrations.msteams.MsTeamsIntegrationProvider",
    "sentry.integrations.aws_lambda.AwsLambdaIntegrationProvider",
    "sentry.integrations.discord.DiscordIntegrationProvider",
    "sentry.integrations.opsgenie.OpsgenieIntegrationProvider",
)


SENTRY_SDK_CONFIG = {
    "release": sentry.__semantic_version__,
    "environment": ENVIRONMENT,
    "in_app_include": ["sentry", "sentry_plugins"],
    "debug": True,
    "send_default_pii": True,
    "auto_enabling_integrations": False,
    "_experiments": {
        "custom_measurements": True,
        "enable_backpressure_handling": True,
    },
}

SENTRY_DEV_DSN = os.environ.get("SENTRY_DEV_DSN")
if SENTRY_DEV_DSN:
    # In production, this value is *not* set via an env variable
    # https://github.com/getsentry/getsentry/blob/16a07f72853104b911a368cc8ae2b4b49dbf7408/getsentry/conf/settings/prod.py#L604-L606
    # This is used in case you want to report traces of your development set up to a project of your choice
    SENTRY_SDK_CONFIG["dsn"] = SENTRY_DEV_DSN

# The sample rate to use for profiles. This is conditional on the usage of
# traces_sample_rate. So that means the true sample rate will be approximately
# traces_sample_rate * profiles_sample_rate
# (subject to things like the traces_sampler)
SENTRY_PROFILES_SAMPLE_RATE = 0

# We want to test a few schedulers possible in the profiler. Some are platform
# specific, and each have their own pros/cons. See the sdk for more details.
SENTRY_PROFILER_MODE = "sleep"

# To have finer control over which process will have profiling enabled, this
# environment variable will be required to enable profiling.
#
# This is because profiling requires that we run some stuff globally, and we
# are not ready to run this on the more critical parts of the codebase such as
# the ingest workers yet.
#
# This will allow us to have finer control over where we are running the
# profiler. For example, only on the web server.
SENTRY_PROFILING_ENABLED = os.environ.get("SENTRY_PROFILING_ENABLED", False)

# Callable to bind additional context for the Sentry SDK
#
# def get_org_context(scope, organization, **kwargs):
#    scope.set_tag('organization.cool', '1')
#
# SENTRY_ORGANIZATION_CONTEXT_HELPER = get_org_context
SENTRY_ORGANIZATION_CONTEXT_HELPER = None

# Config options that are explicitly disabled from Django
DEAD = object()

# This will eventually get set from values in SENTRY_OPTIONS during
# sentry.runner.initializer:bootstrap_options
SECRET_KEY = DEAD
EMAIL_BACKEND = DEAD
EMAIL_HOST = DEAD
EMAIL_PORT = DEAD
EMAIL_HOST_USER = DEAD
EMAIL_HOST_PASSWORD = DEAD
EMAIL_USE_TLS = DEAD
EMAIL_USE_SSL = DEAD
SERVER_EMAIL = DEAD
EMAIL_SUBJECT_PREFIX = DEAD

# Shared btw Auth Provider and Social Auth Plugin
GITHUB_APP_ID = DEAD
GITHUB_API_SECRET = DEAD

# Used by Auth Provider
GITHUB_REQUIRE_VERIFIED_EMAIL = DEAD
GITHUB_API_DOMAIN = DEAD
GITHUB_BASE_DOMAIN = DEAD

# Used by Social Auth Plugin
GITHUB_EXTENDED_PERMISSIONS = DEAD
GITHUB_ORGANIZATION = DEAD


SUDO_URL = "sentry-sudo"

# Endpoint to https://github.com/getsentry/sentry-release-registry, used for
# alerting the user of outdated SDKs.
SENTRY_RELEASE_REGISTRY_BASEURL: str | None = None

# Hardcoded SDK versions for SDKs that do not have an entry in the release
# registry.
SDK_VERSIONS = {
    "raven-js": "3.21.0",
    "raven-node": "2.3.0",
    "raven-python": "6.10.0",
    "raven-ruby": "2.7.1",
    "sentry-cocoa": "3.11.1",
    "sentry-java": "1.6.4",
    "sentry-laravel": "1.0.2",
    "sentry-php": "2.0.1",
}

# Some of the migration links below are not ideal, but that is all migration documentation we currently have and can provide at this point
SDK_URLS = {
    "sentry-java": "https://docs.sentry.io/platforms/java/legacy/migration/",
    "@sentry/browser": "https://github.com/getsentry/sentry-javascript/blob/master/MIGRATION.md#migrating-from-raven-js-to-sentrybrowser",
    "sentry-cocoa": "https://docs.sentry.io/platforms/apple/migration/",
    "sentry-php": "https://docs.sentry.io/platforms/php/",
    "sentry-python": "https://docs.sentry.io/platforms/python/migration/",
    "sentry-ruby": "https://docs.sentry.io/platforms/ruby/migration/",
    "sentry-dotnet": "https://docs.sentry.io/platforms/dotnet/migration/#migrating-from-sharpraven-to-sentry-sdk",
    "sentry-go": "https://docs.sentry.io/platforms/go/migration/",
}

DEPRECATED_SDKS = {
    # sdk name => new sdk name
    "raven-java": "sentry-java",
    "raven-java:android": "sentry-java",
    "raven-java:log4j": "sentry-java",
    "raven-java:log4j2": "sentry-java",
    "raven-java:logback": "sentry-java",
    "raven-js": "@sentry/browser",
    "raven-node": "@sentry/browser",
    "raven-objc": "sentry-cocoa",
    "raven-php": "sentry-php",
    "raven-python": "sentry-python",
    "raven-ruby": "sentry-ruby",
    "raven-swift": "sentry-cocoa",
    "raven-csharp": "sentry-dotnet",
    "raven-go": "sentry-go",
    "sentry-android": "sentry-java",
    "sentry-swift": "sentry-cocoa",
    "SharpRaven": "sentry-dotnet",
    # The Ruby SDK used to go by the name 'sentry-raven'...
    "sentry-raven": "sentry-ruby",
}

TERMS_URL = None
PRIVACY_URL = None

# Internal sources for debug information files
#
# There are two special values in there: "microsoft" and "ios".  These are
# added by default to any project created.  The "ios" source is currently
# not enabled in the open source build of sentry because it points to a
# sentry internal repository and it's unclear if these can be
# redistributed under the Apple EULA.  If however someone configures their
# own iOS source and name it 'ios' it will be enabled by default for all
# projects.
SENTRY_BUILTIN_SOURCES = {
    "microsoft": {
        "type": "http",
        "id": "sentry:microsoft",
        "name": "Microsoft",
        "layout": {"type": "symstore"},
        "filters": {"filetypes": ["pe", "pdb", "portablepdb"]},
        "url": "https://msdl.microsoft.com/download/symbols/",
        "is_public": True,
    },
    "nuget": {
        "type": "http",
        "id": "sentry:nuget",
        "name": "NuGet.org",
        "layout": {"type": "symstore"},
        "filters": {"filetypes": ["portablepdb"]},
        "url": "https://symbols.nuget.org/download/symbols/",
        "is_public": True,
    },
    "citrix": {
        "type": "http",
        "id": "sentry:citrix",
        "name": "Citrix",
        "layout": {"type": "symstore"},
        "filters": {"filetypes": ["pe", "pdb"]},
        "url": "http://ctxsym.citrix.com/symbols/",
        "is_public": True,
    },
    "intel": {
        "type": "http",
        "id": "sentry:intel",
        "name": "Intel",
        "layout": {"type": "symstore"},
        "filters": {"filetypes": ["pe", "pdb"]},
        "url": "https://software.intel.com/sites/downloads/symbols/",
        "is_public": True,
    },
    "amd": {
        "type": "http",
        "id": "sentry:amd",
        "name": "AMD",
        "layout": {"type": "symstore"},
        "filters": {"filetypes": ["pe", "pdb"]},
        "url": "https://download.amd.com/dir/bin/",
        "is_public": True,
    },
    "nvidia": {
        "type": "http",
        "id": "sentry:nvidia",
        "name": "NVIDIA",
        "layout": {"type": "symstore"},
        "filters": {"filetypes": ["pe", "pdb"]},
        "url": "https://driver-symbols.nvidia.com/",
        "is_public": True,
    },
    "chromium": {
        "type": "http",
        "id": "sentry:chromium",
        "name": "Chromium",
        "layout": {"type": "symstore"},
        "filters": {"filetypes": ["pe", "pdb"]},
        "url": "https://chromium-browser-symsrv.commondatastorage.googleapis.com/",
        "is_public": True,
    },
    "unity": {
        "type": "http",
        "id": "sentry:unity",
        "name": "Unity",
        "layout": {"type": "symstore"},
        "filters": {"filetypes": ["pe", "pdb"]},
        "url": "http://symbolserver.unity3d.com/",
        "is_public": True,
    },
    "mozilla": {
        "type": "http",
        "id": "sentry:mozilla",
        "name": "Mozilla",
        "layout": {"type": "symstore"},
        "url": "https://symbols.mozilla.org/",
        "is_public": True,
    },
    "autodesk": {
        "type": "http",
        "id": "sentry:autodesk",
        "name": "Autodesk",
        "layout": {"type": "symstore"},
        "url": "http://symbols.autodesk.com/",
        "is_public": True,
    },
    "electron": {
        "type": "http",
        "id": "sentry:electron",
        "name": "Electron",
        "layout": {"type": "native"},
        "url": "https://symbols.electronjs.org/",
        "filters": {"filetypes": ["pdb", "breakpad", "sourcebundle"]},
        "is_public": True,
    },
    # === Various Linux distributions ===
    # The `https://debuginfod.elfutils.org/` symbol server is set up to federate
    # to a bunch of distro-specific servers, and they explicitly state that:
    # > If your distro offers a server, you may prefer to link to that one directly
    # In the future, we could add the following servers as well after validating:
    # - https://debuginfod.opensuse.org/
    # - https://debuginfod.debian.net/
    # - https://debuginfod.fedoraproject.org/
    # - https://debuginfod.archlinux.org/
    # - https://debuginfod.centos.org/
    # A couple more servers for less widespread distros are also listed, and there
    # might be even more that are not listed on that page.
    # NOTE: The `debuginfod` layout in symbolicator requires the `/buildid/` prefix
    # to be part of the `url`.
    "ubuntu": {
        "type": "http",
        "id": "sentry:ubuntu",
        "name": "Ubuntu",
        "layout": {"type": "debuginfod"},
        "url": "https://debuginfod.ubuntu.com/buildid/",
        "filters": {"filetypes": ["elf_code", "elf_debug"]},
        "is_public": True,
    },
}

# Relay
# List of PKs explicitly allowed by Sentry.  All relays here are always
# registered as internal relays.
# DEPRECATED !!! (18.May.2021) This entry has been deprecated in favour of
# ~/.sentry/conf.yml (relay.static_auth)
SENTRY_RELAY_WHITELIST_PK = [
    # NOTE (RaduW) This is the relay key for the relay instance used by devservices.
    # This should NOT be part of any production environment.
    # This key should match the key in /sentry/config/relay/credentials.json
    "SMSesqan65THCV6M4qs4kBzPai60LzuDn-xNsvYpuP8"
]

# When open registration is not permitted then only relays in the
# list of explicitly allowed relays can register.
SENTRY_RELAY_OPEN_REGISTRATION = True

# GeoIP
# Used for looking up IP addresses.
# For example /usr/local/share/GeoIP/GeoIPCity.mmdb
GEOIP_PATH_MMDB = None

# CDN
# If this is an absolute url like e.g.: https://js.sentry-cdn.com/
# the full url will look like this: https://js.sentry-cdn.com/<public_key>.min.js
# otherwise django reverse url lookup will be used.
JS_SDK_LOADER_CDN_URL = ""
# Version of the SDK - Used in header Surrogate-Key sdk/JS_SDK_LOADER_SDK_VERSION
JS_SDK_LOADER_SDK_VERSION = ""
# This should be the url pointing to the JS SDK. It may contain up to two "%s".
# The first "%s" will be replaced with the SDK version, the second one is used
# to inject a bundle modifier in the JS SDK CDN loader. e.g:
# - 'https://browser.sentry-cdn.com/%s/bundle%s.min.js' will become
# 'https://browser.sentry-cdn.com/7.0.0/bundle.es5.min.js'
# - 'https://browser.sentry-cdn.com/%s/bundle.min.js' will become
# 'https://browser.sentry-cdn.com/7.0.0/bundle.min.js'
# - 'https://browser.sentry-cdn.com/6.19.7/bundle.min.js' will stay the same.
JS_SDK_LOADER_DEFAULT_SDK_URL = ""

# block domains which are generally used by spammers -- keep this configurable
# in case a self-hosted install wants to allow it
INVALID_EMAIL_ADDRESS_PATTERN = re.compile(r"\@qq\.com$", re.I)

# This is customizable for sentry.io, but generally should only be additive
# (currently the values not used anymore so this is more for documentation purposes)
SENTRY_USER_PERMISSIONS = ("broadcasts.admin", "users.admin", "options.admin")

# WARNING(iker): there are two different formats for KAFKA_CLUSTERS: the one we
# use below, and a legacy one still used in `getsentry`.
# Reading items from this default configuration directly might break deploys.
# To correctly read items from this dictionary and not worry about the format,
# see `sentry.utils.kafka_config.get_kafka_consumer_cluster_options`.
KAFKA_CLUSTERS: dict[str, dict[str, Any]] = {
    "default": {
        "common": {"bootstrap.servers": "127.0.0.1:9092"},
        "producers": {
            "compression.type": "lz4",
            "message.max.bytes": 50000000,  # 50MB, default is 1MB
        },
        "consumers": {},
    }
}

# These constants define kafka topic names, as well as keys into `KAFKA_TOPICS`
# which contains cluster mappings for these topics. Follow these steps to
# override a kafka topic name:
#
#  1. Change the value of the `KAFKA_*` constant (e.g. KAFKA_EVENTS).
#  2. For changes in override files, such as `sentry.conf.py` or in getsentry's
#     `prod.py`, also override the entirety of `KAFKA_TOPICS` to ensure the keys
#     pick up the change.

KAFKA_EVENTS = "events"
KAFKA_EVENTS_COMMIT_LOG = "snuba-commit-log"
KAFKA_TRANSACTIONS = "transactions"
KAFKA_TRANSACTIONS_COMMIT_LOG = "snuba-transactions-commit-log"
KAFKA_OUTCOMES = "outcomes"
KAFKA_OUTCOMES_BILLING = "outcomes-billing"
KAFKA_EVENTS_SUBSCRIPTIONS_RESULTS = "events-subscription-results"
KAFKA_TRANSACTIONS_SUBSCRIPTIONS_RESULTS = "transactions-subscription-results"
KAFKA_GENERIC_METRICS_SUBSCRIPTIONS_RESULTS = "generic-metrics-subscription-results"

KAFKA_SESSIONS_SUBSCRIPTIONS_RESULTS = "sessions-subscription-results"
KAFKA_METRICS_SUBSCRIPTIONS_RESULTS = "metrics-subscription-results"
KAFKA_INGEST_EVENTS = "ingest-events"
KAFKA_INGEST_ATTACHMENTS = "ingest-attachments"
KAFKA_INGEST_TRANSACTIONS = "ingest-transactions"
KAFKA_INGEST_METRICS = "ingest-metrics"
KAFKA_SNUBA_METRICS = "snuba-metrics"
KAFKA_PROFILES = "profiles"
KAFKA_INGEST_PERFORMANCE_METRICS = "ingest-performance-metrics"
KAFKA_SNUBA_GENERIC_METRICS = "snuba-generic-metrics"
KAFKA_INGEST_REPLAY_EVENTS = "ingest-replay-events"
KAFKA_INGEST_REPLAYS_RECORDINGS = "ingest-replay-recordings"
KAFKA_INGEST_OCCURRENCES = "ingest-occurrences"
KAFKA_INGEST_MONITORS = "ingest-monitors"
KAFKA_EVENTSTREAM_GENERIC = "generic-events"
KAFKA_GENERIC_EVENTS_COMMIT_LOG = "snuba-generic-events-commit-log"
KAFKA_GROUP_ATTRIBUTES = "group-attributes"

KAFKA_SUBSCRIPTION_RESULT_TOPICS = {
    "events": KAFKA_EVENTS_SUBSCRIPTIONS_RESULTS,
    "transactions": KAFKA_TRANSACTIONS_SUBSCRIPTIONS_RESULTS,
    "generic-metrics": KAFKA_GENERIC_METRICS_SUBSCRIPTIONS_RESULTS,
    "sessions": KAFKA_SESSIONS_SUBSCRIPTIONS_RESULTS,
    "metrics": KAFKA_METRICS_SUBSCRIPTIONS_RESULTS,
}


# Cluster configuration for each Kafka topic by name.
KAFKA_TOPICS: Mapping[str, Optional[TopicDefinition]] = {
    KAFKA_EVENTS: {"cluster": "default"},
    KAFKA_EVENTS_COMMIT_LOG: {"cluster": "default"},
    KAFKA_TRANSACTIONS: {"cluster": "default"},
    KAFKA_TRANSACTIONS_COMMIT_LOG: {"cluster": "default"},
    KAFKA_OUTCOMES: {"cluster": "default"},
    # When OUTCOMES_BILLING is None, it inherits from OUTCOMES and does not
    # create a separate producer. Check ``track_outcome`` for details.
    KAFKA_OUTCOMES_BILLING: None,
    KAFKA_EVENTS_SUBSCRIPTIONS_RESULTS: {"cluster": "default"},
    KAFKA_TRANSACTIONS_SUBSCRIPTIONS_RESULTS: {"cluster": "default"},
    KAFKA_GENERIC_METRICS_SUBSCRIPTIONS_RESULTS: {"cluster": "default"},
    KAFKA_SESSIONS_SUBSCRIPTIONS_RESULTS: {"cluster": "default"},
    KAFKA_METRICS_SUBSCRIPTIONS_RESULTS: {"cluster": "default"},
    # Topic for receiving simple events (error events without attachments) from Relay
    KAFKA_INGEST_EVENTS: {"cluster": "default"},
    # Topic for receiving 'complex' events (error events with attachments) from Relay
    KAFKA_INGEST_ATTACHMENTS: {"cluster": "default"},
    # Topic for receiving transaction events (APM events) from Relay
    KAFKA_INGEST_TRANSACTIONS: {"cluster": "default"},
    # Topic for receiving metrics from Relay
    KAFKA_INGEST_METRICS: {"cluster": "default"},
    # Topic for indexer translated metrics
    KAFKA_SNUBA_METRICS: {"cluster": "default"},
    # Topic for receiving profiles from Relay
    KAFKA_PROFILES: {"cluster": "default"},
    KAFKA_INGEST_PERFORMANCE_METRICS: {"cluster": "default"},
    KAFKA_SNUBA_GENERIC_METRICS: {"cluster": "default"},
    KAFKA_INGEST_REPLAY_EVENTS: {"cluster": "default"},
    KAFKA_INGEST_REPLAYS_RECORDINGS: {"cluster": "default"},
    KAFKA_INGEST_OCCURRENCES: {"cluster": "default"},
    KAFKA_INGEST_MONITORS: {"cluster": "default"},
    KAFKA_EVENTSTREAM_GENERIC: {"cluster": "default"},
    KAFKA_GENERIC_EVENTS_COMMIT_LOG: {"cluster": "default"},
    KAFKA_GROUP_ATTRIBUTES: {"cluster": "default"},
}


# If True, consumers will create the topics if they don't exist
KAFKA_CONSUMER_AUTO_CREATE_TOPICS = True
# If True, sentry.utils.arroyo.RunTaskWithMultiprocessing will actually be
# single-threaded under the hood for performance
KAFKA_CONSUMER_FORCE_DISABLE_MULTIPROCESSING = False


# For Jira, only approved apps can use the access_email_addresses scope
# This scope allows Sentry to use the email endpoint (https://developer.atlassian.com/cloud/jira/platform/rest/v3/#api-rest-api-3-user-email-get)
# We use the email with Jira 2-way sync in order to match the user
JIRA_USE_EMAIL_SCOPE = False

"""
Fields are:
 - south_app_name: Which app to apply the conversion to
 - south_migration: The south migration to map to the new name. If None, then always
   apply
 - django_app_name: The new app name to apply the conversion to
 - django_migration: Which django migration to 'fake' as run.
 - south_migration_required: Whether the south migration is required to proceed.
 - south_migration_required_error: Error message explaining what is going wrong.
"""
SOUTH_MIGRATION_CONVERSIONS = (
    (
        "sentry",
        "0472_auto__add_field_sentryapp_author",
        "sentry",
        "0001_initial",
        True,
        "Please upgrade to Sentry 9.1.2 before upgrading to any later versions.",
    ),
    (
        "sentry",
        "0516_auto__del_grouptagvalue__del_unique_grouptagvalue_group_id_key_value__",
        "sentry",
        "0002_912_to_recent",
        False,
        "",
    ),
    (
        "sentry",
        "0518_auto__chg_field_sentryappwebhookerror_response_code",
        "sentry",
        "0003_auto_20191022_0122",
        False,
        "",
    ),
    ("sentry.nodestore", "0001_initial", "nodestore", "0001_initial", False, None),
    ("nodestore", "0001_initial", "nodestore", "0001_initial", False, None),
    (
        "social_auth",
        "0004_auto__del_unique_usersocialauth_provider_uid__add_unique_usersocialaut",
        "social_auth",
        "0001_initial",
        True,
        "Please upgrade to Sentry 9.1.2 before upgrading to any later versions.",
    ),
)

# Whether to use Django migrations to create the database, or just build it based off
# of models, similar to how syncdb used to work. The former is more correct, the latter
# is much faster.
MIGRATIONS_TEST_MIGRATE = os.environ.get("MIGRATIONS_TEST_MIGRATE", "0") == "1"
# Specifies the list of django apps to include in the lockfile. If Falsey then include
# all apps with migrations
MIGRATIONS_LOCKFILE_APP_WHITELIST = (
    "nodestore",
    "replays",
    "sentry",
    "social_auth",
)
# Where to write the lockfile to.
MIGRATIONS_LOCKFILE_PATH = os.path.join(PROJECT_ROOT, os.path.pardir, os.path.pardir)

# Log error and abort processing (without dropping event) when process_event is
# taking more than n seconds to process event
SYMBOLICATOR_PROCESS_EVENT_HARD_TIMEOUT = 600

# Log warning when process_event is taking more than n seconds to process event
SYMBOLICATOR_PROCESS_EVENT_WARN_TIMEOUT = 120

# Block symbolicate_event for this many seconds to wait for a initial response
# from symbolicator after the task submission.
SYMBOLICATOR_POLL_TIMEOUT = 5

# When retrying symbolication requests or querying for the result this set the
# max number of second to wait between subsequent attempts.
SYMBOLICATOR_MAX_RETRY_AFTER = 2

# The `url` of the different Symbolicator pools.
# We want to route different workloads to a different set of Symbolicator pools.
# This can be as fine-grained as using a different pool for normal "native"
# symbolication, `js` symbolication, and for `lpq` / `lpq-js`.
# (See `SENTRY_LPQ_OPTIONS` and related settings)
# The keys here should match the `SymbolicatorPools` enum
# defined in `src/sentry/lang/native/symbolicator.py`.
# If a specific setting does not exist, this will fall back to the `default` pool.
# If that is not configured, it will fall back to the `url` configured in
# `symbolicator.options`.
# The settings here are intentionally empty and will fall back to
# `symbolicator.options` for backwards compatibility.
SYMBOLICATOR_POOL_URLS: dict[str, str] = {
    # "js": "...",
    # "default": "...",
    # "lpq": "...",
    # "lpq_js": "...",
}

SENTRY_REQUEST_METRIC_ALLOWED_PATHS = (
    "sentry.web.api",
    "sentry.web.frontend",
    "sentry.api.endpoints",
    "sentry.data_export.endpoints",
    "sentry.discover.endpoints",
    "sentry.incidents.endpoints",
    "sentry.replays.endpoints",
    "sentry.monitors.endpoints",
)
SENTRY_MAIL_ADAPTER_BACKEND = "sentry.mail.adapter.MailAdapter"

# Project ID used by synthetic monitoring
# Synthetic monitoring recurringly send events, prepared with specific
# attributes, which can be identified through the whole processing pipeline and
# observed mainly for producing stable metrics.
SENTRY_SYNTHETIC_MONITORING_PROJECT_ID = None

# Similarity cluster to use
# Similarity-v1: uses hardcoded set of event properties for diffing
SENTRY_SIMILARITY_INDEX_REDIS_CLUSTER = "default"

# Unused legacy option, there to satisfy getsentry CI. Remove from getsentry, then here
SENTRY_SIMILARITY2_INDEX_REDIS_CLUSTER = None

# If this is turned on, then sentry will perform automatic grouping updates.
# This is enabled in production
SENTRY_GROUPING_AUTO_UPDATE_ENABLED = False

# How long the migration phase for grouping lasts
SENTRY_GROUPING_UPDATE_MIGRATION_PHASE = 7 * 24 * 3600  # 7 days

SENTRY_USE_UWSGI = True

# When copying attachments for to-be-reprocessed events into processing store,
# how large is an individual file chunk? Each chunk is stored as Redis key.
SENTRY_REPROCESSING_ATTACHMENT_CHUNK_SIZE = 2**20

# Which cluster is used to store auxiliary data for reprocessing. Note that
# this cluster is not used to store attachments etc, that still happens on
# rc-processing. This is just for buffering up event IDs and storing a counter
# for synchronization/progress report.
SENTRY_REPROCESSING_SYNC_REDIS_CLUSTER = "default"

# How long tombstones from reprocessing will live.
SENTRY_REPROCESSING_TOMBSTONES_TTL = 24 * 3600

# How long reprocessing counters are kept in Redis before they expire.
SENTRY_REPROCESSING_SYNC_TTL = 30 * 24 * 3600  # 30 days

# How many events to query for at once while paginating through an entire
# issue. Note that this needs to be kept in sync with the time-limits on
# `sentry.tasks.reprocessing2.reprocess_group`. That task is responsible for
# copying attachments from filestore into redis and can easily take a couple of
# seconds per event. Better play it safe!
SENTRY_REPROCESSING_PAGE_SIZE = 10

# How many event IDs to buffer up in Redis before sending them to Snuba. This
# is about "remaining events" exclusively.
SENTRY_REPROCESSING_REMAINING_EVENTS_BUF_SIZE = 500

# Which backend to use for RealtimeMetricsStore.
#
# Currently, only redis is supported.
SENTRY_REALTIME_METRICS_BACKEND = (
    "sentry.processing.realtime_metrics.dummy.DummyRealtimeMetricsStore"
)
SENTRY_REALTIME_METRICS_OPTIONS = {
    # The redis cluster used for the realtime store redis backend.
    "cluster": "default",
    # Length of the sliding symbolicate_event budgeting window, in seconds.
    #
    # The LPQ selection is computed based on the `SENTRY_LPQ_OPTIONS["project_budget"]`
    # defined below.
    "budget_time_window": 2 * 60,
    # The bucket size of the project budget metric.
    #
    # The size (in seconds) of the buckets that events are sorted into.
    "budget_bucket_size": 10,
    # Number of seconds to wait after a project is made eligible or ineligible for the LPQ
    # before its eligibility can be changed again.
    #
    # This backoff is only applied to automatic changes to project eligibility, and has zero effect
    # on any manually-triggered changes to a project's presence in the LPQ.
    "backoff_timer": 5 * 60,
}

# Whether badly behaving projects will be automatically
# sent to the low priority queue
SENTRY_ENABLE_AUTO_LOW_PRIORITY_QUEUE = False

# Tunable knobs for automatic LPQ eligibility.
#
# LPQ eligibility is based on the average spent budget in a sliding time window
# defined in `SENTRY_REALTIME_METRICS_OPTIONS["budget_time_window"]` above.
#
# The `project_budget` option is defined as the average per-second
# "symbolication time budget" a project can spend.
# See `RealtimeMetricsStore.record_project_duration` for an explanation of how
# this works.
# The "regular interval" at which symbolication time is submitted is defined by
# a combination of `SYMBOLICATOR_POLL_TIMEOUT` and `SYMBOLICATOR_MAX_RETRY_AFTER`.
#
# This value is already adjusted according to the
# `symbolicate-event.low-priority.metrics.submission-rate` option.
SENTRY_LPQ_OPTIONS = {
    # This is the per-project budget in per-second "symbolication time budget".
    #
    # This has been arbitrarily chosen as `5.0` for now, which means an average of:
    # -  1x 5-second event per second, or
    # -  5x 1-second events per second, or
    # - 10x 0.5-second events per second
    #
    # Cost increases quadratically with symbolication time.
    "project_budget": 5.0
}

# XXX(meredith): Temporary metrics indexer
SENTRY_METRICS_INDEXER_REDIS_CLUSTER = "default"

# Timeout for the project counter statement execution.
# In case of contention on the project counter, prevent workers saturation with
# save_event tasks from single project.
# Value is in milliseconds. Set to `None` to disable.
SENTRY_PROJECT_COUNTER_STATEMENT_TIMEOUT = 1000

# Implemented in getsentry to run additional devserver workers.
SENTRY_EXTRA_WORKERS: MutableSequence[str] = []

SAMPLED_DEFAULT_RATE = 1.0

# A set of extra URLs to sample
ADDITIONAL_SAMPLED_URLS: dict[str, float] = {}

# A set of extra tasks to sample
ADDITIONAL_SAMPLED_TASKS: dict[str, float] = {}

# This controls whether Sentry is run in a demo mode.
# Enabling this will allow users to create accounts without an email or password.
DEMO_MODE = False

# all demo orgs are owned by the user with this email
DEMO_ORG_OWNER_EMAIL = None

# adds an extra JS to HTML template
INJECTED_SCRIPT_ASSETS: list[str] = []

PG_VERSION: str = os.getenv("PG_VERSION") or "14"

# Zero Downtime Migrations settings as defined at
# https://github.com/tbicr/django-pg-zero-downtime-migrations#settings
ZERO_DOWNTIME_MIGRATIONS_RAISE_FOR_UNSAFE = True
ZERO_DOWNTIME_MIGRATIONS_LOCK_TIMEOUT = None
ZERO_DOWNTIME_MIGRATIONS_STATEMENT_TIMEOUT = None

if int(PG_VERSION.split(".", maxsplit=1)[0]) < 12:
    # In v0.6 of django-pg-zero-downtime-migrations this settings is deprecated for PostreSQLv12+
    # https://github.com/tbicr/django-pg-zero-downtime-migrations/blob/7b3f5c045b40e656772859af4206acf3f11c0951/CHANGES.md#06

    # Note: The docs have this backwards. We set this to False here so that we always add check
    # constraints instead of setting the column to not null.
    ZERO_DOWNTIME_MIGRATIONS_USE_NOT_NULL = False

ANOMALY_DETECTION_URL = "127.0.0.1:9091"
ANOMALY_DETECTION_TIMEOUT = 30

# This is the URL to the profiling service
SENTRY_VROOM = os.getenv("VROOM", "http://127.0.0.1:8085")

SENTRY_REPLAYS_SERVICE_URL = "http://localhost:8090"


SENTRY_ISSUE_ALERT_HISTORY = "sentry.rules.history.backends.postgres.PostgresRuleHistoryBackend"
SENTRY_ISSUE_ALERT_HISTORY_OPTIONS: dict[str, Any] = {}

# This is useful for testing SSO expiry flows
SENTRY_SSO_EXPIRY_SECONDS = os.environ.get("SENTRY_SSO_EXPIRY_SECONDS", None)

# Set to an iterable of strings matching services so only logs from those services show up
# eg. DEVSERVER_LOGS_ALLOWLIST = {"server", "webpack", "worker"}
DEVSERVER_LOGS_ALLOWLIST = None

LOG_API_ACCESS = not IS_DEV or os.environ.get("SENTRY_LOG_API_ACCESS")

VALIDATE_SUPERUSER_ACCESS_CATEGORY_AND_REASON = True
DISABLE_SU_FORM_U2F_CHECK_FOR_LOCAL = False

# determines if we enable analytics or not
ENABLE_ANALYTICS = False

MAX_SLOW_CONDITION_ISSUE_ALERTS = 100
MAX_MORE_SLOW_CONDITION_ISSUE_ALERTS = 200
MAX_FAST_CONDITION_ISSUE_ALERTS = 200
MAX_QUERY_SUBSCRIPTIONS_PER_ORG = 1000

MAX_REDIS_SNOWFLAKE_RETRY_COUNTER = 5

SNOWFLAKE_VERSION_ID = 1
SENTRY_SNOWFLAKE_EPOCH_START = datetime(2022, 8, 8, 0, 0).timestamp()
SENTRY_USE_SNOWFLAKE = False

SENTRY_DEFAULT_LOCKS_BACKEND_OPTIONS = {
    "path": "sentry.utils.locking.backends.redis.RedisLockBackend",
    "options": {"cluster": "default"},
}

SENTRY_POST_PROCESS_LOCKS_BACKEND_OPTIONS = {
    "path": "sentry.utils.locking.backends.redis.RedisLockBackend",
    "options": {"cluster": "default"},
}

# maximum number of projects allowed to query snuba with for the organization_vitals_overview endpoint
ORGANIZATION_VITALS_OVERVIEW_PROJECT_LIMIT = 300


# Default string indexer cache options
SENTRY_STRING_INDEXER_CACHE_OPTIONS = {
    "cache_name": "default",
}
SENTRY_POSTGRES_INDEXER_RETRY_COUNT = 2

SENTRY_FUNCTIONS_PROJECT_NAME = None

SENTRY_FUNCTIONS_REGION = "us-central1"

# Settings related to SiloMode
FAIL_ON_UNAVAILABLE_API_CALL = False

DISALLOWED_CUSTOMER_DOMAINS: list[str] = []

SENTRY_ISSUE_PLATFORM_RATE_LIMITER_OPTIONS: dict[str, str] = {}
SENTRY_ISSUE_PLATFORM_FUTURES_MAX_LIMIT = 10000

SENTRY_GROUP_ATTRIBUTES_FUTURES_MAX_LIMIT = 10000

# USE_SPLIT_DBS is leveraged in tests as we validate db splits further.
# Split databases are also required for the USE_SILOS devserver flow.
if USE_SILOS or env("SENTRY_USE_SPLIT_DBS", default=False):
    # Add connections for the region & control silo databases.
    DATABASES["control"] = DATABASES["default"].copy()
    DATABASES["control"]["NAME"] = "control"

    # Use the region database in the default connection as region
    # silo database is the 'default' elsewhere in application logic.
    DATABASES["default"]["NAME"] = "region"

    DATABASE_ROUTERS = ("sentry.db.router.SiloRouter",)

if USE_SILOS:
    # Addresses are hardcoded based on the defaults
    # we use in commands/devserver.
    region_port = os.environ.get("SENTRY_BACKEND_PORT", "8010")
    SENTRY_REGION_CONFIG = [
        {
            "name": "us",
            "snowflake_id": 1,
            "category": "MULTI_TENANT",
            "address": f"http://us.localhost:{region_port}",
            "api_token": "dev-region-silo-token",
        }
    ]
    SENTRY_MONOLITH_REGION = SENTRY_REGION_CONFIG[0]["name"]
    # RPC authentication and address information
    RPC_SHARED_SECRET = [
        "a-long-value-that-is-shared-but-also-secret",
    ]
    control_port = os.environ.get("SENTRY_CONTROL_SILO_PORT", "8000")
    SENTRY_CONTROL_ADDRESS = f"http://127.0.0.1:{control_port}"


# How long we should wait for a gateway proxy request to return before giving up
GATEWAY_PROXY_TIMEOUT = None

SENTRY_SLICING_LOGICAL_PARTITION_COUNT = 256
# This maps a Sliceable for slicing by name and (lower logical partition, upper physical partition)
# to a given slice. A slice is a set of physical resources in Sentry and Snuba.
#
# For each Sliceable, the range [0, SENTRY_SLICING_LOGICAL_PARTITION_COUNT) must be mapped
# to a slice ID
SENTRY_SLICING_CONFIG: Mapping[str, Mapping[Tuple[int, int], int]] = {}

# Show banners on the login page that are defined in layout.html
SHOW_LOGIN_BANNER = False

# Mapping of (logical topic names, slice id) to physical topic names
# and kafka broker names. The kafka broker names are used to construct
# the broker config from KAFKA_CLUSTERS. This is used for slicing only.
# Example:
# SLICED_KAFKA_TOPICS = {
#   ("KAFKA_SNUBA_GENERIC_METRICS", 0): {
#       "topic": "generic_metrics_0",
#       "cluster": "cluster_1",
#   },
#   ("KAFKA_SNUBA_GENERIC_METRICS", 1): {
#       "topic": "generic_metrics_1",
#       "cluster": "cluster_2",
# }
# And then in KAFKA_CLUSTERS:
# KAFKA_CLUSTERS = {
#   "cluster_1": {
#       "bootstrap.servers": "kafka1:9092",
#   },
#   "cluster_2": {
#       "bootstrap.servers": "kafka2:9092",
#   },
# }
SLICED_KAFKA_TOPICS: Mapping[Tuple[str, int], Mapping[str, Any]] = {}

# Used by silo tests -- when requests pass through decorated endpoints, switch the server silo mode to match that
# decorator.
SINGLE_SERVER_SILO_MODE = False

# Used by silo tests -- activate all silo mode test decorators even if not marked stable
FORCE_SILOED_TESTS = os.environ.get("SENTRY_FORCE_SILOED_TESTS", False)

# Set the URL for signup page that we redirect to for the setup wizard if signup=1 is in the query params
SENTRY_SIGNUP_URL = None

SENTRY_ORGANIZATION_ONBOARDING_TASK = "sentry.onboarding_tasks.backends.organization_onboarding_task.OrganizationOnboardingTaskBackend"

# Temporary allowlist for specially configured organizations to use the direct-storage
# driver.
SENTRY_REPLAYS_STORAGE_ALLOWLIST: list[int] = []
SENTRY_REPLAYS_DOM_CLICK_SEARCH_ALLOWLIST: list[int] = []

SENTRY_FEATURE_ADOPTION_CACHE_OPTIONS = {
    "path": "sentry.models.featureadoption.FeatureAdoptionRedisBackend",
    "options": {"cluster": "default"},
}

ADDITIONAL_BULK_QUERY_DELETES: list[Tuple[str, str, str | None]] = []

# Monitor limits to prevent abuse
MAX_MONITORS_PER_ORG = 10000
MAX_ENVIRONMENTS_PER_MONITOR = 1000

# Raise schema validation errors and make the indexer crash (only useful in
# tests)
SENTRY_METRICS_INDEXER_RAISE_VALIDATION_ERRORS = False

# The project ID for SDK Crash Detection to save the detected SDK crashed to.
# Currently, this is a single value, as the SDK Crash Detection feature only detects crashes for the Cocoa SDK.
# Once we start detecting crashes for other SDKs, this will be a mapping of SDK name to project ID or something similar.
SDK_CRASH_DETECTION_PROJECT_ID: Optional[int] = None

# The percentage of events to sample for SDK Crash Detection. 0.0 = 0%, 0.5 = 50% 1.0 = 100%.
SDK_CRASH_DETECTION_SAMPLE_RATE = 0.0

# The Redis cluster to use for monitoring the service / consumer health.
SENTRY_SERVICE_MONITORING_REDIS_CLUSTER = "default"

# This is a view of which abstract processing service is backed by which infrastructure.
# Right now, the infrastructure can be `redis` or `rabbitmq`.
#
# For `redis`, one has to provide the cluster id.
# It has to match a cluster defined in `redis.redis_clusters`.
#
# For `rabbitmq`, one has to provide a list of server URLs.
# The URL is in the format `http://{user}:{password}@{hostname}:{port}/`.
#
# The definition can also be empty, in which case nothing is checked and
# the service is assumed to be healthy.
# However, the service *must* be defined.
SENTRY_PROCESSING_SERVICES: Mapping[str, Any] = {
    "celery": {"redis": "default"},
    "attachments-store": {"redis": "default"},
    "processing-store": {},  # "redis": "processing"},
    "processing-locks": {"redis": "default"},
    "post-process-locks": {"redis": "default"},
}


# If set to true, model cache will read by default from DB read replica in case of cache misses.
# NB: Set to true only if you have multi db setup and django db routing configured.
#     See sentry.db.models.manager.base_query_set how qs.using_replica() works for more details db
#     router implementation.
SENTRY_MODEL_CACHE_USE_REPLICA = False

# Additional consumer definitions beyond the ones defined in sentry.consumers.
# Necessary for getsentry to define custom consumers.
SENTRY_KAFKA_CONSUMERS: Mapping[str, ConsumerDefinition] = {}

# sentry devserver should _always_ start the following consumers, identified by
# key in SENTRY_KAFKA_CONSUMERS or sentry.consumers.KAFKA_CONSUMERS
DEVSERVER_START_KAFKA_CONSUMERS: MutableSequence[str] = []


# If set to True, buffer.incr will be spawned as background celery task. If false it's a direct call
# to the buffer service.
SENTRY_BUFFER_INCR_AS_CELERY_TASK = False

# Feature flag to turn off role-swapping to help bridge getsentry transition.
USE_ROLE_SWAPPING_IN_TESTS = True

# Threshold for the number of timeouts needed in a day to disable an integration
BROKEN_TIMEOUT_THRESHOLD = 1000

# This webhook url can be configured to log the changes made to runtime options as they
# are changed by sentry configoptions.
OPTIONS_AUTOMATOR_SLACK_WEBHOOK_URL: Optional[str] = None

SENTRY_METRICS_INTERFACE_BACKEND = "sentry.sentry_metrics.client.snuba.SnubaMetricsBackend"
SENTRY_METRICS_INTERFACE_BACKEND_OPTIONS: dict[str, Any] = {}

# This setting configures how the Monitors (Crons) feature will run the tasks
# responsible for marking monitors as having "Missed" check-ins and having
# "Timed out" check-ins.
#
# These two tasks must be run every minute and should be run as close to the
# leading minute boundary as possible. By default these tasks will be
# triggered via a clock pulse that is generated by a celery beat task. The
# sentry.monitors.consumer service is responsible for detecting this clock
# pulse and dispatching the tasks.
#
# When high volume mode is enabled, a clock pulse will not be generated by
# celery beat, instead the monitor consumer will use all processed check-in
# messages as its clock. We track message timestamps (floored to the minute)
# and any time that timestamp changes over a minute, the tasks will be
# triggered
#
# NOTE: THERE MUST BE A HIGH VOLUME OF CHECK-INS TO USE THIS MODE!! If a
#       check-in message is not consumed the tasks will not run, and missed
#       check-ins will not be generated!
#
# The advantage of high volume mode is that we will not rely on celery beat to
# accurately trigger clock pulses. This is important in scenarios where it is
# not possible to guarantee that the celery beat tasks will run every minute.
#
# (For example, when sentry.io deploys, there is a short period where the
# celery tasks are being restarted, if they are not running during the minute
# boundary, the task will not run)
SENTRY_MONITORS_HIGH_VOLUME_MODE = False<|MERGE_RESOLUTION|>--- conflicted
+++ resolved
@@ -1430,13 +1430,8 @@
     # sentry at the moment.
     "organizations:issue-search-use-cdc-primary": False,
     "organizations:issue-search-use-cdc-secondary": False,
-<<<<<<< HEAD
-=======
-    # Adds search suggestions to the issue search bar
-    "organizations:issue-search-shortcuts": False,
     # Whether to make a side/parallel query against events -> group_attributes when searching issues
     "organizations:issue-search-group-attributes-side-query": False,
->>>>>>> 3bc1799f
     # Enable metric alert charts in email/slack
     "organizations:metric-alert-chartcuterie": False,
     # Extract metrics for sessions during ingestion.
