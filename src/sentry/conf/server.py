--- conflicted
+++ resolved
@@ -3112,11 +3112,8 @@
 # Set the URL for signup page that we redirect to for the setup wizard if signup=1 is in the query params
 SENTRY_SIGNUP_URL = None
 
-<<<<<<< HEAD
-
 SENTRY_ORGANIZATION_ONBOARDING_TASK = "sentry.onboarding_tasks.backends.organization_onboarding_task.OrganizationOnboardingTaskBackend"
-=======
+
 # Temporary allowlist for specially configured organizations to use the direct-storage
 # driver.
-SENTRY_REPLAYS_STORAGE_ALLOWLIST = []
->>>>>>> a8e70e71
+SENTRY_REPLAYS_STORAGE_ALLOWLIST = []