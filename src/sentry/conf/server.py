"""
These settings act as the default (base) settings for the Sentry-provided web-server
"""

from __future__ import annotations

import os
import os.path
import platform
import re
import socket
import sys
import tempfile
from collections.abc import Callable, Mapping, MutableSequence
from datetime import datetime, timedelta
from typing import Any, Final, Union, overload
from urllib.parse import urlparse

import sentry
from sentry.conf.types.kafka_definition import ConsumerDefinition
from sentry.conf.types.logging_config import LoggingConfig
from sentry.conf.types.role_dict import RoleDict
from sentry.conf.types.sdk_config import ServerSdkConfig
from sentry.conf.types.topic_definition import TopicDefinition
from sentry.utils import json  # NOQA (used in getsentry config)
from sentry.utils.celery import crontab_with_minute_jitter
from sentry.utils.types import Type, type_from_value


def gettext_noop(s: str) -> str:
    return s


socket.setdefaulttimeout(5)


_EnvTypes = Union[str, float, int, list, dict]


@overload
def env(key: str) -> str:
    ...


@overload
def env(key: str, default: _EnvTypes, type: Type | None = None) -> _EnvTypes:
    ...


def env(
    key: str,
    default: str | _EnvTypes = "",
    type: Type | None = None,
) -> _EnvTypes:
    """
    Extract an environment variable for use in configuration

    :param key: The environment variable to be extracted.
    :param default: The value to be returned if `key` is not found.
    :param type: The type of the returned object (defaults to the type of `default`).
       Type parsers must come from sentry.utils.types and not python stdlib.
    :return: The environment variable if it exists, else `default`.
    """

    # First check an internal cache, so we can `pop` multiple times
    # without actually losing the value.
    try:
        rv = _env_cache[key]
    except KeyError:
        if "SENTRY_RUNNING_UWSGI" in os.environ:
            # We do this so when the process forks off into uwsgi
            # we want to actually be popping off values. This is so that
            # at runtime, the variables aren't actually available.
            fn: Callable[[str], str] = os.environ.pop
        else:
            fn = os.environ.__getitem__

        try:
            rv = fn(key)
            _env_cache[key] = rv
        except KeyError:
            rv = default

    if type is None:
        type = type_from_value(default)

    return type(rv)


_env_cache: dict[str, object] = {}

ENVIRONMENT = os.environ.get("SENTRY_ENVIRONMENT", "production")

NO_SPOTLIGHT = os.environ.get("NO_SPOTLIGHT", False)

IS_DEV = ENVIRONMENT == "development"

DEBUG = IS_DEV
# override the settings dumped in the debug view
DEFAULT_EXCEPTION_REPORTER_FILTER = (
    "sentry.debug.utils.exception_reporter_filter.NoSettingsExceptionReporterFilter"
)

ADMINS = ()

# Hosts that are considered in the same network (including VPNs).
INTERNAL_IPS = ()

# List of IP subnets which should not be accessible
SENTRY_DISALLOWED_IPS = ()

# When resolving DNS for external sources (source map fetching, webhooks, etc),
# ensure that domains are fully resolved first to avoid poking internal
# search domains.
SENTRY_ENSURE_FQDN = False

# XXX [!!]: When adding a new key here BE SURE to configure it in getsentry, as
#           it can not be `default`. The default cluster in sentry.io
#           production is NOT a true redis cluster and WILL error in prod.
SENTRY_DYNAMIC_SAMPLING_RULES_REDIS_CLUSTER = "default"
SENTRY_INCIDENT_RULES_REDIS_CLUSTER = "default"
SENTRY_RATE_LIMIT_REDIS_CLUSTER = "default"
SENTRY_RULE_TASK_REDIS_CLUSTER = "default"
SENTRY_TRANSACTION_NAMES_REDIS_CLUSTER = "default"
SENTRY_WEBHOOK_LOG_REDIS_CLUSTER = "default"
SENTRY_ARTIFACT_BUNDLES_INDEXING_REDIS_CLUSTER = "default"
SENTRY_INTEGRATION_ERROR_LOG_REDIS_CLUSTER = "default"
SENTRY_DEBUG_FILES_REDIS_CLUSTER = "default"
SENTRY_MONITORS_REDIS_CLUSTER = "default"
SENTRY_STATISTICAL_DETECTORS_REDIS_CLUSTER = "default"
SENTRY_METRIC_META_REDIS_CLUSTER = "default"
SENTRY_ESCALATION_THRESHOLDS_REDIS_CLUSTER = "default"
SENTRY_SPAN_BUFFER_CLUSTER = "default"

# Hosts that are allowed to use system token authentication.
# http://en.wikipedia.org/wiki/Reserved_IP_addresses
INTERNAL_SYSTEM_IPS = (
    "0.0.0.0/8",
    "10.0.0.0/8",
    "100.64.0.0/10",
    "127.0.0.0/8",
    "169.254.0.0/16",
    "172.16.0.0/12",
    "192.0.0.0/29",
    "192.0.2.0/24",
    "192.88.99.0/24",
    "192.168.0.0/16",
    "198.18.0.0/15",
    "198.51.100.0/24",
    "224.0.0.0/4",
    "240.0.0.0/4",
    "255.255.255.255/32",
)

MANAGERS = ADMINS

APPEND_SLASH = True

PROJECT_ROOT = os.path.normpath(os.path.join(os.path.dirname(__file__), os.pardir))

CONF_DIR = os.path.abspath(os.path.dirname(__file__))

# XXX(dcramer): handle case when we've installed from source vs just running
# this straight out of the repository
if "site-packages" in __file__:
    NODE_MODULES_ROOT = os.path.join(PROJECT_ROOT, "node_modules")
else:
    NODE_MODULES_ROOT = os.path.join(PROJECT_ROOT, os.pardir, os.pardir, "node_modules")

NODE_MODULES_ROOT = os.path.normpath(NODE_MODULES_ROOT)

DEVSERVICES_CONFIG_DIR = os.path.normpath(
    os.path.join(PROJECT_ROOT, os.pardir, os.pardir, "config")
)

SENTRY_DISTRIBUTED_CLICKHOUSE_TABLES = False

RELAY_CONFIG_DIR = os.path.join(DEVSERVICES_CONFIG_DIR, "relay")

SYMBOLICATOR_CONFIG_DIR = os.path.join(DEVSERVICES_CONFIG_DIR, "symbolicator")

# XXX(epurkhiser): The generated chartucterie config.js file will be stored
# here. This directory may not exist until that file is generated.
CHARTCUTERIE_CONFIG_DIR = os.path.join(DEVSERVICES_CONFIG_DIR, "chartcuterie")

CDC_CONFIG_DIR = os.path.join(DEVSERVICES_CONFIG_DIR, "cdc")

sys.path.insert(0, os.path.normpath(os.path.join(PROJECT_ROOT, os.pardir)))

DATABASES = {
    "default": {
        "ENGINE": "sentry.db.postgres",
        "NAME": "sentry",
        "USER": "postgres",
        "PASSWORD": "",
        "HOST": "127.0.0.1",
        "PORT": "",
        "AUTOCOMMIT": True,
        "ATOMIC_REQUESTS": False,
    }
}

if "DATABASE_URL" in os.environ:
    url = urlparse(os.environ["DATABASE_URL"])

    # Update with environment configuration.
    DATABASES["default"].update(
        {
            "NAME": url.path[1:],
            "USER": url.username,
            "PASSWORD": url.password,
            "HOST": url.hostname,
            "PORT": url.port,
        }
    )


# This should always be UTC.
TIME_ZONE = "UTC"

# Language code for this installation. All choices can be found here:
# http://www.i18nguy.com/unicode/language-identifiers.html
LANGUAGE_CODE = "en-us"

LANGUAGES: tuple[tuple[str, str], ...] = (
    ("af", gettext_noop("Afrikaans")),
    ("ar", gettext_noop("Arabic")),
    ("az", gettext_noop("Azerbaijani")),
    ("bg", gettext_noop("Bulgarian")),
    ("be", gettext_noop("Belarusian")),
    ("bn", gettext_noop("Bengali")),
    ("br", gettext_noop("Breton")),
    ("bs", gettext_noop("Bosnian")),
    ("ca", gettext_noop("Catalan")),
    ("cs", gettext_noop("Czech")),
    ("cy", gettext_noop("Welsh")),
    ("da", gettext_noop("Danish")),
    ("de", gettext_noop("German")),
    ("el", gettext_noop("Greek")),
    ("en", gettext_noop("English")),
    ("eo", gettext_noop("Esperanto")),
    ("es", gettext_noop("Spanish")),
    ("et", gettext_noop("Estonian")),
    ("eu", gettext_noop("Basque")),
    ("fa", gettext_noop("Persian")),
    ("fi", gettext_noop("Finnish")),
    ("fr", gettext_noop("French")),
    ("ga", gettext_noop("Irish")),
    ("gl", gettext_noop("Galician")),
    ("he", gettext_noop("Hebrew")),
    ("hi", gettext_noop("Hindi")),
    ("hr", gettext_noop("Croatian")),
    ("hu", gettext_noop("Hungarian")),
    ("ia", gettext_noop("Interlingua")),
    ("id", gettext_noop("Indonesian")),
    ("is", gettext_noop("Icelandic")),
    ("it", gettext_noop("Italian")),
    ("ja", gettext_noop("Japanese")),
    ("ka", gettext_noop("Georgian")),
    ("kk", gettext_noop("Kazakh")),
    ("km", gettext_noop("Khmer")),
    ("kn", gettext_noop("Kannada")),
    ("ko", gettext_noop("Korean")),
    ("lb", gettext_noop("Luxembourgish")),
    ("lt", gettext_noop("Lithuanian")),
    ("lv", gettext_noop("Latvian")),
    ("mk", gettext_noop("Macedonian")),
    ("ml", gettext_noop("Malayalam")),
    ("mn", gettext_noop("Mongolian")),
    ("my", gettext_noop("Burmese")),
    ("nb", gettext_noop("Norwegian Bokmal")),
    ("ne", gettext_noop("Nepali")),
    ("nl", gettext_noop("Dutch")),
    ("nn", gettext_noop("Norwegian Nynorsk")),
    ("os", gettext_noop("Ossetic")),
    ("pa", gettext_noop("Punjabi")),
    ("pl", gettext_noop("Polish")),
    ("pt", gettext_noop("Portuguese")),
    ("pt-br", gettext_noop("Brazilian Portuguese")),
    ("ro", gettext_noop("Romanian")),
    ("ru", gettext_noop("Russian")),
    ("sk", gettext_noop("Slovak")),
    ("sl", gettext_noop("Slovenian")),
    ("sq", gettext_noop("Albanian")),
    ("sr", gettext_noop("Serbian")),
    ("sv-se", gettext_noop("Swedish")),
    ("sw", gettext_noop("Swahili")),
    ("ta", gettext_noop("Tamil")),
    ("te", gettext_noop("Telugu")),
    ("th", gettext_noop("Thai")),
    ("tr", gettext_noop("Turkish")),
    ("tt", gettext_noop("Tatar")),
    ("udm", gettext_noop("Udmurt")),
    ("uk", gettext_noop("Ukrainian")),
    ("ur", gettext_noop("Urdu")),
    ("vi", gettext_noop("Vietnamese")),
    ("zh-cn", gettext_noop("Simplified Chinese")),
    ("zh-tw", gettext_noop("Traditional Chinese")),
)

from .locale import CATALOGS

LANGUAGES = tuple((code, name) for code, name in LANGUAGES if code in CATALOGS)

SUPPORTED_LANGUAGES = frozenset(CATALOGS)

SITE_ID = 1

# If you set this to False, Django will make some optimizations so as not
# to load the internationalization machinery.
USE_I18N = True

USE_TZ = True

# CAVEAT: If you're adding a middleware that modifies a response's content,
# and appears before CommonMiddleware, you must either reorder your middleware
# so that responses aren't modified after Content-Length is set, or have the
# response modifying middleware reset the Content-Length header.
# This is because CommonMiddleware Sets the Content-Length header for non-streaming responses.
MIDDLEWARE: tuple[str, ...] = (
    "csp.middleware.CSPMiddleware",
    "sentry.middleware.health.HealthCheck",
    "sentry.middleware.security.SecurityHeadersMiddleware",
    "sentry.middleware.env.SentryEnvMiddleware",
    "sentry.middleware.proxy.SetRemoteAddrFromForwardedFor",
    "sentry.middleware.stats.RequestTimingMiddleware",
    "sentry.middleware.access_log.access_log_middleware",
    "sentry.middleware.stats.ResponseCodeMiddleware",
    "sentry.middleware.subdomain.SubdomainMiddleware",
    "django.middleware.common.CommonMiddleware",
    "django.contrib.sessions.middleware.SessionMiddleware",
    "django.middleware.csrf.CsrfViewMiddleware",
    "sentry.middleware.auth.AuthenticationMiddleware",
    "sentry.middleware.integrations.IntegrationControlMiddleware",
    "sentry.middleware.api_gateway.ApiGatewayMiddleware",
    "sentry.middleware.customer_domain.CustomerDomainMiddleware",
    "sentry.middleware.sudo.SudoMiddleware",
    "sentry.middleware.superuser.SuperuserMiddleware",
    "sentry.middleware.staff.StaffMiddleware",
    "sentry.middleware.locale.SentryLocaleMiddleware",
    "sentry.middleware.ratelimit.RatelimitMiddleware",
    "django.contrib.messages.middleware.MessageMiddleware",
)

ROOT_URLCONF = "sentry.conf.urls"

# TODO(joshuarli): Django 1.10 introduced this option, which restricts the size of a
# request body. We have some middleware in sentry.middleware.proxy that sets the
# Content Length to max uint32 in certain cases related to minidump.
# Once relay's fully rolled out, that can be deleted.
# Until then, the safest and easiest thing to do is to disable this check
# to leave things the way they were with Django <1.9.
DATA_UPLOAD_MAX_MEMORY_SIZE = None

TEMPLATES = [
    {
        "BACKEND": "django.template.backends.django.DjangoTemplates",
        "DIRS": [os.path.join(PROJECT_ROOT, "templates")],
        "APP_DIRS": True,
        "OPTIONS": {
            "context_processors": [
                "django.contrib.auth.context_processors.auth",
                "django.contrib.messages.context_processors.messages",
                "django.template.context_processors.csrf",
                "django.template.context_processors.request",
            ]
        },
    }
]

SENTRY_OUTBOX_MODELS: Mapping[str, list[str]] = {
    "CONTROL": ["sentry.ControlOutbox"],
    "REGION": ["sentry.RegionOutbox"],
}

# Do not modify reordering
# The applications listed first in INSTALLED_APPS have precedence
INSTALLED_APPS: tuple[str, ...] = (
    "django.contrib.auth",
    "django.contrib.contenttypes",
    "django.contrib.messages",
    "django.contrib.sessions",
    "django.contrib.sites",
    "drf_spectacular",
    "crispy_forms",
    "rest_framework",
    "sentry",
    "sentry.analytics",
    "sentry.incidents.apps.Config",
    "sentry.discover",
    "sentry.analytics.events",
    "sentry.nodestore",
    "sentry.monitors",
    "sentry.replays",
    "sentry.release_health",
    "sentry.search",
    "sentry.sentry_metrics.indexer.postgres.apps.Config",
    "sentry.snuba",
    "sentry.lang.java.apps.Config",
    "sentry.lang.javascript.apps.Config",
    "sentry.plugins.sentry_interface_types.apps.Config",
    "sentry.plugins.sentry_urls.apps.Config",
    "sentry.plugins.sentry_useragents.apps.Config",
    "sentry.plugins.sentry_webhooks.apps.Config",
    "sentry.utils.suspect_resolutions.apps.Config",
    "sentry.utils.suspect_resolutions_releases.apps.Config",
    "social_auth",
    "sudo",
    "sentry.eventstream",
    "sentry.auth.providers.google.apps.Config",
    "sentry.auth.providers.fly.apps.Config",
    "django.contrib.staticfiles",
    "sentry.issues.apps.Config",
    "sentry.feedback",
    "sentry.hybridcloud",
)

# Silence internal hints from Django's system checks
SILENCED_SYSTEM_CHECKS = (
    # Django recommends to use OneToOneField over ForeignKey(unique=True)
    # however this changes application behavior in ways that break association
    # loading
    "fields.W342",
    # We have a "catch-all" react_page_view that we only want to match on URLs
    # ending with a `/` to allow APPEND_SLASHES to kick in for the ones lacking
    # the trailing slash. This confuses the warning as the regex is `/$` which
    # looks like it starts with a slash but it doesn't.
    "urls.W002",
    # Our own AuthenticationMiddleware suffices as a replacement for
    # django.contrib.auth.middleware.AuthenticationMiddleware; both add the
    # authenticated user to the HttpRequest which is what's needed here.
    "admin.E408",
    # This is fixed in Django@7c08f26bf0439c1ed593b51b51ad847f7e262bc1.
    # It's not our problem; refer to Django issue 32260.
    "urls.E007",
)

CSP_INCLUDE_NONCE_IN = [
    "script-src",
]

CSP_DEFAULT_SRC = [
    "'none'",
]
CSP_SCRIPT_SRC = [
    "'self'",
    "'unsafe-inline'",
    "'report-sample'",
]
CSP_FONT_SRC = [
    "'self'",
    "data:",
]
CSP_CONNECT_SRC = [
    "'self'",
    "*.algolia.net",
    "*.algolianet.com",
    "*.algolia.io",
]
CSP_FRAME_ANCESTORS = [
    "'none'",
]
CSP_OBJECT_SRC = [
    "'none'",
]
CSP_WORKER_SRC = [
    "'none'",
]
CSP_BASE_URI = [
    "'none'",
]
CSP_STYLE_SRC = [
    "'unsafe-inline'",
    "*",  # required for replays
]
CSP_IMG_SRC = [
    "blob:",
    "data:",
    "*",  # required for replays
]
CSP_MEDIA_SRC = [
    "*",  # required for replays
]

if ENVIRONMENT == "development":
    CSP_SCRIPT_SRC += [
        "'unsafe-eval'",
    ]
    CSP_CONNECT_SRC += [
        "ws://127.0.0.1:8000",
        "http://localhost:8969/stream",
        "webpack-internal:",
    ]

# Before enforcing Content Security Policy, we recommend creating a separate
# Sentry project and collecting CSP violations in report only mode:
# https://docs.sentry.io/product/security-policy-reporting/

# Point this parameter to your Sentry installation:
# CSP_REPORT_URI = "https://example.com/api/{PROJECT_ID}/security/?sentry_key={SENTRY_KEY}"

# To enforce CSP (block violated resources), update the following parameter to False
CSP_REPORT_ONLY = True

STATIC_ROOT = os.path.realpath(os.path.join(PROJECT_ROOT, "static"))
STATIC_URL = "/_static/{version}/"
# webpack assets live at a different URL that is unversioned
# as we configure webpack to include file content based hash in the filename
STATIC_FRONTEND_APP_URL = "/_static/dist/"

# The webpack output directory
STATICFILES_DIRS = [
    os.path.join(STATIC_ROOT, "sentry", "dist"),
]

# various middleware will use this to identify resources which should not access
# cookies
ANONYMOUS_STATIC_PREFIXES = (
    "/_static/",
    "/avatar/",
    "/organization-avatar/",
    "/team-avatar/",
    "/project-avatar/",
    "/js-sdk-loader/",
)

STATICFILES_FINDERS = (
    "django.contrib.staticfiles.finders.FileSystemFinder",
    "django.contrib.staticfiles.finders.AppDirectoriesFinder",
)

ASSET_VERSION = 0

# setup a default media root to somewhere useless
MEDIA_ROOT = "/tmp/sentry-files"
MEDIA_URL = "_media/"

LOCALE_PATHS = (os.path.join(PROJECT_ROOT, "locale"),)

CSRF_FAILURE_VIEW = "sentry.web.frontend.csrf_failure.view"
CSRF_COOKIE_NAME = "sc"

# Auth configuration

from django.urls import reverse_lazy

LOGIN_REDIRECT_URL = reverse_lazy("sentry-login-redirect")
LOGIN_URL = reverse_lazy("sentry-login")

AUTHENTICATION_BACKENDS = (
    "sentry.utils.auth.EmailAuthBackend",
    # The following authentication backends are used by social auth only.
    # We don't use them for user authentication.
    "social_auth.backends.asana.AsanaBackend",
    "social_auth.backends.github.GithubBackend",
    "social_auth.backends.bitbucket.BitbucketBackend",
    "social_auth.backends.visualstudio.VisualStudioBackend",
)

AUTH_PASSWORD_VALIDATORS: list[dict[str, Any]] = [
    {"NAME": "django.contrib.auth.password_validation.UserAttributeSimilarityValidator"},
    {
        "NAME": "django.contrib.auth.password_validation.MinimumLengthValidator",
        "OPTIONS": {"min_length": 8},
    },
    {
        "NAME": "sentry.auth.password_validation.MaximumLengthValidator",
        "OPTIONS": {"max_length": 256},
    },
    {
        "NAME": "django.contrib.auth.password_validation.CommonPasswordValidator",
    },
    {
        "NAME": "django.contrib.auth.password_validation.NumericPasswordValidator",
    },
    {
        "NAME": "sentry.auth.password_validation.PwnedPasswordsValidator",
        "OPTIONS": {"threshold": 20},
    },
]

SOCIAL_AUTH_USER_MODEL = AUTH_USER_MODEL = "sentry.User"

SESSION_ENGINE = "django.contrib.sessions.backends.signed_cookies"
SESSION_COOKIE_NAME = "sentrysid"

# setting SESSION_COOKIE_SAMESITE to None below for now because
# Django's default in 2.1 now `Lax`.
# this breaks certain IDP flows where we need cookies sent to us on a redirected POST
# request, and `Lax` doesnt permit this.
# See here: https://docs.djangoproject.com/en/2.1/ref/settings/#session-cookie-samesite
SESSION_COOKIE_SAMESITE = None

BITBUCKET_CONSUMER_KEY = ""
BITBUCKET_CONSUMER_SECRET = ""

ASANA_CLIENT_ID = ""
ASANA_CLIENT_SECRET = ""

VISUALSTUDIO_APP_ID = ""
VISUALSTUDIO_APP_SECRET = ""
VISUALSTUDIO_CLIENT_SECRET = ""
VISUALSTUDIO_SCOPES = ["vso.work_write", "vso.project", "vso.code", "vso.release"]

SOCIAL_AUTH_PIPELINE = (
    "social_auth.backends.pipeline.user.get_username",
    "social_auth.backends.pipeline.social.social_auth_user",
    "social_auth.backends.pipeline.associate.associate_by_email",
    "social_auth.backends.pipeline.misc.save_status_to_session",
    "social_auth.backends.pipeline.social.associate_user",
    "social_auth.backends.pipeline.social.load_extra_data",
    "social_auth.backends.pipeline.user.update_user_details",
    "social_auth.backends.pipeline.misc.save_status_to_session",
)
SOCIAL_AUTH_REVOKE_TOKENS_ON_DISCONNECT = True
SOCIAL_AUTH_LOGIN_REDIRECT_URL = "/account/settings/identities/"
SOCIAL_AUTH_ASSOCIATE_ERROR_URL = SOCIAL_AUTH_LOGIN_REDIRECT_URL

INITIAL_CUSTOM_USER_MIGRATION = "0108_fix_user"

# Auth engines and the settings required for them to be listed
AUTH_PROVIDERS = {
    "github": ("GITHUB_APP_ID", "GITHUB_API_SECRET"),
    "bitbucket": ("BITBUCKET_CONSUMER_KEY", "BITBUCKET_CONSUMER_SECRET"),
    "asana": ("ASANA_CLIENT_ID", "ASANA_CLIENT_SECRET"),
    "visualstudio": (
        "VISUALSTUDIO_APP_ID",
        "VISUALSTUDIO_APP_SECRET",
        "VISUALSTUDIO_CLIENT_SECRET",
    ),
}

AUTH_PROVIDER_LABELS = {
    "github": "GitHub",
    "bitbucket": "Bitbucket",
    "asana": "Asana",
    "visualstudio": "Visual Studio",
}

import random


def SOCIAL_AUTH_DEFAULT_USERNAME() -> str:
    return random.choice(["Darth Vader", "Obi-Wan Kenobi", "R2-D2", "C-3PO", "Yoda"])


SOCIAL_AUTH_PROTECTED_USER_FIELDS = ["email"]
SOCIAL_AUTH_FORCE_POST_DISCONNECT = True

# Hybrid cloud multi-silo configuration #

# Defined by `sentry devserver` to enable siloed local development
SILO_DEVSERVER = os.environ.get("SENTRY_SILO_DEVSERVER", False)

# Which silo this instance runs as (CONTROL|REGION|MONOLITH|None) are the expected values
SILO_MODE = os.environ.get("SENTRY_SILO_MODE", None)

# If this instance is a region silo, which region is it running in?
SENTRY_REGION = os.environ.get("SENTRY_REGION", None)

# Returns the customer single tenant ID.
CUSTOMER_ID = os.environ.get("CUSTOMER_ID", None)

# List of the available regions, or a JSON string
# that is parsed.
SENTRY_REGION_CONFIG: Any = ()

# Shared secret used to sign cross-region RPC requests.
RPC_SHARED_SECRET: list[str] | None = None

# Timeout for RPC requests between regions
RPC_TIMEOUT = 5.0

# Shared secret used to sign cross-region RPC requests with the seer microservice.
SEER_RPC_SHARED_SECRET: list[str] | None = None

# The protocol, host and port for control silo
# Usecases include sending requests to the Integration Proxy Endpoint and RPC requests.
SENTRY_CONTROL_ADDRESS: str | None = os.environ.get("SENTRY_CONTROL_ADDRESS", None)

# Fallback region name for monolith deployments
# This region name is also used by the ApiGateway to proxy org-less region
# requests.
SENTRY_MONOLITH_REGION: str = "--monolith--"

# The key used for generating or verifying the HMAC signature for Integration Proxy Endpoint requests.
SENTRY_SUBNET_SECRET = os.environ.get("SENTRY_SUBNET_SECRET", None)


# Queue configuration
from kombu import Exchange, Queue

BROKER_URL = "redis://127.0.0.1:6379"
BROKER_TRANSPORT_OPTIONS: dict[str, int] = {}

# Ensure workers run async by default
# in Development you might want them to run in-process
# though it would cause timeouts/recursions in some cases
CELERY_ALWAYS_EAGER = False

# Complain about bad use of pickle.  See sentry.celery.SentryTask.apply_async for how
# this works.
CELERY_COMPLAIN_ABOUT_BAD_USE_OF_PICKLE = False

# We use the old task protocol because during benchmarking we noticed that it's faster
# than the new protocol. If we ever need to bump this it should be fine, there were no
# compatibility issues, just need to run benchmarks and do some tests to make sure
# things run ok.
CELERY_TASK_PROTOCOL = 1
CELERY_EAGER_PROPAGATES_EXCEPTIONS = True
CELERY_IGNORE_RESULT = True
CELERY_SEND_EVENTS = False
CELERY_RESULT_BACKEND = None
CELERY_TASK_RESULT_EXPIRES = 1
CELERY_DISABLE_RATE_LIMITS = True
CELERY_DEFAULT_QUEUE = "default"
CELERY_DEFAULT_EXCHANGE = "default"
CELERY_DEFAULT_EXCHANGE_TYPE = "direct"
CELERY_DEFAULT_ROUTING_KEY = "default"
CELERY_CREATE_MISSING_QUEUES = True
CELERY_REDIRECT_STDOUTS = False
CELERYD_HIJACK_ROOT_LOGGER = False
CELERY_TASK_SERIALIZER = "pickle"
CELERY_RESULT_SERIALIZER = "pickle"
CELERY_ACCEPT_CONTENT = {"pickle"}
CELERY_IMPORTS = (
    "sentry.data_export.tasks",
    "sentry.discover.tasks",
    "sentry.hybridcloud.tasks.deliver_webhooks",
    "sentry.incidents.tasks",
    "sentry.snuba.tasks",
    "sentry.replays.tasks",
    "sentry.monitors.tasks",
    "sentry.tasks.ai_autofix",
    "sentry.tasks.app_store_connect",
    "sentry.tasks.assemble",
    "sentry.tasks.auth",
    "sentry.tasks.auto_remove_inbox",
    "sentry.tasks.auto_resolve_issues",
    "sentry.tasks.backfill_outboxes",
    "sentry.tasks.beacon",
    "sentry.tasks.check_auth",
    "sentry.tasks.clear_expired_snoozes",
    "sentry.tasks.clear_expired_rulesnoozes",
    "sentry.tasks.codeowners.code_owners_auto_sync",
    "sentry.tasks.codeowners.update_code_owners_schema",
    "sentry.tasks.collect_project_platforms",
    "sentry.tasks.commits",
    "sentry.tasks.commit_context",
    "sentry.tasks.deletion",
    "sentry.tasks.deletion.scheduled",
    "sentry.tasks.deletion.groups",
    "sentry.tasks.deletion.hybrid_cloud",
    "sentry.tasks.deliver_from_outbox",
    "sentry.tasks.digests",
    "sentry.tasks.email",
    "sentry.tasks.files",
    "sentry.tasks.groupowner",
    "sentry.tasks.integrations",
    "sentry.tasks.invite_missing_org_members",
    "sentry.tasks.low_priority_symbolication",
    "sentry.tasks.merge",
    "sentry.tasks.options",
    "sentry.tasks.ping",
    "sentry.tasks.post_process",
    "sentry.tasks.process_buffer",
    "sentry.tasks.recap_servers",
    "sentry.tasks.relay",
    "sentry.tasks.release_registry",
    "sentry.tasks.relocation",
    "sentry.tasks.summaries.weekly_reports",
    "sentry.tasks.summaries.daily_summary",
    "sentry.tasks.reprocessing",
    "sentry.tasks.reprocessing2",
    "sentry.tasks.sentry_apps",
    "sentry.tasks.servicehooks",
    "sentry.tasks.spans",
    "sentry.tasks.store",
    "sentry.tasks.symbolication",
    "sentry.tasks.unmerge",
    "sentry.tasks.update_user_reports",
    "sentry.tasks.user_report",
    "sentry.profiles.task",
    "sentry.release_health.tasks",
    "sentry.dynamic_sampling.tasks.boost_low_volume_projects",
    "sentry.dynamic_sampling.tasks.boost_low_volume_transactions",
    "sentry.dynamic_sampling.tasks.recalibrate_orgs",
    "sentry.dynamic_sampling.tasks.sliding_window_org",
    "sentry.dynamic_sampling.tasks.utils",
    "sentry.dynamic_sampling.tasks.custom_rule_notifications",
    "sentry.utils.suspect_resolutions.get_suspect_resolutions",
    "sentry.utils.suspect_resolutions_releases.get_suspect_resolutions_releases",
    "sentry.tasks.derive_code_mappings",
    "sentry.ingest.transaction_clusterer.tasks",
    "sentry.tasks.auto_enable_codecov",
    "sentry.tasks.weekly_escalating_forecast",
    "sentry.tasks.auto_ongoing_issues",
    "sentry.tasks.check_am2_compatibility",
    "sentry.dynamic_sampling.tasks.collect_orgs",
    "sentry.tasks.statistical_detectors",
    "sentry.debug_files.tasks",
    "sentry.tasks.on_demand_metrics",
    "sentry.middleware.integrations.tasks",
    "sentry.replays.usecases.ingest.issue_creation",
)

default_exchange = Exchange("default", type="direct")
control_exchange = default_exchange

if SILO_DEVSERVER:
    control_exchange = Exchange("control", type="direct")


CELERY_QUEUES_CONTROL = [
    Queue("app_platform.control", routing_key="app_platform.control", exchange=control_exchange),
    Queue("auth.control", routing_key="auth.control", exchange=control_exchange),
    Queue("cleanup.control", routing_key="cleanup.control", exchange=control_exchange),
    Queue("email.control", routing_key="email.control", exchange=control_exchange),
    Queue("integrations.control", routing_key="integrations.control", exchange=control_exchange),
    Queue("files.delete.control", routing_key="files.delete.control", exchange=control_exchange),
    Queue(
        "hybrid_cloud.control_repair",
        routing_key="hybrid_cloud.control_repair",
        exchange=control_exchange,
    ),
    Queue("options.control", routing_key="options.control", exchange=control_exchange),
    Queue("outbox.control", routing_key="outbox.control", exchange=control_exchange),
    Queue("webhook.control", routing_key="webhook.control", exchange=control_exchange),
]

CELERY_ISSUE_STATES_QUEUE = Queue(
    "auto_transition_issue_states", routing_key="auto_transition_issue_states"
)

CELERY_QUEUES_REGION = [
    Queue("activity.notify", routing_key="activity.notify"),
    Queue("auth", routing_key="auth"),
    Queue("alerts", routing_key="alerts"),
    Queue("app_platform", routing_key="app_platform"),
    Queue("appstoreconnect", routing_key="sentry.tasks.app_store_connect.#"),
    Queue("assemble", routing_key="assemble"),
    Queue("buffers.process_pending", routing_key="buffers.process_pending"),
    Queue("buffers.incr", routing_key="buffers.incr"),
    Queue("cleanup", routing_key="cleanup"),
    Queue("code_owners", routing_key="code_owners"),
    Queue("commits", routing_key="commits"),
    Queue("data_export", routing_key="data_export"),
    Queue("default", routing_key="default"),
    Queue("digests.delivery", routing_key="digests.delivery"),
    Queue("digests.scheduling", routing_key="digests.scheduling"),
    Queue("email", routing_key="email"),
    Queue("email.inbound", routing_key="email.inbound"),
    Queue("events.preprocess_event", routing_key="events.preprocess_event"),
    Queue("events.process_event", routing_key="events.process_event"),
    Queue("events.process_event_proguard", routing_key="events.process_event_proguard"),
    Queue("events.reprocess_events", routing_key="events.reprocess_events"),
    Queue(
        "events.reprocessing.preprocess_event", routing_key="events.reprocessing.preprocess_event"
    ),
    Queue("events.reprocessing.process_event", routing_key="events.reprocessing.process_event"),
    Queue(
        "events.reprocessing.symbolicate_event", routing_key="events.reprocessing.symbolicate_event"
    ),
    Queue(
        "events.reprocessing.symbolicate_event_low_priority",
        routing_key="events.reprocessing.symbolicate_event_low_priority",
    ),
    Queue("events.save_event", routing_key="events.save_event"),
    Queue("events.save_event_highcpu", routing_key="events.save_event_highcpu"),
    Queue("events.save_event_transaction", routing_key="events.save_event_transaction"),
    Queue("events.save_event_attachments", routing_key="events.save_event_attachments"),
    Queue("events.symbolicate_event", routing_key="events.symbolicate_event"),
    Queue(
        "events.symbolicate_event_low_priority", routing_key="events.symbolicate_event_low_priority"
    ),
    Queue("events.symbolicate_js_event", routing_key="events.symbolicate_js_event"),
    Queue(
        "events.symbolicate_js_event_low_priority",
        routing_key="events.symbolicate_js_event_low_priority",
    ),
    Queue("files.copy", routing_key="files.copy"),
    Queue("files.delete", routing_key="files.delete"),
    Queue(
        "group_owners.process_suspect_commits", routing_key="group_owners.process_suspect_commits"
    ),
    Queue("group_owners.process_commit_context", routing_key="group_owners.process_commit_context"),
    Queue("integrations", routing_key="integrations"),
    Queue(
        "releasemonitor",
        routing_key="releasemonitor",
    ),
    Queue(
        "dynamicsampling",
        routing_key="dynamicsampling",
    ),
    Queue("incidents", routing_key="incidents"),
    Queue("incident_snapshots", routing_key="incident_snapshots"),
    Queue("incidents", routing_key="incidents"),
    Queue("merge", routing_key="merge"),
    Queue("notifications", routing_key="notifications"),
    Queue("options", routing_key="options"),
    Queue("outbox", routing_key="outbox"),
    Queue("post_process_errors", routing_key="post_process_errors"),
    Queue("post_process_issue_platform", routing_key="post_process_issue_platform"),
    Queue("post_process_transactions", routing_key="post_process_transactions"),
    Queue("relay_config", routing_key="relay_config"),
    Queue("relay_config_bulk", routing_key="relay_config_bulk"),
    Queue("reports.deliver", routing_key="reports.deliver"),
    Queue("reports.prepare", routing_key="reports.prepare"),
    Queue("search", routing_key="search"),
    Queue("sentry_metrics.indexer", routing_key="sentry_metrics.indexer"),
    Queue("similarity.index", routing_key="similarity.index"),
    Queue("sleep", routing_key="sleep"),
    Queue("stats", routing_key="stats"),
    Queue("subscriptions", routing_key="subscriptions"),
    Queue(
        "symbolications.compute_low_priority_projects",
        routing_key="symbolications.compute_low_priority_projects",
    ),
    Queue("unmerge", routing_key="unmerge"),
    Queue("update", routing_key="update"),
    Queue("profiles.process", routing_key="profiles.process"),
    Queue("get_suspect_resolutions", routing_key="get_suspect_resolutions"),
    Queue("get_suspect_resolutions_releases", routing_key="get_suspect_resolutions_releases"),
    Queue("replays.ingest_replay", routing_key="replays.ingest_replay"),
    Queue("replays.delete_replay", routing_key="replays.delete_replay"),
    Queue("counters-0", routing_key="counters-0"),
    Queue("triggers-0", routing_key="triggers-0"),
    Queue("derive_code_mappings", routing_key="derive_code_mappings"),
    Queue("transactions.name_clusterer", routing_key="transactions.name_clusterer"),
    Queue("auto_enable_codecov", routing_key="auto_enable_codecov"),
    Queue("weekly_escalating_forecast", routing_key="weekly_escalating_forecast"),
    Queue("relocation", routing_key="relocation"),
    Queue("recap_servers", routing_key="recap_servers"),
    Queue("performance.statistical_detector", routing_key="performance.statistical_detector"),
    Queue("profiling.statistical_detector", routing_key="profiling.statistical_detector"),
    CELERY_ISSUE_STATES_QUEUE,
    Queue("nudge.invite_missing_org_members", routing_key="invite_missing_org_members"),
    Queue("auto_resolve_issues", routing_key="auto_resolve_issues"),
    Queue("on_demand_metrics", routing_key="on_demand_metrics"),
    Queue("spans.process_segment", routing_key="spans.process_segment"),
]

from celery.schedules import crontab

# Only tasks that work with users/integrations and shared subsystems
# are run in control silo.
CELERYBEAT_SCHEDULE_CONTROL = {
    "check-auth": {
        "task": "sentry.tasks.check_auth",
        # Run every 1 minute
        "schedule": crontab(minute="*/1"),
        "options": {"expires": 60, "queue": "auth.control"},
    },
    "sync-options-control": {
        "task": "sentry.tasks.options.sync_options_control",
        "schedule": timedelta(seconds=10),
        "options": {"expires": 10, "queue": "options.control"},
    },
    "deliver-from-outbox-control": {
        "task": "sentry.tasks.enqueue_outbox_jobs_control",
        # Run every 10 seconds to keep consistency times low
        "schedule": timedelta(seconds=10),
        "options": {"expires": 60, "queue": "outbox.control"},
    },
    "schedule-deletions-control": {
        "task": "sentry.tasks.deletion.run_scheduled_deletions_control",
        # Run every 15 minutes
        "schedule": crontab(minute="*/15"),
        "options": {"expires": 60 * 25, "queue": "cleanup.control"},
    },
    "reattempt-deletions-control": {
        "task": "sentry.tasks.deletion.reattempt_deletions_control",
        "schedule": crontab(hour="10", minute="0"),  # 03:00 PDT, 07:00 EDT, 10:00 UTC
        "options": {"expires": 60 * 25, "queue": "cleanup.control"},
    },
    "schedule-hybrid-cloud-foreign-key-jobs-control": {
        "task": "sentry.tasks.deletion.hybrid_cloud.schedule_hybrid_cloud_foreign_key_jobs_control",
        # Run every 15 minutes
        "schedule": crontab(minute="*/15"),
        "options": {"queue": "cleanup.control"},
    },
    "schedule-vsts-integration-subscription-check": {
        "task": "sentry.tasks.integrations.kickoff_vsts_subscription_check",
        "schedule": crontab_with_minute_jitter(hour="*/6"),
        "options": {"expires": 60 * 25, "queue": "integrations.control"},
    },
    "deliver-webhooks-control": {
        "task": "sentry.hybridcloud.tasks.deliver_webhooks.schedule_webhook_delivery",
        # Run every 10 seconds as integration webhooks are delivered by this task
        "schedule": timedelta(seconds=10),
        "options": {"expires": 60, "queue": "webhook.control"},
    },
}

# Most tasks run in the regions
CELERYBEAT_SCHEDULE_REGION = {
    "send-beacon": {
        "task": "sentry.tasks.send_beacon",
        # Run every hour
        "schedule": crontab(minute="0", hour="*/1"),
        "options": {"expires": 3600},
    },
    "send-ping": {
        "task": "sentry.tasks.send_ping",
        # Run every 1 minute
        "schedule": crontab(minute="*/1"),
        "options": {"expires": 60},
    },
    "flush-buffers": {
        "task": "sentry.tasks.process_buffer.process_pending",
        "schedule": timedelta(seconds=10),
        "options": {"expires": 10, "queue": "buffers.process_pending"},
    },
    "sync-options": {
        "task": "sentry.tasks.options.sync_options",
        "schedule": timedelta(seconds=10),
        "options": {"expires": 10, "queue": "options"},
    },
    "schedule-digests": {
        "task": "sentry.tasks.digests.schedule_digests",
        "schedule": timedelta(seconds=30),
        "options": {"expires": 30},
    },
    "monitors-clock-pulse": {
        "task": "sentry.monitors.tasks.clock_pulse",
        # Run every 1 minute
        "schedule": crontab(minute="*/1"),
        "options": {"expires": 60},
    },
    "clear-expired-snoozes": {
        "task": "sentry.tasks.clear_expired_snoozes",
        # Run every 5 minutes
        "schedule": crontab(minute="*/5"),
        "options": {"expires": 300},
    },
    "clear-expired-rulesnoozes": {
        "task": "sentry.tasks.clear_expired_rulesnoozes",
        # Run every 5 minutes
        "schedule": crontab(minute="*/5"),
        "options": {"expires": 300},
    },
    "clear-expired-raw-events": {
        "task": "sentry.tasks.clear_expired_raw_events",
        # Run every 15 minutes
        "schedule": crontab(minute="*/15"),
        "options": {"expires": 300},
    },
    "collect-project-platforms": {
        "task": "sentry.tasks.collect_project_platforms",
        "schedule": crontab_with_minute_jitter(hour=3),
        "options": {"expires": 3600 * 24},
    },
    "deliver-from-outbox": {
        "task": "sentry.tasks.enqueue_outbox_jobs",
        # Run every 1 minute
        "schedule": crontab(minute="*/1"),
        "options": {"expires": 30},
    },
    "update-user-reports": {
        "task": "sentry.tasks.update_user_reports",
        # Run every 15 minutes
        "schedule": crontab(minute="*/15"),
        "options": {"expires": 300},
    },
    "schedule-auto-resolution": {
        "task": "sentry.tasks.schedule_auto_resolution",
        # Run every 15 minutes
        "schedule": crontab(minute="*/10"),
        "options": {"expires": 60 * 25},
    },
    "auto-remove-inbox": {
        "task": "sentry.tasks.auto_remove_inbox",
        # Run every 15 minutes
        "schedule": crontab(minute="*/15"),
        "options": {"expires": 60 * 25},
    },
    "schedule-deletions": {
        "task": "sentry.tasks.deletion.run_scheduled_deletions",
        # Run every 15 minutes
        "schedule": crontab(minute="*/15"),
        "options": {"expires": 60 * 25},
    },
    "reattempt-deletions": {
        "task": "sentry.tasks.deletion.reattempt_deletions",
        "schedule": crontab(hour="10", minute="0"),  # 03:00 PDT, 07:00 EDT, 10:00 UTC
        "options": {"expires": 60 * 25},
    },
    "schedule-weekly-organization-reports-new": {
        "task": "sentry.tasks.summaries.weekly_reports.schedule_organizations",
        "schedule": crontab(
            minute="0", hour="12", day_of_week="monday"  # 05:00 PDT, 09:00 EDT, 12:00 UTC
        ),
        "options": {"expires": 60 * 60 * 3},
    },
    "schedule-daily-organization-reports": {
        "task": "sentry.tasks.summaries.daily_summary.schedule_organizations",
        "schedule": crontab(
            minute=0,
            hour="*/1",  # Run every hour
            day_of_week="mon-fri",
        ),
        "options": {"expires": 60 * 60 * 3},
    },
    # "schedule-monthly-invite-missing-org-members": {
    #     "task": "sentry.tasks.invite_missing_org_members.schedule_organizations",
    #     "schedule": crontab(
    #         minute=0,
    #         hour=7,
    #         day_of_month="1",  # 00:00 PDT, 03:00 EDT, 7:00 UTC
    #     ),
    #     "options": {"expires": 60 * 25},
    # },
    "schedule-hybrid-cloud-foreign-key-jobs": {
        "task": "sentry.tasks.deletion.hybrid_cloud.schedule_hybrid_cloud_foreign_key_jobs",
        # Run every 15 minutes
        "schedule": crontab(minute="*/15"),
    },
    "monitor-release-adoption": {
        "task": "sentry.release_health.tasks.monitor_release_adoption",
        "schedule": crontab(minute="0"),
        "options": {"expires": 3600, "queue": "releasemonitor"},
    },
    "fetch-release-registry-data": {
        "task": "sentry.tasks.release_registry.fetch_release_registry_data",
        # Run every 5 minutes
        "schedule": crontab(minute="*/5"),
        "options": {"expires": 3600},
    },
    "fetch-appstore-builds": {
        "task": "sentry.tasks.app_store_connect.refresh_all_builds",
        # Run every hour
        "schedule": crontab(minute="0", hour="*/1"),
        "options": {"expires": 3600},
    },
    "snuba-subscription-checker": {
        "task": "sentry.snuba.tasks.subscription_checker",
        # Run every 20 minutes
        "schedule": crontab(minute="*/20"),
        "options": {"expires": 20 * 60},
    },
    "transaction-name-clusterer": {
        "task": "sentry.ingest.transaction_clusterer.tasks.spawn_clusterers",
        "schedule": crontab(minute="17"),
        "options": {"expires": 3600},
    },
    "span.descs.clusterer": {
        "task": "sentry.ingest.span_clusterer.tasks.spawn_span_cluster_projects",
        "schedule": crontab(minute="42"),
        "options": {"expires": 3600},
    },
    "auto-enable-codecov": {
        "task": "sentry.tasks.auto_enable_codecov.enable_for_org",
        # Run job once a day at 00:30
        "schedule": crontab(minute="30", hour="0"),
        "options": {"expires": 3600},
    },
    "dynamic-sampling-boost-low-volume-projects": {
        "task": "sentry.dynamic_sampling.tasks.boost_low_volume_projects",
        # Run every 10 minutes
        "schedule": crontab(minute="*/10"),
    },
    "dynamic-sampling-boost-low-volume-transactions": {
        "task": "sentry.dynamic_sampling.tasks.boost_low_volume_transactions",
        # Run every 10 minutes
        "schedule": crontab(minute="*/10"),
    },
    "dynamic-sampling-recalibrate-orgs": {
        "task": "sentry.dynamic_sampling.tasks.recalibrate_orgs",
        # Run every 10 minutes
        "schedule": crontab(minute="*/10"),
    },
    "dynamic-sampling-sliding-window-org": {
        "task": "sentry.dynamic_sampling.tasks.sliding_window_org",
        # Run every 10 minutes
        "schedule": crontab(minute="*/10"),
    },
    "custom_rule_notifications": {
        "task": "sentry.dynamic_sampling.tasks.custom_rule_notifications",
        # Run every 10 minutes
        "schedule": crontab(minute="*/10"),
    },
    "clean_custom_rule_notifications": {
        "task": "sentry.dynamic_sampling.tasks.clean_custom_rule_notifications",
        # Run every 7 minutes
        "schedule": crontab(minute="*/7"),
    },
    "weekly-escalating-forecast": {
        "task": "sentry.tasks.weekly_escalating_forecast.run_escalating_forecast",
        # TODO: Change this to run weekly once we verify the results
        "schedule": crontab(minute="0", hour="*/6"),
        # TODO: Increase expiry time to x4 once we change this to run weekly
        "options": {"expires": 60 * 60 * 3},
    },
    "schedule_auto_transition_to_ongoing": {
        "task": "sentry.tasks.schedule_auto_transition_to_ongoing",
        # Run job every 5 minutes
        "schedule": crontab(minute="*/5"),
        "options": {"expires": 3600},
    },
    "github_comment_reactions": {
        "task": "sentry.tasks.integrations.github_comment_reactions",
        "schedule": crontab(minute="0", hour="16"),  # 9:00 PDT, 12:00 EDT, 16:00 UTC
    },
    "poll_recap_servers": {
        "task": "sentry.tasks.poll_recap_servers",
        # Run every 1 minute
        "schedule": crontab(minute="*/1"),
        "options": {"expires": 60},
    },
    "dynamic-sampling-collect-orgs": {
        "task": "sentry.dynamic_sampling.tasks.collect_orgs",
        # Run every 20 minutes
        "schedule": crontab(minute="*/20"),
    },
    "statistical-detectors-detect-regressions": {
        "task": "sentry.tasks.statistical_detectors.run_detection",
        "schedule": crontab(minute="0", hour="*/1"),
    },
    "refresh-artifact-bundles-in-use": {
        "task": "sentry.debug_files.tasks.refresh_artifact_bundles_in_use",
        "schedule": crontab(minute="*/1"),
        "options": {"expires": 60},
    },
    "on-demand-metrics-schedule-on-demand-check": {
        "task": "sentry.tasks.on_demand_metrics.schedule_on_demand_check",
        "schedule": crontab(minute="*/5"),
    },
}

# Assign the configuration keys celery uses based on our silo mode.
if SILO_MODE == "CONTROL":
    CELERYBEAT_SCHEDULE_FILENAME = os.path.join(tempfile.gettempdir(), "sentry-celerybeat-control")
    CELERYBEAT_SCHEDULE = CELERYBEAT_SCHEDULE_CONTROL
    CELERY_QUEUES = CELERY_QUEUES_CONTROL

elif SILO_MODE == "REGION":
    CELERYBEAT_SCHEDULE_FILENAME = os.path.join(tempfile.gettempdir(), "sentry-celerybeat-region")
    CELERYBEAT_SCHEDULE = CELERYBEAT_SCHEDULE_REGION
    CELERY_QUEUES = CELERY_QUEUES_REGION

else:
    CELERYBEAT_SCHEDULE = {**CELERYBEAT_SCHEDULE_CONTROL, **CELERYBEAT_SCHEDULE_REGION}
    CELERYBEAT_SCHEDULE_FILENAME = os.path.join(tempfile.gettempdir(), "sentry-celerybeat")
    CELERY_QUEUES = CELERY_QUEUES_REGION + CELERY_QUEUES_CONTROL

for queue in CELERY_QUEUES:
    queue.durable = False


# Queues that belong to the processing pipeline and need to be monitored
# for backpressure management
PROCESSING_QUEUES = [
    "events.preprocess_event",
    "events.process_event",
    "events.process_event_proguard",
    "events.reprocess_events",
    "events.reprocessing.preprocess_event",
    "events.reprocessing.process_event",
    "events.reprocessing.symbolicate_event",
    "events.reprocessing.symbolicate_event_low_priority",
    "events.save_event",
    "events.save_event_highcpu",
    "events.save_event_attachments",
    "events.save_event_transaction",
    "events.symbolicate_event",
    "events.symbolicate_event_low_priority",
    "events.symbolicate_js_event",
    "events.symbolicate_js_event_low_priority",
    "post_process_errors",
    "post_process_issue_platform",
    "post_process_transactions",
    "profiles.process",
]

# We prefer using crontab, as the time for timedelta will reset on each deployment. More information:  https://docs.celeryq.dev/en/stable/userguide/periodic-tasks.html#periodic-tasks
TIMEDELTA_ALLOW_LIST = {
    "deliver-from-outbox-control",
    "deliver-webhooks-control",
    "flush-buffers",
    "sync-options",
    "sync-options-control",
    "schedule-digests",
}

BGTASKS = {
    "sentry.bgtasks.clean_dsymcache:clean_dsymcache": {"interval": 5 * 60, "roles": ["worker"]},
    "sentry.bgtasks.clean_releasefilecache:clean_releasefilecache": {
        "interval": 5 * 60,
        "roles": ["worker"],
    },
}

# Sentry logs to two major places: stdout, and it's internal project.
# To disable logging to the internal project, add a logger who's only
# handler is 'console' and disable propagating upwards.
# Additionally, Sentry has the ability to override logger levels by
# providing the cli with -l/--loglevel or the SENTRY_LOG_LEVEL env var.
# The loggers that it overrides are root and any in LOGGING.overridable.
# Be very careful with this in a production system, because the celery
# logger can be extremely verbose when given INFO or DEBUG.
LOGGING: LoggingConfig = {
    "default_level": "INFO",
    "version": 1,
    "disable_existing_loggers": True,
    "handlers": {
        "null": {"class": "logging.NullHandler"},
        "console": {"class": "sentry.logging.handlers.StructLogHandler"},
        # This `internal` logger is separate from the `Logging` integration in the SDK. Since
        # we have this to record events, in `sdk.py` we set the integration's `event_level` to
        # None, so that it records breadcrumbs for all log calls but doesn't send any events.
        "internal": {"level": "ERROR", "class": "sentry_sdk.integrations.logging.EventHandler"},
        "metrics": {
            "level": "WARNING",
            "filters": ["important_django_request"],
            "class": "sentry.logging.handlers.MetricsLogHandler",
        },
        "django_internal": {
            "level": "WARNING",
            "filters": ["important_django_request"],
            "class": "sentry_sdk.integrations.logging.EventHandler",
        },
    },
    "filters": {
        "important_django_request": {
            "()": "sentry.logging.handlers.MessageContainsFilter",
            "contains": ["CSRF"],
        }
    },
    "root": {"level": "NOTSET", "handlers": ["console", "internal"]},
    # LOGGING.overridable is a list of loggers including root that will change
    # based on the overridden level defined above.
    "overridable": ["celery", "sentry"],
    "loggers": {
        "celery": {"level": "WARNING"},
        "sentry": {"level": "INFO"},
        "sentry_plugins": {"level": "INFO"},
        "sentry.files": {"level": "WARNING"},
        "sentry.minidumps": {"handlers": ["internal"], "propagate": False},
        "sentry.reprocessing": {"handlers": ["internal"], "propagate": False},
        "sentry.interfaces": {"handlers": ["internal"], "propagate": False},
        # This only needs to go to Sentry for now.
        "sentry.similarity": {"handlers": ["internal"], "propagate": False},
        "sentry.errors": {"handlers": ["console"], "propagate": False},
        "sentry_sdk.errors": {"handlers": ["console"], "level": "INFO", "propagate": False},
        "sentry.rules": {"handlers": ["console"], "propagate": False},
        "sentry.profiles": {"level": "INFO"},
        "multiprocessing": {
            "handlers": ["console"],
            # https://github.com/celery/celery/commit/597a6b1f3359065ff6dbabce7237f86b866313df
            # This commit has not been rolled into any release and leads to a
            # large amount of errors when working with postgres.
            "level": "CRITICAL",
            "propagate": False,
        },
        "celery.worker.job": {"handlers": ["console"], "propagate": False},
        "arroyo": {"level": "INFO", "handlers": ["console"], "propagate": False},
        "static_compiler": {"level": "INFO"},
        "django.request": {
            "level": "WARNING",
            "handlers": ["console", "metrics", "django_internal"],
            "propagate": False,
        },
        "toronado": {"level": "ERROR", "handlers": ["null"], "propagate": False},
        "urllib3.connectionpool": {"level": "ERROR", "handlers": ["console"], "propagate": False},
        "boto3": {"level": "WARNING", "handlers": ["console"], "propagate": False},
        "botocore": {"level": "WARNING", "handlers": ["console"], "propagate": False},
    },
}

# django-rest-framework

REST_FRAMEWORK = {
    "DEFAULT_RENDERER_CLASSES": ["rest_framework.renderers.JSONRenderer"],
    "DEFAULT_PARSER_CLASSES": [
        "rest_framework.parsers.JSONParser",
        "rest_framework.parsers.MultiPartParser",
        "rest_framework.parsers.FormParser",
    ],
    "TEST_REQUEST_DEFAULT_FORMAT": "json",
    "DEFAULT_PERMISSION_CLASSES": ("sentry.api.permissions.NoPermission",),
    "EXCEPTION_HANDLER": "sentry.api.handlers.custom_exception_handler",
    "DEFAULT_SCHEMA_CLASS": "sentry.apidocs.schema.SentrySchema",
}


def custom_parameter_sort(parameter: dict) -> tuple[str, int]:
    """
    Sort parameters by type then if the parameter is required or not.
    It should group path parameters first, then query parameters.
    In each group, required parameters should come before optional parameters.
    """
    param_type = parameter["in"]
    required = parameter.get("required", False)
    return param_type, 0 if required else 1


if os.environ.get("OPENAPIGENERATE", False):
    OLD_OPENAPI_JSON_PATH = "tests/apidocs/openapi-deprecated.json"
    from sentry.apidocs.build import OPENAPI_TAGS, get_old_json_components, get_old_json_paths

    SPECTACULAR_SETTINGS = {
        "DEFAULT_GENERATOR_CLASS": "sentry.apidocs.hooks.CustomGenerator",
        "PREPROCESSING_HOOKS": ["sentry.apidocs.hooks.custom_preprocessing_hook"],
        "POSTPROCESSING_HOOKS": ["sentry.apidocs.hooks.custom_postprocessing_hook"],
        "DISABLE_ERRORS_AND_WARNINGS": False,
        "COMPONENT_SPLIT_REQUEST": False,
        "COMPONENT_SPLIT_PATCH": False,
        "AUTHENTICATION_WHITELIST": ["sentry.api.authentication.UserAuthTokenAuthentication"],
        "TAGS": OPENAPI_TAGS,
        "TITLE": "API Reference",
        "DESCRIPTION": "Sentry Public API",
        "TOS": "http://sentry.io/terms/",
        "CONTACT": {"email": "partners@sentry.io"},
        "LICENSE": {"name": "Apache 2.0", "url": "http://www.apache.org/licenses/LICENSE-2.0.html"},
        "VERSION": "v0",
        "SERVERS": [{"url": "https://sentry.io"}],
        "PARSER_WHITELIST": ["rest_framework.parsers.JSONParser"],
        "APPEND_PATHS": get_old_json_paths(OLD_OPENAPI_JSON_PATH),
        "APPEND_COMPONENTS": get_old_json_components(OLD_OPENAPI_JSON_PATH),
        "SORT_OPERATION_PARAMETERS": custom_parameter_sort,
    }

CRISPY_TEMPLATE_PACK = "bootstrap3"
# Sentry and internal client configuration

SENTRY_EARLY_FEATURES = {
    "organizations:anr-analyze-frames": "Enable anr frame analysis",
    "organizations:anr-improvements": "Enable anr improvements ui",
    "organizations:device-classification": "Enable device.class as a selectable column",
    "organizations:gitlab-disable-on-broken": "Enable disabling gitlab integrations when broken is detected",
    "organizations:grouping-stacktrace-ui": "Enable experimental new version of stacktrace component where additional data related to grouping is shown on each frame",
    "organizations:grouping-title-ui": "Enable tweaks to group title in relation to hierarchical grouping.",
    "organizations:grouping-tree-ui": "Enable experimental new version of Merged Issues where sub-hashes are shown",
    "organizations:integrations-gh-invite": "Enables inviting new members based on GitHub commit activity",
    "organizations:issue-details-tag-improvements": "Enable tag improvements in the issue details page",
    "organizations:mobile-cpu-memory-in-transactions": "Display CPU and memory metrics in transactions with profiles",
    "organizations:performance-metrics-backed-transaction-summary": "Enable metrics-backed transaction summary view",
    "organizations:performance-new-trends": "Enable new trends",
    "organizations:performance-new-widget-designs": "Enable updated landing page widget designs",
    "organizations:performance-span-histogram-view": "Enable histogram view in span details",
    "organizations:performance-transaction-name-only-search-indexed": "Enable transaction name only search on indexed",
    "organizations:profiling-global-suspect-functions": "Enable global suspect functions in profiling",
    "organizations:source-maps-debugger-blue-thunder-edition": "Enable source maps debugger",
    "organizations:sourcemaps-bundle-flat-file-indexing": "Enable the new flat file indexing system for sourcemaps.",
    "organizations:sourcemaps-upload-release-as-artifact-bundle": "Upload release bundles as artifact bundles",
    "organizations:user-feedback-ui": "Enable User Feedback v2 UI",
}

# NOTE: Please maintain alphabetical order when adding new feature flags
SENTRY_FEATURES: dict[str, bool | None] = {
    # Enables the staff cookie on requests
    "auth:enterprise-staff-cookie": False,
    # Enables superuser read vs. write separation
    "auth:enterprise-superuser-read-write": False,
    # Enables user registration.
    "auth:register": True,
    # Enables datadog buffering
    "datadog:enable-buffering": False,
    # Enable advanced search features, like negation and wildcard matching.
    "organizations:advanced-search": True,
    # Enables alert creation on indexed events in UI (use for PoC/testing only)
    "organizations:alert-allow-indexed": False,
    # Use metrics as the dataset for crash free metric alerts
    "organizations:alert-crash-free-metrics": False,
    # Enables the migration of alerts (checked in a migration script).
    "organizations:alerts-migration-enabled": False,
    # Enable anr frame analysis
    "organizations:anr-analyze-frames": False,
    # Enable anr improvements ui
    "organizations:anr-improvements": False,
    # Enable auth provider configuration through api
    "organizations:api-auth-provider": False,
    "organizations:api-keys": False,
    # Enable multiple Apple app-store-connect sources per project.
    "organizations:app-store-connect-multiple": False,
    # Enables the cron job to auto-enable codecov integrations.
    "organizations:auto-enable-codecov": False,
    # Enable change alerts for an org
    "organizations:change-alerts": True,
    # Enables getting commit sha from git blame for codecov.
    "organizations:codecov-commit-sha-from-git-blame": False,
    # The overall flag for codecov integration, gated by plans.
    "organizations:codecov-integration": False,
    # Enable the Commit Context feature
    "organizations:commit-context": False,
    # Enable alerting based on crash free sessions/users
    "organizations:crash-rate-alerts": True,
    # Enable creating organizations within sentry
    # (if SENTRY_SINGLE_ORGANIZATION is not enabled).
    "organizations:create": True,
<<<<<<< HEAD
    # Enables detection and notification of severely broken monitors
    "organizations:crons-broken-monitor-detection": False,
=======
    # Disables legacy cron ingest endpoints
    "organizations:crons-disable-ingest-endpoints": False,
>>>>>>> f6330493
    # Disables projects with zero monitors to create new ones
    "organizations:crons-disable-new-projects": False,
    # Metrics: Enable ingestion and storage of custom metrics. See ddm-ui for UI.
    "organizations:custom-metrics": False,
    # Allow organizations to configure custom external symbol sources.
    "organizations:custom-symbol-sources": True,
    # Enable usage of customer domains on the frontend
    "organizations:customer-domains": False,
    # Enable data forwarding functionality for organizations.
    "organizations:data-forwarding": True,
    # Enable daily summary
    "organizations:daily-summary": False,
    # Enable dashboard widget indicators.
    "organizations:dashboard-widget-indicators": True,
    # Enable readonly dashboards
    "organizations:dashboards-basic": True,
    # Enable custom editable dashboards
    "organizations:dashboards-edit": True,
    # Enables import/export functionality for dashboards
    "organizations:dashboards-import": False,
    # Enable metrics enhanced performance in dashboards
    "organizations:dashboards-mep": False,
    # Enable release health widget in dashboards
    "organizations:dashboards-rh-widget": False,
    # Enables experimental WIP ddm related features
    "organizations:ddm-experimental": False,
    # Enables ddm formula features
    "organizations:ddm-formulas": False,
    # Delightful Developer Metrics (DDM):
    # Enable sidebar menu item and all UI (requires custom-metrics flag as well)
    "organizations:ddm-ui": False,
    # Enable the unit normalization in the metrics API
    "organizations:ddm-metrics-api-unit-normalization": False,
    # Enables import of metric dashboards
    "organizations:ddm-dashboard-import": False,
    # Enable the default alert at project creation to be the high priority alert
    "organizations:default-high-priority-alerts": False,
    # Enable inbound filters to be turned on by default for new Javascript Projects
    "organizations:default-inbound-filters": False,
    # Enables automatically deriving of code mappings
    "organizations:derive-code-mappings": True,
    # Enable device.class as a selectable column
    "organizations:device-classification": False,
    # Enables synthesis of device.class in ingest
    "organizations:device-class-synthesis": False,
    # Enable the 'discover' interface.
    "organizations:discover": False,
    # Enable discover 2 basic functions
    "organizations:discover-basic": True,
    # Enables events endpoint rate limit
    "organizations:discover-events-rate-limit": False,
    # Enable discover 2 custom queries and saved queries
    "organizations:discover-query": True,
    # Enable the org recalibration
    "organizations:ds-org-recalibration": False,
    # Enable the new opinionated dynamic sampling
    "organizations:dynamic-sampling": False,
    # Enables data secrecy mode
    "organizations:enterprise-data-secrecy": False,
    # Enable archive/escalating issue workflow in MS Teams
    "organizations:escalating-issues-msteams": False,
    # Enable archive/escalating issue workflow features in v2
    "organizations:escalating-issues-v2": False,
    # Enable emiting escalating data to the metrics backend
    "organizations:escalating-metrics-backend": False,
    # Enable attaching arbitrary files to events.
    "organizations:event-attachments": True,
    # Enable the Event Tags Tree UI feature
    "organizations:event-tags-tree-ui": False,
    # Enable the frontend to request from region & control silo domains.
    "organizations:frontend-domainsplit": False,
    # Enable disabling gitlab integrations when broken is detected
    "organizations:gitlab-disable-on-broken": False,
    # Enable multi project selection
    "organizations:global-views": False,
    # Enable experimental new version of stacktrace component where additional
    # data related to grouping is shown on each frame
    "organizations:grouping-stacktrace-ui": False,
    # Enable only calculating a secondary hash when needed
    "organizations:grouping-suppress-unnecessary-secondary-hash": False,
    # Enable tweaks to group title in relation to hierarchical grouping.
    "organizations:grouping-title-ui": False,
    # Enable experimental new version of Merged Issues where sub-hashes are shown
    "organizations:grouping-tree-ui": False,
    # Allows an org to have a larger set of project ownership rules per project
    "organizations:higher-ownership-limit": False,
    # Enable incidents feature
    "organizations:incidents": False,
    # Enable increased issue_owners rate limit for auto-assignment
    "organizations:increased-issue-owners-rate-limit": False,
    # Enable integration functionality to work with alert rules
    "organizations:integrations-alert-rule": True,
    # Enable integration functionality to work with alert rules (specifically chat integrations)
    "organizations:integrations-chat-unfurl": True,
    # Enable the API to importing CODEOWNERS for a project
    "organizations:integrations-codeowners": True,
    # Enable integration functionality to work deployment integrations like Vercel
    "organizations:integrations-deployment": True,
    # Enable integration functionality to work with enterprise alert rules
    "organizations:integrations-enterprise-alert-rule": True,
    # Enable integration functionality to work with enterprise alert rules (specifically incident
    # management integrations)
    "organizations:integrations-enterprise-incident-management": True,
    # Enable interface functionality to receive event hooks.
    "organizations:integrations-event-hooks": True,
    # Enables inviting new members based on GitHub commit activity.
    "organizations:integrations-gh-invite": False,
    # Enable integration functionality to work with alert rules (specifically incident
    # management integrations)
    "organizations:integrations-incident-management": True,
    # Enable integration functionality to create and link groups to issues on
    # external services.
    "organizations:integrations-issue-basic": True,
    # Enable interface functionality to synchronize groups between sentry and
    # issues on external services.
    "organizations:integrations-issue-sync": True,
    # Enable Opsgenie integration
    "organizations:integrations-opsgenie": True,
    # Enable stacktrace linking
    "organizations:integrations-stacktrace-link": True,
    # Allow orgs to automatically create Tickets in Issue Alerts
    "organizations:integrations-ticket-rules": True,
    # Metrics: Enable creation of investigation dynamic sampling rules (rules that
    # temporary boost the sample rate of particular transactions)
    "organizations:investigation-bias": False,
    # Enable inviting members to organizations.
    "organizations:invite-members": True,
    # Enable rate limits for inviting members.
    "organizations:invite-members-rate-limits": True,
    # Enables the inline replay viewer on the issue details page
    "organizations:issue-details-inline-replay-viewer": False,
    # Enables a toggle for entering the new issue details UI
    "organizations:issue-details-new-experience-toggle": False,
    # Enable tag improvements in the issue details page
    "organizations:issue-details-tag-improvements": False,
    # Enable issue platform
    "organizations:issue-platform": False,
    # Enable issue priority in the UI
    "organizations:issue-priority-ui": False,
    # Whether to allow issue only search on the issue list
    "organizations:issue-search-allow-postgres-only-search": False,
    # Whether to make a side/parallel query against events -> group_attributes when searching issues
    "organizations:issue-search-group-attributes-side-query": False,
    # Flags for enabling CdcEventsDatasetSnubaSearchBackend in sentry.io. No effect in open-source
    # sentry at the moment.
    "organizations:issue-search-use-cdc-primary": False,
    "organizations:issue-search-use-cdc-secondary": False,
    # Enable issue stream performance improvements
    "organizations:issue-stream-performance": False,
    # Enabled latest adopted release filter for issue alerts
    "organizations:latest-adopted-release-filter": False,
    # Enable updated legacy browser settings
    "organizations:legacy-browser-update": False,
    # Enable metric alert charts in email/slack
    "organizations:metric-alert-chartcuterie": False,
    # Enable ignoring archived issues in metric alerts
    "organizations:metric-alert-ignore-archived": False,
    # Enable threshold period in metric alert rule builder
    "organizations:metric-alert-threshold-period": False,
    # Enables the metrics metadata.
    "organizations:metric-meta": False,
    # Extract metrics for sessions during ingestion.
    "organizations:metrics-extraction": False,
    # Enables the usage of the new metrics layer in the metrics API.
    "organizations:metrics-api-new-metrics-layer": False,
    # Enables the ability to block metrics.
    "organizations:metrics-blocking": False,
    # Enables the new samples list experience
    "organizations:metrics-samples-list": False,
    # Enables the search bar for metrics samples list
    "organizations:metrics-samples-list-search": False,
    # Enable Session Stats down to a minute resolution
    "organizations:minute-resolution-sessions": True,
    # Adds the ttid & ttfd vitals to the frontend
    "organizations:mobile-vitals": False,
    # Display CPU and memory metrics in transactions with profiles
    "organizations:mobile-cpu-memory-in-transactions": False,
    # Enable Monitors (Crons) view
    "organizations:monitors": False,
    # Enables higher limit for alert rules
    "organizations:more-slow-alerts": False,
    # Enables region provisioning for individual users
    "organizations:multi-region-selector": False,
    # Enable new page filter UI
    "organizations:new-page-filter": True,
    # Display warning banner for every event issue alerts
    "organizations:noisy-alert-warning": False,
    # Notify all project members when fallthrough is disabled, instead of just the auto-assignee
    "organizations:notification-all-recipients": False,
    # Enable User Feedback v1
    "organizations:old-user-feedback": False,
    # Extract on demand metrics
    "organizations:on-demand-metrics-extraction": False,
    # Extract on demand metrics (experimental features)
    "organizations:on-demand-metrics-extraction-experimental": False,
    # Extract on demand metrics (widget extraction)
    "organizations:on-demand-metrics-extraction-widgets": False,
    # Signals that the organization supports the on demand metrics prefill.
    "organizations:on-demand-metrics-prefill": False,
    # Display on demand metrics related UI elements
    "organizations:on-demand-metrics-ui": False,
    # Display on demand metrics related UI elements, for dashboards and widgets. The other flag is for alerts.
    "organizations:on-demand-metrics-ui-widgets": False,
    # This spec version includes the environment in the query hash
    "organizations:on-demand-metrics-query-spec-version-two": False,
    # Enable the SDK selection feature in the onboarding
    "organizations:onboarding-sdk-selection": False,
    # Prefix host with organization ID when giving users DSNs (can be
    # customized with SENTRY_ORG_SUBDOMAIN_TEMPLATE)
    "organizations:org-subdomains": False,
    # Enable views for anomaly detection
    "organizations:performance-anomaly-detection-ui": False,
    # Enable performance score calculation for transactions in relay
    "organizations:performance-calculate-score-relay": False,
    # Enable performance change explorer panel on trends page
    "organizations:performance-change-explorer": False,
    # Enable interpolation of null data points in charts instead of zerofilling in performance
    "organizations:performance-chart-interpolation": False,
    # Enable consecutive db performance issue type
    "organizations:performance-consecutive-db-issue": False,
    # Enable consecutive http performance issue type
    "organizations:performance-consecutive-http-detector": False,
    # Enable database view powered by span metrics
    "organizations:performance-database-view": False,
    # Enable database view percentile graphs
    "organizations:performance-database-view-percentiles": False,
    # Enable UI sending a discover split for widget
    "organizations:performance-discover-widget-split-ui": False,
    # Enables updated all events tab in a performance issue
    "organizations:performance-issues-all-events-tab": False,
    # Enable compressed assets performance issue type
    "organizations:performance-issues-compressed-assets-detector": False,
    # Enable performance issues dev options, includes changing parts of issues that we're using for development.
    "organizations:performance-issues-dev": False,
    # Enable MN+1 DB performance issue type
    "organizations:performance-issues-m-n-plus-one-db-detector": False,
    # Enable render blocking assets performance issue type
    "organizations:performance-issues-render-blocking-assets-detector": False,
    # Temporary flag to test search performance that's running slow in S4S
    "organizations:performance-issues-search": True,
    # Enables a longer stats period for the performance landing page
    "organizations:performance-landing-page-stats-period": False,
    # Enable consecutive http performance issue type
    "organizations:performance-large-http-payload-detector": False,
    # Enable internal view for bannerless MEP view
    "organizations:performance-mep-bannerless-ui": False,
    # Re-enable histograms for Metrics Enhanced Performance Views
    "organizations:performance-mep-reintroduce-histograms": False,
    # Enable metrics-backed transaction summary view
    "organizations:performance-metrics-backed-transaction-summary": False,
    # Enable N+1 API Calls performance issue type
    "organizations:performance-n-plus-one-api-calls-detector": False,
    # Enable new trends
    "organizations:performance-new-trends": False,
    # Enable updated landing page widget designs
    "organizations:performance-new-widget-designs": False,
    # Enable performance on-boarding checklist
    "organizations:performance-onboarding-checklist": False,
    # Enable removing the fallback for metrics compatibility
    "organizations:performance-remove-metrics-compatibility-fallback": False,
    # Enable screens view powered by span metrics
    "organizations:performance-screens-view": False,
    # Enable platform selector for screens flow
    "organizations:performance-screens-platform-selector": False,
    # Enable API aka HTTP aka Network Performance module
    "organizations:performance-http-view": False,
    # Enable column that shows ttid ttfd contributing spans
    "organizations:mobile-ttid-ttfd-contribution": False,
    # Enable slow DB performance issue type
    "organizations:performance-slow-db-issue": False,
    # Enable histogram view in span details
    "organizations:performance-span-histogram-view": False,
    # Enable trace details page with embedded spans
    "organizations:performance-trace-details": False,
    # Enable FE/BE for tracing without performance
    "organizations:performance-tracing-without-performance": True,
    # Enable transaction name only search
    "organizations:performance-transaction-name-only-search": False,
    # Enable transaction name only search on indexed
    "organizations:performance-transaction-name-only-search-indexed": False,
    # Enabled creating issues out of trends
    "organizations:performance-trends-issues": False,
    # Bypass 30 day date range selection when fetching new trends data
    "organizations:performance-trends-new-data-date-range-default": False,
    # Enable debug views for trendsv2 to be used internally
    "organizations:performance-trendsv2-dev-only": False,
    # Enable Performance view
    "organizations:performance-view": True,
    # Enable showing INP web vital in default views
    "organizations:performance-vitals-inp": False,
    # Enable profiling
    "organizations:profiling": False,
    # Enabled for those orgs who participated in the profiling Beta program
    "organizations:profiling-beta": False,
    # Enables production profiling in sentry browser application
    "organizations:profiling-browser": False,
    # Enables separate differential flamegraph page
    "organizations:profiling-differential-flamegraph-page": False,
    # Enable global suspect functions in profiling
    "organizations:profiling-global-suspect-functions": False,
    # Enable profiling summary redesign view
    "organizations:profiling-summary-redesign": False,
    # Enable the transactions backed profiling views
    "organizations:profiling-using-transactions": False,
    # Enable profiling view
    "organizations:profiling-view": False,
    # Enable asking for feedback after project-create when replay is disabled
    "organizations:project-create-replay-feedback": False,
    # Limit project events endpoint to only query back a certain number of days
    "organizations:project-event-date-limit": False,
    # Enable project selection on the stats page
    "organizations:project-stats": True,
    # Enable functionality for recap server polling.
    "organizations:recap-server": False,
    # Enable the new Related Events feature
    "organizations:related-events": False,
    # Enable usage of external relays, for use with Relay. See
    # https://github.com/getsentry/relay.
    "organizations:relay": True,
    # Metrics cardinality limiter in Relay
    "organizations:relay-cardinality-limiter": False,
    # Enable the release details performance section
    "organizations:release-comparison-performance": False,
    # True if Relay should drop raw session payloads after extracting metrics from them.
    "organizations:release-health-drop-sessions": False,
    # Enable new release UI
    "organizations:releases-v2": False,
    "organizations:releases-v2-banner": False,
    "organizations:releases-v2-internal": False,
    "organizations:releases-v2-st": False,
    # Enable version 2 of reprocessing (completely distinct from v1)
    "organizations:reprocessing-v2": False,
    # Enable team member role provisioning through scim
    "organizations:scim-team-roles": False,
    # Enable detecting SDK crashes during event processing
    "organizations:sdk-crash-detection": False,
    # Enable Sentry Functions
    "organizations:sentry-functions": False,
    # Replace the footer Sentry logo with a Sentry pride logo
    "organizations:sentry-pride-logo-footer": False,
    # Enable core Session Replay backend APIs
    "organizations:session-replay": False,
    # Enable the Replay Details > Accessibility tab
    "organizations:session-replay-a11y-tab": False,
    # Enable the accessibility issues endpoint
    "organizations:session-replay-accessibility-issues": False,
    # Enable combined envelope Kafka items in Relay
    "organizations:session-replay-combined-envelope-items": False,
    # Enable core Session Replay SDK for recording onError events on sentry.io
    "organizations:session-replay-count-query-optimize": False,
    # Enable canvas recording
    "organizations:session-replay-enable-canvas": False,
    # Enable canvas replaying
    "organizations:session-replay-enable-canvas-replayer": False,
    # Enable replay event linking in event processing
    "organizations:session-replay-event-linking": False,
    # Enable linking from 'new issue' email notifs to the issue replay list
    "organizations:session-replay-issue-emails": False,
    # Enable the new event linking columns to be queried
    "organizations:session-replay-new-event-counts": False,
    # Enable Rage Click Issue Creation In Recording Consumer
    "organizations:session-replay-rage-click-issue-creation": False,
    # Enable data scrubbing of replay recording payloads in Relay.
    "organizations:session-replay-recording-scrubbing": False,
    # Enable core Session Replay SDK for recording on sentry.io
    "organizations:session-replay-sdk": False,
    # Enable core Session Replay SDK for recording onError events on sentry.io
    "organizations:session-replay-sdk-errors-only": False,
    # Enable linking from 'new issue' slack notifs to the issue replay list
    "organizations:session-replay-slack-new-issue": False,
    # Enable the Replay Details > Performance tab
    "organizations:session-replay-trace-table": False,
    # Enable core Session Replay link in the sidebar
    "organizations:session-replay-ui": True,
    # Lets organizations manage grouping configs
    "organizations:set-grouping-config": False,
    # Enable the UI for updated terms of service
    "organizations:settings-legal-tos-ui": False,
    # Enable the UI for the overage alert settings
    "organizations:slack-overage-notifications": False,
    # Enable source maps debugger
    "organizations:source-maps-debugger-blue-thunder-edition": False,
    # Enable the new flat file indexing system for sourcemaps.
    "organizations:sourcemaps-bundle-flat-file-indexing": False,
    # Upload release bundles as artifact bundles.
    "organizations:sourcemaps-upload-release-as-artifact-bundle": False,
    # Enable Slack messages using Block Kit
    "organizations:slack-block-kit": False,
    # Improvements to Slack messages using Block Kit
    "organizations:slack-block-kit-improvements": False,
    # Send Slack notifications to threads
    "organizations:slack-thread": False,
    # Enable basic SSO functionality, providing configurable single sign on
    # using services like GitHub / Google. This is *not* the same as the signup
    # and login with Github / Azure DevOps that sentry.io provides.
    "organizations:sso-basic": True,
    # Enable SAML2 based SSO functionality. getsentry/sentry-auth-saml2 plugin
    # must be installed to use this functionality.
    "organizations:sso-saml2": True,
    # Enable standalone span ingestion
    "organizations:standalone-span-ingestion": False,
    # Enable the aggregate span waterfall view
    "organizations:starfish-aggregate-span-waterfall": False,
    # Enables the resource module ui
    "organizations:starfish-browser-resource-module-image-view": False,
    # Enables the resource module ui
    "organizations:starfish-browser-resource-module-ui": False,
    # Enable bundle analysis ui and endpoint
    "organizations:starfish-browser-resource-module-bundle-analysis": False,
    # Enable browser starfish webvitals module view
    "organizations:starfish-browser-webvitals": False,
    # Enable browser starfish webvitals module pageoverview v2 view
    "organizations:starfish-browser-webvitals-pageoverview-v2": False,
    # Enable browser starfish webvitals module to use backend provided performance scores
    "organizations:starfish-browser-webvitals-use-backend-scores": False,
    # Enable mobile starfish app start module view
    "organizations:starfish-mobile-appstart": False,
    # Enable starfish endpoint that's used for regressing testing purposes
    "organizations:starfish-test-endpoint": False,
    # Enable the new experimental starfish view
    "organizations:starfish-view": False,
    # Enable starfish dropdown on the webservice view for switching chart visualization
    "organizations:starfish-wsv-chart-dropdown": False,
    # Allow organizations to configure all symbol sources.
    "organizations:symbol-sources": True,
    # Enable team insights page
    "organizations:team-insights": True,
    # Enable setting team-level roles and receiving permissions from them
    "organizations:team-roles": True,
    # Enable team workflow notifications
    "organizations:team-workflow-notifications": False,
    # Enable feature to load more than 100 rows in performance trace view.
    "organizations:trace-view-load-more": False,
    # Enable feature to load new trace view.
    "organizations:trace-view-v1": False,
    # Extraction metrics for transactions during ingestion.
    "organizations:transaction-metrics-extraction": False,
    # Mark URL transactions scrubbed by regex patterns as "sanitized".
    # NOTE: This flag does not concern transactions rewritten by clusterer rules.
    # Those are always marked as "sanitized".
    "organizations:transaction-name-mark-scrubbed-as-sanitized": True,
    # Normalize URL transaction names during ingestion.
    "organizations:transaction-name-normalize": True,
    # Sanitize transaction names in the ingestion pipeline.
    "organizations:transaction-name-sanitization": False,  # DEPRECATED
    # Enable u2f verification on superuser form
    "organizations:u2f-superuser-form": False,
    # Enable the metrics layer for alerts queries.
    "organizations:use-metrics-layer-in-alerts": False,
    # Enable User Feedback v2 ingest
    "organizations:user-feedback-ingest": False,
    # Use ReplayClipPreview inside the User Feedback Details panel
    "organizations:user-feedback-replay-clip": False,
    # Enable User Feedback spam auto filtering feature UI
    "organizations:user-feedback-spam-filter-ui": False,
    # Enable User Feedback spam auto filtering feature ingest
    "organizations:user-feedback-spam-filter-ingest": False,
    # Enable User Feedback v2 UI
    "organizations:user-feedback-ui": False,
    # Enable User Feedback new onboarding experience
    "organizations:user-feedback-onboarding": False,
    # Enable view hierarchies options
    "organizations:view-hierarchies-options-dev": False,
    # Enable minimap in the widget viewer modal in dashboards
    "organizations:widget-viewer-modal-minimap": False,
    # Enable playing replays from the replay tab
    "organizations:replay-play-from-replay-tab": False,
    # Enable AI Autofix feture on the Issue Details page.
    "projects:ai-autofix": False,
    # Adds additional filters and a new section to issue alert rules.
    "projects:alert-filters": True,
    # Workflow 2.0 Auto associate commits to commit sha release
    "projects:auto-associate-commits-to-release": False,
    # Enable functionality to specify custom inbound filters on events.
    "projects:custom-inbound-filters": False,
    # Enable data forwarding functionality for projects.
    "projects:data-forwarding": True,
    # Enable functionality to discard groups.
    "projects:discard-groups": False,
    # Enable considering group severity when creating and evaluating alert rules
    "projects:first-event-severity-alerting": False,
    # Enable calculating a severity score for events which create a new group
    "projects:first-event-severity-calculation": False,
    # Enable escalation detection for new issues
    "projects:first-event-severity-new-escalation": False,
    # Enable severity alerts for new issues based on severity and escalation
    "projects:high-priority-alerts": False,
    # Enable setting priority for issues
    "projects:issue-priority": False,
    # Enable functionality for attaching  minidumps to events and displaying
    # then in the group UI.
    "projects:minidump": True,
    # Enable functionality for project plugins.
    "projects:plugins": True,
    # Enable ingesting non-sampled profiles
    "projects:profiling-ingest-unsampled-profiles": False,
    # Enable alternative version of group creation that is supposed to be less racy.
    "projects:race-free-group-creation": True,
    # Enable functionality for rate-limiting events on projects.
    "projects:rate-limits": True,
    # Enable functionality to trigger service hooks upon event ingestion.
    "projects:servicehooks": False,
    # Enable similarity embeddings API call
    "projects:similarity-embeddings": False,
    # Starfish: extract metrics from the spans
    "projects:span-metrics-extraction": False,
    "projects:span-metrics-extraction-ga-modules": False,
    "projects:span-metrics-extraction-all-modules": False,
    "projects:span-metrics-extraction-resource": False,
    "projects:discard-transaction": False,
    # Enable suspect resolutions feature
    "projects:suspect-resolutions": False,
    # Controls whether or not the relocation endpoints can be used.
    "relocation:enabled": False,
    # NOTE: Don't add feature defaults down here! Please add them in their associated
    # group sorted alphabetically.
}

# Default time zone for localization in the UI.
# http://en.wikipedia.org/wiki/List_of_tz_zones_by_name
SENTRY_DEFAULT_TIME_ZONE = "UTC"

SENTRY_DEFAULT_LANGUAGE = "en"

# Enable the Sentry Debugger (Beta)
SENTRY_DEBUGGER = None

SENTRY_IGNORE_EXCEPTIONS = ("OperationalError",)

# Should we send the beacon to the upstream server?
SENTRY_BEACON = True

# Allow access to Sentry without authentication.
SENTRY_PUBLIC = False

# Instruct Sentry that this install intends to be run by a single organization
# and thus various UI optimizations should be enabled.
SENTRY_SINGLE_ORGANIZATION = False

# Login url (defaults to LOGIN_URL)
SENTRY_LOGIN_URL: str | None = None

# Default project ID (for internal errors)
SENTRY_PROJECT = 1
SENTRY_PROJECT_KEY: int | None = None

# Default organization to represent the Internal Sentry project.
# Used as a default when in SINGLE_ORGANIZATION mode.
SENTRY_ORGANIZATION: int | None = None

# Project ID for recording frontend (javascript) exceptions
SENTRY_FRONTEND_PROJECT: int | None = None
# DSN for the frontend to use explicitly, which takes priority
# over SENTRY_FRONTEND_PROJECT or SENTRY_PROJECT
SENTRY_FRONTEND_DSN: str | None = None
# DSN for tracking all client HTTP requests (which can be noisy) [experimental]
SENTRY_FRONTEND_REQUESTS_DSN: str | None = None

# Configuration for the JavaScript SDK's allowUrls option - defaults to ALLOWED_HOSTS
SENTRY_FRONTEND_WHITELIST_URLS: list[str] | None = None

# Configuration for the JavaScript SDK's tracePropagationTargets option - defaults to an empty array
SENTRY_FRONTEND_TRACE_PROPAGATION_TARGETS: list[str] | None = None

# ----
# APM config
# ----

# sample rate for transactions initiated from the frontend
SENTRY_FRONTEND_APM_SAMPLING = 0

# sample rate for transactions in the backend
SENTRY_BACKEND_APM_SAMPLING = 0

# Sample rate for symbolicate_event task transactions
SENTRY_SYMBOLICATE_EVENT_APM_SAMPLING = 0

# Sample rate for the process_event task transactions
SENTRY_PROCESS_EVENT_APM_SAMPLING = 0

# sample rate for relay's cache invalidation task
SENTRY_RELAY_TASK_APM_SAMPLING = 0

# sample rate for ingest consumer processing functions
SENTRY_INGEST_CONSUMER_APM_SAMPLING = 0

# sample rate for Apple App Store Connect tasks transactions
SENTRY_APPCONNECT_APM_SAMPLING = SENTRY_BACKEND_APM_SAMPLING

# sample rate for suspect commits task
SENTRY_SUSPECT_COMMITS_APM_SAMPLING = 0

# sample rate for post_process_group task
SENTRY_POST_PROCESS_GROUP_APM_SAMPLING = 0

# sample rate for all reprocessing tasks (except for the per-event ones)
SENTRY_REPROCESSING_APM_SAMPLING = 0

# ----
# end APM config
# ----

# DSN to use for Sentry monitors
SENTRY_MONITOR_DSN: str | None = None
SENTRY_MONITOR_API_ROOT: str | None = None

# Web Service
SENTRY_WEB_HOST = "127.0.0.1"
SENTRY_WEB_PORT = 9000
SENTRY_WEB_OPTIONS: dict[str, Any] = {}

# SMTP Service
SENTRY_SMTP_HOST = "127.0.0.1"
SENTRY_SMTP_PORT = 1025

SENTRY_INTERFACES = {
    "csp": "sentry.interfaces.security.Csp",
    "hpkp": "sentry.interfaces.security.Hpkp",
    "expectct": "sentry.interfaces.security.ExpectCT",
    "expectstaple": "sentry.interfaces.security.ExpectStaple",
    "nel": "sentry.interfaces.nel.Nel",
    "exception": "sentry.interfaces.exception.Exception",
    "logentry": "sentry.interfaces.message.Message",
    "request": "sentry.interfaces.http.Http",
    "sdk": "sentry.interfaces.sdk.Sdk",
    "stacktrace": "sentry.interfaces.stacktrace.Stacktrace",
    "template": "sentry.interfaces.template.Template",
    "user": "sentry.interfaces.user.User",
    "breadcrumbs": "sentry.interfaces.breadcrumbs.Breadcrumbs",
    "contexts": "sentry.interfaces.contexts.Contexts",
    "threads": "sentry.interfaces.threads.Threads",
    "debug_meta": "sentry.interfaces.debug_meta.DebugMeta",
    "spans": "sentry.interfaces.spans.Spans",
}
PREFER_CANONICAL_LEGACY_KEYS = False

SENTRY_EMAIL_BACKEND_ALIASES = {
    "smtp": "django.core.mail.backends.smtp.EmailBackend",
    "dummy": "django.core.mail.backends.dummy.EmailBackend",
    "console": "django.core.mail.backends.console.EmailBackend",
    "preview": "sentry.utils.email.PreviewBackend",
}

SENTRY_FILESTORE_ALIASES = {
    "filesystem": "django.core.files.storage.FileSystemStorage",
    "s3": "sentry.filestore.s3.S3Boto3Storage",
    "gcs": "sentry.filestore.gcs.GoogleCloudStorage",
}

SENTRY_ANALYTICS_ALIASES = {
    "noop": "sentry.analytics.Analytics",
    "pubsub": "sentry.analytics.pubsub.PubSubAnalytics",
}

# set of backends that do not support needing SMTP mail.* settings
# This list is a bit fragile and hardcoded, but it's unlikely that
# a user will be using a different backend that also mandates SMTP
# credentials.
SENTRY_SMTP_DISABLED_BACKENDS = frozenset(
    (
        "django.core.mail.backends.dummy.EmailBackend",
        "django.core.mail.backends.console.EmailBackend",
        "django.core.mail.backends.locmem.EmailBackend",
        "django.core.mail.backends.filebased.EmailBackend",
        "sentry.utils.email.PreviewBackend",
    )
)

SENTRY_UPLOAD_RETRY_TIME = 60  # 1 min

# Should users without superuser permissions be allowed to
# make projects public
SENTRY_ALLOW_PUBLIC_PROJECTS = True

# Will an invite be sent when a member is added to an organization?
SENTRY_ENABLE_INVITES = True

# Origins allowed for session-based API access (via the Access-Control-Allow-Origin header)
SENTRY_ALLOW_ORIGIN: str | None = None

# Origins that are allowed to use credentials. This list is in addition
# to all subdomains of system.url-prefix
ALLOWED_CREDENTIAL_ORIGINS: list[str] = []

# Buffer backend
SENTRY_BUFFER = "sentry.buffer.Buffer"
SENTRY_BUFFER_OPTIONS: dict[str, str] = {}

# Cache backend
# XXX: We explicitly require the cache to be configured as its not optional
# and causes serious confusion with the default django cache
SENTRY_CACHE: str | None = None
SENTRY_CACHE_OPTIONS = {"is_default_cache": True}

# Attachment blob cache backend
SENTRY_ATTACHMENTS = "sentry.attachments.default.DefaultAttachmentCache"
SENTRY_ATTACHMENTS_OPTIONS: dict[str, str] = {}

# Events blobs processing backend
SENTRY_EVENT_PROCESSING_STORE = (
    "sentry.eventstore.processing.redis.RedisClusterEventProcessingStore"
)
SENTRY_EVENT_PROCESSING_STORE_OPTIONS: dict[str, str] = {}

# The internal Django cache is still used in many places
# TODO(dcramer): convert uses over to Sentry's backend
CACHES = {"default": {"BACKEND": "django.core.cache.backends.dummy.DummyCache"}}

# The cache version affects both Django's internal cache (at runtime) as well
# as Sentry's cache. This automatically overrides VERSION on the default
# CACHES backend.
CACHE_VERSION = 1

# Digests backend
SENTRY_DIGESTS = "sentry.digests.backends.dummy.DummyBackend"
SENTRY_DIGESTS_OPTIONS: dict[str, Any] = {}

# Quota backend
SENTRY_QUOTAS = "sentry.quotas.Quota"
SENTRY_QUOTA_OPTIONS: dict[str, str] = {}

# Cache for Relay project configs
SENTRY_RELAY_PROJECTCONFIG_CACHE = "sentry.relay.projectconfig_cache.redis.RedisProjectConfigCache"
SENTRY_RELAY_PROJECTCONFIG_CACHE_OPTIONS: dict[str, str] = {}

# Which cache to use for debouncing cache updates to the projectconfig cache
SENTRY_RELAY_PROJECTCONFIG_DEBOUNCE_CACHE = (
    "sentry.relay.projectconfig_debounce_cache.base.ProjectConfigDebounceCache"
)
SENTRY_RELAY_PROJECTCONFIG_DEBOUNCE_CACHE_OPTIONS: dict[str, str] = {}

# Rate limiting backend
SENTRY_RATELIMITER = "sentry.ratelimits.base.RateLimiter"
SENTRY_RATELIMITER_ENABLED = False
SENTRY_RATELIMITER_OPTIONS: dict[str, Any] = {}
SENTRY_RATELIMITER_DEFAULT = 999
SENTRY_CONCURRENT_RATE_LIMIT_DEFAULT = 999
ENFORCE_CONCURRENT_RATE_LIMITS = False

# Rate Limit Group Category Defaults
SENTRY_CONCURRENT_RATE_LIMIT_GROUP_CLI = 999
SENTRY_RATELIMITER_GROUP_CLI = 999

# The default value for project-level quotas
SENTRY_DEFAULT_MAX_EVENTS_PER_MINUTE = "90%"

# Snuba configuration
SENTRY_SNUBA = os.environ.get("SNUBA", "http://127.0.0.1:1218")
SENTRY_SNUBA_TIMEOUT = 30
SENTRY_SNUBA_CACHE_TTL_SECONDS = 60

# Node storage backend
SENTRY_NODESTORE = "sentry.nodestore.django.DjangoNodeStorage"
SENTRY_NODESTORE_OPTIONS: dict[str, Any] = {}

# Node storage backend used for ArtifactBundle indexing (aka FlatFileIndex aka BundleIndex)
SENTRY_INDEXSTORE = "sentry.nodestore.django.DjangoNodeStorage"
SENTRY_INDEXSTORE_OPTIONS: dict[str, Any] = {}

# Tag storage backend
SENTRY_TAGSTORE = os.environ.get("SENTRY_TAGSTORE", "sentry.tagstore.snuba.SnubaTagStorage")
SENTRY_TAGSTORE_OPTIONS: dict[str, Any] = {}

# Search backend
SENTRY_SEARCH = os.environ.get(
    "SENTRY_SEARCH", "sentry.search.snuba.EventsDatasetSnubaSearchBackend"
)
SENTRY_SEARCH_OPTIONS: dict[str, Any] = {}
# SENTRY_SEARCH_OPTIONS = {
#     'urls': ['http://127.0.0.1:9200/'],
#     'timeout': 5,
# }

# Time-series storage backend
SENTRY_TSDB = "sentry.tsdb.dummy.DummyTSDB"
SENTRY_TSDB_OPTIONS: dict[str, Any] = {}

SENTRY_NEWSLETTER = "sentry.newsletter.base.Newsletter"
SENTRY_NEWSLETTER_OPTIONS: dict[str, Any] = {}

SENTRY_EVENTSTREAM = "sentry.eventstream.snuba.SnubaEventStream"
SENTRY_EVENTSTREAM_OPTIONS: dict[str, Any] = {}

# rollups must be ordered from highest granularity to lowest
SENTRY_TSDB_ROLLUPS = (
    # (time in seconds, samples to keep)
    (10, 360),  # 60 minutes at 10 seconds
    (3600, 24 * 7),  # 7 days at 1 hour
    (3600 * 24, 90),  # 90 days at 1 day
)

# Internal metrics
SENTRY_METRICS_BACKEND = "sentry.metrics.dummy.DummyMetricsBackend"
SENTRY_METRICS_OPTIONS: dict[str, Any] = {}
SENTRY_METRICS_SAMPLE_RATE = 1.0
SENTRY_METRICS_PREFIX = "sentry."
SENTRY_METRICS_SKIP_INTERNAL_PREFIXES: list[str] = []  # Order this by most frequent prefixes.
SENTRY_METRICS_SKIP_ALL_INTERNAL = False
SENTRY_METRICS_DISALLOW_BAD_TAGS = IS_DEV

# Metrics product
SENTRY_METRICS_INDEXER = "sentry.sentry_metrics.indexer.postgres.postgres_v2.PostgresIndexer"
SENTRY_METRICS_INDEXER_OPTIONS: dict[str, Any] = {}
SENTRY_METRICS_INDEXER_CACHE_TTL = 3600 * 2
SENTRY_METRICS_INDEXER_TRANSACTIONS_SAMPLE_RATE = 0.1

SENTRY_METRICS_INDEXER_SPANNER_OPTIONS: dict[str, Any] = {}

SENTRY_METRICS_INDEXER_REINDEXED_INTS: dict[int, str] = {}

# Rate limits during string indexing for our metrics product.
# Which cluster to use. Example: {"cluster": "default"}
SENTRY_METRICS_INDEXER_WRITES_LIMITER_OPTIONS: dict[str, str] = {}
SENTRY_METRICS_INDEXER_WRITES_LIMITER_OPTIONS_PERFORMANCE = (
    SENTRY_METRICS_INDEXER_WRITES_LIMITER_OPTIONS
)

# Controls the sample rate with which we report errors to Sentry for metric messages
# dropped due to rate limits.
SENTRY_METRICS_INDEXER_DEBUG_LOG_SAMPLE_RATE = 0.01

# Cardinality limits during metric bucket ingestion.
# Which cluster to use. Example: {"cluster": "default"}
SENTRY_METRICS_INDEXER_CARDINALITY_LIMITER_OPTIONS: dict[str, Any] = {
    "cluster": "default",
    "num_shards": 1,
    "num_physical_shards": 1,
}
SENTRY_METRICS_INDEXER_CARDINALITY_LIMITER_OPTIONS_PERFORMANCE: dict[str, Any] = {
    "cluster": "default",
    "num_shards": 1,
    "num_physical_shards": 1,
}
SENTRY_METRICS_INDEXER_ENABLE_SLICED_PRODUCER = False

# Release Health
SENTRY_RELEASE_HEALTH = "sentry.release_health.sessions.SessionsReleaseHealthBackend"
SENTRY_RELEASE_HEALTH_OPTIONS: dict[str, Any] = {}

# Release Monitor
SENTRY_RELEASE_MONITOR = (
    "sentry.release_health.release_monitor.sessions.SessionReleaseMonitorBackend"
)
SENTRY_RELEASE_MONITOR_OPTIONS: dict[str, Any] = {}

# Render charts on the backend. This uses the Chartcuterie external service.
SENTRY_CHART_RENDERER = "sentry.charts.chartcuterie.Chartcuterie"
SENTRY_CHART_RENDERER_OPTIONS: dict[str, Any] = {}

# User Feedback Spam Detection
SENTRY_USER_FEEDBACK_SPAM = "sentry.feedback.spam.stub.StubFeedbackSpamDetection"
SENTRY_USER_FEEDBACK_SPAM_OPTIONS: dict[str, str] = {}


# URI Prefixes for generating DSN URLs
# (Defaults to URL_PREFIX by default)
SENTRY_ENDPOINT: str | None = None
SENTRY_PUBLIC_ENDPOINT: str | None = None

# Hostname prefix to add for organizations that are opted into the
# `organizations:org-subdomains` feature.
SENTRY_ORG_SUBDOMAIN_TEMPLATE = "o{organization_id}.ingest"

# Prevent variables (e.g. context locals, http data, etc) from exceeding this
# size in characters
SENTRY_MAX_VARIABLE_SIZE = 512

# Prevent variables within extra context from exceeding this size in
# characters
SENTRY_MAX_EXTRA_VARIABLE_SIZE = 4096 * 4  # 16kb

# For changing the amount of data seen in Http Response Body part.
SENTRY_MAX_HTTP_BODY_SIZE = 4096 * 4  # 16kb

# For various attributes we don't limit the entire attribute on size, but the
# individual item. In those cases we also want to limit the maximum number of
# keys
SENTRY_MAX_DICTIONARY_ITEMS = 50

SENTRY_MAX_MESSAGE_LENGTH = 1024 * 8
# How many frames are used in jira issues
SENTRY_MAX_STACKTRACE_FRAMES = 100

# Gravatar service base url
SENTRY_GRAVATAR_BASE_URL = "https://gravatar.com"

# Timeout (in seconds) for fetching remote source files (e.g. JS)
SENTRY_SOURCE_FETCH_TIMEOUT = 5

# Timeout (in seconds) for socket operations when fetching remote source files
SENTRY_SOURCE_FETCH_SOCKET_TIMEOUT = 2

# Maximum content length for source files before we abort fetching
SENTRY_SOURCE_FETCH_MAX_SIZE = 40 * 1024 * 1024

# Maximum content length for cache value.  Currently used only to avoid
# pointless compression of sourcemaps and other release files because we
# silently fail to cache the compressed result anyway.  Defaults to None which
# disables the check and allows different backends for unlimited payload.
# e.g. memcached defaults to 1MB  = 1024 * 1024
SENTRY_CACHE_MAX_VALUE_SIZE: int | None = None

# Fields which managed users cannot change via Sentry UI. Username and password
# cannot be changed by managed users. Optionally include 'email' and
# 'name' in SENTRY_MANAGED_USER_FIELDS.
SENTRY_MANAGED_USER_FIELDS = ()

# Secret key for OpenAI
OPENAI_API_KEY: str | None = None

SENTRY_SCOPES = {
    "org:read",
    "org:write",
    "org:admin",
    "org:integrations",
    "org:ci",
    # "org:superuser",  Do not use for any type of superuser permission/access checks
    # Assigned to active SU sessions in src/sentry/auth/access.py to enable UI elements
    "member:read",
    "member:write",
    "member:admin",
    "team:read",
    "team:write",
    "team:admin",
    "project:read",
    "project:write",
    "project:admin",
    "project:releases",
    "event:read",
    "event:write",
    "event:admin",
    "alerts:read",
    "alerts:write",
    # openid, profile, and email aren't prefixed to maintain compliance with the OIDC spec.
    # https://auth0.com/docs/get-started/apis/scopes/openid-connect-scopes.
    "openid",
    "profile",
    "email",
}

SENTRY_READONLY_SCOPES = {
    "org:read",
    "member:read",
    "team:read",
    "project:read",
    "event:read",
    "alerts:read",
}

SENTRY_SCOPE_HIERARCHY_MAPPING = {
    "org:read": {"org:read"},
    "org:write": {"org:read", "org:write"},
    "org:admin": {"org:read", "org:write", "org:admin", "org:integrations"},
    "org:integrations": {"org:integrations"},
    "org:ci": {"org:ci"},
    "member:read": {"member:read"},
    "member:write": {"member:read", "member:write"},
    "member:admin": {"member:read", "member:write", "member:admin"},
    "team:read": {"team:read"},
    "team:write": {"team:read", "team:write"},
    "team:admin": {"team:read", "team:write", "team:admin"},
    "project:read": {"project:read"},
    "project:write": {"project:read", "project:write"},
    "project:admin": {"project:read", "project:write", "project:admin"},
    "project:releases": {"project:releases"},
    "event:read": {"event:read"},
    "event:write": {"event:read", "event:write"},
    "event:admin": {"event:read", "event:write", "event:admin"},
    "alerts:read": {"alerts:read"},
    "alerts:write": {"alerts:read", "alerts:write"},
    "openid": {"openid"},
    "profile": {"profile"},
    "email": {"email"},
}

SENTRY_SCOPE_SETS = (
    (
        ("org:admin", "Read, write, and admin access to organization details."),
        ("org:write", "Read and write access to organization details."),
        ("org:read", "Read access to organization details."),
    ),
    (("org:integrations", "Read, write, and admin access to organization integrations."),),
    (
        ("member:admin", "Read, write, and admin access to organization members."),
        ("member:write", "Read and write access to organization members."),
        ("member:read", "Read access to organization members."),
    ),
    (
        ("team:admin", "Read, write, and admin access to teams."),
        ("team:write", "Read and write access to teams."),
        ("team:read", "Read access to teams."),
    ),
    (
        ("project:admin", "Read, write, and admin access to projects."),
        ("project:write", "Read and write access to projects."),
        ("project:read", "Read access to projects."),
    ),
    (("project:releases", "Read, write, and admin access to project releases."),),
    (
        ("event:admin", "Read, write, and admin access to events."),
        ("event:write", "Read and write access to events."),
        ("event:read", "Read access to events."),
    ),
    (
        ("alerts:write", "Read and write alerts"),
        ("alerts:read", "Read alerts"),
    ),
    (("openid", "Confirms authentication status and provides basic information."),),
    (
        (
            "profile",
            "Read personal information like name, avatar, date of joining etc. Requires openid scope.",
        ),
    ),
    (("email", "Read email address and verification status. Requires openid scope."),),
)

SENTRY_DEFAULT_ROLE = "member"

# Roles are ordered, which represents a sort-of hierarchy, as well as how
# they're presented in the UI. This is primarily important in that a member
# that is earlier in the chain cannot manage the settings of a member later
# in the chain (they still require the appropriate scope).
SENTRY_ROLES: tuple[RoleDict, ...] = (
    {
        "id": "member",
        "name": "Member",
        "desc": "Members can view and act on events, as well as view most other data within the organization.",
        "scopes": {
            "event:read",
            "event:write",
            "event:admin",
            "project:releases",
            "project:read",
            "org:read",
            "member:read",
            "team:read",
            "alerts:read",
            "alerts:write",
        },
    },
    {
        "id": "admin",
        "name": "Admin",
        "desc": (
            """
            Admin privileges on any teams of which they're a member. They can
            create new teams and projects, as well as remove teams and projects
            on which they already hold membership (or all teams, if open
            membership is enabled). Additionally, they can manage memberships of
            teams that they are members of. They cannot invite members to the
            organization.
            """
        ),
        "scopes": {
            "event:read",
            "event:write",
            "event:admin",
            "org:read",
            "member:read",
            "project:read",
            "project:write",
            "project:admin",
            "project:releases",
            "team:read",
            "team:write",
            "team:admin",
            "org:integrations",
            "alerts:read",
            "alerts:write",
        },
        "is_retired": True,
    },
    {
        "id": "manager",
        "name": "Manager",
        "desc": "Gains admin access on all teams as well as the ability to add and remove members.",
        "scopes": {
            "event:read",
            "event:write",
            "event:admin",
            "member:read",
            "member:write",
            "member:admin",
            "project:read",
            "project:write",
            "project:admin",
            "project:releases",
            "team:read",
            "team:write",
            "team:admin",
            "org:read",
            "org:write",
            "org:integrations",
            "alerts:read",
            "alerts:write",
        },
        "is_global": True,
    },
    {
        "id": "owner",
        "name": "Owner",
        "desc": (
            """
            Unrestricted access to the organization, its data, and its settings.
            Can add, modify, and delete projects and members, as well as make
            billing and plan changes.
            """
        ),
        "scopes": {
            "org:read",
            "org:write",
            "org:admin",
            "org:integrations",
            "member:read",
            "member:write",
            "member:admin",
            "team:read",
            "team:write",
            "team:admin",
            "project:read",
            "project:write",
            "project:admin",
            "project:releases",
            "event:read",
            "event:write",
            "event:admin",
            "alerts:read",
            "alerts:write",
        },
        "is_global": True,
    },
)

SENTRY_TEAM_ROLES: tuple[RoleDict, ...] = (
    {
        "id": "contributor",
        "name": "Contributor",
        "desc": "Contributors can view and act on events, as well as view most other data within the team's projects.",
        "scopes": {
            "event:read",
            "event:write",
            # "event:admin",  # Scope granted/withdrawn by "sentry:events_member_admin" to org-level role
            "project:releases",
            "project:read",
            "org:read",
            "member:read",
            "team:read",
            "alerts:read",
            # "alerts:write",  # Scope granted/withdrawn by "sentry:alerts_member_write" to org-level role
        },
    },
    {
        "id": "admin",
        "name": "Team Admin",
        "desc": (
            # TODO: Editing pass
            """
            Admin privileges on the team. They can create and remove projects,
            and can manage the team's memberships. They cannot invite members to
            the organization.
            """
        ),
        "scopes": {
            "event:read",
            "event:write",
            "event:admin",
            "org:read",
            "member:read",
            "project:read",
            "project:write",
            "project:admin",
            "project:releases",
            "team:read",
            "team:write",
            "team:admin",
            "org:integrations",
            "alerts:read",
            "alerts:write",
        },
        "is_minimum_role_for": "admin",
    },
)

# See sentry/options/__init__.py for more information
SENTRY_OPTIONS: dict[str, Any] = {}
SENTRY_DEFAULT_OPTIONS: dict[str, Any] = {}
# Raise an error in dev on failed lookups
SENTRY_OPTIONS_COMPLAIN_ON_ERRORS = True

# You should not change this setting after your database has been created
# unless you have altered all schemas first
SENTRY_USE_BIG_INTS = False

# Delay (in ms) to induce on API responses
#
# Simulates a small amount of lag which helps uncover more obvious race
# conditions in UI interactions. It's also needed to test (or implement) any
# kind of loading scenarios. Without this we will just implicitly lower the
# overall quality of software we ship because we will not experience it in the
# same way we would in production.
#
# See discussion on https://github.com/getsentry/sentry/pull/20187
SENTRY_API_RESPONSE_DELAY = 150 if IS_DEV else None

# Watchers for various application purposes (such as compiling static media)
# XXX(dcramer): this doesn't work outside of a source distribution as the
# webpack.config.js is not part of Sentry's datafiles
SENTRY_WATCHERS = (
    (
        "webpack",
        [
            os.path.join(NODE_MODULES_ROOT, ".bin", "webpack"),
            "serve",
            "--color",
            "--output-pathinfo=true",
            "--config={}".format(
                os.path.normpath(
                    os.path.join(PROJECT_ROOT, os.pardir, os.pardir, "webpack.config.ts")
                )
            ),
        ],
    ),
)

# Controls whether devserver spins up Relay, Kafka, and several ingest worker jobs to direct store traffic
# through the Relay ingestion pipeline. Without, ingestion is completely disabled. Use `bin/load-mocks` to
# generate fake data for local testing. You can also manually enable relay with the `--ingest` flag to `devserver`.
# XXX: This is disabled by default as typical development workflows do not require end-to-end services running
# and disabling optional services reduces resource consumption and complexity
SENTRY_USE_RELAY = False
SENTRY_RELAY_PORT = 7899

# Controls whether we'll run the snuba subscription processor. If enabled, we'll run
# it as a worker, and devservices will run Kafka.
SENTRY_DEV_PROCESS_SUBSCRIPTIONS = False

SENTRY_DEV_USE_REDIS_CLUSTER = bool(os.getenv("SENTRY_DEV_USE_REDIS_CLUSTER", False))

# To use RabbitMQ as a Celery tasks broker
# BROKER_URL = "amqp://guest:guest@localhost:5672/sentry"
# more info https://develop.sentry.dev/services/queue/
SENTRY_DEV_USE_RABBITMQ = bool(os.getenv("SENTRY_DEV_USE_RABBITMQ", False))

# The chunk size for attachments in blob store. Should be a power of two.
SENTRY_ATTACHMENT_BLOB_SIZE = 8 * 1024 * 1024  # 8MB

# The chunk size for files in the chunk upload. This is used for native debug
# files and source maps, and directly translates to the chunk size in blob
# store. MUST be a power of two.
SENTRY_CHUNK_UPLOAD_BLOB_SIZE = 8 * 1024 * 1024  # 8MB

# This flag tell DEVSERVICES to start the ingest-metrics-consumer in order to work on
# metrics in the development environment. Note: this is "metrics" the product
SENTRY_USE_METRICS_DEV = False

# This flags activates the Change Data Capture backend in the development environment
SENTRY_USE_CDC_DEV = False

# This flag activates profiling backend in the development environment
SENTRY_USE_PROFILING = False

# This flag activates indexed spans backend in the development environment
SENTRY_USE_SPANS = False

# This flag activates spans consumer in the sentry backend in development environment
SENTRY_USE_SPANS_BUFFER = False

# This flag activates consuming issue platform occurrence data in the development environment
SENTRY_USE_ISSUE_OCCURRENCE = False

# This flag activates consuming GroupAttribute messages in the development environment
SENTRY_USE_GROUP_ATTRIBUTES = False

# This flag activates code paths that are specific for customer domains
SENTRY_USE_CUSTOMER_DOMAINS = False

# This flag activates replay analyzer service in the development environment
SENTRY_USE_REPLAY_ANALYZER_SERVICE = False

# This flag activates Spotlight Sidecar in the development environment
SENTRY_USE_SPOTLIGHT = False

# SENTRY_DEVSERVICES = {
#     "service-name": lambda settings, options: (
#         {
#             "image": "image-name:version",
#             # optional ports to expose
#             "ports": {"internal-port/tcp": external-port},
#             # optional command
#             "command": ["exit 1"],
#             optional mapping of volumes
#             "volumes": {"volume-name": {"bind": "/path/in/container"}},
#             # optional statement to test if service should run
#             "only_if": lambda settings, options: True,
#             # optional environment variables
#             "environment": {
#                 "ENV_VAR": "1",
#             }
#         }
#     )
# }


def build_cdc_postgres_init_db_volume(settings: Any) -> dict[str, dict[str, str]]:
    return (
        {
            os.path.join(settings.CDC_CONFIG_DIR, "init_hba.sh"): {
                "bind": "/docker-entrypoint-initdb.d/init_hba.sh"
            }
        }
        if settings.SENTRY_USE_CDC_DEV
        else {}
    )


# platform.processor() changed at some point between these:
# 11.2.3: arm
# 12.3.1: arm64
# ubuntu: aarch64
ARM64 = platform.processor() in {"arm", "arm64", "aarch64"}

SENTRY_DEVSERVICES: dict[str, Callable[[Any, Any], dict[str, Any]]] = {
    "redis": lambda settings, options: (
        {
            "image": "ghcr.io/getsentry/image-mirror-library-redis:5.0-alpine",
            "ports": {"6379/tcp": 6379},
            "command": [
                "redis-server",
                "--appendonly",
                "yes",
                "--save",
                "60",
                "20",
                "--auto-aof-rewrite-percentage",
                "100",
                "--auto-aof-rewrite-min-size",
                "64mb",
            ],
            "volumes": {"redis": {"bind": "/data"}},
        }
    ),
    "redis-cluster": lambda settings, options: (
        {
            "image": "ghcr.io/getsentry/docker-redis-cluster:7.0.10",
            "ports": {f"700{idx}/tcp": f"700{idx}" for idx in range(6)},
            "volumes": {"redis-cluster": {"bind": "/redis-data"}},
            "environment": {"IP": "0.0.0.0"},
            "only_if": settings.SENTRY_DEV_USE_REDIS_CLUSTER,
        }
    ),
    "rabbitmq": lambda settings, options: (
        {
            "image": "ghcr.io/getsentry/image-mirror-library-rabbitmq:3-management",
            "ports": {"5672/tcp": 5672, "15672/tcp": 15672},
            "environment": {"IP": "0.0.0.0"},
            "only_if": settings.SENTRY_DEV_USE_RABBITMQ,
        }
    ),
    "postgres": lambda settings, options: (
        {
            "image": f"ghcr.io/getsentry/image-mirror-library-postgres:{PG_VERSION}-alpine",
            "ports": {"5432/tcp": 5432},
            "environment": {"POSTGRES_DB": "sentry", "POSTGRES_HOST_AUTH_METHOD": "trust"},
            "volumes": {
                "postgres": {"bind": "/var/lib/postgresql/data"},
                "wal2json": {"bind": "/wal2json"},
                settings.CDC_CONFIG_DIR: {"bind": "/cdc"},
                **build_cdc_postgres_init_db_volume(settings),
            },
            "command": [
                "postgres",
                "-c",
                "wal_level=logical",
                "-c",
                "max_replication_slots=1",
                "-c",
                "max_wal_senders=1",
            ],
            "entrypoint": "/cdc/postgres-entrypoint.sh" if settings.SENTRY_USE_CDC_DEV else None,
        }
    ),
    "kafka": lambda settings, options: (
        {
            "image": "ghcr.io/getsentry/image-mirror-confluentinc-cp-kafka:7.5.0",
            "ports": {"9092/tcp": 9092},
            # https://docs.confluent.io/platform/current/installation/docker/config-reference.html#cp-kakfa-example
            "environment": {
                "KAFKA_PROCESS_ROLES": "broker,controller",
                "KAFKA_CONTROLLER_QUORUM_VOTERS": "1@127.0.0.1:29093",
                "KAFKA_CONTROLLER_LISTENER_NAMES": "CONTROLLER",
                "KAFKA_NODE_ID": "1",
                "CLUSTER_ID": "MkU3OEVBNTcwNTJENDM2Qk",
                "KAFKA_LISTENERS": "PLAINTEXT://0.0.0.0:29092,INTERNAL://0.0.0.0:9093,EXTERNAL://0.0.0.0:9092,CONTROLLER://0.0.0.0:29093",
                "KAFKA_ADVERTISED_LISTENERS": "PLAINTEXT://127.0.0.1:29092,INTERNAL://sentry_kafka:9093,EXTERNAL://127.0.0.1:9092",
                "KAFKA_LISTENER_SECURITY_PROTOCOL_MAP": "PLAINTEXT:PLAINTEXT,INTERNAL:PLAINTEXT,EXTERNAL:PLAINTEXT,CONTROLLER:PLAINTEXT",
                "KAFKA_INTER_BROKER_LISTENER_NAME": "PLAINTEXT",
                "KAFKA_OFFSETS_TOPIC_REPLICATION_FACTOR": "1",
                "KAFKA_OFFSETS_TOPIC_NUM_PARTITIONS": "1",
                "KAFKA_LOG_RETENTION_HOURS": "24",
                "KAFKA_MESSAGE_MAX_BYTES": "50000000",
                "KAFKA_MAX_REQUEST_SIZE": "50000000",
            },
            "volumes": {"kafka": {"bind": "/var/lib/kafka/data"}},
            "only_if": "kafka" in settings.SENTRY_EVENTSTREAM
            or settings.SENTRY_USE_RELAY
            or settings.SENTRY_DEV_PROCESS_SUBSCRIPTIONS
            or settings.SENTRY_USE_PROFILING,
        }
    ),
    "clickhouse": lambda settings, options: (
        {
            "image": (
                "ghcr.io/getsentry/image-mirror-altinity-clickhouse-server:21.8.13.1.altinitystable"
                if not ARM64
                # altinity provides clickhouse support to other companies
                # Official support: https://github.com/ClickHouse/ClickHouse/issues/22222
                # This image is build with this script https://gist.github.com/filimonov/5f9732909ff66d5d0a65b8283382590d
                else "ghcr.io/getsentry/image-mirror-altinity-clickhouse-server:21.6.1.6734-testing-arm"
            ),
            "ports": {"9000/tcp": 9000, "9009/tcp": 9009, "8123/tcp": 8123},
            "ulimits": [{"name": "nofile", "soft": 262144, "hard": 262144}],
            # The arm image does not properly load the MAX_MEMORY_USAGE_RATIO
            # from the environment in loc_config.xml, thus, hard-coding it there
            "volumes": {
                (
                    "clickhouse_dist"
                    if settings.SENTRY_DISTRIBUTED_CLICKHOUSE_TABLES
                    else "clickhouse"
                ): {"bind": "/var/lib/clickhouse"},
                os.path.join(
                    settings.DEVSERVICES_CONFIG_DIR,
                    "clickhouse",
                    (
                        "dist_config.xml"
                        if settings.SENTRY_DISTRIBUTED_CLICKHOUSE_TABLES
                        else "loc_config.xml"
                    ),
                ): {"bind": "/etc/clickhouse-server/config.d/sentry.xml"},
            },
        }
    ),
    "snuba": lambda settings, options: (
        {
            "image": "ghcr.io/getsentry/snuba:latest",
            "ports": {"1218/tcp": 1218, "1219/tcp": 1219},
            "command": ["devserver"]
            + (["--no-workers"] if "snuba" in settings.SENTRY_EVENTSTREAM else []),
            "environment": {
                "PYTHONUNBUFFERED": "1",
                "SNUBA_SETTINGS": "docker",
                "DEBUG": "1",
                "CLICKHOUSE_HOST": "{containers[clickhouse][name]}",
                "CLICKHOUSE_PORT": "9000",
                "CLICKHOUSE_HTTP_PORT": "8123",
                "DEFAULT_BROKERS": (
                    ""
                    if "snuba" in settings.SENTRY_EVENTSTREAM
                    else "{containers[kafka][name]}:9093"
                ),
                "REDIS_HOST": "{containers[redis][name]}",
                "REDIS_PORT": "6379",
                "REDIS_DB": "1",
                "ENABLE_SENTRY_METRICS_DEV": "1" if settings.SENTRY_USE_METRICS_DEV else "",
                "ENABLE_PROFILES_CONSUMER": "1" if settings.SENTRY_USE_PROFILING else "",
                "ENABLE_SPANS_CONSUMER": "1" if settings.SENTRY_USE_SPANS else "",
                "ENABLE_ISSUE_OCCURRENCE_CONSUMER": (
                    "1" if settings.SENTRY_USE_ISSUE_OCCURRENCE else ""
                ),
                "ENABLE_AUTORUN_MIGRATION_SEARCH_ISSUES": "1",
                "ENABLE_GROUP_ATTRIBUTES_CONSUMER": (
                    "1" if settings.SENTRY_USE_GROUP_ATTRIBUTES else ""
                ),
            },
            "only_if": "snuba" in settings.SENTRY_EVENTSTREAM
            or "kafka" in settings.SENTRY_EVENTSTREAM,
            # we don't build linux/arm64 snuba images anymore
            # apple silicon users should have working emulation under colima 0.6.2
            # or docker desktop
            "platform": "linux/amd64",
        }
    ),
    "bigtable": lambda settings, options: (
        {
            "image": "us.gcr.io/sentryio/cbtemulator:23c02d92c7a1747068eb1fc57dddbad23907d614",
            "ports": {"8086/tcp": 8086},
            # NEED_BIGTABLE is set by CI so we don't have to pass
            # --skip-only-if when compiling which services to run.
            "only_if": os.environ.get("NEED_BIGTABLE", False)
            or "bigtable" in settings.SENTRY_NODESTORE,
        }
    ),
    "memcached": lambda settings, options: (
        {
            "image": "ghcr.io/getsentry/image-mirror-library-memcached:1.5-alpine",
            "ports": {"11211/tcp": 11211},
            "only_if": "memcached" in settings.CACHES.get("default", {}).get("BACKEND"),
        }
    ),
    "symbolicator": lambda settings, options: (
        {
            "image": "us.gcr.io/sentryio/symbolicator:nightly",
            "ports": {"3021/tcp": 3021},
            "volumes": {settings.SYMBOLICATOR_CONFIG_DIR: {"bind": "/etc/symbolicator"}},
            "command": ["run", "--config", "/etc/symbolicator/config.yml"],
            "only_if": options.get("symbolicator.enabled"),
        }
    ),
    "relay": lambda settings, options: (
        {
            "image": "us.gcr.io/sentryio/relay:nightly",
            "ports": {"7899/tcp": settings.SENTRY_RELAY_PORT},
            "volumes": {settings.RELAY_CONFIG_DIR: {"bind": "/etc/relay"}},
            "command": ["run", "--config", "/etc/relay"],
            "only_if": bool(os.environ.get("SENTRY_USE_RELAY", settings.SENTRY_USE_RELAY)),
            "with_devserver": True,
        }
    ),
    "chartcuterie": lambda settings, options: (
        {
            "image": "us.gcr.io/sentryio/chartcuterie:latest",
            "volumes": {settings.CHARTCUTERIE_CONFIG_DIR: {"bind": "/etc/chartcuterie"}},
            "environment": {
                "CHARTCUTERIE_CONFIG": "/etc/chartcuterie/config.js",
                "CHARTCUTERIE_CONFIG_POLLING": "true",
            },
            "ports": {"9090/tcp": 7901},
            # NEED_CHARTCUTERIE is set by CI so we don't have to pass --skip-only-if when compiling which services to run.
            "only_if": os.environ.get("NEED_CHARTCUTERIE", False)
            or options.get("chart-rendering.enabled"),
        }
    ),
    "cdc": lambda settings, options: (
        {
            "image": "ghcr.io/getsentry/cdc:latest",
            "only_if": settings.SENTRY_USE_CDC_DEV,
            "command": ["cdc", "-c", "/etc/cdc/configuration.yaml", "producer"],
            "volumes": {settings.CDC_CONFIG_DIR: {"bind": "/etc/cdc"}},
        }
    ),
    "vroom": lambda settings, options: (
        {
            "image": "us.gcr.io/sentryio/vroom:nightly",
            "volumes": {"profiles": {"bind": "/var/lib/sentry-profiles"}},
            "environment": {
                "SENTRY_KAFKA_BROKERS_PROFILING": "{containers[kafka][name]}:9093",
                "SENTRY_KAFKA_BROKERS_OCCURRENCES": "{containers[kafka][name]}:9093",
                "SENTRY_SNUBA_HOST": "http://{containers[snuba][name]}:1218",
            },
            "ports": {"8085/tcp": 8085},
            "only_if": settings.SENTRY_USE_PROFILING,
        }
    ),
    "session-replay-analyzer": lambda settings, options: (
        {
            "image": "ghcr.io/getsentry/session-replay-analyzer:latest",
            "environment": {},
            "ports": {"3000/tcp": 3000},
            "only_if": settings.SENTRY_USE_REPLAY_ANALYZER_SERVICE,
        }
    ),
    "spotlight-sidecar": lambda settings, options: (
        {
            "image": "ghcr.io/getsentry/spotlight:latest",
            "environment": {},
            "ports": {"8969/tcp": 8969},
            "only_if": settings.SENTRY_USE_SPOTLIGHT,
        }
    ),
}

# Max file size for serialized file uploads in API
SENTRY_MAX_SERIALIZED_FILE_SIZE = 5000000

# Max file size for avatar photo uploads
SENTRY_MAX_AVATAR_SIZE = 5000000

# The maximum age of raw events before they are deleted
SENTRY_RAW_EVENT_MAX_AGE_DAYS = 10

# statuspage.io support
STATUS_PAGE_ID: str | None = None
STATUS_PAGE_API_HOST = "statuspage.io"

SENTRY_SELF_HOSTED = True
# only referenced in getsentry to provide the stable beacon version
# updated with scripts/bump-version.sh
SELF_HOSTED_STABLE_VERSION = "24.2.0"

# Whether we should look at X-Forwarded-For header or not
# when checking REMOTE_ADDR ip addresses
SENTRY_USE_X_FORWARDED_FOR = True

SENTRY_DEFAULT_INTEGRATIONS = (
    "sentry.integrations.bitbucket.BitbucketIntegrationProvider",
    "sentry.integrations.bitbucket_server.BitbucketServerIntegrationProvider",
    "sentry.integrations.slack.SlackIntegrationProvider",
    "sentry.integrations.github.GitHubIntegrationProvider",
    "sentry.integrations.github_enterprise.GitHubEnterpriseIntegrationProvider",
    "sentry.integrations.gitlab.GitlabIntegrationProvider",
    "sentry.integrations.jira.JiraIntegrationProvider",
    "sentry.integrations.jira_server.JiraServerIntegrationProvider",
    "sentry.integrations.vsts.VstsIntegrationProvider",
    "sentry.integrations.vsts_extension.VstsExtensionIntegrationProvider",
    "sentry.integrations.pagerduty.integration.PagerDutyIntegrationProvider",
    "sentry.integrations.vercel.VercelIntegrationProvider",
    "sentry.integrations.msteams.MsTeamsIntegrationProvider",
    "sentry.integrations.aws_lambda.AwsLambdaIntegrationProvider",
    "sentry.integrations.discord.DiscordIntegrationProvider",
    "sentry.integrations.opsgenie.OpsgenieIntegrationProvider",
)


SENTRY_SDK_CONFIG: ServerSdkConfig = {
    "release": sentry.__semantic_version__,
    "environment": ENVIRONMENT,
    "project_root": "/usr/src",
    "in_app_include": ["sentry", "sentry_plugins"],
    "debug": True,
    "send_default_pii": True,
    "auto_enabling_integrations": False,
    "enable_db_query_source": True,
}

SENTRY_DEV_DSN = os.environ.get("SENTRY_DEV_DSN")
if SENTRY_DEV_DSN:
    # In production, this value is *not* set via an env variable
    # https://github.com/getsentry/getsentry/blob/16a07f72853104b911a368cc8ae2b4b49dbf7408/getsentry/conf/settings/prod.py#L604-L606
    # This is used in case you want to report traces of your development set up to a project of your choice
    SENTRY_SDK_CONFIG["dsn"] = SENTRY_DEV_DSN

# The sample rate to use for profiles. This is conditional on the usage of
# traces_sample_rate. So that means the true sample rate will be approximately
# traces_sample_rate * profiles_sample_rate
# (subject to things like the traces_sampler)
SENTRY_PROFILES_SAMPLE_RATE = 0

# We want to test a few schedulers possible in the profiler. Some are platform
# specific, and each have their own pros/cons. See the sdk for more details.
SENTRY_PROFILER_MODE: Final = "sleep"

# To have finer control over which process will have profiling enabled, this
# environment variable will be required to enable profiling.
#
# This is because profiling requires that we run some stuff globally, and we
# are not ready to run this on the more critical parts of the codebase such as
# the ingest workers yet.
#
# This will allow us to have finer control over where we are running the
# profiler. For example, only on the web server.
SENTRY_PROFILING_ENABLED = os.environ.get("SENTRY_PROFILING_ENABLED", False)

# Callable to bind additional context for the Sentry SDK
#
# def get_org_context(scope, organization, **kwargs):
#    scope.set_tag('organization.cool', '1')
#
# SENTRY_ORGANIZATION_CONTEXT_HELPER = get_org_context
SENTRY_ORGANIZATION_CONTEXT_HELPER: Callable[..., object] | None = None

# Config options that are explicitly disabled from Django
DEAD = object()

# This will eventually get set from values in SENTRY_OPTIONS during
# sentry.runner.initializer:bootstrap_options
SECRET_KEY = DEAD
EMAIL_BACKEND = DEAD
EMAIL_HOST = DEAD
EMAIL_PORT = DEAD
EMAIL_HOST_USER = DEAD
EMAIL_HOST_PASSWORD = DEAD
EMAIL_USE_TLS = DEAD
EMAIL_USE_SSL = DEAD
SERVER_EMAIL = DEAD
EMAIL_SUBJECT_PREFIX = DEAD

# Shared btw Auth Provider and Social Auth Plugin
GITHUB_APP_ID = DEAD
GITHUB_API_SECRET = DEAD

# Used by Auth Provider
GITHUB_REQUIRE_VERIFIED_EMAIL = DEAD
GITHUB_API_DOMAIN = DEAD
GITHUB_BASE_DOMAIN = DEAD

# Used by Social Auth Plugin
GITHUB_EXTENDED_PERMISSIONS = DEAD
GITHUB_ORGANIZATION = DEAD


SUDO_URL = "sentry-sudo"

# Endpoint to https://github.com/getsentry/sentry-release-registry, used for
# alerting the user of outdated SDKs.
SENTRY_RELEASE_REGISTRY_BASEURL: str | None = None

# Hardcoded SDK versions for SDKs that do not have an entry in the release
# registry.
SDK_VERSIONS = {
    "raven-js": "3.21.0",
    "raven-node": "2.3.0",
    "raven-python": "6.10.0",
    "raven-ruby": "2.7.1",
    "sentry-cocoa": "3.11.1",
    "sentry-java": "1.6.4",
    "sentry-laravel": "1.0.2",
    "sentry-php": "2.0.1",
}

# Some of the migration links below are not ideal, but that is all migration documentation we currently have and can provide at this point
SDK_URLS = {
    "sentry-java": "https://docs.sentry.io/platforms/java/legacy/migration/",
    "@sentry/browser": "https://github.com/getsentry/sentry-javascript/blob/master/MIGRATION.md#migrating-from-raven-js-to-sentrybrowser",
    "sentry-cocoa": "https://docs.sentry.io/platforms/apple/migration/",
    "sentry-php": "https://docs.sentry.io/platforms/php/",
    "sentry-python": "https://docs.sentry.io/platforms/python/migration/",
    "sentry-ruby": "https://docs.sentry.io/platforms/ruby/migration/",
    "sentry-dotnet": "https://docs.sentry.io/platforms/dotnet/migration/#migrating-from-sharpraven-to-sentry-sdk",
    "sentry-go": "https://docs.sentry.io/platforms/go/migration/",
}

DEPRECATED_SDKS = {
    # sdk name => new sdk name
    "raven-java": "sentry-java",
    "raven-java:android": "sentry-java",
    "raven-java:log4j": "sentry-java",
    "raven-java:log4j2": "sentry-java",
    "raven-java:logback": "sentry-java",
    "raven-js": "@sentry/browser",
    "raven-node": "@sentry/browser",
    "raven-objc": "sentry-cocoa",
    "raven-php": "sentry-php",
    "raven-python": "sentry-python",
    "raven-ruby": "sentry-ruby",
    "raven-swift": "sentry-cocoa",
    "raven-csharp": "sentry-dotnet",
    "raven-go": "sentry-go",
    "sentry-android": "sentry-java",
    "sentry-swift": "sentry-cocoa",
    "SharpRaven": "sentry-dotnet",
    # The Ruby SDK used to go by the name 'sentry-raven'...
    "sentry-raven": "sentry-ruby",
}

TERMS_URL: str | None = None
PRIVACY_URL: str | None = None

# Internal sources for debug information files
#
# There are two special values in there: "microsoft" and "ios".  These are
# added by default to any project created.  The "ios" source is currently
# not enabled in the open source build of sentry because it points to a
# sentry internal repository and it's unclear if these can be
# redistributed under the Apple EULA.  If however someone configures their
# own iOS source and name it 'ios' it will be enabled by default for all
# projects.
SENTRY_BUILTIN_SOURCES = {
    "microsoft": {
        "type": "http",
        "id": "sentry:microsoft",
        "name": "Microsoft",
        "layout": {"type": "symstore"},
        "filters": {"filetypes": ["pe", "pdb", "portablepdb"]},
        "url": "https://msdl.microsoft.com/download/symbols/",
        "is_public": True,
    },
    "nuget": {
        "type": "http",
        "id": "sentry:nuget",
        "name": "NuGet.org",
        "layout": {"type": "symstore"},
        "filters": {"filetypes": ["portablepdb"]},
        "url": "https://symbols.nuget.org/download/symbols/",
        "is_public": True,
    },
    "citrix": {
        "type": "http",
        "id": "sentry:citrix",
        "name": "Citrix",
        "layout": {"type": "symstore"},
        "filters": {"filetypes": ["pe", "pdb"]},
        "url": "http://ctxsym.citrix.com/symbols/",
        "is_public": True,
    },
    "intel": {
        "type": "http",
        "id": "sentry:intel",
        "name": "Intel",
        "layout": {"type": "symstore"},
        "filters": {"filetypes": ["pe", "pdb"]},
        "url": "https://software.intel.com/sites/downloads/symbols/",
        "is_public": True,
    },
    "amd": {
        "type": "http",
        "id": "sentry:amd",
        "name": "AMD",
        "layout": {"type": "symstore"},
        "filters": {"filetypes": ["pe", "pdb"]},
        "url": "https://download.amd.com/dir/bin/",
        "is_public": True,
    },
    "nvidia": {
        "type": "http",
        "id": "sentry:nvidia",
        "name": "NVIDIA",
        "layout": {"type": "symstore"},
        "filters": {"filetypes": ["pe", "pdb"]},
        "url": "https://driver-symbols.nvidia.com/",
        "is_public": True,
    },
    "chromium": {
        "type": "http",
        "id": "sentry:chromium",
        "name": "Chromium",
        "layout": {"type": "symstore"},
        "filters": {"filetypes": ["pe", "pdb"]},
        "url": "https://chromium-browser-symsrv.commondatastorage.googleapis.com/",
        "is_public": True,
    },
    "unity": {
        "type": "http",
        "id": "sentry:unity",
        "name": "Unity",
        "layout": {"type": "symstore"},
        "filters": {"filetypes": ["pe", "pdb"]},
        "url": "http://symbolserver.unity3d.com/",
        "is_public": True,
    },
    "mozilla": {
        "type": "http",
        "id": "sentry:mozilla",
        "name": "Mozilla",
        "layout": {"type": "symstore"},
        "url": "https://symbols.mozilla.org/",
        "is_public": True,
    },
    "autodesk": {
        "type": "http",
        "id": "sentry:autodesk",
        "name": "Autodesk",
        "layout": {"type": "symstore"},
        "url": "http://symbols.autodesk.com/",
        "is_public": True,
    },
    "electron": {
        "type": "http",
        "id": "sentry:electron",
        "name": "Electron",
        "layout": {"type": "native"},
        "url": "https://symbols.electronjs.org/",
        "filters": {"filetypes": ["pdb", "breakpad", "sourcebundle"]},
        "is_public": True,
    },
    # === Various Linux distributions ===
    # The `https://debuginfod.elfutils.org/` symbol server is set up to federate
    # to a bunch of distro-specific servers, and they explicitly state that:
    # > If your distro offers a server, you may prefer to link to that one directly
    # In the future, we could add the following servers as well after validating:
    # - https://debuginfod.opensuse.org/
    # - https://debuginfod.debian.net/
    # - https://debuginfod.fedoraproject.org/
    # - https://debuginfod.archlinux.org/
    # - https://debuginfod.centos.org/
    # A couple more servers for less widespread distros are also listed, and there
    # might be even more that are not listed on that page.
    # NOTE: The `debuginfod` layout in symbolicator requires the `/buildid/` prefix
    # to be part of the `url`.
    "ubuntu": {
        "type": "http",
        "id": "sentry:ubuntu",
        "name": "Ubuntu",
        "layout": {"type": "debuginfod"},
        "url": "https://debuginfod.ubuntu.com/buildid/",
        "filters": {"filetypes": ["elf_code", "elf_debug"]},
        "is_public": True,
    },
}

# Relay
# List of PKs explicitly allowed by Sentry.  All relays here are always
# registered as internal relays.
# DEPRECATED !!! (18.May.2021) This entry has been deprecated in favour of
# ~/.sentry/conf.yml (relay.static_auth)
SENTRY_RELAY_WHITELIST_PK = [
    # NOTE (RaduW) This is the relay key for the relay instance used by devservices.
    # This should NOT be part of any production environment.
    # This key should match the key in /sentry/config/relay/credentials.json
    "SMSesqan65THCV6M4qs4kBzPai60LzuDn-xNsvYpuP8"
]

# When open registration is not permitted then only relays in the
# list of explicitly allowed relays can register.
SENTRY_RELAY_OPEN_REGISTRATION = True

# GeoIP
# Used for looking up IP addresses.
# For example /usr/local/share/GeoIP/GeoIPCity.mmdb
GEOIP_PATH_MMDB: str | None = None

# CDN
# If this is an absolute url like e.g.: https://js.sentry-cdn.com/
# the full url will look like this: https://js.sentry-cdn.com/<public_key>.min.js
# otherwise django reverse url lookup will be used.
JS_SDK_LOADER_CDN_URL = ""
# Version of the SDK - Used in header Surrogate-Key sdk/JS_SDK_LOADER_SDK_VERSION
JS_SDK_LOADER_SDK_VERSION = ""
# This should be the url pointing to the JS SDK. It may contain up to two "%s".
# The first "%s" will be replaced with the SDK version, the second one is used
# to inject a bundle modifier in the JS SDK CDN loader. e.g:
# - 'https://browser.sentry-cdn.com/%s/bundle%s.min.js' will become
# 'https://browser.sentry-cdn.com/7.0.0/bundle.es5.min.js'
# - 'https://browser.sentry-cdn.com/%s/bundle.min.js' will become
# 'https://browser.sentry-cdn.com/7.0.0/bundle.min.js'
# - 'https://browser.sentry-cdn.com/6.19.7/bundle.min.js' will stay the same.
JS_SDK_LOADER_DEFAULT_SDK_URL = ""

# block domains which are generally used by spammers -- keep this configurable
# in case a self-hosted install wants to allow it
INVALID_EMAIL_ADDRESS_PATTERN = re.compile(r"\@qq\.com$", re.I)

# This is customizable for sentry.io, but generally should only be additive
# (currently the values not used anymore so this is more for documentation purposes)
SENTRY_USER_PERMISSIONS = ("broadcasts.admin", "users.admin", "options.admin")

# WARNING(iker): there are two different formats for KAFKA_CLUSTERS: the one we
# use below, and a legacy one still used in `getsentry`.
# Reading items from this default configuration directly might break deploys.
# To correctly read items from this dictionary and not worry about the format,
# see `sentry.utils.kafka_config.get_kafka_consumer_cluster_options`.
KAFKA_CLUSTERS: dict[str, dict[str, Any]] = {
    "default": {
        "common": {"bootstrap.servers": "127.0.0.1:9092"},
        "producers": {
            "compression.type": "lz4",
            "message.max.bytes": 50000000,  # 50MB, default is 1MB
        },
        "consumers": {},
    }
}

# These constants define kafka topic names, as well as keys into `KAFKA_TOPICS`
# which contains cluster mappings for these topics. Follow these steps to
# override a kafka topic name:
#
#  1. Change the value of the `KAFKA_*` constant (e.g. KAFKA_EVENTS).
#  2. For changes in override files, such as `sentry.conf.py` or in getsentry's
#     `prod.py`, also override the entirety of `KAFKA_TOPICS` to ensure the keys
#     pick up the change.

# START DEPRECATED SECTION
KAFKA_EVENTS = "events"
KAFKA_EVENTS_COMMIT_LOG = "snuba-commit-log"
KAFKA_TRANSACTIONS = "transactions"
KAFKA_TRANSACTIONS_COMMIT_LOG = "snuba-transactions-commit-log"
KAFKA_OUTCOMES = "outcomes"
KAFKA_OUTCOMES_BILLING = "outcomes-billing"
KAFKA_EVENTS_SUBSCRIPTIONS_RESULTS = "events-subscription-results"
KAFKA_TRANSACTIONS_SUBSCRIPTIONS_RESULTS = "transactions-subscription-results"
KAFKA_GENERIC_METRICS_SUBSCRIPTIONS_RESULTS = "generic-metrics-subscription-results"

KAFKA_SESSIONS_SUBSCRIPTIONS_RESULTS = "sessions-subscription-results"
KAFKA_METRICS_SUBSCRIPTIONS_RESULTS = "metrics-subscription-results"
KAFKA_INGEST_EVENTS = "ingest-events"
KAFKA_INGEST_EVENTS_DLQ = "ingest-events-dlq"
KAFKA_INGEST_ATTACHMENTS = "ingest-attachments"
KAFKA_INGEST_TRANSACTIONS = "ingest-transactions"
KAFKA_INGEST_METRICS = "ingest-metrics"
KAFKA_INGEST_METRICS_DLQ = "ingest-metrics-dlq"
KAFKA_SNUBA_METRICS = "snuba-metrics"
KAFKA_PROFILES = "profiles"
KAFKA_INGEST_PERFORMANCE_METRICS = "ingest-performance-metrics"
KAFKA_INGEST_GENERIC_METRICS_DLQ = "ingest-generic-metrics-dlq"
KAFKA_SNUBA_GENERIC_METRICS = "snuba-generic-metrics"
KAFKA_INGEST_REPLAY_EVENTS = "ingest-replay-events"
KAFKA_INGEST_REPLAYS_RECORDINGS = "ingest-replay-recordings"
KAFKA_INGEST_OCCURRENCES = "ingest-occurrences"
KAFKA_INGEST_MONITORS = "ingest-monitors"
KAFKA_EVENTSTREAM_GENERIC = "generic-events"
KAFKA_GENERIC_EVENTS_COMMIT_LOG = "snuba-generic-events-commit-log"
KAFKA_GROUP_ATTRIBUTES = "group-attributes"
KAFKA_SHARED_RESOURCES_USAGE = "shared-resources-usage"

# spans
KAFKA_SNUBA_SPANS = "snuba-spans"
# END DEPRECATED SECTION


# Mapping of default Kafka topic name to custom names
KAFKA_TOPIC_OVERRIDES: Mapping[str, str] = {
    # TODO: This is temporary while we migrate between the old and new way of defining overrides.
    # To be removed once this is defined in prod, along with KAFKA_GENERIC_METRICS_SUBSCRIPTIONS_RESULTS
    # variable which will no longer be needed
    "generic-metrics-subscription-results": KAFKA_GENERIC_METRICS_SUBSCRIPTIONS_RESULTS
}


# Mapping of default Kafka topic name to cluster name
# as per KAFKA_CLUSTERS.
# This must be the default name that matches the topic
# in sentry.conf.types.kafka_definition and sentry-kafka-schemas
# and not any environment-specific override value
KAFKA_TOPIC_TO_CLUSTER: Mapping[str, str] = {
    "events": "default",
    "ingest-events-dlq": "default",
    "snuba-commit-log": "default",
    "transactions": "default",
    "snuba-transactions-commit-log": "default",
    "outcomes": "default",
    "outcomes-billing": "default",
    "events-subscription-results": "default",
    "transactions-subscription-results": "default",
    "generic-metrics-subscription-results": "default",
    "sessions-subscription-results": "default",
    "metrics-subscription-results": "default",
    "ingest-events": "default",
    "ingest-attachments": "default",
    "ingest-transactions": "default",
    "ingest-metrics": "default",
    "ingest-metrics-dlq": "default",
    "snuba-metrics": "default",
    "profiles": "default",
    "ingest-performance-metrics": "default",
    "ingest-generic-metrics-dlq": "default",
    "snuba-generic-metrics": "default",
    "ingest-replay-events": "default",
    "ingest-replay-recordings": "default",
    "ingest-occurrences": "default",
    "ingest-monitors": "default",
    "generic-events": "default",
    "snuba-generic-events-commit-log": "default",
    "group-attributes": "default",
    "snuba-spans": "default",
    "shared-resources-usage": "default",
}

# Cluster configuration for each Kafka topic by name.
# DEPRECATED
KAFKA_TOPICS: Mapping[str, TopicDefinition] = {
    KAFKA_EVENTS: {"cluster": "default"},
    KAFKA_EVENTS_COMMIT_LOG: {"cluster": "default"},
    KAFKA_TRANSACTIONS: {"cluster": "default"},
    KAFKA_TRANSACTIONS_COMMIT_LOG: {"cluster": "default"},
    KAFKA_OUTCOMES: {"cluster": "default"},
    KAFKA_OUTCOMES_BILLING: {"cluster": "default"},
    KAFKA_EVENTS_SUBSCRIPTIONS_RESULTS: {"cluster": "default"},
    KAFKA_TRANSACTIONS_SUBSCRIPTIONS_RESULTS: {"cluster": "default"},
    KAFKA_GENERIC_METRICS_SUBSCRIPTIONS_RESULTS: {"cluster": "default"},
    KAFKA_SESSIONS_SUBSCRIPTIONS_RESULTS: {"cluster": "default"},
    KAFKA_METRICS_SUBSCRIPTIONS_RESULTS: {"cluster": "default"},
    # Topic for receiving simple events (error events without attachments) from Relay
    KAFKA_INGEST_EVENTS: {"cluster": "default"},
    # ingest-events DLQ
    KAFKA_INGEST_EVENTS_DLQ: {"cluster": "default"},
    # Topic for receiving 'complex' events (error events with attachments) from Relay
    KAFKA_INGEST_ATTACHMENTS: {"cluster": "default"},
    # Topic for receiving transaction events (APM events) from Relay
    KAFKA_INGEST_TRANSACTIONS: {"cluster": "default"},
    # Topic for receiving metrics from Relay
    KAFKA_INGEST_METRICS: {"cluster": "default"},
    # Topic for routing invalid messages from KAFKA_INGEST_METRICS
    KAFKA_INGEST_METRICS_DLQ: {"cluster": "default"},
    # Topic for indexer translated metrics
    KAFKA_SNUBA_METRICS: {"cluster": "default"},
    # Topic for receiving profiles from Relay
    KAFKA_PROFILES: {"cluster": "default"},
    KAFKA_INGEST_PERFORMANCE_METRICS: {"cluster": "default"},
    KAFKA_SNUBA_GENERIC_METRICS: {"cluster": "default"},
    KAFKA_INGEST_GENERIC_METRICS_DLQ: {"cluster": "default"},
    KAFKA_INGEST_REPLAY_EVENTS: {"cluster": "default"},
    KAFKA_INGEST_REPLAYS_RECORDINGS: {"cluster": "default"},
    KAFKA_INGEST_OCCURRENCES: {"cluster": "default"},
    KAFKA_INGEST_MONITORS: {"cluster": "default"},
    KAFKA_EVENTSTREAM_GENERIC: {"cluster": "default"},
    KAFKA_GENERIC_EVENTS_COMMIT_LOG: {"cluster": "default"},
    KAFKA_GROUP_ATTRIBUTES: {"cluster": "default"},
    KAFKA_SNUBA_SPANS: {"cluster": "default"},
    KAFKA_SHARED_RESOURCES_USAGE: {"cluster": "default"},
}

# If True, sentry.utils.arroyo.RunTaskWithMultiprocessing will actually be
# single-threaded under the hood for performance
KAFKA_CONSUMER_FORCE_DISABLE_MULTIPROCESSING = False


# For Jira, only approved apps can use the access_email_addresses scope
# This scope allows Sentry to use the email endpoint (https://developer.atlassian.com/cloud/jira/platform/rest/v3/#api-rest-api-3-user-email-get)
# We use the email with Jira 2-way sync in order to match the user
JIRA_USE_EMAIL_SCOPE = False

# Specifies the list of django apps to include in the lockfile. If Falsey then include
# all apps with migrations
MIGRATIONS_LOCKFILE_APP_WHITELIST = (
    "nodestore",
    "replays",
    "sentry",
    "social_auth",
    "feedback",
    "hybridcloud",
)
# Where to write the lockfile to.
MIGRATIONS_LOCKFILE_PATH = os.path.join(PROJECT_ROOT, os.path.pardir, os.path.pardir)

# Log error and abort processing (without dropping event, but marking it as failed to process)
# when `symbolicate_event` is taking more than n seconds to process an event.
SYMBOLICATOR_PROCESS_EVENT_HARD_TIMEOUT = 15 * 60

# Log warning when `symbolicate_event` is taking more than n seconds to process an event.
SYMBOLICATOR_PROCESS_EVENT_WARN_TIMEOUT = 2 * 60

# Block `symbolicate_event` for this many seconds to wait for a response from Symbolicator.
SYMBOLICATOR_POLL_TIMEOUT = 5

# The `url` of the different Symbolicator pools.
# We want to route different workloads to a different set of Symbolicator pools.
# This can be as fine-grained as using a different pool for normal "native"
# symbolication, `js` symbolication, and for `lpq` / `lpq-js`.
# (See `SENTRY_LPQ_OPTIONS` and related settings)
# The keys here should match the `SymbolicatorPools` enum
# defined in `src/sentry/lang/native/symbolicator.py`.
# If a specific setting does not exist, this will fall back to the `default` pool.
# If that is not configured, it will fall back to the `url` configured in
# `symbolicator.options`.
# The settings here are intentionally empty and will fall back to
# `symbolicator.options` for backwards compatibility.
SYMBOLICATOR_POOL_URLS: dict[str, str] = {
    # "js": "...",
    # "default": "...",
    # "lpq": "...",
    # "lpq_js": "...",
}

SENTRY_REQUEST_METRIC_ALLOWED_PATHS = (
    "sentry.web.api",
    "sentry.web.frontend",
    "sentry.api.endpoints",
    "sentry.data_export.endpoints",
    "sentry.discover.endpoints",
    "sentry.incidents.endpoints",
    "sentry.replays.endpoints",
    "sentry.monitors.endpoints",
)
SENTRY_MAIL_ADAPTER_BACKEND = "sentry.mail.adapter.MailAdapter"

# Project ID used by synthetic monitoring
# Synthetic monitoring recurringly send events, prepared with specific
# attributes, which can be identified through the whole processing pipeline and
# observed mainly for producing stable metrics.
SENTRY_SYNTHETIC_MONITORING_PROJECT_ID: int | None = None

# Similarity cluster to use
# Similarity-v1: uses hardcoded set of event properties for diffing
SENTRY_SIMILARITY_INDEX_REDIS_CLUSTER = "default"

# Unused legacy option, there to satisfy getsentry CI. Remove from getsentry, then here
SENTRY_SIMILARITY2_INDEX_REDIS_CLUSTER = None

# If this is turned on, then sentry will perform automatic grouping updates.
# This is enabled in production
SENTRY_GROUPING_AUTO_UPDATE_ENABLED = False

# How long the migration phase for grouping lasts
SENTRY_GROUPING_UPDATE_MIGRATION_PHASE = 7 * 24 * 3600  # 7 days

SENTRY_USE_UWSGI = True

# When copying attachments for to-be-reprocessed events into processing store,
# how large is an individual file chunk? Each chunk is stored as Redis key.
SENTRY_REPROCESSING_ATTACHMENT_CHUNK_SIZE = 2**20

# Which cluster is used to store auxiliary data for reprocessing. Note that
# this cluster is not used to store attachments etc, that still happens on
# rc-processing. This is just for buffering up event IDs and storing a counter
# for synchronization/progress report.
SENTRY_REPROCESSING_SYNC_REDIS_CLUSTER = "default"

# How long tombstones from reprocessing will live.
SENTRY_REPROCESSING_TOMBSTONES_TTL = 24 * 3600

# How long reprocessing counters are kept in Redis before they expire.
SENTRY_REPROCESSING_SYNC_TTL = 30 * 24 * 3600  # 30 days

# How many events to query for at once while paginating through an entire
# issue. Note that this needs to be kept in sync with the time-limits on
# `sentry.tasks.reprocessing2.reprocess_group`. That task is responsible for
# copying attachments from filestore into redis and can easily take a couple of
# seconds per event. Better play it safe!
SENTRY_REPROCESSING_PAGE_SIZE = 10

# How many event IDs to buffer up in Redis before sending them to Snuba. This
# is about "remaining events" exclusively.
SENTRY_REPROCESSING_REMAINING_EVENTS_BUF_SIZE = 500

# Which backend to use for RealtimeMetricsStore.
#
# Currently, only redis is supported.
SENTRY_REALTIME_METRICS_BACKEND = (
    "sentry.processing.realtime_metrics.dummy.DummyRealtimeMetricsStore"
)
SENTRY_REALTIME_METRICS_OPTIONS = {
    # The redis cluster used for the realtime store redis backend.
    "cluster": "default",
    # Length of the sliding symbolicate_event budgeting window, in seconds.
    #
    # The LPQ selection is computed based on the `SENTRY_LPQ_OPTIONS["project_budget"]`
    # defined below.
    "budget_time_window": 2 * 60,
    # The bucket size of the project budget metric.
    #
    # The size (in seconds) of the buckets that events are sorted into.
    "budget_bucket_size": 10,
    # Number of seconds to wait after a project is made eligible or ineligible for the LPQ
    # before its eligibility can be changed again.
    #
    # This backoff is only applied to automatic changes to project eligibility, and has zero effect
    # on any manually-triggered changes to a project's presence in the LPQ.
    "backoff_timer": 5 * 60,
}

# Whether badly behaving projects will be automatically
# sent to the low priority queue
SENTRY_ENABLE_AUTO_LOW_PRIORITY_QUEUE = False

# Tunable knobs for automatic LPQ eligibility.
#
# LPQ eligibility is based on the average spent budget in a sliding time window
# defined in `SENTRY_REALTIME_METRICS_OPTIONS["budget_time_window"]` above.
#
# The `project_budget` option is defined as the average per-second
# "symbolication time budget" a project can spend.
# See `RealtimeMetricsStore.record_project_duration` for an explanation of how
# this works.
# The "regular interval" at which symbolication time is submitted is defined by
# `SYMBOLICATOR_POLL_TIMEOUT`.
#
# This value is already adjusted according to the
# `symbolicate-event.low-priority.metrics.submission-rate` option.
SENTRY_LPQ_OPTIONS = {
    # This is the per-project budget in per-second "symbolication time budget".
    #
    # This has been arbitrarily chosen as `5.0` for now, which means an average of:
    # -  1x 5-second event per second, or
    # -  5x 1-second events per second, or
    # - 10x 0.5-second events per second
    #
    # Cost increases quadratically with symbolication time.
    "project_budget": 5.0
}

# XXX(meredith): Temporary metrics indexer
SENTRY_METRICS_INDEXER_REDIS_CLUSTER = "default"

# Timeout for the project counter statement execution.
# In case of contention on the project counter, prevent workers saturation with
# save_event tasks from single project.
# Value is in milliseconds. Set to `None` to disable.
SENTRY_PROJECT_COUNTER_STATEMENT_TIMEOUT = 1000

# Implemented in getsentry to run additional devserver workers.
SENTRY_EXTRA_WORKERS: MutableSequence[str] = []

SAMPLED_DEFAULT_RATE = 1.0

# A set of extra URLs to sample
ADDITIONAL_SAMPLED_URLS: dict[str, float] = {}

# A set of extra tasks to sample
ADDITIONAL_SAMPLED_TASKS: dict[str, float] = {}

# This controls whether Sentry is run in a demo mode.
# Enabling this will allow users to create accounts without an email or password.
DEMO_MODE = False

# all demo orgs are owned by the user with this email
DEMO_ORG_OWNER_EMAIL: str | None = None

# adds an extra JS to HTML template
INJECTED_SCRIPT_ASSETS: list[str] = []

PG_VERSION: str = os.getenv("PG_VERSION") or "14"

# Zero Downtime Migrations settings as defined at
# https://github.com/tbicr/django-pg-zero-downtime-migrations#settings
ZERO_DOWNTIME_MIGRATIONS_RAISE_FOR_UNSAFE = True
ZERO_DOWNTIME_MIGRATIONS_LOCK_TIMEOUT = None
ZERO_DOWNTIME_MIGRATIONS_STATEMENT_TIMEOUT = None

if int(PG_VERSION.split(".", maxsplit=1)[0]) < 12:
    # In v0.6 of django-pg-zero-downtime-migrations this settings is deprecated for PostreSQLv12+
    # https://github.com/tbicr/django-pg-zero-downtime-migrations/blob/7b3f5c045b40e656772859af4206acf3f11c0951/CHANGES.md#06

    # Note: The docs have this backwards. We set this to False here so that we always add check
    # constraints instead of setting the column to not null.
    ZERO_DOWNTIME_MIGRATIONS_USE_NOT_NULL = False

ANOMALY_DETECTION_URL = "http://127.0.0.1:9091"
ANOMALY_DETECTION_TIMEOUT = 30

# TODO: Once this moves to its own service, this URL will need to be updated
SEVERITY_DETECTION_URL = ANOMALY_DETECTION_URL
SEVERITY_DETECTION_TIMEOUT = 0.3  # 300 milliseconds
SEVERITY_DETECTION_RETRIES = 1

SEER_AUTOFIX_URL = ANOMALY_DETECTION_URL  # In local development this is the same as ANOMALY_DETECTION_URL, for prod check getsentry.

# This is the URL to the profiling service
SENTRY_VROOM = os.getenv("VROOM", "http://127.0.0.1:8085")

SENTRY_REPLAYS_SERVICE_URL = "http://localhost:8090"


SENTRY_ISSUE_ALERT_HISTORY = "sentry.rules.history.backends.postgres.PostgresRuleHistoryBackend"
SENTRY_ISSUE_ALERT_HISTORY_OPTIONS: dict[str, Any] = {}

# This is useful for testing SSO expiry flows
SENTRY_SSO_EXPIRY_SECONDS = os.environ.get("SENTRY_SSO_EXPIRY_SECONDS", None)

# Set to an iterable of strings matching services so only logs from those services show up
# eg. DEVSERVER_LOGS_ALLOWLIST = {"server", "webpack", "worker"}
DEVSERVER_LOGS_ALLOWLIST: set[str] | None = None

# Filter for logs of incoming requests, which matches on substrings. For example, to prevent the
# server from logging
#
#   `POST 200 /api/0/relays/projectconfigs/?version=3 HTTP/1.1 1915`,
#
# add "/api/0/relays/projectconfigs/" to the list, or to suppress logging of all requests to
# `relays/xxx` endpoints, add "/api/0/relays/".
DEVSERVER_REQUEST_LOG_EXCLUDES: list[str] = []

LOG_API_ACCESS = not IS_DEV or os.environ.get("SENTRY_LOG_API_ACCESS")

VALIDATE_SUPERUSER_ACCESS_CATEGORY_AND_REASON = True
DISABLE_SU_FORM_U2F_CHECK_FOR_LOCAL = False

# determines if we enable analytics or not
ENABLE_ANALYTICS = False

MAX_SLOW_CONDITION_ISSUE_ALERTS = 100
MAX_MORE_SLOW_CONDITION_ISSUE_ALERTS = 200
MAX_FAST_CONDITION_ISSUE_ALERTS = 500
MAX_QUERY_SUBSCRIPTIONS_PER_ORG = 1000

MAX_REDIS_SNOWFLAKE_RETRY_COUNTER = 5

SNOWFLAKE_VERSION_ID = 1
SENTRY_SNOWFLAKE_EPOCH_START = datetime(2022, 8, 8, 0, 0).timestamp()
SENTRY_USE_SNOWFLAKE = False

SENTRY_DEFAULT_LOCKS_BACKEND_OPTIONS = {
    "path": "sentry.utils.locking.backends.redis.RedisLockBackend",
    "options": {"cluster": "default"},
}

SENTRY_POST_PROCESS_LOCKS_BACKEND_OPTIONS = {
    "path": "sentry.utils.locking.backends.redis.RedisLockBackend",
    "options": {"cluster": "default"},
}
# maximum number of projects allowed to query snuba with for the organization_vitals_overview endpoint
ORGANIZATION_VITALS_OVERVIEW_PROJECT_LIMIT = 300


# Default string indexer cache options
SENTRY_STRING_INDEXER_CACHE_OPTIONS = {
    "cache_name": "default",
}
SENTRY_POSTGRES_INDEXER_RETRY_COUNT = 2

SENTRY_FUNCTIONS_PROJECT_NAME: str | None = None

SENTRY_FUNCTIONS_REGION = "us-central1"

# Settings related to SiloMode
FAIL_ON_UNAVAILABLE_API_CALL = False

DISALLOWED_CUSTOMER_DOMAINS: list[str] = []

SENTRY_ISSUE_PLATFORM_RATE_LIMITER_OPTIONS: dict[str, str] = {}
SENTRY_ISSUE_PLATFORM_FUTURES_MAX_LIMIT = 10000

SENTRY_GROUP_ATTRIBUTES_FUTURES_MAX_LIMIT = 10000

# How long we should wait for a gateway proxy request to return before giving up
GATEWAY_PROXY_TIMEOUT = None

SENTRY_SLICING_LOGICAL_PARTITION_COUNT = 256
# This maps a Sliceable for slicing by name and (lower logical partition, upper physical partition)
# to a given slice. A slice is a set of physical resources in Sentry and Snuba.
#
# For each Sliceable, the range [0, SENTRY_SLICING_LOGICAL_PARTITION_COUNT) must be mapped
# to a slice ID
SENTRY_SLICING_CONFIG: Mapping[str, Mapping[tuple[int, int], int]] = {}

# Show banners on the login page that are defined in layout.html
SHOW_LOGIN_BANNER = False

# Mapping of (logical topic names, slice id) to physical topic names
# and kafka broker names. The kafka broker names are used to construct
# the broker config from KAFKA_CLUSTERS. This is used for slicing only.
# Example:
# SLICED_KAFKA_TOPICS = {
#   ("KAFKA_SNUBA_GENERIC_METRICS", 0): {
#       "topic": "generic_metrics_0",
#       "cluster": "cluster_1",
#   },
#   ("KAFKA_SNUBA_GENERIC_METRICS", 1): {
#       "topic": "generic_metrics_1",
#       "cluster": "cluster_2",
# }
# And then in KAFKA_CLUSTERS:
# KAFKA_CLUSTERS = {
#   "cluster_1": {
#       "bootstrap.servers": "kafka1:9092",
#   },
#   "cluster_2": {
#       "bootstrap.servers": "kafka2:9092",
#   },
# }
SLICED_KAFKA_TOPICS: Mapping[tuple[str, int], Mapping[str, Any]] = {}

# Used by silo tests -- activate all silo mode test decorators even if not marked stable
FORCE_SILOED_TESTS = os.environ.get("SENTRY_FORCE_SILOED_TESTS", False)

# Set the URL for signup page that we redirect to for the setup wizard if signup=1 is in the query params
SENTRY_SIGNUP_URL: str | None = None

SENTRY_ORGANIZATION_ONBOARDING_TASK = "sentry.onboarding_tasks.backends.organization_onboarding_task.OrganizationOnboardingTaskBackend"

# Previously replays were ingested using the filestore interface and service. Both the
# interface and the service were dropped in favor of reusing the metadata contained
# within ClickHouse and uploading directly to the cloud storage provider.
#
# Default: true. Disabling this option may make older records unretrievable. No data is
# lost as a result of toggling this setting.
SENTRY_REPLAYS_ATTEMPT_LEGACY_FILESTORE_LOOKUP = True

SENTRY_FEATURE_ADOPTION_CACHE_OPTIONS = {
    "path": "sentry.models.featureadoption.FeatureAdoptionRedisBackend",
    "options": {"cluster": "default"},
}

ADDITIONAL_BULK_QUERY_DELETES: list[tuple[str, str, str | None]] = []

# Monitor limits to prevent abuse
MAX_MONITORS_PER_ORG = 1500
MAX_ENVIRONMENTS_PER_MONITOR = 1000

# Raise schema validation errors and make the indexer crash (only useful in
# tests)
SENTRY_METRICS_INDEXER_RAISE_VALIDATION_ERRORS = False

# The Redis cluster to use for monitoring the service / consumer health.
SENTRY_SERVICE_MONITORING_REDIS_CLUSTER = "default"

# This is a view of which abstract processing service is backed by which infrastructure.
# Right now, the infrastructure can be `redis` or `rabbitmq`.
#
# For `redis`, one has to provide the cluster id.
# It has to match a cluster defined in `redis.redis_clusters`.
#
# For `rabbitmq`, one has to provide a list of server URLs.
# The URL is in the format `http://{user}:{password}@{hostname}:{port}/`.
#
# The definition can also be empty, in which case nothing is checked and
# the service is assumed to be healthy.
# However, the service *must* be defined.
SENTRY_PROCESSING_SERVICES: Mapping[str, Any] = {
    "celery": {"redis": "default"},
    "attachments-store": {"redis": "default"},
    "processing-store": {},  # "redis": "processing"},
    "processing-locks": {"redis": "default"},
    "post-process-locks": {"redis": "default"},
}


# If set to true, model cache will read by default from DB read replica in case of cache misses.
# NB: Set to true only if you have multi db setup and django db routing configured.
#     See sentry.db.models.manager.base_query_set how qs.using_replica() works for more details db
#     router implementation.
SENTRY_MODEL_CACHE_USE_REPLICA = False

# Additional consumer definitions beyond the ones defined in sentry.consumers.
# Necessary for getsentry to define custom consumers.
SENTRY_KAFKA_CONSUMERS: Mapping[str, ConsumerDefinition] = {}

# sentry devserver should _always_ start the following consumers, identified by
# key in SENTRY_KAFKA_CONSUMERS or sentry.consumers.KAFKA_CONSUMERS
DEVSERVER_START_KAFKA_CONSUMERS: MutableSequence[str] = []


# If set to True, buffer.incr will be spawned as background celery task. If false it's a direct call
# to the buffer service.
SENTRY_BUFFER_INCR_AS_CELERY_TASK = False

# Feature flag to turn off role-swapping to help bridge getsentry transition.
USE_ROLE_SWAPPING_IN_TESTS = True

# Threshold for the number of timeouts needed in a day to disable an integration
BROKEN_TIMEOUT_THRESHOLD = 1000

# This webhook url can be configured to log the changes made to runtime options as they
# are changed by sentry configoptions.
OPTIONS_AUTOMATOR_SLACK_WEBHOOK_URL: str | None = None

SENTRY_METRICS_INTERFACE_BACKEND = "sentry.sentry_metrics.client.snuba.SnubaMetricsBackend"
SENTRY_METRICS_INTERFACE_BACKEND_OPTIONS: dict[str, Any] = {}

# Controls whether the SDK will send the metrics upstream to the S4S transport.
SENTRY_SDK_UPSTREAM_METRICS_ENABLED = False

# Backwards compatibility for URLs that don't
# have enough context to route via organization.
# New usage of these endpoints should use the region domains,
# but existing customers have been using these routes
# on the main domain for a long time.
REGION_PINNED_URL_NAMES = {
    # These paths have organization scoped aliases
    "sentry-api-0-builtin-symbol-sources",
    "sentry-api-0-grouping-configs",
    "sentry-api-0-prompts-activity",
    # Unprefixed issue URLs
    "sentry-api-0-group-details",
    "sentry-api-0-group-activities",
    "sentry-api-0-group-events",
    "sentry-api-0-group-event-details",
    "sentry-api-0-group-notes",
    "sentry-api-0-group-note-details",
    "sentry-api-0-group-hashes",
    "sentry-api-0-group-hashes-split",
    "sentry-api-0-group-reprocessing",
    "sentry-api-0-group-stats",
    "sentry-api-0-group-tags",
    "sentry-api-0-group-tag-key-details",
    "sentry-api-0-group-tag-key-values",
    "sentry-api-0-group-user-reports",
    "sentry-api-0-group-attachments",
    "sentry-api-0-group-similar",
    "sentry-api-0-group-similar-issues-embeddings",
    "sentry-api-0-group-external-issues",
    "sentry-api-0-group-external-issues-details",
    "sentry-api-0-group-integrations",
    "sentry-api-0-group-integration-details",
    "sentry-api-0-group-current-release",
    "sentry-api-0-group-participants",
    "sentry-api-0-shared-group-details",
    # Unscoped profiling URLs
    "sentry-api-0-profiling-project-profile",
    # Legacy monitor endpoints
    "sentry-api-0-monitor-ingest-check-in-index",
    "sentry-api-0-monitor-ingest-check-in-details",
    # These paths are used by relay which is implicitly region scoped
    "sentry-api-0-relays-index",
    "sentry-api-0-relay-register-challenge",
    "sentry-api-0-relay-register-response",
    "sentry-api-0-relay-projectconfigs",
    "sentry-api-0-relay-projectids",
    "sentry-api-0-relay-publickeys",
    "sentry-api-0-relays-healthcheck",
    "sentry-api-0-relays-details",
    # Backwards compatibility for US customers.
    # New usage of these is region scoped.
    "sentry-error-page-embed",
    "sentry-js-sdk-loader",
    "sentry-release-hook",
    "sentry-api-0-organizations",
    "sentry-api-0-projects",
    "sentry-api-0-accept-project-transfer",
    "sentry-organization-avatar-url",
    "sentry-chartcuterie-config",
    "sentry-robots-txt",
}

# Shared resource ids for accounting
EVENT_PROCESSING_STORE = "rc_processing_redis"
COGS_EVENT_STORE_LABEL = "bigtable_nodestore"

# Disable DDM entirely
SENTRY_DDM_DISABLE = os.getenv("SENTRY_DDM_DISABLE", "0") in ("1", "true", "True")

# Devserver configuration overrides.
ngrok_host = os.environ.get("SENTRY_DEVSERVER_NGROK")
if ngrok_host and SILO_MODE != "REGION":
    SENTRY_OPTIONS["system.url-prefix"] = f"https://{ngrok_host}"
    SENTRY_OPTIONS["system.region-api-url-template"] = ""
    CSRF_TRUSTED_ORIGINS = [f"https://*.{ngrok_host}", f"https://{ngrok_host}"]
    ALLOWED_HOSTS = [f".{ngrok_host}", "localhost", "127.0.0.1", ".docker.internal"]

    SESSION_COOKIE_DOMAIN: str = f".{ngrok_host}"
    CSRF_COOKIE_DOMAIN = SESSION_COOKIE_DOMAIN
    SUDO_COOKIE_DOMAIN = SESSION_COOKIE_DOMAIN

if SILO_DEVSERVER:
    # Add connections for the region & control silo databases.
    DATABASES["control"] = DATABASES["default"].copy()
    DATABASES["control"]["NAME"] = "control"

    # Use the region database in the default connection as region
    # silo database is the 'default' elsewhere in application logic.
    DATABASES["default"]["NAME"] = "region"

    DATABASE_ROUTERS = ("sentry.db.router.SiloRouter",)

    # Addresses are hardcoded based on the defaults
    # we use in commands/devserver.
    region_port = os.environ.get("SENTRY_REGION_SILO_PORT", "8010")
    SENTRY_REGION_CONFIG = [
        {
            "name": "us",
            "snowflake_id": 1,
            "category": "MULTI_TENANT",
            "address": f"http://127.0.0.1:{region_port}",
            "api_token": "dev-region-silo-token",
        }
    ]
    SENTRY_MONOLITH_REGION = SENTRY_REGION_CONFIG[0]["name"]

    # Cross region RPC authentication
    RPC_SHARED_SECRET = [
        "a-long-value-that-is-shared-but-also-secret",
    ]
    RPC_TIMEOUT = 15.0
    SEER_RPC_SHARED_SECRET = ["seers-also-very-long-value-haha"]

    # Key for signing integration proxy requests.
    SENTRY_SUBNET_SECRET = "secret-subnet-signature"

    control_port = os.environ.get("SENTRY_CONTROL_SILO_PORT", "8000")
    SENTRY_CONTROL_ADDRESS = f"http://127.0.0.1:{control_port}"

    # Webserver config
    bind_address = os.environ.get("SENTRY_DEVSERVER_BIND")
    if bind_address:
        bind = str(bind_address).split(":")
        SENTRY_WEB_HOST = bind[0]
        SENTRY_WEB_PORT = int(bind[1])

    CELERYBEAT_SCHEDULE_FILENAME = f"celerybeat-schedule-{SILO_MODE}"<|MERGE_RESOLUTION|>--- conflicted
+++ resolved
@@ -1489,13 +1489,10 @@
     # Enable creating organizations within sentry
     # (if SENTRY_SINGLE_ORGANIZATION is not enabled).
     "organizations:create": True,
-<<<<<<< HEAD
     # Enables detection and notification of severely broken monitors
     "organizations:crons-broken-monitor-detection": False,
-=======
     # Disables legacy cron ingest endpoints
     "organizations:crons-disable-ingest-endpoints": False,
->>>>>>> f6330493
     # Disables projects with zero monitors to create new ones
     "organizations:crons-disable-new-projects": False,
     # Metrics: Enable ingestion and storage of custom metrics. See ddm-ui for UI.
