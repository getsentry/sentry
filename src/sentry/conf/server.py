--- conflicted
+++ resolved
@@ -1548,13 +1548,6 @@
     "organizations:session-replay-ui": True,
     # Enabled experimental session replay errors view, replacing issues
     "organizations:session-replay-errors-tab": False,
-<<<<<<< HEAD
-    # Enabled experimental session replay network data view
-    "organizations:session-replay-network-details": False,
-=======
-    # Enable replay GA messaging (update paths from AM1 to AM2)
-    "organizations:session-replay-ga": False,
->>>>>>> 77f05e8f
     # Enable experimental session replay SDK for recording on Sentry
     "organizations:session-replay-sdk": False,
     "organizations:session-replay-sdk-errors-only": False,
