--- conflicted
+++ resolved
@@ -1749,13 +1749,10 @@
     "organizations:sourcemaps-upload-release-as-artifact-bundle": False,
     # Signals that the organization supports the on demand metrics prefill.
     "organizations:on-demand-metrics-prefill": False,
-<<<<<<< HEAD
     # Enable writing to the new notification system when updating the old system
     "organizations:notifications-double-write": False,
-=======
     # Excludes measurement config from project config builds.
     "organizations:projconfig-exclude-measurements": False,
->>>>>>> 36450681
     # Enable data forwarding functionality for projects.
     "projects:data-forwarding": True,
     # Enable functionality to discard groups.
