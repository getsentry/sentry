"""
These settings act as the default (base) settings for the Sentry-provided web-server
"""

import os
import os.path
import platform
import re
import socket
import sys
import tempfile
from datetime import timedelta
from urllib.parse import urlparse

import sentry
from sentry.utils.celery import crontab_with_minute_jitter
from sentry.utils.types import type_from_value


def gettext_noop(s):
    return s


socket.setdefaulttimeout(5)


def env(key, default="", type=None):
    """
    Extract an environment variable for use in configuration

    :param key: The environment variable to be extracted.
    :param default: The value to be returned if `key` is not found.
    :param type: The type of the returned object (defaults to the type of `default`).
    :return: The environment variable if it exists, else `default`.
    """

    # First check an internal cache, so we can `pop` multiple times
    # without actually losing the value.
    try:
        rv = env._cache[key]
    except KeyError:
        if "SENTRY_RUNNING_UWSGI" in os.environ:
            # We do this so when the process forks off into uwsgi
            # we want to actually be popping off values. This is so that
            # at runtime, the variables aren't actually available.
            fn = os.environ.pop
        else:
            fn = os.environ.__getitem__

        try:
            rv = fn(key)
            env._cache[key] = rv
        except KeyError:
            rv = default

    if type is None:
        type = type_from_value(default)

    return type(rv)


env._cache = {}

ENVIRONMENT = os.environ.get("SENTRY_ENVIRONMENT", "production")

IS_DEV = ENVIRONMENT == "development"

DEBUG = IS_DEV

ADMIN_ENABLED = DEBUG

ADMINS = ()

# Hosts that are considered in the same network (including VPNs).
INTERNAL_IPS = ()

# List of IP subnets which should not be accessible
SENTRY_DISALLOWED_IPS = ()

# When resolving DNS for external sources (source map fetching, webhooks, etc),
# ensure that domains are fully resolved first to avoid poking internal
# search domains.
SENTRY_ENSURE_FQDN = False

# Hosts that are allowed to use system token authentication.
# http://en.wikipedia.org/wiki/Reserved_IP_addresses
INTERNAL_SYSTEM_IPS = (
    "0.0.0.0/8",
    "10.0.0.0/8",
    "100.64.0.0/10",
    "127.0.0.0/8",
    "169.254.0.0/16",
    "172.16.0.0/12",
    "192.0.0.0/29",
    "192.0.2.0/24",
    "192.88.99.0/24",
    "192.168.0.0/16",
    "198.18.0.0/15",
    "198.51.100.0/24",
    "224.0.0.0/4",
    "240.0.0.0/4",
    "255.255.255.255/32",
)

MANAGERS = ADMINS

APPEND_SLASH = True

PROJECT_ROOT = os.path.normpath(os.path.join(os.path.dirname(__file__), os.pardir))

# XXX(dcramer): handle case when we've installed from source vs just running
# this straight out of the repository
if "site-packages" in __file__:
    NODE_MODULES_ROOT = os.path.join(PROJECT_ROOT, "node_modules")
else:
    NODE_MODULES_ROOT = os.path.join(PROJECT_ROOT, os.pardir, os.pardir, "node_modules")

NODE_MODULES_ROOT = os.path.normpath(NODE_MODULES_ROOT)

DEVSERVICES_CONFIG_DIR = os.path.normpath(
    os.path.join(PROJECT_ROOT, os.pardir, os.pardir, "config")
)

SENTRY_DISTRIBUTED_CLICKHOUSE_TABLES = False

RELAY_CONFIG_DIR = os.path.join(DEVSERVICES_CONFIG_DIR, "relay")

SYMBOLICATOR_CONFIG_DIR = os.path.join(DEVSERVICES_CONFIG_DIR, "symbolicator")

# XXX(epurkhiser): The generated chartucterie config.js file will be stored
# here. This directory may not exist until that file is generated.
CHARTCUTERIE_CONFIG_DIR = os.path.join(DEVSERVICES_CONFIG_DIR, "chartcuterie")

CDC_CONFIG_DIR = os.path.join(DEVSERVICES_CONFIG_DIR, "cdc")

sys.path.insert(0, os.path.normpath(os.path.join(PROJECT_ROOT, os.pardir)))

DATABASES = {
    "default": {
        "ENGINE": "sentry.db.postgres",
        "NAME": "sentry",
        "USER": "postgres",
        "PASSWORD": "",
        "HOST": "127.0.0.1",
        "PORT": "",
        "AUTOCOMMIT": True,
        "ATOMIC_REQUESTS": False,
    }
}

if "DATABASE_URL" in os.environ:
    url = urlparse(os.environ["DATABASE_URL"])

    # Ensure default database exists.
    DATABASES["default"] = DATABASES.get("default", {})

    # Update with environment configuration.
    DATABASES["default"].update(
        {
            "NAME": url.path[1:],
            "USER": url.username,
            "PASSWORD": url.password,
            "HOST": url.hostname,
            "PORT": url.port,
        }
    )
    if url.scheme == "postgres":
        DATABASES["default"]["ENGINE"] = "sentry.db.postgres"

# This should always be UTC.
TIME_ZONE = "UTC"

# Language code for this installation. All choices can be found here:
# http://www.i18nguy.com/unicode/language-identifiers.html
LANGUAGE_CODE = "en-us"

LANGUAGES = (
    ("af", gettext_noop("Afrikaans")),
    ("ar", gettext_noop("Arabic")),
    ("az", gettext_noop("Azerbaijani")),
    ("bg", gettext_noop("Bulgarian")),
    ("be", gettext_noop("Belarusian")),
    ("bn", gettext_noop("Bengali")),
    ("br", gettext_noop("Breton")),
    ("bs", gettext_noop("Bosnian")),
    ("ca", gettext_noop("Catalan")),
    ("cs", gettext_noop("Czech")),
    ("cy", gettext_noop("Welsh")),
    ("da", gettext_noop("Danish")),
    ("de", gettext_noop("German")),
    ("el", gettext_noop("Greek")),
    ("en", gettext_noop("English")),
    ("eo", gettext_noop("Esperanto")),
    ("es", gettext_noop("Spanish")),
    ("et", gettext_noop("Estonian")),
    ("eu", gettext_noop("Basque")),
    ("fa", gettext_noop("Persian")),
    ("fi", gettext_noop("Finnish")),
    ("fr", gettext_noop("French")),
    ("ga", gettext_noop("Irish")),
    ("gl", gettext_noop("Galician")),
    ("he", gettext_noop("Hebrew")),
    ("hi", gettext_noop("Hindi")),
    ("hr", gettext_noop("Croatian")),
    ("hu", gettext_noop("Hungarian")),
    ("ia", gettext_noop("Interlingua")),
    ("id", gettext_noop("Indonesian")),
    ("is", gettext_noop("Icelandic")),
    ("it", gettext_noop("Italian")),
    ("ja", gettext_noop("Japanese")),
    ("ka", gettext_noop("Georgian")),
    ("kk", gettext_noop("Kazakh")),
    ("km", gettext_noop("Khmer")),
    ("kn", gettext_noop("Kannada")),
    ("ko", gettext_noop("Korean")),
    ("lb", gettext_noop("Luxembourgish")),
    ("lt", gettext_noop("Lithuanian")),
    ("lv", gettext_noop("Latvian")),
    ("mk", gettext_noop("Macedonian")),
    ("ml", gettext_noop("Malayalam")),
    ("mn", gettext_noop("Mongolian")),
    ("my", gettext_noop("Burmese")),
    ("nb", gettext_noop("Norwegian Bokmal")),
    ("ne", gettext_noop("Nepali")),
    ("nl", gettext_noop("Dutch")),
    ("nn", gettext_noop("Norwegian Nynorsk")),
    ("os", gettext_noop("Ossetic")),
    ("pa", gettext_noop("Punjabi")),
    ("pl", gettext_noop("Polish")),
    ("pt", gettext_noop("Portuguese")),
    ("pt-br", gettext_noop("Brazilian Portuguese")),
    ("ro", gettext_noop("Romanian")),
    ("ru", gettext_noop("Russian")),
    ("sk", gettext_noop("Slovak")),
    ("sl", gettext_noop("Slovenian")),
    ("sq", gettext_noop("Albanian")),
    ("sr", gettext_noop("Serbian")),
    ("sv-se", gettext_noop("Swedish")),
    ("sw", gettext_noop("Swahili")),
    ("ta", gettext_noop("Tamil")),
    ("te", gettext_noop("Telugu")),
    ("th", gettext_noop("Thai")),
    ("tr", gettext_noop("Turkish")),
    ("tt", gettext_noop("Tatar")),
    ("udm", gettext_noop("Udmurt")),
    ("uk", gettext_noop("Ukrainian")),
    ("ur", gettext_noop("Urdu")),
    ("vi", gettext_noop("Vietnamese")),
    ("zh-cn", gettext_noop("Simplified Chinese")),
    ("zh-tw", gettext_noop("Traditional Chinese")),
)

from .locale import CATALOGS

LANGUAGES = tuple((code, name) for code, name in LANGUAGES if code in CATALOGS)

SUPPORTED_LANGUAGES = frozenset(CATALOGS)

SITE_ID = 1

# If you set this to False, Django will make some optimizations so as not
# to load the internationalization machinery.
USE_I18N = True

# If you set this to False, Django will not format dates, numbers and
# calendars according to the current locale
USE_L10N = True

USE_TZ = True

# CAVEAT: If you're adding a middleware that modifies a response's content,
# and appears before CommonMiddleware, you must either reorder your middleware
# so that responses aren't modified after Content-Length is set, or have the
# response modifying middleware reset the Content-Length header.
# This is because CommonMiddleware Sets the Content-Length header for non-streaming responses.
MIDDLEWARE = (
    "sentry.middleware.health.HealthCheck",
    "sentry.middleware.security.SecurityHeadersMiddleware",
    "sentry.middleware.env.SentryEnvMiddleware",
    "sentry.middleware.proxy.SetRemoteAddrFromForwardedFor",
    "sentry.middleware.stats.RequestTimingMiddleware",
    "sentry.middleware.access_log.access_log_middleware",
    "sentry.middleware.stats.ResponseCodeMiddleware",
    "sentry.middleware.subdomain.SubdomainMiddleware",
    "django.middleware.common.CommonMiddleware",
    "django.contrib.sessions.middleware.SessionMiddleware",
    "django.middleware.csrf.CsrfViewMiddleware",
    "sentry.middleware.auth.AuthenticationMiddleware",
    "sentry.middleware.user.UserActiveMiddleware",
    "sentry.middleware.sudo.SudoMiddleware",
    "sentry.middleware.superuser.SuperuserMiddleware",
    "sentry.middleware.locale.SentryLocaleMiddleware",
    "sentry.middleware.ratelimit.RatelimitMiddleware",
    "django.contrib.messages.middleware.MessageMiddleware",
)

ROOT_URLCONF = "sentry.conf.urls"

# TODO(joshuarli): Django 1.10 introduced this option, which restricts the size of a
# request body. We have some middleware in sentry.middleware.proxy that sets the
# Content Length to max uint32 in certain cases related to minidump.
# Once relay's fully rolled out, that can be deleted.
# Until then, the safest and easiest thing to do is to disable this check
# to leave things the way they were with Django <1.9.
DATA_UPLOAD_MAX_MEMORY_SIZE = None

TEMPLATES = [
    {
        "BACKEND": "django.template.backends.django.DjangoTemplates",
        "DIRS": [os.path.join(PROJECT_ROOT, "templates")],
        "APP_DIRS": True,
        "OPTIONS": {
            "context_processors": [
                "django.contrib.auth.context_processors.auth",
                "django.contrib.messages.context_processors.messages",
                "django.template.context_processors.csrf",
                "django.template.context_processors.request",
            ]
        },
    }
]

INSTALLED_APPS = (
    "django.contrib.admin",
    "django.contrib.auth",
    "django.contrib.contenttypes",
    "django.contrib.messages",
    "django.contrib.sessions",
    "django.contrib.sites",
    "drf_spectacular",
    "crispy_forms",
    "rest_framework",
    "sentry",
    "sentry.analytics",
    "sentry.incidents.apps.Config",
    "sentry.discover",
    "sentry.analytics.events",
    "sentry.nodestore",
    "sentry.release_health",
    "sentry.search",
    "sentry.sentry_metrics.indexer",
    "sentry.snuba",
    "sentry.lang.java.apps.Config",
    "sentry.lang.javascript.apps.Config",
    "sentry.lang.native.apps.Config",
    "sentry.plugins.sentry_interface_types.apps.Config",
    "sentry.plugins.sentry_urls.apps.Config",
    "sentry.plugins.sentry_useragents.apps.Config",
    "sentry.plugins.sentry_webhooks.apps.Config",
    "social_auth",
    "sudo",
    "sentry.eventstream",
    "sentry.auth.providers.google.apps.Config",
    "django.contrib.staticfiles",
)

# Silence internal hints from Django's system checks
SILENCED_SYSTEM_CHECKS = (
    # Django recommends to use OneToOneField over ForeignKey(unique=True)
    # however this changes application behavior in ways that break association
    # loading
    "fields.W342",
    # We have a "catch-all" react_page_view that we only want to match on URLs
    # ending with a `/` to allow APPEND_SLASHES to kick in for the ones lacking
    # the trailing slash. This confuses the warning as the regex is `/$` which
    # looks like it starts with a slash but it doesn't.
    "urls.W002",
    # Our own AuthenticationMiddleware suffices as a replacement for
    # django.contrib.auth.middleware.AuthenticationMiddleware; both add the
    # authenticated user to the HttpRequest which is what's needed here.
    "admin.E408",
    # This is fixed in Django@7c08f26bf0439c1ed593b51b51ad847f7e262bc1.
    # It's not our problem; refer to Django issue 32260.
    "urls.E007",
)

STATIC_ROOT = os.path.realpath(os.path.join(PROJECT_ROOT, "static"))
STATIC_URL = "/_static/{version}/"
# webpack assets live at a different URL that is unversioned
# as we configure webpack to include file content based hash in the filename
STATIC_FRONTEND_APP_URL = "/_static/dist/"

# The webpack output directory
STATICFILES_DIRS = [
    os.path.join(STATIC_ROOT, "sentry", "dist"),
]

# various middleware will use this to identify resources which should not access
# cookies
ANONYMOUS_STATIC_PREFIXES = (
    "/_static/",
    "/avatar/",
    "/organization-avatar/",
    "/team-avatar/",
    "/project-avatar/",
    "/js-sdk-loader/",
)

STATICFILES_FINDERS = (
    "django.contrib.staticfiles.finders.FileSystemFinder",
    "django.contrib.staticfiles.finders.AppDirectoriesFinder",
)

ASSET_VERSION = 0

# setup a default media root to somewhere useless
MEDIA_ROOT = "/tmp/sentry-files"
MEDIA_URL = "_media/"

LOCALE_PATHS = (os.path.join(PROJECT_ROOT, "locale"),)

CSRF_FAILURE_VIEW = "sentry.web.frontend.csrf_failure.view"
CSRF_COOKIE_NAME = "sc"

# Auth configuration

from django.urls import reverse_lazy

LOGIN_REDIRECT_URL = reverse_lazy("sentry-login-redirect")
LOGIN_URL = reverse_lazy("sentry-login")

AUTHENTICATION_BACKENDS = (
    "sentry.utils.auth.EmailAuthBackend",
    # The following authentication backends are used by social auth only.
    # We don't use them for user authentication.
    "social_auth.backends.asana.AsanaBackend",
    "social_auth.backends.github.GithubBackend",
    "social_auth.backends.bitbucket.BitbucketBackend",
    "social_auth.backends.visualstudio.VisualStudioBackend",
)

AUTH_PASSWORD_VALIDATORS = [
    {
        "NAME": "sentry.auth.password_validation.MinimumLengthValidator",
        "OPTIONS": {"min_length": 6},
    },
    {
        "NAME": "sentry.auth.password_validation.MaximumLengthValidator",
        "OPTIONS": {"max_length": 256},
    },
]

SOCIAL_AUTH_USER_MODEL = AUTH_USER_MODEL = "sentry.User"

SESSION_ENGINE = "django.contrib.sessions.backends.signed_cookies"
SESSION_COOKIE_NAME = "sentrysid"

# setting SESSION_COOKIE_SAMESITE to None below for now because
# Django's default in 2.1 now `Lax`.
# this breaks certain IDP flows where we need cookies sent to us on a redirected POST
# request, and `Lax` doesnt permit this.
# See here: https://docs.djangoproject.com/en/2.1/ref/settings/#session-cookie-samesite
SESSION_COOKIE_SAMESITE = None

BITBUCKET_CONSUMER_KEY = ""
BITBUCKET_CONSUMER_SECRET = ""

ASANA_CLIENT_ID = ""
ASANA_CLIENT_SECRET = ""

VISUALSTUDIO_APP_ID = ""
VISUALSTUDIO_APP_SECRET = ""
VISUALSTUDIO_CLIENT_SECRET = ""
VISUALSTUDIO_SCOPES = ["vso.work_write", "vso.project", "vso.code", "vso.release"]

SOCIAL_AUTH_PIPELINE = (
    "social_auth.backends.pipeline.user.get_username",
    "social_auth.backends.pipeline.social.social_auth_user",
    "social_auth.backends.pipeline.associate.associate_by_email",
    "social_auth.backends.pipeline.misc.save_status_to_session",
    "social_auth.backends.pipeline.social.associate_user",
    "social_auth.backends.pipeline.social.load_extra_data",
    "social_auth.backends.pipeline.user.update_user_details",
    "social_auth.backends.pipeline.misc.save_status_to_session",
)
SOCIAL_AUTH_REVOKE_TOKENS_ON_DISCONNECT = True
SOCIAL_AUTH_LOGIN_REDIRECT_URL = "/account/settings/identities/"
SOCIAL_AUTH_ASSOCIATE_ERROR_URL = SOCIAL_AUTH_LOGIN_REDIRECT_URL

INITIAL_CUSTOM_USER_MIGRATION = "0108_fix_user"

# Auth engines and the settings required for them to be listed
AUTH_PROVIDERS = {
    "github": ("GITHUB_APP_ID", "GITHUB_API_SECRET"),
    "bitbucket": ("BITBUCKET_CONSUMER_KEY", "BITBUCKET_CONSUMER_SECRET"),
    "asana": ("ASANA_CLIENT_ID", "ASANA_CLIENT_SECRET"),
    "visualstudio": (
        "VISUALSTUDIO_APP_ID",
        "VISUALSTUDIO_APP_SECRET",
        "VISUALSTUDIO_CLIENT_SECRET",
    ),
}

AUTH_PROVIDER_LABELS = {
    "github": "GitHub",
    "bitbucket": "Bitbucket",
    "asana": "Asana",
    "visualstudio": "Visual Studio",
}

import random


def SOCIAL_AUTH_DEFAULT_USERNAME():
    return random.choice(["Darth Vader", "Obi-Wan Kenobi", "R2-D2", "C-3PO", "Yoda"])


SOCIAL_AUTH_PROTECTED_USER_FIELDS = ["email"]
SOCIAL_AUTH_FORCE_POST_DISCONNECT = True

# Queue configuration
from kombu import Exchange, Queue

BROKER_URL = "redis://127.0.0.1:6379"
BROKER_TRANSPORT_OPTIONS = {}

# Ensure workers run async by default
# in Development you might want them to run in-process
# though it would cause timeouts/recursions in some cases
CELERY_ALWAYS_EAGER = False

# Complain about bad use of pickle.  See sentry.celery.SentryTask.apply_async for how
# this works.
CELERY_COMPLAIN_ABOUT_BAD_USE_OF_PICKLE = False

# We use the old task protocol because during benchmarking we noticed that it's faster
# than the new protocol. If we ever need to bump this it should be fine, there were no
# compatibility issues, just need to run benchmarks and do some tests to make sure
# things run ok.
CELERY_TASK_PROTOCOL = 1
CELERY_EAGER_PROPAGATES_EXCEPTIONS = True
CELERY_IGNORE_RESULT = True
CELERY_SEND_EVENTS = False
CELERY_RESULT_BACKEND = None
CELERY_TASK_RESULT_EXPIRES = 1
CELERY_DISABLE_RATE_LIMITS = True
CELERY_DEFAULT_QUEUE = "default"
CELERY_DEFAULT_EXCHANGE = "default"
CELERY_DEFAULT_EXCHANGE_TYPE = "direct"
CELERY_DEFAULT_ROUTING_KEY = "default"
CELERY_CREATE_MISSING_QUEUES = True
CELERY_REDIRECT_STDOUTS = False
CELERYD_HIJACK_ROOT_LOGGER = False
CELERY_TASK_SERIALIZER = "pickle"
CELERY_RESULT_SERIALIZER = "pickle"
CELERY_ACCEPT_CONTENT = {"pickle"}
CELERY_IMPORTS = (
    "sentry.data_export.tasks",
    "sentry.discover.tasks",
    "sentry.incidents.tasks",
    "sentry.sentry_metrics.indexer.tasks",
    "sentry.snuba.tasks",
    "sentry.tasks.app_store_connect",
    "sentry.tasks.assemble",
    "sentry.tasks.auth",
    "sentry.tasks.auto_remove_inbox",
    "sentry.tasks.auto_resolve_issues",
    "sentry.tasks.beacon",
    "sentry.tasks.check_auth",
    "sentry.tasks.check_monitors",
    "sentry.tasks.clear_expired_snoozes",
    "sentry.tasks.codeowners.code_owners_auto_sync",
    "sentry.tasks.codeowners.update_code_owners_schema",
    "sentry.tasks.collect_project_platforms",
    "sentry.tasks.commits",
    "sentry.tasks.deletion",
    "sentry.tasks.digests",
    "sentry.tasks.email",
    "sentry.tasks.files",
    "sentry.tasks.groupowner",
    "sentry.tasks.integrations",
    "sentry.tasks.low_priority_symbolication",
    "sentry.tasks.merge",
    "sentry.tasks.options",
    "sentry.tasks.ping",
    "sentry.tasks.post_process",
    "sentry.tasks.process_buffer",
    "sentry.tasks.relay",
    "sentry.tasks.release_registry",
    "sentry.tasks.reports",
    "sentry.tasks.reprocessing",
    "sentry.tasks.reprocessing2",
    "sentry.tasks.scheduler",
    "sentry.tasks.sentry_apps",
    "sentry.tasks.servicehooks",
    "sentry.tasks.store",
    "sentry.tasks.symbolication",
    "sentry.tasks.unmerge",
    "sentry.tasks.update_user_reports",
    "sentry.tasks.user_report",
    "sentry.profiles.task",
    "sentry.release_health.duplex",
    "sentry.release_health.tasks",
)
CELERY_QUEUES = [
    Queue("activity.notify", routing_key="activity.notify"),
    Queue("alerts", routing_key="alerts"),
    Queue("app_platform", routing_key="app_platform"),
    Queue("appstoreconnect", routing_key="sentry.tasks.app_store_connect.#"),
    Queue("assemble", routing_key="assemble"),
    Queue("auth", routing_key="auth"),
    Queue("buffers.process_pending", routing_key="buffers.process_pending"),
    Queue("buffers.incr", routing_key="buffers.incr"),
    Queue("cleanup", routing_key="cleanup"),
    Queue("code_owners", routing_key="code_owners"),
    Queue("commits", routing_key="commits"),
    Queue("data_export", routing_key="data_export"),
    Queue("default", routing_key="default"),
    Queue("digests.delivery", routing_key="digests.delivery"),
    Queue("digests.scheduling", routing_key="digests.scheduling"),
    Queue("email", routing_key="email"),
    Queue("events.preprocess_event", routing_key="events.preprocess_event"),
    Queue("events.process_event", routing_key="events.process_event"),
    Queue("events.reprocess_events", routing_key="events.reprocess_events"),
    Queue(
        "events.reprocessing.preprocess_event", routing_key="events.reprocessing.preprocess_event"
    ),
    Queue("events.reprocessing.process_event", routing_key="events.reprocessing.process_event"),
    Queue(
        "events.reprocessing.symbolicate_event", routing_key="events.reprocessing.symbolicate_event"
    ),
    Queue(
        "events.reprocessing.symbolicate_event_low_priority",
        routing_key="events.reprocessing.symbolicate_event_low_priority",
    ),
    Queue("events.save_event", routing_key="events.save_event"),
    Queue("events.save_event_transaction", routing_key="events.save_event_transaction"),
    Queue("events.save_event_attachments", routing_key="events.save_event_attachments"),
    Queue("events.symbolicate_event", routing_key="events.symbolicate_event"),
    Queue(
        "events.symbolicate_event_low_priority", routing_key="events.symbolicate_event_low_priority"
    ),
    Queue("files.delete", routing_key="files.delete"),
    Queue(
        "group_owners.process_suspect_commits", routing_key="group_owners.process_suspect_commits"
    ),
    Queue(
        "releasemonitor",
        routing_key="releasemonitor",
    ),
    Queue("incidents", routing_key="incidents"),
    Queue("incident_snapshots", routing_key="incident_snapshots"),
    Queue("incidents", routing_key="incidents"),
    Queue("integrations", routing_key="integrations"),
    Queue("merge", routing_key="merge"),
    Queue("options", routing_key="options"),
    Queue("relay_config", routing_key="relay_config"),
    Queue("relay_config_bulk", routing_key="relay_config_bulk"),
    Queue("reports.deliver", routing_key="reports.deliver"),
    Queue("reports.prepare", routing_key="reports.prepare"),
    Queue("search", routing_key="search"),
    Queue("sentry_metrics.indexer", routing_key="sentry_metrics.indexer"),
    Queue("similarity.index", routing_key="similarity.index"),
    Queue("sleep", routing_key="sleep"),
    Queue("stats", routing_key="stats"),
    Queue("subscriptions", routing_key="subscriptions"),
    Queue(
        "symbolications.compute_low_priority_projects",
        routing_key="symbolications.compute_low_priority_projects",
    ),
    Queue("unmerge", routing_key="unmerge"),
    Queue("update", routing_key="update"),
    Queue("profiles.process", routing_key="profiles.process"),
    Queue("release_health.duplex", routing_key="release_health.duplex"),
]

for queue in CELERY_QUEUES:
    queue.durable = False

CELERY_ROUTES = ("sentry.queue.routers.SplitQueueRouter",)


def create_partitioned_queues(name):
    exchange = Exchange(name, type="direct")
    for num in range(1):
        CELERY_QUEUES.append(Queue(f"{name}-{num}", exchange=exchange))


create_partitioned_queues("counters")
create_partitioned_queues("triggers")

from celery.schedules import crontab

# XXX: Make sure to register the monitor_id for each job in `SENTRY_CELERYBEAT_MONITORS`!
CELERYBEAT_SCHEDULE_FILENAME = os.path.join(tempfile.gettempdir(), "sentry-celerybeat")
CELERYBEAT_SCHEDULE = {
    "check-auth": {
        "task": "sentry.tasks.check_auth",
        "schedule": timedelta(minutes=1),
        "options": {"expires": 60, "queue": "auth"},
    },
    "enqueue-scheduled-jobs": {
        "task": "sentry.tasks.enqueue_scheduled_jobs",
        "schedule": timedelta(minutes=1),
        "options": {"expires": 60},
    },
    "send-beacon": {
        "task": "sentry.tasks.send_beacon",
        "schedule": timedelta(hours=1),
        "options": {"expires": 3600},
    },
    "send-ping": {
        "task": "sentry.tasks.send_ping",
        "schedule": timedelta(minutes=1),
        "options": {"expires": 60},
    },
    "flush-buffers": {
        "task": "sentry.tasks.process_buffer.process_pending",
        "schedule": timedelta(seconds=10),
        "options": {"expires": 10, "queue": "buffers.process_pending"},
    },
    "sync-options": {
        "task": "sentry.tasks.options.sync_options",
        "schedule": timedelta(seconds=10),
        "options": {"expires": 10, "queue": "options"},
    },
    "schedule-digests": {
        "task": "sentry.tasks.digests.schedule_digests",
        "schedule": timedelta(seconds=30),
        "options": {"expires": 30},
    },
    "check-monitors": {
        "task": "sentry.tasks.check_monitors",
        "schedule": timedelta(minutes=1),
        "options": {"expires": 60},
    },
    "clear-expired-snoozes": {
        "task": "sentry.tasks.clear_expired_snoozes",
        "schedule": timedelta(minutes=5),
        "options": {"expires": 300},
    },
    "clear-expired-raw-events": {
        "task": "sentry.tasks.clear_expired_raw_events",
        "schedule": timedelta(minutes=15),
        "options": {"expires": 300},
    },
    "collect-project-platforms": {
        "task": "sentry.tasks.collect_project_platforms",
        "schedule": crontab_with_minute_jitter(hour=3),
        "options": {"expires": 3600 * 24},
    },
    "update-user-reports": {
        "task": "sentry.tasks.update_user_reports",
        "schedule": timedelta(minutes=15),
        "options": {"expires": 300},
    },
    "schedule-auto-resolution": {
        "task": "sentry.tasks.schedule_auto_resolution",
        "schedule": timedelta(minutes=15),
        "options": {"expires": 60 * 25},
    },
    "auto-remove-inbox": {
        "task": "sentry.tasks.auto_remove_inbox",
        "schedule": timedelta(minutes=15),
        "options": {"expires": 60 * 25},
    },
    "schedule-deletions": {
        "task": "sentry.tasks.deletion.run_scheduled_deletions",
        "schedule": timedelta(minutes=15),
        "options": {"expires": 60 * 25},
    },
    "reattempt-deletions": {
        "task": "sentry.tasks.deletion.reattempt_deletions",
        "schedule": crontab(hour=10, minute=0),  # 03:00 PDT, 07:00 EDT, 10:00 UTC
        "options": {"expires": 60 * 25},
    },
    "schedule-weekly-organization-reports": {
        "task": "sentry.tasks.reports.prepare_reports",
        "schedule": crontab(
            minute=0, hour=12, day_of_week="monday"  # 05:00 PDT, 09:00 EDT, 12:00 UTC
        ),
        "options": {"expires": 60 * 60 * 3},
    },
    "schedule-verify-weekly-organization-reports": {
        "task": "sentry.tasks.reports.verify_prepare_reports",
        "schedule": crontab(
            minute=0, hour=12, day_of_week="tuesday"  # 05:00 PDT, 09:00 EDT, 12:00 UTC
        ),
        "options": {"expires": 60 * 60},
    },
    "schedule-vsts-integration-subscription-check": {
        "task": "sentry.tasks.integrations.kickoff_vsts_subscription_check",
        "schedule": crontab_with_minute_jitter(hour="*/6"),
        "options": {"expires": 60 * 25},
    },
    "monitor-release-adoption": {
        "task": "sentry.release_health.tasks.monitor_release_adoption",
        "schedule": crontab(minute=0),
        "options": {"expires": 3600, "queue": "releasemonitor"},
    },
    "fetch-release-registry-data": {
        "task": "sentry.tasks.release_registry.fetch_release_registry_data",
        "schedule": timedelta(minutes=5),
        "options": {"expires": 3600},
    },
    "fetch-appstore-builds": {
        "task": "sentry.tasks.app_store_connect.refresh_all_builds",
        "schedule": timedelta(hours=1),
        "options": {"expires": 3600},
    },
    "snuba-subscription-checker": {
        "task": "sentry.snuba.tasks.subscription_checker",
        "schedule": timedelta(minutes=20),
        "options": {"expires": 20 * 60},
    },
}

BGTASKS = {
    "sentry.bgtasks.clean_dsymcache:clean_dsymcache": {"interval": 5 * 60, "roles": ["worker"]},
    "sentry.bgtasks.clean_releasefilecache:clean_releasefilecache": {
        "interval": 5 * 60,
        "roles": ["worker"],
    },
}

# Sentry logs to two major places: stdout, and it's internal project.
# To disable logging to the internal project, add a logger who's only
# handler is 'console' and disable propagating upwards.
# Additionally, Sentry has the ability to override logger levels by
# providing the cli with -l/--loglevel or the SENTRY_LOG_LEVEL env var.
# The loggers that it overrides are root and any in LOGGING.overridable.
# Be very careful with this in a production system, because the celery
# logger can be extremely verbose when given INFO or DEBUG.
LOGGING = {
    "default_level": "INFO",
    "version": 1,
    "disable_existing_loggers": True,
    "handlers": {
        "null": {"class": "logging.NullHandler"},
        "console": {"class": "sentry.logging.handlers.StructLogHandler"},
        "internal": {"level": "ERROR", "class": "sentry_sdk.integrations.logging.EventHandler"},
        "metrics": {
            "level": "WARNING",
            "filters": ["important_django_request"],
            "class": "sentry.logging.handlers.MetricsLogHandler",
        },
        "django_internal": {
            "level": "WARNING",
            "filters": ["important_django_request"],
            "class": "sentry_sdk.integrations.logging.EventHandler",
        },
    },
    "filters": {
        "important_django_request": {
            "()": "sentry.logging.handlers.MessageContainsFilter",
            "contains": ["CSRF"],
        }
    },
    "root": {"level": "NOTSET", "handlers": ["console", "internal"]},
    # LOGGING.overridable is a list of loggers including root that will change
    # based on the overridden level defined above.
    "overridable": ["celery", "sentry"],
    "loggers": {
        "celery": {"level": "WARNING"},
        "sentry": {"level": "INFO"},
        "sentry_plugins": {"level": "INFO"},
        "sentry.files": {"level": "WARNING"},
        "sentry.minidumps": {"handlers": ["internal"], "propagate": False},
        "sentry.reprocessing": {"handlers": ["internal"], "propagate": False},
        "sentry.interfaces": {"handlers": ["internal"], "propagate": False},
        # This only needs to go to Sentry for now.
        "sentry.similarity": {"handlers": ["internal"], "propagate": False},
        "sentry.errors": {"handlers": ["console"], "propagate": False},
        "sentry_sdk.errors": {"handlers": ["console"], "level": "INFO", "propagate": False},
        "sentry.rules": {"handlers": ["console"], "propagate": False},
        "multiprocessing": {
            "handlers": ["console"],
            # https://github.com/celery/celery/commit/597a6b1f3359065ff6dbabce7237f86b866313df
            # This commit has not been rolled into any release and leads to a
            # large amount of errors when working with postgres.
            "level": "CRITICAL",
            "propagate": False,
        },
        "celery.worker.job": {"handlers": ["console"], "propagate": False},
        "static_compiler": {"level": "INFO"},
        "django.request": {
            "level": "WARNING",
            "handlers": ["console", "metrics", "django_internal"],
            "propagate": False,
        },
        "toronado": {"level": "ERROR", "handlers": ["null"], "propagate": False},
        "urllib3.connectionpool": {"level": "ERROR", "handlers": ["console"], "propagate": False},
        "boto3": {"level": "WARNING", "handlers": ["console"], "propagate": False},
        "botocore": {"level": "WARNING", "handlers": ["console"], "propagate": False},
    },
}

# django-rest-framework

REST_FRAMEWORK = {
    "DEFAULT_RENDERER_CLASSES": ["rest_framework.renderers.JSONRenderer"],
    "DEFAULT_PARSER_CLASSES": [
        "rest_framework.parsers.JSONParser",
        "rest_framework.parsers.MultiPartParser",
        "rest_framework.parsers.FormParser",
    ],
    "TEST_REQUEST_DEFAULT_FORMAT": "json",
    "DEFAULT_PERMISSION_CLASSES": ("sentry.api.permissions.NoPermission",),
    "EXCEPTION_HANDLER": "sentry.api.handlers.custom_exception_handler",
    "DEFAULT_SCHEMA_CLASS": "drf_spectacular.openapi.AutoSchema",
}


if os.environ.get("OPENAPIGENERATE", False):
    OLD_OPENAPI_JSON_PATH = "tests/apidocs/openapi-deprecated.json"
    from sentry.apidocs.build import OPENAPI_TAGS, get_old_json_paths

    SPECTACULAR_SETTINGS = {
        "PREPROCESSING_HOOKS": ["sentry.apidocs.hooks.custom_preprocessing_hook"],
        "POSTPROCESSING_HOOKS": ["sentry.apidocs.hooks.custom_postprocessing_hook"],
        "DISABLE_ERRORS_AND_WARNINGS": False,
        "COMPONENT_SPLIT_REQUEST": False,
        "COMPONENT_SPLIT_PATCH": False,
        "AUTHENTICATION_WHITELIST": ["sentry.api.authentication.TokenAuthentication"],
        "TAGS": OPENAPI_TAGS,
        "TITLE": "API Reference",
        "DESCRIPTION": "Sentry Public API",
        "TOS": "http://sentry.io/terms/",
        "CONTACT": {"email": "partners@sentry.io"},
        "LICENSE": {"name": "Apache 2.0", "url": "http://www.apache.org/licenses/LICENSE-2.0.html"},
        "VERSION": "v0",
        "SERVERS": [{"url": "https://sentry.io/"}],
        "PARSER_WHITELIST": ["rest_framework.parsers.JSONParser"],
        "APPEND_PATHS": get_old_json_paths(OLD_OPENAPI_JSON_PATH),
        "SORT_OPERATION_PARAMETERS": False,
    }

CRISPY_TEMPLATE_PACK = "bootstrap3"
# Sentry and internal client configuration

SENTRY_FEATURES = {
    # Enables user registration.
    "auth:register": True,
    # Workflow 2.0 Experimental ReleaseMembers who opt-in to get notified as a release committer
    "organizations:active-release-notification-opt-in": False,
    # Enable advanced search features, like negation and wildcard matching.
    "organizations:advanced-search": True,
    # Use metrics as the dataset for crash free metric alerts
    "organizations:alert-crash-free-metrics": False,
    # Workflow 2.0 notifications following a release
    "organizations:alert-release-notification-workflow": False,
    # Alert wizard redesign version 3
    "organizations:alert-wizard-v3": True,
    "organizations:api-keys": False,
    # Enable multiple Apple app-store-connect sources per project.
    "organizations:app-store-connect-multiple": False,
    # Enable the linked event feature in the issue details breadcrumb.
    "organizations:breadcrumb-linked-event": False,
    # Enable change alerts for an org
    "organizations:change-alerts": True,
    # Enable alerting based on crash free sessions/users
    "organizations:crash-rate-alerts": True,
    # Enable creating organizations within sentry (if SENTRY_SINGLE_ORGANIZATION
    # is not enabled).
    "organizations:create": True,
    # Enable the 'discover' interface.
    "organizations:discover": False,
    # Enables events endpoint usage on discover and dashboards frontend
    "organizations:discover-frontend-use-events-endpoint": True,
    # Enables events endpoint usage on performance frontend
    "organizations:performance-frontend-use-events-endpoint": True,
    # Enables events endpoint rate limit
    "organizations:discover-events-rate-limit": False,
    # Enable duplicating alert rules.
    "organizations:duplicate-alert-rule": True,
    # Enable attaching arbitrary files to events.
    "organizations:event-attachments": True,
    # Allow organizations to configure all symbol sources.
    "organizations:symbol-sources": True,
    # Allow organizations to configure custom external symbol sources.
    "organizations:custom-symbol-sources": True,
    # Enable discover 2 basic functions
    "organizations:discover-basic": True,
    # Enable discover 2 custom queries and saved queries
    "organizations:discover-query": True,
    # Allows an org to have a larger set of project ownership rules per project
    "organizations:higher-ownership-limit": False,
    # Enable Performance view
    "organizations:performance-view": True,
    # Enable profiling
    "organizations:profiling": False,
    # Enable multi project selection
    "organizations:global-views": False,
    # Enable experimental new version of Merged Issues where sub-hashes are shown
    "organizations:grouping-tree-ui": False,
    # Enable experimental new version of stacktrace component where additional
    # data related to grouping is shown on each frame
    "organizations:grouping-stacktrace-ui": False,
    # Enable tweaks to group title in relation to hierarchical
    # grouping.
    "organizations:grouping-title-ui": False,
    # Lets organizations manage grouping configs
    "organizations:set-grouping-config": False,
    # Lets organizations set a custom title through fingerprinting
    "organizations:custom-event-title": True,
    # Enable rule page.
    "organizations:rule-page": False,
    # Enable incidents feature
    "organizations:incidents": False,
    # Enable having the issue ID in the breadcrumbs on Issue Details
    "organizations:issue-id-breadcrumbs": False,
    # Flags for enabling CdcEventsDatasetSnubaSearchBackend in sentry.io. No effect in open-source
    # sentry at the moment.
    "organizations:issue-search-use-cdc-primary": False,
    "organizations:issue-search-use-cdc-secondary": False,
    # Enable metrics feature on the backend
    "organizations:metrics": False,
    # Enable metric alert charts in email/slack
    "organizations:metric-alert-chartcuterie": False,
    # Enable the new widget builder experience on Dashboards
    "organizations:new-widget-builder-experience": False,
    # Enable the new widget builder experience "design" on Dashboards
    "organizations:new-widget-builder-experience-design": False,
    # Enable access to the Add to Dashboard modal for metrics work
    "organizations:new-widget-builder-experience-modal-access": False,
    # Automatically extract metrics during ingestion.
    #
    # XXX(ja): DO NOT ENABLE UNTIL THIS NOTICE IS GONE. Relay experiences
    # gradual slowdown when this is enabled for too many projects.
    "organizations:metrics-extraction": False,
    # Enable switch metrics button on Performance, allowing switch to unsampled transaction metrics
    "organizations:metrics-performance-ui": False,
    # True if release-health related queries should be run against both
    # backends (sessions and metrics dataset)
    "organizations:release-health-check-metrics": False,
    # True if differences between the metrics and sessions backend should be reported
    "organizations:release-health-check-metrics-report": False,
    # True if the metrics data should be returned as API response (if possible with current data)
    "organizations:release-health-return-metrics": False,
    # Enable threshold period in metric alert rule builder
    "organizations:metric-alert-threshold-period": False,
    # Enable integration functionality to create and link groups to issues on
    # external services.
    "organizations:integrations-issue-basic": True,
    # Enable interface functionality to synchronize groups between sentry and
    # issues on external services.
    "organizations:integrations-issue-sync": True,
    # Enable interface functionality to receive event hooks.
    "organizations:integrations-event-hooks": True,
    # Enable integration functionality to work with alert rules
    "organizations:integrations-alert-rule": True,
    # Enable integration functionality to work with alert rules (specifically chat integrations)
    "organizations:integrations-chat-unfurl": True,
    # Enable integration functionality to work with alert rules (specifically incident
    # management integrations)
    "organizations:integrations-incident-management": True,
    # Allow orgs to automatically create Tickets in Issue Alerts
    "organizations:integrations-ticket-rules": True,
    # Allow orgs to use the stacktrace linking feature
    "organizations:integrations-stacktrace-link": False,
    # Allow orgs to install a custom source code management integration
    "organizations:integrations-custom-scm": False,
    # Limit project events endpoint to only query back a certain number of days
    "organizations:project-event-date-limit": False,
    # Enable data forwarding functionality for organizations.
    "organizations:data-forwarding": True,
    # Enable react-grid-layout dashboards
    "organizations:dashboard-grid-layout": False,
    # Enable readonly dashboards
    "organizations:dashboards-basic": True,
    # Enable custom editable dashboards
    "organizations:dashboards-edit": True,
    # Enable dashboard widget library
    "organizations:widget-library": False,
    # Enable metrics enhanced performance in dashboards
    "organizations:dashboards-mep": False,
    # Enable release health widgets in dashboards
    "organizations:dashboards-releases": False,
    # Enable top level query filters in dashboards
    "organizations:dashboards-top-level-filter": False,
    # Enables usage of custom measurements in dashboard widgets
    "organizations:dashboard-custom-measurement-widgets": False,
    # Enable widget viewer modal in dashboards
    "organizations:widget-viewer-modal": False,
    # Enable minimap in the widget viewer modal in dashboards
    "organizations:widget-viewer-modal-minimap": False,
    # Enable experimental performance improvements.
    "organizations:enterprise-perf": False,
    # Enable the API to importing CODEOWNERS for a project
    "organizations:integrations-codeowners": False,
    # Enable inviting members to organizations.
    "organizations:invite-members": True,
    # Enable rate limits for inviting members.
    "organizations:invite-members-rate-limits": True,
    # Enable removing issue from issue list if action taken.
    "organizations:issue-list-removal-action": False,
    # Prefix host with organization ID when giving users DSNs (can be
    # customized with SENTRY_ORG_SUBDOMAIN_TEMPLATE)
    "organizations:org-subdomains": False,
    # Enable views for ops breakdown
    "organizations:performance-ops-breakdown": False,
    # Enable interpolation of null data points in charts instead of zerofilling in performance
    "organizations:performance-chart-interpolation": False,
    # Enable views for suspect tags
    "organizations:performance-suspect-spans-view": False,
    # Enable views for anomaly detection
    "organizations:performance-anomaly-detection-ui": False,
    # Enable histogram view in span details
    "organizations:performance-span-histogram-view": False,
    # Enable autogrouping of sibling spans
    "organizations:performance-autogroup-sibling-spans": False,
    # Enable performance on-boarding checklist
    "organizations:performance-onboarding-checklist": False,
    # Enable automatic horizontal scrolling on the span tree
    "organizations:performance-span-tree-autoscroll": False,
    # Enable transaction name only search
    "organizations:performance-transaction-name-only-search": False,
    # Enable performance issue view
    "organizations:performance-extraneous-spans-poc": False,
    # Enable the new Related Events feature
    "organizations:related-events": False,
    # Enable usage of external relays, for use with Relay. See
    # https://github.com/getsentry/relay.
    "organizations:relay": True,
    # Enable experimental session replay features
    "organizations:session-replay": False,
    # Enable Session Stats down to a minute resolution
    "organizations:minute-resolution-sessions": True,
    # Notify all project members when fallthrough is disabled, instead of just the auto-assignee
    "organizations:notification-all-recipients": False,
    # Enable the new native stack trace design
    "organizations:native-stack-trace-v2": False,
    # Enable version 2 of reprocessing (completely distinct from v1)
    "organizations:reprocessing-v2": False,
    # Enable the UI for the overage alert settings
    "organizations:slack-overage-notifications": False,
    # Enable basic SSO functionality, providing configurable single sign on
    # using services like GitHub / Google. This is *not* the same as the signup
    # and login with Github / Azure DevOps that sentry.io provides.
    "organizations:sso-basic": True,
    # Enable SAML2 based SSO functionality. getsentry/sentry-auth-saml2 plugin
    # must be installed to use this functionality.
    "organizations:sso-saml2": True,
    # Enable new server-side sampling UI in the project settings
    "organizations:server-side-sampling": False,
    # Enable the new images loaded design and features
    "organizations:images-loaded-v2": True,
    # Enable the mobile screenshots feature
    "organizations:mobile-screenshots": False,
    # Enable the release details performance section
    "organizations:release-comparison-performance": False,
    # Enable team insights page
    "organizations:team-insights": True,
    # Enable setting team-level roles and receiving permissions from them
    "organizations:team-roles": False,
    # Adds additional filters and a new section to issue alert rules.
    "projects:alert-filters": True,
    # Enable functionality to specify custom inbound filters on events.
    "projects:custom-inbound-filters": False,
    # Enable data forwarding functionality for projects.
    "projects:data-forwarding": True,
    # Enable functionality to discard groups.
    "projects:discard-groups": False,
    # DEPRECATED: pending removal
    "projects:dsym": False,
    # Enable selection of members, teams or code owners as email targets for issue alerts.
    "projects:issue-alerts-targeting": True,
    # Enable functionality for attaching  minidumps to events and displaying
    # then in the group UI.
    "projects:minidump": True,
    # Enable ingestion for suspect spans
    "projects:performance-suspect-spans-ingestion": False,
    # Enable functionality for project plugins.
    "projects:plugins": True,
    # Enable alternative version of group creation that is supposed to be less racy.
    "projects:race-free-group-creation": True,
    # Enable functionality for rate-limiting events on projects.
    "projects:rate-limits": True,
    # Enable functionality to trigger service hooks upon event ingestion.
    "projects:servicehooks": False,
    # Use Kafka (instead of Celery) for ingestion pipeline.
    "projects:kafka-ingest": False,
    # Automatically opt IN users to receiving Slack notifications.
    "users:notification-slack-automatic": False,
    # Don't add feature defaults down here! Please add them in their associated
    # group sorted alphabetically.
}

# Default time zone for localization in the UI.
# http://en.wikipedia.org/wiki/List_of_tz_zones_by_name
SENTRY_DEFAULT_TIME_ZONE = "UTC"

SENTRY_DEFAULT_LANGUAGE = "en"

# Enable the Sentry Debugger (Beta)
SENTRY_DEBUGGER = None

SENTRY_IGNORE_EXCEPTIONS = ("OperationalError",)

# Should we send the beacon to the upstream server?
SENTRY_BEACON = True

# Allow access to Sentry without authentication.
SENTRY_PUBLIC = False

# Instruct Sentry that this install intends to be run by a single organization
# and thus various UI optimizations should be enabled.
SENTRY_SINGLE_ORGANIZATION = False

# Login url (defaults to LOGIN_URL)
SENTRY_LOGIN_URL = None

# Default project ID (for internal errors)
SENTRY_PROJECT = 1
SENTRY_PROJECT_KEY = None

# Default organization to represent the Internal Sentry project.
# Used as a default when in SINGLE_ORGANIZATION mode.
SENTRY_ORGANIZATION = None

# Project ID for recording frontend (javascript) exceptions
SENTRY_FRONTEND_PROJECT = None
# DSN for the frontend to use explicitly, which takes priority
# over SENTRY_FRONTEND_PROJECT or SENTRY_PROJECT
SENTRY_FRONTEND_DSN = None
# DSN for tracking all client HTTP requests (which can be noisy) [experimental]
SENTRY_FRONTEND_REQUESTS_DSN = None

# Configuration for JavaScript's whitelistUrls - defaults to ALLOWED_HOSTS
SENTRY_FRONTEND_WHITELIST_URLS = None

# ----
# APM config
# ----

# sample rate for transactions initiated from the frontend
SENTRY_FRONTEND_APM_SAMPLING = 0

# sample rate for transactions in the backend
SENTRY_BACKEND_APM_SAMPLING = 0

# Sample rate for symbolicate_event task transactions
SENTRY_SYMBOLICATE_EVENT_APM_SAMPLING = 0

# Sample rate for the process_event task transactions
SENTRY_PROCESS_EVENT_APM_SAMPLING = 0

# sample rate for the relay projectconfig endpoint
SENTRY_RELAY_ENDPOINT_APM_SAMPLING = 0

# sample rate for relay's cache invalidation task
SENTRY_RELAY_TASK_APM_SAMPLING = 0

# sample rate for ingest consumer processing functions
SENTRY_INGEST_CONSUMER_APM_SAMPLING = 0

# sample rate for Apple App Store Connect tasks transactions
SENTRY_APPCONNECT_APM_SAMPLING = SENTRY_BACKEND_APM_SAMPLING

# sample rate for suspect commits task
SENTRY_SUSPECT_COMMITS_APM_SAMPLING = 0

# sample rate for post_process_group task
SENTRY_POST_PROCESS_GROUP_APM_SAMPLING = 0

# sample rate for all reprocessing tasks (except for the per-event ones)
SENTRY_REPROCESSING_APM_SAMPLING = 0

# ----
# end APM config
# ----

# DSN to use for Sentry monitors
SENTRY_MONITOR_DSN = None
SENTRY_MONITOR_API_ROOT = None
SENTRY_CELERYBEAT_MONITORS = {
    # 'scheduled-name': 'monitor_guid',
}

# Web Service
SENTRY_WEB_HOST = "127.0.0.1"
SENTRY_WEB_PORT = 9000
SENTRY_WEB_OPTIONS = {}

# SMTP Service
SENTRY_SMTP_HOST = "127.0.0.1"
SENTRY_SMTP_PORT = 1025

SENTRY_INTERFACES = {
    "csp": "sentry.interfaces.security.Csp",
    "hpkp": "sentry.interfaces.security.Hpkp",
    "expectct": "sentry.interfaces.security.ExpectCT",
    "expectstaple": "sentry.interfaces.security.ExpectStaple",
    "exception": "sentry.interfaces.exception.Exception",
    "logentry": "sentry.interfaces.message.Message",
    "request": "sentry.interfaces.http.Http",
    "sdk": "sentry.interfaces.sdk.Sdk",
    "stacktrace": "sentry.interfaces.stacktrace.Stacktrace",
    "template": "sentry.interfaces.template.Template",
    "user": "sentry.interfaces.user.User",
    "breadcrumbs": "sentry.interfaces.breadcrumbs.Breadcrumbs",
    "contexts": "sentry.interfaces.contexts.Contexts",
    "threads": "sentry.interfaces.threads.Threads",
    "debug_meta": "sentry.interfaces.debug_meta.DebugMeta",
    "spans": "sentry.interfaces.spans.Spans",
}
PREFER_CANONICAL_LEGACY_KEYS = False

SENTRY_EMAIL_BACKEND_ALIASES = {
    "smtp": "django.core.mail.backends.smtp.EmailBackend",
    "dummy": "django.core.mail.backends.dummy.EmailBackend",
    "console": "django.core.mail.backends.console.EmailBackend",
    "preview": "sentry.utils.email.PreviewBackend",
}

SENTRY_FILESTORE_ALIASES = {
    "filesystem": "django.core.files.storage.FileSystemStorage",
    "s3": "sentry.filestore.s3.S3Boto3Storage",
    "gcs": "sentry.filestore.gcs.GoogleCloudStorage",
}

SENTRY_ANALYTICS_ALIASES = {
    "noop": "sentry.analytics.Analytics",
    "pubsub": "sentry.analytics.pubsub.PubSubAnalytics",
}

# set of backends that do not support needing SMTP mail.* settings
# This list is a bit fragile and hardcoded, but it's unlikely that
# a user will be using a different backend that also mandates SMTP
# credentials.
SENTRY_SMTP_DISABLED_BACKENDS = frozenset(
    (
        "django.core.mail.backends.dummy.EmailBackend",
        "django.core.mail.backends.console.EmailBackend",
        "django.core.mail.backends.locmem.EmailBackend",
        "django.core.mail.backends.filebased.EmailBackend",
        "sentry.utils.email.PreviewBackend",
    )
)

# Should users without superuser permissions be allowed to
# make projects public
SENTRY_ALLOW_PUBLIC_PROJECTS = True

# Will an invite be sent when a member is added to an organization?
SENTRY_ENABLE_INVITES = True

# Origins allowed for session-based API access (via the Access-Control-Allow-Origin header)
SENTRY_ALLOW_ORIGIN = None

# Buffer backend
SENTRY_BUFFER = "sentry.buffer.Buffer"
SENTRY_BUFFER_OPTIONS = {}

# Cache backend
# XXX: We explicitly require the cache to be configured as its not optional
# and causes serious confusion with the default django cache
SENTRY_CACHE = None
SENTRY_CACHE_OPTIONS = {}

# Attachment blob cache backend
SENTRY_ATTACHMENTS = "sentry.attachments.default.DefaultAttachmentCache"
SENTRY_ATTACHMENTS_OPTIONS = {}

# Events blobs processing backend
SENTRY_EVENT_PROCESSING_STORE = "sentry.eventstore.processing.default.DefaultEventProcessingStore"
SENTRY_EVENT_PROCESSING_STORE_OPTIONS = {}

# The internal Django cache is still used in many places
# TODO(dcramer): convert uses over to Sentry's backend
CACHES = {"default": {"BACKEND": "django.core.cache.backends.dummy.DummyCache"}}

# The cache version affects both Django's internal cache (at runtime) as well
# as Sentry's cache. This automatically overrides VERSION on the default
# CACHES backend.
CACHE_VERSION = 1

# Digests backend
SENTRY_DIGESTS = "sentry.digests.backends.dummy.DummyBackend"
SENTRY_DIGESTS_OPTIONS = {}

# Quota backend
SENTRY_QUOTAS = "sentry.quotas.Quota"
SENTRY_QUOTA_OPTIONS = {}

# Cache for Relay project configs
SENTRY_RELAY_PROJECTCONFIG_CACHE = "sentry.relay.projectconfig_cache.redis.RedisProjectConfigCache"
SENTRY_RELAY_PROJECTCONFIG_CACHE_OPTIONS = {}

# Which cache to use for debouncing cache updates to the projectconfig cache
SENTRY_RELAY_PROJECTCONFIG_DEBOUNCE_CACHE = (
    "sentry.relay.projectconfig_debounce_cache.base.ProjectConfigDebounceCache"
)
SENTRY_RELAY_PROJECTCONFIG_DEBOUNCE_CACHE_OPTIONS = {}

# Rate limiting backend
SENTRY_RATELIMITER = "sentry.ratelimits.base.RateLimiter"
SENTRY_RATELIMITER_ENABLED = False
SENTRY_RATELIMITER_OPTIONS = {}
SENTRY_RATELIMITER_DEFAULT = 999
SENTRY_CONCURRENT_RATE_LIMIT_DEFAULT = 999
ENFORCE_CONCURRENT_RATE_LIMITS = False

# Rate Limit Group Category Defaults
SENTRY_CONCURRENT_RATE_LIMIT_GROUP_CLI = 999
SENTRY_RATELIMITER_GROUP_CLI = 999

# The default value for project-level quotas
SENTRY_DEFAULT_MAX_EVENTS_PER_MINUTE = "90%"

# Snuba configuration
SENTRY_SNUBA = os.environ.get("SNUBA", "http://127.0.0.1:1218")
SENTRY_SNUBA_TIMEOUT = 30
SENTRY_SNUBA_CACHE_TTL_SECONDS = 60

# Node storage backend
SENTRY_NODESTORE = "sentry.nodestore.django.DjangoNodeStorage"
SENTRY_NODESTORE_OPTIONS = {}

# Tag storage backend
SENTRY_TAGSTORE = os.environ.get("SENTRY_TAGSTORE", "sentry.tagstore.snuba.SnubaTagStorage")
SENTRY_TAGSTORE_OPTIONS = {}

# Search backend
SENTRY_SEARCH = os.environ.get(
    "SENTRY_SEARCH", "sentry.search.snuba.EventsDatasetSnubaSearchBackend"
)
SENTRY_SEARCH_OPTIONS = {}
# SENTRY_SEARCH_OPTIONS = {
#     'urls': ['http://127.0.0.1:9200/'],
#     'timeout': 5,
# }

# Time-series storage backend
SENTRY_TSDB = "sentry.tsdb.dummy.DummyTSDB"
SENTRY_TSDB_OPTIONS = {}

SENTRY_NEWSLETTER = "sentry.newsletter.base.Newsletter"
SENTRY_NEWSLETTER_OPTIONS = {}

SENTRY_EVENTSTREAM = "sentry.eventstream.snuba.SnubaEventStream"
SENTRY_EVENTSTREAM_OPTIONS = {}

# rollups must be ordered from highest granularity to lowest
SENTRY_TSDB_ROLLUPS = (
    # (time in seconds, samples to keep)
    (10, 360),  # 60 minutes at 10 seconds
    (3600, 24 * 7),  # 7 days at 1 hour
    (3600 * 24, 90),  # 90 days at 1 day
)

# Internal metrics
SENTRY_METRICS_BACKEND = "sentry.metrics.dummy.DummyMetricsBackend"
SENTRY_METRICS_OPTIONS = {}
SENTRY_METRICS_SAMPLE_RATE = 1.0
SENTRY_METRICS_PREFIX = "sentry."
SENTRY_METRICS_SKIP_INTERNAL_PREFIXES = []  # Order this by most frequent prefixes.

# Metrics product
SENTRY_METRICS_INDEXER = "sentry.sentry_metrics.indexer.postgres_v2.StaticStringsIndexerDecorator"
SENTRY_METRICS_INDEXER_OPTIONS = {}
SENTRY_METRICS_INDEXER_CACHE_TTL = 3600 * 2

# Release Health
SENTRY_RELEASE_HEALTH = "sentry.release_health.sessions.SessionsReleaseHealthBackend"
SENTRY_RELEASE_HEALTH_OPTIONS = {}

# Release Monitor
SENTRY_RELEASE_MONITOR = (
    "sentry.release_health.release_monitor.sessions.SessionReleaseMonitorBackend"
)
SENTRY_RELEASE_MONITOR_OPTIONS = {}


# Render charts on the backend. This uses the Chartcuterie external service.
SENTRY_CHART_RENDERER = "sentry.charts.chartcuterie.Chartcuterie"
SENTRY_CHART_RENDERER_OPTIONS = {}

# URI Prefixes for generating DSN URLs
# (Defaults to URL_PREFIX by default)
SENTRY_ENDPOINT = None
SENTRY_PUBLIC_ENDPOINT = None

# Hostname prefix to add for organizations that are opted into the
# `organizations:org-subdomains` feature.
SENTRY_ORG_SUBDOMAIN_TEMPLATE = "o{organization_id}.ingest"

# Prevent variables (e.g. context locals, http data, etc) from exceeding this
# size in characters
SENTRY_MAX_VARIABLE_SIZE = 512

# Prevent variables within extra context from exceeding this size in
# characters
SENTRY_MAX_EXTRA_VARIABLE_SIZE = 4096 * 4  # 16kb

# For changing the amount of data seen in Http Response Body part.
SENTRY_MAX_HTTP_BODY_SIZE = 4096 * 4  # 16kb

# For various attributes we don't limit the entire attribute on size, but the
# individual item. In those cases we also want to limit the maximum number of
# keys
SENTRY_MAX_DICTIONARY_ITEMS = 50

SENTRY_MAX_MESSAGE_LENGTH = 1024 * 8

# Gravatar service base url
SENTRY_GRAVATAR_BASE_URL = "https://secure.gravatar.com"

# Timeout (in seconds) for fetching remote source files (e.g. JS)
SENTRY_SOURCE_FETCH_TIMEOUT = 5

# Timeout (in seconds) for socket operations when fetching remote source files
SENTRY_SOURCE_FETCH_SOCKET_TIMEOUT = 2

# Maximum content length for source files before we abort fetching
SENTRY_SOURCE_FETCH_MAX_SIZE = 40 * 1024 * 1024

# Maximum content length for cache value.  Currently used only to avoid
# pointless compression of sourcemaps and other release files because we
# silently fail to cache the compressed result anyway.  Defaults to None which
# disables the check and allows different backends for unlimited payload.
# e.g. memcached defaults to 1MB  = 1024 * 1024
SENTRY_CACHE_MAX_VALUE_SIZE = None

# Fields which managed users cannot change via Sentry UI. Username and password
# cannot be changed by managed users. Optionally include 'email' and
# 'name' in SENTRY_MANAGED_USER_FIELDS.
SENTRY_MANAGED_USER_FIELDS = ()

SENTRY_SCOPES = {
    "org:read",
    "org:write",
    "org:admin",
    "org:integrations",
    "member:read",
    "member:write",
    "member:admin",
    "team:read",
    "team:write",
    "team:admin",
    "project:read",
    "project:write",
    "project:admin",
    "project:releases",
    "event:read",
    "event:write",
    "event:admin",
    "alerts:write",
    "alerts:read",
}

SENTRY_SCOPE_SETS = (
    (
        ("org:admin", "Read, write, and admin access to organization details."),
        ("org:write", "Read and write access to organization details."),
        ("org:read", "Read access to organization details."),
    ),
    (("org:integrations", "Read, write, and admin access to organization integrations."),),
    (
        ("member:admin", "Read, write, and admin access to organization members."),
        ("member:write", "Read and write access to organization members."),
        ("member:read", "Read access to organization members."),
    ),
    (
        ("team:admin", "Read, write, and admin access to teams."),
        ("team:write", "Read and write access to teams."),
        ("team:read", "Read access to teams."),
    ),
    (
        ("project:admin", "Read, write, and admin access to projects."),
        ("project:write", "Read and write access to projects."),
        ("project:read", "Read access to projects."),
    ),
    (("project:releases", "Read, write, and admin access to project releases."),),
    (
        ("event:admin", "Read, write, and admin access to events."),
        ("event:write", "Read and write access to events."),
        ("event:read", "Read access to events."),
    ),
    (
        ("alerts:write", "Read and write alerts"),
        ("alerts:read", "Read alerts"),
    ),
)

SENTRY_DEFAULT_ROLE = "member"

# Roles are ordered, which represents a sort-of hierarchy, as well as how
# they're presented in the UI. This is primarily important in that a member
# that is earlier in the chain cannot manage the settings of a member later
# in the chain (they still require the appropriate scope).
SENTRY_ROLES = (
    {
        "id": "member",
        "name": "Member",
        "desc": "Members can view and act on events, as well as view most other data within the organization.",
        "scopes": {
            "event:read",
            "event:write",
            "event:admin",
            "project:releases",
            "project:read",
            "org:read",
            "member:read",
            "team:read",
            "alerts:read",
            "alerts:write",
        },
    },
    {
        "id": "admin",
        "name": "Admin",
        "desc": (
            """
            Admin privileges on any teams of which they're a member. They can
            create new teams and projects, as well as remove teams and projects
            on which they already hold membership (or all teams, if open
            membership is enabled). Additionally, they can manage memberships of
            teams that they are members of. They cannot invite members to the
            organization.
            """
        ),
        "scopes": {
            "event:read",
            "event:write",
            "event:admin",
            "org:read",
            "member:read",
            "project:read",
            "project:write",
            "project:admin",
            "project:releases",
            "team:read",
            "team:write",
            "team:admin",
            "org:integrations",
            "alerts:read",
            "alerts:write",
        },
        "is_retired": True,
    },
    {
        "id": "manager",
        "name": "Manager",
        "desc": "Gains admin access on all teams as well as the ability to add and remove members.",
        "is_global": True,
        "scopes": {
            "event:read",
            "event:write",
            "event:admin",
            "member:read",
            "member:write",
            "member:admin",
            "project:read",
            "project:write",
            "project:admin",
            "project:releases",
            "team:read",
            "team:write",
            "team:admin",
            "org:read",
            "org:write",
            "org:integrations",
            "alerts:read",
            "alerts:write",
        },
    },
    {
        "id": "owner",
        "name": "Owner",
        "desc": (
            """
            Unrestricted access to the organization, its data, and its settings.
            Can add, modify, and delete projects and members, as well as make
            billing and plan changes.
            """
        ),
        "is_global": True,
        "scopes": {
            "org:read",
            "org:write",
            "org:admin",
            "org:integrations",
            "member:read",
            "member:write",
            "member:admin",
            "team:read",
            "team:write",
            "team:admin",
            "project:read",
            "project:write",
            "project:admin",
            "project:releases",
            "event:read",
            "event:write",
            "event:admin",
            "alerts:read",
            "alerts:write",
        },
    },
)

SENTRY_TEAM_ROLES = (
    {
        "id": "contributor",
        "name": "Contributor",
        "desc": "Contributors can view and act on events, as well as view most other data within the team's projects.",
        "scopes": {
            "event:read",
            "event:write",
            "event:admin",
            "project:releases",
            "project:read",
            "org:read",
            "member:read",
            "team:read",
            "alerts:read",
            "alerts:write",
        },
    },
    {
        "id": "admin",
        "name": "Team Admin",
        "desc": (
            # TODO: Editing pass
            """
            Admin privileges on the team. They can create and remove projects,
            and can manage the team's memberships. They cannot invite members to
            the organization.
            """
        ),
        "scopes": {
            "event:read",
            "event:write",
            "event:admin",
            "org:read",
            "member:read",
            "project:read",
            "project:write",
            "project:admin",
            "project:releases",
            "team:read",
            "team:write",
            "team:admin",
            "org:integrations",
            "alerts:read",
            "alerts:write",
        },
        "is_minimum_role_for": "admin",
    },
)

# See sentry/options/__init__.py for more information
SENTRY_OPTIONS = {}
SENTRY_DEFAULT_OPTIONS = {}

# You should not change this setting after your database has been created
# unless you have altered all schemas first
SENTRY_USE_BIG_INTS = False

# Delay (in ms) to induce on API responses
#
# Simulates a small amount of lag which helps uncover more obvious race
# conditions in UI interactions. It's also needed to test (or implement) any
# kind of loading scenarios. Without this we will just implicitly lower the
# overall quality of software we ship because we will not experience it in the
# same way we would in production.
#
# See discussion on https://github.com/getsentry/sentry/pull/20187
SENTRY_API_RESPONSE_DELAY = 150 if IS_DEV else None

# Watchers for various application purposes (such as compiling static media)
# XXX(dcramer): this doesn't work outside of a source distribution as the
# webpack.config.js is not part of Sentry's datafiles
SENTRY_WATCHERS = (
    (
        "webpack",
        [
            os.path.join(NODE_MODULES_ROOT, ".bin", "webpack"),
            "serve",
            "--color",
            "--output-pathinfo=true",
            "--config={}".format(
                os.path.normpath(
                    os.path.join(PROJECT_ROOT, os.pardir, os.pardir, "webpack.config.ts")
                )
            ),
        ],
    ),
)

# Controls whether devserver spins up Relay, Kafka, and several ingest worker jobs to direct store traffic
# through the Relay ingestion pipeline. Without, ingestion is completely disabled. Use `bin/load-mocks` to
# generate fake data for local testing. You can also manually enable relay with the `--ingest` flag to `devserver`.
# XXX: This is disabled by default as typical development workflows do not require end-to-end services running
# and disabling optional services reduces resource consumption and complexity
SENTRY_USE_RELAY = False
SENTRY_RELAY_PORT = 7899

# Controls whether we'll run the snuba subscription processor. If enabled, we'll run
# it as a worker, and devservices will run Kafka.
SENTRY_DEV_PROCESS_SUBSCRIPTIONS = False

# The chunk size for attachments in blob store. Should be a power of two.
SENTRY_ATTACHMENT_BLOB_SIZE = 8 * 1024 * 1024  # 8MB

# The chunk size for files in the chunk upload. This is used for native debug
# files and source maps, and directly translates to the chunk size in blob
# store. MUST be a power of two.
SENTRY_CHUNK_UPLOAD_BLOB_SIZE = 8 * 1024 * 1024  # 8MB

# This flag tell DEVSERVICES to start the ingest-metrics-consumer in order to work on
# metrics in the development environment. Note: this is "metrics" the product
SENTRY_USE_METRICS_DEV = False

# This flags activates the Change Data Capture backend in the development environment
SENTRY_USE_CDC_DEV = False

# This flag activates profiling backend in the development environment
SENTRY_USE_PROFILING = False

# SENTRY_DEVSERVICES = {
#     "service-name": lambda settings, options: (
#         {
#             "image": "image-name:version",
#             # optional ports to expose
#             "ports": {"internal-port/tcp": external-port},
#             # optional command
#             "command": ["exit 1"],
#             optional mapping of volumes
#             "volumes": {"volume-name": {"bind": "/path/in/container"}},
#             # optional statement to test if service should run
#             "only_if": lambda settings, options: True,
#             # optional environment variables
#             "environment": {
#                 "ENV_VAR": "1",
#             }
#         }
#     )
# }


def build_cdc_postgres_init_db_volume(settings):
    return (
        {
            os.path.join(settings.CDC_CONFIG_DIR, "init_hba.sh"): {
                "bind": "/docker-entrypoint-initdb.d/init_hba.sh"
            }
        }
        if settings.SENTRY_USE_CDC_DEV
        else {}
    )


# platform.processor() changed at some point between these:
# 11.2.3: arm
# 12.3.1: arm64
APPLE_ARM64 = sys.platform == "darwin" and platform.processor() in {"arm", "arm64"}

SENTRY_DEVSERVICES = {
    "redis": lambda settings, options: (
        {
            "image": "redis:5.0-alpine",
            "ports": {"6379/tcp": 6379},
            "command": [
                "redis-server",
                "--appendonly",
                "yes",
                "--save",
                "60",
                "20",
                "--auto-aof-rewrite-percentage",
                "100",
                "--auto-aof-rewrite-min-size",
                "64mb",
            ],
            "volumes": {"redis": {"bind": "/data"}},
        }
    ),
    "postgres": lambda settings, options: (
        {
            "image": f"postgres:{os.getenv('PG_VERSION') or '9.6'}-alpine",
            "pull": True,
            "ports": {"5432/tcp": 5432},
            "environment": {"POSTGRES_DB": "sentry", "POSTGRES_HOST_AUTH_METHOD": "trust"},
            "volumes": {
                "postgres": {"bind": "/var/lib/postgresql/data"},
                "wal2json": {"bind": "/wal2json"},
                settings.CDC_CONFIG_DIR: {"bind": "/cdc"},
                **build_cdc_postgres_init_db_volume(settings),
            },
            "command": [
                "postgres",
                "-c",
                "wal_level=logical",
                "-c",
                "max_replication_slots=1",
                "-c",
                "max_wal_senders=1",
            ],
            "entrypoint": "/cdc/postgres-entrypoint.sh" if settings.SENTRY_USE_CDC_DEV else None,
        }
    ),
    "zookeeper": lambda settings, options: (
        {
            # On Apple arm64, we upgrade to version 6.x to allow zookeeper to run properly on Apple's arm64
            # See details https://github.com/confluentinc/kafka-images/issues/80#issuecomment-855511438
            "image": "confluentinc/cp-zookeeper:6.2.0",
            "environment": {"ZOOKEEPER_CLIENT_PORT": "2181"},
            "volumes": {"zookeeper_6": {"bind": "/var/lib/zookeeper/data"}},
            "only_if": "kafka" in settings.SENTRY_EVENTSTREAM or settings.SENTRY_USE_RELAY,
        }
    ),
    "kafka": lambda settings, options: (
        {
            "image": "confluentinc/cp-kafka:6.2.0",
            "ports": {"9092/tcp": 9092},
            "environment": {
                "KAFKA_ZOOKEEPER_CONNECT": "{containers[zookeeper][name]}:2181",
                "KAFKA_LISTENERS": "INTERNAL://0.0.0.0:9093,EXTERNAL://0.0.0.0:9092",
                "KAFKA_ADVERTISED_LISTENERS": "INTERNAL://{containers[kafka][name]}:9093,EXTERNAL://{containers[kafka]"
                "[ports][9092/tcp][0]}:{containers[kafka][ports][9092/tcp][1]}",
                "KAFKA_LISTENER_SECURITY_PROTOCOL_MAP": "INTERNAL:PLAINTEXT,EXTERNAL:PLAINTEXT",
                "KAFKA_INTER_BROKER_LISTENER_NAME": "INTERNAL",
                "KAFKA_OFFSETS_TOPIC_REPLICATION_FACTOR": "1",
                "KAFKA_OFFSETS_TOPIC_NUM_PARTITIONS": "1",
                "KAFKA_LOG_RETENTION_HOURS": "24",
                "KAFKA_MESSAGE_MAX_BYTES": "50000000",
                "KAFKA_MAX_REQUEST_SIZE": "50000000",
            },
            "volumes": {"kafka_6": {"bind": "/var/lib/kafka/data"}},
            "only_if": "kafka" in settings.SENTRY_EVENTSTREAM
            or settings.SENTRY_USE_RELAY
            or settings.SENTRY_DEV_PROCESS_SUBSCRIPTIONS,
        }
    ),
    "clickhouse": lambda settings, options: (
        {
            "image": "yandex/clickhouse-server:20.3.9.70" if not APPLE_ARM64
            # altinity provides clickhouse support to other companies
            # Official support: https://github.com/ClickHouse/ClickHouse/issues/22222
            # This image is build with this script https://gist.github.com/filimonov/5f9732909ff66d5d0a65b8283382590d
            else "altinity/clickhouse-server:21.6.1.6734-testing-arm",
            "pull": True,
            "ports": {"9000/tcp": 9000, "9009/tcp": 9009, "8123/tcp": 8123},
            "ulimits": [{"name": "nofile", "soft": 262144, "hard": 262144}],
            # The arm image does not properly load the MAX_MEMORY_USAGE_RATIO
            # from the environment in loc_config.xml, thus, hard-coding it there
            "volumes": {
                "clickhouse_dist"
                if settings.SENTRY_DISTRIBUTED_CLICKHOUSE_TABLES
                else "clickhouse": {"bind": "/var/lib/clickhouse"},
                os.path.join(
                    settings.DEVSERVICES_CONFIG_DIR,
                    "clickhouse",
                    "dist_config.xml"
                    if settings.SENTRY_DISTRIBUTED_CLICKHOUSE_TABLES
                    else "loc_config.xml",
                ): {"bind": "/etc/clickhouse-server/config.d/sentry.xml"},
            },
        }
    ),
    "snuba": lambda settings, options: (
        {
            "image": "getsentry/snuba:nightly" if not APPLE_ARM64
            # We cross-build arm64 images on GH's Apple Intel runners
            else "ghcr.io/getsentry/snuba-arm64-dev:latest",
            "pull": True,
            "ports": {"1218/tcp": 1218},
            "command": ["devserver"],
            "environment": {
                "PYTHONUNBUFFERED": "1",
                "SNUBA_SETTINGS": "docker",
                "DEBUG": "1",
                "CLICKHOUSE_HOST": "{containers[clickhouse][name]}",
                "CLICKHOUSE_PORT": "9000",
                "CLICKHOUSE_HTTP_PORT": "8123",
                "DEFAULT_BROKERS": "{containers[kafka][name]}:9093",
                "REDIS_HOST": "{containers[redis][name]}",
                "REDIS_PORT": "6379",
                "REDIS_DB": "1",
                "ENABLE_SENTRY_METRICS_DEV": "1" if settings.SENTRY_USE_METRICS_DEV else "",
                "ENABLE_PROFILES_CONSUMER": "1" if settings.SENTRY_USE_PROFILING else "",
            },
            "only_if": "snuba" in settings.SENTRY_EVENTSTREAM
            or "kafka" in settings.SENTRY_EVENTSTREAM,
        }
    ),
    "bigtable": lambda settings, options: (
        {
            "image": "us.gcr.io/sentryio/cbtemulator:23c02d92c7a1747068eb1fc57dddbad23907d614",
            "ports": {"8086/tcp": 8086},
            # NEED_BIGTABLE is set by CI so we don't have to pass
            # --skip-only-if when compiling which services to run.
            "only_if": os.environ.get("NEED_BIGTABLE", False)
            or "bigtable" in settings.SENTRY_NODESTORE,
        }
    ),
    "memcached": lambda settings, options: (
        {
            "image": "memcached:1.5-alpine",
            "ports": {"11211/tcp": 11211},
            "only_if": "memcached" in settings.CACHES.get("default", {}).get("BACKEND"),
        }
    ),
    "symbolicator": lambda settings, options: (
        {
            "image": "us.gcr.io/sentryio/symbolicator:nightly",
            "pull": True,
            "ports": {"3021/tcp": 3021},
            "volumes": {settings.SYMBOLICATOR_CONFIG_DIR: {"bind": "/etc/symbolicator"}},
            "command": ["run", "--config", "/etc/symbolicator/config.yml"],
            "only_if": options.get("symbolicator.enabled"),
        }
    ),
    "relay": lambda settings, options: (
        {
            "image": "us.gcr.io/sentryio/relay:nightly",
            "pull": True,
            "ports": {"7899/tcp": settings.SENTRY_RELAY_PORT},
            "volumes": {settings.RELAY_CONFIG_DIR: {"bind": "/etc/relay"}},
            "command": ["run", "--config", "/etc/relay"],
            "only_if": bool(os.environ.get("SENTRY_USE_RELAY", settings.SENTRY_USE_RELAY)),
            "with_devserver": True,
        }
    ),
    "chartcuterie": lambda settings, options: (
        {
            "image": "us.gcr.io/sentryio/chartcuterie:latest",
            "pull": True,
            "volumes": {settings.CHARTCUTERIE_CONFIG_DIR: {"bind": "/etc/chartcuterie"}},
            "environment": {
                "CHARTCUTERIE_CONFIG": "/etc/chartcuterie/config.js",
                "CHARTCUTERIE_CONFIG_POLLING": "true",
            },
            "ports": {"9090/tcp": 7901},
            # NEED_CHARTCUTERIE is set by CI so we don't have to pass --skip-only-if when compiling which services to run.
            "only_if": os.environ.get("NEED_CHARTCUTERIE", False)
            or options.get("chart-rendering.enabled"),
        }
    ),
    "cdc": lambda settings, options: (
        {
            "image": "getsentry/cdc:nightly",
            "pull": True,
            "only_if": settings.SENTRY_USE_CDC_DEV,
            "command": ["cdc", "-c", "/etc/cdc/configuration.yaml", "producer"],
            "volumes": {settings.CDC_CONFIG_DIR: {"bind": "/etc/cdc"}},
        }
    ),
}

# Max file size for serialized file uploads in API
SENTRY_MAX_SERIALIZED_FILE_SIZE = 5000000

# Max file size for avatar photo uploads
SENTRY_MAX_AVATAR_SIZE = 5000000

# The maximum age of raw events before they are deleted
SENTRY_RAW_EVENT_MAX_AGE_DAYS = 10

# statuspage.io support
STATUS_PAGE_ID = None
STATUS_PAGE_API_HOST = "statuspage.io"

SENTRY_SELF_HOSTED = True

# Whether we should look at X-Forwarded-For header or not
# when checking REMOTE_ADDR ip addresses
SENTRY_USE_X_FORWARDED_FOR = True

SENTRY_DEFAULT_INTEGRATIONS = (
    "sentry.integrations.bitbucket.BitbucketIntegrationProvider",
    "sentry.integrations.bitbucket_server.BitbucketServerIntegrationProvider",
    "sentry.integrations.slack.SlackIntegrationProvider",
    "sentry.integrations.github.GitHubIntegrationProvider",
    "sentry.integrations.github_enterprise.GitHubEnterpriseIntegrationProvider",
    "sentry.integrations.gitlab.GitlabIntegrationProvider",
    "sentry.integrations.jira.JiraIntegrationProvider",
    "sentry.integrations.jira_server.JiraServerIntegrationProvider",
    "sentry.integrations.vsts.VstsIntegrationProvider",
    "sentry.integrations.vsts_extension.VstsExtensionIntegrationProvider",
    "sentry.integrations.pagerduty.integration.PagerDutyIntegrationProvider",
    "sentry.integrations.vercel.VercelIntegrationProvider",
    "sentry.integrations.msteams.MsTeamsIntegrationProvider",
    "sentry.integrations.aws_lambda.AwsLambdaIntegrationProvider",
    "sentry.integrations.custom_scm.CustomSCMIntegrationProvider",
)


SENTRY_SDK_CONFIG = {
    "release": sentry.__semantic_version__,
    "environment": ENVIRONMENT,
    "in_app_include": ["sentry", "sentry_plugins"],
    "debug": True,
    "send_default_pii": True,
    "auto_enabling_integrations": False,
}

# Callable to bind additional context for the Sentry SDK
#
# def get_org_context(scope, organization, **kwargs):
#    scope.set_tag('organization.cool', '1')
#
# SENTRY_ORGANIZATION_CONTEXT_HELPER = get_org_context
SENTRY_ORGANIZATION_CONTEXT_HELPER = None

# Config options that are explicitly disabled from Django
DEAD = object()

# This will eventually get set from values in SENTRY_OPTIONS during
# sentry.runner.initializer:bootstrap_options
SECRET_KEY = DEAD
EMAIL_BACKEND = DEAD
EMAIL_HOST = DEAD
EMAIL_PORT = DEAD
EMAIL_HOST_USER = DEAD
EMAIL_HOST_PASSWORD = DEAD
EMAIL_USE_TLS = DEAD
EMAIL_USE_SSL = DEAD
SERVER_EMAIL = DEAD
EMAIL_SUBJECT_PREFIX = DEAD

# Shared btw Auth Provider and Social Auth Plugin
GITHUB_APP_ID = DEAD
GITHUB_API_SECRET = DEAD

# Used by Auth Provider
GITHUB_REQUIRE_VERIFIED_EMAIL = DEAD
GITHUB_API_DOMAIN = DEAD
GITHUB_BASE_DOMAIN = DEAD

# Used by Social Auth Plugin
GITHUB_EXTENDED_PERMISSIONS = DEAD
GITHUB_ORGANIZATION = DEAD


SUDO_URL = "sentry-sudo"

# Endpoint to https://github.com/getsentry/sentry-release-registry, used for
# alerting the user on outdated SDKs.
SENTRY_RELEASE_REGISTRY_BASEURL = None

# Hardcoded SDK versions for SDKs that do not have an entry in the release
# registry.
SDK_VERSIONS = {
    "raven-js": "3.21.0",
    "raven-node": "2.3.0",
    "raven-python": "6.10.0",
    "raven-ruby": "2.7.1",
    "sentry-cocoa": "3.11.1",
    "sentry-java": "1.6.4",
    "sentry-laravel": "1.0.2",
    "sentry-php": "2.0.1",
}

# Some of the migration links below are not ideal, but that is all migration documentation we currently have and can provide at this point
SDK_URLS = {
    "sentry-java": "https://docs.sentry.io/platforms/java/legacy/migration/",
    "@sentry/browser": "https://github.com/getsentry/sentry-javascript/blob/master/MIGRATION.md#migrating-from-raven-js-to-sentrybrowser",
    "sentry-cocoa": "https://docs.sentry.io/platforms/apple/migration/",
    "sentry-php": "https://docs.sentry.io/platforms/php/",
    "sentry-python": "https://docs.sentry.io/platforms/python/migration/",
    "sentry-ruby": "https://docs.sentry.io/platforms/ruby/migration/",
    "sentry-dotnet": "https://docs.sentry.io/platforms/dotnet/migration/#migrating-from-sharpraven-to-sentry-sdk",
    "sentry-go": "https://docs.sentry.io/platforms/go/migration/",
}

DEPRECATED_SDKS = {
    # sdk name => new sdk name
    "raven-java": "sentry-java",
    "raven-java:android": "sentry-java",
    "raven-java:log4j": "sentry-java",
    "raven-java:log4j2": "sentry-java",
    "raven-java:logback": "sentry-java",
    "raven-js": "@sentry/browser",
    "raven-node": "@sentry/browser",
    "raven-objc": "sentry-cocoa",
    "raven-php": "sentry-php",
    "raven-python": "sentry-python",
    "raven-ruby": "sentry-ruby",
    "raven-swift": "sentry-cocoa",
    "raven-csharp": "sentry-dotnet",
    "raven-go": "sentry-go",
    "sentry-android": "sentry-java",
    "sentry-swift": "sentry-cocoa",
    "SharpRaven": "sentry-dotnet",
    # The Ruby SDK used to go by the name 'sentry-raven'...
    "sentry-raven": "sentry-ruby",
}

TERMS_URL = None
PRIVACY_URL = None

# Internal sources for debug information files
#
# There are two special values in there: "microsoft" and "ios".  These are
# added by default to any project created.  The "ios" source is currently
# not enabled in the open source build of sentry because it points to a
# sentry internal repository and it's unclear if these can be
# redistributed under the Apple EULA.  If however someone configures their
# own iOS source and name it 'ios' it will be enabled by default for all
# projects.
SENTRY_BUILTIN_SOURCES = {
    "microsoft": {
        "type": "http",
        "id": "sentry:microsoft",
        "name": "Microsoft",
        "layout": {"type": "symstore"},
        "filters": {"filetypes": ["pdb", "pe"]},
        "url": "https://msdl.microsoft.com/download/symbols/",
        "is_public": True,
    },
    "citrix": {
        "type": "http",
        "id": "sentry:citrix",
        "name": "Citrix",
        "layout": {"type": "symstore"},
        "filters": {"filetypes": ["pdb", "pe"]},
        "url": "http://ctxsym.citrix.com/symbols/",
        "is_public": True,
    },
    "intel": {
        "type": "http",
        "id": "sentry:intel",
        "name": "Intel",
        "layout": {"type": "symstore"},
        "filters": {"filetypes": ["pdb", "pe"]},
        "url": "https://software.intel.com/sites/downloads/symbols/",
        "is_public": True,
    },
    "amd": {
        "type": "http",
        "id": "sentry:amd",
        "name": "AMD",
        "layout": {"type": "symstore"},
        "filters": {"filetypes": ["pdb", "pe"]},
        "url": "https://download.amd.com/dir/bin/",
        "is_public": True,
    },
    "nvidia": {
        "type": "http",
        "id": "sentry:nvidia",
        "name": "NVIDIA",
        "layout": {"type": "symstore"},
        "filters": {"filetypes": ["pdb", "pe"]},
        "url": "https://driver-symbols.nvidia.com/",
        "is_public": True,
    },
    "chromium": {
        "type": "http",
        "id": "sentry:chromium",
        "name": "Chromium",
        "layout": {"type": "symstore"},
        "filters": {"filetypes": ["pdb", "pe"]},
        "url": "https://chromium-browser-symsrv.commondatastorage.googleapis.com/",
        "is_public": True,
    },
    "unity": {
        "type": "http",
        "id": "sentry:unity",
        "name": "Unity",
        "layout": {"type": "symstore"},
        "filters": {"filetypes": ["pdb", "pe"]},
        "url": "http://symbolserver.unity3d.com/",
        "is_public": True,
    },
    "mozilla": {
        "type": "http",
        "id": "sentry:mozilla",
        "name": "Mozilla",
        "layout": {"type": "symstore"},
        "url": "https://symbols.mozilla.org/",
        "is_public": True,
    },
    "autodesk": {
        "type": "http",
        "id": "sentry:autodesk",
        "name": "Autodesk",
        "layout": {"type": "symstore"},
        "url": "http://symbols.autodesk.com/",
        "is_public": True,
    },
    "electron": {
        "type": "http",
        "id": "sentry:electron",
        "name": "Electron",
        "layout": {"type": "native"},
        "url": "https://symbols.electronjs.org/",
        "filters": {"filetypes": ["pdb", "breakpad", "sourcebundle"]},
        "is_public": True,
    },
}

# Relay
# List of PKs explicitly allowed by Sentry.  All relays here are always
# registered as internal relays.
# DEPRECATED !!! (18.May.2021) This entry has been deprecated in favour of
# ~/.sentry/conf.yml (relay.static_auth)
SENTRY_RELAY_WHITELIST_PK = [
    # NOTE (RaduW) This is the relay key for the relay instance used by devservices.
    # This should NOT be part of any production environment.
    # This key should match the key in /sentry/config/relay/credentials.json
    "SMSesqan65THCV6M4qs4kBzPai60LzuDn-xNsvYpuP8"
]

# When open registration is not permitted then only relays in the
# list of explicitly allowed relays can register.
SENTRY_RELAY_OPEN_REGISTRATION = True

# GeoIP
# Used for looking up IP addresses.
# For example /usr/local/share/GeoIP/GeoIPCity.mmdb
GEOIP_PATH_MMDB = None

# CDN
# If this is an absolute url like e.g.: https://js.sentry-cdn.com/
# the full url will look like this: https://js.sentry-cdn.com/<public_key>.min.js
# otherwise django reverse url lookup will be used.
JS_SDK_LOADER_CDN_URL = ""
# Version of the SDK - Used in header Surrogate-Key sdk/JS_SDK_LOADER_SDK_VERSION
JS_SDK_LOADER_SDK_VERSION = ""
# This should be the url pointing to the JS SDK. It may contain up to two "%s".
# The first "%s" will be replaced with the SDK version, the second one is used
# to inject a bundle modifier in the JS SDK CDN loader. e.g:
# - 'https://browser.sentry-cdn.com/%s/bundle%s.min.js' will become
# 'https://browser.sentry-cdn.com/7.0.0/bundle.es5.min.js'
# - 'https://browser.sentry-cdn.com/%s/bundle.min.js' will become
# 'https://browser.sentry-cdn.com/7.0.0/bundle.min.js'
# - 'https://browser.sentry-cdn.com/6.19.7/bundle.min.js' will stay the same.
JS_SDK_LOADER_DEFAULT_SDK_URL = ""

# block domains which are generally used by spammers -- keep this configurable
# in case a self-hosted install wants to allow it
INVALID_EMAIL_ADDRESS_PATTERN = re.compile(r"\@qq\.com$", re.I)

# This is customizable for sentry.io, but generally should only be additive
# (currently the values not used anymore so this is more for documentation purposes)
SENTRY_USER_PERMISSIONS = ("broadcasts.admin", "users.admin")

KAFKA_CLUSTERS = {
    "default": {
        "common": {"bootstrap.servers": "127.0.0.1:9092"},
        "producers": {
            "compression.type": "lz4",
            "message.max.bytes": 50000000,  # 50MB, default is 1MB
        },
        "consumers": {},
    }
}

# These constants define kafka topic names, as well as keys into `KAFKA_TOPICS`
# which contains cluster mappings for these topics. Follow these steps to
# override a kafka topic name:
#
#  1. Change the value of the `KAFKA_*` constant (e.g. KAFKA_EVENTS).
#  2. For changes in override files, such as `sentry.conf.py` or in getsentry's
#     `prod.py`, also override the entirety of `KAFKA_TOPICS` to ensure the keys
#     pick up the change.

KAFKA_EVENTS = "events"
# TODO: KAFKA_TRANSACTIONS is temporarily mapped to "events" since events
# transactions curently share a Kafka topic. Once we are ready with the code
# changes to support different topic, switch this to "transactions" to start
# producing to the new topic.
KAFKA_TRANSACTIONS = "events"
KAFKA_OUTCOMES = "outcomes"
KAFKA_OUTCOMES_BILLING = "outcomes-billing"
KAFKA_EVENTS_SUBSCRIPTIONS_RESULTS = "events-subscription-results"
KAFKA_TRANSACTIONS_SUBSCRIPTIONS_RESULTS = "transactions-subscription-results"
KAFKA_SESSIONS_SUBSCRIPTIONS_RESULTS = "sessions-subscription-results"
KAFKA_METRICS_SUBSCRIPTIONS_RESULTS = "metrics-subscription-results"
KAFKA_INGEST_EVENTS = "ingest-events"
KAFKA_INGEST_ATTACHMENTS = "ingest-attachments"
KAFKA_INGEST_TRANSACTIONS = "ingest-transactions"
KAFKA_INGEST_METRICS = "ingest-metrics"
KAFKA_SNUBA_METRICS = "snuba-metrics"
KAFKA_PROFILES = "profiles"
KAFKA_INGEST_PERFORMANCE_METRICS = "ingest-performance-metrics"
KAFKA_SNUBA_GENERIC_METRICS = "snuba-generic-metrics"

KAFKA_SUBSCRIPTION_RESULT_TOPICS = {
    "events": KAFKA_EVENTS_SUBSCRIPTIONS_RESULTS,
    "transactions": KAFKA_TRANSACTIONS_SUBSCRIPTIONS_RESULTS,
    "sessions": KAFKA_SESSIONS_SUBSCRIPTIONS_RESULTS,
    "metrics": KAFKA_METRICS_SUBSCRIPTIONS_RESULTS,
}

# Cluster configuration for each Kafka topic by name.
KAFKA_TOPICS = {
    KAFKA_EVENTS: {"cluster": "default"},
    KAFKA_TRANSACTIONS: {"cluster": "default"},
    KAFKA_OUTCOMES: {"cluster": "default"},
    # When OUTCOMES_BILLING is None, it inherits from OUTCOMES and does not
    # create a separate producer. Check ``track_outcome`` for details.
    KAFKA_OUTCOMES_BILLING: None,
    KAFKA_EVENTS_SUBSCRIPTIONS_RESULTS: {"cluster": "default"},
    KAFKA_TRANSACTIONS_SUBSCRIPTIONS_RESULTS: {"cluster": "default"},
    KAFKA_SESSIONS_SUBSCRIPTIONS_RESULTS: {"cluster": "default"},
    KAFKA_METRICS_SUBSCRIPTIONS_RESULTS: {"cluster": "default"},
    # Topic for receiving simple events (error events without attachments) from Relay
    KAFKA_INGEST_EVENTS: {"cluster": "default"},
    # Topic for receiving 'complex' events (error events with attachments) from Relay
    KAFKA_INGEST_ATTACHMENTS: {"cluster": "default"},
    # Topic for receiving transaction events (APM events) from Relay
    KAFKA_INGEST_TRANSACTIONS: {"cluster": "default"},
    # Topic for receiving metrics from Relay
    KAFKA_INGEST_METRICS: {"cluster": "default"},
    # Topic for indexer translated metrics
    KAFKA_SNUBA_METRICS: {"cluster": "default"},
    # Topic for receiving profiles from Relay
    KAFKA_PROFILES: {"cluster": "default"},
    KAFKA_INGEST_PERFORMANCE_METRICS: {"cluster": "default"},
    KAFKA_SNUBA_GENERIC_METRICS: {"cluster": "default"},
}


# If True, consumers will create the topics if they don't exist
KAFKA_CONSUMER_AUTO_CREATE_TOPICS = True

# For Jira, only approved apps can use the access_email_addresses scope
# This scope allows Sentry to use the email endpoint (https://developer.atlassian.com/cloud/jira/platform/rest/v3/#api-rest-api-3-user-email-get)
# We use the email with Jira 2-way sync in order to match the user
JIRA_USE_EMAIL_SCOPE = False

"""
Fields are:
 - south_app_name: Which app to apply the conversion to
 - south_migration: The south migration to map to the new name. If None, then always
   apply
 - django_app_name: The new app name to apply the conversion to
 - django_migration: Which django migration to 'fake' as run.
 - south_migration_required: Whether the south migration is required to proceed.
 - south_migration_required_error: Error message explaining what is going wrong.
"""
SOUTH_MIGRATION_CONVERSIONS = (
    (
        "sentry",
        "0472_auto__add_field_sentryapp_author",
        "sentry",
        "0001_initial",
        True,
        "Please upgrade to Sentry 9.1.2 before upgrading to any later versions.",
    ),
    (
        "sentry",
        "0516_auto__del_grouptagvalue__del_unique_grouptagvalue_group_id_key_value__",
        "sentry",
        "0002_912_to_recent",
        False,
        "",
    ),
    (
        "sentry",
        "0518_auto__chg_field_sentryappwebhookerror_response_code",
        "sentry",
        "0003_auto_20191022_0122",
        False,
        "",
    ),
    ("sentry.nodestore", "0001_initial", "nodestore", "0001_initial", False, None),
    ("nodestore", "0001_initial", "nodestore", "0001_initial", False, None),
    (
        "social_auth",
        "0004_auto__del_unique_usersocialauth_provider_uid__add_unique_usersocialaut",
        "social_auth",
        "0001_initial",
        True,
        "Please upgrade to Sentry 9.1.2 before upgrading to any later versions.",
    ),
)

# Whether to use Django migrations to create the database, or just build it based off
# of models, similar to how syncdb used to work. The former is more correct, the latter
# is much faster.
MIGRATIONS_TEST_MIGRATE = os.environ.get("MIGRATIONS_TEST_MIGRATE", "0") == "1"
# Specifies the list of django apps to include in the lockfile. If Falsey then include
# all apps with migrations
MIGRATIONS_LOCKFILE_APP_WHITELIST = (
    "nodestore",
    "sentry",
    "social_auth",
)
# Where to write the lockfile to.
MIGRATIONS_LOCKFILE_PATH = os.path.join(PROJECT_ROOT, os.path.pardir, os.path.pardir)

# Log error and abort processing (without dropping event) when process_event is
# taking more than n seconds to process event
SYMBOLICATOR_PROCESS_EVENT_HARD_TIMEOUT = 600

# Log warning when process_event is taking more than n seconds to process event
SYMBOLICATOR_PROCESS_EVENT_WARN_TIMEOUT = 120

# Block symbolicate_event for this many seconds to wait for a initial response
# from symbolicator after the task submission.
SYMBOLICATOR_POLL_TIMEOUT = 10

# When retrying symbolication requests or querying for the result this set the
# max number of second to wait between subsequent attempts.
SYMBOLICATOR_MAX_RETRY_AFTER = 5

SENTRY_REQUEST_METRIC_ALLOWED_PATHS = (
    "sentry.web.api",
    "sentry.web.frontend",
    "sentry.api.endpoints",
    "sentry.data_export.endpoints",
    "sentry.discover.endpoints",
    "sentry.incidents.endpoints",
)
SENTRY_MAIL_ADAPTER_BACKEND = "sentry.mail.adapter.MailAdapter"

# Project ID used by synthetic monitoring
# Synthetic monitoring recurringly send events, prepared with specific
# attributes, which can be identified through the whole processing pipeline and
# observed mainly for producing stable metrics.
SENTRY_SYNTHETIC_MONITORING_PROJECT_ID = None

# Similarity cluster to use
# Similarity-v1: uses hardcoded set of event properties for diffing
SENTRY_SIMILARITY_INDEX_REDIS_CLUSTER = "default"
# Similarity-v2: uses grouping components for diffing (None = fallback to setting for v1)
SENTRY_SIMILARITY2_INDEX_REDIS_CLUSTER = None

# The grouping strategy to use for driving similarity-v2. You can add multiple
# strategies here to index them all. This is useful for transitioning a
# similarity dataset to newer grouping configurations.
#
# The dictionary value represents the redis prefix to use.
#
# Check out `test_similarity_config_migration` to understand the procedure and risks.
SENTRY_SIMILARITY_GROUPING_CONFIGURATIONS_TO_INDEX = {
    "similarity:2020-07-23": "a",
}

SENTRY_USE_UWSGI = True

# When copying attachments for to-be-reprocessed events into processing store,
# how large is an individual file chunk? Each chunk is stored as Redis key.
SENTRY_REPROCESSING_ATTACHMENT_CHUNK_SIZE = 2**20

# Which cluster is used to store auxiliary data for reprocessing. Note that
# this cluster is not used to store attachments etc, that still happens on
# rc-processing. This is just for buffering up event IDs and storing a counter
# for synchronization/progress report.
SENTRY_REPROCESSING_SYNC_REDIS_CLUSTER = "default"

# How long can reprocessing take before we start deleting its Redis keys?
SENTRY_REPROCESSING_SYNC_TTL = 3600 * 24

# How many events to query for at once while paginating through an entire
# issue. Note that this needs to be kept in sync with the time-limits on
# `sentry.tasks.reprocessing2.reprocess_group`. That task is responsible for
# copying attachments from filestore into redis and can easily take a couple of
# seconds per event. Better play it safe!
SENTRY_REPROCESSING_PAGE_SIZE = 10

# How many event IDs to buffer up in Redis before sending them to Snuba. This
# is about "remaining events" exclusively.
SENTRY_REPROCESSING_REMAINING_EVENTS_BUF_SIZE = 500

# Which backend to use for RealtimeMetricsStore.
#
# Currently, only redis is supported.
SENTRY_REALTIME_METRICS_BACKEND = (
    "sentry.processing.realtime_metrics.dummy.DummyRealtimeMetricsStore"
)
SENTRY_REALTIME_METRICS_OPTIONS = {
    # The redis cluster used for the realtime store redis backend.
    "cluster": "default",
    # The bucket size of the event counter.
    #
    # The size (in seconds) of the buckets that events are sorted into.
    "counter_bucket_size": 10,
    # Number of seconds to keep symbolicate_event rates per project.
    #
    # symbolicate_event tasks report the rates of events per project to redis
    # so that projects that exceed a reasonable rate can be sent to the low
    # priority queue. This setting determines how long we keep these rates
    # around.
    #
    # The LPQ selection is computed using the rate of the most recent events covered by this
    # time window.  See sentry.tasks.low_priority_symbolication.excessive_event_rate for the
    # exact implementation.
    "counter_time_window": 10 * 60,
    # The bucket size of the processing duration histogram.
    #
    # The size (in seconds) of the buckets that events are sorted into.
    "duration_bucket_size": 10,
    # Number of seconds to keep symbolicate_event durations per project.
    #
    # symbolicate_event tasks report the processing durations of events per project to redis
    # so that projects that exceed a reasonable duration can be sent to the low
    # priority queue. This setting determines how long we keep these duration values
    # around.
    #
    # The LPQ selection is computed using the durations of the most recent events covered by
    # this time window.  See
    # sentry.tasks.low_priority_symbolication.excessive_event_duration for the exact
    # implementation.
    "duration_time_window": 3 * 60,
    # Number of seconds to wait after a project is made eligible or ineligible for the LPQ
    # before its eligibility can be changed again.
    #
    # This backoff is only applied to automatic changes to project eligibility, and has zero effect
    # on any manually-triggered changes to a project's presence in the LPQ.
    "backoff_timer": 5 * 60,
}

# XXX(meredith): Temporary metrics indexer
SENTRY_METRICS_INDEXER_REDIS_CLUSTER = "default"

# Timeout for the project counter statement execution.
# In case of contention on the project counter, prevent workers saturation with
# save_event tasks from single project.
# Value is in milliseconds. Set to `None` to disable.
SENTRY_PROJECT_COUNTER_STATEMENT_TIMEOUT = 1000

# Implemented in getsentry to run additional devserver workers.
SENTRY_EXTRA_WORKERS = None

SAMPLED_DEFAULT_RATE = 1.0

# A set of extra URLs to sample
ADDITIONAL_SAMPLED_URLS = {}

# A set of extra tasks to sample
ADDITIONAL_SAMPLED_TASKS = {}

# This controls whether Sentry is run in a demo mode.
# Enabling this will allow users to create accounts without an email or password.
DEMO_MODE = False

# all demo orgs are owned by the user with this email
DEMO_ORG_OWNER_EMAIL = None

# parameters that determine how demo events are generated
DEMO_DATA_GEN_PARAMS = {}

# parameters for an org when quickly generating them synchronously
DEMO_DATA_QUICK_GEN_PARAMS = {}

# adds an extra JS to HTML template
INJECTED_SCRIPT_ASSETS = []

# Sentry post process forwarder use batching consumer
SENTRY_POST_PROCESS_FORWARDER_BATCHING = True

# Whether badly behaving projects will be automatically
# sent to the low priority queue
SENTRY_ENABLE_AUTO_LOW_PRIORITY_QUEUE = False

# Zero Downtime Migrations settings as defined at
# https://github.com/tbicr/django-pg-zero-downtime-migrations#settings
ZERO_DOWNTIME_MIGRATIONS_RAISE_FOR_UNSAFE = True
ZERO_DOWNTIME_MIGRATIONS_LOCK_TIMEOUT = None
ZERO_DOWNTIME_MIGRATIONS_STATEMENT_TIMEOUT = None
# Note: The docs have this backwards. We set this to False here so that we always add check
# constraints instead of setting the column to not null.
ZERO_DOWNTIME_MIGRATIONS_USE_NOT_NULL = False

ANOMALY_DETECTION_URL = "127.0.0.1:9091"
ANOMALY_DETECTION_TIMEOUT = 30

# This is the URL to the profiling service
SENTRY_PROFILING_SERVICE_URL = "http://localhost:8085"

SENTRY_ISSUE_ALERT_HISTORY = "sentry.rules.history.backends.postgres.PostgresRuleHistoryBackend"
SENTRY_ISSUE_ALERT_HISTORY_OPTIONS = {}

# This is useful for testing SSO expiry flows
SENTRY_SSO_EXPIRY_SECONDS = os.environ.get("SENTRY_SSO_EXPIRY_SECONDS", None)

# Set to an iterable of strings matching services so only logs from those services show up
# eg. DEVSERVER_LOGS_ALLOWLIST = {"server", "webpack", "worker"}
DEVSERVER_LOGS_ALLOWLIST = None

LOG_API_ACCESS = not IS_DEV or os.environ.get("SENTRY_LOG_API_ACCESS")

VALIDATE_SUPERUSER_ACCESS_CATEGORY_AND_REASON = True

# determines if we enable analytics or not
ENABLE_ANALYTICS = False

MAX_ISSUE_ALERTS_PER_PROJECT = 100
MAX_QUERY_SUBSCRIPTIONS_PER_ORG = 1000

MAX_REDIS_SNOWFLAKE_RETRY_COUNTER = 5

SNOWFLAKE_VERSION_ID = 1
SNOWFLAKE_REGION_ID = 0

<<<<<<< HEAD
SERVER_COMPONENT_MODE = None
FAIL_ON_UNAVAILABLE_API_CALL = False
=======

SENTRY_POST_PROCESS_LOCKS_BACKEND_OPTIONS = {
    "path": "sentry.utils.locking.backends.redis.RedisLockBackend",
    "options": {"cluster": "default"},
}
>>>>>>> 4e616f1a
<|MERGE_RESOLUTION|>--- conflicted
+++ resolved
@@ -2679,13 +2679,10 @@
 SNOWFLAKE_VERSION_ID = 1
 SNOWFLAKE_REGION_ID = 0
 
-<<<<<<< HEAD
-SERVER_COMPONENT_MODE = None
-FAIL_ON_UNAVAILABLE_API_CALL = False
-=======
-
 SENTRY_POST_PROCESS_LOCKS_BACKEND_OPTIONS = {
     "path": "sentry.utils.locking.backends.redis.RedisLockBackend",
     "options": {"cluster": "default"},
 }
->>>>>>> 4e616f1a
+
+SERVER_COMPONENT_MODE = None
+FAIL_ON_UNAVAILABLE_API_CALL = False