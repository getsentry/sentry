--- conflicted
+++ resolved
@@ -915,11 +915,6 @@
     'device': 'sentry.interfaces.device.Device',
     'exception': 'sentry.interfaces.exception.Exception',
     'logentry': 'sentry.interfaces.message.Message',
-<<<<<<< HEAD
-    'repos': 'sentry.interfaces.repos.Repos',
-=======
-    'query': 'sentry.interfaces.query.Query',
->>>>>>> 14028584
     'request': 'sentry.interfaces.http.Http',
     'sdk': 'sentry.interfaces.sdk.Sdk',
     'stacktrace': 'sentry.interfaces.stacktrace.Stacktrace',
