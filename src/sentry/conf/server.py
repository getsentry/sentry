"""
These settings act as the default (base) settings for the Sentry-provided web-server
"""
from __future__ import annotations

import os
import os.path
import platform
import re
import socket
import sys
import tempfile
from datetime import datetime, timedelta
from typing import (
    Any,
    Callable,
    Dict,
    Final,
    List,
    Mapping,
    MutableSequence,
    Optional,
    Union,
    overload,
)
from urllib.parse import urlparse

import sentry
from sentry.conf.types.consumer_definition import ConsumerDefinition
from sentry.conf.types.role_dict import RoleDict
from sentry.conf.types.sdk_config import ServerSdkConfig
from sentry.conf.types.topic_definition import TopicDefinition
from sentry.utils import json  # NOQA (used in getsentry config)
from sentry.utils.celery import crontab_with_minute_jitter
from sentry.utils.types import Type, type_from_value


def gettext_noop(s: str) -> str:
    return s


socket.setdefaulttimeout(5)


_EnvTypes = Union[str, float, int, list, dict]


@overload
def env(key: str) -> str:
    ...


@overload
def env(key: str, default: _EnvTypes, type: Optional[Type] = None) -> _EnvTypes:
    ...


def env(
    key: str,
    default: str | _EnvTypes = "",
    type: Optional[Type] = None,
) -> _EnvTypes:
    """
    Extract an environment variable for use in configuration

    :param key: The environment variable to be extracted.
    :param default: The value to be returned if `key` is not found.
    :param type: The type of the returned object (defaults to the type of `default`).
       Type parsers must come from sentry.utils.types and not python stdlib.
    :return: The environment variable if it exists, else `default`.
    """

    # First check an internal cache, so we can `pop` multiple times
    # without actually losing the value.
    try:
        rv = _env_cache[key]
    except KeyError:
        if "SENTRY_RUNNING_UWSGI" in os.environ:
            # We do this so when the process forks off into uwsgi
            # we want to actually be popping off values. This is so that
            # at runtime, the variables aren't actually available.
            fn: Callable[[str], str] = os.environ.pop
        else:
            fn = os.environ.__getitem__

        try:
            rv = fn(key)
            _env_cache[key] = rv
        except KeyError:
            rv = default

    if type is None:
        type = type_from_value(default)

    return type(rv)


_env_cache: dict[str, object] = {}

ENVIRONMENT = os.environ.get("SENTRY_ENVIRONMENT", "production")

IS_DEV = ENVIRONMENT == "development"

DEBUG = IS_DEV
# override the settings dumped in the debug view
DEFAULT_EXCEPTION_REPORTER_FILTER = (
    "sentry.debug.utils.exception_reporter_filter.NoSettingsExceptionReporterFilter"
)

ADMINS = ()

# Hosts that are considered in the same network (including VPNs).
INTERNAL_IPS = ()

# List of IP subnets which should not be accessible
SENTRY_DISALLOWED_IPS = ()

# When resolving DNS for external sources (source map fetching, webhooks, etc),
# ensure that domains are fully resolved first to avoid poking internal
# search domains.
SENTRY_ENSURE_FQDN = False

# XXX [!!]: When adding a new key here BE SURE to configure it in getsentry, as
#           it can not be `default`. The default cluster in sentry.io
#           production is NOT a true redis cluster and WILL error in prod.
SENTRY_DYNAMIC_SAMPLING_RULES_REDIS_CLUSTER = "default"
SENTRY_INCIDENT_RULES_REDIS_CLUSTER = "default"
SENTRY_RATE_LIMIT_REDIS_CLUSTER = "default"
SENTRY_RULE_TASK_REDIS_CLUSTER = "default"
SENTRY_TRANSACTION_NAMES_REDIS_CLUSTER = "default"
SENTRY_WEBHOOK_LOG_REDIS_CLUSTER = "default"
SENTRY_ARTIFACT_BUNDLES_INDEXING_REDIS_CLUSTER = "default"
SENTRY_INTEGRATION_ERROR_LOG_REDIS_CLUSTER = "default"
SENTRY_DEBUG_FILES_REDIS_CLUSTER = "default"
SENTRY_MONITORS_REDIS_CLUSTER = "default"
SENTRY_STATISTICAL_DETECTORS_REDIS_CLUSTER = "default"

# Hosts that are allowed to use system token authentication.
# http://en.wikipedia.org/wiki/Reserved_IP_addresses
INTERNAL_SYSTEM_IPS = (
    "0.0.0.0/8",
    "10.0.0.0/8",
    "100.64.0.0/10",
    "127.0.0.0/8",
    "169.254.0.0/16",
    "172.16.0.0/12",
    "192.0.0.0/29",
    "192.0.2.0/24",
    "192.88.99.0/24",
    "192.168.0.0/16",
    "198.18.0.0/15",
    "198.51.100.0/24",
    "224.0.0.0/4",
    "240.0.0.0/4",
    "255.255.255.255/32",
)

MANAGERS = ADMINS

APPEND_SLASH = True

PROJECT_ROOT = os.path.normpath(os.path.join(os.path.dirname(__file__), os.pardir))

CONF_DIR = os.path.abspath(os.path.dirname(__file__))

# XXX(dcramer): handle case when we've installed from source vs just running
# this straight out of the repository
if "site-packages" in __file__:
    NODE_MODULES_ROOT = os.path.join(PROJECT_ROOT, "node_modules")
else:
    NODE_MODULES_ROOT = os.path.join(PROJECT_ROOT, os.pardir, os.pardir, "node_modules")

NODE_MODULES_ROOT = os.path.normpath(NODE_MODULES_ROOT)

DEVSERVICES_CONFIG_DIR = os.path.normpath(
    os.path.join(PROJECT_ROOT, os.pardir, os.pardir, "config")
)

SENTRY_DISTRIBUTED_CLICKHOUSE_TABLES = False

RELAY_CONFIG_DIR = os.path.join(DEVSERVICES_CONFIG_DIR, "relay")

SYMBOLICATOR_CONFIG_DIR = os.path.join(DEVSERVICES_CONFIG_DIR, "symbolicator")

# XXX(epurkhiser): The generated chartucterie config.js file will be stored
# here. This directory may not exist until that file is generated.
CHARTCUTERIE_CONFIG_DIR = os.path.join(DEVSERVICES_CONFIG_DIR, "chartcuterie")

CDC_CONFIG_DIR = os.path.join(DEVSERVICES_CONFIG_DIR, "cdc")

sys.path.insert(0, os.path.normpath(os.path.join(PROJECT_ROOT, os.pardir)))

DATABASES = {
    "default": {
        "ENGINE": "sentry.db.postgres",
        "NAME": "sentry",
        "USER": "postgres",
        "PASSWORD": "",
        "HOST": "127.0.0.1",
        "PORT": "",
        "AUTOCOMMIT": True,
        "ATOMIC_REQUESTS": False,
    }
}

if "DATABASE_URL" in os.environ:
    url = urlparse(os.environ["DATABASE_URL"])

    # Ensure default database exists.
    DATABASES["default"] = DATABASES.get("default", {})

    # Update with environment configuration.
    DATABASES["default"].update(
        {
            "NAME": url.path[1:],
            "USER": url.username,
            "PASSWORD": url.password,
            "HOST": url.hostname,
            "PORT": url.port,
        }
    )
    if url.scheme == "postgres":
        DATABASES["default"]["ENGINE"] = "sentry.db.postgres"


# This should always be UTC.
TIME_ZONE = "UTC"

# Language code for this installation. All choices can be found here:
# http://www.i18nguy.com/unicode/language-identifiers.html
LANGUAGE_CODE = "en-us"

LANGUAGES: tuple[tuple[str, str], ...] = (
    ("af", gettext_noop("Afrikaans")),
    ("ar", gettext_noop("Arabic")),
    ("az", gettext_noop("Azerbaijani")),
    ("bg", gettext_noop("Bulgarian")),
    ("be", gettext_noop("Belarusian")),
    ("bn", gettext_noop("Bengali")),
    ("br", gettext_noop("Breton")),
    ("bs", gettext_noop("Bosnian")),
    ("ca", gettext_noop("Catalan")),
    ("cs", gettext_noop("Czech")),
    ("cy", gettext_noop("Welsh")),
    ("da", gettext_noop("Danish")),
    ("de", gettext_noop("German")),
    ("el", gettext_noop("Greek")),
    ("en", gettext_noop("English")),
    ("eo", gettext_noop("Esperanto")),
    ("es", gettext_noop("Spanish")),
    ("et", gettext_noop("Estonian")),
    ("eu", gettext_noop("Basque")),
    ("fa", gettext_noop("Persian")),
    ("fi", gettext_noop("Finnish")),
    ("fr", gettext_noop("French")),
    ("ga", gettext_noop("Irish")),
    ("gl", gettext_noop("Galician")),
    ("he", gettext_noop("Hebrew")),
    ("hi", gettext_noop("Hindi")),
    ("hr", gettext_noop("Croatian")),
    ("hu", gettext_noop("Hungarian")),
    ("ia", gettext_noop("Interlingua")),
    ("id", gettext_noop("Indonesian")),
    ("is", gettext_noop("Icelandic")),
    ("it", gettext_noop("Italian")),
    ("ja", gettext_noop("Japanese")),
    ("ka", gettext_noop("Georgian")),
    ("kk", gettext_noop("Kazakh")),
    ("km", gettext_noop("Khmer")),
    ("kn", gettext_noop("Kannada")),
    ("ko", gettext_noop("Korean")),
    ("lb", gettext_noop("Luxembourgish")),
    ("lt", gettext_noop("Lithuanian")),
    ("lv", gettext_noop("Latvian")),
    ("mk", gettext_noop("Macedonian")),
    ("ml", gettext_noop("Malayalam")),
    ("mn", gettext_noop("Mongolian")),
    ("my", gettext_noop("Burmese")),
    ("nb", gettext_noop("Norwegian Bokmal")),
    ("ne", gettext_noop("Nepali")),
    ("nl", gettext_noop("Dutch")),
    ("nn", gettext_noop("Norwegian Nynorsk")),
    ("os", gettext_noop("Ossetic")),
    ("pa", gettext_noop("Punjabi")),
    ("pl", gettext_noop("Polish")),
    ("pt", gettext_noop("Portuguese")),
    ("pt-br", gettext_noop("Brazilian Portuguese")),
    ("ro", gettext_noop("Romanian")),
    ("ru", gettext_noop("Russian")),
    ("sk", gettext_noop("Slovak")),
    ("sl", gettext_noop("Slovenian")),
    ("sq", gettext_noop("Albanian")),
    ("sr", gettext_noop("Serbian")),
    ("sv-se", gettext_noop("Swedish")),
    ("sw", gettext_noop("Swahili")),
    ("ta", gettext_noop("Tamil")),
    ("te", gettext_noop("Telugu")),
    ("th", gettext_noop("Thai")),
    ("tr", gettext_noop("Turkish")),
    ("tt", gettext_noop("Tatar")),
    ("udm", gettext_noop("Udmurt")),
    ("uk", gettext_noop("Ukrainian")),
    ("ur", gettext_noop("Urdu")),
    ("vi", gettext_noop("Vietnamese")),
    ("zh-cn", gettext_noop("Simplified Chinese")),
    ("zh-tw", gettext_noop("Traditional Chinese")),
)

from .locale import CATALOGS

LANGUAGES = tuple((code, name) for code, name in LANGUAGES if code in CATALOGS)

SUPPORTED_LANGUAGES = frozenset(CATALOGS)

SITE_ID = 1

# If you set this to False, Django will make some optimizations so as not
# to load the internationalization machinery.
USE_I18N = True

# If you set this to False, Django will not format dates, numbers and
# calendars according to the current locale
USE_L10N = True

USE_TZ = True

# CAVEAT: If you're adding a middleware that modifies a response's content,
# and appears before CommonMiddleware, you must either reorder your middleware
# so that responses aren't modified after Content-Length is set, or have the
# response modifying middleware reset the Content-Length header.
# This is because CommonMiddleware Sets the Content-Length header for non-streaming responses.
MIDDLEWARE: tuple[str, ...] = (
    "csp.middleware.CSPMiddleware",
    "sentry.middleware.health.HealthCheck",
    "sentry.middleware.security.SecurityHeadersMiddleware",
    "sentry.middleware.env.SentryEnvMiddleware",
    "sentry.middleware.proxy.SetRemoteAddrFromForwardedFor",
    "sentry.middleware.stats.RequestTimingMiddleware",
    "sentry.middleware.access_log.access_log_middleware",
    "sentry.middleware.stats.ResponseCodeMiddleware",
    "sentry.middleware.subdomain.SubdomainMiddleware",
    "django.middleware.common.CommonMiddleware",
    "django.contrib.sessions.middleware.SessionMiddleware",
    "django.middleware.csrf.CsrfViewMiddleware",
    "sentry.middleware.auth.AuthenticationMiddleware",
    "sentry.middleware.integrations.IntegrationControlMiddleware",
    "sentry.middleware.api_gateway.ApiGatewayMiddleware",
    "sentry.middleware.customer_domain.CustomerDomainMiddleware",
    "sentry.middleware.sudo.SudoMiddleware",
    "sentry.middleware.superuser.SuperuserMiddleware",
    "sentry.middleware.locale.SentryLocaleMiddleware",
    "sentry.middleware.ratelimit.RatelimitMiddleware",
    "django.contrib.messages.middleware.MessageMiddleware",
)

ROOT_URLCONF = "sentry.conf.urls"

# TODO(joshuarli): Django 1.10 introduced this option, which restricts the size of a
# request body. We have some middleware in sentry.middleware.proxy that sets the
# Content Length to max uint32 in certain cases related to minidump.
# Once relay's fully rolled out, that can be deleted.
# Until then, the safest and easiest thing to do is to disable this check
# to leave things the way they were with Django <1.9.
DATA_UPLOAD_MAX_MEMORY_SIZE = None

TEMPLATES = [
    {
        "BACKEND": "django.template.backends.django.DjangoTemplates",
        "DIRS": [os.path.join(PROJECT_ROOT, "templates")],
        "APP_DIRS": True,
        "OPTIONS": {
            "context_processors": [
                "django.contrib.auth.context_processors.auth",
                "django.contrib.messages.context_processors.messages",
                "django.template.context_processors.csrf",
                "django.template.context_processors.request",
            ]
        },
    }
]

SENTRY_OUTBOX_MODELS: Mapping[str, list[str]] = {
    "CONTROL": ["sentry.ControlOutbox"],
    "REGION": ["sentry.RegionOutbox"],
}

# Do not modify reordering
# The applications listed first in INSTALLED_APPS have precedence
INSTALLED_APPS: tuple[str, ...] = (
    "django.contrib.auth",
    "django.contrib.contenttypes",
    "django.contrib.messages",
    "django.contrib.sessions",
    "django.contrib.sites",
    "drf_spectacular",
    "crispy_forms",
    "rest_framework",
    "sentry",
    "sentry.analytics",
    "sentry.incidents.apps.Config",
    "sentry.discover",
    "sentry.analytics.events",
    "sentry.nodestore",
    "sentry.monitors",
    "sentry.replays",
    "sentry.release_health",
    "sentry.search",
    "sentry.sentry_metrics.indexer.postgres.apps.Config",
    "sentry.snuba",
    "sentry.lang.java.apps.Config",
    "sentry.lang.javascript.apps.Config",
    "sentry.plugins.sentry_interface_types.apps.Config",
    "sentry.plugins.sentry_urls.apps.Config",
    "sentry.plugins.sentry_useragents.apps.Config",
    "sentry.plugins.sentry_webhooks.apps.Config",
    "sentry.utils.suspect_resolutions.apps.Config",
    "sentry.utils.suspect_resolutions_releases.apps.Config",
    "social_auth",
    "sudo",
    "sentry.eventstream",
    "sentry.auth.providers.google.apps.Config",
    "sentry.auth.providers.fly.apps.Config",
    "django.contrib.staticfiles",
    "sentry.issues.apps.Config",
    "sentry.feedback",
    "sentry.hybridcloud",
)

# Silence internal hints from Django's system checks
SILENCED_SYSTEM_CHECKS = (
    # Django recommends to use OneToOneField over ForeignKey(unique=True)
    # however this changes application behavior in ways that break association
    # loading
    "fields.W342",
    # We have a "catch-all" react_page_view that we only want to match on URLs
    # ending with a `/` to allow APPEND_SLASHES to kick in for the ones lacking
    # the trailing slash. This confuses the warning as the regex is `/$` which
    # looks like it starts with a slash but it doesn't.
    "urls.W002",
    # Our own AuthenticationMiddleware suffices as a replacement for
    # django.contrib.auth.middleware.AuthenticationMiddleware; both add the
    # authenticated user to the HttpRequest which is what's needed here.
    "admin.E408",
    # This is fixed in Django@7c08f26bf0439c1ed593b51b51ad847f7e262bc1.
    # It's not our problem; refer to Django issue 32260.
    "urls.E007",
)

CSP_INCLUDE_NONCE_IN = [
    "script-src",
]

CSP_DEFAULT_SRC = [
    "'none'",
]
CSP_SCRIPT_SRC = [
    "'self'",
    "'unsafe-inline'",
    "'report-sample'",
]
CSP_FONT_SRC = [
    "'self'",
    "data:",
]
CSP_CONNECT_SRC = [
    "'self'",
]
CSP_FRAME_ANCESTORS = [
    "'none'",
]
CSP_OBJECT_SRC = [
    "'none'",
]
CSP_BASE_URI = [
    "'none'",
]
CSP_STYLE_SRC = [
    "'self'",
    "'unsafe-inline'",
]
CSP_IMG_SRC = [
    "'self'",
    "blob:",
    "data:",
    "https://secure.gravatar.com",
]

if ENVIRONMENT == "development":
    CSP_SCRIPT_SRC += [
        "'unsafe-eval'",
    ]
    CSP_CONNECT_SRC += [
        "ws://127.0.0.1:8000",
    ]

# Before enforcing Content Security Policy, we recommend creating a separate
# Sentry project and collecting CSP violations in report only mode:
# https://docs.sentry.io/product/security-policy-reporting/

# Point this parameter to your Sentry installation:
# CSP_REPORT_URI = "https://example.com/api/{PROJECT_ID}/security/?sentry_key={SENTRY_KEY}"

# To enforce CSP (block violated resources), update the following parameter to False
CSP_REPORT_ONLY = True

STATIC_ROOT = os.path.realpath(os.path.join(PROJECT_ROOT, "static"))
STATIC_URL = "/_static/{version}/"
# webpack assets live at a different URL that is unversioned
# as we configure webpack to include file content based hash in the filename
STATIC_FRONTEND_APP_URL = "/_static/dist/"

# The webpack output directory
STATICFILES_DIRS = [
    os.path.join(STATIC_ROOT, "sentry", "dist"),
]

# various middleware will use this to identify resources which should not access
# cookies
ANONYMOUS_STATIC_PREFIXES = (
    "/_static/",
    "/avatar/",
    "/organization-avatar/",
    "/team-avatar/",
    "/project-avatar/",
    "/js-sdk-loader/",
)

STATICFILES_FINDERS = (
    "django.contrib.staticfiles.finders.FileSystemFinder",
    "django.contrib.staticfiles.finders.AppDirectoriesFinder",
)

ASSET_VERSION = 0

# setup a default media root to somewhere useless
MEDIA_ROOT = "/tmp/sentry-files"
MEDIA_URL = "_media/"

LOCALE_PATHS = (os.path.join(PROJECT_ROOT, "locale"),)

CSRF_FAILURE_VIEW = "sentry.web.frontend.csrf_failure.view"
CSRF_COOKIE_NAME = "sc"

# Auth configuration

from django.urls import reverse_lazy

LOGIN_REDIRECT_URL = reverse_lazy("sentry-login-redirect")
LOGIN_URL = reverse_lazy("sentry-login")

AUTHENTICATION_BACKENDS = (
    "sentry.utils.auth.EmailAuthBackend",
    # The following authentication backends are used by social auth only.
    # We don't use them for user authentication.
    "social_auth.backends.asana.AsanaBackend",
    "social_auth.backends.github.GithubBackend",
    "social_auth.backends.bitbucket.BitbucketBackend",
    "social_auth.backends.visualstudio.VisualStudioBackend",
)

AUTH_PASSWORD_VALIDATORS: List[Dict[str, Any]] = [
    {"NAME": "django.contrib.auth.password_validation.UserAttributeSimilarityValidator"},
    {
        "NAME": "django.contrib.auth.password_validation.MinimumLengthValidator",
        "OPTIONS": {"min_length": 8},
    },
    {
        "NAME": "sentry.auth.password_validation.MaximumLengthValidator",
        "OPTIONS": {"max_length": 256},
    },
    {
        "NAME": "django.contrib.auth.password_validation.CommonPasswordValidator",
    },
    {
        "NAME": "django.contrib.auth.password_validation.NumericPasswordValidator",
    },
    {
        "NAME": "sentry.auth.password_validation.PwnedPasswordsValidator",
        "OPTIONS": {"threshold": 20},
    },
]

SOCIAL_AUTH_USER_MODEL = AUTH_USER_MODEL = "sentry.User"

SESSION_ENGINE = "django.contrib.sessions.backends.signed_cookies"
SESSION_COOKIE_NAME = "sentrysid"

# setting SESSION_COOKIE_SAMESITE to None below for now because
# Django's default in 2.1 now `Lax`.
# this breaks certain IDP flows where we need cookies sent to us on a redirected POST
# request, and `Lax` doesnt permit this.
# See here: https://docs.djangoproject.com/en/2.1/ref/settings/#session-cookie-samesite
SESSION_COOKIE_SAMESITE = None

BITBUCKET_CONSUMER_KEY = ""
BITBUCKET_CONSUMER_SECRET = ""

ASANA_CLIENT_ID = ""
ASANA_CLIENT_SECRET = ""

VISUALSTUDIO_APP_ID = ""
VISUALSTUDIO_APP_SECRET = ""
VISUALSTUDIO_CLIENT_SECRET = ""
VISUALSTUDIO_SCOPES = ["vso.work_write", "vso.project", "vso.code", "vso.release"]

SOCIAL_AUTH_PIPELINE = (
    "social_auth.backends.pipeline.user.get_username",
    "social_auth.backends.pipeline.social.social_auth_user",
    "social_auth.backends.pipeline.associate.associate_by_email",
    "social_auth.backends.pipeline.misc.save_status_to_session",
    "social_auth.backends.pipeline.social.associate_user",
    "social_auth.backends.pipeline.social.load_extra_data",
    "social_auth.backends.pipeline.user.update_user_details",
    "social_auth.backends.pipeline.misc.save_status_to_session",
)
SOCIAL_AUTH_REVOKE_TOKENS_ON_DISCONNECT = True
SOCIAL_AUTH_LOGIN_REDIRECT_URL = "/account/settings/identities/"
SOCIAL_AUTH_ASSOCIATE_ERROR_URL = SOCIAL_AUTH_LOGIN_REDIRECT_URL

INITIAL_CUSTOM_USER_MIGRATION = "0108_fix_user"

# Auth engines and the settings required for them to be listed
AUTH_PROVIDERS = {
    "github": ("GITHUB_APP_ID", "GITHUB_API_SECRET"),
    "bitbucket": ("BITBUCKET_CONSUMER_KEY", "BITBUCKET_CONSUMER_SECRET"),
    "asana": ("ASANA_CLIENT_ID", "ASANA_CLIENT_SECRET"),
    "visualstudio": (
        "VISUALSTUDIO_APP_ID",
        "VISUALSTUDIO_APP_SECRET",
        "VISUALSTUDIO_CLIENT_SECRET",
    ),
}

AUTH_PROVIDER_LABELS = {
    "github": "GitHub",
    "bitbucket": "Bitbucket",
    "asana": "Asana",
    "visualstudio": "Visual Studio",
}

import random


def SOCIAL_AUTH_DEFAULT_USERNAME() -> str:
    return random.choice(["Darth Vader", "Obi-Wan Kenobi", "R2-D2", "C-3PO", "Yoda"])


SOCIAL_AUTH_PROTECTED_USER_FIELDS = ["email"]
SOCIAL_AUTH_FORCE_POST_DISCONNECT = True

# Hybrid cloud multi-silo configuration
# Which silo this instance runs as (CONTROL|REGION|MONOLITH|None) are the expected values
SILO_MODE = os.environ.get("SENTRY_SILO_MODE", None)

# If this instance is a region silo, which region is it running in?
SENTRY_REGION = os.environ.get("SENTRY_REGION", None)

# Returns the customer single tenant ID.
CUSTOMER_ID = os.environ.get("CUSTOMER_ID", None)

# Enable siloed development environment.
USE_SILOS = os.environ.get("SENTRY_USE_SILOS", None)

# List of the available regions, or a JSON string
# that is parsed.
SENTRY_REGION_CONFIG: Any = ()

# Shared secret used to sign cross-region RPC requests.
RPC_SHARED_SECRET = None

# The protocol, host and port for control silo
# Usecases include sending requests to the Integration Proxy Endpoint and RPC requests.
SENTRY_CONTROL_ADDRESS = os.environ.get("SENTRY_CONTROL_ADDRESS", None)

# Fallback region name for monolith deployments
# This region name is also used by the ApiGateway to proxy org-less region
# requests.
SENTRY_MONOLITH_REGION: str = "--monolith--"

# The key used for generating or verifying the HMAC signature for Integration Proxy Endpoint requests.
SENTRY_SUBNET_SECRET = os.environ.get("SENTRY_SUBNET_SECRET", None)


# Queue configuration
from kombu import Exchange, Queue

BROKER_URL = "redis://127.0.0.1:6379"
BROKER_TRANSPORT_OPTIONS: dict[str, int] = {}

# Ensure workers run async by default
# in Development you might want them to run in-process
# though it would cause timeouts/recursions in some cases
CELERY_ALWAYS_EAGER = False

# Complain about bad use of pickle.  See sentry.celery.SentryTask.apply_async for how
# this works.
CELERY_COMPLAIN_ABOUT_BAD_USE_OF_PICKLE = False

# We use the old task protocol because during benchmarking we noticed that it's faster
# than the new protocol. If we ever need to bump this it should be fine, there were no
# compatibility issues, just need to run benchmarks and do some tests to make sure
# things run ok.
CELERY_TASK_PROTOCOL = 1
CELERY_EAGER_PROPAGATES_EXCEPTIONS = True
CELERY_IGNORE_RESULT = True
CELERY_SEND_EVENTS = False
CELERY_RESULT_BACKEND = None
CELERY_TASK_RESULT_EXPIRES = 1
CELERY_DISABLE_RATE_LIMITS = True
CELERY_DEFAULT_QUEUE = "default"
CELERY_DEFAULT_EXCHANGE = "default"
CELERY_DEFAULT_EXCHANGE_TYPE = "direct"
CELERY_DEFAULT_ROUTING_KEY = "default"
CELERY_CREATE_MISSING_QUEUES = True
CELERY_REDIRECT_STDOUTS = False
CELERYD_HIJACK_ROOT_LOGGER = False
CELERY_TASK_SERIALIZER = "pickle"
CELERY_RESULT_SERIALIZER = "pickle"
CELERY_ACCEPT_CONTENT = {"pickle"}
CELERY_IMPORTS = (
    "sentry.data_export.tasks",
    "sentry.discover.tasks",
    "sentry.incidents.tasks",
    "sentry.snuba.tasks",
    "sentry.replays.tasks",
    "sentry.monitors.tasks",
    "sentry.tasks.app_store_connect",
    "sentry.tasks.assemble",
    "sentry.tasks.auth",
    "sentry.tasks.auto_remove_inbox",
    "sentry.tasks.auto_resolve_issues",
    "sentry.tasks.backfill_outboxes",
    "sentry.tasks.beacon",
    "sentry.tasks.check_auth",
    "sentry.tasks.clear_expired_snoozes",
    "sentry.tasks.clear_expired_rulesnoozes",
    "sentry.tasks.codeowners.code_owners_auto_sync",
    "sentry.tasks.codeowners.update_code_owners_schema",
    "sentry.tasks.collect_project_platforms",
    "sentry.tasks.commits",
    "sentry.tasks.commit_context",
    "sentry.tasks.deletion",
    "sentry.tasks.deletion.scheduled",
    "sentry.tasks.deletion.groups",
    "sentry.tasks.deletion.hybrid_cloud",
    "sentry.tasks.deliver_from_outbox",
    "sentry.tasks.digests",
    "sentry.tasks.email",
    "sentry.tasks.files",
    "sentry.tasks.groupowner",
    "sentry.tasks.integrations",
    "sentry.tasks.invite_missing_org_members",
    "sentry.tasks.low_priority_symbolication",
    "sentry.tasks.merge",
    "sentry.tasks.options",
    "sentry.tasks.ping",
    "sentry.tasks.post_process",
    "sentry.tasks.process_buffer",
    "sentry.tasks.recap_servers",
    "sentry.tasks.relay",
    "sentry.tasks.release_registry",
    "sentry.tasks.relocation",
    "sentry.tasks.weekly_reports",
    "sentry.tasks.reprocessing",
    "sentry.tasks.reprocessing2",
    "sentry.tasks.sentry_apps",
    "sentry.tasks.servicehooks",
    "sentry.tasks.store",
    "sentry.tasks.symbolication",
    "sentry.tasks.unmerge",
    "sentry.tasks.update_user_reports",
    "sentry.tasks.user_report",
    "sentry.profiles.task",
    "sentry.release_health.tasks",
    "sentry.dynamic_sampling.tasks.boost_low_volume_projects",
    "sentry.dynamic_sampling.tasks.boost_low_volume_transactions",
    "sentry.dynamic_sampling.tasks.recalibrate_orgs",
    "sentry.dynamic_sampling.tasks.sliding_window_org",
    "sentry.dynamic_sampling.tasks.utils",
    "sentry.dynamic_sampling.tasks.custom_rule_notifications",
    "sentry.utils.suspect_resolutions.get_suspect_resolutions",
    "sentry.utils.suspect_resolutions_releases.get_suspect_resolutions_releases",
    "sentry.tasks.derive_code_mappings",
    "sentry.ingest.transaction_clusterer.tasks",
    "sentry.tasks.auto_enable_codecov",
    "sentry.tasks.weekly_escalating_forecast",
    "sentry.tasks.auto_ongoing_issues",
    "sentry.tasks.check_am2_compatibility",
    "sentry.dynamic_sampling.tasks.collect_orgs",
    "sentry.tasks.statistical_detectors",
    "sentry.debug_files.tasks",
)

default_exchange = Exchange("default", type="direct")
control_exchange = default_exchange

if USE_SILOS:
    control_exchange = Exchange("control", type="direct")


CELERY_QUEUES_CONTROL = [
    Queue("app_platform.control", routing_key="app_platform.control", exchange=control_exchange),
    Queue("auth.control", routing_key="auth.control", exchange=control_exchange),
    Queue("cleanup.control", routing_key="cleanup.control", exchange=control_exchange),
    Queue("email", routing_key="email", exchange=control_exchange),
    Queue("integrations.control", routing_key="integrations.control", exchange=control_exchange),
    Queue("files.delete.control", routing_key="files.delete.control", exchange=control_exchange),
    Queue(
        "hybrid_cloud.control_repair",
        routing_key="hybrid_cloud.control_repair",
        exchange=control_exchange,
    ),
    Queue("options.control", routing_key="options.control", exchange=control_exchange),
    Queue("outbox.control", routing_key="outbox.control", exchange=control_exchange),
]

CELERY_ISSUE_STATES_QUEUE = Queue(
    "auto_transition_issue_states", routing_key="auto_transition_issue_states"
)

CELERY_QUEUES_REGION = [
    Queue("activity.notify", routing_key="activity.notify"),
    Queue("auth", routing_key="auth"),
    Queue("alerts", routing_key="alerts"),
    Queue("app_platform", routing_key="app_platform"),
    Queue("appstoreconnect", routing_key="sentry.tasks.app_store_connect.#"),
    Queue("assemble", routing_key="assemble"),
    Queue("buffers.process_pending", routing_key="buffers.process_pending"),
    Queue("buffers.incr", routing_key="buffers.incr"),
    Queue("cleanup", routing_key="cleanup"),
    Queue("code_owners", routing_key="code_owners"),
    Queue("commits", routing_key="commits"),
    Queue("data_export", routing_key="data_export"),
    Queue("default", routing_key="default"),
    Queue("digests.delivery", routing_key="digests.delivery"),
    Queue("digests.scheduling", routing_key="digests.scheduling"),
    Queue("email", routing_key="email"),
    Queue("events.preprocess_event", routing_key="events.preprocess_event"),
    Queue("events.process_event", routing_key="events.process_event"),
    Queue("events.reprocess_events", routing_key="events.reprocess_events"),
    Queue(
        "events.reprocessing.preprocess_event", routing_key="events.reprocessing.preprocess_event"
    ),
    Queue("events.reprocessing.process_event", routing_key="events.reprocessing.process_event"),
    Queue(
        "events.reprocessing.symbolicate_event", routing_key="events.reprocessing.symbolicate_event"
    ),
    Queue(
        "events.reprocessing.symbolicate_event_low_priority",
        routing_key="events.reprocessing.symbolicate_event_low_priority",
    ),
    Queue("events.save_event", routing_key="events.save_event"),
    Queue("events.save_event_highcpu", routing_key="events.save_event_highcpu"),
    Queue("events.save_event_transaction", routing_key="events.save_event_transaction"),
    Queue("events.save_event_attachments", routing_key="events.save_event_attachments"),
    Queue("events.symbolicate_event", routing_key="events.symbolicate_event"),
    Queue(
        "events.symbolicate_event_low_priority", routing_key="events.symbolicate_event_low_priority"
    ),
    Queue("events.symbolicate_js_event", routing_key="events.symbolicate_js_event"),
    Queue(
        "events.symbolicate_js_event_low_priority",
        routing_key="events.symbolicate_js_event_low_priority",
    ),
    Queue("files.copy", routing_key="files.copy"),
    Queue("files.delete", routing_key="files.delete"),
    Queue(
        "group_owners.process_suspect_commits", routing_key="group_owners.process_suspect_commits"
    ),
    Queue("group_owners.process_commit_context", routing_key="group_owners.process_commit_context"),
    Queue("integrations", routing_key="integrations"),
    Queue(
        "releasemonitor",
        routing_key="releasemonitor",
    ),
    Queue(
        "dynamicsampling",
        routing_key="dynamicsampling",
    ),
    Queue("incidents", routing_key="incidents"),
    Queue("incident_snapshots", routing_key="incident_snapshots"),
    Queue("incidents", routing_key="incidents"),
    Queue("merge", routing_key="merge"),
    Queue("options", routing_key="options"),
    Queue("post_process_errors", routing_key="post_process_errors"),
    Queue("post_process_issue_platform", routing_key="post_process_issue_platform"),
    Queue("post_process_transactions", routing_key="post_process_transactions"),
    Queue("relay_config", routing_key="relay_config"),
    Queue("relay_config_bulk", routing_key="relay_config_bulk"),
    Queue("reports.deliver", routing_key="reports.deliver"),
    Queue("reports.prepare", routing_key="reports.prepare"),
    Queue("search", routing_key="search"),
    Queue("sentry_metrics.indexer", routing_key="sentry_metrics.indexer"),
    Queue("similarity.index", routing_key="similarity.index"),
    Queue("sleep", routing_key="sleep"),
    Queue("stats", routing_key="stats"),
    Queue("subscriptions", routing_key="subscriptions"),
    Queue(
        "symbolications.compute_low_priority_projects",
        routing_key="symbolications.compute_low_priority_projects",
    ),
    Queue("unmerge", routing_key="unmerge"),
    Queue("update", routing_key="update"),
    Queue("profiles.process", routing_key="profiles.process"),
    Queue("get_suspect_resolutions", routing_key="get_suspect_resolutions"),
    Queue("get_suspect_resolutions_releases", routing_key="get_suspect_resolutions_releases"),
    Queue("replays.ingest_replay", routing_key="replays.ingest_replay"),
    Queue("replays.delete_replay", routing_key="replays.delete_replay"),
    Queue("counters-0", routing_key="counters-0"),
    Queue("triggers-0", routing_key="triggers-0"),
    Queue("derive_code_mappings", routing_key="derive_code_mappings"),
    Queue("transactions.name_clusterer", routing_key="transactions.name_clusterer"),
    Queue("auto_enable_codecov", routing_key="auto_enable_codecov"),
    Queue("weekly_escalating_forecast", routing_key="weekly_escalating_forecast"),
    Queue("relocation", routing_key="relocation"),
    Queue("recap_servers", routing_key="recap_servers"),
    Queue("performance.statistical_detector", routing_key="performance.statistical_detector"),
    Queue("profiling.statistical_detector", routing_key="profiling.statistical_detector"),
    CELERY_ISSUE_STATES_QUEUE,
    Queue("nudge.invite_missing_org_members", routing_key="invite_missing_org_members"),
    Queue("auto_resolve_issues", routing_key="auto_resolve_issues"),
]

from celery.schedules import crontab

# Only tasks that work with users/integrations and shared subsystems
# are run in control silo.
CELERYBEAT_SCHEDULE_CONTROL = {
    "check-auth": {
        "task": "sentry.tasks.check_auth",
        # Run every 1 minute
        "schedule": crontab(minute="*/1"),
        "options": {"expires": 60, "queue": "auth.control"},
    },
    "sync-options-control": {
        "task": "sentry.tasks.options.sync_options_control",
        "schedule": timedelta(seconds=10),
        "options": {"expires": 10, "queue": "options.control"},
    },
    "deliver-from-outbox-control": {
        "task": "sentry.tasks.enqueue_outbox_jobs_control",
        # Run every 1 minute
        "schedule": crontab(minute="*/1"),
        "options": {"expires": 30, "queue": "outbox.control"},
    },
    "schedule-deletions-control": {
        "task": "sentry.tasks.deletion.run_scheduled_deletions_control",
        # Run every 15 minutes
        "schedule": crontab(minute="*/15"),
        "options": {"expires": 60 * 25, "queue": "cleanup.control"},
    },
    "reattempt-deletions-control": {
        "task": "sentry.tasks.deletion.reattempt_deletions_control",
        "schedule": crontab(hour=10, minute=0),  # 03:00 PDT, 07:00 EDT, 10:00 UTC
        "options": {"expires": 60 * 25, "queue": "cleanup.control"},
    },
    "schedule-hybrid-cloud-foreign-key-jobs-control": {
        "task": "sentry.tasks.deletion.hybrid_cloud.schedule_hybrid_cloud_foreign_key_jobs_control",
        # Run every 15 minutes
        "schedule": crontab(minute="*/15"),
        "options": {"queue": "cleanup.control"},
    },
    "schedule-vsts-integration-subscription-check": {
        "task": "sentry.tasks.integrations.kickoff_vsts_subscription_check",
        "schedule": crontab_with_minute_jitter(hour="*/6"),
        "options": {"expires": 60 * 25, "queue": "integrations.control"},
    },
}

# Most tasks run in the regions
CELERYBEAT_SCHEDULE_REGION = {
    "send-beacon": {
        "task": "sentry.tasks.send_beacon",
        # Run every hour
        "schedule": crontab(minute=0, hour="*/1"),
        "options": {"expires": 3600},
    },
    "send-ping": {
        "task": "sentry.tasks.send_ping",
        # Run every 1 minute
        "schedule": crontab(minute="*/1"),
        "options": {"expires": 60},
    },
    "flush-buffers": {
        "task": "sentry.tasks.process_buffer.process_pending",
        "schedule": timedelta(seconds=10),
        "options": {"expires": 10, "queue": "buffers.process_pending"},
    },
    "sync-options": {
        "task": "sentry.tasks.options.sync_options",
        "schedule": timedelta(seconds=10),
        "options": {"expires": 10, "queue": "options"},
    },
    "schedule-digests": {
        "task": "sentry.tasks.digests.schedule_digests",
        "schedule": timedelta(seconds=30),
        "options": {"expires": 30},
    },
    "monitors-clock-pulse": {
        "task": "sentry.monitors.tasks.clock_pulse",
        # Run every 1 minute
        "schedule": crontab(minute="*/1"),
        "options": {"expires": 60},
    },
    "clear-expired-snoozes": {
        "task": "sentry.tasks.clear_expired_snoozes",
        # Run every 5 minutes
        "schedule": crontab(minute="*/5"),
        "options": {"expires": 300},
    },
    "clear-expired-rulesnoozes": {
        "task": "sentry.tasks.clear_expired_rulesnoozes",
        # Run every 5 minutes
        "schedule": crontab(minute="*/5"),
        "options": {"expires": 300},
    },
    "clear-expired-raw-events": {
        "task": "sentry.tasks.clear_expired_raw_events",
        # Run every 15 minutes
        "schedule": crontab(minute="*/15"),
        "options": {"expires": 300},
    },
    "collect-project-platforms": {
        "task": "sentry.tasks.collect_project_platforms",
        "schedule": crontab_with_minute_jitter(hour=3),
        "options": {"expires": 3600 * 24},
    },
    "deliver-from-outbox": {
        "task": "sentry.tasks.enqueue_outbox_jobs",
        # Run every 1 minute
        "schedule": crontab(minute="*/1"),
        "options": {"expires": 30},
    },
    "update-user-reports": {
        "task": "sentry.tasks.update_user_reports",
        # Run every 15 minutes
        "schedule": crontab(minute="*/15"),
        "options": {"expires": 300},
    },
    "schedule-auto-resolution": {
        "task": "sentry.tasks.schedule_auto_resolution",
        # Run every 15 minutes
        "schedule": crontab(minute="*/10"),
        "options": {"expires": 60 * 25},
    },
    "auto-remove-inbox": {
        "task": "sentry.tasks.auto_remove_inbox",
        # Run every 15 minutes
        "schedule": crontab(minute="*/15"),
        "options": {"expires": 60 * 25},
    },
    "schedule-deletions": {
        "task": "sentry.tasks.deletion.run_scheduled_deletions",
        # Run every 15 minutes
        "schedule": crontab(minute="*/15"),
        "options": {"expires": 60 * 25},
    },
    "reattempt-deletions": {
        "task": "sentry.tasks.deletion.reattempt_deletions",
        "schedule": crontab(hour=10, minute=0),  # 03:00 PDT, 07:00 EDT, 10:00 UTC
        "options": {"expires": 60 * 25},
    },
    "schedule-weekly-organization-reports-new": {
        "task": "sentry.tasks.weekly_reports.schedule_organizations",
        "schedule": crontab(
            minute=0, hour=12, day_of_week="monday"  # 05:00 PDT, 09:00 EDT, 12:00 UTC
        ),
        "options": {"expires": 60 * 60 * 3},
    },
    # "schedule-monthly-invite-missing-org-members": {
    #     "task": "sentry.tasks.invite_missing_org_members.schedule_organizations",
    #     "schedule": crontab(
    #         minute=0,
    #         hour=7,
    #         day_of_month="1",  # 00:00 PDT, 03:00 EDT, 7:00 UTC
    #     ),
    #     "options": {"expires": 60 * 25},
    # },
    "schedule-hybrid-cloud-foreign-key-jobs": {
        "task": "sentry.tasks.deletion.hybrid_cloud.schedule_hybrid_cloud_foreign_key_jobs",
        # Run every 15 minutes
        "schedule": crontab(minute="*/15"),
    },
    "monitor-release-adoption": {
        "task": "sentry.release_health.tasks.monitor_release_adoption",
        "schedule": crontab(minute=0),
        "options": {"expires": 3600, "queue": "releasemonitor"},
    },
    "fetch-release-registry-data": {
        "task": "sentry.tasks.release_registry.fetch_release_registry_data",
        # Run every 5 minutes
        "schedule": crontab(minute="*/5"),
        "options": {"expires": 3600},
    },
    "fetch-appstore-builds": {
        "task": "sentry.tasks.app_store_connect.refresh_all_builds",
        # Run every hour
        "schedule": crontab(minute=0, hour="*/1"),
        "options": {"expires": 3600},
    },
    "snuba-subscription-checker": {
        "task": "sentry.snuba.tasks.subscription_checker",
        # Run every 20 minutes
        "schedule": crontab(minute="*/20"),
        "options": {"expires": 20 * 60},
    },
    "transaction-name-clusterer": {
        "task": "sentry.ingest.transaction_clusterer.tasks.spawn_clusterers",
        "schedule": crontab(minute=17),
        "options": {"expires": 3600},
    },
    "span.descs.clusterer": {
        "task": "sentry.ingest.span_clusterer.tasks.spawn_span_cluster_projects",
        "schedule": crontab(minute=42),
        "options": {"expires": 3600},
    },
    "auto-enable-codecov": {
        "task": "sentry.tasks.auto_enable_codecov.enable_for_org",
        # Run job once a day at 00:30
        "schedule": crontab(minute=30, hour="0"),
        "options": {"expires": 3600},
    },
    "dynamic-sampling-boost-low-volume-projects": {
        "task": "sentry.dynamic_sampling.tasks.boost_low_volume_projects",
        # Run every 10 minutes
        "schedule": crontab(minute="*/10"),
    },
    "dynamic-sampling-boost-low-volume-transactions": {
        "task": "sentry.dynamic_sampling.tasks.boost_low_volume_transactions",
        # Run every 10 minutes
        "schedule": crontab(minute="*/10"),
    },
    "dynamic-sampling-recalibrate-orgs": {
        "task": "sentry.dynamic_sampling.tasks.recalibrate_orgs",
        # Run every 10 minutes
        "schedule": crontab(minute="*/10"),
    },
    "dynamic-sampling-sliding-window-org": {
        "task": "sentry.dynamic_sampling.tasks.sliding_window_org",
        # Run every 10 minutes
        "schedule": crontab(minute="*/10"),
    },
    "custom_rule_notifications": {
        "task": "sentry.dynamic_sampling.tasks.custom_rule_notifications",
        # Run every 10 minutes
        "schedule": crontab(minute="*/10"),
    },
    "clean_custom_rule_notifications": {
        "task": "sentry.dynamic_sampling.tasks.clean_custom_rule_notifications",
        # Run every 7 minutes
        "schedule": crontab(minute="*/7"),
    },
    "weekly-escalating-forecast": {
        "task": "sentry.tasks.weekly_escalating_forecast.run_escalating_forecast",
        # TODO: Change this to run weekly once we verify the results
        "schedule": crontab(minute=0, hour="*/6"),
        # TODO: Increase expiry time to x4 once we change this to run weekly
        "options": {"expires": 60 * 60 * 3},
    },
    "schedule_auto_transition_to_ongoing": {
        "task": "sentry.tasks.schedule_auto_transition_to_ongoing",
        # Run job every 5 minutes
        "schedule": crontab(minute="*/5"),
        "options": {"expires": 3600},
    },
    "github_comment_reactions": {
        "task": "sentry.tasks.integrations.github_comment_reactions",
        "schedule": crontab(minute=0, hour=16),  # 9:00 PDT, 12:00 EDT, 16:00 UTC
    },
    "poll_recap_servers": {
        "task": "sentry.tasks.poll_recap_servers",
        # Run every 1 minute
        "schedule": crontab(minute="*/1"),
        "options": {"expires": 60},
    },
    "dynamic-sampling-collect-orgs": {
        "task": "sentry.dynamic_sampling.tasks.collect_orgs",
        # Run every 20 minutes
        "schedule": crontab(minute="*/20"),
    },
    "statistical-detectors-detect-regressions": {
        "task": "sentry.tasks.statistical_detectors.run_detection",
        "schedule": crontab(minute=0, hour="*/1"),
    },
    "backfill-artifact-bundle-index": {
        "task": "sentry.debug_files.tasks.backfill_artifact_index_updates",
        "schedule": crontab(minute="*/1"),
        "options": {"expires": 60},
    },
    "refresh-artifact-bundles-in-use": {
        "task": "sentry.debug_files.tasks.refresh_artifact_bundles_in_use",
        "schedule": crontab(minute="*/1"),
        "options": {"expires": 60},
    },
}

# Assign the configuration keys celery uses based on our silo mode.
if SILO_MODE == "CONTROL":
    CELERYBEAT_SCHEDULE_FILENAME = os.path.join(tempfile.gettempdir(), "sentry-celerybeat-control")
    CELERYBEAT_SCHEDULE = CELERYBEAT_SCHEDULE_CONTROL
    CELERY_QUEUES = CELERY_QUEUES_CONTROL

elif SILO_MODE == "REGION":
    CELERYBEAT_SCHEDULE_FILENAME = os.path.join(tempfile.gettempdir(), "sentry-celerybeat-region")
    CELERYBEAT_SCHEDULE = CELERYBEAT_SCHEDULE_REGION
    CELERY_QUEUES = CELERY_QUEUES_REGION

else:
    CELERYBEAT_SCHEDULE = {**CELERYBEAT_SCHEDULE_CONTROL, **CELERYBEAT_SCHEDULE_REGION}
    CELERYBEAT_SCHEDULE_FILENAME = os.path.join(tempfile.gettempdir(), "sentry-celerybeat")
    CELERY_QUEUES = CELERY_QUEUES_REGION + CELERY_QUEUES_CONTROL

for queue in CELERY_QUEUES:
    queue.durable = False


# Queues that belong to the processing pipeline and need to be monitored
# for backpressure management
PROCESSING_QUEUES = [
    "events.preprocess_event",
    "events.process_event",
    "events.reprocess_events",
    "events.reprocessing.preprocess_event",
    "events.reprocessing.process_event",
    "events.reprocessing.symbolicate_event",
    "events.reprocessing.symbolicate_event_low_priority",
    "events.save_event",
    "events.save_event_highcpu",
    "events.save_event_attachments",
    "events.save_event_transaction",
    "events.symbolicate_event",
    "events.symbolicate_event_low_priority",
    "events.symbolicate_js_event",
    "events.symbolicate_js_event_low_priority",
    "post_process_errors",
    "post_process_issue_platform",
    "post_process_transactions",
    "profiles.process",
]

# We prefer using crontab, as the time for timedelta will reset on each deployment. More information:  https://docs.celeryq.dev/en/stable/userguide/periodic-tasks.html#periodic-tasks
TIMEDELTA_ALLOW_LIST = {
    "flush-buffers",
    "sync-options",
    "sync-options-control",
    "schedule-digests",
}

BGTASKS = {
    "sentry.bgtasks.clean_dsymcache:clean_dsymcache": {"interval": 5 * 60, "roles": ["worker"]},
    "sentry.bgtasks.clean_releasefilecache:clean_releasefilecache": {
        "interval": 5 * 60,
        "roles": ["worker"],
    },
}

# Sentry logs to two major places: stdout, and it's internal project.
# To disable logging to the internal project, add a logger who's only
# handler is 'console' and disable propagating upwards.
# Additionally, Sentry has the ability to override logger levels by
# providing the cli with -l/--loglevel or the SENTRY_LOG_LEVEL env var.
# The loggers that it overrides are root and any in LOGGING.overridable.
# Be very careful with this in a production system, because the celery
# logger can be extremely verbose when given INFO or DEBUG.
LOGGING = {
    "default_level": "INFO",
    "version": 1,
    "disable_existing_loggers": True,
    "handlers": {
        "null": {"class": "logging.NullHandler"},
        "console": {"class": "sentry.logging.handlers.StructLogHandler"},
        # This `internal` logger is separate from the `Logging` integration in the SDK. Since
        # we have this to record events, in `sdk.py` we set the integration's `event_level` to
        # None, so that it records breadcrumbs for all log calls but doesn't send any events.
        "internal": {"level": "ERROR", "class": "sentry_sdk.integrations.logging.EventHandler"},
        "metrics": {
            "level": "WARNING",
            "filters": ["important_django_request"],
            "class": "sentry.logging.handlers.MetricsLogHandler",
        },
        "django_internal": {
            "level": "WARNING",
            "filters": ["important_django_request"],
            "class": "sentry_sdk.integrations.logging.EventHandler",
        },
    },
    "filters": {
        "important_django_request": {
            "()": "sentry.logging.handlers.MessageContainsFilter",
            "contains": ["CSRF"],
        }
    },
    "root": {"level": "NOTSET", "handlers": ["console", "internal"]},
    # LOGGING.overridable is a list of loggers including root that will change
    # based on the overridden level defined above.
    "overridable": ["celery", "sentry"],
    "loggers": {
        "celery": {"level": "WARNING"},
        "sentry": {"level": "INFO"},
        "sentry_plugins": {"level": "INFO"},
        "sentry.files": {"level": "WARNING"},
        "sentry.minidumps": {"handlers": ["internal"], "propagate": False},
        "sentry.reprocessing": {"handlers": ["internal"], "propagate": False},
        "sentry.interfaces": {"handlers": ["internal"], "propagate": False},
        # This only needs to go to Sentry for now.
        "sentry.similarity": {"handlers": ["internal"], "propagate": False},
        "sentry.errors": {"handlers": ["console"], "propagate": False},
        "sentry_sdk.errors": {"handlers": ["console"], "level": "INFO", "propagate": False},
        "sentry.rules": {"handlers": ["console"], "propagate": False},
        "sentry.profiles": {"level": "INFO"},
        "multiprocessing": {
            "handlers": ["console"],
            # https://github.com/celery/celery/commit/597a6b1f3359065ff6dbabce7237f86b866313df
            # This commit has not been rolled into any release and leads to a
            # large amount of errors when working with postgres.
            "level": "CRITICAL",
            "propagate": False,
        },
        "celery.worker.job": {"handlers": ["console"], "propagate": False},
        "arroyo": {"level": "INFO", "handlers": ["console"], "propagate": False},
        "static_compiler": {"level": "INFO"},
        "django.request": {
            "level": "WARNING",
            "handlers": ["console", "metrics", "django_internal"],
            "propagate": False,
        },
        "toronado": {"level": "ERROR", "handlers": ["null"], "propagate": False},
        "urllib3.connectionpool": {"level": "ERROR", "handlers": ["console"], "propagate": False},
        "boto3": {"level": "WARNING", "handlers": ["console"], "propagate": False},
        "botocore": {"level": "WARNING", "handlers": ["console"], "propagate": False},
    },
}

# django-rest-framework

REST_FRAMEWORK = {
    "DEFAULT_RENDERER_CLASSES": ["rest_framework.renderers.JSONRenderer"],
    "DEFAULT_PARSER_CLASSES": [
        "rest_framework.parsers.JSONParser",
        "rest_framework.parsers.MultiPartParser",
        "rest_framework.parsers.FormParser",
    ],
    "TEST_REQUEST_DEFAULT_FORMAT": "json",
    "DEFAULT_PERMISSION_CLASSES": ("sentry.api.permissions.NoPermission",),
    "EXCEPTION_HANDLER": "sentry.api.handlers.custom_exception_handler",
    "DEFAULT_SCHEMA_CLASS": "sentry.apidocs.schema.SentrySchema",
}


def custom_parameter_sort(parameter: dict) -> tuple[str, int]:
    """
    Sort parameters by type then if the parameter is required or not.
    It should group path parameters first, then query parameters.
    In each group, required parameters should come before optional parameters.
    """
    param_type = parameter["in"]
    required = parameter.get("required", False)
    return (param_type, 0 if required else 1)


if os.environ.get("OPENAPIGENERATE", False):
    OLD_OPENAPI_JSON_PATH = "tests/apidocs/openapi-deprecated.json"
    from sentry.apidocs.build import OPENAPI_TAGS, get_old_json_components, get_old_json_paths

    SPECTACULAR_SETTINGS = {
        "PREPROCESSING_HOOKS": ["sentry.apidocs.hooks.custom_preprocessing_hook"],
        "POSTPROCESSING_HOOKS": ["sentry.apidocs.hooks.custom_postprocessing_hook"],
        "DISABLE_ERRORS_AND_WARNINGS": False,
        "COMPONENT_SPLIT_REQUEST": False,
        "COMPONENT_SPLIT_PATCH": False,
        "AUTHENTICATION_WHITELIST": ["sentry.api.authentication.UserAuthTokenAuthentication"],
        "TAGS": OPENAPI_TAGS,
        "TITLE": "API Reference",
        "DESCRIPTION": "Sentry Public API",
        "TOS": "http://sentry.io/terms/",
        "CONTACT": {"email": "partners@sentry.io"},
        "LICENSE": {"name": "Apache 2.0", "url": "http://www.apache.org/licenses/LICENSE-2.0.html"},
        "VERSION": "v0",
        "SERVERS": [{"url": "https://sentry.io"}],
        "PARSER_WHITELIST": ["rest_framework.parsers.JSONParser"],
        "APPEND_PATHS": get_old_json_paths(OLD_OPENAPI_JSON_PATH),
        "APPEND_COMPONENTS": get_old_json_components(OLD_OPENAPI_JSON_PATH),
        "SORT_OPERATION_PARAMETERS": custom_parameter_sort,
    }

CRISPY_TEMPLATE_PACK = "bootstrap3"
# Sentry and internal client configuration

SENTRY_FEATURES: dict[str, bool | None] = {
    # Enables user registration.
    "auth:register": True,
    # Enables alert creation on indexed events in UI (use for PoC/testing only)
    "organizations:alert-allow-indexed": False,
    # Enables transaction to metric dataset migration UI for alert rules
    "organizations:alert-migration-ui": False,
    # Enables the migration of alerts (checked in a migration script).
    "organizations:alerts-migration-enabled": False,
    # Enables tagging javascript errors from the browser console.
    "organizations:javascript-console-error-tag": False,
    # Enables the cron job to auto-enable codecov integrations.
    "organizations:auto-enable-codecov": False,
    # The overall flag for codecov integration, gated by plans.
    "organizations:codecov-integration": False,
    # Enables getting commit sha from git blame for codecov.
    "organizations:codecov-commit-sha-from-git-blame": False,
    # Enables automatically deriving of code mappings
    "organizations:derive-code-mappings": True,
    # Enable advanced search features, like negation and wildcard matching.
    "organizations:advanced-search": True,
    # Use metrics as the dataset for crash free metric alerts
    "organizations:alert-crash-free-metrics": False,
    # Enable auth provider configuration through api
    "organizations:api-auth-provider": False,
    "organizations:api-keys": False,
    # Enable multiple Apple app-store-connect sources per project.
    "organizations:app-store-connect-multiple": False,
    # Removes extra fields from the project serializers
    "organizations:cleanup-project-serializer": False,
    # Enable change alerts for an org
    "organizations:change-alerts": True,
    # Enable alerting based on crash free sessions/users
    "organizations:crash-rate-alerts": True,
    # Enable the Commit Context feature
    "organizations:commit-context": False,
    # Enable creating organizations within sentry (if SENTRY_SINGLE_ORGANIZATION
    # is not enabled).
    "organizations:create": True,
    # Enable the new crons monitor form
    "organizations:crons-new-monitor-form": False,
    # Enable usage of customer domains on the frontend
    "organizations:customer-domains": False,
    # Delightful Developer Metrics (DDM): Enable sidebar menu item and all UI (requires custom-metrics flag as well)
    "organizations:ddm-ui": False,
    # Enables experimental WIP ddm related features
    "organizations:ddm-experimental": False,
    # Enable the 'discover' interface.
    "organizations:discover": False,
    # Enables events endpoint rate limit
    "organizations:discover-events-rate-limit": False,
    # Enables import/export functionality for dashboards
    "organizations:dashboards-import": False,
    # Enable attaching arbitrary files to events.
    "organizations:event-attachments": True,
    # Allow organizations to configure all symbol sources.
    "organizations:symbol-sources": True,
    # Allow organizations to configure custom external symbol sources.
    "organizations:custom-symbol-sources": True,
    # Enable discover 2 basic functions
    "organizations:discover-basic": True,
    # Enable discover 2 custom queries and saved queries
    "organizations:discover-query": True,
    # Enables data secrecy mode
    "organizations:enterprise-data-secrecy": False,
    # Enable archive/escalating issue workflow
    "organizations:escalating-issues": False,
    # Enable archive/escalating issue workflow in MS Teams
    "organizations:escalating-issues-msteams": False,
    # Enable archive/escalating issue workflow features in v2
    "organizations:escalating-issues-v2": False,
    # Enable emiting escalating data to the metrics backend
    "organizations:escalating-metrics-backend": False,
    # Enable querying Snuba to get the EventUser
    "organizations:eventuser-from-snuba": False,
    # Enable the frontend to request from region & control silo domains.
    "organizations:frontend-domainsplit": False,
    # Allows an org to have a larger set of project ownership rules per project
    "organizations:higher-ownership-limit": False,
    # Enable Monitors (Crons) view
    "organizations:monitors": False,
    # Enable participants purge
    "organizations:participants-purge": False,
    # Enable Performance view
    "organizations:performance-view": True,
    # Enable profiling
    "organizations:profiling": False,
    # Enable profiling view
    "organizations:profiling-view": False,
    # Enable ui frames in flamecharts
    "organizations:profiling-ui-frames": False,
    # Enable the transactions backed profiling views
    "organizations:profiling-using-transactions": False,
    # Enabled for those orgs who participated in the profiling Beta program
    "organizations:profiling-beta": False,
    # Enables production profiling in sentry browser application
    "organizations:profiling-browser": False,
    # Enables differential flamegraph in profiling
    "organizations:profiling-differential-flamegraph": False,
    # Enable stacktrace linking of multiple frames in profiles
    "organizations:profiling-stacktrace-links": False,
    # Enable global suspect functions in profiling
    "organizations:profiling-global-suspect-functions": False,
    # Enable profiling CPU chart
    "organizations:profiling-cpu-chart": False,
    # Enable profiling Memory chart
    "organizations:profiling-memory-chart": False,
    # Enable profiling battery usage chart
    "organizations:profiling-battery-usage-chart": False,
    # Enable profiling summary redesign view
    "organizations:profiling-summary-redesign": False,
    # Enable profiling statistical detectors ema detection
    "organizations:profiling-statistical-detectors-ema": False,
    # Enable profiling statistical detectors breakpoint detection
    "organizations:profiling-statistical-detectors-breakpoint": False,
    # Enable disabling gitlab integrations when broken is detected
    "organizations:gitlab-disable-on-broken": False,
    # Enable multi project selection
    "organizations:global-views": False,
    # Enable experimental new version of Merged Issues where sub-hashes are shown
    "organizations:grouping-tree-ui": False,
    # Enable experimental new version of stacktrace component where additional
    # data related to grouping is shown on each frame
    "organizations:grouping-stacktrace-ui": False,
    # Enable tweaks to group title in relation to hierarchical
    # grouping.
    "organizations:grouping-title-ui": False,
    # Lets organizations manage grouping configs
    "organizations:set-grouping-config": False,
    # Enable incidents feature
    "organizations:incidents": False,
    # Enable issue platform
    "organizations:issue-platform": False,
    # Enable additional logging for issue platform
    "organizations:issue-platform-extra-logging": False,
    # Enable issue platform status change API for crons and SD issues
    "organizations:issue-platform-api-crons-sd": False,
    # Enable issue platform feature changes for crons and SD issues
    "organizations:issue-platform-crons-sd": False,
    # Whether to allow issue only search on the issue list
    "organizations:issue-search-allow-postgres-only-search": False,
    # Flags for enabling CdcEventsDatasetSnubaSearchBackend in sentry.io. No effect in open-source
    # sentry at the moment.
    "organizations:issue-search-use-cdc-primary": False,
    "organizations:issue-search-use-cdc-secondary": False,
    # Whether to make a side/parallel query against events -> group_attributes when searching issues
    "organizations:issue-search-group-attributes-side-query": False,
    # Enable issue stream performance improvements
    "organizations:issue-stream-performance": False,
    # Enable issue stream performance improvements (cache)
    "organizations:issue-stream-performance-cache": False,
    # Enable metric alert charts in email/slack
    "organizations:metric-alert-chartcuterie": False,
    # Extract metrics for sessions during ingestion.
    "organizations:metrics-extraction": False,
    # Enables the usage of the new metrics layer in the metrics API.
    "organizations:metrics-api-new-metrics-layer": False,
    # Enables higher limit for alert rules
    "organizations:more-slow-alerts": False,
    # Extract on demand metrics
    "organizations:on-demand-metrics-extraction": False,
    # Extract on demand metrics (widget extraction)
    "organizations:on-demand-metrics-extraction-widgets": False,
    # Extract on demand metrics (experimental features)
    "organizations:on-demand-metrics-extraction-experimental": False,
    # Display on demand metrics related UI elements
    "organizations:on-demand-metrics-ui": False,
    # Normalize URL transaction names during ingestion.
    "organizations:transaction-name-normalize": True,
    # Mark URL transactions scrubbed by regex patterns as "sanitized".
    # NOTE: This flag does not concern transactions rewritten by clusterer rules.
    # Those are always marked as "sanitized".
    "organizations:transaction-name-mark-scrubbed-as-sanitized": True,
    # Sanitize transaction names in the ingestion pipeline.
    "organizations:transaction-name-sanitization": False,  # DEPRECATED
    # Extraction metrics for transactions during ingestion.
    "organizations:transaction-metrics-extraction": False,
    # True if Relay should drop raw session payloads after extracting metrics from them.
    "organizations:release-health-drop-sessions": False,
    # Enable threshold period in metric alert rule builder
    "organizations:metric-alert-threshold-period": False,
    # Enable integration functionality to create and link groups to issues on
    # external services.
    "organizations:integrations-issue-basic": True,
    # Enable interface functionality to synchronize groups between sentry and
    # issues on external services.
    "organizations:integrations-issue-sync": True,
    # Enable integration functionality to work with enterprise alert rules
    "organizations:integrations-enterprise-alert-rule": True,
    # Enable integration functionality to work with enterprise alert rules (specifically incident
    # management integrations)
    "organizations:integrations-enterprise-incident-management": True,
    # Enable interface functionality to receive event hooks.
    "organizations:integrations-event-hooks": True,
    # Enable integration functionality to work with alert rules
    "organizations:integrations-alert-rule": True,
    # Enable integration functionality to work with alert rules (specifically chat integrations)
    "organizations:integrations-chat-unfurl": True,
    # Enable integration functionality to work with alert rules (specifically incident
    # management integrations)
    "organizations:integrations-incident-management": True,
    # Enable integration functionality to work deployment integrations like Vercel
    "organizations:integrations-deployment": True,
    # Allow orgs to automatically create Tickets in Issue Alerts
    "organizations:integrations-ticket-rules": True,
    # Enable Opsgenie integration
    "organizations:integrations-opsgenie": True,
    # Enable one-click migration from Opsgenie plugin
    "organizations:integrations-opsgenie-migration": False,
    # Limit project events endpoint to only query back a certain number of days
    "organizations:project-event-date-limit": False,
    # Enable data forwarding functionality for organizations.
    "organizations:data-forwarding": True,
    # Enable readonly dashboards
    "organizations:dashboards-basic": True,
    # Enable custom editable dashboards
    "organizations:dashboards-edit": True,
    # Enable metrics enhanced performance in dashboards
    "organizations:dashboards-mep": False,
    # Enable release health widget in dashboards
    "organizations:dashboards-rh-widget": False,
    # Enable minimap in the widget viewer modal in dashboards
    "organizations:widget-viewer-modal-minimap": False,
    # Enables inviting new members based on GitHub commit activity.
    "organizations:integrations-gh-invite": False,
    # Enable the API to importing CODEOWNERS for a project
    "organizations:integrations-codeowners": False,
    # Enable comments of related issues on open PRs
    "organizations:integrations-open-pr-comment": False,
    # Enable inviting members to organizations.
    "organizations:invite-members": True,
    # Enable rate limits for inviting members.
    "organizations:invite-members-rate-limits": True,
    # Enable new issue alert "issue owners" fallback
    "organizations:issue-alert-fallback-targeting": False,
    # Enable experimental replay-issue rendering on Issue Details page
    "organizations:issue-details-replay-event": False,
    # Adds the ttid & ttfd vitals to the frontend
    "organizations:mobile-vitals": False,
    # Display CPU and memory metrics in transactions with profiles
    "organizations:mobile-cpu-memory-in-transactions": False,
    # Enable new page filter UI
    "organizations:new-page-filter": True,
    # Display warning banner for every event issue alerts
    "organizations:noisy-alert-warning": False,
    # Prefix host with organization ID when giving users DSNs (can be
    # customized with SENTRY_ORG_SUBDOMAIN_TEMPLATE)
    "organizations:org-subdomains": False,
    # Enable project selection on the stats page
    "organizations:project-stats": True,
    # Enable performance change explorer panel on trends page
    "organizations:performance-change-explorer": False,
    # Enable interpolation of null data points in charts instead of zerofilling in performance
    "organizations:performance-chart-interpolation": False,
    # Enable views for anomaly detection
    "organizations:performance-anomaly-detection-ui": False,
    # Enable histogram view in span details
    "organizations:performance-span-histogram-view": False,
    # Enable performance on-boarding checklist
    "organizations:performance-onboarding-checklist": False,
    # Enable transaction name only search
    "organizations:performance-transaction-name-only-search": False,
    # Enable transaction name only search on indexed
    "organizations:performance-transaction-name-only-search-indexed": False,
    # Re-enable histograms for Metrics Enhanced Performance Views
    "organizations:performance-mep-reintroduce-histograms": False,
    # Enable showing INP web vital in default views
    "organizations:performance-vitals-inp": False,
    # Enables a longer stats period for the performance landing page
    "organizations:performance-landing-page-stats-period": False,
    # Enable internal view for bannerless MEP view
    "organizations:performance-mep-bannerless-ui": False,
    # Enable updated landing page widget designs
    "organizations:performance-new-widget-designs": False,
    # Enable metrics-backed transaction summary view
    "organizations:performance-metrics-backed-transaction-summary": False,
    # Enable new trends
    "organizations:performance-new-trends": False,
    # Enable debug views for trendsv2 to be used internally
    "organizations:performance-trendsv2-dev-only": False,
    # Enabled creating issues out of trends
    "organizations:performance-trends-issues": False,
    # Bypass 30 day date range selection when fetching new trends data
    "organizations:performance-trends-new-data-date-range-default": False,
    # Enable consecutive db performance issue type
    "organizations:performance-consecutive-db-issue": False,
    # Enable consecutive http performance issue type
    "organizations:performance-consecutive-http-detector": False,
    # Enable consecutive http performance issue type
    "organizations:performance-large-http-payload-detector": False,
    # Enable slow DB performance issue type
    "organizations:performance-slow-db-issue": False,
    # Enable N+1 API Calls performance issue type
    "organizations:performance-n-plus-one-api-calls-detector": False,
    # Enable compressed assets performance issue type
    "organizations:performance-issues-compressed-assets-detector": False,
    # Enable render blocking assets performance issue type
    "organizations:performance-issues-render-blocking-assets-detector": False,
    # Enable MN+1 DB performance issue type
    "organizations:performance-issues-m-n-plus-one-db-detector": False,
    # Enable FE/BE for tracing without performance
    "organizations:performance-tracing-without-performance": False,
    # Enable database view powered by span metrics
    "organizations:performance-database-view": False,
    # Enable database view percentile graphs
    "organizations:performance-database-view-percentiles": False,
    # Enable removing the fallback for metrics compatibility
    "organizations:performance-remove-metrics-compatibility-fallback": False,
    # Enable performance score calculation for transactions in relay
    "organizations:performance-calculate-score-relay": False,
    # Enable screens view powered by span metrics
    "organizations:performance-screens-view": False,
    # Enable the new Related Events feature
    "organizations:related-events": False,
    # Enable usage of external relays, for use with Relay. See
    # https://github.com/getsentry/relay.
    "organizations:relay": True,
    # Enable Sentry Functions
    "organizations:sentry-functions": False,
    # Enable core Session Replay backend APIs
    "organizations:session-replay": False,
    # Enable core Session Replay link in the sidebar
    "organizations:session-replay-ui": True,
    # Enable core Session Replay SDK for recording on sentry.io
    "organizations:session-replay-sdk": False,
    # Enable core Session Replay SDK for recording onError events on sentry.io
    "organizations:session-replay-count-query-optimize": False,
    # Enable core Session Replay SDK for recording onError events on sentry.io
    "organizations:session-replay-sdk-errors-only": False,
    # Enable data scrubbing of replay recording payloads in Relay.
    "organizations:session-replay-recording-scrubbing": False,
    # Enable the Replay Details > Accessibility tab
    "organizations:session-replay-a11y-tab": False,
    # Enable linking from 'new issue' slack notifs to the issue replay list
    "organizations:session-replay-slack-new-issue": False,
    # Enable linking from 'new issue' email notifs to the issue replay list
    "organizations:session-replay-issue-emails": False,
    # Enable replay event linking in event processing
    "organizations:session-replay-event-linking": False,
    # Enable linking from 'weekly email' summaries to the issue replay list
    "organizations:session-replay-weekly-email": False,
    # Enable the Replay Details > Performance tab
    "organizations:session-replay-trace-table": False,
    # Enable the AM1 trial ended banner on sentry.io
    "organizations:session-replay-trial-ended-banner": False,
    # Enable the new event linking columns to be queried
    "organizations:session-replay-new-event-counts": False,
    # Enable the Replay Details > New timeline
    "organizations:session-replay-new-timeline": False,
    # Enable the accessibility issues endpoint
    "organizations:session-replay-accessibility-issues": False,
    # Enable the new suggested assignees feature
    "organizations:streamline-targeting-context": False,
    # Enable the new experimental starfish view
    "organizations:starfish-view": False,
    # Enables the resource module ui
    "organizations:starfish-browser-resource-module-ui": False,
    # Enable the aggregate span waterfall view
    "organizations:starfish-aggregate-span-waterfall": False,
    # Enable starfish endpoint that's used for regressing testing purposes
    "organizations:starfish-test-endpoint": False,
    # Enable starfish dropdown on the webservice view for switching chart visualization
    "organizations:starfish-wsv-chart-dropdown": False,
    # Enable browser starfish webvitals module view
    "organizations:starfish-browser-webvitals": False,
    # Enable browser starfish webvitals module pageoverview v2 view
    "organizations:starfish-browser-webvitals-pageoverview-v2": False,
    # Enable browser starfish webvitals module to use backend provided performance scores
    "organizations:starfish-browser-webvitals-use-backend-scores": False,
    # Replace the footer Sentry logo with a Sentry pride logo
    "organizations:sentry-pride-logo-footer": False,
    # Enable Session Stats down to a minute resolution
    "organizations:minute-resolution-sessions": True,
    # Notify all project members when fallthrough is disabled, instead of just the auto-assignee
    "organizations:notification-all-recipients": False,
    # Enable performance issues dev options, includes changing parts of issues that we're using for development.
    "organizations:performance-issues-dev": False,
    # Enable feature to load more than 100 rows in performance trace view.
    "organizations:trace-view-load-more": False,
    # Enable dashboard widget indicators.
    "organizations:dashboard-widget-indicators": False,
    # Enables updated all events tab in a performance issue
    "organizations:performance-issues-all-events-tab": False,
    # Temporary flag to test search performance that's running slow in S4S
    "organizations:performance-issues-search": True,
    # Enable profiling statistical detectors ema detection
    "organizations:performance-statistical-detectors-ema": False,
    # Enable profiling statistical detectors breakpoint detection
    "organizations:performance-statistical-detectors-breakpoint": False,
    # Enable version 2 of reprocessing (completely distinct from v1)
    "organizations:reprocessing-v2": False,
    # Enable the UI for the overage alert settings
    "organizations:slack-overage-notifications": False,
    # Enable basic SSO functionality, providing configurable single sign on
    # using services like GitHub / Google. This is *not* the same as the signup
    # and login with Github / Azure DevOps that sentry.io provides.
    "organizations:sso-basic": True,
    # Enable SAML2 based SSO functionality. getsentry/sentry-auth-saml2 plugin
    # must be installed to use this functionality.
    "organizations:sso-saml2": True,
    # Enable the new opinionated dynamic sampling
    "organizations:dynamic-sampling": False,
    # Enable the sliding window per project
    "organizations:ds-sliding-window": False,
    # Enable the sliding window per org
    "organizations:ds-sliding-window-org": False,
    # Enable the org recalibration
    "organizations:ds-org-recalibration": False,
    # Enable view hierarchies options
    "organizations:view-hierarchies-options-dev": False,
    # Enable anr improvements ui
    "organizations:anr-improvements": False,
    # Enable anr frame analysis
    "organizations:anr-analyze-frames": False,
    # Enable device.class as a selectable column
    "organizations:device-classification": False,
    # Enables synthesis of device.class in ingest
    "organizations:device-class-synthesis": False,
    # Enable the SDK selection feature in the onboarding
    "organizations:onboarding-sdk-selection": False,
    # Enable tag improvements in the issue details page
    "organizations:issue-details-tag-improvements": False,
    # Enable the release details performance section
    "organizations:release-comparison-performance": False,
    # Enable team insights page
    "organizations:team-insights": True,
    # Enable u2f verification on superuser form
    "organizations:u2f-superuser-form": False,
    # Enable project creation for all
    "organizations:team-project-creation-all": False,
    # Enable project creation for all and puts organization into test group
    "organizations:team-project-creation-all-allowlist": False,
    # Enable setting team-level roles and receiving permissions from them
    "organizations:team-roles": True,
    # Enable team workflow notifications
    "organizations:team-workflow-notifications": False,
    # Enable team member role provisioning through scim
    "organizations:scim-team-roles": False,
    # Enable the setting of org roles for team
    "organizations:org-roles-for-teams": False,
    # Enable detecting SDK crashes during event processing
    "organizations:sdk-crash-detection": False,
    # Enable functionality for recap server polling.
    "organizations:recap-server": False,
    # Enable the new notification settings system
    "organizations:notification-settings-v2": False,
    # Enable new release UI
    "organizations:release-ui-v2": False,
    # Enable User Feedback v2 ingest
    "organizations:user-feedback-ingest": False,
    # Enable User Feedback v2 UI
    "organizations:user-feedback-ui": False,
    # Enable User Feedback v1
    "organizations:old-user-feedback": False,
    # Adds additional filters and a new section to issue alert rules.
    "projects:alert-filters": True,
    # Enable functionality to specify custom inbound filters on events.
    "projects:custom-inbound-filters": False,
    # Enable the new flat file indexing system for sourcemaps.
    "organizations:sourcemaps-bundle-flat-file-indexing": False,
    # Upload release bundles as artifact bundles.
    "organizations:sourcemaps-upload-release-as-artifact-bundle": False,
    # Signals that the organization supports the on demand metrics prefill.
    "organizations:on-demand-metrics-prefill": False,
    # Enable source maps debugger
    "organizations:source-maps-debugger-blue-thunder-edition": False,
    # Enable metric alert rate limiting
    "organizations:metric-alert-rate-limiting": False,
    # Enable the new suspect commits calculation that uses all frames in the stack trace
    "organizations:suspect-commits-all-frames": False,
    # Enable data forwarding functionality for projects.
    "projects:data-forwarding": True,
    # Enable functionality to discard groups.
    "projects:discard-groups": False,
    # Enable considering group severity when creating and evaluating alert rules
    "projects:first-event-severity-alerting": False,
    # Enable calculating a severity score for events which create a new group
    "projects:first-event-severity-calculation": False,
    # Enable functionality for attaching  minidumps to events and displaying
    # then in the group UI.
    "projects:minidump": True,
    # Enable functionality for project plugins.
    "projects:plugins": True,
    # Enable alternative version of group creation that is supposed to be less racy.
    "projects:race-free-group-creation": True,
    # Enable functionality for rate-limiting events on projects.
    "projects:rate-limits": True,
    # Enable functionality to trigger service hooks upon event ingestion.
    "projects:servicehooks": False,
    # Enable suspect resolutions feature
    "projects:suspect-resolutions": False,
    # Workflow 2.0 Auto associate commits to commit sha release
    "projects:auto-associate-commits-to-release": False,
    # Starfish: extract metrics from the spans
    "projects:span-metrics-extraction": False,
    "projects:span-metrics-extraction-ga-modules": False,
    "projects:span-metrics-extraction-all-modules": False,
    "projects:span-metrics-extraction-resource": False,
    # Metrics: Enable ingestion, storage, and rendering of custom metrics
    "organizations:custom-metrics": False,
    # Metrics: Enable creation of investigation dynamic sampling rules (rules that
    # temporary boost the sample rate of particular transactions)
    "organizations:investigation-bias": False,
    # Controls whether or not the relocation endpoints can be used.
    "relocation:enabled": False,
    # Don't add feature defaults down here! Please add them in their associated
    # group sorted alphabetically.
}

# Default time zone for localization in the UI.
# http://en.wikipedia.org/wiki/List_of_tz_zones_by_name
SENTRY_DEFAULT_TIME_ZONE = "UTC"

SENTRY_DEFAULT_LANGUAGE = "en"

# Enable the Sentry Debugger (Beta)
SENTRY_DEBUGGER = None

SENTRY_IGNORE_EXCEPTIONS = ("OperationalError",)

# Should we send the beacon to the upstream server?
SENTRY_BEACON = True

# Allow access to Sentry without authentication.
SENTRY_PUBLIC = False

# Instruct Sentry that this install intends to be run by a single organization
# and thus various UI optimizations should be enabled.
SENTRY_SINGLE_ORGANIZATION = False

# Login url (defaults to LOGIN_URL)
SENTRY_LOGIN_URL = None

# Default project ID (for internal errors)
SENTRY_PROJECT = 1
SENTRY_PROJECT_KEY: int | None = None

# Default organization to represent the Internal Sentry project.
# Used as a default when in SINGLE_ORGANIZATION mode.
SENTRY_ORGANIZATION: int | None = None

# Project ID for recording frontend (javascript) exceptions
SENTRY_FRONTEND_PROJECT: int | None = None
# DSN for the frontend to use explicitly, which takes priority
# over SENTRY_FRONTEND_PROJECT or SENTRY_PROJECT
SENTRY_FRONTEND_DSN: str | None = None
# DSN for tracking all client HTTP requests (which can be noisy) [experimental]
SENTRY_FRONTEND_REQUESTS_DSN = None

# Configuration for the JavaScript SDK's allowUrls option - defaults to ALLOWED_HOSTS
SENTRY_FRONTEND_WHITELIST_URLS = None

# Configuration for the JavaScript SDK's tracePropagationTargets option - defaults to an empty array
SENTRY_FRONTEND_TRACE_PROPAGATION_TARGETS = None

# ----
# APM config
# ----

# sample rate for transactions initiated from the frontend
SENTRY_FRONTEND_APM_SAMPLING = 0

# sample rate for transactions in the backend
SENTRY_BACKEND_APM_SAMPLING = 0

# Sample rate for symbolicate_event task transactions
SENTRY_SYMBOLICATE_EVENT_APM_SAMPLING = 0

# Sample rate for the process_event task transactions
SENTRY_PROCESS_EVENT_APM_SAMPLING = 0

# sample rate for the relay projectconfig endpoint
SENTRY_RELAY_ENDPOINT_APM_SAMPLING = 0

# sample rate for relay's cache invalidation task
SENTRY_RELAY_TASK_APM_SAMPLING = 0

# sample rate for ingest consumer processing functions
SENTRY_INGEST_CONSUMER_APM_SAMPLING = 0

# sample rate for Apple App Store Connect tasks transactions
SENTRY_APPCONNECT_APM_SAMPLING = SENTRY_BACKEND_APM_SAMPLING

# sample rate for suspect commits task
SENTRY_SUSPECT_COMMITS_APM_SAMPLING = 0

# sample rate for post_process_group task
SENTRY_POST_PROCESS_GROUP_APM_SAMPLING = 0

# sample rate for all reprocessing tasks (except for the per-event ones)
SENTRY_REPROCESSING_APM_SAMPLING = 0

# ----
# end APM config
# ----

# DSN to use for Sentry monitors
SENTRY_MONITOR_DSN = None
SENTRY_MONITOR_API_ROOT = None

# Web Service
SENTRY_WEB_HOST = "127.0.0.1"
SENTRY_WEB_PORT = 9000
SENTRY_WEB_OPTIONS: dict[str, Any] = {}

# SMTP Service
SENTRY_SMTP_HOST = "127.0.0.1"
SENTRY_SMTP_PORT = 1025

SENTRY_INTERFACES = {
    "csp": "sentry.interfaces.security.Csp",
    "hpkp": "sentry.interfaces.security.Hpkp",
    "expectct": "sentry.interfaces.security.ExpectCT",
    "expectstaple": "sentry.interfaces.security.ExpectStaple",
    "nel": "sentry.interfaces.nel.Nel",
    "exception": "sentry.interfaces.exception.Exception",
    "logentry": "sentry.interfaces.message.Message",
    "request": "sentry.interfaces.http.Http",
    "sdk": "sentry.interfaces.sdk.Sdk",
    "stacktrace": "sentry.interfaces.stacktrace.Stacktrace",
    "template": "sentry.interfaces.template.Template",
    "user": "sentry.interfaces.user.User",
    "breadcrumbs": "sentry.interfaces.breadcrumbs.Breadcrumbs",
    "contexts": "sentry.interfaces.contexts.Contexts",
    "threads": "sentry.interfaces.threads.Threads",
    "debug_meta": "sentry.interfaces.debug_meta.DebugMeta",
    "spans": "sentry.interfaces.spans.Spans",
}
PREFER_CANONICAL_LEGACY_KEYS = False

SENTRY_EMAIL_BACKEND_ALIASES = {
    "smtp": "django.core.mail.backends.smtp.EmailBackend",
    "dummy": "django.core.mail.backends.dummy.EmailBackend",
    "console": "django.core.mail.backends.console.EmailBackend",
    "preview": "sentry.utils.email.PreviewBackend",
}

SENTRY_FILESTORE_ALIASES = {
    "filesystem": "django.core.files.storage.FileSystemStorage",
    "s3": "sentry.filestore.s3.S3Boto3Storage",
    "gcs": "sentry.filestore.gcs.GoogleCloudStorage",
}

SENTRY_ANALYTICS_ALIASES = {
    "noop": "sentry.analytics.Analytics",
    "pubsub": "sentry.analytics.pubsub.PubSubAnalytics",
}

# set of backends that do not support needing SMTP mail.* settings
# This list is a bit fragile and hardcoded, but it's unlikely that
# a user will be using a different backend that also mandates SMTP
# credentials.
SENTRY_SMTP_DISABLED_BACKENDS = frozenset(
    (
        "django.core.mail.backends.dummy.EmailBackend",
        "django.core.mail.backends.console.EmailBackend",
        "django.core.mail.backends.locmem.EmailBackend",
        "django.core.mail.backends.filebased.EmailBackend",
        "sentry.utils.email.PreviewBackend",
    )
)

SENTRY_UPLOAD_RETRY_TIME = 60  # 1 min

# Should users without superuser permissions be allowed to
# make projects public
SENTRY_ALLOW_PUBLIC_PROJECTS = True

# Will an invite be sent when a member is added to an organization?
SENTRY_ENABLE_INVITES = True

# Origins allowed for session-based API access (via the Access-Control-Allow-Origin header)
SENTRY_ALLOW_ORIGIN: str | None = None

# Buffer backend
SENTRY_BUFFER = "sentry.buffer.Buffer"
SENTRY_BUFFER_OPTIONS: dict[str, str] = {}

# Cache backend
# XXX: We explicitly require the cache to be configured as its not optional
# and causes serious confusion with the default django cache
SENTRY_CACHE: str | None = None
SENTRY_CACHE_OPTIONS = {"is_default_cache": True}

# Attachment blob cache backend
SENTRY_ATTACHMENTS = "sentry.attachments.default.DefaultAttachmentCache"
SENTRY_ATTACHMENTS_OPTIONS: dict[str, str] = {}

# Replays blob cache backend.
#
# To ease first time setup, we default to whatever SENTRY_CACHE is configured as. If you're
# handling a large amount of replays you should consider setting up an isolated cache provider.

# To override the default configuration you need to provide the string path of a function or
# class as the `SENTRY_REPLAYS_CACHE` value and optionally provide keyword arguments on the
# `SENTRY_REPLAYS_CACHE_OPTIONS` value.  Its expected that you will use one of the classes
# defined within `sentry/cache/` but it is not required.

# For reference, this cache will store binary blobs of data up to 1MB in size.  This data is
# ephemeral and will be deleted as soon as the ingestion pipeline finishes processing a replay
# recording segment. You can determine the average size of the chunks being cached by running
# queries against the ReplayRecordingSegment model with the File model joined. The File model has
# a size attribute.
SENTRY_REPLAYS_CACHE: str = "sentry.replays.cache.default"
SENTRY_REPLAYS_CACHE_OPTIONS: Dict[str, Any] = {}

# Events blobs processing backend
SENTRY_EVENT_PROCESSING_STORE = (
    "sentry.eventstore.processing.redis.RedisClusterEventProcessingStore"
)
SENTRY_EVENT_PROCESSING_STORE_OPTIONS: dict[str, str] = {}

# The internal Django cache is still used in many places
# TODO(dcramer): convert uses over to Sentry's backend
CACHES = {"default": {"BACKEND": "django.core.cache.backends.dummy.DummyCache"}}

# The cache version affects both Django's internal cache (at runtime) as well
# as Sentry's cache. This automatically overrides VERSION on the default
# CACHES backend.
CACHE_VERSION = 1

# Digests backend
SENTRY_DIGESTS = "sentry.digests.backends.dummy.DummyBackend"
SENTRY_DIGESTS_OPTIONS: dict[str, Any] = {}

# Quota backend
SENTRY_QUOTAS = "sentry.quotas.Quota"
SENTRY_QUOTA_OPTIONS: dict[str, str] = {}

# Cache for Relay project configs
SENTRY_RELAY_PROJECTCONFIG_CACHE = "sentry.relay.projectconfig_cache.redis.RedisProjectConfigCache"
SENTRY_RELAY_PROJECTCONFIG_CACHE_OPTIONS: dict[str, str] = {}

# Which cache to use for debouncing cache updates to the projectconfig cache
SENTRY_RELAY_PROJECTCONFIG_DEBOUNCE_CACHE = (
    "sentry.relay.projectconfig_debounce_cache.base.ProjectConfigDebounceCache"
)
SENTRY_RELAY_PROJECTCONFIG_DEBOUNCE_CACHE_OPTIONS: dict[str, str] = {}

# Rate limiting backend
SENTRY_RATELIMITER = "sentry.ratelimits.base.RateLimiter"
SENTRY_RATELIMITER_ENABLED = False
SENTRY_RATELIMITER_OPTIONS: dict[str, Any] = {}
SENTRY_RATELIMITER_DEFAULT = 999
SENTRY_CONCURRENT_RATE_LIMIT_DEFAULT = 999
ENFORCE_CONCURRENT_RATE_LIMITS = False

# Rate Limit Group Category Defaults
SENTRY_CONCURRENT_RATE_LIMIT_GROUP_CLI = 999
SENTRY_RATELIMITER_GROUP_CLI = 999

# The default value for project-level quotas
SENTRY_DEFAULT_MAX_EVENTS_PER_MINUTE = "90%"

# Snuba configuration
SENTRY_SNUBA = os.environ.get("SNUBA", "http://127.0.0.1:1218")
SENTRY_SNUBA_TIMEOUT = 30
SENTRY_SNUBA_CACHE_TTL_SECONDS = 60

# Node storage backend
SENTRY_NODESTORE = "sentry.nodestore.django.DjangoNodeStorage"
SENTRY_NODESTORE_OPTIONS: dict[str, Any] = {}

# Node storage backend used for ArtifactBundle indexing (aka FlatFileIndex aka BundleIndex)
SENTRY_INDEXSTORE = "sentry.nodestore.django.DjangoNodeStorage"
SENTRY_INDEXSTORE_OPTIONS: dict[str, Any] = {}

# Tag storage backend
SENTRY_TAGSTORE = os.environ.get("SENTRY_TAGSTORE", "sentry.tagstore.snuba.SnubaTagStorage")
SENTRY_TAGSTORE_OPTIONS: dict[str, Any] = {}

# Search backend
SENTRY_SEARCH = os.environ.get(
    "SENTRY_SEARCH", "sentry.search.snuba.EventsDatasetSnubaSearchBackend"
)
SENTRY_SEARCH_OPTIONS: dict[str, Any] = {}
# SENTRY_SEARCH_OPTIONS = {
#     'urls': ['http://127.0.0.1:9200/'],
#     'timeout': 5,
# }

# Time-series storage backend
SENTRY_TSDB = "sentry.tsdb.dummy.DummyTSDB"
SENTRY_TSDB_OPTIONS: dict[str, Any] = {}

SENTRY_NEWSLETTER = "sentry.newsletter.base.Newsletter"
SENTRY_NEWSLETTER_OPTIONS: dict[str, Any] = {}

SENTRY_EVENTSTREAM = "sentry.eventstream.snuba.SnubaEventStream"
SENTRY_EVENTSTREAM_OPTIONS: dict[str, Any] = {}

# rollups must be ordered from highest granularity to lowest
SENTRY_TSDB_ROLLUPS = (
    # (time in seconds, samples to keep)
    (10, 360),  # 60 minutes at 10 seconds
    (3600, 24 * 7),  # 7 days at 1 hour
    (3600 * 24, 90),  # 90 days at 1 day
)

# Internal metrics
SENTRY_METRICS_BACKEND = "sentry.metrics.dummy.DummyMetricsBackend"
SENTRY_METRICS_OPTIONS: dict[str, Any] = {}
SENTRY_METRICS_SAMPLE_RATE = 1.0
SENTRY_METRICS_PREFIX = "sentry."
SENTRY_METRICS_SKIP_INTERNAL_PREFIXES: list[str] = []  # Order this by most frequent prefixes.
SENTRY_METRICS_SKIP_ALL_INTERNAL = False
SENTRY_METRICS_DISALLOW_BAD_TAGS = IS_DEV

# Metrics product
SENTRY_METRICS_INDEXER = "sentry.sentry_metrics.indexer.postgres.postgres_v2.PostgresIndexer"
SENTRY_METRICS_INDEXER_OPTIONS: dict[str, Any] = {}
SENTRY_METRICS_INDEXER_CACHE_TTL = 3600 * 2
SENTRY_METRICS_INDEXER_TRANSACTIONS_SAMPLE_RATE = 0.1

SENTRY_METRICS_INDEXER_SPANNER_OPTIONS: dict[str, Any] = {}

SENTRY_METRICS_INDEXER_REINDEXED_INTS: dict[int, str] = {}

# Rate limits during string indexing for our metrics product.
# Which cluster to use. Example: {"cluster": "default"}
SENTRY_METRICS_INDEXER_WRITES_LIMITER_OPTIONS: dict[str, str] = {}
SENTRY_METRICS_INDEXER_WRITES_LIMITER_OPTIONS_PERFORMANCE = (
    SENTRY_METRICS_INDEXER_WRITES_LIMITER_OPTIONS
)

# Controls the sample rate with which we report errors to Sentry for metric messages
# dropped due to rate limits.
SENTRY_METRICS_INDEXER_DEBUG_LOG_SAMPLE_RATE = 0.01

# Cardinality limits during metric bucket ingestion.
# Which cluster to use. Example: {"cluster": "default"}
SENTRY_METRICS_INDEXER_CARDINALITY_LIMITER_OPTIONS: dict[str, Any] = {
    "cluster": "default",
    "num_shards": 1,
    "num_physical_shards": 1,
}
SENTRY_METRICS_INDEXER_CARDINALITY_LIMITER_OPTIONS_PERFORMANCE: dict[str, Any] = {
    "cluster": "default",
    "num_shards": 1,
    "num_physical_shards": 1,
}
SENTRY_METRICS_INDEXER_ENABLE_SLICED_PRODUCER = False

# Release Health
SENTRY_RELEASE_HEALTH = "sentry.release_health.sessions.SessionsReleaseHealthBackend"
SENTRY_RELEASE_HEALTH_OPTIONS: dict[str, Any] = {}

# Release Monitor
SENTRY_RELEASE_MONITOR = (
    "sentry.release_health.release_monitor.sessions.SessionReleaseMonitorBackend"
)
SENTRY_RELEASE_MONITOR_OPTIONS: dict[str, Any] = {}

# Render charts on the backend. This uses the Chartcuterie external service.
SENTRY_CHART_RENDERER = "sentry.charts.chartcuterie.Chartcuterie"
SENTRY_CHART_RENDERER_OPTIONS: dict[str, Any] = {}

# URI Prefixes for generating DSN URLs
# (Defaults to URL_PREFIX by default)
SENTRY_ENDPOINT = None
SENTRY_PUBLIC_ENDPOINT = None

# Hostname prefix to add for organizations that are opted into the
# `organizations:org-subdomains` feature.
SENTRY_ORG_SUBDOMAIN_TEMPLATE = "o{organization_id}.ingest"

# Prevent variables (e.g. context locals, http data, etc) from exceeding this
# size in characters
SENTRY_MAX_VARIABLE_SIZE = 512

# Prevent variables within extra context from exceeding this size in
# characters
SENTRY_MAX_EXTRA_VARIABLE_SIZE = 4096 * 4  # 16kb

# For changing the amount of data seen in Http Response Body part.
SENTRY_MAX_HTTP_BODY_SIZE = 4096 * 4  # 16kb

# For various attributes we don't limit the entire attribute on size, but the
# individual item. In those cases we also want to limit the maximum number of
# keys
SENTRY_MAX_DICTIONARY_ITEMS = 50

SENTRY_MAX_MESSAGE_LENGTH = 1024 * 8
# How many frames are used in jira issues
SENTRY_MAX_STACKTRACE_FRAMES = 100

# Gravatar service base url
SENTRY_GRAVATAR_BASE_URL = "https://gravatar.com"

# Timeout (in seconds) for fetching remote source files (e.g. JS)
SENTRY_SOURCE_FETCH_TIMEOUT = 5

# Timeout (in seconds) for socket operations when fetching remote source files
SENTRY_SOURCE_FETCH_SOCKET_TIMEOUT = 2

# Maximum content length for source files before we abort fetching
SENTRY_SOURCE_FETCH_MAX_SIZE = 40 * 1024 * 1024

# Maximum content length for cache value.  Currently used only to avoid
# pointless compression of sourcemaps and other release files because we
# silently fail to cache the compressed result anyway.  Defaults to None which
# disables the check and allows different backends for unlimited payload.
# e.g. memcached defaults to 1MB  = 1024 * 1024
SENTRY_CACHE_MAX_VALUE_SIZE: int | None = None

# Fields which managed users cannot change via Sentry UI. Username and password
# cannot be changed by managed users. Optionally include 'email' and
# 'name' in SENTRY_MANAGED_USER_FIELDS.
SENTRY_MANAGED_USER_FIELDS = ()

# Secret key for OpenAI
OPENAI_API_KEY = None

SENTRY_SCOPES = {
    "org:read",
    "org:write",
    "org:admin",
    "org:integrations",
    "org:ci",
    "member:read",
    "member:write",
    "member:admin",
    "team:read",
    "team:write",
    "team:admin",
    "project:read",
    "project:write",
    "project:admin",
    "project:releases",
    "event:read",
    "event:write",
    "event:admin",
    "alerts:read",
    "alerts:write",
    # openid, profile, and email aren't prefixed to maintain compliance with the OIDC spec.
    # https://auth0.com/docs/get-started/apis/scopes/openid-connect-scopes.
    "openid",
    "profile",
    "email",
}

SENTRY_SCOPE_HIERARCHY_MAPPING = {
    "org:read": {"org:read"},
    "org:write": {"org:read", "org:write"},
    "org:admin": {"org:read", "org:write", "org:admin", "org:integrations"},
    "org:integrations": {"org:integrations"},
    "org:ci": {"org:ci"},
    "member:read": {"member:read"},
    "member:write": {"member:read", "member:write"},
    "member:admin": {"member:read", "member:write", "member:admin"},
    "team:read": {"team:read"},
    "team:write": {"team:read", "team:write"},
    "team:admin": {"team:read", "team:write", "team:admin"},
    "project:read": {"project:read"},
    "project:write": {"project:read", "project:write"},
    "project:admin": {"project:read", "project:write", "project:admin"},
    "project:releases": {"project:releases"},
    "event:read": {"event:read"},
    "event:write": {"event:read", "event:write"},
    "event:admin": {"event:read", "event:write", "event:admin"},
    "alerts:read": {"alerts:read"},
    "alerts:write": {"alerts:read", "alerts:write"},
    "openid": {"openid"},
    "profile": {"profile"},
    "email": {"email"},
}

SENTRY_SCOPE_SETS = (
    (
        ("org:admin", "Read, write, and admin access to organization details."),
        ("org:write", "Read and write access to organization details."),
        ("org:read", "Read access to organization details."),
    ),
    (("org:integrations", "Read, write, and admin access to organization integrations."),),
    (
        ("member:admin", "Read, write, and admin access to organization members."),
        ("member:write", "Read and write access to organization members."),
        ("member:read", "Read access to organization members."),
    ),
    (
        ("team:admin", "Read, write, and admin access to teams."),
        ("team:write", "Read and write access to teams."),
        ("team:read", "Read access to teams."),
    ),
    (
        ("project:admin", "Read, write, and admin access to projects."),
        ("project:write", "Read and write access to projects."),
        ("project:read", "Read access to projects."),
    ),
    (("project:releases", "Read, write, and admin access to project releases."),),
    (
        ("event:admin", "Read, write, and admin access to events."),
        ("event:write", "Read and write access to events."),
        ("event:read", "Read access to events."),
    ),
    (
        ("alerts:write", "Read and write alerts"),
        ("alerts:read", "Read alerts"),
    ),
    (("openid", "Confirms authentication status and provides basic information."),),
    (
        (
            "profile",
            "Read personal information like name, avatar, date of joining etc. Requires openid scope.",
        ),
    ),
    (("email", "Read email address and verification status. Requires openid scope."),),
)

SENTRY_DEFAULT_ROLE = "member"

# Roles are ordered, which represents a sort-of hierarchy, as well as how
# they're presented in the UI. This is primarily important in that a member
# that is earlier in the chain cannot manage the settings of a member later
# in the chain (they still require the appropriate scope).
SENTRY_ROLES: tuple[RoleDict, ...] = (
    {
        "id": "member",
        "name": "Member",
        "desc": "Members can view and act on events, as well as view most other data within the organization.",
        "scopes": {
            "event:read",
            "event:write",
            "event:admin",
            "project:releases",
            "project:read",
            "org:read",
            "member:read",
            "team:read",
            "alerts:read",
            "alerts:write",
        },
    },
    {
        "id": "admin",
        "name": "Admin",
        "desc": (
            """
            Admin privileges on any teams of which they're a member. They can
            create new teams and projects, as well as remove teams and projects
            on which they already hold membership (or all teams, if open
            membership is enabled). Additionally, they can manage memberships of
            teams that they are members of. They cannot invite members to the
            organization.
            """
        ),
        "scopes": {
            "event:read",
            "event:write",
            "event:admin",
            "org:read",
            "member:read",
            "project:read",
            "project:write",
            "project:admin",
            "project:releases",
            "team:read",
            "team:write",
            "team:admin",
            "org:integrations",
            "alerts:read",
            "alerts:write",
        },
        "is_retired": True,
    },
    {
        "id": "manager",
        "name": "Manager",
        "desc": "Gains admin access on all teams as well as the ability to add and remove members.",
        "scopes": {
            "event:read",
            "event:write",
            "event:admin",
            "member:read",
            "member:write",
            "member:admin",
            "project:read",
            "project:write",
            "project:admin",
            "project:releases",
            "team:read",
            "team:write",
            "team:admin",
            "org:read",
            "org:write",
            "org:integrations",
            "alerts:read",
            "alerts:write",
        },
        "is_global": True,
    },
    {
        "id": "owner",
        "name": "Owner",
        "desc": (
            """
            Unrestricted access to the organization, its data, and its settings.
            Can add, modify, and delete projects and members, as well as make
            billing and plan changes.
            """
        ),
        "scopes": {
            "org:read",
            "org:write",
            "org:admin",
            "org:integrations",
            "member:read",
            "member:write",
            "member:admin",
            "team:read",
            "team:write",
            "team:admin",
            "project:read",
            "project:write",
            "project:admin",
            "project:releases",
            "event:read",
            "event:write",
            "event:admin",
            "alerts:read",
            "alerts:write",
        },
        "is_global": True,
    },
)

SENTRY_TEAM_ROLES: tuple[RoleDict, ...] = (
    {
        "id": "contributor",
        "name": "Contributor",
        "desc": "Contributors can view and act on events, as well as view most other data within the team's projects.",
        "scopes": {
            "event:read",
            "event:write",
            # "event:admin",  # Scope granted/withdrawn by "sentry:events_member_admin" to org-level role
            "project:releases",
            "project:read",
            "org:read",
            "member:read",
            "team:read",
            "alerts:read",
            # "alerts:write",  # Scope granted/withdrawn by "sentry:alerts_member_write" to org-level role
        },
    },
    {
        "id": "admin",
        "name": "Team Admin",
        "desc": (
            # TODO: Editing pass
            """
            Admin privileges on the team. They can create and remove projects,
            and can manage the team's memberships. They cannot invite members to
            the organization.
            """
        ),
        "scopes": {
            "event:read",
            "event:write",
            "event:admin",
            "org:read",
            "member:read",
            "project:read",
            "project:write",
            "project:admin",
            "project:releases",
            "team:read",
            "team:write",
            "team:admin",
            "org:integrations",
            "alerts:read",
            "alerts:write",
        },
        "is_minimum_role_for": "admin",
    },
)

# See sentry/options/__init__.py for more information
SENTRY_OPTIONS: dict[str, Any] = {}
SENTRY_DEFAULT_OPTIONS: dict[str, Any] = {}
# Raise an error in dev on failed lookups
SENTRY_OPTIONS_COMPLAIN_ON_ERRORS = True

# You should not change this setting after your database has been created
# unless you have altered all schemas first
SENTRY_USE_BIG_INTS = False

# Delay (in ms) to induce on API responses
#
# Simulates a small amount of lag which helps uncover more obvious race
# conditions in UI interactions. It's also needed to test (or implement) any
# kind of loading scenarios. Without this we will just implicitly lower the
# overall quality of software we ship because we will not experience it in the
# same way we would in production.
#
# See discussion on https://github.com/getsentry/sentry/pull/20187
SENTRY_API_RESPONSE_DELAY = 150 if IS_DEV else None

# Watchers for various application purposes (such as compiling static media)
# XXX(dcramer): this doesn't work outside of a source distribution as the
# webpack.config.js is not part of Sentry's datafiles
SENTRY_WATCHERS = (
    (
        "webpack",
        [
            os.path.join(NODE_MODULES_ROOT, ".bin", "webpack"),
            "serve",
            "--color",
            "--output-pathinfo=true",
            "--config={}".format(
                os.path.normpath(
                    os.path.join(PROJECT_ROOT, os.pardir, os.pardir, "webpack.config.ts")
                )
            ),
        ],
    ),
)

# Controls whether devserver spins up Relay, Kafka, and several ingest worker jobs to direct store traffic
# through the Relay ingestion pipeline. Without, ingestion is completely disabled. Use `bin/load-mocks` to
# generate fake data for local testing. You can also manually enable relay with the `--ingest` flag to `devserver`.
# XXX: This is disabled by default as typical development workflows do not require end-to-end services running
# and disabling optional services reduces resource consumption and complexity
SENTRY_USE_RELAY = False
SENTRY_RELAY_PORT = 7899

# Controls whether we'll run the snuba subscription processor. If enabled, we'll run
# it as a worker, and devservices will run Kafka.
SENTRY_DEV_PROCESS_SUBSCRIPTIONS = False

SENTRY_DEV_USE_REDIS_CLUSTER = bool(os.getenv("SENTRY_DEV_USE_REDIS_CLUSTER", False))

# To use RabbitMQ as a Celery tasks broker
# BROKER_URL = "amqp://guest:guest@localhost:5672/sentry"
# more info https://develop.sentry.dev/services/queue/
SENTRY_DEV_USE_RABBITMQ = bool(os.getenv("SENTRY_DEV_USE_RABBITMQ", False))

# The chunk size for attachments in blob store. Should be a power of two.
SENTRY_ATTACHMENT_BLOB_SIZE = 8 * 1024 * 1024  # 8MB

# The chunk size for files in the chunk upload. This is used for native debug
# files and source maps, and directly translates to the chunk size in blob
# store. MUST be a power of two.
SENTRY_CHUNK_UPLOAD_BLOB_SIZE = 8 * 1024 * 1024  # 8MB

# This flag tell DEVSERVICES to start the ingest-metrics-consumer in order to work on
# metrics in the development environment. Note: this is "metrics" the product
SENTRY_USE_METRICS_DEV = False

# This flags activates the Change Data Capture backend in the development environment
SENTRY_USE_CDC_DEV = False

# This flag activates profiling backend in the development environment
SENTRY_USE_PROFILING = False

# This flag activates indexed spans backend in the development environment
SENTRY_USE_SPANS = False

# This flag activates consuming issue platform occurrence data in the development environment
SENTRY_USE_ISSUE_OCCURRENCE = False

# This flag activates consuming GroupAttribute messages in the development environment
SENTRY_USE_GROUP_ATTRIBUTES = False

# This flag activates code paths that are specific for customer domains
SENTRY_USE_CUSTOMER_DOMAINS = False

# This flag activates replay analyzer service in the development environment
SENTRY_USE_REPLAY_ANALYZER_SERVICE = False

# SENTRY_DEVSERVICES = {
#     "service-name": lambda settings, options: (
#         {
#             "image": "image-name:version",
#             # optional ports to expose
#             "ports": {"internal-port/tcp": external-port},
#             # optional command
#             "command": ["exit 1"],
#             optional mapping of volumes
#             "volumes": {"volume-name": {"bind": "/path/in/container"}},
#             # optional statement to test if service should run
#             "only_if": lambda settings, options: True,
#             # optional environment variables
#             "environment": {
#                 "ENV_VAR": "1",
#             }
#         }
#     )
# }


def build_cdc_postgres_init_db_volume(settings: Any) -> dict[str, dict[str, str]]:
    return (
        {
            os.path.join(settings.CDC_CONFIG_DIR, "init_hba.sh"): {
                "bind": "/docker-entrypoint-initdb.d/init_hba.sh"
            }
        }
        if settings.SENTRY_USE_CDC_DEV
        else {}
    )


# platform.processor() changed at some point between these:
# 11.2.3: arm
# 12.3.1: arm64
APPLE_ARM64 = sys.platform == "darwin" and platform.processor() in {"arm", "arm64"}

SENTRY_DEVSERVICES: dict[str, Callable[[Any, Any], dict[str, Any]]] = {
    "redis": lambda settings, options: (
        {
            "image": "ghcr.io/getsentry/image-mirror-library-redis:5.0-alpine",
            "ports": {"6379/tcp": 6379},
            "command": [
                "redis-server",
                "--appendonly",
                "yes",
                "--save",
                "60",
                "20",
                "--auto-aof-rewrite-percentage",
                "100",
                "--auto-aof-rewrite-min-size",
                "64mb",
            ],
            "volumes": {"redis": {"bind": "/data"}},
        }
    ),
    "redis-cluster": lambda settings, options: (
        {
            "image": "ghcr.io/getsentry/docker-redis-cluster:7.0.10",
            "ports": {f"700{idx}/tcp": f"700{idx}" for idx in range(6)},
            "volumes": {"redis-cluster": {"bind": "/redis-data"}},
            "environment": {"IP": "0.0.0.0"},
            "only_if": settings.SENTRY_DEV_USE_REDIS_CLUSTER,
        }
    ),
    "rabbitmq": lambda settings, options: (
        {
            "image": "ghcr.io/getsentry/image-mirror-library-rabbitmq:3-management",
            "ports": {"5672/tcp": 5672, "15672/tcp": 15672},
            "environment": {"IP": "0.0.0.0"},
            "only_if": settings.SENTRY_DEV_USE_RABBITMQ,
        }
    ),
    "postgres": lambda settings, options: (
        {
            "image": f"ghcr.io/getsentry/image-mirror-library-postgres:{PG_VERSION}-alpine",
            "ports": {"5432/tcp": 5432},
            "environment": {"POSTGRES_DB": "sentry", "POSTGRES_HOST_AUTH_METHOD": "trust"},
            "volumes": {
                "postgres": {"bind": "/var/lib/postgresql/data"},
                "wal2json": {"bind": "/wal2json"},
                settings.CDC_CONFIG_DIR: {"bind": "/cdc"},
                **build_cdc_postgres_init_db_volume(settings),
            },
            "command": [
                "postgres",
                "-c",
                "wal_level=logical",
                "-c",
                "max_replication_slots=1",
                "-c",
                "max_wal_senders=1",
            ],
            "entrypoint": "/cdc/postgres-entrypoint.sh" if settings.SENTRY_USE_CDC_DEV else None,
        }
    ),
    "kafka": lambda settings, options: (
        {
            "image": "ghcr.io/getsentry/image-mirror-confluentinc-cp-kafka:7.5.0",
            "ports": {"9092/tcp": 9092},
            # https://docs.confluent.io/platform/current/installation/docker/config-reference.html#cp-kakfa-example
            "environment": {
                "KAFKA_PROCESS_ROLES": "broker,controller",
                "KAFKA_CONTROLLER_QUORUM_VOTERS": "1@127.0.0.1:29093",
                "KAFKA_CONTROLLER_LISTENER_NAMES": "CONTROLLER",
                "KAFKA_NODE_ID": "1",
                "CLUSTER_ID": "MkU3OEVBNTcwNTJENDM2Qk",
                "KAFKA_LISTENERS": "PLAINTEXT://0.0.0.0:29092,INTERNAL://0.0.0.0:9093,EXTERNAL://0.0.0.0:9092,CONTROLLER://0.0.0.0:29093",
                "KAFKA_ADVERTISED_LISTENERS": "PLAINTEXT://127.0.0.1:29092,INTERNAL://sentry_kafka:9093,EXTERNAL://127.0.0.1:9092",
                "KAFKA_LISTENER_SECURITY_PROTOCOL_MAP": "PLAINTEXT:PLAINTEXT,INTERNAL:PLAINTEXT,EXTERNAL:PLAINTEXT,CONTROLLER:PLAINTEXT",
                "KAFKA_INTER_BROKER_LISTENER_NAME": "PLAINTEXT",
                "KAFKA_OFFSETS_TOPIC_REPLICATION_FACTOR": "1",
                "KAFKA_OFFSETS_TOPIC_NUM_PARTITIONS": "1",
                "KAFKA_LOG_RETENTION_HOURS": "24",
                "KAFKA_MESSAGE_MAX_BYTES": "50000000",
                "KAFKA_MAX_REQUEST_SIZE": "50000000",
            },
            "volumes": {"kafka": {"bind": "/var/lib/kafka/data"}},
            "only_if": "kafka" in settings.SENTRY_EVENTSTREAM
            or settings.SENTRY_USE_RELAY
            or settings.SENTRY_DEV_PROCESS_SUBSCRIPTIONS
            or settings.SENTRY_USE_PROFILING,
        }
    ),
    "clickhouse": lambda settings, options: (
        {
            "image": "ghcr.io/getsentry/image-mirror-altinity-clickhouse-server:21.8.13.1.altinitystable"
            if not APPLE_ARM64
            # altinity provides clickhouse support to other companies
            # Official support: https://github.com/ClickHouse/ClickHouse/issues/22222
            # This image is build with this script https://gist.github.com/filimonov/5f9732909ff66d5d0a65b8283382590d
            else "ghcr.io/getsentry/image-mirror-altinity-clickhouse-server:21.6.1.6734-testing-arm",
            "ports": {"9000/tcp": 9000, "9009/tcp": 9009, "8123/tcp": 8123},
            "ulimits": [{"name": "nofile", "soft": 262144, "hard": 262144}],
            # The arm image does not properly load the MAX_MEMORY_USAGE_RATIO
            # from the environment in loc_config.xml, thus, hard-coding it there
            "volumes": {
                "clickhouse_dist"
                if settings.SENTRY_DISTRIBUTED_CLICKHOUSE_TABLES
                else "clickhouse": {"bind": "/var/lib/clickhouse"},
                os.path.join(
                    settings.DEVSERVICES_CONFIG_DIR,
                    "clickhouse",
                    "dist_config.xml"
                    if settings.SENTRY_DISTRIBUTED_CLICKHOUSE_TABLES
                    else "loc_config.xml",
                ): {"bind": "/etc/clickhouse-server/config.d/sentry.xml"},
            },
        }
    ),
    "snuba": lambda settings, options: (
        {
            "image": "ghcr.io/getsentry/snuba:latest",
            "ports": {"1218/tcp": 1218, "1219/tcp": 1219},
            "command": ["devserver"]
            + (["--no-workers"] if "snuba" in settings.SENTRY_EVENTSTREAM else []),
            "environment": {
                "PYTHONUNBUFFERED": "1",
                "SNUBA_SETTINGS": "docker",
                "DEBUG": "1",
                "CLICKHOUSE_HOST": "{containers[clickhouse][name]}",
                "CLICKHOUSE_PORT": "9000",
                "CLICKHOUSE_HTTP_PORT": "8123",
                "DEFAULT_BROKERS": ""
                if "snuba" in settings.SENTRY_EVENTSTREAM
                else "{containers[kafka][name]}:9093",
                "REDIS_HOST": "{containers[redis][name]}",
                "REDIS_PORT": "6379",
                "REDIS_DB": "1",
                "ENABLE_SENTRY_METRICS_DEV": "1" if settings.SENTRY_USE_METRICS_DEV else "",
                "ENABLE_PROFILES_CONSUMER": "1" if settings.SENTRY_USE_PROFILING else "",
                "ENABLE_SPANS_CONSUMER": "1" if settings.SENTRY_USE_SPANS else "",
                "ENABLE_ISSUE_OCCURRENCE_CONSUMER": "1"
                if settings.SENTRY_USE_ISSUE_OCCURRENCE
                else "",
                "ENABLE_AUTORUN_MIGRATION_SEARCH_ISSUES": "1",
                "ENABLE_GROUP_ATTRIBUTES_CONSUMER": "1"
                if settings.SENTRY_USE_GROUP_ATTRIBUTES
                else "",
            },
            "only_if": "snuba" in settings.SENTRY_EVENTSTREAM
            or "kafka" in settings.SENTRY_EVENTSTREAM,
        }
    ),
    "bigtable": lambda settings, options: (
        {
            "image": "us.gcr.io/sentryio/cbtemulator:23c02d92c7a1747068eb1fc57dddbad23907d614",
            "ports": {"8086/tcp": 8086},
            # NEED_BIGTABLE is set by CI so we don't have to pass
            # --skip-only-if when compiling which services to run.
            "only_if": os.environ.get("NEED_BIGTABLE", False)
            or "bigtable" in settings.SENTRY_NODESTORE,
        }
    ),
    "memcached": lambda settings, options: (
        {
            "image": "ghcr.io/getsentry/image-mirror-library-memcached:1.5-alpine",
            "ports": {"11211/tcp": 11211},
            "only_if": "memcached" in settings.CACHES.get("default", {}).get("BACKEND"),
        }
    ),
    "symbolicator": lambda settings, options: (
        {
            "image": "us.gcr.io/sentryio/symbolicator:nightly",
            "ports": {"3021/tcp": 3021},
            "volumes": {settings.SYMBOLICATOR_CONFIG_DIR: {"bind": "/etc/symbolicator"}},
            "command": ["run", "--config", "/etc/symbolicator/config.yml"],
            "only_if": options.get("symbolicator.enabled"),
        }
    ),
    "relay": lambda settings, options: (
        {
            "image": "us.gcr.io/sentryio/relay:nightly",
            "ports": {"7899/tcp": settings.SENTRY_RELAY_PORT},
            "volumes": {settings.RELAY_CONFIG_DIR: {"bind": "/etc/relay"}},
            "command": ["run", "--config", "/etc/relay"],
            "only_if": bool(os.environ.get("SENTRY_USE_RELAY", settings.SENTRY_USE_RELAY)),
            "with_devserver": True,
        }
    ),
    "chartcuterie": lambda settings, options: (
        {
            "image": "us.gcr.io/sentryio/chartcuterie:latest",
            "volumes": {settings.CHARTCUTERIE_CONFIG_DIR: {"bind": "/etc/chartcuterie"}},
            "environment": {
                "CHARTCUTERIE_CONFIG": "/etc/chartcuterie/config.js",
                "CHARTCUTERIE_CONFIG_POLLING": "true",
            },
            "ports": {"9090/tcp": 7901},
            # NEED_CHARTCUTERIE is set by CI so we don't have to pass --skip-only-if when compiling which services to run.
            "only_if": os.environ.get("NEED_CHARTCUTERIE", False)
            or options.get("chart-rendering.enabled"),
        }
    ),
    "cdc": lambda settings, options: (
        {
            "image": "ghcr.io/getsentry/cdc:latest",
            "only_if": settings.SENTRY_USE_CDC_DEV,
            "command": ["cdc", "-c", "/etc/cdc/configuration.yaml", "producer"],
            "volumes": {settings.CDC_CONFIG_DIR: {"bind": "/etc/cdc"}},
        }
    ),
    "vroom": lambda settings, options: (
        {
            "image": "us.gcr.io/sentryio/vroom:nightly",
            "volumes": {"profiles": {"bind": "/var/lib/sentry-profiles"}},
            "environment": {
                "SENTRY_KAFKA_BROKERS_PROFILING": "{containers[kafka][name]}:9093",
                "SENTRY_KAFKA_BROKERS_OCCURRENCES": "{containers[kafka][name]}:9093",
                "SENTRY_SNUBA_HOST": "http://{containers[snuba][name]}:1218",
            },
            "ports": {"8085/tcp": 8085},
            "only_if": settings.SENTRY_USE_PROFILING,
        }
    ),
    "session-replay-analyzer": lambda settings, options: (
        {
            "image": "ghcr.io/getsentry/session-replay-analyzer:latest",
            "environment": {},
            "ports": {"3000/tcp": 3000},
            "only_if": settings.SENTRY_USE_REPLAY_ANALYZER_SERVICE,
        }
    ),
}

# Max file size for serialized file uploads in API
SENTRY_MAX_SERIALIZED_FILE_SIZE = 5000000

# Max file size for avatar photo uploads
SENTRY_MAX_AVATAR_SIZE = 5000000

# The maximum age of raw events before they are deleted
SENTRY_RAW_EVENT_MAX_AGE_DAYS = 10

# statuspage.io support
STATUS_PAGE_ID: str | None = None
STATUS_PAGE_API_HOST = "statuspage.io"

SENTRY_SELF_HOSTED = True

# Whether we should look at X-Forwarded-For header or not
# when checking REMOTE_ADDR ip addresses
SENTRY_USE_X_FORWARDED_FOR = True

SENTRY_DEFAULT_INTEGRATIONS = (
    "sentry.integrations.bitbucket.BitbucketIntegrationProvider",
    "sentry.integrations.bitbucket_server.BitbucketServerIntegrationProvider",
    "sentry.integrations.slack.SlackIntegrationProvider",
    "sentry.integrations.github.GitHubIntegrationProvider",
    "sentry.integrations.github_enterprise.GitHubEnterpriseIntegrationProvider",
    "sentry.integrations.gitlab.GitlabIntegrationProvider",
    "sentry.integrations.jira.JiraIntegrationProvider",
    "sentry.integrations.jira_server.JiraServerIntegrationProvider",
    "sentry.integrations.vsts.VstsIntegrationProvider",
    "sentry.integrations.vsts_extension.VstsExtensionIntegrationProvider",
    "sentry.integrations.pagerduty.integration.PagerDutyIntegrationProvider",
    "sentry.integrations.vercel.VercelIntegrationProvider",
    "sentry.integrations.msteams.MsTeamsIntegrationProvider",
    "sentry.integrations.aws_lambda.AwsLambdaIntegrationProvider",
    "sentry.integrations.discord.DiscordIntegrationProvider",
    "sentry.integrations.opsgenie.OpsgenieIntegrationProvider",
)


SENTRY_SDK_CONFIG: ServerSdkConfig = {
    "release": sentry.__semantic_version__,
    "environment": ENVIRONMENT,
    "in_app_include": ["sentry", "sentry_plugins"],
    "debug": True,
    "send_default_pii": True,
    "auto_enabling_integrations": False,
}

SENTRY_DEV_DSN = os.environ.get("SENTRY_DEV_DSN")
if SENTRY_DEV_DSN:
    # In production, this value is *not* set via an env variable
    # https://github.com/getsentry/getsentry/blob/16a07f72853104b911a368cc8ae2b4b49dbf7408/getsentry/conf/settings/prod.py#L604-L606
    # This is used in case you want to report traces of your development set up to a project of your choice
    SENTRY_SDK_CONFIG["dsn"] = SENTRY_DEV_DSN

# The sample rate to use for profiles. This is conditional on the usage of
# traces_sample_rate. So that means the true sample rate will be approximately
# traces_sample_rate * profiles_sample_rate
# (subject to things like the traces_sampler)
SENTRY_PROFILES_SAMPLE_RATE = 0

# We want to test a few schedulers possible in the profiler. Some are platform
# specific, and each have their own pros/cons. See the sdk for more details.
SENTRY_PROFILER_MODE: Final = "sleep"

# To have finer control over which process will have profiling enabled, this
# environment variable will be required to enable profiling.
#
# This is because profiling requires that we run some stuff globally, and we
# are not ready to run this on the more critical parts of the codebase such as
# the ingest workers yet.
#
# This will allow us to have finer control over where we are running the
# profiler. For example, only on the web server.
SENTRY_PROFILING_ENABLED = os.environ.get("SENTRY_PROFILING_ENABLED", False)

# Callable to bind additional context for the Sentry SDK
#
# def get_org_context(scope, organization, **kwargs):
#    scope.set_tag('organization.cool', '1')
#
# SENTRY_ORGANIZATION_CONTEXT_HELPER = get_org_context
SENTRY_ORGANIZATION_CONTEXT_HELPER: Callable[..., object] | None = None

# Config options that are explicitly disabled from Django
DEAD = object()

# This will eventually get set from values in SENTRY_OPTIONS during
# sentry.runner.initializer:bootstrap_options
SECRET_KEY = DEAD
EMAIL_BACKEND = DEAD
EMAIL_HOST = DEAD
EMAIL_PORT = DEAD
EMAIL_HOST_USER = DEAD
EMAIL_HOST_PASSWORD = DEAD
EMAIL_USE_TLS = DEAD
EMAIL_USE_SSL = DEAD
SERVER_EMAIL = DEAD
EMAIL_SUBJECT_PREFIX = DEAD

# Shared btw Auth Provider and Social Auth Plugin
GITHUB_APP_ID = DEAD
GITHUB_API_SECRET = DEAD

# Used by Auth Provider
GITHUB_REQUIRE_VERIFIED_EMAIL = DEAD
GITHUB_API_DOMAIN = DEAD
GITHUB_BASE_DOMAIN = DEAD

# Used by Social Auth Plugin
GITHUB_EXTENDED_PERMISSIONS = DEAD
GITHUB_ORGANIZATION = DEAD


SUDO_URL = "sentry-sudo"

# Endpoint to https://github.com/getsentry/sentry-release-registry, used for
# alerting the user of outdated SDKs.
SENTRY_RELEASE_REGISTRY_BASEURL: str | None = None

# Hardcoded SDK versions for SDKs that do not have an entry in the release
# registry.
SDK_VERSIONS = {
    "raven-js": "3.21.0",
    "raven-node": "2.3.0",
    "raven-python": "6.10.0",
    "raven-ruby": "2.7.1",
    "sentry-cocoa": "3.11.1",
    "sentry-java": "1.6.4",
    "sentry-laravel": "1.0.2",
    "sentry-php": "2.0.1",
}

# Some of the migration links below are not ideal, but that is all migration documentation we currently have and can provide at this point
SDK_URLS = {
    "sentry-java": "https://docs.sentry.io/platforms/java/legacy/migration/",
    "@sentry/browser": "https://github.com/getsentry/sentry-javascript/blob/master/MIGRATION.md#migrating-from-raven-js-to-sentrybrowser",
    "sentry-cocoa": "https://docs.sentry.io/platforms/apple/migration/",
    "sentry-php": "https://docs.sentry.io/platforms/php/",
    "sentry-python": "https://docs.sentry.io/platforms/python/migration/",
    "sentry-ruby": "https://docs.sentry.io/platforms/ruby/migration/",
    "sentry-dotnet": "https://docs.sentry.io/platforms/dotnet/migration/#migrating-from-sharpraven-to-sentry-sdk",
    "sentry-go": "https://docs.sentry.io/platforms/go/migration/",
}

DEPRECATED_SDKS = {
    # sdk name => new sdk name
    "raven-java": "sentry-java",
    "raven-java:android": "sentry-java",
    "raven-java:log4j": "sentry-java",
    "raven-java:log4j2": "sentry-java",
    "raven-java:logback": "sentry-java",
    "raven-js": "@sentry/browser",
    "raven-node": "@sentry/browser",
    "raven-objc": "sentry-cocoa",
    "raven-php": "sentry-php",
    "raven-python": "sentry-python",
    "raven-ruby": "sentry-ruby",
    "raven-swift": "sentry-cocoa",
    "raven-csharp": "sentry-dotnet",
    "raven-go": "sentry-go",
    "sentry-android": "sentry-java",
    "sentry-swift": "sentry-cocoa",
    "SharpRaven": "sentry-dotnet",
    # The Ruby SDK used to go by the name 'sentry-raven'...
    "sentry-raven": "sentry-ruby",
}

TERMS_URL = None
PRIVACY_URL = None

# Internal sources for debug information files
#
# There are two special values in there: "microsoft" and "ios".  These are
# added by default to any project created.  The "ios" source is currently
# not enabled in the open source build of sentry because it points to a
# sentry internal repository and it's unclear if these can be
# redistributed under the Apple EULA.  If however someone configures their
# own iOS source and name it 'ios' it will be enabled by default for all
# projects.
SENTRY_BUILTIN_SOURCES = {
    "microsoft": {
        "type": "http",
        "id": "sentry:microsoft",
        "name": "Microsoft",
        "layout": {"type": "symstore"},
        "filters": {"filetypes": ["pe", "pdb", "portablepdb"]},
        "url": "https://msdl.microsoft.com/download/symbols/",
        "is_public": True,
    },
    "nuget": {
        "type": "http",
        "id": "sentry:nuget",
        "name": "NuGet.org",
        "layout": {"type": "symstore"},
        "filters": {"filetypes": ["portablepdb"]},
        "url": "https://symbols.nuget.org/download/symbols/",
        "is_public": True,
    },
    "citrix": {
        "type": "http",
        "id": "sentry:citrix",
        "name": "Citrix",
        "layout": {"type": "symstore"},
        "filters": {"filetypes": ["pe", "pdb"]},
        "url": "http://ctxsym.citrix.com/symbols/",
        "is_public": True,
    },
    "intel": {
        "type": "http",
        "id": "sentry:intel",
        "name": "Intel",
        "layout": {"type": "symstore"},
        "filters": {"filetypes": ["pe", "pdb"]},
        "url": "https://software.intel.com/sites/downloads/symbols/",
        "is_public": True,
    },
    "amd": {
        "type": "http",
        "id": "sentry:amd",
        "name": "AMD",
        "layout": {"type": "symstore"},
        "filters": {"filetypes": ["pe", "pdb"]},
        "url": "https://download.amd.com/dir/bin/",
        "is_public": True,
    },
    "nvidia": {
        "type": "http",
        "id": "sentry:nvidia",
        "name": "NVIDIA",
        "layout": {"type": "symstore"},
        "filters": {"filetypes": ["pe", "pdb"]},
        "url": "https://driver-symbols.nvidia.com/",
        "is_public": True,
    },
    "chromium": {
        "type": "http",
        "id": "sentry:chromium",
        "name": "Chromium",
        "layout": {"type": "symstore"},
        "filters": {"filetypes": ["pe", "pdb"]},
        "url": "https://chromium-browser-symsrv.commondatastorage.googleapis.com/",
        "is_public": True,
    },
    "unity": {
        "type": "http",
        "id": "sentry:unity",
        "name": "Unity",
        "layout": {"type": "symstore"},
        "filters": {"filetypes": ["pe", "pdb"]},
        "url": "http://symbolserver.unity3d.com/",
        "is_public": True,
    },
    "mozilla": {
        "type": "http",
        "id": "sentry:mozilla",
        "name": "Mozilla",
        "layout": {"type": "symstore"},
        "url": "https://symbols.mozilla.org/",
        "is_public": True,
    },
    "autodesk": {
        "type": "http",
        "id": "sentry:autodesk",
        "name": "Autodesk",
        "layout": {"type": "symstore"},
        "url": "http://symbols.autodesk.com/",
        "is_public": True,
    },
    "electron": {
        "type": "http",
        "id": "sentry:electron",
        "name": "Electron",
        "layout": {"type": "native"},
        "url": "https://symbols.electronjs.org/",
        "filters": {"filetypes": ["pdb", "breakpad", "sourcebundle"]},
        "is_public": True,
    },
    # === Various Linux distributions ===
    # The `https://debuginfod.elfutils.org/` symbol server is set up to federate
    # to a bunch of distro-specific servers, and they explicitly state that:
    # > If your distro offers a server, you may prefer to link to that one directly
    # In the future, we could add the following servers as well after validating:
    # - https://debuginfod.opensuse.org/
    # - https://debuginfod.debian.net/
    # - https://debuginfod.fedoraproject.org/
    # - https://debuginfod.archlinux.org/
    # - https://debuginfod.centos.org/
    # A couple more servers for less widespread distros are also listed, and there
    # might be even more that are not listed on that page.
    # NOTE: The `debuginfod` layout in symbolicator requires the `/buildid/` prefix
    # to be part of the `url`.
    "ubuntu": {
        "type": "http",
        "id": "sentry:ubuntu",
        "name": "Ubuntu",
        "layout": {"type": "debuginfod"},
        "url": "https://debuginfod.ubuntu.com/buildid/",
        "filters": {"filetypes": ["elf_code", "elf_debug"]},
        "is_public": True,
    },
}

# Relay
# List of PKs explicitly allowed by Sentry.  All relays here are always
# registered as internal relays.
# DEPRECATED !!! (18.May.2021) This entry has been deprecated in favour of
# ~/.sentry/conf.yml (relay.static_auth)
SENTRY_RELAY_WHITELIST_PK = [
    # NOTE (RaduW) This is the relay key for the relay instance used by devservices.
    # This should NOT be part of any production environment.
    # This key should match the key in /sentry/config/relay/credentials.json
    "SMSesqan65THCV6M4qs4kBzPai60LzuDn-xNsvYpuP8"
]

# When open registration is not permitted then only relays in the
# list of explicitly allowed relays can register.
SENTRY_RELAY_OPEN_REGISTRATION = True

# GeoIP
# Used for looking up IP addresses.
# For example /usr/local/share/GeoIP/GeoIPCity.mmdb
GEOIP_PATH_MMDB = None

# CDN
# If this is an absolute url like e.g.: https://js.sentry-cdn.com/
# the full url will look like this: https://js.sentry-cdn.com/<public_key>.min.js
# otherwise django reverse url lookup will be used.
JS_SDK_LOADER_CDN_URL = ""
# Version of the SDK - Used in header Surrogate-Key sdk/JS_SDK_LOADER_SDK_VERSION
JS_SDK_LOADER_SDK_VERSION = ""
# This should be the url pointing to the JS SDK. It may contain up to two "%s".
# The first "%s" will be replaced with the SDK version, the second one is used
# to inject a bundle modifier in the JS SDK CDN loader. e.g:
# - 'https://browser.sentry-cdn.com/%s/bundle%s.min.js' will become
# 'https://browser.sentry-cdn.com/7.0.0/bundle.es5.min.js'
# - 'https://browser.sentry-cdn.com/%s/bundle.min.js' will become
# 'https://browser.sentry-cdn.com/7.0.0/bundle.min.js'
# - 'https://browser.sentry-cdn.com/6.19.7/bundle.min.js' will stay the same.
JS_SDK_LOADER_DEFAULT_SDK_URL = ""

# block domains which are generally used by spammers -- keep this configurable
# in case a self-hosted install wants to allow it
INVALID_EMAIL_ADDRESS_PATTERN = re.compile(r"\@qq\.com$", re.I)

# This is customizable for sentry.io, but generally should only be additive
# (currently the values not used anymore so this is more for documentation purposes)
SENTRY_USER_PERMISSIONS = ("broadcasts.admin", "users.admin", "options.admin")

# WARNING(iker): there are two different formats for KAFKA_CLUSTERS: the one we
# use below, and a legacy one still used in `getsentry`.
# Reading items from this default configuration directly might break deploys.
# To correctly read items from this dictionary and not worry about the format,
# see `sentry.utils.kafka_config.get_kafka_consumer_cluster_options`.
KAFKA_CLUSTERS: dict[str, dict[str, Any]] = {
    "default": {
        "common": {"bootstrap.servers": "127.0.0.1:9092"},
        "producers": {
            "compression.type": "lz4",
            "message.max.bytes": 50000000,  # 50MB, default is 1MB
        },
        "consumers": {},
    }
}

# These constants define kafka topic names, as well as keys into `KAFKA_TOPICS`
# which contains cluster mappings for these topics. Follow these steps to
# override a kafka topic name:
#
#  1. Change the value of the `KAFKA_*` constant (e.g. KAFKA_EVENTS).
#  2. For changes in override files, such as `sentry.conf.py` or in getsentry's
#     `prod.py`, also override the entirety of `KAFKA_TOPICS` to ensure the keys
#     pick up the change.

KAFKA_EVENTS = "events"
KAFKA_EVENTS_COMMIT_LOG = "snuba-commit-log"
KAFKA_TRANSACTIONS = "transactions"
KAFKA_TRANSACTIONS_COMMIT_LOG = "snuba-transactions-commit-log"
KAFKA_OUTCOMES = "outcomes"
KAFKA_OUTCOMES_BILLING = "outcomes-billing"
KAFKA_EVENTS_SUBSCRIPTIONS_RESULTS = "events-subscription-results"
KAFKA_TRANSACTIONS_SUBSCRIPTIONS_RESULTS = "transactions-subscription-results"
KAFKA_GENERIC_METRICS_SUBSCRIPTIONS_RESULTS = "generic-metrics-subscription-results"

KAFKA_SESSIONS_SUBSCRIPTIONS_RESULTS = "sessions-subscription-results"
KAFKA_METRICS_SUBSCRIPTIONS_RESULTS = "metrics-subscription-results"
KAFKA_INGEST_EVENTS = "ingest-events"
KAFKA_INGEST_ATTACHMENTS = "ingest-attachments"
KAFKA_INGEST_TRANSACTIONS = "ingest-transactions"
KAFKA_INGEST_METRICS = "ingest-metrics"
KAFKA_INGEST_METRICS_DLQ = "ingest-metrics-dlq"
KAFKA_SNUBA_METRICS = "snuba-metrics"
KAFKA_PROFILES = "profiles"
KAFKA_INGEST_PERFORMANCE_METRICS = "ingest-performance-metrics"
KAFKA_INGEST_GENERIC_METRICS_DLQ = "ingest-generic-metrics-dlq"
KAFKA_SNUBA_GENERIC_METRICS = "snuba-generic-metrics"
KAFKA_INGEST_REPLAY_EVENTS = "ingest-replay-events"
KAFKA_INGEST_REPLAYS_RECORDINGS = "ingest-replay-recordings"
KAFKA_INGEST_OCCURRENCES = "ingest-occurrences"
KAFKA_INGEST_MONITORS = "ingest-monitors"
KAFKA_EVENTSTREAM_GENERIC = "generic-events"
KAFKA_GENERIC_EVENTS_COMMIT_LOG = "snuba-generic-events-commit-log"
KAFKA_GROUP_ATTRIBUTES = "group-attributes"
KAFKA_SHARED_RESOURCES_USAGE = "shared-resources-usage"

# spans
KAFKA_INGEST_SPANS = "ingest-spans"
KAFKA_SNUBA_SPANS = "snuba-spans"

KAFKA_SUBSCRIPTION_RESULT_TOPICS = {
    "events": KAFKA_EVENTS_SUBSCRIPTIONS_RESULTS,
    "transactions": KAFKA_TRANSACTIONS_SUBSCRIPTIONS_RESULTS,
    "generic-metrics": KAFKA_GENERIC_METRICS_SUBSCRIPTIONS_RESULTS,
    "sessions": KAFKA_SESSIONS_SUBSCRIPTIONS_RESULTS,
    "metrics": KAFKA_METRICS_SUBSCRIPTIONS_RESULTS,
}


# Cluster configuration for each Kafka topic by name.
KAFKA_TOPICS: Mapping[str, Optional[TopicDefinition]] = {
    KAFKA_EVENTS: {"cluster": "default"},
    KAFKA_EVENTS_COMMIT_LOG: {"cluster": "default"},
    KAFKA_TRANSACTIONS: {"cluster": "default"},
    KAFKA_TRANSACTIONS_COMMIT_LOG: {"cluster": "default"},
    KAFKA_OUTCOMES: {"cluster": "default"},
    # When OUTCOMES_BILLING is None, it inherits from OUTCOMES and does not
    # create a separate producer. Check ``track_outcome`` for details.
    KAFKA_OUTCOMES_BILLING: None,
    KAFKA_EVENTS_SUBSCRIPTIONS_RESULTS: {"cluster": "default"},
    KAFKA_TRANSACTIONS_SUBSCRIPTIONS_RESULTS: {"cluster": "default"},
    KAFKA_GENERIC_METRICS_SUBSCRIPTIONS_RESULTS: {"cluster": "default"},
    KAFKA_SESSIONS_SUBSCRIPTIONS_RESULTS: {"cluster": "default"},
    KAFKA_METRICS_SUBSCRIPTIONS_RESULTS: {"cluster": "default"},
    # Topic for receiving simple events (error events without attachments) from Relay
    KAFKA_INGEST_EVENTS: {"cluster": "default"},
    # Topic for receiving 'complex' events (error events with attachments) from Relay
    KAFKA_INGEST_ATTACHMENTS: {"cluster": "default"},
    # Topic for receiving transaction events (APM events) from Relay
    KAFKA_INGEST_TRANSACTIONS: {"cluster": "default"},
    # Topic for receiving metrics from Relay
    KAFKA_INGEST_METRICS: {"cluster": "default"},
    # Topic for routing invalid messages from KAFKA_INGEST_METRICS
    KAFKA_INGEST_METRICS_DLQ: {"cluster": "default"},
    # Topic for indexer translated metrics
    KAFKA_SNUBA_METRICS: {"cluster": "default"},
    # Topic for receiving profiles from Relay
    KAFKA_PROFILES: {"cluster": "default"},
    KAFKA_INGEST_PERFORMANCE_METRICS: {"cluster": "default"},
    KAFKA_SNUBA_GENERIC_METRICS: {"cluster": "default"},
    KAFKA_INGEST_GENERIC_METRICS_DLQ: {"cluster": "default"},
    KAFKA_INGEST_REPLAY_EVENTS: {"cluster": "default"},
    KAFKA_INGEST_REPLAYS_RECORDINGS: {"cluster": "default"},
    KAFKA_INGEST_OCCURRENCES: {"cluster": "default"},
    KAFKA_INGEST_MONITORS: {"cluster": "default"},
    KAFKA_EVENTSTREAM_GENERIC: {"cluster": "default"},
    KAFKA_GENERIC_EVENTS_COMMIT_LOG: {"cluster": "default"},
    KAFKA_GROUP_ATTRIBUTES: {"cluster": "default"},
    KAFKA_INGEST_SPANS: {"cluster": "default"},
    KAFKA_SNUBA_SPANS: {"cluster": "default"},
    KAFKA_SHARED_RESOURCES_USAGE: {"cluster": "default"},
}


# If True, consumers will create the topics if they don't exist
KAFKA_CONSUMER_AUTO_CREATE_TOPICS = True
# If True, sentry.utils.arroyo.RunTaskWithMultiprocessing will actually be
# single-threaded under the hood for performance
KAFKA_CONSUMER_FORCE_DISABLE_MULTIPROCESSING = False


# For Jira, only approved apps can use the access_email_addresses scope
# This scope allows Sentry to use the email endpoint (https://developer.atlassian.com/cloud/jira/platform/rest/v3/#api-rest-api-3-user-email-get)
# We use the email with Jira 2-way sync in order to match the user
JIRA_USE_EMAIL_SCOPE = False

"""
Fields are:
 - south_app_name: Which app to apply the conversion to
 - south_migration: The south migration to map to the new name. If None, then always
   apply
 - django_app_name: The new app name to apply the conversion to
 - django_migration: Which django migration to 'fake' as run.
 - south_migration_required: Whether the south migration is required to proceed.
 - south_migration_required_error: Error message explaining what is going wrong.
"""
SOUTH_MIGRATION_CONVERSIONS = (
    (
        "sentry",
        "0472_auto__add_field_sentryapp_author",
        "sentry",
        "0001_initial",
        True,
        "Please upgrade to Sentry 9.1.2 before upgrading to any later versions.",
    ),
    (
        "sentry",
        "0516_auto__del_grouptagvalue__del_unique_grouptagvalue_group_id_key_value__",
        "sentry",
        "0002_912_to_recent",
        False,
        "",
    ),
    (
        "sentry",
        "0518_auto__chg_field_sentryappwebhookerror_response_code",
        "sentry",
        "0003_auto_20191022_0122",
        False,
        "",
    ),
    ("sentry.nodestore", "0001_initial", "nodestore", "0001_initial", False, None),
    ("nodestore", "0001_initial", "nodestore", "0001_initial", False, None),
    (
        "social_auth",
        "0004_auto__del_unique_usersocialauth_provider_uid__add_unique_usersocialaut",
        "social_auth",
        "0001_initial",
        True,
        "Please upgrade to Sentry 9.1.2 before upgrading to any later versions.",
    ),
)

# Whether to use Django migrations to create the database, or just build it based off
# of models, similar to how syncdb used to work. The former is more correct, the latter
# is much faster.
MIGRATIONS_TEST_MIGRATE = os.environ.get("MIGRATIONS_TEST_MIGRATE", "0") == "1"
# Specifies the list of django apps to include in the lockfile. If Falsey then include
# all apps with migrations
MIGRATIONS_LOCKFILE_APP_WHITELIST = (
    "nodestore",
    "replays",
    "sentry",
    "social_auth",
    "feedback",
    "hybridcloud",
)
# Where to write the lockfile to.
MIGRATIONS_LOCKFILE_PATH = os.path.join(PROJECT_ROOT, os.path.pardir, os.path.pardir)

# Log error and abort processing (without dropping event, but marking it as failed to process)
# when `symbolicate_event` is taking more than n seconds to process an event.
SYMBOLICATOR_PROCESS_EVENT_HARD_TIMEOUT = 15 * 60

# Log warning when `symbolicate_event` is taking more than n seconds to process an event.
SYMBOLICATOR_PROCESS_EVENT_WARN_TIMEOUT = 2 * 60

# Block `symbolicate_event` for this many seconds to wait for a response from Symbolicator.
SYMBOLICATOR_POLL_TIMEOUT = 5

# The `url` of the different Symbolicator pools.
# We want to route different workloads to a different set of Symbolicator pools.
# This can be as fine-grained as using a different pool for normal "native"
# symbolication, `js` symbolication, and for `lpq` / `lpq-js`.
# (See `SENTRY_LPQ_OPTIONS` and related settings)
# The keys here should match the `SymbolicatorPools` enum
# defined in `src/sentry/lang/native/symbolicator.py`.
# If a specific setting does not exist, this will fall back to the `default` pool.
# If that is not configured, it will fall back to the `url` configured in
# `symbolicator.options`.
# The settings here are intentionally empty and will fall back to
# `symbolicator.options` for backwards compatibility.
SYMBOLICATOR_POOL_URLS: dict[str, str] = {
    # "js": "...",
    # "default": "...",
    # "lpq": "...",
    # "lpq_js": "...",
}

SENTRY_REQUEST_METRIC_ALLOWED_PATHS = (
    "sentry.web.api",
    "sentry.web.frontend",
    "sentry.api.endpoints",
    "sentry.data_export.endpoints",
    "sentry.discover.endpoints",
    "sentry.incidents.endpoints",
    "sentry.replays.endpoints",
    "sentry.monitors.endpoints",
)
SENTRY_MAIL_ADAPTER_BACKEND = "sentry.mail.adapter.MailAdapter"

# Project ID used by synthetic monitoring
# Synthetic monitoring recurringly send events, prepared with specific
# attributes, which can be identified through the whole processing pipeline and
# observed mainly for producing stable metrics.
SENTRY_SYNTHETIC_MONITORING_PROJECT_ID = None

# Similarity cluster to use
# Similarity-v1: uses hardcoded set of event properties for diffing
SENTRY_SIMILARITY_INDEX_REDIS_CLUSTER = "default"

# Unused legacy option, there to satisfy getsentry CI. Remove from getsentry, then here
SENTRY_SIMILARITY2_INDEX_REDIS_CLUSTER = None

# If this is turned on, then sentry will perform automatic grouping updates.
# This is enabled in production
SENTRY_GROUPING_AUTO_UPDATE_ENABLED = False

# How long the migration phase for grouping lasts
SENTRY_GROUPING_UPDATE_MIGRATION_PHASE = 7 * 24 * 3600  # 7 days

SENTRY_USE_UWSGI = True

# When copying attachments for to-be-reprocessed events into processing store,
# how large is an individual file chunk? Each chunk is stored as Redis key.
SENTRY_REPROCESSING_ATTACHMENT_CHUNK_SIZE = 2**20

# Which cluster is used to store auxiliary data for reprocessing. Note that
# this cluster is not used to store attachments etc, that still happens on
# rc-processing. This is just for buffering up event IDs and storing a counter
# for synchronization/progress report.
SENTRY_REPROCESSING_SYNC_REDIS_CLUSTER = "default"

# How long tombstones from reprocessing will live.
SENTRY_REPROCESSING_TOMBSTONES_TTL = 24 * 3600

# How long reprocessing counters are kept in Redis before they expire.
SENTRY_REPROCESSING_SYNC_TTL = 30 * 24 * 3600  # 30 days

# How many events to query for at once while paginating through an entire
# issue. Note that this needs to be kept in sync with the time-limits on
# `sentry.tasks.reprocessing2.reprocess_group`. That task is responsible for
# copying attachments from filestore into redis and can easily take a couple of
# seconds per event. Better play it safe!
SENTRY_REPROCESSING_PAGE_SIZE = 10

# How many event IDs to buffer up in Redis before sending them to Snuba. This
# is about "remaining events" exclusively.
SENTRY_REPROCESSING_REMAINING_EVENTS_BUF_SIZE = 500

# Which backend to use for RealtimeMetricsStore.
#
# Currently, only redis is supported.
SENTRY_REALTIME_METRICS_BACKEND = (
    "sentry.processing.realtime_metrics.dummy.DummyRealtimeMetricsStore"
)
SENTRY_REALTIME_METRICS_OPTIONS = {
    # The redis cluster used for the realtime store redis backend.
    "cluster": "default",
    # Length of the sliding symbolicate_event budgeting window, in seconds.
    #
    # The LPQ selection is computed based on the `SENTRY_LPQ_OPTIONS["project_budget"]`
    # defined below.
    "budget_time_window": 2 * 60,
    # The bucket size of the project budget metric.
    #
    # The size (in seconds) of the buckets that events are sorted into.
    "budget_bucket_size": 10,
    # Number of seconds to wait after a project is made eligible or ineligible for the LPQ
    # before its eligibility can be changed again.
    #
    # This backoff is only applied to automatic changes to project eligibility, and has zero effect
    # on any manually-triggered changes to a project's presence in the LPQ.
    "backoff_timer": 5 * 60,
}

# Whether badly behaving projects will be automatically
# sent to the low priority queue
SENTRY_ENABLE_AUTO_LOW_PRIORITY_QUEUE = False

# Tunable knobs for automatic LPQ eligibility.
#
# LPQ eligibility is based on the average spent budget in a sliding time window
# defined in `SENTRY_REALTIME_METRICS_OPTIONS["budget_time_window"]` above.
#
# The `project_budget` option is defined as the average per-second
# "symbolication time budget" a project can spend.
# See `RealtimeMetricsStore.record_project_duration` for an explanation of how
# this works.
# The "regular interval" at which symbolication time is submitted is defined by
# `SYMBOLICATOR_POLL_TIMEOUT`.
#
# This value is already adjusted according to the
# `symbolicate-event.low-priority.metrics.submission-rate` option.
SENTRY_LPQ_OPTIONS = {
    # This is the per-project budget in per-second "symbolication time budget".
    #
    # This has been arbitrarily chosen as `5.0` for now, which means an average of:
    # -  1x 5-second event per second, or
    # -  5x 1-second events per second, or
    # - 10x 0.5-second events per second
    #
    # Cost increases quadratically with symbolication time.
    "project_budget": 5.0
}

# XXX(meredith): Temporary metrics indexer
SENTRY_METRICS_INDEXER_REDIS_CLUSTER = "default"

# Timeout for the project counter statement execution.
# In case of contention on the project counter, prevent workers saturation with
# save_event tasks from single project.
# Value is in milliseconds. Set to `None` to disable.
SENTRY_PROJECT_COUNTER_STATEMENT_TIMEOUT = 1000

# Implemented in getsentry to run additional devserver workers.
SENTRY_EXTRA_WORKERS: MutableSequence[str] = []

SAMPLED_DEFAULT_RATE = 1.0

# A set of extra URLs to sample
ADDITIONAL_SAMPLED_URLS: dict[str, float] = {}

# A set of extra tasks to sample
ADDITIONAL_SAMPLED_TASKS: dict[str, float] = {}

# This controls whether Sentry is run in a demo mode.
# Enabling this will allow users to create accounts without an email or password.
DEMO_MODE = False

# all demo orgs are owned by the user with this email
DEMO_ORG_OWNER_EMAIL = None

# adds an extra JS to HTML template
INJECTED_SCRIPT_ASSETS: list[str] = []

PG_VERSION: str = os.getenv("PG_VERSION") or "14"

# Zero Downtime Migrations settings as defined at
# https://github.com/tbicr/django-pg-zero-downtime-migrations#settings
ZERO_DOWNTIME_MIGRATIONS_RAISE_FOR_UNSAFE = True
ZERO_DOWNTIME_MIGRATIONS_LOCK_TIMEOUT = None
ZERO_DOWNTIME_MIGRATIONS_STATEMENT_TIMEOUT = None

if int(PG_VERSION.split(".", maxsplit=1)[0]) < 12:
    # In v0.6 of django-pg-zero-downtime-migrations this settings is deprecated for PostreSQLv12+
    # https://github.com/tbicr/django-pg-zero-downtime-migrations/blob/7b3f5c045b40e656772859af4206acf3f11c0951/CHANGES.md#06

    # Note: The docs have this backwards. We set this to False here so that we always add check
    # constraints instead of setting the column to not null.
    ZERO_DOWNTIME_MIGRATIONS_USE_NOT_NULL = False

ANOMALY_DETECTION_URL = "127.0.0.1:9091"
ANOMALY_DETECTION_TIMEOUT = 30

# TODO: Once this moves to its own service, this URL will need to be updated
SEVERITY_DETECTION_URL = ANOMALY_DETECTION_URL
SEVERITY_DETECTION_TIMEOUT = 0.3  # 300 milliseconds
SEVERITY_DETECTION_RETRIES = 1

# This is the URL to the profiling service
SENTRY_VROOM = os.getenv("VROOM", "http://127.0.0.1:8085")

SENTRY_REPLAYS_SERVICE_URL = "http://localhost:8090"


SENTRY_ISSUE_ALERT_HISTORY = "sentry.rules.history.backends.postgres.PostgresRuleHistoryBackend"
SENTRY_ISSUE_ALERT_HISTORY_OPTIONS: dict[str, Any] = {}

# This is useful for testing SSO expiry flows
SENTRY_SSO_EXPIRY_SECONDS = os.environ.get("SENTRY_SSO_EXPIRY_SECONDS", None)

# Set to an iterable of strings matching services so only logs from those services show up
# eg. DEVSERVER_LOGS_ALLOWLIST = {"server", "webpack", "worker"}
DEVSERVER_LOGS_ALLOWLIST = None

# Filter for logs of incoming requests, which matches on substrings. For example, to prevent the
# server from logging
#
#   `POST 200 /api/0/relays/projectconfigs/?version=3 HTTP/1.1 1915`,
#
# add "/api/0/relays/projectconfigs/" to the list, or to suppress logging of all requests to
# `relays/xxx` endpoints, add "/api/0/relays/".
DEVSERVER_REQUEST_LOG_EXCLUDES: list[str] = []

LOG_API_ACCESS = not IS_DEV or os.environ.get("SENTRY_LOG_API_ACCESS")

VALIDATE_SUPERUSER_ACCESS_CATEGORY_AND_REASON = True
DISABLE_SU_FORM_U2F_CHECK_FOR_LOCAL = False

# determines if we enable analytics or not
ENABLE_ANALYTICS = False

MAX_SLOW_CONDITION_ISSUE_ALERTS = 100
MAX_MORE_SLOW_CONDITION_ISSUE_ALERTS = 200
MAX_FAST_CONDITION_ISSUE_ALERTS = 200
MAX_QUERY_SUBSCRIPTIONS_PER_ORG = 1000

MAX_REDIS_SNOWFLAKE_RETRY_COUNTER = 5

SNOWFLAKE_VERSION_ID = 1
SENTRY_SNOWFLAKE_EPOCH_START = datetime(2022, 8, 8, 0, 0).timestamp()
SENTRY_USE_SNOWFLAKE = False

SENTRY_DEFAULT_LOCKS_BACKEND_OPTIONS = {
    "path": "sentry.utils.locking.backends.redis.RedisLockBackend",
    "options": {"cluster": "default"},
}

SENTRY_POST_PROCESS_LOCKS_BACKEND_OPTIONS = {
    "path": "sentry.utils.locking.backends.redis.RedisLockBackend",
    "options": {"cluster": "default"},
}

# maximum number of projects allowed to query snuba with for the organization_vitals_overview endpoint
ORGANIZATION_VITALS_OVERVIEW_PROJECT_LIMIT = 300


# Default string indexer cache options
SENTRY_STRING_INDEXER_CACHE_OPTIONS = {
    "cache_name": "default",
}
SENTRY_POSTGRES_INDEXER_RETRY_COUNT = 2

SENTRY_FUNCTIONS_PROJECT_NAME = None

SENTRY_FUNCTIONS_REGION = "us-central1"

# Settings related to SiloMode
FAIL_ON_UNAVAILABLE_API_CALL = False

DISALLOWED_CUSTOMER_DOMAINS: list[str] = []

SENTRY_ISSUE_PLATFORM_RATE_LIMITER_OPTIONS: dict[str, str] = {}
SENTRY_ISSUE_PLATFORM_FUTURES_MAX_LIMIT = 10000

SENTRY_GROUP_ATTRIBUTES_FUTURES_MAX_LIMIT = 10000


# USE_SPLIT_DBS is leveraged in tests as we validate db splits further.
# Split databases are also required for the USE_SILOS devserver flow.
if USE_SILOS:
    # Add connections for the region & control silo databases.
    DATABASES["control"] = DATABASES["default"].copy()
    DATABASES["control"]["NAME"] = "control"

    # Use the region database in the default connection as region
    # silo database is the 'default' elsewhere in application logic.
    DATABASES["default"]["NAME"] = "region"

    DATABASE_ROUTERS = ("sentry.db.router.SiloRouter",)

if USE_SILOS:
    # Addresses are hardcoded based on the defaults
    # we use in commands/devserver.
    region_port = os.environ.get("SENTRY_BACKEND_PORT", "8010")
    SENTRY_REGION_CONFIG = [
        {
            "name": "us",
            "snowflake_id": 1,
            "category": "MULTI_TENANT",
            "address": f"http://us.localhost:{region_port}",
            "api_token": "dev-region-silo-token",
        }
    ]
    SENTRY_MONOLITH_REGION = SENTRY_REGION_CONFIG[0]["name"]
    # RPC authentication and address information
    RPC_SHARED_SECRET = [
        "a-long-value-that-is-shared-but-also-secret",
    ]
    control_port = os.environ.get("SENTRY_CONTROL_SILO_PORT", "8000")
    SENTRY_CONTROL_ADDRESS = f"http://127.0.0.1:{control_port}"


# How long we should wait for a gateway proxy request to return before giving up
GATEWAY_PROXY_TIMEOUT = None

SENTRY_SLICING_LOGICAL_PARTITION_COUNT = 256
# This maps a Sliceable for slicing by name and (lower logical partition, upper physical partition)
# to a given slice. A slice is a set of physical resources in Sentry and Snuba.
#
# For each Sliceable, the range [0, SENTRY_SLICING_LOGICAL_PARTITION_COUNT) must be mapped
# to a slice ID
SENTRY_SLICING_CONFIG: Mapping[str, Mapping[tuple[int, int], int]] = {}

# Show banners on the login page that are defined in layout.html
SHOW_LOGIN_BANNER = False

# Mapping of (logical topic names, slice id) to physical topic names
# and kafka broker names. The kafka broker names are used to construct
# the broker config from KAFKA_CLUSTERS. This is used for slicing only.
# Example:
# SLICED_KAFKA_TOPICS = {
#   ("KAFKA_SNUBA_GENERIC_METRICS", 0): {
#       "topic": "generic_metrics_0",
#       "cluster": "cluster_1",
#   },
#   ("KAFKA_SNUBA_GENERIC_METRICS", 1): {
#       "topic": "generic_metrics_1",
#       "cluster": "cluster_2",
# }
# And then in KAFKA_CLUSTERS:
# KAFKA_CLUSTERS = {
#   "cluster_1": {
#       "bootstrap.servers": "kafka1:9092",
#   },
#   "cluster_2": {
#       "bootstrap.servers": "kafka2:9092",
#   },
# }
SLICED_KAFKA_TOPICS: Mapping[tuple[str, int], Mapping[str, Any]] = {}

# Used by silo tests -- when requests pass through decorated endpoints, switch the server silo mode to match that
# decorator.
SINGLE_SERVER_SILO_MODE = False

# Used by silo tests -- activate all silo mode test decorators even if not marked stable
FORCE_SILOED_TESTS = os.environ.get("SENTRY_FORCE_SILOED_TESTS", False)

# Set the URL for signup page that we redirect to for the setup wizard if signup=1 is in the query params
SENTRY_SIGNUP_URL = None

SENTRY_ORGANIZATION_ONBOARDING_TASK = "sentry.onboarding_tasks.backends.organization_onboarding_task.OrganizationOnboardingTaskBackend"

# Temporary allowlist for specially configured organizations to use the direct-storage
# driver.
SENTRY_REPLAYS_STORAGE_ALLOWLIST: list[int] = []
SENTRY_REPLAYS_DOM_CLICK_SEARCH_ALLOWLIST: list[int] = []

SENTRY_FEATURE_ADOPTION_CACHE_OPTIONS = {
    "path": "sentry.models.featureadoption.FeatureAdoptionRedisBackend",
    "options": {"cluster": "default"},
}

ADDITIONAL_BULK_QUERY_DELETES: list[tuple[str, str, str | None]] = []

# Monitor limits to prevent abuse
MAX_MONITORS_PER_ORG = 10000
MAX_ENVIRONMENTS_PER_MONITOR = 1000

# Raise schema validation errors and make the indexer crash (only useful in
# tests)
SENTRY_METRICS_INDEXER_RAISE_VALIDATION_ERRORS = False

# The Redis cluster to use for monitoring the service / consumer health.
SENTRY_SERVICE_MONITORING_REDIS_CLUSTER = "default"

# This is a view of which abstract processing service is backed by which infrastructure.
# Right now, the infrastructure can be `redis` or `rabbitmq`.
#
# For `redis`, one has to provide the cluster id.
# It has to match a cluster defined in `redis.redis_clusters`.
#
# For `rabbitmq`, one has to provide a list of server URLs.
# The URL is in the format `http://{user}:{password}@{hostname}:{port}/`.
#
# The definition can also be empty, in which case nothing is checked and
# the service is assumed to be healthy.
# However, the service *must* be defined.
SENTRY_PROCESSING_SERVICES: Mapping[str, Any] = {
    "celery": {"redis": "default"},
    "attachments-store": {"redis": "default"},
    "processing-store": {},  # "redis": "processing"},
    "processing-locks": {"redis": "default"},
    "post-process-locks": {"redis": "default"},
}


# If set to true, model cache will read by default from DB read replica in case of cache misses.
# NB: Set to true only if you have multi db setup and django db routing configured.
#     See sentry.db.models.manager.base_query_set how qs.using_replica() works for more details db
#     router implementation.
SENTRY_MODEL_CACHE_USE_REPLICA = False

# Additional consumer definitions beyond the ones defined in sentry.consumers.
# Necessary for getsentry to define custom consumers.
SENTRY_KAFKA_CONSUMERS: Mapping[str, ConsumerDefinition] = {}

# sentry devserver should _always_ start the following consumers, identified by
# key in SENTRY_KAFKA_CONSUMERS or sentry.consumers.KAFKA_CONSUMERS
DEVSERVER_START_KAFKA_CONSUMERS: MutableSequence[str] = []


# If set to True, buffer.incr will be spawned as background celery task. If false it's a direct call
# to the buffer service.
SENTRY_BUFFER_INCR_AS_CELERY_TASK = False

# Feature flag to turn off role-swapping to help bridge getsentry transition.
USE_ROLE_SWAPPING_IN_TESTS = True

# Threshold for the number of timeouts needed in a day to disable an integration
BROKEN_TIMEOUT_THRESHOLD = 1000

# This webhook url can be configured to log the changes made to runtime options as they
# are changed by sentry configoptions.
OPTIONS_AUTOMATOR_SLACK_WEBHOOK_URL: Optional[str] = None

SENTRY_METRICS_INTERFACE_BACKEND = "sentry.sentry_metrics.client.snuba.SnubaMetricsBackend"
SENTRY_METRICS_INTERFACE_BACKEND_OPTIONS: dict[str, Any] = {}

# Controls whether the SDK will send the metrics upstream to the S4S transport.
SENTRY_SDK_UPSTREAM_METRICS_ENABLED = False

<<<<<<< HEAD
# Backwards compatibility for URLs that don't
# have enough context to route via organization.
# New usage of these endpoints uses region domains,
# but existing customers have been using these routes
# on the main domain for a long time.
REGION_PINNED_URL_NAMES = {
    # These paths have organization scoped aliases
    "sentry-api-0-builtin-symbol-sources",
    "sentry-api-0-grouping-configs",
    # These paths are used by relay which is implicitly region scoped
    "sentry-api-0-relays-index",
    "sentry-api-0-relay-register-challenge",
    "sentry-api-0-relay-register-response",
    "sentry-api-0-relay-projectconfigs",
    "sentry-api-0-relay-projectids",
    "sentry-api-0-relay-publickeys",
    "sentry-api-0-relays-healthcheck",
    "sentry-api-0-relays-details",
    # Backwards compatibility for US customers.
    # New usage of these is region scoped.
    "sentry-error-page-embed",
    "sentry-release-hook",
    "sentry-api-0-projects",
    "sentry-account-email-unsubscribe-incident",
    "sentry-account-email-unsubscribe-issue",
    "sentry-account-email-unsubscribe-project",
}
=======
# Shared resource ids for accounting
EVENT_PROCESSING_STORE = "rc_processing_redis"
>>>>>>> c0caac64
<|MERGE_RESOLUTION|>--- conflicted
+++ resolved
@@ -3904,7 +3904,6 @@
 # Controls whether the SDK will send the metrics upstream to the S4S transport.
 SENTRY_SDK_UPSTREAM_METRICS_ENABLED = False
 
-<<<<<<< HEAD
 # Backwards compatibility for URLs that don't
 # have enough context to route via organization.
 # New usage of these endpoints uses region domains,
@@ -3932,7 +3931,6 @@
     "sentry-account-email-unsubscribe-issue",
     "sentry-account-email-unsubscribe-project",
 }
-=======
+
 # Shared resource ids for accounting
-EVENT_PROCESSING_STORE = "rc_processing_redis"
->>>>>>> c0caac64
+EVENT_PROCESSING_STORE = "rc_processing_redis"