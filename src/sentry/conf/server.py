"""
These settings act as the default (base) settings for the Sentry-provided web-server
"""
import os
import os.path
import platform
import re
import socket
import sys
import tempfile
from datetime import datetime, timedelta
from typing import Any, Dict, Iterable, Mapping, Tuple
from urllib.parse import urlparse

import pytz

import sentry
from sentry.types.region import Region
from sentry.utils.celery import crontab_with_minute_jitter
from sentry.utils.types import type_from_value


def gettext_noop(s):
    return s


socket.setdefaulttimeout(5)


def env(key, default="", type=None):
    """
    Extract an environment variable for use in configuration

    :param key: The environment variable to be extracted.
    :param default: The value to be returned if `key` is not found.
    :param type: The type of the returned object (defaults to the type of `default`).
    :return: The environment variable if it exists, else `default`.
    """

    # First check an internal cache, so we can `pop` multiple times
    # without actually losing the value.
    try:
        rv = env._cache[key]
    except KeyError:
        if "SENTRY_RUNNING_UWSGI" in os.environ:
            # We do this so when the process forks off into uwsgi
            # we want to actually be popping off values. This is so that
            # at runtime, the variables aren't actually available.
            fn = os.environ.pop
        else:
            fn = os.environ.__getitem__

        try:
            rv = fn(key)
            env._cache[key] = rv
        except KeyError:
            rv = default

    if type is None:
        type = type_from_value(default)

    return type(rv)


env._cache = {}

ENVIRONMENT = os.environ.get("SENTRY_ENVIRONMENT", "production")

IS_DEV = ENVIRONMENT == "development"

DEBUG = IS_DEV

ADMIN_ENABLED = DEBUG

ADMINS = ()

# Hosts that are considered in the same network (including VPNs).
INTERNAL_IPS = ()

# List of IP subnets which should not be accessible
SENTRY_DISALLOWED_IPS = ()

# When resolving DNS for external sources (source map fetching, webhooks, etc),
# ensure that domains are fully resolved first to avoid poking internal
# search domains.
SENTRY_ENSURE_FQDN = False

# Hosts that are allowed to use system token authentication.
# http://en.wikipedia.org/wiki/Reserved_IP_addresses
INTERNAL_SYSTEM_IPS = (
    "0.0.0.0/8",
    "10.0.0.0/8",
    "100.64.0.0/10",
    "127.0.0.0/8",
    "169.254.0.0/16",
    "172.16.0.0/12",
    "192.0.0.0/29",
    "192.0.2.0/24",
    "192.88.99.0/24",
    "192.168.0.0/16",
    "198.18.0.0/15",
    "198.51.100.0/24",
    "224.0.0.0/4",
    "240.0.0.0/4",
    "255.255.255.255/32",
)

MANAGERS = ADMINS

APPEND_SLASH = True

PROJECT_ROOT = os.path.normpath(os.path.join(os.path.dirname(__file__), os.pardir))

# XXX(dcramer): handle case when we've installed from source vs just running
# this straight out of the repository
if "site-packages" in __file__:
    NODE_MODULES_ROOT = os.path.join(PROJECT_ROOT, "node_modules")
else:
    NODE_MODULES_ROOT = os.path.join(PROJECT_ROOT, os.pardir, os.pardir, "node_modules")

NODE_MODULES_ROOT = os.path.normpath(NODE_MODULES_ROOT)

DEVSERVICES_CONFIG_DIR = os.path.normpath(
    os.path.join(PROJECT_ROOT, os.pardir, os.pardir, "config")
)

SENTRY_DISTRIBUTED_CLICKHOUSE_TABLES = False

RELAY_CONFIG_DIR = os.path.join(DEVSERVICES_CONFIG_DIR, "relay")

SYMBOLICATOR_CONFIG_DIR = os.path.join(DEVSERVICES_CONFIG_DIR, "symbolicator")

# XXX(epurkhiser): The generated chartucterie config.js file will be stored
# here. This directory may not exist until that file is generated.
CHARTCUTERIE_CONFIG_DIR = os.path.join(DEVSERVICES_CONFIG_DIR, "chartcuterie")

CDC_CONFIG_DIR = os.path.join(DEVSERVICES_CONFIG_DIR, "cdc")

sys.path.insert(0, os.path.normpath(os.path.join(PROJECT_ROOT, os.pardir)))

DATABASES = {
    "default": {
        "ENGINE": "sentry.db.postgres",
        "NAME": "sentry",
        "USER": "postgres",
        "PASSWORD": "",
        "HOST": "127.0.0.1",
        "PORT": "",
        "AUTOCOMMIT": True,
        "ATOMIC_REQUESTS": False,
    }
}

if "DATABASE_URL" in os.environ:
    url = urlparse(os.environ["DATABASE_URL"])

    # Ensure default database exists.
    DATABASES["default"] = DATABASES.get("default", {})

    # Update with environment configuration.
    DATABASES["default"].update(
        {
            "NAME": url.path[1:],
            "USER": url.username,
            "PASSWORD": url.password,
            "HOST": url.hostname,
            "PORT": url.port,
        }
    )
    if url.scheme == "postgres":
        DATABASES["default"]["ENGINE"] = "sentry.db.postgres"

# This should always be UTC.
TIME_ZONE = "UTC"

# Language code for this installation. All choices can be found here:
# http://www.i18nguy.com/unicode/language-identifiers.html
LANGUAGE_CODE = "en-us"

LANGUAGES = (
    ("af", gettext_noop("Afrikaans")),
    ("ar", gettext_noop("Arabic")),
    ("az", gettext_noop("Azerbaijani")),
    ("bg", gettext_noop("Bulgarian")),
    ("be", gettext_noop("Belarusian")),
    ("bn", gettext_noop("Bengali")),
    ("br", gettext_noop("Breton")),
    ("bs", gettext_noop("Bosnian")),
    ("ca", gettext_noop("Catalan")),
    ("cs", gettext_noop("Czech")),
    ("cy", gettext_noop("Welsh")),
    ("da", gettext_noop("Danish")),
    ("de", gettext_noop("German")),
    ("el", gettext_noop("Greek")),
    ("en", gettext_noop("English")),
    ("eo", gettext_noop("Esperanto")),
    ("es", gettext_noop("Spanish")),
    ("et", gettext_noop("Estonian")),
    ("eu", gettext_noop("Basque")),
    ("fa", gettext_noop("Persian")),
    ("fi", gettext_noop("Finnish")),
    ("fr", gettext_noop("French")),
    ("ga", gettext_noop("Irish")),
    ("gl", gettext_noop("Galician")),
    ("he", gettext_noop("Hebrew")),
    ("hi", gettext_noop("Hindi")),
    ("hr", gettext_noop("Croatian")),
    ("hu", gettext_noop("Hungarian")),
    ("ia", gettext_noop("Interlingua")),
    ("id", gettext_noop("Indonesian")),
    ("is", gettext_noop("Icelandic")),
    ("it", gettext_noop("Italian")),
    ("ja", gettext_noop("Japanese")),
    ("ka", gettext_noop("Georgian")),
    ("kk", gettext_noop("Kazakh")),
    ("km", gettext_noop("Khmer")),
    ("kn", gettext_noop("Kannada")),
    ("ko", gettext_noop("Korean")),
    ("lb", gettext_noop("Luxembourgish")),
    ("lt", gettext_noop("Lithuanian")),
    ("lv", gettext_noop("Latvian")),
    ("mk", gettext_noop("Macedonian")),
    ("ml", gettext_noop("Malayalam")),
    ("mn", gettext_noop("Mongolian")),
    ("my", gettext_noop("Burmese")),
    ("nb", gettext_noop("Norwegian Bokmal")),
    ("ne", gettext_noop("Nepali")),
    ("nl", gettext_noop("Dutch")),
    ("nn", gettext_noop("Norwegian Nynorsk")),
    ("os", gettext_noop("Ossetic")),
    ("pa", gettext_noop("Punjabi")),
    ("pl", gettext_noop("Polish")),
    ("pt", gettext_noop("Portuguese")),
    ("pt-br", gettext_noop("Brazilian Portuguese")),
    ("ro", gettext_noop("Romanian")),
    ("ru", gettext_noop("Russian")),
    ("sk", gettext_noop("Slovak")),
    ("sl", gettext_noop("Slovenian")),
    ("sq", gettext_noop("Albanian")),
    ("sr", gettext_noop("Serbian")),
    ("sv-se", gettext_noop("Swedish")),
    ("sw", gettext_noop("Swahili")),
    ("ta", gettext_noop("Tamil")),
    ("te", gettext_noop("Telugu")),
    ("th", gettext_noop("Thai")),
    ("tr", gettext_noop("Turkish")),
    ("tt", gettext_noop("Tatar")),
    ("udm", gettext_noop("Udmurt")),
    ("uk", gettext_noop("Ukrainian")),
    ("ur", gettext_noop("Urdu")),
    ("vi", gettext_noop("Vietnamese")),
    ("zh-cn", gettext_noop("Simplified Chinese")),
    ("zh-tw", gettext_noop("Traditional Chinese")),
)

from .locale import CATALOGS

LANGUAGES = tuple((code, name) for code, name in LANGUAGES if code in CATALOGS)

SUPPORTED_LANGUAGES = frozenset(CATALOGS)

SITE_ID = 1

# If you set this to False, Django will make some optimizations so as not
# to load the internationalization machinery.
USE_I18N = True

# If you set this to False, Django will not format dates, numbers and
# calendars according to the current locale
USE_L10N = True

USE_TZ = True

# CAVEAT: If you're adding a middleware that modifies a response's content,
# and appears before CommonMiddleware, you must either reorder your middleware
# so that responses aren't modified after Content-Length is set, or have the
# response modifying middleware reset the Content-Length header.
# This is because CommonMiddleware Sets the Content-Length header for non-streaming responses.
MIDDLEWARE = (
    "sentry.middleware.health.HealthCheck",
    "sentry.middleware.security.SecurityHeadersMiddleware",
    "sentry.middleware.env.SentryEnvMiddleware",
    "sentry.middleware.proxy.SetRemoteAddrFromForwardedFor",
    "sentry.middleware.stats.RequestTimingMiddleware",
    "sentry.middleware.access_log.access_log_middleware",
    "sentry.middleware.stats.ResponseCodeMiddleware",
    "sentry.middleware.subdomain.SubdomainMiddleware",
    "django.middleware.common.CommonMiddleware",
    "django.contrib.sessions.middleware.SessionMiddleware",
    "django.middleware.csrf.CsrfViewMiddleware",
    "sentry.middleware.auth.AuthenticationMiddleware",
    "sentry.middleware.customer_domain.CustomerDomainMiddleware",
    "sentry.middleware.user.UserActiveMiddleware",
    "sentry.middleware.sudo.SudoMiddleware",
    "sentry.middleware.superuser.SuperuserMiddleware",
    "sentry.middleware.locale.SentryLocaleMiddleware",
    "sentry.middleware.ratelimit.RatelimitMiddleware",
    "django.contrib.messages.middleware.MessageMiddleware",
)

ROOT_URLCONF = "sentry.conf.urls"

# TODO(joshuarli): Django 1.10 introduced this option, which restricts the size of a
# request body. We have some middleware in sentry.middleware.proxy that sets the
# Content Length to max uint32 in certain cases related to minidump.
# Once relay's fully rolled out, that can be deleted.
# Until then, the safest and easiest thing to do is to disable this check
# to leave things the way they were with Django <1.9.
DATA_UPLOAD_MAX_MEMORY_SIZE = None

TEMPLATES = [
    {
        "BACKEND": "django.template.backends.django.DjangoTemplates",
        "DIRS": [os.path.join(PROJECT_ROOT, "templates")],
        "APP_DIRS": True,
        "OPTIONS": {
            "context_processors": [
                "django.contrib.auth.context_processors.auth",
                "django.contrib.messages.context_processors.messages",
                "django.template.context_processors.csrf",
                "django.template.context_processors.request",
            ]
        },
    }
]

INSTALLED_APPS = (
    "django.contrib.admin",
    "django.contrib.auth",
    "django.contrib.contenttypes",
    "django.contrib.messages",
    "django.contrib.sessions",
    "django.contrib.sites",
    "drf_spectacular",
    "crispy_forms",
    "rest_framework",
    "sentry",
    "sentry.analytics",
    "sentry.incidents.apps.Config",
    "sentry.discover",
    "sentry.analytics.events",
    "sentry.nodestore",
    "sentry.replays",
    "sentry.release_health",
    "sentry.search",
    "sentry.sentry_metrics.indexer.postgres.apps.Config",
    "sentry.snuba",
    "sentry.lang.java.apps.Config",
    "sentry.lang.javascript.apps.Config",
    "sentry.lang.native.apps.Config",
    "sentry.plugins.sentry_interface_types.apps.Config",
    "sentry.plugins.sentry_urls.apps.Config",
    "sentry.plugins.sentry_useragents.apps.Config",
    "sentry.plugins.sentry_webhooks.apps.Config",
    "sentry.utils.suspect_resolutions.apps.Config",
    "sentry.utils.suspect_resolutions_releases.apps.Config",
    "social_auth",
    "sudo",
    "sentry.eventstream",
    "sentry.auth.providers.google.apps.Config",
    "django.contrib.staticfiles",
)

# Silence internal hints from Django's system checks
SILENCED_SYSTEM_CHECKS = (
    # Django recommends to use OneToOneField over ForeignKey(unique=True)
    # however this changes application behavior in ways that break association
    # loading
    "fields.W342",
    # We have a "catch-all" react_page_view that we only want to match on URLs
    # ending with a `/` to allow APPEND_SLASHES to kick in for the ones lacking
    # the trailing slash. This confuses the warning as the regex is `/$` which
    # looks like it starts with a slash but it doesn't.
    "urls.W002",
    # Our own AuthenticationMiddleware suffices as a replacement for
    # django.contrib.auth.middleware.AuthenticationMiddleware; both add the
    # authenticated user to the HttpRequest which is what's needed here.
    "admin.E408",
    # This is fixed in Django@7c08f26bf0439c1ed593b51b51ad847f7e262bc1.
    # It's not our problem; refer to Django issue 32260.
    "urls.E007",
)

STATIC_ROOT = os.path.realpath(os.path.join(PROJECT_ROOT, "static"))
STATIC_URL = "/_static/{version}/"
# webpack assets live at a different URL that is unversioned
# as we configure webpack to include file content based hash in the filename
STATIC_FRONTEND_APP_URL = "/_static/dist/"

# The webpack output directory
STATICFILES_DIRS = [
    os.path.join(STATIC_ROOT, "sentry", "dist"),
]

# various middleware will use this to identify resources which should not access
# cookies
ANONYMOUS_STATIC_PREFIXES = (
    "/_static/",
    "/avatar/",
    "/organization-avatar/",
    "/team-avatar/",
    "/project-avatar/",
    "/js-sdk-loader/",
)

STATICFILES_FINDERS = (
    "django.contrib.staticfiles.finders.FileSystemFinder",
    "django.contrib.staticfiles.finders.AppDirectoriesFinder",
)

ASSET_VERSION = 0

# setup a default media root to somewhere useless
MEDIA_ROOT = "/tmp/sentry-files"
MEDIA_URL = "_media/"

LOCALE_PATHS = (os.path.join(PROJECT_ROOT, "locale"),)

CSRF_FAILURE_VIEW = "sentry.web.frontend.csrf_failure.view"
CSRF_COOKIE_NAME = "sc"

# Auth configuration

from django.urls import reverse_lazy

LOGIN_REDIRECT_URL = reverse_lazy("sentry-login-redirect")
LOGIN_URL = reverse_lazy("sentry-login")

AUTHENTICATION_BACKENDS = (
    "sentry.utils.auth.EmailAuthBackend",
    # The following authentication backends are used by social auth only.
    # We don't use them for user authentication.
    "social_auth.backends.asana.AsanaBackend",
    "social_auth.backends.github.GithubBackend",
    "social_auth.backends.bitbucket.BitbucketBackend",
    "social_auth.backends.visualstudio.VisualStudioBackend",
)

AUTH_PASSWORD_VALIDATORS = [
    {
        "NAME": "sentry.auth.password_validation.MinimumLengthValidator",
        "OPTIONS": {"min_length": 6},
    },
    {
        "NAME": "sentry.auth.password_validation.MaximumLengthValidator",
        "OPTIONS": {"max_length": 256},
    },
]

SOCIAL_AUTH_USER_MODEL = AUTH_USER_MODEL = "sentry.User"

SESSION_ENGINE = "django.contrib.sessions.backends.signed_cookies"
SESSION_COOKIE_NAME = "sentrysid"

# setting SESSION_COOKIE_SAMESITE to None below for now because
# Django's default in 2.1 now `Lax`.
# this breaks certain IDP flows where we need cookies sent to us on a redirected POST
# request, and `Lax` doesnt permit this.
# See here: https://docs.djangoproject.com/en/2.1/ref/settings/#session-cookie-samesite
SESSION_COOKIE_SAMESITE = None

BITBUCKET_CONSUMER_KEY = ""
BITBUCKET_CONSUMER_SECRET = ""

ASANA_CLIENT_ID = ""
ASANA_CLIENT_SECRET = ""

VISUALSTUDIO_APP_ID = ""
VISUALSTUDIO_APP_SECRET = ""
VISUALSTUDIO_CLIENT_SECRET = ""
VISUALSTUDIO_SCOPES = ["vso.work_write", "vso.project", "vso.code", "vso.release"]

SOCIAL_AUTH_PIPELINE = (
    "social_auth.backends.pipeline.user.get_username",
    "social_auth.backends.pipeline.social.social_auth_user",
    "social_auth.backends.pipeline.associate.associate_by_email",
    "social_auth.backends.pipeline.misc.save_status_to_session",
    "social_auth.backends.pipeline.social.associate_user",
    "social_auth.backends.pipeline.social.load_extra_data",
    "social_auth.backends.pipeline.user.update_user_details",
    "social_auth.backends.pipeline.misc.save_status_to_session",
)
SOCIAL_AUTH_REVOKE_TOKENS_ON_DISCONNECT = True
SOCIAL_AUTH_LOGIN_REDIRECT_URL = "/account/settings/identities/"
SOCIAL_AUTH_ASSOCIATE_ERROR_URL = SOCIAL_AUTH_LOGIN_REDIRECT_URL

INITIAL_CUSTOM_USER_MIGRATION = "0108_fix_user"

# Auth engines and the settings required for them to be listed
AUTH_PROVIDERS = {
    "github": ("GITHUB_APP_ID", "GITHUB_API_SECRET"),
    "bitbucket": ("BITBUCKET_CONSUMER_KEY", "BITBUCKET_CONSUMER_SECRET"),
    "asana": ("ASANA_CLIENT_ID", "ASANA_CLIENT_SECRET"),
    "visualstudio": (
        "VISUALSTUDIO_APP_ID",
        "VISUALSTUDIO_APP_SECRET",
        "VISUALSTUDIO_CLIENT_SECRET",
    ),
}

AUTH_PROVIDER_LABELS = {
    "github": "GitHub",
    "bitbucket": "Bitbucket",
    "asana": "Asana",
    "visualstudio": "Visual Studio",
}

import random


def SOCIAL_AUTH_DEFAULT_USERNAME():
    return random.choice(["Darth Vader", "Obi-Wan Kenobi", "R2-D2", "C-3PO", "Yoda"])


SOCIAL_AUTH_PROTECTED_USER_FIELDS = ["email"]
SOCIAL_AUTH_FORCE_POST_DISCONNECT = True

# Queue configuration
from kombu import Queue

BROKER_URL = "redis://127.0.0.1:6379"
BROKER_TRANSPORT_OPTIONS = {}

# Ensure workers run async by default
# in Development you might want them to run in-process
# though it would cause timeouts/recursions in some cases
CELERY_ALWAYS_EAGER = False

# Complain about bad use of pickle.  See sentry.celery.SentryTask.apply_async for how
# this works.
CELERY_COMPLAIN_ABOUT_BAD_USE_OF_PICKLE = False

# Complain about bad use of pickle in PickledObjectField
PICKLED_OBJECT_FIELD_COMPLAIN_ABOUT_BAD_USE_OF_PICKLE = False

# We use the old task protocol because during benchmarking we noticed that it's faster
# than the new protocol. If we ever need to bump this it should be fine, there were no
# compatibility issues, just need to run benchmarks and do some tests to make sure
# things run ok.
CELERY_TASK_PROTOCOL = 1
CELERY_EAGER_PROPAGATES_EXCEPTIONS = True
CELERY_IGNORE_RESULT = True
CELERY_SEND_EVENTS = False
CELERY_RESULT_BACKEND = None
CELERY_TASK_RESULT_EXPIRES = 1
CELERY_DISABLE_RATE_LIMITS = True
CELERY_DEFAULT_QUEUE = "default"
CELERY_DEFAULT_EXCHANGE = "default"
CELERY_DEFAULT_EXCHANGE_TYPE = "direct"
CELERY_DEFAULT_ROUTING_KEY = "default"
CELERY_CREATE_MISSING_QUEUES = True
CELERY_REDIRECT_STDOUTS = False
CELERYD_HIJACK_ROOT_LOGGER = False
CELERY_TASK_SERIALIZER = "pickle"
CELERY_RESULT_SERIALIZER = "pickle"
CELERY_ACCEPT_CONTENT = {"pickle"}
CELERY_IMPORTS = (
    "sentry.data_export.tasks",
    "sentry.discover.tasks",
    "sentry.incidents.tasks",
    "sentry.snuba.tasks",
    "sentry.replays.tasks",
    "sentry.tasks.app_store_connect",
    "sentry.tasks.assemble",
    "sentry.tasks.auth",
    "sentry.tasks.auto_remove_inbox",
    "sentry.tasks.auto_resolve_issues",
    "sentry.tasks.beacon",
    "sentry.tasks.check_auth",
    "sentry.tasks.check_monitors",
    "sentry.tasks.clear_expired_snoozes",
    "sentry.tasks.codeowners.code_owners_auto_sync",
    "sentry.tasks.codeowners.update_code_owners_schema",
    "sentry.tasks.collect_project_platforms",
    "sentry.tasks.commits",
    "sentry.tasks.commit_context",
    "sentry.tasks.deletion",
    "sentry.tasks.digests",
    "sentry.tasks.email",
    "sentry.tasks.files",
    "sentry.tasks.groupowner",
    "sentry.tasks.integrations",
    "sentry.tasks.low_priority_symbolication",
    "sentry.tasks.merge",
    "sentry.tasks.options",
    "sentry.tasks.ping",
    "sentry.tasks.post_process",
    "sentry.tasks.process_buffer",
    "sentry.tasks.relay",
    "sentry.tasks.release_registry",
    "sentry.tasks.release_summary",
    "sentry.tasks.weekly_reports",
    "sentry.tasks.reprocessing",
    "sentry.tasks.reprocessing2",
    "sentry.tasks.scheduler",
    "sentry.tasks.sentry_apps",
    "sentry.tasks.servicehooks",
    "sentry.tasks.store",
    "sentry.tasks.symbolication",
    "sentry.tasks.unmerge",
    "sentry.tasks.update_user_reports",
    "sentry.tasks.user_report",
    "sentry.profiles.task",
    "sentry.release_health.tasks",
    "sentry.utils.suspect_resolutions.get_suspect_resolutions",
    "sentry.utils.suspect_resolutions_releases.get_suspect_resolutions_releases",
    "sentry.tasks.derive_code_mappings",
    "sentry.ingest.transaction_clusterer.tasks",
)
CELERY_QUEUES = [
    Queue("activity.notify", routing_key="activity.notify"),
    Queue("alerts", routing_key="alerts"),
    Queue("app_platform", routing_key="app_platform"),
    Queue("appstoreconnect", routing_key="sentry.tasks.app_store_connect.#"),
    Queue("assemble", routing_key="assemble"),
    Queue("auth", routing_key="auth"),
    Queue("buffers.process_pending", routing_key="buffers.process_pending"),
    Queue("buffers.incr", routing_key="buffers.incr"),
    Queue("cleanup", routing_key="cleanup"),
    Queue("code_owners", routing_key="code_owners"),
    Queue("commits", routing_key="commits"),
    Queue("data_export", routing_key="data_export"),
    Queue("default", routing_key="default"),
    Queue("digests.delivery", routing_key="digests.delivery"),
    Queue("digests.scheduling", routing_key="digests.scheduling"),
    Queue("email", routing_key="email"),
    Queue("events.preprocess_event", routing_key="events.preprocess_event"),
    Queue("events.process_event", routing_key="events.process_event"),
    Queue("events.reprocess_events", routing_key="events.reprocess_events"),
    Queue(
        "events.reprocessing.preprocess_event", routing_key="events.reprocessing.preprocess_event"
    ),
    Queue("events.reprocessing.process_event", routing_key="events.reprocessing.process_event"),
    Queue(
        "events.reprocessing.symbolicate_event", routing_key="events.reprocessing.symbolicate_event"
    ),
    Queue(
        "events.reprocessing.symbolicate_event_low_priority",
        routing_key="events.reprocessing.symbolicate_event_low_priority",
    ),
    Queue("events.save_event", routing_key="events.save_event"),
    Queue("events.save_event_transaction", routing_key="events.save_event_transaction"),
    Queue("events.save_event_attachments", routing_key="events.save_event_attachments"),
    Queue("events.symbolicate_event", routing_key="events.symbolicate_event"),
    Queue(
        "events.symbolicate_event_low_priority", routing_key="events.symbolicate_event_low_priority"
    ),
    Queue("files.delete", routing_key="files.delete"),
    Queue(
        "group_owners.process_suspect_commits", routing_key="group_owners.process_suspect_commits"
    ),
    Queue("group_owners.process_commit_context", routing_key="group_owners.process_commit_context"),
    Queue(
        "releasemonitor",
        routing_key="releasemonitor",
    ),
    Queue("incidents", routing_key="incidents"),
    Queue("incident_snapshots", routing_key="incident_snapshots"),
    Queue("incidents", routing_key="incidents"),
    Queue("integrations", routing_key="integrations"),
    Queue("merge", routing_key="merge"),
    Queue("options", routing_key="options"),
    Queue("post_process_errors", routing_key="post_process_errors"),
    Queue("post_process_transactions", routing_key="post_process_transactions"),
    Queue("relay_config", routing_key="relay_config"),
    Queue("relay_config_bulk", routing_key="relay_config_bulk"),
    Queue("reports.deliver", routing_key="reports.deliver"),
    Queue("reports.prepare", routing_key="reports.prepare"),
    Queue("search", routing_key="search"),
    Queue("sentry_metrics.indexer", routing_key="sentry_metrics.indexer"),
    Queue("similarity.index", routing_key="similarity.index"),
    Queue("sleep", routing_key="sleep"),
    Queue("stats", routing_key="stats"),
    Queue("subscriptions", routing_key="subscriptions"),
    Queue(
        "symbolications.compute_low_priority_projects",
        routing_key="symbolications.compute_low_priority_projects",
    ),
    Queue("unmerge", routing_key="unmerge"),
    Queue("update", routing_key="update"),
    Queue("profiles.process", routing_key="profiles.process"),
    Queue("get_suspect_resolutions", routing_key="get_suspect_resolutions"),
    Queue("get_suspect_resolutions_releases", routing_key="get_suspect_resolutions_releases"),
    Queue("replays.ingest_replay", routing_key="replays.ingest_replay"),
    Queue("replays.delete_replay", routing_key="replays.delete_replay"),
    Queue("counters-0", routing_key="counters-0"),
    Queue("triggers-0", routing_key="triggers-0"),
    Queue("derive_code_mappings", routing_key="derive_code_mappings"),
    Queue(
        "transactions.name_clusterer", routing_key="transactions.name_clusterer"
    ),  # TODO: add workers
]

for queue in CELERY_QUEUES:
    queue.durable = False


from celery.schedules import crontab

# XXX: Make sure to register the monitor_id for each job in `SENTRY_CELERYBEAT_MONITORS`!
CELERYBEAT_SCHEDULE_FILENAME = os.path.join(tempfile.gettempdir(), "sentry-celerybeat")
CELERYBEAT_SCHEDULE = {
    "check-auth": {
        "task": "sentry.tasks.check_auth",
        "schedule": timedelta(minutes=1),
        "options": {"expires": 60, "queue": "auth"},
    },
    "enqueue-scheduled-jobs": {
        "task": "sentry.tasks.enqueue_scheduled_jobs",
        "schedule": timedelta(minutes=1),
        "options": {"expires": 60},
    },
    "send-beacon": {
        "task": "sentry.tasks.send_beacon",
        "schedule": timedelta(hours=1),
        "options": {"expires": 3600},
    },
    "send-ping": {
        "task": "sentry.tasks.send_ping",
        "schedule": timedelta(minutes=1),
        "options": {"expires": 60},
    },
    "flush-buffers": {
        "task": "sentry.tasks.process_buffer.process_pending",
        "schedule": timedelta(seconds=10),
        "options": {"expires": 10, "queue": "buffers.process_pending"},
    },
    "sync-options": {
        "task": "sentry.tasks.options.sync_options",
        "schedule": timedelta(seconds=10),
        "options": {"expires": 10, "queue": "options"},
    },
    "schedule-digests": {
        "task": "sentry.tasks.digests.schedule_digests",
        "schedule": timedelta(seconds=30),
        "options": {"expires": 30},
    },
    "schedule-digest-release-summary": {
        "task": "sentry.tasks.digest.release_summary",
        "schedule": timedelta(minutes=5),
        "options": {"expires": 60 * 5},
    },
    "check-monitors": {
        "task": "sentry.tasks.check_monitors",
        "schedule": timedelta(minutes=1),
        "options": {"expires": 60},
    },
    "clear-expired-snoozes": {
        "task": "sentry.tasks.clear_expired_snoozes",
        "schedule": timedelta(minutes=5),
        "options": {"expires": 300},
    },
    "clear-expired-raw-events": {
        "task": "sentry.tasks.clear_expired_raw_events",
        "schedule": timedelta(minutes=15),
        "options": {"expires": 300},
    },
    "collect-project-platforms": {
        "task": "sentry.tasks.collect_project_platforms",
        "schedule": crontab_with_minute_jitter(hour=3),
        "options": {"expires": 3600 * 24},
    },
    "update-user-reports": {
        "task": "sentry.tasks.update_user_reports",
        "schedule": timedelta(minutes=15),
        "options": {"expires": 300},
    },
    "schedule-auto-resolution": {
        "task": "sentry.tasks.schedule_auto_resolution",
        "schedule": timedelta(minutes=15),
        "options": {"expires": 60 * 25},
    },
    "auto-remove-inbox": {
        "task": "sentry.tasks.auto_remove_inbox",
        "schedule": timedelta(minutes=15),
        "options": {"expires": 60 * 25},
    },
    "schedule-deletions": {
        "task": "sentry.tasks.deletion.run_scheduled_deletions",
        "schedule": timedelta(minutes=15),
        "options": {"expires": 60 * 25},
    },
    "reattempt-deletions": {
        "task": "sentry.tasks.deletion.reattempt_deletions",
        "schedule": crontab(hour=10, minute=0),  # 03:00 PDT, 07:00 EDT, 10:00 UTC
        "options": {"expires": 60 * 25},
    },
    "schedule-weekly-organization-reports-new": {
        "task": "sentry.tasks.weekly_reports.schedule_organizations",
        "schedule": crontab(
            minute=0, hour=12, day_of_week="monday"  # 05:00 PDT, 09:00 EDT, 12:00 UTC
        ),
        "options": {"expires": 60 * 60 * 3},
    },
    "schedule-vsts-integration-subscription-check": {
        "task": "sentry.tasks.integrations.kickoff_vsts_subscription_check",
        "schedule": crontab_with_minute_jitter(hour="*/6"),
        "options": {"expires": 60 * 25},
    },
    "monitor-release-adoption": {
        "task": "sentry.release_health.tasks.monitor_release_adoption",
        "schedule": crontab(minute=0),
        "options": {"expires": 3600, "queue": "releasemonitor"},
    },
    "fetch-release-registry-data": {
        "task": "sentry.tasks.release_registry.fetch_release_registry_data",
        "schedule": timedelta(minutes=5),
        "options": {"expires": 3600},
    },
    "fetch-appstore-builds": {
        "task": "sentry.tasks.app_store_connect.refresh_all_builds",
        "schedule": timedelta(hours=1),
        "options": {"expires": 3600},
    },
    "snuba-subscription-checker": {
        "task": "sentry.snuba.tasks.subscription_checker",
        "schedule": timedelta(minutes=20),
        "options": {"expires": 20 * 60},
    },
    "transaction-name-clusterer": {
        "task": "sentry.ingest.transaction_clusterer.tasks.spawn_clusterers",
        "schedule": timedelta(hours=1),
        "options": {"expires": 3600},
    },
}

BGTASKS = {
    "sentry.bgtasks.clean_dsymcache:clean_dsymcache": {"interval": 5 * 60, "roles": ["worker"]},
    "sentry.bgtasks.clean_releasefilecache:clean_releasefilecache": {
        "interval": 5 * 60,
        "roles": ["worker"],
    },
}

# Sentry logs to two major places: stdout, and it's internal project.
# To disable logging to the internal project, add a logger who's only
# handler is 'console' and disable propagating upwards.
# Additionally, Sentry has the ability to override logger levels by
# providing the cli with -l/--loglevel or the SENTRY_LOG_LEVEL env var.
# The loggers that it overrides are root and any in LOGGING.overridable.
# Be very careful with this in a production system, because the celery
# logger can be extremely verbose when given INFO or DEBUG.
LOGGING = {
    "default_level": "INFO",
    "version": 1,
    "disable_existing_loggers": True,
    "handlers": {
        "null": {"class": "logging.NullHandler"},
        "console": {"class": "sentry.logging.handlers.StructLogHandler"},
        "internal": {"level": "ERROR", "class": "sentry_sdk.integrations.logging.EventHandler"},
        "metrics": {
            "level": "WARNING",
            "filters": ["important_django_request"],
            "class": "sentry.logging.handlers.MetricsLogHandler",
        },
        "django_internal": {
            "level": "WARNING",
            "filters": ["important_django_request"],
            "class": "sentry_sdk.integrations.logging.EventHandler",
        },
    },
    "filters": {
        "important_django_request": {
            "()": "sentry.logging.handlers.MessageContainsFilter",
            "contains": ["CSRF"],
        }
    },
    "root": {"level": "NOTSET", "handlers": ["console", "internal"]},
    # LOGGING.overridable is a list of loggers including root that will change
    # based on the overridden level defined above.
    "overridable": ["celery", "sentry"],
    "loggers": {
        "celery": {"level": "WARNING"},
        "sentry": {"level": "INFO"},
        "sentry_plugins": {"level": "INFO"},
        "sentry.files": {"level": "WARNING"},
        "sentry.minidumps": {"handlers": ["internal"], "propagate": False},
        "sentry.reprocessing": {"handlers": ["internal"], "propagate": False},
        "sentry.interfaces": {"handlers": ["internal"], "propagate": False},
        # This only needs to go to Sentry for now.
        "sentry.similarity": {"handlers": ["internal"], "propagate": False},
        "sentry.errors": {"handlers": ["console"], "propagate": False},
        "sentry_sdk.errors": {"handlers": ["console"], "level": "INFO", "propagate": False},
        "sentry.rules": {"handlers": ["console"], "propagate": False},
        "multiprocessing": {
            "handlers": ["console"],
            # https://github.com/celery/celery/commit/597a6b1f3359065ff6dbabce7237f86b866313df
            # This commit has not been rolled into any release and leads to a
            # large amount of errors when working with postgres.
            "level": "CRITICAL",
            "propagate": False,
        },
        "celery.worker.job": {"handlers": ["console"], "propagate": False},
        "static_compiler": {"level": "INFO"},
        "django.request": {
            "level": "WARNING",
            "handlers": ["console", "metrics", "django_internal"],
            "propagate": False,
        },
        "toronado": {"level": "ERROR", "handlers": ["null"], "propagate": False},
        "urllib3.connectionpool": {"level": "ERROR", "handlers": ["console"], "propagate": False},
        "boto3": {"level": "WARNING", "handlers": ["console"], "propagate": False},
        "botocore": {"level": "WARNING", "handlers": ["console"], "propagate": False},
    },
}

# django-rest-framework

REST_FRAMEWORK = {
    "DEFAULT_RENDERER_CLASSES": ["rest_framework.renderers.JSONRenderer"],
    "DEFAULT_PARSER_CLASSES": [
        "rest_framework.parsers.JSONParser",
        "rest_framework.parsers.MultiPartParser",
        "rest_framework.parsers.FormParser",
    ],
    "TEST_REQUEST_DEFAULT_FORMAT": "json",
    "DEFAULT_PERMISSION_CLASSES": ("sentry.api.permissions.NoPermission",),
    "EXCEPTION_HANDLER": "sentry.api.handlers.custom_exception_handler",
    "DEFAULT_SCHEMA_CLASS": "sentry.apidocs.schema.SentrySchema",
}


if os.environ.get("OPENAPIGENERATE", False):
    OLD_OPENAPI_JSON_PATH = "tests/apidocs/openapi-deprecated.json"
    from sentry.apidocs.build import OPENAPI_TAGS, get_old_json_paths

    SPECTACULAR_SETTINGS = {
        "PREPROCESSING_HOOKS": ["sentry.apidocs.hooks.custom_preprocessing_hook"],
        "POSTPROCESSING_HOOKS": ["sentry.apidocs.hooks.custom_postprocessing_hook"],
        "DISABLE_ERRORS_AND_WARNINGS": False,
        "COMPONENT_SPLIT_REQUEST": False,
        "COMPONENT_SPLIT_PATCH": False,
        "AUTHENTICATION_WHITELIST": ["sentry.api.authentication.TokenAuthentication"],
        "TAGS": OPENAPI_TAGS,
        "TITLE": "API Reference",
        "DESCRIPTION": "Sentry Public API",
        "TOS": "http://sentry.io/terms/",
        "CONTACT": {"email": "partners@sentry.io"},
        "LICENSE": {"name": "Apache 2.0", "url": "http://www.apache.org/licenses/LICENSE-2.0.html"},
        "VERSION": "v0",
        "SERVERS": [{"url": "https://sentry.io/"}],
        "PARSER_WHITELIST": ["rest_framework.parsers.JSONParser"],
        "APPEND_PATHS": get_old_json_paths(OLD_OPENAPI_JSON_PATH),
        "SORT_OPERATION_PARAMETERS": False,
    }

CRISPY_TEMPLATE_PACK = "bootstrap3"
# Sentry and internal client configuration

SENTRY_FEATURES = {
    # Enables user registration.
    "auth:register": True,
    # Workflow 2.0 Alpha Functionality for sentry users only
    "organizations:active-release-monitor-alpha": False,
    # Workflow 2.0 Active Release Notifications
    "organizations:active-release-notifications-enable": False,
    # Enables tagging javascript errors from the browser console.
    "organizations:javascript-console-error-tag": False,
    # Enables automatically deriving of code mappings
    "organizations:derive-code-mappings": False,
    # Enables automatically deriving of code mappings as a dry run for early adopters
    "organizations:derive-code-mappings-dry-run": False,
    # Enable advanced search features, like negation and wildcard matching.
    "organizations:advanced-search": True,
    # Use metrics as the dataset for crash free metric alerts
    "organizations:alert-crash-free-metrics": False,
    "organizations:api-keys": False,
    # Enable multiple Apple app-store-connect sources per project.
    "organizations:app-store-connect-multiple": False,
    # Enable change alerts for an org
    "organizations:change-alerts": True,
    # Enable alerting based on crash free sessions/users
    "organizations:crash-rate-alerts": True,
    # Enable the Commit Context feature
    "organizations:commit-context": False,
    # Enable creating organizations within sentry (if SENTRY_SINGLE_ORGANIZATION
    # is not enabled).
    "organizations:create": True,
    # Enable usage of customer domains on the frontend
    "organizations:customer-domains": False,
    # Enable the 'discover' interface.
    "organizations:discover": False,
    # Enable using All Events as the landing page for Discover
    "organizations:discover-query-builder-as-landing-page": True,
    # Enables events endpoint rate limit
    "organizations:discover-events-rate-limit": False,
    # Enable attaching arbitrary files to events.
    "organizations:event-attachments": True,
    # Allow organizations to configure all symbol sources.
    "organizations:symbol-sources": True,
    # Allow organizations to configure custom external symbol sources.
    "organizations:custom-symbol-sources": True,
    # Enable discover 2 basic functions
    "organizations:discover-basic": True,
    # Enable discover 2 custom queries and saved queries
    "organizations:discover-query": True,
    # Enable quick context in discover
    "organizations:discover-quick-context": False,
    # Allows an org to have a larger set of project ownership rules per project
    "organizations:higher-ownership-limit": False,
    # Enable Performance view
    "organizations:performance-view": True,
    # Enable profiling
    "organizations:profiling": False,
    # Enable multi project selection
    "organizations:global-views": False,
    # Enable experimental new version of Merged Issues where sub-hashes are shown
    "organizations:grouping-tree-ui": False,
    # Enable experimental new version of stacktrace component where additional
    # data related to grouping is shown on each frame
    "organizations:grouping-stacktrace-ui": False,
    # Enable tweaks to group title in relation to hierarchical
    # grouping.
    "organizations:grouping-title-ui": False,
    # Lets organizations manage grouping configs
    "organizations:set-grouping-config": False,
    # Lets organizations set a custom title through fingerprinting
    "organizations:custom-event-title": True,
    # Enable rule page.
    "organizations:rule-page": False,
    # Enable incidents feature
    "organizations:incidents": False,
    # Enable issue alert incompatible rule check
    "organizations:issue-alert-incompatible-rules": False,
    # Enable issue alert previews
    "organizations:issue-alert-preview": False,
    # Enable issue alert test notifications
    "organizations:issue-alert-test-notifications": False,
    # Whether to allow issue only search on the issue list
    "organizations:issue-search-allow-postgres-only-search": False,
    # Flags for enabling CdcEventsDatasetSnubaSearchBackend in sentry.io. No effect in open-source
    # sentry at the moment.
    "organizations:issue-search-use-cdc-primary": False,
    "organizations:issue-search-use-cdc-secondary": False,
    # Enable metrics feature on the backend
    "organizations:metrics": False,
    # Enable metric alert charts in email/slack
    "organizations:metric-alert-chartcuterie": False,
    # Extract metrics for sessions during ingestion.
    "organizations:metrics-extraction": False,
    # Normalize transaction names during ingestion.
    "organizations:transaction-name-normalize": False,
    # Try to derive normalization rules by clustering transaction names.
    "organizations:transaction-name-clusterer": False,
    # Extraction metrics for transactions during ingestion.
    "organizations:transaction-metrics-extraction": False,
    # Allow performance alerts to be created on the metrics dataset. Allows UI to switch between
    # sampled/unsampled performance data.
    "organizations:metrics-performance-alerts": False,
    # Enable switch metrics button on Performance, allowing switch to unsampled transaction metrics
    "organizations:metrics-performance-ui": False,
    # True if release-health related queries should be run against both
    # backends (sessions and metrics dataset)
    "organizations:release-health-check-metrics": False,
    # True if differences between the metrics and sessions backend should be reported
    "organizations:release-health-check-metrics-report": False,
    # True if the metrics data should be returned as API response (if possible with current data)
    "organizations:release-health-return-metrics": False,
    # True if Relay should drop raw session payloads after extracting metrics from them.
    "organizations:release-health-drop-sessions": False,
    # Enable threshold period in metric alert rule builder
    "organizations:metric-alert-threshold-period": False,
    # Enable integration functionality to create and link groups to issues on
    # external services.
    "organizations:integrations-issue-basic": True,
    # Enable interface functionality to synchronize groups between sentry and
    # issues on external services.
    "organizations:integrations-issue-sync": True,
    # Enable interface functionality to receive event hooks.
    "organizations:integrations-event-hooks": True,
    # Enable integration functionality to work with alert rules
    "organizations:integrations-alert-rule": True,
    # Enable integration functionality to work with alert rules (specifically chat integrations)
    "organizations:integrations-chat-unfurl": True,
    # Enable integration functionality to work with alert rules (specifically incident
    # management integrations)
    "organizations:integrations-incident-management": True,
    # Enable integration functionality to work deployment integrations like Vercel
    "organizations:integrations-deployment": True,
    # Allow orgs to automatically create Tickets in Issue Alerts
    "organizations:integrations-ticket-rules": True,
    # Allow orgs to use the stacktrace linking feature
    "organizations:integrations-stacktrace-link": False,
    # Allow orgs to install a custom source code management integration
    "organizations:integrations-custom-scm": False,
    # Limit project events endpoint to only query back a certain number of days
    "organizations:project-event-date-limit": False,
    # Enable data forwarding functionality for organizations.
    "organizations:data-forwarding": True,
    # Enable readonly dashboards
    "organizations:dashboards-basic": True,
    # Enable custom editable dashboards
    "organizations:dashboards-edit": True,
    # Enable metrics enhanced performance in dashboards
    "organizations:dashboards-mep": False,
    # Enable minimap in the widget viewer modal in dashboards
    "organizations:widget-viewer-modal-minimap": False,
    # Enable experimental performance improvements.
    "organizations:enterprise-perf": False,
    # Enable the API to importing CODEOWNERS for a project
    "organizations:integrations-codeowners": False,
    # Enable inviting members to organizations.
    "organizations:invite-members": True,
    # Enable rate limits for inviting members.
    "organizations:invite-members-rate-limits": True,
    # Enable new issue actions on issue details
    "organizations:issue-actions-v2": False,
    # Enable new issue alert "issue owners" fallback
    "organizations:issue-alert-fallback-message": False,
    # Enable new issue alert "issue owners" fallback
    "organizations:issue-alert-fallback-targeting": False,
    # Enable "Owned By" and "Assigned To" on issue details
    "organizations:issue-details-owners": False,
    # Enable removing issue from issue list if action taken.
    "organizations:issue-list-removal-action": False,
    # Prefix host with organization ID when giving users DSNs (can be
    # customized with SENTRY_ORG_SUBDOMAIN_TEMPLATE)
    "organizations:org-subdomains": False,
    # Enable project selection on the stats page
    "organizations:project-stats": False,
    # Enable interpolation of null data points in charts instead of zerofilling in performance
    "organizations:performance-chart-interpolation": False,
    # Enable views for anomaly detection
    "organizations:performance-anomaly-detection-ui": False,
    # Enable histogram view in span details
    "organizations:performance-span-histogram-view": False,
    # Enable performance on-boarding checklist
    "organizations:performance-onboarding-checklist": False,
    # Enable transaction name only search
    "organizations:performance-transaction-name-only-search": False,
    # Enable transaction name only search on indexed
    "organizations:performance-transaction-name-only-search-indexed": False,
    # Re-enable histograms for Metrics Enhanced Performance Views
    "organizations:performance-mep-reintroduce-histograms": False,
    # Enable showing INP web vital in default views
    "organizations:performance-vitals-inp": False,
    # Enable processing transactions in post_process_group
    "organizations:performance-issues-post-process-group": False,
    # Enable internal view for bannerless MEP view
    "organizations:performance-mep-bannerless-ui": False,
    # Enable updated landing page widget designs
    "organizations:performance-new-widget-designs": False,
    # Enable the new Related Events feature
    "organizations:related-events": False,
    # Enable populating suggested assignees with release committers
    "organizations:release-committer-assignees": False,
    # Enable usage of external relays, for use with Relay. See
    # https://github.com/getsentry/relay.
    "organizations:relay": True,
    # Enable Sentry Functions
    "organizations:sentry-functions": False,
    # Enable experimental session replay backend APIs
    "organizations:session-replay": False,
    # Enable experimental session replay SDK for recording on Sentry
    "organizations:session-replay-sdk": False,
    "organizations:session-replay-sdk-errors-only": False,
    # Enable experimental session replay UI
    "organizations:session-replay-ui": False,
    # Enable Session Stats down to a minute resolution
    "organizations:minute-resolution-sessions": True,
    # Notify all project members when fallthrough is disabled, instead of just the auto-assignee
    "organizations:notification-all-recipients": False,
    # Enable the new native stack trace design
    "organizations:native-stack-trace-v2": False,
    # Enable performance issues
    "organizations:performance-issues": False,
    # Enable the creation of performance issues in the ingest pipeline. Turning this on will eventually make performance issues be created with default settings.
    "organizations:performance-issues-ingest": False,
    # Enable performance issues dev options, includes changing detection thresholds and other parts of issues that we're using for development.
    "organizations:performance-issues-dev": False,
    # Enables updated all events tab in a performance issue
    "organizations:performance-issues-all-events-tab": False,
    # Enable version 2 of reprocessing (completely distinct from v1)
    "organizations:reprocessing-v2": False,
    # Enable the UI for the overage alert settings
    "organizations:slack-overage-notifications": False,
    # Enable basic SSO functionality, providing configurable single sign on
    # using services like GitHub / Google. This is *not* the same as the signup
    # and login with Github / Azure DevOps that sentry.io provides.
    "organizations:sso-basic": True,
    # Enable SAML2 based SSO functionality. getsentry/sentry-auth-saml2 plugin
    # must be installed to use this functionality.
    "organizations:sso-saml2": True,
    # Enable the new opinionated dynamic sampling
    "organizations:dynamic-sampling": False,
    # Enable View Hierarchies in issue details page
    "organizations:mobile-view-hierarchies": False,
    # Enable tag improvements in the issue details page
    "organizations:issue-details-tag-improvements": False,
    # Enable the release details performance section
    "organizations:release-comparison-performance": False,
    # Enable team insights page
    "organizations:team-insights": True,
    # Enable u2f verification on superuser form
    "organizations:u2f-superuser-form": False,
    # Enable setting team-level roles and receiving permissions from them
    "organizations:team-roles": False,
    # Enable org member role provisioning through scim
    "organizations:scim-orgmember-roles": False,
    # Enable team member role provisioning through scim
    "organizations:scim-team-roles": False,
    # Adds additional filters and a new section to issue alert rules.
    "projects:alert-filters": True,
    # Enable functionality to specify custom inbound filters on events.
    "projects:custom-inbound-filters": False,
    # Enable data forwarding functionality for projects.
    "projects:data-forwarding": True,
    # Enable functionality to discard groups.
    "projects:discard-groups": False,
    # DEPRECATED: pending removal
    "projects:dsym": False,
    # Enable functionality for attaching  minidumps to events and displaying
    # then in the group UI.
    "projects:minidump": True,
    # Enable functionality for project plugins.
    "projects:plugins": True,
    # Enable alternative version of group creation that is supposed to be less racy.
    "projects:race-free-group-creation": True,
    # Enable functionality for rate-limiting events on projects.
    "projects:rate-limits": True,
    # Enable functionality to trigger service hooks upon event ingestion.
    "projects:servicehooks": False,
    # Enable suspect resolutions feature
    "projects:suspect-resolutions": False,
    # Use Kafka (instead of Celery) for ingestion pipeline.
    "projects:kafka-ingest": False,
    # Workflow 2.0 Auto associate commits to commit sha release
    "projects:auto-associate-commits-to-release": False,
    # Don't add feature defaults down here! Please add them in their associated
    # group sorted alphabetically.
}

# Default time zone for localization in the UI.
# http://en.wikipedia.org/wiki/List_of_tz_zones_by_name
SENTRY_DEFAULT_TIME_ZONE = "UTC"

SENTRY_DEFAULT_LANGUAGE = "en"

# Enable the Sentry Debugger (Beta)
SENTRY_DEBUGGER = None

SENTRY_IGNORE_EXCEPTIONS = ("OperationalError",)

# Should we send the beacon to the upstream server?
SENTRY_BEACON = True

# Allow access to Sentry without authentication.
SENTRY_PUBLIC = False

# Instruct Sentry that this install intends to be run by a single organization
# and thus various UI optimizations should be enabled.
SENTRY_SINGLE_ORGANIZATION = False

# Login url (defaults to LOGIN_URL)
SENTRY_LOGIN_URL = None

# Default project ID (for internal errors)
SENTRY_PROJECT = 1
SENTRY_PROJECT_KEY = None

# Default organization to represent the Internal Sentry project.
# Used as a default when in SINGLE_ORGANIZATION mode.
SENTRY_ORGANIZATION = None

# Project ID for recording frontend (javascript) exceptions
SENTRY_FRONTEND_PROJECT = None
# DSN for the frontend to use explicitly, which takes priority
# over SENTRY_FRONTEND_PROJECT or SENTRY_PROJECT
SENTRY_FRONTEND_DSN = None
# DSN for tracking all client HTTP requests (which can be noisy) [experimental]
SENTRY_FRONTEND_REQUESTS_DSN = None

# Configuration for JavaScript's whitelistUrls - defaults to ALLOWED_HOSTS
SENTRY_FRONTEND_WHITELIST_URLS = None

# ----
# APM config
# ----

# sample rate for transactions initiated from the frontend
SENTRY_FRONTEND_APM_SAMPLING = 0

# sample rate for transactions in the backend
SENTRY_BACKEND_APM_SAMPLING = 0

# Sample rate for symbolicate_event task transactions
SENTRY_SYMBOLICATE_EVENT_APM_SAMPLING = 0

# Sample rate for the process_event task transactions
SENTRY_PROCESS_EVENT_APM_SAMPLING = 0

# sample rate for the relay projectconfig endpoint
SENTRY_RELAY_ENDPOINT_APM_SAMPLING = 0

# sample rate for relay's cache invalidation task
SENTRY_RELAY_TASK_APM_SAMPLING = 0

# sample rate for ingest consumer processing functions
SENTRY_INGEST_CONSUMER_APM_SAMPLING = 0

# sample rate for Apple App Store Connect tasks transactions
SENTRY_APPCONNECT_APM_SAMPLING = SENTRY_BACKEND_APM_SAMPLING

# sample rate for suspect commits task
SENTRY_SUSPECT_COMMITS_APM_SAMPLING = 0

# sample rate for post_process_group task
SENTRY_POST_PROCESS_GROUP_APM_SAMPLING = 0

# sample rate for all reprocessing tasks (except for the per-event ones)
SENTRY_REPROCESSING_APM_SAMPLING = 0

# ----
# end APM config
# ----

# DSN to use for Sentry monitors
SENTRY_MONITOR_DSN = None
SENTRY_MONITOR_API_ROOT = None
SENTRY_CELERYBEAT_MONITORS = {
    # 'scheduled-name': 'monitor_guid',
}

# Web Service
SENTRY_WEB_HOST = "127.0.0.1"
SENTRY_WEB_PORT = 9000
SENTRY_WEB_OPTIONS = {}

# SMTP Service
SENTRY_SMTP_HOST = "127.0.0.1"
SENTRY_SMTP_PORT = 1025

SENTRY_INTERFACES = {
    "csp": "sentry.interfaces.security.Csp",
    "hpkp": "sentry.interfaces.security.Hpkp",
    "expectct": "sentry.interfaces.security.ExpectCT",
    "expectstaple": "sentry.interfaces.security.ExpectStaple",
    "exception": "sentry.interfaces.exception.Exception",
    "logentry": "sentry.interfaces.message.Message",
    "request": "sentry.interfaces.http.Http",
    "sdk": "sentry.interfaces.sdk.Sdk",
    "stacktrace": "sentry.interfaces.stacktrace.Stacktrace",
    "template": "sentry.interfaces.template.Template",
    "user": "sentry.interfaces.user.User",
    "breadcrumbs": "sentry.interfaces.breadcrumbs.Breadcrumbs",
    "contexts": "sentry.interfaces.contexts.Contexts",
    "threads": "sentry.interfaces.threads.Threads",
    "debug_meta": "sentry.interfaces.debug_meta.DebugMeta",
    "spans": "sentry.interfaces.spans.Spans",
}
PREFER_CANONICAL_LEGACY_KEYS = False

SENTRY_EMAIL_BACKEND_ALIASES = {
    "smtp": "django.core.mail.backends.smtp.EmailBackend",
    "dummy": "django.core.mail.backends.dummy.EmailBackend",
    "console": "django.core.mail.backends.console.EmailBackend",
    "preview": "sentry.utils.email.PreviewBackend",
}

SENTRY_FILESTORE_ALIASES = {
    "filesystem": "django.core.files.storage.FileSystemStorage",
    "s3": "sentry.filestore.s3.S3Boto3Storage",
    "gcs": "sentry.filestore.gcs.GoogleCloudStorage",
}

SENTRY_ANALYTICS_ALIASES = {
    "noop": "sentry.analytics.Analytics",
    "pubsub": "sentry.analytics.pubsub.PubSubAnalytics",
}

# set of backends that do not support needing SMTP mail.* settings
# This list is a bit fragile and hardcoded, but it's unlikely that
# a user will be using a different backend that also mandates SMTP
# credentials.
SENTRY_SMTP_DISABLED_BACKENDS = frozenset(
    (
        "django.core.mail.backends.dummy.EmailBackend",
        "django.core.mail.backends.console.EmailBackend",
        "django.core.mail.backends.locmem.EmailBackend",
        "django.core.mail.backends.filebased.EmailBackend",
        "sentry.utils.email.PreviewBackend",
    )
)

# Should users without superuser permissions be allowed to
# make projects public
SENTRY_ALLOW_PUBLIC_PROJECTS = True

# Will an invite be sent when a member is added to an organization?
SENTRY_ENABLE_INVITES = True

# Origins allowed for session-based API access (via the Access-Control-Allow-Origin header)
SENTRY_ALLOW_ORIGIN = None

# Buffer backend
SENTRY_BUFFER = "sentry.buffer.Buffer"
SENTRY_BUFFER_OPTIONS = {}

# Cache backend
# XXX: We explicitly require the cache to be configured as its not optional
# and causes serious confusion with the default django cache
SENTRY_CACHE = None
SENTRY_CACHE_OPTIONS = {}

# Attachment blob cache backend
SENTRY_ATTACHMENTS = "sentry.attachments.default.DefaultAttachmentCache"
SENTRY_ATTACHMENTS_OPTIONS = {}

# Replays blob cache backend.
#
# To ease first time setup, we default to whatever SENTRY_CACHE is configured as. If you're
# handling a large amount of replays you should consider setting up an isolated cache provider.

# To override the default configuration you need to provide the string path of a function or
# class as the `SENTRY_REPLAYS_CACHE` value and optionally provide keyword arguments on the
# `SENTRY_REPLAYS_CACHE_OPTIONS` value.  Its expected that you will use one of the classes
# defined within `sentry/cache/` but it is not required.

# For reference, this cache will store binary blobs of data up to 1MB in size.  This data is
# ephemeral and will be deleted as soon as the ingestion pipeline finishes processing a replay
# recording segment. You can determine the average size of the chunks being cached by running
# queries against the ReplayRecordingSegment model with the File model joined. The File model has
# a size attribute.
SENTRY_REPLAYS_CACHE: str = "sentry.replays.cache.default"
SENTRY_REPLAYS_CACHE_OPTIONS: Dict[str, Any] = {}

# Events blobs processing backend
SENTRY_EVENT_PROCESSING_STORE = "sentry.eventstore.processing.default.DefaultEventProcessingStore"
SENTRY_EVENT_PROCESSING_STORE_OPTIONS = {}

# The internal Django cache is still used in many places
# TODO(dcramer): convert uses over to Sentry's backend
CACHES = {"default": {"BACKEND": "django.core.cache.backends.dummy.DummyCache"}}

# The cache version affects both Django's internal cache (at runtime) as well
# as Sentry's cache. This automatically overrides VERSION on the default
# CACHES backend.
CACHE_VERSION = 1

# Digests backend
SENTRY_DIGESTS = "sentry.digests.backends.dummy.DummyBackend"
SENTRY_DIGESTS_OPTIONS = {}

# Quota backend
SENTRY_QUOTAS = "sentry.quotas.Quota"
SENTRY_QUOTA_OPTIONS = {}

# Cache for Relay project configs
SENTRY_RELAY_PROJECTCONFIG_CACHE = "sentry.relay.projectconfig_cache.redis.RedisProjectConfigCache"
SENTRY_RELAY_PROJECTCONFIG_CACHE_OPTIONS = {}

# Which cache to use for debouncing cache updates to the projectconfig cache
SENTRY_RELAY_PROJECTCONFIG_DEBOUNCE_CACHE = (
    "sentry.relay.projectconfig_debounce_cache.base.ProjectConfigDebounceCache"
)
SENTRY_RELAY_PROJECTCONFIG_DEBOUNCE_CACHE_OPTIONS = {}

# Rate limiting backend
SENTRY_RATELIMITER = "sentry.ratelimits.base.RateLimiter"
SENTRY_RATELIMITER_ENABLED = False
SENTRY_RATELIMITER_OPTIONS = {}
SENTRY_RATELIMITER_DEFAULT = 999
SENTRY_CONCURRENT_RATE_LIMIT_DEFAULT = 999
ENFORCE_CONCURRENT_RATE_LIMITS = False

# Rate Limit Group Category Defaults
SENTRY_CONCURRENT_RATE_LIMIT_GROUP_CLI = 999
SENTRY_RATELIMITER_GROUP_CLI = 999

# The default value for project-level quotas
SENTRY_DEFAULT_MAX_EVENTS_PER_MINUTE = "90%"

# Snuba configuration
SENTRY_SNUBA = os.environ.get("SNUBA", "http://127.0.0.1:1218")
SENTRY_SNUBA_TIMEOUT = 30
SENTRY_SNUBA_CACHE_TTL_SECONDS = 60

# Node storage backend
SENTRY_NODESTORE = "sentry.nodestore.django.DjangoNodeStorage"
SENTRY_NODESTORE_OPTIONS = {}

# Tag storage backend
SENTRY_TAGSTORE = os.environ.get("SENTRY_TAGSTORE", "sentry.tagstore.snuba.SnubaTagStorage")
SENTRY_TAGSTORE_OPTIONS = {}

# Search backend
SENTRY_SEARCH = os.environ.get(
    "SENTRY_SEARCH", "sentry.search.snuba.EventsDatasetSnubaSearchBackend"
)
SENTRY_SEARCH_OPTIONS = {}
# SENTRY_SEARCH_OPTIONS = {
#     'urls': ['http://127.0.0.1:9200/'],
#     'timeout': 5,
# }

# Time-series storage backend
SENTRY_TSDB = "sentry.tsdb.dummy.DummyTSDB"
SENTRY_TSDB_OPTIONS = {}

SENTRY_NEWSLETTER = "sentry.newsletter.base.Newsletter"
SENTRY_NEWSLETTER_OPTIONS = {}

SENTRY_EVENTSTREAM = "sentry.eventstream.snuba.SnubaEventStream"
SENTRY_EVENTSTREAM_OPTIONS = {}

# rollups must be ordered from highest granularity to lowest
SENTRY_TSDB_ROLLUPS = (
    # (time in seconds, samples to keep)
    (10, 360),  # 60 minutes at 10 seconds
    (3600, 24 * 7),  # 7 days at 1 hour
    (3600 * 24, 90),  # 90 days at 1 day
)

# Internal metrics
SENTRY_METRICS_BACKEND = "sentry.metrics.dummy.DummyMetricsBackend"
SENTRY_METRICS_OPTIONS = {}
SENTRY_METRICS_SAMPLE_RATE = 1.0
SENTRY_METRICS_PREFIX = "sentry."
SENTRY_METRICS_SKIP_INTERNAL_PREFIXES = []  # Order this by most frequent prefixes.

# Metrics product
SENTRY_METRICS_INDEXER = "sentry.sentry_metrics.indexer.postgres.postgres_v2.PostgresIndexer"
SENTRY_METRICS_INDEXER_OPTIONS = {}
SENTRY_METRICS_INDEXER_CACHE_TTL = 3600 * 2

SENTRY_METRICS_INDEXER_SPANNER_OPTIONS = {}

# Rate limits during string indexing for our metrics product.
# Which cluster to use. Example: {"cluster": "default"}
SENTRY_METRICS_INDEXER_WRITES_LIMITER_OPTIONS = {}
SENTRY_METRICS_INDEXER_WRITES_LIMITER_OPTIONS_PERFORMANCE = (
    SENTRY_METRICS_INDEXER_WRITES_LIMITER_OPTIONS
)

# Controls the sample rate with which we report errors to Sentry for metric messages
# dropped due to rate limits.
SENTRY_METRICS_INDEXER_DEBUG_LOG_SAMPLE_RATE = 0.01

# Cardinality limits during metric bucket ingestion.
# Which cluster to use. Example: {"cluster": "default"}
SENTRY_METRICS_INDEXER_CARDINALITY_LIMITER_OPTIONS = {}
SENTRY_METRICS_INDEXER_CARDINALITY_LIMITER_OPTIONS_PERFORMANCE = {}

# Release Health
SENTRY_RELEASE_HEALTH = "sentry.release_health.sessions.SessionsReleaseHealthBackend"
SENTRY_RELEASE_HEALTH_OPTIONS = {}

# Release Monitor
SENTRY_RELEASE_MONITOR = (
    "sentry.release_health.release_monitor.sessions.SessionReleaseMonitorBackend"
)
SENTRY_RELEASE_MONITOR_OPTIONS = {}

# Whether or not to run transaction clusterer
SENTRY_TRANSACTION_CLUSTERER_RUN = False

# Render charts on the backend. This uses the Chartcuterie external service.
SENTRY_CHART_RENDERER = "sentry.charts.chartcuterie.Chartcuterie"
SENTRY_CHART_RENDERER_OPTIONS = {}

# URI Prefixes for generating DSN URLs
# (Defaults to URL_PREFIX by default)
SENTRY_ENDPOINT = None
SENTRY_PUBLIC_ENDPOINT = None

# Hostname prefix to add for organizations that are opted into the
# `organizations:org-subdomains` feature.
SENTRY_ORG_SUBDOMAIN_TEMPLATE = "o{organization_id}.ingest"

# Prevent variables (e.g. context locals, http data, etc) from exceeding this
# size in characters
SENTRY_MAX_VARIABLE_SIZE = 512

# Prevent variables within extra context from exceeding this size in
# characters
SENTRY_MAX_EXTRA_VARIABLE_SIZE = 4096 * 4  # 16kb

# For changing the amount of data seen in Http Response Body part.
SENTRY_MAX_HTTP_BODY_SIZE = 4096 * 4  # 16kb

# For various attributes we don't limit the entire attribute on size, but the
# individual item. In those cases we also want to limit the maximum number of
# keys
SENTRY_MAX_DICTIONARY_ITEMS = 50

SENTRY_MAX_MESSAGE_LENGTH = 1024 * 8

# Gravatar service base url
SENTRY_GRAVATAR_BASE_URL = "https://secure.gravatar.com"

# Timeout (in seconds) for fetching remote source files (e.g. JS)
SENTRY_SOURCE_FETCH_TIMEOUT = 5

# Timeout (in seconds) for socket operations when fetching remote source files
SENTRY_SOURCE_FETCH_SOCKET_TIMEOUT = 2

# Maximum content length for source files before we abort fetching
SENTRY_SOURCE_FETCH_MAX_SIZE = 40 * 1024 * 1024

# Maximum content length for cache value.  Currently used only to avoid
# pointless compression of sourcemaps and other release files because we
# silently fail to cache the compressed result anyway.  Defaults to None which
# disables the check and allows different backends for unlimited payload.
# e.g. memcached defaults to 1MB  = 1024 * 1024
SENTRY_CACHE_MAX_VALUE_SIZE = None

# Fields which managed users cannot change via Sentry UI. Username and password
# cannot be changed by managed users. Optionally include 'email' and
# 'name' in SENTRY_MANAGED_USER_FIELDS.
SENTRY_MANAGED_USER_FIELDS = ()

SENTRY_SCOPES = {
    "org:read",
    "org:write",
    "org:admin",
    "org:integrations",
    "member:read",
    "member:write",
    "member:admin",
    "team:read",
    "team:write",
    "team:admin",
    "project:read",
    "project:write",
    "project:admin",
    "project:releases",
    "event:read",
    "event:write",
    "event:admin",
    "alerts:write",
    "alerts:read",
}

SENTRY_SCOPE_SETS = (
    (
        ("org:admin", "Read, write, and admin access to organization details."),
        ("org:write", "Read and write access to organization details."),
        ("org:read", "Read access to organization details."),
    ),
    (("org:integrations", "Read, write, and admin access to organization integrations."),),
    (
        ("member:admin", "Read, write, and admin access to organization members."),
        ("member:write", "Read and write access to organization members."),
        ("member:read", "Read access to organization members."),
    ),
    (
        ("team:admin", "Read, write, and admin access to teams."),
        ("team:write", "Read and write access to teams."),
        ("team:read", "Read access to teams."),
    ),
    (
        ("project:admin", "Read, write, and admin access to projects."),
        ("project:write", "Read and write access to projects."),
        ("project:read", "Read access to projects."),
    ),
    (("project:releases", "Read, write, and admin access to project releases."),),
    (
        ("event:admin", "Read, write, and admin access to events."),
        ("event:write", "Read and write access to events."),
        ("event:read", "Read access to events."),
    ),
    (
        ("alerts:write", "Read and write alerts"),
        ("alerts:read", "Read alerts"),
    ),
)

SENTRY_DEFAULT_ROLE = "member"

# Roles are ordered, which represents a sort-of hierarchy, as well as how
# they're presented in the UI. This is primarily important in that a member
# that is earlier in the chain cannot manage the settings of a member later
# in the chain (they still require the appropriate scope).
SENTRY_ROLES = (
    {
        "id": "member",
        "name": "Member",
        "desc": "Members can view and act on events, as well as view most other data within the organization.",
        "scopes": {
            "event:read",
            "event:write",
            "event:admin",
            "project:releases",
            "project:read",
            "org:read",
            "member:read",
            "team:read",
            "alerts:read",
            "alerts:write",
        },
    },
    {
        "id": "admin",
        "name": "Admin",
        "desc": (
            """
            Admin privileges on any teams of which they're a member. They can
            create new teams and projects, as well as remove teams and projects
            on which they already hold membership (or all teams, if open
            membership is enabled). Additionally, they can manage memberships of
            teams that they are members of. They cannot invite members to the
            organization.
            """
        ),
        "scopes": {
            "event:read",
            "event:write",
            "event:admin",
            "org:read",
            "member:read",
            "project:read",
            "project:write",
            "project:admin",
            "project:releases",
            "team:read",
            "team:write",
            "team:admin",
            "org:integrations",
            "alerts:read",
            "alerts:write",
        },
        "is_retired": True,
    },
    {
        "id": "manager",
        "name": "Manager",
        "desc": "Gains admin access on all teams as well as the ability to add and remove members.",
        "scopes": {
            "event:read",
            "event:write",
            "event:admin",
            "member:read",
            "member:write",
            "member:admin",
            "project:read",
            "project:write",
            "project:admin",
            "project:releases",
            "team:read",
            "team:write",
            "team:admin",
            "org:read",
            "org:write",
            "org:integrations",
            "alerts:read",
            "alerts:write",
        },
        "is_global": True,
    },
    {
        "id": "owner",
        "name": "Owner",
        "desc": (
            """
            Unrestricted access to the organization, its data, and its settings.
            Can add, modify, and delete projects and members, as well as make
            billing and plan changes.
            """
        ),
        "scopes": {
            "org:read",
            "org:write",
            "org:admin",
            "org:integrations",
            "member:read",
            "member:write",
            "member:admin",
            "team:read",
            "team:write",
            "team:admin",
            "project:read",
            "project:write",
            "project:admin",
            "project:releases",
            "event:read",
            "event:write",
            "event:admin",
            "alerts:read",
            "alerts:write",
        },
        "is_global": True,
    },
)

SENTRY_TEAM_ROLES = (
    {
        "id": "contributor",
        "name": "Contributor",
        "desc": "Contributors can view and act on events, as well as view most other data within the team's projects.",
        "scopes": {
            "event:read",
            "event:write",
            "event:admin",
            "project:releases",
            "project:read",
            "org:read",
            "member:read",
            "team:read",
            "alerts:read",
            "alerts:write",
        },
    },
    {
        "id": "admin",
        "name": "Team Admin",
        "desc": (
            # TODO: Editing pass
            """
            Admin privileges on the team. They can create and remove projects,
            and can manage the team's memberships. They cannot invite members to
            the organization.
            """
        ),
        "scopes": {
            "event:read",
            "event:write",
            "event:admin",
            "org:read",
            "member:read",
            "project:read",
            "project:write",
            "project:admin",
            "project:releases",
            "team:read",
            "team:write",
            "team:admin",
            "org:integrations",
            "alerts:read",
            "alerts:write",
        },
        "is_minimum_role_for": "admin",
    },
)

# See sentry/options/__init__.py for more information
SENTRY_OPTIONS = {}
SENTRY_DEFAULT_OPTIONS = {}

# You should not change this setting after your database has been created
# unless you have altered all schemas first
SENTRY_USE_BIG_INTS = False

# Delay (in ms) to induce on API responses
#
# Simulates a small amount of lag which helps uncover more obvious race
# conditions in UI interactions. It's also needed to test (or implement) any
# kind of loading scenarios. Without this we will just implicitly lower the
# overall quality of software we ship because we will not experience it in the
# same way we would in production.
#
# See discussion on https://github.com/getsentry/sentry/pull/20187
SENTRY_API_RESPONSE_DELAY = 150 if IS_DEV else None

# Watchers for various application purposes (such as compiling static media)
# XXX(dcramer): this doesn't work outside of a source distribution as the
# webpack.config.js is not part of Sentry's datafiles
SENTRY_WATCHERS = (
    (
        "webpack",
        [
            os.path.join(NODE_MODULES_ROOT, ".bin", "webpack"),
            "serve",
            "--color",
            "--output-pathinfo=true",
            "--config={}".format(
                os.path.normpath(
                    os.path.join(PROJECT_ROOT, os.pardir, os.pardir, "webpack.config.ts")
                )
            ),
        ],
    ),
)

# Controls whether devserver spins up Relay, Kafka, and several ingest worker jobs to direct store traffic
# through the Relay ingestion pipeline. Without, ingestion is completely disabled. Use `bin/load-mocks` to
# generate fake data for local testing. You can also manually enable relay with the `--ingest` flag to `devserver`.
# XXX: This is disabled by default as typical development workflows do not require end-to-end services running
# and disabling optional services reduces resource consumption and complexity
SENTRY_USE_RELAY = False
SENTRY_RELAY_PORT = 7899

# Controls whether we'll run the snuba subscription processor. If enabled, we'll run
# it as a worker, and devservices will run Kafka.
SENTRY_DEV_PROCESS_SUBSCRIPTIONS = False

# The chunk size for attachments in blob store. Should be a power of two.
SENTRY_ATTACHMENT_BLOB_SIZE = 8 * 1024 * 1024  # 8MB

# The chunk size for files in the chunk upload. This is used for native debug
# files and source maps, and directly translates to the chunk size in blob
# store. MUST be a power of two.
SENTRY_CHUNK_UPLOAD_BLOB_SIZE = 8 * 1024 * 1024  # 8MB

# This flag tell DEVSERVICES to start the ingest-metrics-consumer in order to work on
# metrics in the development environment. Note: this is "metrics" the product
SENTRY_USE_METRICS_DEV = False

# This flags activates the Change Data Capture backend in the development environment
SENTRY_USE_CDC_DEV = False

# This flag activates profiling backend in the development environment
SENTRY_USE_PROFILING = False

# This flag activates consuming issue platform occurrence data in the development environment
SENTRY_USE_ISSUE_OCCURRENCE = False


# This flag activates code paths that are specific for customer domains
SENTRY_USE_CUSTOMER_DOMAINS = False

# SENTRY_DEVSERVICES = {
#     "service-name": lambda settings, options: (
#         {
#             "image": "image-name:version",
#             # optional ports to expose
#             "ports": {"internal-port/tcp": external-port},
#             # optional command
#             "command": ["exit 1"],
#             optional mapping of volumes
#             "volumes": {"volume-name": {"bind": "/path/in/container"}},
#             # optional statement to test if service should run
#             "only_if": lambda settings, options: True,
#             # optional environment variables
#             "environment": {
#                 "ENV_VAR": "1",
#             }
#         }
#     )
# }


def build_cdc_postgres_init_db_volume(settings):
    return (
        {
            os.path.join(settings.CDC_CONFIG_DIR, "init_hba.sh"): {
                "bind": "/docker-entrypoint-initdb.d/init_hba.sh"
            }
        }
        if settings.SENTRY_USE_CDC_DEV
        else {}
    )


# platform.processor() changed at some point between these:
# 11.2.3: arm
# 12.3.1: arm64
APPLE_ARM64 = sys.platform == "darwin" and platform.processor() in {"arm", "arm64"}

SENTRY_DEVSERVICES = {
    "redis": lambda settings, options: (
        {
            "image": "ghcr.io/getsentry/image-mirror-library-redis:5.0-alpine",
            "ports": {"6379/tcp": 6379},
            "command": [
                "redis-server",
                "--appendonly",
                "yes",
                "--save",
                "60",
                "20",
                "--auto-aof-rewrite-percentage",
                "100",
                "--auto-aof-rewrite-min-size",
                "64mb",
            ],
            "volumes": {"redis": {"bind": "/data"}},
        }
    ),
    "postgres": lambda settings, options: (
        {
            "image": f"ghcr.io/getsentry/image-mirror-library-postgres:{os.getenv('PG_VERSION') or '9.6'}-alpine",
            "pull": True,
            "ports": {"5432/tcp": 5432},
            "environment": {"POSTGRES_DB": "sentry", "POSTGRES_HOST_AUTH_METHOD": "trust"},
            "volumes": {
                "postgres": {"bind": "/var/lib/postgresql/data"},
                "wal2json": {"bind": "/wal2json"},
                settings.CDC_CONFIG_DIR: {"bind": "/cdc"},
                **build_cdc_postgres_init_db_volume(settings),
            },
            "command": [
                "postgres",
                "-c",
                "wal_level=logical",
                "-c",
                "max_replication_slots=1",
                "-c",
                "max_wal_senders=1",
            ],
            "entrypoint": "/cdc/postgres-entrypoint.sh" if settings.SENTRY_USE_CDC_DEV else None,
        }
    ),
    "zookeeper": lambda settings, options: (
        {
            # On Apple arm64, we upgrade to version 6.x to allow zookeeper to run properly on Apple's arm64
            # See details https://github.com/confluentinc/kafka-images/issues/80#issuecomment-855511438
            "image": "ghcr.io/getsentry/image-mirror-confluentinc-cp-zookeeper:6.2.0",
            "environment": {"ZOOKEEPER_CLIENT_PORT": "2181"},
            "volumes": {"zookeeper_6": {"bind": "/var/lib/zookeeper/data"}},
            "only_if": "kafka" in settings.SENTRY_EVENTSTREAM or settings.SENTRY_USE_RELAY,
        }
    ),
    "kafka": lambda settings, options: (
        {
            "image": "ghcr.io/getsentry/image-mirror-confluentinc-cp-kafka:6.2.0",
            "ports": {"9092/tcp": 9092},
            "environment": {
                "KAFKA_ZOOKEEPER_CONNECT": "{containers[zookeeper][name]}:2181",
                "KAFKA_LISTENERS": "INTERNAL://0.0.0.0:9093,EXTERNAL://0.0.0.0:9092",
                "KAFKA_ADVERTISED_LISTENERS": "INTERNAL://{containers[kafka][name]}:9093,EXTERNAL://{containers[kafka]"
                "[ports][9092/tcp][0]}:{containers[kafka][ports][9092/tcp][1]}",
                "KAFKA_LISTENER_SECURITY_PROTOCOL_MAP": "INTERNAL:PLAINTEXT,EXTERNAL:PLAINTEXT",
                "KAFKA_INTER_BROKER_LISTENER_NAME": "INTERNAL",
                "KAFKA_OFFSETS_TOPIC_REPLICATION_FACTOR": "1",
                "KAFKA_OFFSETS_TOPIC_NUM_PARTITIONS": "1",
                "KAFKA_LOG_RETENTION_HOURS": "24",
                "KAFKA_MESSAGE_MAX_BYTES": "50000000",
                "KAFKA_MAX_REQUEST_SIZE": "50000000",
            },
            "volumes": {"kafka_6": {"bind": "/var/lib/kafka/data"}},
            "only_if": "kafka" in settings.SENTRY_EVENTSTREAM
            or settings.SENTRY_USE_RELAY
            or settings.SENTRY_DEV_PROCESS_SUBSCRIPTIONS,
        }
    ),
    "clickhouse": lambda settings, options: (
        {
            "image": "ghcr.io/getsentry/image-mirror-yandex-clickhouse-server:20.3.9.70"
            if not APPLE_ARM64
            # altinity provides clickhouse support to other companies
            # Official support: https://github.com/ClickHouse/ClickHouse/issues/22222
            # This image is build with this script https://gist.github.com/filimonov/5f9732909ff66d5d0a65b8283382590d
            else "ghcr.io/getsentry/image-mirror-altinity-clickhouse-server:21.6.1.6734-testing-arm",
            "pull": True,
            "ports": {"9000/tcp": 9000, "9009/tcp": 9009, "8123/tcp": 8123},
            "ulimits": [{"name": "nofile", "soft": 262144, "hard": 262144}],
            # The arm image does not properly load the MAX_MEMORY_USAGE_RATIO
            # from the environment in loc_config.xml, thus, hard-coding it there
            "volumes": {
                "clickhouse_dist"
                if settings.SENTRY_DISTRIBUTED_CLICKHOUSE_TABLES
                else "clickhouse": {"bind": "/var/lib/clickhouse"},
                os.path.join(
                    settings.DEVSERVICES_CONFIG_DIR,
                    "clickhouse",
                    "dist_config.xml"
                    if settings.SENTRY_DISTRIBUTED_CLICKHOUSE_TABLES
                    else "loc_config.xml",
                ): {"bind": "/etc/clickhouse-server/config.d/sentry.xml"},
            },
        }
    ),
    "snuba": lambda settings, options: (
        {
            "image": "ghcr.io/getsentry/snuba:latest",
            "pull": True,
            "ports": {"1218/tcp": 1218},
            "command": ["devserver"],
            "environment": {
                "PYTHONUNBUFFERED": "1",
                "SNUBA_SETTINGS": "docker",
                "DEBUG": "1",
                "CLICKHOUSE_HOST": "{containers[clickhouse][name]}",
                "CLICKHOUSE_PORT": "9000",
                "CLICKHOUSE_HTTP_PORT": "8123",
                "DEFAULT_BROKERS": "{containers[kafka][name]}:9093",
                "REDIS_HOST": "{containers[redis][name]}",
                "REDIS_PORT": "6379",
                "REDIS_DB": "1",
                "ENABLE_SENTRY_METRICS_DEV": "1" if settings.SENTRY_USE_METRICS_DEV else "",
                "ENABLE_PROFILES_CONSUMER": "1" if settings.SENTRY_USE_PROFILING else "",
                "ENABLE_ISSUE_OCCURRENCE_CONSUMER": "1"
                if settings.SENTRY_USE_ISSUE_OCCURRENCE
                else "",
            },
            "only_if": "snuba" in settings.SENTRY_EVENTSTREAM
            or "kafka" in settings.SENTRY_EVENTSTREAM,
        }
    ),
    "bigtable": lambda settings, options: (
        {
            "image": "us.gcr.io/sentryio/cbtemulator:23c02d92c7a1747068eb1fc57dddbad23907d614",
            "ports": {"8086/tcp": 8086},
            # NEED_BIGTABLE is set by CI so we don't have to pass
            # --skip-only-if when compiling which services to run.
            "only_if": os.environ.get("NEED_BIGTABLE", False)
            or "bigtable" in settings.SENTRY_NODESTORE,
        }
    ),
    "memcached": lambda settings, options: (
        {
            "image": "ghcr.io/getsentry/image-mirror-library-memcached:1.5-alpine",
            "ports": {"11211/tcp": 11211},
            "only_if": "memcached" in settings.CACHES.get("default", {}).get("BACKEND"),
        }
    ),
    "symbolicator": lambda settings, options: (
        {
            "image": "us.gcr.io/sentryio/symbolicator:nightly",
            "pull": True,
            "ports": {"3021/tcp": 3021},
            "volumes": {settings.SYMBOLICATOR_CONFIG_DIR: {"bind": "/etc/symbolicator"}},
            "command": ["run", "--config", "/etc/symbolicator/config.yml"],
            "only_if": options.get("symbolicator.enabled"),
        }
    ),
    "relay": lambda settings, options: (
        {
            "image": "us.gcr.io/sentryio/relay:nightly",
            "pull": True,
            "ports": {"7899/tcp": settings.SENTRY_RELAY_PORT},
            "volumes": {settings.RELAY_CONFIG_DIR: {"bind": "/etc/relay"}},
            "command": ["run", "--config", "/etc/relay"],
            "only_if": bool(os.environ.get("SENTRY_USE_RELAY", settings.SENTRY_USE_RELAY)),
            "with_devserver": True,
        }
    ),
    "chartcuterie": lambda settings, options: (
        {
            "image": "us.gcr.io/sentryio/chartcuterie:latest",
            "pull": True,
            "volumes": {settings.CHARTCUTERIE_CONFIG_DIR: {"bind": "/etc/chartcuterie"}},
            "environment": {
                "CHARTCUTERIE_CONFIG": "/etc/chartcuterie/config.js",
                "CHARTCUTERIE_CONFIG_POLLING": "true",
            },
            "ports": {"9090/tcp": 7901},
            # NEED_CHARTCUTERIE is set by CI so we don't have to pass --skip-only-if when compiling which services to run.
            "only_if": os.environ.get("NEED_CHARTCUTERIE", False)
            or options.get("chart-rendering.enabled"),
        }
    ),
    "cdc": lambda settings, options: (
        {
            "image": "ghcr.io/getsentry/cdc:latest",
            "pull": True,
            "only_if": settings.SENTRY_USE_CDC_DEV,
            "command": ["cdc", "-c", "/etc/cdc/configuration.yaml", "producer"],
            "volumes": {settings.CDC_CONFIG_DIR: {"bind": "/etc/cdc"}},
        }
    ),
}

# Max file size for serialized file uploads in API
SENTRY_MAX_SERIALIZED_FILE_SIZE = 5000000

# Max file size for avatar photo uploads
SENTRY_MAX_AVATAR_SIZE = 5000000

# The maximum age of raw events before they are deleted
SENTRY_RAW_EVENT_MAX_AGE_DAYS = 10

# statuspage.io support
STATUS_PAGE_ID = None
STATUS_PAGE_API_HOST = "statuspage.io"

SENTRY_SELF_HOSTED = True

# Whether we should look at X-Forwarded-For header or not
# when checking REMOTE_ADDR ip addresses
SENTRY_USE_X_FORWARDED_FOR = True

SENTRY_DEFAULT_INTEGRATIONS = (
    "sentry.integrations.bitbucket.BitbucketIntegrationProvider",
    "sentry.integrations.bitbucket_server.BitbucketServerIntegrationProvider",
    "sentry.integrations.slack.SlackIntegrationProvider",
    "sentry.integrations.github.GitHubIntegrationProvider",
    "sentry.integrations.github_enterprise.GitHubEnterpriseIntegrationProvider",
    "sentry.integrations.gitlab.GitlabIntegrationProvider",
    "sentry.integrations.jira.JiraIntegrationProvider",
    "sentry.integrations.jira_server.JiraServerIntegrationProvider",
    "sentry.integrations.vsts.VstsIntegrationProvider",
    "sentry.integrations.vsts_extension.VstsExtensionIntegrationProvider",
    "sentry.integrations.pagerduty.integration.PagerDutyIntegrationProvider",
    "sentry.integrations.vercel.VercelIntegrationProvider",
    "sentry.integrations.msteams.MsTeamsIntegrationProvider",
    "sentry.integrations.aws_lambda.AwsLambdaIntegrationProvider",
    "sentry.integrations.custom_scm.CustomSCMIntegrationProvider",
)

SENTRY_SDK_CONFIG = {
    "release": sentry.__semantic_version__,
    "environment": ENVIRONMENT,
    "in_app_include": ["sentry", "sentry_plugins"],
    "debug": True,
    "send_default_pii": True,
    "auto_enabling_integrations": False,
    "_experiments": {
        "custom_measurements": True,
    },
}

SENTRY_DEV_DSN = os.environ.get("SENTRY_DEV_DSN")
if SENTRY_DEV_DSN:
    # In production, this value is *not* set via an env variable
    # https://github.com/getsentry/getsentry/blob/16a07f72853104b911a368cc8ae2b4b49dbf7408/getsentry/conf/settings/prod.py#L604-L606
    # This is used in case you want to report traces of your development set up to a project of your choice
    SENTRY_SDK_CONFIG["dsn"] = SENTRY_DEV_DSN

# The sample rate to use for profiles. This is conditional on the usage of
# traces_sample_rate. So that means the true sample rate will be approximately
# traces_sample_rate * profiles_sample_rate
# (subject to things like the traces_sampler)
SENTRY_PROFILES_SAMPLE_RATE = 0

# We want to test a few schedulers possible in the profiler. Some are platform
# specific, and each have their own pros/cons. See the sdk for more details.
SENTRY_PROFILER_MODE = "sleep"

# To have finer control over which process will have profiling enabled, this
# environment variable will be required to enable profiling.
#
# This is because profiling requires that we run some stuff globally, and we
# are not ready to run this on the more critical parts of the codebase such as
# the ingest workers yet.
#
# This will allow us to have finer control over where we are running the
# profiler. For example, only on the web server.
SENTRY_PROFILING_ENABLED = os.environ.get("SENTRY_PROFILING_ENABLED", False)

# Callable to bind additional context for the Sentry SDK
#
# def get_org_context(scope, organization, **kwargs):
#    scope.set_tag('organization.cool', '1')
#
# SENTRY_ORGANIZATION_CONTEXT_HELPER = get_org_context
SENTRY_ORGANIZATION_CONTEXT_HELPER = None

# Config options that are explicitly disabled from Django
DEAD = object()

# This will eventually get set from values in SENTRY_OPTIONS during
# sentry.runner.initializer:bootstrap_options
SECRET_KEY = DEAD
EMAIL_BACKEND = DEAD
EMAIL_HOST = DEAD
EMAIL_PORT = DEAD
EMAIL_HOST_USER = DEAD
EMAIL_HOST_PASSWORD = DEAD
EMAIL_USE_TLS = DEAD
EMAIL_USE_SSL = DEAD
SERVER_EMAIL = DEAD
EMAIL_SUBJECT_PREFIX = DEAD

# Shared btw Auth Provider and Social Auth Plugin
GITHUB_APP_ID = DEAD
GITHUB_API_SECRET = DEAD

# Used by Auth Provider
GITHUB_REQUIRE_VERIFIED_EMAIL = DEAD
GITHUB_API_DOMAIN = DEAD
GITHUB_BASE_DOMAIN = DEAD

# Used by Social Auth Plugin
GITHUB_EXTENDED_PERMISSIONS = DEAD
GITHUB_ORGANIZATION = DEAD


SUDO_URL = "sentry-sudo"

# Endpoint to https://github.com/getsentry/sentry-release-registry, used for
# alerting the user on outdated SDKs.
SENTRY_RELEASE_REGISTRY_BASEURL = None

# Hardcoded SDK versions for SDKs that do not have an entry in the release
# registry.
SDK_VERSIONS = {
    "raven-js": "3.21.0",
    "raven-node": "2.3.0",
    "raven-python": "6.10.0",
    "raven-ruby": "2.7.1",
    "sentry-cocoa": "3.11.1",
    "sentry-java": "1.6.4",
    "sentry-laravel": "1.0.2",
    "sentry-php": "2.0.1",
}

# Some of the migration links below are not ideal, but that is all migration documentation we currently have and can provide at this point
SDK_URLS = {
    "sentry-java": "https://docs.sentry.io/platforms/java/legacy/migration/",
    "@sentry/browser": "https://github.com/getsentry/sentry-javascript/blob/master/MIGRATION.md#migrating-from-raven-js-to-sentrybrowser",
    "sentry-cocoa": "https://docs.sentry.io/platforms/apple/migration/",
    "sentry-php": "https://docs.sentry.io/platforms/php/",
    "sentry-python": "https://docs.sentry.io/platforms/python/migration/",
    "sentry-ruby": "https://docs.sentry.io/platforms/ruby/migration/",
    "sentry-dotnet": "https://docs.sentry.io/platforms/dotnet/migration/#migrating-from-sharpraven-to-sentry-sdk",
    "sentry-go": "https://docs.sentry.io/platforms/go/migration/",
}

DEPRECATED_SDKS = {
    # sdk name => new sdk name
    "raven-java": "sentry-java",
    "raven-java:android": "sentry-java",
    "raven-java:log4j": "sentry-java",
    "raven-java:log4j2": "sentry-java",
    "raven-java:logback": "sentry-java",
    "raven-js": "@sentry/browser",
    "raven-node": "@sentry/browser",
    "raven-objc": "sentry-cocoa",
    "raven-php": "sentry-php",
    "raven-python": "sentry-python",
    "raven-ruby": "sentry-ruby",
    "raven-swift": "sentry-cocoa",
    "raven-csharp": "sentry-dotnet",
    "raven-go": "sentry-go",
    "sentry-android": "sentry-java",
    "sentry-swift": "sentry-cocoa",
    "SharpRaven": "sentry-dotnet",
    # The Ruby SDK used to go by the name 'sentry-raven'...
    "sentry-raven": "sentry-ruby",
}

TERMS_URL = None
PRIVACY_URL = None

# Internal sources for debug information files
#
# There are two special values in there: "microsoft" and "ios".  These are
# added by default to any project created.  The "ios" source is currently
# not enabled in the open source build of sentry because it points to a
# sentry internal repository and it's unclear if these can be
# redistributed under the Apple EULA.  If however someone configures their
# own iOS source and name it 'ios' it will be enabled by default for all
# projects.
SENTRY_BUILTIN_SOURCES = {
    "microsoft": {
        "type": "http",
        "id": "sentry:microsoft",
        "name": "Microsoft",
        "layout": {"type": "symstore"},
        "filters": {"filetypes": ["pe", "pdb", "portablepdb"]},
        "url": "https://msdl.microsoft.com/download/symbols/",
        "is_public": True,
    },
    "citrix": {
        "type": "http",
        "id": "sentry:citrix",
        "name": "Citrix",
        "layout": {"type": "symstore"},
        "filters": {"filetypes": ["pe", "pdb"]},
        "url": "http://ctxsym.citrix.com/symbols/",
        "is_public": True,
    },
    "intel": {
        "type": "http",
        "id": "sentry:intel",
        "name": "Intel",
        "layout": {"type": "symstore"},
        "filters": {"filetypes": ["pe", "pdb"]},
        "url": "https://software.intel.com/sites/downloads/symbols/",
        "is_public": True,
    },
    "amd": {
        "type": "http",
        "id": "sentry:amd",
        "name": "AMD",
        "layout": {"type": "symstore"},
        "filters": {"filetypes": ["pe", "pdb"]},
        "url": "https://download.amd.com/dir/bin/",
        "is_public": True,
    },
    "nvidia": {
        "type": "http",
        "id": "sentry:nvidia",
        "name": "NVIDIA",
        "layout": {"type": "symstore"},
        "filters": {"filetypes": ["pe", "pdb"]},
        "url": "https://driver-symbols.nvidia.com/",
        "is_public": True,
    },
    "chromium": {
        "type": "http",
        "id": "sentry:chromium",
        "name": "Chromium",
        "layout": {"type": "symstore"},
        "filters": {"filetypes": ["pe", "pdb"]},
        "url": "https://chromium-browser-symsrv.commondatastorage.googleapis.com/",
        "is_public": True,
    },
    "unity": {
        "type": "http",
        "id": "sentry:unity",
        "name": "Unity",
        "layout": {"type": "symstore"},
        "filters": {"filetypes": ["pe", "pdb"]},
        "url": "http://symbolserver.unity3d.com/",
        "is_public": True,
    },
    "mozilla": {
        "type": "http",
        "id": "sentry:mozilla",
        "name": "Mozilla",
        "layout": {"type": "symstore"},
        "url": "https://symbols.mozilla.org/",
        "is_public": True,
    },
    "autodesk": {
        "type": "http",
        "id": "sentry:autodesk",
        "name": "Autodesk",
        "layout": {"type": "symstore"},
        "url": "http://symbols.autodesk.com/",
        "is_public": True,
    },
    "electron": {
        "type": "http",
        "id": "sentry:electron",
        "name": "Electron",
        "layout": {"type": "native"},
        "url": "https://symbols.electronjs.org/",
        "filters": {"filetypes": ["pdb", "breakpad", "sourcebundle"]},
        "is_public": True,
    },
}

# Relay
# List of PKs explicitly allowed by Sentry.  All relays here are always
# registered as internal relays.
# DEPRECATED !!! (18.May.2021) This entry has been deprecated in favour of
# ~/.sentry/conf.yml (relay.static_auth)
SENTRY_RELAY_WHITELIST_PK = [
    # NOTE (RaduW) This is the relay key for the relay instance used by devservices.
    # This should NOT be part of any production environment.
    # This key should match the key in /sentry/config/relay/credentials.json
    "SMSesqan65THCV6M4qs4kBzPai60LzuDn-xNsvYpuP8"
]

# When open registration is not permitted then only relays in the
# list of explicitly allowed relays can register.
SENTRY_RELAY_OPEN_REGISTRATION = True

# GeoIP
# Used for looking up IP addresses.
# For example /usr/local/share/GeoIP/GeoIPCity.mmdb
GEOIP_PATH_MMDB = None

# CDN
# If this is an absolute url like e.g.: https://js.sentry-cdn.com/
# the full url will look like this: https://js.sentry-cdn.com/<public_key>.min.js
# otherwise django reverse url lookup will be used.
JS_SDK_LOADER_CDN_URL = ""
# Version of the SDK - Used in header Surrogate-Key sdk/JS_SDK_LOADER_SDK_VERSION
JS_SDK_LOADER_SDK_VERSION = ""
# This should be the url pointing to the JS SDK. It may contain up to two "%s".
# The first "%s" will be replaced with the SDK version, the second one is used
# to inject a bundle modifier in the JS SDK CDN loader. e.g:
# - 'https://browser.sentry-cdn.com/%s/bundle%s.min.js' will become
# 'https://browser.sentry-cdn.com/7.0.0/bundle.es5.min.js'
# - 'https://browser.sentry-cdn.com/%s/bundle.min.js' will become
# 'https://browser.sentry-cdn.com/7.0.0/bundle.min.js'
# - 'https://browser.sentry-cdn.com/6.19.7/bundle.min.js' will stay the same.
JS_SDK_LOADER_DEFAULT_SDK_URL = ""

# block domains which are generally used by spammers -- keep this configurable
# in case a self-hosted install wants to allow it
INVALID_EMAIL_ADDRESS_PATTERN = re.compile(r"\@qq\.com$", re.I)

# This is customizable for sentry.io, but generally should only be additive
# (currently the values not used anymore so this is more for documentation purposes)
SENTRY_USER_PERMISSIONS = ("broadcasts.admin", "users.admin", "options.admin")

# WARNING(iker): there are two different formats for KAFKA_CLUSTERS: the one we
# use below, and a legacy one still used in `getsentry`.
# Reading items from this default configuration directly might break deploys.
# To correctly read items from this dictionary and not worry about the format,
# see `sentry.utils.kafka_config.get_kafka_consumer_cluster_options`.
KAFKA_CLUSTERS = {
    "default": {
        "common": {"bootstrap.servers": "127.0.0.1:9092"},
        "producers": {
            "compression.type": "lz4",
            "message.max.bytes": 50000000,  # 50MB, default is 1MB
        },
        "consumers": {},
    }
}

# These constants define kafka topic names, as well as keys into `KAFKA_TOPICS`
# which contains cluster mappings for these topics. Follow these steps to
# override a kafka topic name:
#
#  1. Change the value of the `KAFKA_*` constant (e.g. KAFKA_EVENTS).
#  2. For changes in override files, such as `sentry.conf.py` or in getsentry's
#     `prod.py`, also override the entirety of `KAFKA_TOPICS` to ensure the keys
#     pick up the change.

KAFKA_EVENTS = "events"
KAFKA_TRANSACTIONS = "transactions"
KAFKA_OUTCOMES = "outcomes"
KAFKA_OUTCOMES_BILLING = "outcomes-billing"
KAFKA_EVENTS_SUBSCRIPTIONS_RESULTS = "events-subscription-results"
KAFKA_TRANSACTIONS_SUBSCRIPTIONS_RESULTS = "transactions-subscription-results"
KAFKA_GENERIC_METRICS_DISTRIBUTIONS_SUBSCRIPTIONS_RESULTS = (
    "generic-metrics-distributions-subscription-results"
)
KAFKA_GENERIC_METRICS_SETS_SUBSCRIPTIONS_RESULTS = "generic-metrics-sets-subscription-results"
KAFKA_SESSIONS_SUBSCRIPTIONS_RESULTS = "sessions-subscription-results"
KAFKA_METRICS_SUBSCRIPTIONS_RESULTS = "metrics-subscription-results"
KAFKA_INGEST_EVENTS = "ingest-events"
KAFKA_INGEST_ATTACHMENTS = "ingest-attachments"
KAFKA_INGEST_TRANSACTIONS = "ingest-transactions"
KAFKA_INGEST_METRICS = "ingest-metrics"
KAFKA_SNUBA_METRICS = "snuba-metrics"
KAFKA_PROFILES = "profiles"
KAFKA_INGEST_PERFORMANCE_METRICS = "ingest-performance-metrics"
KAFKA_SNUBA_GENERIC_METRICS = "snuba-generic-metrics"
KAFKA_INGEST_REPLAY_EVENTS = "ingest-replay-events"
KAFKA_INGEST_REPLAYS_RECORDINGS = "ingest-replay-recordings"
KAFKA_INGEST_OCCURRENCES = "ingest-occurrences"
KAFKA_REGION_TO_CONTROL = "region-to-control"

# topic for testing multiple indexer backends in parallel
# in production. So far just testing backends for the perf data,
# not release helth
KAFKA_SNUBA_GENERICS_METRICS_CS = "snuba-metrics-generics-cloudspanner"

KAFKA_SUBSCRIPTION_RESULT_TOPICS = {
    "events": KAFKA_EVENTS_SUBSCRIPTIONS_RESULTS,
    "transactions": KAFKA_TRANSACTIONS_SUBSCRIPTIONS_RESULTS,
    "generic-metrics-sets": KAFKA_GENERIC_METRICS_SETS_SUBSCRIPTIONS_RESULTS,
    "generic-metrics-distributions": KAFKA_GENERIC_METRICS_DISTRIBUTIONS_SUBSCRIPTIONS_RESULTS,
    "sessions": KAFKA_SESSIONS_SUBSCRIPTIONS_RESULTS,
    "metrics": KAFKA_METRICS_SUBSCRIPTIONS_RESULTS,
}

# Cluster configuration for each Kafka topic by name.
KAFKA_TOPICS = {
    KAFKA_EVENTS: {"cluster": "default"},
    KAFKA_TRANSACTIONS: {"cluster": "default"},
    KAFKA_OUTCOMES: {"cluster": "default"},
    # When OUTCOMES_BILLING is None, it inherits from OUTCOMES and does not
    # create a separate producer. Check ``track_outcome`` for details.
    KAFKA_OUTCOMES_BILLING: None,
    KAFKA_EVENTS_SUBSCRIPTIONS_RESULTS: {"cluster": "default"},
    KAFKA_TRANSACTIONS_SUBSCRIPTIONS_RESULTS: {"cluster": "default"},
    KAFKA_GENERIC_METRICS_SETS_SUBSCRIPTIONS_RESULTS: {"cluster": "default"},
    KAFKA_GENERIC_METRICS_DISTRIBUTIONS_SUBSCRIPTIONS_RESULTS: {"cluster": "default"},
    KAFKA_SESSIONS_SUBSCRIPTIONS_RESULTS: {"cluster": "default"},
    KAFKA_METRICS_SUBSCRIPTIONS_RESULTS: {"cluster": "default"},
    # Topic for receiving simple events (error events without attachments) from Relay
    KAFKA_INGEST_EVENTS: {"cluster": "default"},
    # Topic for receiving 'complex' events (error events with attachments) from Relay
    KAFKA_INGEST_ATTACHMENTS: {"cluster": "default"},
    # Topic for receiving transaction events (APM events) from Relay
    KAFKA_INGEST_TRANSACTIONS: {"cluster": "default"},
    # Topic for receiving metrics from Relay
    KAFKA_INGEST_METRICS: {"cluster": "default"},
    # Topic for indexer translated metrics
    KAFKA_SNUBA_METRICS: {"cluster": "default"},
    # Topic for receiving profiles from Relay
    KAFKA_PROFILES: {"cluster": "default"},
    KAFKA_INGEST_PERFORMANCE_METRICS: {"cluster": "default"},
    KAFKA_SNUBA_GENERIC_METRICS: {"cluster": "default"},
    KAFKA_INGEST_REPLAY_EVENTS: {"cluster": "default"},
    KAFKA_INGEST_REPLAYS_RECORDINGS: {"cluster": "default"},
    KAFKA_INGEST_OCCURRENCES: {"cluster": "default"},
    # Metrics Testing Topics
    KAFKA_SNUBA_GENERICS_METRICS_CS: {"cluster": "default"},
    # Region to Control Silo messaging - eg UserIp and AuditLog
    KAFKA_REGION_TO_CONTROL: {"cluster": "default"},
}


# If True, consumers will create the topics if they don't exist
KAFKA_CONSUMER_AUTO_CREATE_TOPICS = True

# For Jira, only approved apps can use the access_email_addresses scope
# This scope allows Sentry to use the email endpoint (https://developer.atlassian.com/cloud/jira/platform/rest/v3/#api-rest-api-3-user-email-get)
# We use the email with Jira 2-way sync in order to match the user
JIRA_USE_EMAIL_SCOPE = False

"""
Fields are:
 - south_app_name: Which app to apply the conversion to
 - south_migration: The south migration to map to the new name. If None, then always
   apply
 - django_app_name: The new app name to apply the conversion to
 - django_migration: Which django migration to 'fake' as run.
 - south_migration_required: Whether the south migration is required to proceed.
 - south_migration_required_error: Error message explaining what is going wrong.
"""
SOUTH_MIGRATION_CONVERSIONS = (
    (
        "sentry",
        "0472_auto__add_field_sentryapp_author",
        "sentry",
        "0001_initial",
        True,
        "Please upgrade to Sentry 9.1.2 before upgrading to any later versions.",
    ),
    (
        "sentry",
        "0516_auto__del_grouptagvalue__del_unique_grouptagvalue_group_id_key_value__",
        "sentry",
        "0002_912_to_recent",
        False,
        "",
    ),
    (
        "sentry",
        "0518_auto__chg_field_sentryappwebhookerror_response_code",
        "sentry",
        "0003_auto_20191022_0122",
        False,
        "",
    ),
    ("sentry.nodestore", "0001_initial", "nodestore", "0001_initial", False, None),
    ("nodestore", "0001_initial", "nodestore", "0001_initial", False, None),
    (
        "social_auth",
        "0004_auto__del_unique_usersocialauth_provider_uid__add_unique_usersocialaut",
        "social_auth",
        "0001_initial",
        True,
        "Please upgrade to Sentry 9.1.2 before upgrading to any later versions.",
    ),
)

# Whether to use Django migrations to create the database, or just build it based off
# of models, similar to how syncdb used to work. The former is more correct, the latter
# is much faster.
MIGRATIONS_TEST_MIGRATE = os.environ.get("MIGRATIONS_TEST_MIGRATE", "0") == "1"
# Specifies the list of django apps to include in the lockfile. If Falsey then include
# all apps with migrations
MIGRATIONS_LOCKFILE_APP_WHITELIST = (
    "nodestore",
    "sentry",
    "social_auth",
    "sentry.replays",
)
# Where to write the lockfile to.
MIGRATIONS_LOCKFILE_PATH = os.path.join(PROJECT_ROOT, os.path.pardir, os.path.pardir)

# Log error and abort processing (without dropping event) when process_event is
# taking more than n seconds to process event
SYMBOLICATOR_PROCESS_EVENT_HARD_TIMEOUT = 600

# Log warning when process_event is taking more than n seconds to process event
SYMBOLICATOR_PROCESS_EVENT_WARN_TIMEOUT = 120

# Block symbolicate_event for this many seconds to wait for a initial response
# from symbolicator after the task submission.
SYMBOLICATOR_POLL_TIMEOUT = 5

# When retrying symbolication requests or querying for the result this set the
# max number of second to wait between subsequent attempts.
SYMBOLICATOR_MAX_RETRY_AFTER = 2

SENTRY_REQUEST_METRIC_ALLOWED_PATHS = (
    "sentry.web.api",
    "sentry.web.frontend",
    "sentry.api.endpoints",
    "sentry.data_export.endpoints",
    "sentry.discover.endpoints",
    "sentry.incidents.endpoints",
)
SENTRY_MAIL_ADAPTER_BACKEND = "sentry.mail.adapter.MailAdapter"

# Project ID used by synthetic monitoring
# Synthetic monitoring recurringly send events, prepared with specific
# attributes, which can be identified through the whole processing pipeline and
# observed mainly for producing stable metrics.
SENTRY_SYNTHETIC_MONITORING_PROJECT_ID = None

# Similarity cluster to use
# Similarity-v1: uses hardcoded set of event properties for diffing
SENTRY_SIMILARITY_INDEX_REDIS_CLUSTER = "default"
# Similarity-v2: uses grouping components for diffing (None = fallback to setting for v1)
SENTRY_SIMILARITY2_INDEX_REDIS_CLUSTER = None

# The grouping strategy to use for driving similarity-v2. You can add multiple
# strategies here to index them all. This is useful for transitioning a
# similarity dataset to newer grouping configurations.
#
# The dictionary value represents the redis prefix to use.
#
# Check out `test_similarity_config_migration` to understand the procedure and risks.
SENTRY_SIMILARITY_GROUPING_CONFIGURATIONS_TO_INDEX = {
    "similarity:2020-07-23": "a",
}

# If this is turned on, then sentry will perform automatic grouping updates.
SENTRY_GROUPING_AUTO_UPDATE_ENABLED = False

# How long is the migration phase for grouping updates?
SENTRY_GROUPING_UPDATE_MIGRATION_PHASE = 30 * 24 * 3600  # 30 days

SENTRY_USE_UWSGI = True

# When copying attachments for to-be-reprocessed events into processing store,
# how large is an individual file chunk? Each chunk is stored as Redis key.
SENTRY_REPROCESSING_ATTACHMENT_CHUNK_SIZE = 2**20

# Which cluster is used to store auxiliary data for reprocessing. Note that
# this cluster is not used to store attachments etc, that still happens on
# rc-processing. This is just for buffering up event IDs and storing a counter
# for synchronization/progress report.
SENTRY_REPROCESSING_SYNC_REDIS_CLUSTER = "default"

# How long can reprocessing take before we start deleting its Redis keys?
SENTRY_REPROCESSING_SYNC_TTL = 3600 * 24

# How many events to query for at once while paginating through an entire
# issue. Note that this needs to be kept in sync with the time-limits on
# `sentry.tasks.reprocessing2.reprocess_group`. That task is responsible for
# copying attachments from filestore into redis and can easily take a couple of
# seconds per event. Better play it safe!
SENTRY_REPROCESSING_PAGE_SIZE = 10

# How many event IDs to buffer up in Redis before sending them to Snuba. This
# is about "remaining events" exclusively.
SENTRY_REPROCESSING_REMAINING_EVENTS_BUF_SIZE = 500

# Which backend to use for RealtimeMetricsStore.
#
# Currently, only redis is supported.
SENTRY_REALTIME_METRICS_BACKEND = (
    "sentry.processing.realtime_metrics.dummy.DummyRealtimeMetricsStore"
)
SENTRY_REALTIME_METRICS_OPTIONS = {
    # The redis cluster used for the realtime store redis backend.
    "cluster": "default",
    # Length of the sliding symbolicate_event budgeting window, in seconds.
    #
    # The LPQ selection is computed based on the `SENTRY_LPQ_OPTIONS["project_budget"]`
    # defined below.
    "budget_time_window": 2 * 60,
    # The bucket size of the project budget metric.
    #
    # The size (in seconds) of the buckets that events are sorted into.
    "budget_bucket_size": 10,
    # Number of seconds to wait after a project is made eligible or ineligible for the LPQ
    # before its eligibility can be changed again.
    #
    # This backoff is only applied to automatic changes to project eligibility, and has zero effect
    # on any manually-triggered changes to a project's presence in the LPQ.
    "backoff_timer": 5 * 60,
}

# Tunable knobs for automatic LPQ eligibility.
#
# LPQ eligibility is based on the average spent budget in a sliding time window
# defined in `SENTRY_REALTIME_METRICS_OPTIONS["budget_time_window"]` above.
#
# The `project_budget` option is defined as the average per-second
# "symbolication time budget" a project can spend.
# See `RealtimeMetricsStore.record_project_duration` for an explanation of how
# this works.
# The "regular interval" at which symbolication time is submitted is defined by
# a combination of `SYMBOLICATOR_POLL_TIMEOUT` and `SYMBOLICATOR_MAX_RETRY_AFTER`.
#
# This value is already adjusted according to the
# `symbolicate-event.low-priority.metrics.submission-rate` option.
SENTRY_LPQ_OPTIONS = {
    # This is the per-project budget in per-second "symbolication time budget".
    #
    # This has been arbitrarily chosen as `5.0` for now, which means an average of:
    # -  1x 5-second event per second, or
    # -  5x 1-second events per second, or
    # - 10x 0.5-second events per second
    #
    # Cost increases quadratically with symbolication time.
    "project_budget": 5.0
}

# XXX(meredith): Temporary metrics indexer
SENTRY_METRICS_INDEXER_REDIS_CLUSTER = "default"

# Timeout for the project counter statement execution.
# In case of contention on the project counter, prevent workers saturation with
# save_event tasks from single project.
# Value is in milliseconds. Set to `None` to disable.
SENTRY_PROJECT_COUNTER_STATEMENT_TIMEOUT = 1000

# Implemented in getsentry to run additional devserver workers.
SENTRY_EXTRA_WORKERS = None

SAMPLED_DEFAULT_RATE = 1.0

# A set of extra URLs to sample
ADDITIONAL_SAMPLED_URLS = {}

# A set of extra tasks to sample
ADDITIONAL_SAMPLED_TASKS = {}

# This controls whether Sentry is run in a demo mode.
# Enabling this will allow users to create accounts without an email or password.
DEMO_MODE = False

# all demo orgs are owned by the user with this email
DEMO_ORG_OWNER_EMAIL = None

# parameters that determine how demo events are generated
DEMO_DATA_GEN_PARAMS = {}

# parameters for an org when quickly generating them synchronously
DEMO_DATA_QUICK_GEN_PARAMS = {}

# adds an extra JS to HTML template
INJECTED_SCRIPT_ASSETS = []

# Whether badly behaving projects will be automatically
# sent to the low priority queue
SENTRY_ENABLE_AUTO_LOW_PRIORITY_QUEUE = False

# Zero Downtime Migrations settings as defined at
# https://github.com/tbicr/django-pg-zero-downtime-migrations#settings
ZERO_DOWNTIME_MIGRATIONS_RAISE_FOR_UNSAFE = True
ZERO_DOWNTIME_MIGRATIONS_LOCK_TIMEOUT = None
ZERO_DOWNTIME_MIGRATIONS_STATEMENT_TIMEOUT = None
# Note: The docs have this backwards. We set this to False here so that we always add check
# constraints instead of setting the column to not null.
ZERO_DOWNTIME_MIGRATIONS_USE_NOT_NULL = False

ANOMALY_DETECTION_URL = "127.0.0.1:9091"
ANOMALY_DETECTION_TIMEOUT = 30

# This is the URL to the profiling service
SENTRY_PROFILING_SERVICE_URL = "http://localhost:8085"

SENTRY_REPLAYS_SERVICE_URL = "http://localhost:8090"


SENTRY_ISSUE_ALERT_HISTORY = "sentry.rules.history.backends.postgres.PostgresRuleHistoryBackend"
SENTRY_ISSUE_ALERT_HISTORY_OPTIONS = {}

# This is useful for testing SSO expiry flows
SENTRY_SSO_EXPIRY_SECONDS = os.environ.get("SENTRY_SSO_EXPIRY_SECONDS", None)

# Set to an iterable of strings matching services so only logs from those services show up
# eg. DEVSERVER_LOGS_ALLOWLIST = {"server", "webpack", "worker"}
DEVSERVER_LOGS_ALLOWLIST = None

LOG_API_ACCESS = not IS_DEV or os.environ.get("SENTRY_LOG_API_ACCESS")

VALIDATE_SUPERUSER_ACCESS_CATEGORY_AND_REASON = True
DISABLE_SU_FORM_U2F_CHECK_FOR_LOCAL = False

# determines if we enable analytics or not
ENABLE_ANALYTICS = False

MAX_ISSUE_ALERTS_PER_PROJECT = 100
MAX_QUERY_SUBSCRIPTIONS_PER_ORG = 1000

MAX_REDIS_SNOWFLAKE_RETRY_COUNTER = 5

SNOWFLAKE_VERSION_ID = 1
SENTRY_SNOWFLAKE_EPOCH_START = datetime(2022, 8, 8, 0, 0).timestamp()
SENTRY_USE_SNOWFLAKE = False

SENTRY_DEFAULT_LOCKS_BACKEND_OPTIONS = {
    "path": "sentry.utils.locking.backends.redis.RedisLockBackend",
    "options": {"cluster": "default"},
}

SENTRY_POST_PROCESS_LOCKS_BACKEND_OPTIONS = {
    "path": "sentry.utils.locking.backends.redis.RedisLockBackend",
    "options": {"cluster": "default"},
}

# maximum number of projects allowed to query snuba with for the organization_vitals_overview endpoint
ORGANIZATION_VITALS_OVERVIEW_PROJECT_LIMIT = 300


# Default string indexer cache options
SENTRY_STRING_INDEXER_CACHE_OPTIONS = {
    "cache_name": "default",
}
SENTRY_POSTGRES_INDEXER_RETRY_COUNT = 2

SENTRY_FUNCTIONS_PROJECT_NAME = None

SENTRY_FUNCTIONS_REGION = "us-central1"

# Settings related to SiloMode
SILO_MODE = os.environ.get("SENTRY_SILO_MODE", None)
FAIL_ON_UNAVAILABLE_API_CALL = False
SILO_MODE_UNSTABLE_TESTS = bool(os.environ.get("SENTRY_SILO_MODE_UNSTABLE_TESTS", False))

DISALLOWED_CUSTOMER_DOMAINS = []

SENTRY_PERFORMANCE_ISSUES_RATE_LIMITER_OPTIONS = {}
SENTRY_PERFORMANCE_ISSUES_REDUCE_NOISE = False

SENTRY_REGION = os.environ.get("SENTRY_REGION", None)
SENTRY_REGION_CONFIG: Iterable[Region] = ()

# How long we should wait for a gateway proxy request to return before giving up
GATEWAY_PROXY_TIMEOUT = None

SENTRY_SLICING_LOGICAL_PARTITION_COUNT = 256
# This maps a Sliceable for slicing by name and (lower logical partition, upper physical partition)
# to a given slice. A slice is a set of physical resources in Sentry and Snuba.
#
# For each Sliceable, the range [0, SENTRY_SLICING_LOGICAL_PARTITION_COUNT) must be mapped
# to a slice ID
SENTRY_SLICING_CONFIG: Mapping[str, Mapping[Tuple[int, int], int]] = {}

# Show banners on the login page that are defined in layout.html
SHOW_LOGIN_BANNER = False

# Mapping of (logical topic names, slice id) to physical topic names
# and kafka broker names. The kafka broker names are used to construct
# the broker config from KAFKA_CLUSTERS. This is used for slicing only.
# Example:
# SLICED_KAFKA_TOPICS = {
#   ("KAFKA_SNUBA_GENERIC_METRICS", 0): {
#       "topic": "generic_metrics_0",
#       "cluster": "cluster_1",
#   },
#   ("KAFKA_SNUBA_GENERIC_METRICS", 1): {
#       "topic": "generic_metrics_1",
#       "cluster": "cluster_2",
# }
# And then in KAFKA_CLUSTERS:
# KAFKA_CLUSTERS = {
#   "cluster_1": {
#       "bootstrap.servers": "kafka1:9092",
#   },
#   "cluster_2": {
#       "bootstrap.servers": "kafka2:9092",
#   },
# }
SLICED_KAFKA_TOPICS: Mapping[Tuple[str, int], Mapping[str, Any]] = {}

# Used by silo tests -- when requests pass through decorated endpoints, switch the server silo mode to match that
# decorator.
SINGLE_SERVER_SILO_MODE = False

<<<<<<< HEAD

# Used to determine if we should or not record an analytic data for a first event of a project with a minified stack trace
START_DATE_TRACKING_FIRST_EVENT_WITH_MINIFIED_STACK_TRACE_PER_PROJ = datetime(
    2022, 12, 14, tzinfo=pytz.UTC
)
=======
# Set the URL for signup page that we redirect to for the setup wizard if signup=1 is in the query params
SENTRY_SIGNUP_URL = None
>>>>>>> 0a352881
<|MERGE_RESOLUTION|>--- conflicted
+++ resolved
@@ -2927,13 +2927,10 @@
 # decorator.
 SINGLE_SERVER_SILO_MODE = False
 
-<<<<<<< HEAD
-
 # Used to determine if we should or not record an analytic data for a first event of a project with a minified stack trace
 START_DATE_TRACKING_FIRST_EVENT_WITH_MINIFIED_STACK_TRACE_PER_PROJ = datetime(
     2022, 12, 14, tzinfo=pytz.UTC
 )
-=======
+
 # Set the URL for signup page that we redirect to for the setup wizard if signup=1 is in the query params
-SENTRY_SIGNUP_URL = None
->>>>>>> 0a352881
+SENTRY_SIGNUP_URL = None