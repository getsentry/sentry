--- conflicted
+++ resolved
@@ -3961,9 +3961,8 @@
 
 # Shared resource ids for accounting
 EVENT_PROCESSING_STORE = "rc_processing_redis"
-<<<<<<< HEAD
 COGS_EVENT_STORE_LABEL = "bigtable_nodestore"
-=======
+
 
 if SILO_DEVSERVER:
     # Add connections for the region & control silo databases.
@@ -4003,5 +4002,4 @@
     control_port = os.environ.get("SENTRY_CONTROL_SILO_PORT", "8000")
     SENTRY_CONTROL_ADDRESS = f"http://127.0.0.1:{control_port}"
 
-    CELERYBEAT_SCHEDULE_FILENAME = f"celerybeat-schedule-{SILO_MODE}"
->>>>>>> 694b980c
+    CELERYBEAT_SCHEDULE_FILENAME = f"celerybeat-schedule-{SILO_MODE}"