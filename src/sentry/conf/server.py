--- conflicted
+++ resolved
@@ -1937,15 +1937,11 @@
     "projects:span-metrics-extraction-ga-modules": False,
     "projects:span-metrics-extraction-all-modules": False,
     "projects:span-metrics-extraction-resource": False,
-<<<<<<< HEAD
-    # Metrics: Enable ingestion and storage of custom metrics. See ddm-ui for UI.
-=======
     # Enable standalone span ingestion
     "organizations:standalone-span-ingestion": False,
     # Metrics cardinality limiter in Relay
     "organizations:relay-cardinality-limiter": False,
-    # Metrics: Enable ingestion, storage, and rendering of custom metrics
->>>>>>> db001e43
+    # Metrics: Enable ingestion and storage of custom metrics. See ddm-ui for UI.
     "organizations:custom-metrics": False,
     # Metrics: Enable creation of investigation dynamic sampling rules (rules that
     # temporary boost the sample rate of particular transactions)
