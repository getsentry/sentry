--- conflicted
+++ resolved
@@ -1355,15 +1355,10 @@
     "organizations:create": True,
     # Enable usage of customer domains on the frontend
     "organizations:customer-domains": False,
-<<<<<<< HEAD
     # Allow disabling github integrations when broken is detected
     "organizations:github-disable-on-broken": False,
-    # Allow disabling slack integrations when fatal broken is detected
-    "organizations:slack-disable-fatal-on-broken": False,
-=======
     # Allow disabling integrations when broken is detected
     "organizations:slack-fatal-disable-on-broken": False,
->>>>>>> 215fad64
     # Allow disabling sentryapps when broken is detected
     "organizations:disable-sentryapps-on-broken": False,
     # Enable the 'discover' interface.
