"""
These settings act as the default (base) settings for the Sentry-provided web-server
"""

import os
import os.path
import re
import socket
import sys
import tempfile
from datetime import timedelta
from urllib.parse import urlparse

from django.conf.global_settings import *  # NOQA

import sentry
from sentry.utils.celery import crontab_with_minute_jitter
from sentry.utils.types import type_from_value


def gettext_noop(s):
    return s


socket.setdefaulttimeout(5)


def env(key, default="", type=None):
    """
    Extract an environment variable for use in configuration

    :param key: The environment variable to be extracted.
    :param default: The value to be returned if `key` is not found.
    :param type: The type of the returned object (defaults to the type of `default`).
    :return: The environment variable if it exists, else `default`.
    """

    # First check an internal cache, so we can `pop` multiple times
    # without actually losing the value.
    try:
        rv = env._cache[key]
    except KeyError:
        if "SENTRY_RUNNING_UWSGI" in os.environ:
            # We do this so when the process forks off into uwsgi
            # we want to actually be popping off values. This is so that
            # at runtime, the variables aren't actually available.
            fn = os.environ.pop
        else:
            fn = os.environ.__getitem__

        try:
            rv = fn(key)
            env._cache[key] = rv
        except KeyError:
            rv = default

    if type is None:
        type = type_from_value(default)

    return type(rv)


env._cache = {}

ENVIRONMENT = os.environ.get("SENTRY_ENVIRONMENT", "production")

IS_DEV = ENVIRONMENT == "development"

DEBUG = IS_DEV

ADMIN_ENABLED = DEBUG

ADMINS = ()

# Hosts that are considered in the same network (including VPNs).
INTERNAL_IPS = ()

# List of IP subnets which should not be accessible
SENTRY_DISALLOWED_IPS = ()

# When resolving DNS for external sources (source map fetching, webhooks, etc),
# ensure that domains are fully resolved first to avoid poking internal
# search domains.
SENTRY_ENSURE_FQDN = False

# Hosts that are allowed to use system token authentication.
# http://en.wikipedia.org/wiki/Reserved_IP_addresses
INTERNAL_SYSTEM_IPS = (
    "0.0.0.0/8",
    "10.0.0.0/8",
    "100.64.0.0/10",
    "127.0.0.0/8",
    "169.254.0.0/16",
    "172.16.0.0/12",
    "192.0.0.0/29",
    "192.0.2.0/24",
    "192.88.99.0/24",
    "192.168.0.0/16",
    "198.18.0.0/15",
    "198.51.100.0/24",
    "224.0.0.0/4",
    "240.0.0.0/4",
    "255.255.255.255/32",
)

MANAGERS = ADMINS

APPEND_SLASH = True

PROJECT_ROOT = os.path.normpath(os.path.join(os.path.dirname(__file__), os.pardir))

# XXX(dcramer): handle case when we've installed from source vs just running
# this straight out of the repository
if "site-packages" in __file__:
    NODE_MODULES_ROOT = os.path.join(PROJECT_ROOT, "node_modules")
else:
    NODE_MODULES_ROOT = os.path.join(PROJECT_ROOT, os.pardir, os.pardir, "node_modules")

NODE_MODULES_ROOT = os.path.normpath(NODE_MODULES_ROOT)

DEVSERVICES_CONFIG_DIR = os.path.normpath(
    os.path.join(PROJECT_ROOT, os.pardir, os.pardir, "config")
)

SENTRY_DISTRIBUTED_CLICKHOUSE_TABLES = False

RELAY_CONFIG_DIR = os.path.join(DEVSERVICES_CONFIG_DIR, "relay")

SYMBOLICATOR_CONFIG_DIR = os.path.join(DEVSERVICES_CONFIG_DIR, "symbolicator")

# XXX(epurkhiser): The generated chartucterie config.js file will be stored
# here. This directory may not exist until that file is generated.
CHARTCUTERIE_CONFIG_DIR = os.path.join(DEVSERVICES_CONFIG_DIR, "chartcuterie")

CDC_CONFIG_DIR = os.path.join(DEVSERVICES_CONFIG_DIR, "cdc")

sys.path.insert(0, os.path.normpath(os.path.join(PROJECT_ROOT, os.pardir)))

DATABASES = {
    "default": {
        "ENGINE": "sentry.db.postgres",
        "NAME": "sentry",
        "USER": "postgres",
        "PASSWORD": "",
        "HOST": "127.0.0.1",
        "PORT": "",
        "AUTOCOMMIT": True,
        "ATOMIC_REQUESTS": False,
    }
}

if "DATABASE_URL" in os.environ:
    url = urlparse(os.environ["DATABASE_URL"])

    # Ensure default database exists.
    DATABASES["default"] = DATABASES.get("default", {})

    # Update with environment configuration.
    DATABASES["default"].update(
        {
            "NAME": url.path[1:],
            "USER": url.username,
            "PASSWORD": url.password,
            "HOST": url.hostname,
            "PORT": url.port,
        }
    )
    if url.scheme == "postgres":
        DATABASES["default"]["ENGINE"] = "sentry.db.postgres"

# This should always be UTC.
TIME_ZONE = "UTC"

# Language code for this installation. All choices can be found here:
# http://www.i18nguy.com/unicode/language-identifiers.html
LANGUAGE_CODE = "en-us"

LANGUAGES = (
    ("af", gettext_noop("Afrikaans")),
    ("ar", gettext_noop("Arabic")),
    ("az", gettext_noop("Azerbaijani")),
    ("bg", gettext_noop("Bulgarian")),
    ("be", gettext_noop("Belarusian")),
    ("bn", gettext_noop("Bengali")),
    ("br", gettext_noop("Breton")),
    ("bs", gettext_noop("Bosnian")),
    ("ca", gettext_noop("Catalan")),
    ("cs", gettext_noop("Czech")),
    ("cy", gettext_noop("Welsh")),
    ("da", gettext_noop("Danish")),
    ("de", gettext_noop("German")),
    ("el", gettext_noop("Greek")),
    ("en", gettext_noop("English")),
    ("eo", gettext_noop("Esperanto")),
    ("es", gettext_noop("Spanish")),
    ("et", gettext_noop("Estonian")),
    ("eu", gettext_noop("Basque")),
    ("fa", gettext_noop("Persian")),
    ("fi", gettext_noop("Finnish")),
    ("fr", gettext_noop("French")),
    ("ga", gettext_noop("Irish")),
    ("gl", gettext_noop("Galician")),
    ("he", gettext_noop("Hebrew")),
    ("hi", gettext_noop("Hindi")),
    ("hr", gettext_noop("Croatian")),
    ("hu", gettext_noop("Hungarian")),
    ("ia", gettext_noop("Interlingua")),
    ("id", gettext_noop("Indonesian")),
    ("is", gettext_noop("Icelandic")),
    ("it", gettext_noop("Italian")),
    ("ja", gettext_noop("Japanese")),
    ("ka", gettext_noop("Georgian")),
    ("kk", gettext_noop("Kazakh")),
    ("km", gettext_noop("Khmer")),
    ("kn", gettext_noop("Kannada")),
    ("ko", gettext_noop("Korean")),
    ("lb", gettext_noop("Luxembourgish")),
    ("lt", gettext_noop("Lithuanian")),
    ("lv", gettext_noop("Latvian")),
    ("mk", gettext_noop("Macedonian")),
    ("ml", gettext_noop("Malayalam")),
    ("mn", gettext_noop("Mongolian")),
    ("my", gettext_noop("Burmese")),
    ("nb", gettext_noop("Norwegian Bokmal")),
    ("ne", gettext_noop("Nepali")),
    ("nl", gettext_noop("Dutch")),
    ("nn", gettext_noop("Norwegian Nynorsk")),
    ("os", gettext_noop("Ossetic")),
    ("pa", gettext_noop("Punjabi")),
    ("pl", gettext_noop("Polish")),
    ("pt", gettext_noop("Portuguese")),
    ("pt-br", gettext_noop("Brazilian Portuguese")),
    ("ro", gettext_noop("Romanian")),
    ("ru", gettext_noop("Russian")),
    ("sk", gettext_noop("Slovak")),
    ("sl", gettext_noop("Slovenian")),
    ("sq", gettext_noop("Albanian")),
    ("sr", gettext_noop("Serbian")),
    ("sv-se", gettext_noop("Swedish")),
    ("sw", gettext_noop("Swahili")),
    ("ta", gettext_noop("Tamil")),
    ("te", gettext_noop("Telugu")),
    ("th", gettext_noop("Thai")),
    ("tr", gettext_noop("Turkish")),
    ("tt", gettext_noop("Tatar")),
    ("udm", gettext_noop("Udmurt")),
    ("uk", gettext_noop("Ukrainian")),
    ("ur", gettext_noop("Urdu")),
    ("vi", gettext_noop("Vietnamese")),
    ("zh-cn", gettext_noop("Simplified Chinese")),
    ("zh-tw", gettext_noop("Traditional Chinese")),
)

from .locale import CATALOGS

LANGUAGES = tuple((code, name) for code, name in LANGUAGES if code in CATALOGS)

SUPPORTED_LANGUAGES = frozenset(CATALOGS)

SITE_ID = 1

# If you set this to False, Django will make some optimizations so as not
# to load the internationalization machinery.
USE_I18N = True

# If you set this to False, Django will not format dates, numbers and
# calendars according to the current locale
USE_L10N = True

USE_TZ = True

# CAVEAT: If you're adding a middleware that modifies a response's content,
# and appears before CommonMiddleware, you must either reorder your middleware
# so that responses aren't modified after Content-Length is set, or have the
# response modifying middleware reset the Content-Length header.
# This is because CommonMiddleware Sets the Content-Length header for non-streaming responses.
MIDDLEWARE = (
    "sentry.middleware.health.HealthCheck",
    "sentry.middleware.security.SecurityHeadersMiddleware",
    "sentry.middleware.env.SentryEnvMiddleware",
    "sentry.middleware.proxy.SetRemoteAddrFromForwardedFor",
    "sentry.middleware.stats.RequestTimingMiddleware",
    "sentry.middleware.stats.ResponseCodeMiddleware",
    "django.middleware.common.CommonMiddleware",
    "django.contrib.sessions.middleware.SessionMiddleware",
    "django.middleware.csrf.CsrfViewMiddleware",
    "sentry.middleware.auth.AuthenticationMiddleware",
    "sentry.middleware.user.UserActiveMiddleware",
    "sentry.middleware.sudo.SudoMiddleware",
    "sentry.middleware.superuser.SuperuserMiddleware",
    "sentry.middleware.locale.SentryLocaleMiddleware",
    "django.contrib.messages.middleware.MessageMiddleware",
)

ROOT_URLCONF = "sentry.conf.urls"

# TODO(joshuarli): Django 1.10 introduced this option, which restricts the size of a
# request body. We have some middleware in sentry.middleware.proxy that sets the
# Content Length to max uint32 in certain cases related to minidump.
# Once relay's fully rolled out, that can be deleted.
# Until then, the safest and easiest thing to do is to disable this check
# to leave things the way they were with Django <1.9.
DATA_UPLOAD_MAX_MEMORY_SIZE = None

TEMPLATES = [
    {
        "BACKEND": "django.template.backends.django.DjangoTemplates",
        "DIRS": [os.path.join(PROJECT_ROOT, "templates")],
        "APP_DIRS": True,
        "OPTIONS": {
            "context_processors": [
                "django.contrib.auth.context_processors.auth",
                "django.contrib.messages.context_processors.messages",
                "django.template.context_processors.csrf",
                "django.template.context_processors.request",
            ]
        },
    }
]

INSTALLED_APPS = (
    "django.contrib.admin",
    "django.contrib.auth",
    "django.contrib.contenttypes",
    "django.contrib.messages",
    "django.contrib.sessions",
    "django.contrib.sites",
    "crispy_forms",
    "rest_framework",
    "sentry",
    "sentry.analytics",
    "sentry.incidents.apps.Config",
    "sentry.discover",
    "sentry.analytics.events",
    "sentry.nodestore",
    "sentry.search",
    "sentry.snuba",
    "sentry.lang.java.apps.Config",
    "sentry.lang.javascript.apps.Config",
    "sentry.lang.native.apps.Config",
    "sentry.plugins.sentry_interface_types.apps.Config",
    "sentry.plugins.sentry_urls.apps.Config",
    "sentry.plugins.sentry_useragents.apps.Config",
    "sentry.plugins.sentry_webhooks.apps.Config",
    "social_auth",
    "sudo",
    "sentry.eventstream",
    "sentry.auth.providers.google.apps.Config",
    "django.contrib.staticfiles",
)

# Silence internal hints from Django's system checks
SILENCED_SYSTEM_CHECKS = (
    # Django recommends to use OneToOneField over ForeignKey(unique=True)
    # however this changes application behavior in ways that break association
    # loading
    "fields.W342",
    # We have a "catch-all" react_page_view that we only want to match on URLs
    # ending with a `/` to allow APPEND_SLASHES to kick in for the ones lacking
    # the trailing slash. This confuses the warning as the regex is `/$` which
    # looks like it starts with a slash but it doesn't.
    "urls.W002",
    # Our own AuthenticationMiddleware suffices as a replacement for
    # django.contrib.auth.middleware.AuthenticationMiddleware; both add the
    # authenticated user to the HttpRequest which is what's needed here.
    "admin.E408",
    # This is fixed in Django@7c08f26bf0439c1ed593b51b51ad847f7e262bc1.
    # It's not our problem; refer to Django issue 32260.
    "urls.E007",
)

STATIC_ROOT = os.path.realpath(os.path.join(PROJECT_ROOT, "static"))
STATIC_URL = "/_static/{version}/"
# webpack assets live at a different URL that is unversioned
# as we configure webpack to include file content based hash in the filename
STATIC_FRONTEND_APP_URL = "/_static/dist/"

# The webpack output directory
STATICFILES_DIRS = [
    os.path.join(STATIC_ROOT, "sentry", "dist"),
]

# various middleware will use this to identify resources which should not access
# cookies
ANONYMOUS_STATIC_PREFIXES = (
    "/_static/",
    "/avatar/",
    "/organization-avatar/",
    "/team-avatar/",
    "/project-avatar/",
    "/js-sdk-loader/",
)

STATICFILES_FINDERS = (
    "django.contrib.staticfiles.finders.FileSystemFinder",
    "django.contrib.staticfiles.finders.AppDirectoriesFinder",
)

ASSET_VERSION = 0

# setup a default media root to somewhere useless
MEDIA_ROOT = "/tmp/sentry-files"
MEDIA_URL = "_media/"

LOCALE_PATHS = (os.path.join(PROJECT_ROOT, "locale"),)

CSRF_FAILURE_VIEW = "sentry.web.frontend.csrf_failure.view"
CSRF_COOKIE_NAME = "sc"

# Auth configuration

from django.urls import reverse_lazy

LOGIN_REDIRECT_URL = reverse_lazy("sentry-login-redirect")
LOGIN_URL = reverse_lazy("sentry-login")

AUTHENTICATION_BACKENDS = (
    "sentry.utils.auth.EmailAuthBackend",
    # The following authentication backends are used by social auth only.
    # We don't use them for user authentication.
    "social_auth.backends.asana.AsanaBackend",
    "social_auth.backends.github.GithubBackend",
    "social_auth.backends.bitbucket.BitbucketBackend",
    "social_auth.backends.visualstudio.VisualStudioBackend",
)

AUTH_PASSWORD_VALIDATORS = [
    {
        "NAME": "sentry.auth.password_validation.MinimumLengthValidator",
        "OPTIONS": {"min_length": 6},
    },
    {
        "NAME": "sentry.auth.password_validation.MaximumLengthValidator",
        "OPTIONS": {"max_length": 256},
    },
]

SOCIAL_AUTH_USER_MODEL = AUTH_USER_MODEL = "sentry.User"

SESSION_ENGINE = "django.contrib.sessions.backends.signed_cookies"
SESSION_COOKIE_NAME = "sentrysid"

# setting SESSION_COOKIE_SAMESITE to None below for now because
# Django's default in 2.1 now `Lax`.
# this breaks certain IDP flows where we need cookies sent to us on a redirected POST
# request, and `Lax` doesnt permit this.
# See here: https://docs.djangoproject.com/en/2.1/ref/settings/#session-cookie-samesite
SESSION_COOKIE_SAMESITE = None

SESSION_SERIALIZER = "django.contrib.sessions.serializers.PickleSerializer"

GOOGLE_OAUTH2_CLIENT_ID = ""
GOOGLE_OAUTH2_CLIENT_SECRET = ""

BITBUCKET_CONSUMER_KEY = ""
BITBUCKET_CONSUMER_SECRET = ""

ASANA_CLIENT_ID = ""
ASANA_CLIENT_SECRET = ""

VISUALSTUDIO_APP_ID = ""
VISUALSTUDIO_APP_SECRET = ""
VISUALSTUDIO_CLIENT_SECRET = ""
VISUALSTUDIO_SCOPES = ["vso.work_write", "vso.project", "vso.code", "vso.release"]

SOCIAL_AUTH_PIPELINE = (
    "social_auth.backends.pipeline.user.get_username",
    "social_auth.backends.pipeline.social.social_auth_user",
    "social_auth.backends.pipeline.associate.associate_by_email",
    "social_auth.backends.pipeline.misc.save_status_to_session",
    "social_auth.backends.pipeline.social.associate_user",
    "social_auth.backends.pipeline.social.load_extra_data",
    "social_auth.backends.pipeline.user.update_user_details",
    "social_auth.backends.pipeline.misc.save_status_to_session",
)
SOCIAL_AUTH_REVOKE_TOKENS_ON_DISCONNECT = True
SOCIAL_AUTH_LOGIN_REDIRECT_URL = "/account/settings/identities/"
SOCIAL_AUTH_ASSOCIATE_ERROR_URL = SOCIAL_AUTH_LOGIN_REDIRECT_URL

INITIAL_CUSTOM_USER_MIGRATION = "0108_fix_user"

# Auth engines and the settings required for them to be listed
AUTH_PROVIDERS = {
    "github": ("GITHUB_APP_ID", "GITHUB_API_SECRET"),
    "bitbucket": ("BITBUCKET_CONSUMER_KEY", "BITBUCKET_CONSUMER_SECRET"),
    "asana": ("ASANA_CLIENT_ID", "ASANA_CLIENT_SECRET"),
    "visualstudio": (
        "VISUALSTUDIO_APP_ID",
        "VISUALSTUDIO_APP_SECRET",
        "VISUALSTUDIO_CLIENT_SECRET",
    ),
}

AUTH_PROVIDER_LABELS = {
    "github": "GitHub",
    "bitbucket": "Bitbucket",
    "asana": "Asana",
    "visualstudio": "Visual Studio",
}

import random


def SOCIAL_AUTH_DEFAULT_USERNAME():
    return random.choice(["Darth Vader", "Obi-Wan Kenobi", "R2-D2", "C-3PO", "Yoda"])


SOCIAL_AUTH_PROTECTED_USER_FIELDS = ["email"]
SOCIAL_AUTH_FORCE_POST_DISCONNECT = True

# Queue configuration
from kombu import Exchange, Queue

BROKER_URL = "redis://127.0.0.1:6379"
BROKER_TRANSPORT_OPTIONS = {}

# Ensure workers run async by default
# in Development you might want them to run in-process
# though it would cause timeouts/recursions in some cases
CELERY_ALWAYS_EAGER = False

# We use the old task protocol because during benchmarking we noticed that it's faster
# than the new protocol. If we ever need to bump this it should be fine, there were no
# compatibility issues, just need to run benchmarks and do some tests to make sure
# things run ok.
CELERY_TASK_PROTOCOL = 1
CELERY_EAGER_PROPAGATES_EXCEPTIONS = True
CELERY_IGNORE_RESULT = True
CELERY_SEND_EVENTS = False
CELERY_RESULT_BACKEND = None
CELERY_TASK_RESULT_EXPIRES = 1
CELERY_DISABLE_RATE_LIMITS = True
CELERY_DEFAULT_QUEUE = "default"
CELERY_DEFAULT_EXCHANGE = "default"
CELERY_DEFAULT_EXCHANGE_TYPE = "direct"
CELERY_DEFAULT_ROUTING_KEY = "default"
CELERY_CREATE_MISSING_QUEUES = True
CELERY_REDIRECT_STDOUTS = False
CELERYD_HIJACK_ROOT_LOGGER = False
CELERY_TASK_SERIALIZER = "pickle"
CELERY_RESULT_SERIALIZER = "pickle"
CELERY_ACCEPT_CONTENT = {"pickle"}
CELERY_IMPORTS = (
    "sentry.data_export.tasks",
    "sentry.discover.tasks",
    "sentry.incidents.tasks",
    "sentry.snuba.tasks",
    "sentry.tasks.app_store_connect",
    "sentry.tasks.assemble",
    "sentry.tasks.auth",
    "sentry.tasks.auto_remove_inbox",
    "sentry.tasks.auto_resolve_issues",
    "sentry.tasks.beacon",
    "sentry.tasks.check_auth",
    "sentry.tasks.check_monitors",
    "sentry.tasks.clear_expired_snoozes",
    "sentry.tasks.collect_project_platforms",
    "sentry.tasks.commits",
    "sentry.tasks.deletion",
    "sentry.tasks.digests",
    "sentry.tasks.email",
    "sentry.tasks.files",
    "sentry.tasks.groupowner",
    "sentry.tasks.integrations",
    "sentry.tasks.members",
    "sentry.tasks.merge",
    "sentry.tasks.releasemonitor",
    "sentry.tasks.options",
    "sentry.tasks.ping",
    "sentry.tasks.post_process",
    "sentry.tasks.process_buffer",
    "sentry.tasks.relay",
    "sentry.tasks.release_registry",
    "sentry.tasks.reports",
    "sentry.tasks.reprocessing",
    "sentry.tasks.scheduler",
    "sentry.tasks.sentry_apps",
    "sentry.tasks.servicehooks",
    "sentry.tasks.store",
    "sentry.tasks.unmerge",
    "sentry.tasks.update_user_reports",
    "sentry.tasks.user_report",
)
CELERY_QUEUES = [
    Queue("activity.notify", routing_key="activity.notify"),
    Queue("alerts", routing_key="alerts"),
    Queue("app_platform", routing_key="app_platform"),
    Queue("appstoreconnect", routing_key="sentry.tasks.app_store_connect.#"),
    Queue("assemble", routing_key="assemble"),
    Queue("auth", routing_key="auth"),
    Queue("buffers.process_pending", routing_key="buffers.process_pending"),
    Queue("cleanup", routing_key="cleanup"),
    Queue("code_owners", routing_key="code_owners"),
    Queue("commits", routing_key="commits"),
    Queue("data_export", routing_key="data_export"),
    Queue("default", routing_key="default"),
    Queue("digests.delivery", routing_key="digests.delivery"),
    Queue("digests.scheduling", routing_key="digests.scheduling"),
    Queue("email", routing_key="email"),
    Queue("events.preprocess_event", routing_key="events.preprocess_event"),
    Queue("events.process_event", routing_key="events.process_event"),
    Queue("events.reprocess_events", routing_key="events.reprocess_events"),
    Queue(
        "events.reprocessing.preprocess_event", routing_key="events.reprocessing.preprocess_event"
    ),
    Queue("events.reprocessing.process_event", routing_key="events.reprocessing.process_event"),
    Queue(
        "events.reprocessing.symbolicate_event", routing_key="events.reprocessing.symbolicate_event"
    ),
    Queue(
        "events.reprocessing.symbolicate_event_low_priority",
        routing_key="events.reprocessing.symbolicate_event_low_priority",
    ),
    Queue("events.save_event", routing_key="events.save_event"),
    Queue("events.symbolicate_event", routing_key="events.symbolicate_event"),
    Queue(
        "events.symbolicate_event_low_priority", routing_key="events.symbolicate_event_low_priority"
    ),
    Queue("files.delete", routing_key="files.delete"),
    Queue(
        "group_owners.process_suspect_commits", routing_key="group_owners.process_suspect_commits"
    ),
    Queue(
        "releasemonitor",
        routing_key="releasemonitor",
    ),
    Queue("incidents", routing_key="incidents"),
    Queue("incident_snapshots", routing_key="incident_snapshots"),
    Queue("incidents", routing_key="incidents"),
    Queue("integrations", routing_key="integrations"),
    Queue("merge", routing_key="merge"),
    Queue("options", routing_key="options"),
    Queue("relay_config", routing_key="relay_config"),
    Queue("reports.deliver", routing_key="reports.deliver"),
    Queue("reports.prepare", routing_key="reports.prepare"),
    Queue("search", routing_key="search"),
    Queue("similarity.index", routing_key="similarity.index"),
    Queue("sleep", routing_key="sleep"),
    Queue("stats", routing_key="stats"),
    Queue("subscriptions", routing_key="subscriptions"),
    Queue("unmerge", routing_key="unmerge"),
    Queue("update", routing_key="update"),
]

for queue in CELERY_QUEUES:
    queue.durable = False

CELERY_ROUTES = ("sentry.queue.routers.SplitQueueRouter",)


def create_partitioned_queues(name):
    exchange = Exchange(name, type="direct")
    for num in range(1):
        CELERY_QUEUES.append(Queue(f"{name}-{num}", exchange=exchange))


create_partitioned_queues("counters")
create_partitioned_queues("triggers")

from celery.schedules import crontab

# XXX: Make sure to register the monitor_id for each job in `SENTRY_CELERYBEAT_MONITORS`!
CELERYBEAT_SCHEDULE_FILENAME = os.path.join(tempfile.gettempdir(), "sentry-celerybeat")
CELERYBEAT_SCHEDULE = {
    "check-auth": {
        "task": "sentry.tasks.check_auth",
        "schedule": timedelta(minutes=1),
        "options": {"expires": 60, "queue": "auth"},
    },
    "enqueue-scheduled-jobs": {
        "task": "sentry.tasks.enqueue_scheduled_jobs",
        "schedule": timedelta(minutes=1),
        "options": {"expires": 60},
    },
    "send-beacon": {
        "task": "sentry.tasks.send_beacon",
        "schedule": timedelta(hours=1),
        "options": {"expires": 3600},
    },
    "send-ping": {
        "task": "sentry.tasks.send_ping",
        "schedule": timedelta(minutes=1),
        "options": {"expires": 60},
    },
    "flush-buffers": {
        "task": "sentry.tasks.process_buffer.process_pending",
        "schedule": timedelta(seconds=10),
        "options": {"expires": 10, "queue": "buffers.process_pending"},
    },
    "sync-options": {
        "task": "sentry.tasks.options.sync_options",
        "schedule": timedelta(seconds=10),
        "options": {"expires": 10, "queue": "options"},
    },
    "schedule-digests": {
        "task": "sentry.tasks.digests.schedule_digests",
        "schedule": timedelta(seconds=30),
        "options": {"expires": 30},
    },
    "check-monitors": {
        "task": "sentry.tasks.check_monitors",
        "schedule": timedelta(minutes=1),
        "options": {"expires": 60},
    },
    "clear-expired-snoozes": {
        "task": "sentry.tasks.clear_expired_snoozes",
        "schedule": timedelta(minutes=5),
        "options": {"expires": 300},
    },
    "clear-expired-raw-events": {
        "task": "sentry.tasks.clear_expired_raw_events",
        "schedule": timedelta(minutes=15),
        "options": {"expires": 300},
    },
    "collect-project-platforms": {
        "task": "sentry.tasks.collect_project_platforms",
        "schedule": crontab_with_minute_jitter(hour=3),
        "options": {"expires": 3600 * 24},
    },
    "update-user-reports": {
        "task": "sentry.tasks.update_user_reports",
        "schedule": timedelta(minutes=15),
        "options": {"expires": 300},
    },
    "schedule-auto-resolution": {
        "task": "sentry.tasks.schedule_auto_resolution",
        "schedule": timedelta(minutes=15),
        "options": {"expires": 60 * 25},
    },
    "auto-remove-inbox": {
        "task": "sentry.tasks.auto_remove_inbox",
        "schedule": timedelta(minutes=15),
        "options": {"expires": 60 * 25},
    },
    "schedule-deletions": {
        "task": "sentry.tasks.deletion.run_scheduled_deletions",
        "schedule": timedelta(minutes=15),
        "options": {"expires": 60 * 25},
    },
    "reattempt-deletions": {
        "task": "sentry.tasks.deletion.reattempt_deletions",
        "schedule": crontab(hour=10, minute=0),  # 03:00 PDT, 07:00 EDT, 10:00 UTC
        "options": {"expires": 60 * 25},
    },
    "schedule-weekly-organization-reports": {
        "task": "sentry.tasks.reports.prepare_reports",
        "schedule": crontab(
            minute=0, hour=12, day_of_week="monday"  # 05:00 PDT, 09:00 EDT, 12:00 UTC
        ),
        "options": {"expires": 60 * 60 * 3},
    },
    "schedule-vsts-integration-subscription-check": {
        "task": "sentry.tasks.integrations.kickoff_vsts_subscription_check",
        "schedule": crontab_with_minute_jitter(hour="*/6"),
        "options": {"expires": 60 * 25},
    },
    "process_pending_incident_snapshots": {
        "task": "sentry.incidents.tasks.process_pending_incident_snapshots",
        "schedule": timedelta(hours=1),
        "options": {"expires": 3600, "queue": "incidents"},
    },
    "monitor-release-adoption": {
        "task": "sentry.tasks.monitor_release_adoption",
        "schedule": crontab(minute=0),
        "options": {"expires": 3600, "queue": "releasemonitor"},
    },
    "fetch-release-registry-data": {
        "task": "sentry.tasks.release_registry.fetch_release_registry_data",
        "schedule": timedelta(minutes=5),
        "options": {"expires": 3600},
    },
    "fetch-appstore-builds": {
        "task": "sentry.tasks.app_store_connect.refresh_all_builds",
        "schedule": timedelta(hours=1),
        "options": {"expires": 3600},
    },
    "snuba-subscription-checker": {
        "task": "sentry.snuba.tasks.subscription_checker",
        "schedule": timedelta(minutes=20),
        "options": {"expires": 20 * 60},
    },
}

BGTASKS = {
    "sentry.bgtasks.clean_dsymcache:clean_dsymcache": {"interval": 5 * 60, "roles": ["worker"]},
    "sentry.bgtasks.clean_releasefilecache:clean_releasefilecache": {
        "interval": 5 * 60,
        "roles": ["worker"],
    },
}

# Sentry logs to two major places: stdout, and it's internal project.
# To disable logging to the internal project, add a logger who's only
# handler is 'console' and disable propagating upwards.
# Additionally, Sentry has the ability to override logger levels by
# providing the cli with -l/--loglevel or the SENTRY_LOG_LEVEL env var.
# The loggers that it overrides are root and any in LOGGING.overridable.
# Be very careful with this in a production system, because the celery
# logger can be extremely verbose when given INFO or DEBUG.
LOGGING = {
    "default_level": "INFO",
    "version": 1,
    "disable_existing_loggers": True,
    "handlers": {
        "null": {"class": "logging.NullHandler"},
        "console": {"class": "sentry.logging.handlers.StructLogHandler"},
        "internal": {"level": "ERROR", "class": "sentry_sdk.integrations.logging.EventHandler"},
        "metrics": {
            "level": "WARNING",
            "filters": ["important_django_request"],
            "class": "sentry.logging.handlers.MetricsLogHandler",
        },
        "django_internal": {
            "level": "WARNING",
            "filters": ["important_django_request"],
            "class": "sentry_sdk.integrations.logging.EventHandler",
        },
    },
    "filters": {
        "important_django_request": {
            "()": "sentry.logging.handlers.MessageContainsFilter",
            "contains": ["CSRF"],
        }
    },
    "root": {"level": "NOTSET", "handlers": ["console", "internal"]},
    # LOGGING.overridable is a list of loggers including root that will change
    # based on the overridden level defined above.
    "overridable": ["celery", "sentry"],
    "loggers": {
        "celery": {"level": "WARNING"},
        "sentry": {"level": "INFO"},
        "sentry_plugins": {"level": "INFO"},
        "sentry.files": {"level": "WARNING"},
        "sentry.minidumps": {"handlers": ["internal"], "propagate": False},
        "sentry.reprocessing": {"handlers": ["internal"], "propagate": False},
        "sentry.interfaces": {"handlers": ["internal"], "propagate": False},
        # This only needs to go to Sentry for now.
        "sentry.similarity": {"handlers": ["internal"], "propagate": False},
        "sentry.errors": {"handlers": ["console"], "propagate": False},
        "sentry_sdk.errors": {"handlers": ["console"], "level": "INFO", "propagate": False},
        "sentry.rules": {"handlers": ["console"], "propagate": False},
        "multiprocessing": {
            "handlers": ["console"],
            # https://github.com/celery/celery/commit/597a6b1f3359065ff6dbabce7237f86b866313df
            # This commit has not been rolled into any release and leads to a
            # large amount of errors when working with postgres.
            "level": "CRITICAL",
            "propagate": False,
        },
        "celery.worker.job": {"handlers": ["console"], "propagate": False},
        "static_compiler": {"level": "INFO"},
        "django.request": {
            "level": "WARNING",
            "handlers": ["console", "metrics", "django_internal"],
            "propagate": False,
        },
        "toronado": {"level": "ERROR", "handlers": ["null"], "propagate": False},
        "urllib3.connectionpool": {"level": "ERROR", "handlers": ["console"], "propagate": False},
        "boto3": {"level": "WARNING", "handlers": ["console"], "propagate": False},
        "botocore": {"level": "WARNING", "handlers": ["console"], "propagate": False},
    },
}

# django-rest-framework

REST_FRAMEWORK = {
    "DEFAULT_RENDERER_CLASSES": ["rest_framework.renderers.JSONRenderer"],
    "DEFAULT_PARSER_CLASSES": [
        "rest_framework.parsers.JSONParser",
        "rest_framework.parsers.MultiPartParser",
        "rest_framework.parsers.FormParser",
    ],
    "TEST_REQUEST_DEFAULT_FORMAT": "json",
    "DEFAULT_PERMISSION_CLASSES": ("sentry.api.permissions.NoPermission",),
    "EXCEPTION_HANDLER": "sentry.api.handlers.custom_exception_handler",
}

CRISPY_TEMPLATE_PACK = "bootstrap3"

# Sentry and internal client configuration

SENTRY_FEATURES = {
    # Enables user registration.
    "auth:register": True,
    # Enable advanced search features, like negation and wildcard matching.
    "organizations:advanced-search": True,
    # Enable obtaining and using API keys.
    "organizations:api-keys": False,
    # Enable multiple Apple app-store-connect sources per project.
    "organizations:app-store-connect-multiple": False,
    # Enable explicit use of AND and OR in search.
    "organizations:boolean-search": False,
    # Enable unfurling charts using the Chartcuterie service
    "organizations:chart-unfurls": False,
    # Enable alerting based on crash free sessions/users
    "organizations:crash-rate-alerts": False,
    # Enable creating organizations within sentry (if SENTRY_SINGLE_ORGANIZATION
    # is not enabled).
    "organizations:create": True,
    # Enable the 'discover' interface.
    "organizations:discover": False,
    # Enable attaching arbitrary files to events.
    "organizations:event-attachments": True,
    # Enable inline preview of attachments.
    "organizations:event-attachments-viewer": True,
    # Enable Filters & Sampling in the org settings
    "organizations:filters-and-sampling": False,
    # Allow organizations to configure built-in symbol sources.
    "organizations:symbol-sources": True,
    # Allow organizations to configure custom external symbol sources.
    "organizations:custom-symbol-sources": True,
    # Enable the events stream interface.
    "organizations:events": False,
    # Enable discover 2 basic functions
    "organizations:discover-basic": True,
    # Enable discover 2 custom queries and saved queries
    "organizations:discover-query": True,
    # Enable discover top events queries with other & higher options
    "organizations:discover-top-events": False,
    # Enable Performance view
    "organizations:performance-view": True,
    # Enable multi project selection
    "organizations:global-views": False,
    # Enable experimental new version of Merged Issues where sub-hashes are shown
    "organizations:grouping-tree-ui": False,
    # Enable experimental new version of stacktrace component where additional
    # data related to grouping is shown on each frame
    "organizations:grouping-stacktrace-ui": False,
    # Enable tweaks to group title in relation to hierarchical
    # grouping.
    "organizations:grouping-title-ui": False,
    # Lets organizations manage grouping configs
    "organizations:set-grouping-config": False,
    # Lets organizations set a custom title through fingerprinting
    "organizations:custom-event-title": True,
    # Enable rule page.
    "organizations:rule-page": False,
    # Enable imporved syntax highlightign + autocomplete on unified search
    "organizations:improved-search": False,
    # Enable incidents feature
    "organizations:incidents": False,
    # Flags for enabling CdcEventsDatasetSnubaSearchBackend in sentry.io. No effect in open-source
    # sentry at the moment.
    "organizations:issue-search-use-cdc-primary": False,
    "organizations:issue-search-use-cdc-secondary": False,
    # Enable the new Metrics page
    "organizations:metrics": False,
    # Automatically extract metrics during ingestion.
    #
    # XXX(ja): DO NOT ENABLE UNTIL THIS NOTICE IS GONE. Relay experiences
    # gradual slowdown when this is enabled for too many projects.
    "organizations:metrics-extraction": False,
    # Enable metric aggregate in metric alert rule builder
    "organizations:metric-alert-builder-aggregate": False,
    # Enable migrating auth identities between providers automatically
    "organizations:idp-automatic-migration": False,
    # Enable integration functionality to create and link groups to issues on
    # external services.
    "organizations:integrations-issue-basic": True,
    # Enable interface functionality to synchronize groups between sentry and
    # issues on external services.
    "organizations:integrations-issue-sync": True,
    # Enable interface functionality to receive event hooks.
    "organizations:integrations-event-hooks": True,
    # Enable integration functionality to work with alert rules
    "organizations:integrations-alert-rule": True,
    # Enable integration functionality to work with alert rules (specifically chat integrations)
    "organizations:integrations-chat-unfurl": True,
    # Enable integration functionality to work with alert rules (specifically incident
    # management integrations)
    "organizations:integrations-incident-management": True,
    # Allow orgs to automatically create Tickets in Issue Alerts
    "organizations:integrations-ticket-rules": True,
    # Allow orgs to install AzureDevops with limited scopes
    "organizations:integrations-vsts-limited-scopes": False,
    # Allow orgs to use the stacktrace linking feature
    "organizations:integrations-stacktrace-link": False,
    # Allow orgs to install a custom source code management integration
    "organizations:integrations-custom-scm": False,
    # Allow orgs to debug internal/unpublished sentry apps with logging
    "organizations:sentry-app-debugging": False,
    # Temporary safety measure, turned on for specific orgs only if
    # absolutely necessary, to be removed shortly
    "organizations:slack-allow-workspace": False,
    # Enable data forwarding functionality for organizations.
    "organizations:data-forwarding": True,
    # Enable readonly dashboards
    "organizations:dashboards-basic": True,
    # Enable custom editable dashboards
    "organizations:dashboards-edit": True,
    # Enable navigation features between Discover and Dashboards
    "organizations:connect-discover-and-dashboards": False,
    # Enable experimental performance improvements.
    "organizations:enterprise-perf": False,
    # Enable the API to importing CODEOWNERS for a project
    "organizations:integrations-codeowners": False,
    # Enable inviting members to organizations.
    "organizations:invite-members": True,
    # Enable rate limits for inviting members.
    "organizations:invite-members-rate-limits": True,
    # Prefix host with organization ID when giving users DSNs (can be
    # customized with SENTRY_ORG_SUBDOMAIN_TEMPLATE)
    "organizations:org-subdomains": False,
    # Display a global dashboard notification for this org
    "organizations:prompt-dashboards": False,
    "organizations:prompt-additional-volume": False,
    "organizations:prompt-additional-volume-on-demand": False,
    "organizations:prompt-on-demand-orgs": False,
    "organizations:prompt-release-health-adoption": False,
    "organizations:prompt-upgrade-via-dashboards": False,
    # Enable views for ops breakdown
    "organizations:performance-ops-breakdown": False,
    # Enable views for tag explorer
    "organizations:performance-tag-explorer": True,
    # Enable views for tag page
    "organizations:performance-tag-page": True,
    # Enable landing improvements for performance
    "organizations:performance-landing-widgets": False,
    # Enable views for transaction events page in performance
    "organizations:performance-events-page": False,
    # Enable interpolation of null data points in charts instead of zerofilling in performance
    "organizations:performance-chart-interpolation": False,
    # Enable ingestion for suspect spans
    "organizations:performance-suspect-spans-ingestion": False,
    # Enable views for suspect tags
    "organizations:performance-suspect-spans-view": False,
    # Enable the new Related Events feature
    "organizations:related-events": False,
    # Enable usage of external relays, for use with Relay. See
    # https://github.com/getsentry/relay.
    "organizations:relay": True,
    # Enable Session Stats down to a minute resolution
    "organizations:minute-resolution-sessions": False,
    # Automatically opt IN users to receiving Slack notifications.
    "organizations:notification-slack-automatic": False,
    # Enable version 2 of reprocessing (completely distinct from v1)
    "organizations:reprocessing-v2": False,
    # Enable sorting+filtering by semantic version of a release
    "organizations:semver": False,
    # Enable basic SSO functionality, providing configurable single sign on
    # using services like GitHub / Google. This is *not* the same as the signup
    # and login with Github / Azure DevOps that sentry.io provides.
    "organizations:sso-basic": True,
    # Enable SAML2 based SSO functionality. getsentry/sentry-auth-saml2 plugin
    # must be installed to use this functionality.
    "organizations:sso-saml2": True,
    # Enable Rippling SSO functionality.
    "organizations:sso-rippling": False,
    # Enable SCIM Provisioning functionality.
    "organizations:sso-scim": False,
    # Enable workaround for migrating IdP instances
    "organizations:sso-migration": False,
    # Enable transaction comparison view for performance.
    "organizations:transaction-comparison": False,
    # Return unhandled information on the issue level
    "organizations:unhandled-issue-flag": True,
    # Enable percent-based conditions on issue rules
    "organizations:issue-percent-filters": False,
    # Enable the new alert details ux design
    "organizations:alert-details-redesign": True,
    # Enable the new images loaded design and features
    "organizations:images-loaded-v2": True,
    # Enable the mobile screenshots feature
    "organizations:mobile-screenshots": False,
    # Enable the adoption chart in the releases page
    "organizations:release-adoption-chart": False,
    # Enable the release adoption stage labels and sorting+filtering by them
    "organizations:release-adoption-stage": False,
    # Store release bundles as zip files instead of single files
    "organizations:release-archives": False,
    # Enable the new release details experience
    "organizations:release-comparison": False,
    # Enable percent displays in issue stream
    "organizations:issue-percent-display": False,
    # Enable team insights page
    "organizations:team-insights": False,
    # Adds additional filters and a new section to issue alert rules.
    "projects:alert-filters": True,
    # Enable functionality to specify custom inbound filters on events.
    "projects:custom-inbound-filters": False,
    # Enable data forwarding functionality for projects.
    "projects:data-forwarding": True,
    # Enable functionality to discard groups.
    "projects:discard-groups": False,
    # DEPRECATED: pending removal
    "projects:dsym": False,
    # Enable selection of members, teams or code owners as email targets for issue alerts.
    "projects:issue-alerts-targeting": True,
    # Enable functionality for attaching  minidumps to events and displaying
    # then in the group UI.
    "projects:minidump": True,
    # Enable functionality for project plugins.
    "projects:plugins": True,
    # Enable alternative version of group creation that is supposed to be less racy.
    "projects:race-free-group-creation": True,
    # Enable functionality for rate-limiting events on projects.
    "projects:rate-limits": True,
    # Enable functionality to trigger service hooks upon event ingestion.
    "projects:servicehooks": False,
    # Use Kafka (instead of Celery) for ingestion pipeline.
    "projects:kafka-ingest": False,
    # Don't add feature defaults down here! Please add them in their associated
    # group sorted alphabetically.
}

# Default time zone for localization in the UI.
# http://en.wikipedia.org/wiki/List_of_tz_zones_by_name
SENTRY_DEFAULT_TIME_ZONE = "UTC"

# Enable the Sentry Debugger (Beta)
SENTRY_DEBUGGER = None

SENTRY_IGNORE_EXCEPTIONS = ("OperationalError",)

# Should we send the beacon to the upstream server?
SENTRY_BEACON = True

# Allow access to Sentry without authentication.
SENTRY_PUBLIC = False

# Instruct Sentry that this install intends to be run by a single organization
# and thus various UI optimizations should be enabled.
SENTRY_SINGLE_ORGANIZATION = False

# Login url (defaults to LOGIN_URL)
SENTRY_LOGIN_URL = None

# Default project ID (for internal errors)
SENTRY_PROJECT = 1
SENTRY_PROJECT_KEY = None

# Default organization to represent the Internal Sentry project.
# Used as a default when in SINGLE_ORGANIZATION mode.
SENTRY_ORGANIZATION = None

# Project ID for recording frontend (javascript) exceptions
SENTRY_FRONTEND_PROJECT = None
# DSN for the frontend to use explicitly, which takes priority
# over SENTRY_FRONTEND_PROJECT or SENTRY_PROJECT
SENTRY_FRONTEND_DSN = None
# DSN for tracking all client HTTP requests (which can be noisy) [experimental]
SENTRY_FRONTEND_REQUESTS_DSN = None

# Configuration for JavaScript's whitelistUrls - defaults to ALLOWED_HOSTS
SENTRY_FRONTEND_WHITELIST_URLS = None

# ----
# APM config
# ----

# sample rate for transactions initiated from the frontend
SENTRY_FRONTEND_APM_SAMPLING = 0

# sample rate for transactions in the backend
SENTRY_BACKEND_APM_SAMPLING = 0

# Sample rate for symbolicate_event task transactions
SENTRY_SYMBOLICATE_EVENT_APM_SAMPLING = 0

# Sample rate for the process_event task transactions
SENTRY_PROCESS_EVENT_APM_SAMPLING = 0

# sample rate for the relay projectconfig endpoint
SENTRY_RELAY_ENDPOINT_APM_SAMPLING = 0

# sample rate for ingest consumer processing functions
SENTRY_INGEST_CONSUMER_APM_SAMPLING = 0

# sample rate for Apple App Store Connect tasks transactions
SENTRY_APPCONNECT_APM_SAMPLING = SENTRY_BACKEND_APM_SAMPLING

# sample rate for suspect commits task
SENTRY_SUSPECT_COMMITS_APM_SAMPLING = 0

# sample rate for post_process_group task
SENTRY_POST_PROCESS_GROUP_APM_SAMPLING = 0

# ----
# end APM config
# ----

# DSN to use for Sentry monitors
SENTRY_MONITOR_DSN = None
SENTRY_MONITOR_API_ROOT = None
SENTRY_CELERYBEAT_MONITORS = {
    # 'scheduled-name': 'monitor_guid',
}

# Web Service
SENTRY_WEB_HOST = "127.0.0.1"
SENTRY_WEB_PORT = 9000
SENTRY_WEB_OPTIONS = {}

# SMTP Service
SENTRY_SMTP_HOST = "127.0.0.1"
SENTRY_SMTP_PORT = 1025

SENTRY_INTERFACES = {
    "csp": "sentry.interfaces.security.Csp",
    "hpkp": "sentry.interfaces.security.Hpkp",
    "expectct": "sentry.interfaces.security.ExpectCT",
    "expectstaple": "sentry.interfaces.security.ExpectStaple",
    "exception": "sentry.interfaces.exception.Exception",
    "logentry": "sentry.interfaces.message.Message",
    "request": "sentry.interfaces.http.Http",
    "sdk": "sentry.interfaces.sdk.Sdk",
    "stacktrace": "sentry.interfaces.stacktrace.Stacktrace",
    "template": "sentry.interfaces.template.Template",
    "user": "sentry.interfaces.user.User",
    "breadcrumbs": "sentry.interfaces.breadcrumbs.Breadcrumbs",
    "contexts": "sentry.interfaces.contexts.Contexts",
    "threads": "sentry.interfaces.threads.Threads",
    "debug_meta": "sentry.interfaces.debug_meta.DebugMeta",
    "spans": "sentry.interfaces.spans.Spans",
}
PREFER_CANONICAL_LEGACY_KEYS = False

SENTRY_EMAIL_BACKEND_ALIASES = {
    "smtp": "django.core.mail.backends.smtp.EmailBackend",
    "dummy": "django.core.mail.backends.dummy.EmailBackend",
    "console": "django.core.mail.backends.console.EmailBackend",
}

SENTRY_FILESTORE_ALIASES = {
    "filesystem": "django.core.files.storage.FileSystemStorage",
    "s3": "sentry.filestore.s3.S3Boto3Storage",
    "gcs": "sentry.filestore.gcs.GoogleCloudStorage",
}

SENTRY_ANALYTICS_ALIASES = {
    "noop": "sentry.analytics.Analytics",
    "pubsub": "sentry.analytics.pubsub.PubSubAnalytics",
}

# set of backends that do not support needing SMTP mail.* settings
# This list is a bit fragile and hardcoded, but it's unlikely that
# a user will be using a different backend that also mandates SMTP
# credentials.
SENTRY_SMTP_DISABLED_BACKENDS = frozenset(
    (
        "django.core.mail.backends.dummy.EmailBackend",
        "django.core.mail.backends.console.EmailBackend",
        "django.core.mail.backends.locmem.EmailBackend",
        "django.core.mail.backends.filebased.EmailBackend",
        "sentry.utils.email.PreviewBackend",
    )
)

# Should users without superuser permissions be allowed to
# make projects public
SENTRY_ALLOW_PUBLIC_PROJECTS = True

# Will an invite be sent when a member is added to an organization?
SENTRY_ENABLE_INVITES = True

# Origins allowed for session-based API access (via the Access-Control-Allow-Origin header)
SENTRY_ALLOW_ORIGIN = None

# Buffer backend
SENTRY_BUFFER = "sentry.buffer.Buffer"
SENTRY_BUFFER_OPTIONS = {}

# Cache backend
# XXX: We explicitly require the cache to be configured as its not optional
# and causes serious confusion with the default django cache
SENTRY_CACHE = None
SENTRY_CACHE_OPTIONS = {}

# Attachment blob cache backend
SENTRY_ATTACHMENTS = "sentry.attachments.default.DefaultAttachmentCache"
SENTRY_ATTACHMENTS_OPTIONS = {}

# Events blobs processing backend
SENTRY_EVENT_PROCESSING_STORE = "sentry.eventstore.processing.default.DefaultEventProcessingStore"
SENTRY_EVENT_PROCESSING_STORE_OPTIONS = {}

# The internal Django cache is still used in many places
# TODO(dcramer): convert uses over to Sentry's backend
CACHES = {"default": {"BACKEND": "django.core.cache.backends.dummy.DummyCache"}}

# The cache version affects both Django's internal cache (at runtime) as well
# as Sentry's cache. This automatically overrides VERSION on the default
# CACHES backend.
CACHE_VERSION = 1

# Digests backend
SENTRY_DIGESTS = "sentry.digests.backends.dummy.DummyBackend"
SENTRY_DIGESTS_OPTIONS = {}

# Quota backend
SENTRY_QUOTAS = "sentry.quotas.Quota"
SENTRY_QUOTA_OPTIONS = {}

# Cache for Relay project configs
SENTRY_RELAY_PROJECTCONFIG_CACHE = "sentry.relay.projectconfig_cache.base.ProjectConfigCache"
SENTRY_RELAY_PROJECTCONFIG_CACHE_OPTIONS = {}

# Which cache to use for debouncing cache updates to the projectconfig cache
SENTRY_RELAY_PROJECTCONFIG_DEBOUNCE_CACHE = (
    "sentry.relay.projectconfig_debounce_cache.base.ProjectConfigDebounceCache"
)
SENTRY_RELAY_PROJECTCONFIG_DEBOUNCE_CACHE_OPTIONS = {}

# Rate limiting backend
SENTRY_RATELIMITER = "sentry.ratelimits.base.RateLimiter"
SENTRY_RATELIMITER_OPTIONS = {}

# The default value for project-level quotas
SENTRY_DEFAULT_MAX_EVENTS_PER_MINUTE = "90%"

# Snuba configuration
SENTRY_SNUBA = os.environ.get("SNUBA", "http://127.0.0.1:1218")
SENTRY_SNUBA_TIMEOUT = 30
SENTRY_SNUBA_CACHE_TTL_SECONDS = 60

# Node storage backend
SENTRY_NODESTORE = "sentry.nodestore.django.DjangoNodeStorage"
SENTRY_NODESTORE_OPTIONS = {}

# Tag storage backend
SENTRY_TAGSTORE = os.environ.get("SENTRY_TAGSTORE", "sentry.tagstore.snuba.SnubaTagStorage")
SENTRY_TAGSTORE_OPTIONS = {}

# Search backend
SENTRY_SEARCH = os.environ.get(
    "SENTRY_SEARCH", "sentry.search.snuba.EventsDatasetSnubaSearchBackend"
)
SENTRY_SEARCH_OPTIONS = {}
# SENTRY_SEARCH_OPTIONS = {
#     'urls': ['http://127.0.0.1:9200/'],
#     'timeout': 5,
# }

# Time-series storage backend
SENTRY_TSDB = "sentry.tsdb.dummy.DummyTSDB"
SENTRY_TSDB_OPTIONS = {}

SENTRY_NEWSLETTER = "sentry.newsletter.base.Newsletter"
SENTRY_NEWSLETTER_OPTIONS = {}

SENTRY_EVENTSTREAM = "sentry.eventstream.snuba.SnubaEventStream"
SENTRY_EVENTSTREAM_OPTIONS = {}

# rollups must be ordered from highest granularity to lowest
SENTRY_TSDB_ROLLUPS = (
    # (time in seconds, samples to keep)
    (10, 360),  # 60 minutes at 10 seconds
    (3600, 24 * 7),  # 7 days at 1 hour
    (3600 * 24, 90),  # 90 days at 1 day
)

# Internal metrics
SENTRY_METRICS_BACKEND = "sentry.metrics.dummy.DummyMetricsBackend"
SENTRY_METRICS_OPTIONS = {}
SENTRY_METRICS_SAMPLE_RATE = 1.0
SENTRY_METRICS_PREFIX = "sentry."
SENTRY_METRICS_SKIP_INTERNAL_PREFIXES = []  # Order this by most frequent prefixes.

# Metrics product
SENTRY_METRICS_INDEXER = "sentry.sentry_metrics.indexer.mock.MockIndexer"
SENTRY_METRICS_INDEXER_OPTIONS = {}

# Release Health
SENTRY_RELEASE_HEALTH = "sentry.release_health.sessions.SessionsReleaseHealthBackend"
SENTRY_RELEASE_HEALTH_OPTIONS = {}

# Render charts on the backend. This uses the Chartcuterie external service.
SENTRY_CHART_RENDERER = "sentry.charts.chartcuterie.Chartcuterie"
SENTRY_CHART_RENDERER_OPTIONS = {}

# URI Prefixes for generating DSN URLs
# (Defaults to URL_PREFIX by default)
SENTRY_ENDPOINT = None
SENTRY_PUBLIC_ENDPOINT = None

# Hostname prefix to add for organizations that are opted into the
# `organizations:org-subdomains` feature.
SENTRY_ORG_SUBDOMAIN_TEMPLATE = "o{organization_id}.ingest"

# Prevent variables (e.g. context locals, http data, etc) from exceeding this
# size in characters
SENTRY_MAX_VARIABLE_SIZE = 512

# Prevent variables within extra context from exceeding this size in
# characters
SENTRY_MAX_EXTRA_VARIABLE_SIZE = 4096 * 4  # 16kb

# For changing the amount of data seen in Http Response Body part.
SENTRY_MAX_HTTP_BODY_SIZE = 4096 * 4  # 16kb

# For various attributes we don't limit the entire attribute on size, but the
# individual item. In those cases we also want to limit the maximum number of
# keys
SENTRY_MAX_DICTIONARY_ITEMS = 50

SENTRY_MAX_MESSAGE_LENGTH = 1024 * 8

# Gravatar service base url
SENTRY_GRAVATAR_BASE_URL = "https://secure.gravatar.com"

# Timeout (in seconds) for fetching remote source files (e.g. JS)
SENTRY_SOURCE_FETCH_TIMEOUT = 5

# Timeout (in seconds) for socket operations when fetching remote source files
SENTRY_SOURCE_FETCH_SOCKET_TIMEOUT = 2

# Maximum content length for source files before we abort fetching
SENTRY_SOURCE_FETCH_MAX_SIZE = 40 * 1024 * 1024

# Maximum content length for cache value.  Currently used only to avoid
# pointless compression of sourcemaps and other release files because we
# silently fail to cache the compressed result anyway.  Defaults to None which
# disables the check and allows different backends for unlimited payload.
# e.g. memcached defaults to 1MB  = 1024 * 1024
SENTRY_CACHE_MAX_VALUE_SIZE = None

# Fields which managed users cannot change via Sentry UI. Username and password
# cannot be changed by managed users. Optionally include 'email' and
# 'name' in SENTRY_MANAGED_USER_FIELDS.
SENTRY_MANAGED_USER_FIELDS = ()

SENTRY_SCOPES = {
    "org:read",
    "org:write",
    "org:admin",
    "org:integrations",
    "member:read",
    "member:write",
    "member:admin",
    "team:read",
    "team:write",
    "team:admin",
    "project:read",
    "project:write",
    "project:admin",
    "project:releases",
    "event:read",
    "event:write",
    "event:admin",
    "alerts:write",
    "alerts:read",
}

SENTRY_SCOPE_SETS = (
    (
        ("org:admin", "Read, write, and admin access to organization details."),
        ("org:write", "Read and write access to organization details."),
        ("org:read", "Read access to organization details."),
    ),
    (("org:integrations", "Read, write, and admin access to organization integrations."),),
    (
        ("member:admin", "Read, write, and admin access to organization members."),
        ("member:write", "Read and write access to organization members."),
        ("member:read", "Read access to organization members."),
    ),
    (
        ("team:admin", "Read, write, and admin access to teams."),
        ("team:write", "Read and write access to teams."),
        ("team:read", "Read access to teams."),
    ),
    (
        ("project:admin", "Read, write, and admin access to projects."),
        ("project:write", "Read and write access to projects."),
        ("project:read", "Read access to projects."),
    ),
    (("project:releases", "Read, write, and admin access to project releases."),),
    (
        ("event:admin", "Read, write, and admin access to events."),
        ("event:write", "Read and write access to events."),
        ("event:read", "Read access to events."),
    ),
    (
        ("alerts:write", "Read and write alerts"),
        ("alerts:read", "Read alerts"),
    ),
)

SENTRY_DEFAULT_ROLE = "member"

# Roles are ordered, which represents a sort-of hierarchy, as well as how
# they're presented in the UI. This is primarily important in that a member
# that is earlier in the chain cannot manage the settings of a member later
# in the chain (they still require the appropriate scope).
SENTRY_ROLES = (
    {
        "id": "member",
        "name": "Member",
        "desc": "Members can view and act on events, as well as view most other data within the organization.",
        "scopes": {
            "event:read",
            "event:write",
            "event:admin",
            "project:releases",
            "project:read",
            "org:read",
            "member:read",
            "team:read",
            "alerts:read",
            "alerts:write",
        },
    },
    {
        "id": "admin",
        "name": "Admin",
        "desc": "Admin privileges on any teams of which they're a member. They can create new teams and projects, "
        "as well as remove teams and projects on which they already hold membership (or all teams, if open membership is enabled). "
        "Additionally, they can manage memberships of teams that they are members of. They cannot invite members to the organization.",
        "scopes": {
            "event:read",
            "event:write",
            "event:admin",
            "org:read",
            "member:read",
            "project:read",
            "project:write",
            "project:admin",
            "project:releases",
            "team:read",
            "team:write",
            "team:admin",
            "org:integrations",
            "alerts:read",
            "alerts:write",
        },
    },
    {
        "id": "manager",
        "name": "Manager",
        "desc": "Gains admin access on all teams as well as the ability to add and remove members.",
        "is_global": True,
        "scopes": {
            "event:read",
            "event:write",
            "event:admin",
            "member:read",
            "member:write",
            "member:admin",
            "project:read",
            "project:write",
            "project:admin",
            "project:releases",
            "team:read",
            "team:write",
            "team:admin",
            "org:read",
            "org:write",
            "org:integrations",
            "alerts:read",
            "alerts:write",
        },
    },
    {
        "id": "owner",
        "name": "Owner",
        "desc": "Unrestricted access to the organization, its data, and its settings. Can add, modify, and delete "
        "projects and members, as well as make billing and plan changes.",
        "is_global": True,
        "scopes": {
            "org:read",
            "org:write",
            "org:admin",
            "org:integrations",
            "member:read",
            "member:write",
            "member:admin",
            "team:read",
            "team:write",
            "team:admin",
            "project:read",
            "project:write",
            "project:admin",
            "project:releases",
            "event:read",
            "event:write",
            "event:admin",
            "alerts:read",
            "alerts:write",
        },
    },
)

# See sentry/options/__init__.py for more information
SENTRY_OPTIONS = {}
SENTRY_DEFAULT_OPTIONS = {}

# You should not change this setting after your database has been created
# unless you have altered all schemas first
SENTRY_USE_BIG_INTS = False

# Encryption schemes available to Sentry. You should *never* remove from this
# list until the key is no longer used in the database. The first listed
# implementation is considered the default and will be used to encrypt all
# values (as well as re-encrypt data when it's re-saved).
SENTRY_ENCRYPTION_SCHEMES = (
    # identifier: implementation
    # ('0', Fernet(b'super secret key probably from Fernet.generate_key()')),
)

# Delay (in ms) to induce on API responses
#
# Simulates a small amount of lag which helps uncover more obvious race
# conditions in UI interactions. It's also needed to test (or implement) any
# kind of loading scenarios. Without this we will just implicitly lower the
# overall quality of software we ship because we will not experience it in the
# same way we would in production.
#
# See discussion on https://github.com/getsentry/sentry/pull/20187
SENTRY_API_RESPONSE_DELAY = 150 if IS_DEV else None

# Watchers for various application purposes (such as compiling static media)
# XXX(dcramer): this doesn't work outside of a source distribution as the
# webpack.config.js is not part of Sentry's datafiles
SENTRY_WATCHERS = (
    (
        "webpack",
        [
            os.path.join(NODE_MODULES_ROOT, ".bin", "webpack"),
            "serve",
            "--color",
            "--output-pathinfo=true",
            "--config={}".format(
                os.path.normpath(
                    os.path.join(PROJECT_ROOT, os.pardir, os.pardir, "webpack.config.ts")
                )
            ),
        ],
    ),
)

# Controls whether DEVSERVICES will spin up a Relay and direct store traffic through Relay or not.
# If Relay is used a reverse proxy server will be run at the 8000 (the port formally used by Sentry) that
# will split the requests between Relay and Sentry (all store requests will be passed to Relay, and the
# rest will be forwarded to Sentry)
SENTRY_USE_RELAY = True
SENTRY_RELAY_PORT = 7899

# Controls whether we'll run the snuba subscription processor. If enabled, we'll run
# it as a worker, and devservices will run Kafka.
SENTRY_DEV_PROCESS_SUBSCRIPTIONS = False

# The chunk size for attachments in blob store. Should be a power of two.
SENTRY_ATTACHMENT_BLOB_SIZE = 8 * 1024 * 1024  # 8MB

# The chunk size for files in the chunk upload. This is used for native debug
# files and source maps, and directly translates to the chunk size in blob
# store. MUST be a power of two.
SENTRY_CHUNK_UPLOAD_BLOB_SIZE = 8 * 1024 * 1024  # 8MB

# This flags activates the Change Data Capture backend in the development environment
SENTRY_USE_CDC_DEV = False

# SENTRY_DEVSERVICES = {
#     "service-name": lambda settings, options: (
#         {
#             "image": "image-name:version",
#             # optional ports to expose
#             "ports": {"internal-port/tcp": external-port},
#             # optional command
#             "command": ["exit 1"],
#             optional mapping of volumes
#             "volumes": {"volume-name": {"bind": "/path/in/container"}},
#             # optional statement to test if service should run
#             "only_if": lambda settings, options: True,
#             # optional environment variables
#             "environment": {
#                 "ENV_VAR": "1",
#             }
#         }
#     )
# }


def build_cdc_postgres_init_db_volume(settings):
    return (
        {
            os.path.join(settings.CDC_CONFIG_DIR, "init_hba.sh"): {
                "bind": "/docker-entrypoint-initdb.d/init_hba.sh"
            }
        }
        if settings.SENTRY_USE_CDC_DEV
        else {}
    )


SENTRY_DEVSERVICES = {
    "redis": lambda settings, options: (
        {
            "image": "redis:5.0-alpine",
            "ports": {"6379/tcp": 6379},
            "command": [
                "redis-server",
                "--appendonly",
                "yes",
                "--save",
                "60",
                "20",
                "--auto-aof-rewrite-percentage",
                "100",
                "--auto-aof-rewrite-min-size",
                "64mb",
            ],
            "volumes": {"redis": {"bind": "/data"}},
        }
    ),
    "postgres": lambda settings, options: (
        {
            "image": "postgres:9.6-alpine",
            "pull": True,
            "ports": {"5432/tcp": 5432},
            "environment": {"POSTGRES_DB": "sentry", "POSTGRES_HOST_AUTH_METHOD": "trust"},
            "volumes": {
                "postgres": {"bind": "/var/lib/postgresql/data"},
                "wal2json": {"bind": "/wal2json"},
                settings.CDC_CONFIG_DIR: {"bind": "/cdc"},
                **build_cdc_postgres_init_db_volume(settings),
            },
            "command": [
                "postgres",
                "-c",
                "wal_level=logical",
                "-c",
                "max_replication_slots=1",
                "-c",
                "max_wal_senders=1",
            ],
            "entrypoint": "/cdc/postgres-entrypoint.sh" if settings.SENTRY_USE_CDC_DEV else None,
            "healthcheck": {
                "test": ["CMD", "pg_isready", "-U", "postgres"],
                "interval": 30000000000,  # Test every 30 seconds (in ns).
                "timeout": 5000000000,  # Time we should expect the test to take.
                "retries": 3,
            },
        }
    ),
    "zookeeper": lambda settings, options: (
        {
            # Upgrading to version 6.x allows zookeeper to run properly on Apple's arm64
            # See details https://github.com/confluentinc/kafka-images/issues/80#issuecomment-855511438
            "image": "confluentinc/cp-zookeeper:6.2.0",
            "environment": {"ZOOKEEPER_CLIENT_PORT": "2181"},
            "volumes": {"zookeeper": {"bind": "/var/lib/zookeeper"}},
            "only_if": "kafka" in settings.SENTRY_EVENTSTREAM or settings.SENTRY_USE_RELAY,
        }
    ),
    "kafka": lambda settings, options: (
        {
            # We upgrade to version 6.x to match zookeeper's version (I believe they both release together)
            "image": "confluentinc/cp-kafka:6.2.0",
            "ports": {"9092/tcp": 9092},
            "environment": {
                "KAFKA_ZOOKEEPER_CONNECT": "{containers[zookeeper][name]}:2181",
                "KAFKA_LISTENERS": "INTERNAL://0.0.0.0:9093,EXTERNAL://0.0.0.0:9092",
                "KAFKA_ADVERTISED_LISTENERS": "INTERNAL://{containers[kafka][name]}:9093,EXTERNAL://{containers[kafka]"
                "[ports][9092/tcp][0]}:{containers[kafka][ports][9092/tcp][1]}",
                "KAFKA_LISTENER_SECURITY_PROTOCOL_MAP": "INTERNAL:PLAINTEXT,EXTERNAL:PLAINTEXT",
                "KAFKA_INTER_BROKER_LISTENER_NAME": "INTERNAL",
                "KAFKA_OFFSETS_TOPIC_REPLICATION_FACTOR": "1",
                "KAFKA_OFFSETS_TOPIC_NUM_PARTITIONS": "1",
                "KAFKA_LOG_RETENTION_HOURS": "24",
                "KAFKA_MESSAGE_MAX_BYTES": "50000000",
                "KAFKA_MAX_REQUEST_SIZE": "50000000",
            },
            "volumes": {"kafka": {"bind": "/var/lib/kafka/data"}},
            "only_if": "kafka" in settings.SENTRY_EVENTSTREAM
            or settings.SENTRY_USE_RELAY
            or settings.SENTRY_DEV_PROCESS_SUBSCRIPTIONS,
        }
    ),
    "clickhouse": lambda settings, options: (
        {
            "image": "yandex/clickhouse-server:20.3.9.70",
            "pull": True,
            "ports": {"9000/tcp": 9000, "9009/tcp": 9009, "8123/tcp": 8123},
            "ulimits": [{"name": "nofile", "soft": 262144, "hard": 262144}],
            "environment": {"MAX_MEMORY_USAGE_RATIO": "0.3"},
            "volumes": {
                "clickhouse_dist"
                if settings.SENTRY_DISTRIBUTED_CLICKHOUSE_TABLES
                else "clickhouse": {"bind": "/var/lib/clickhouse"},
                os.path.join(
                    settings.DEVSERVICES_CONFIG_DIR,
                    "clickhouse",
                    "dist_config.xml"
                    if settings.SENTRY_DISTRIBUTED_CLICKHOUSE_TABLES
                    else "loc_config.xml",
                ): {"bind": "/etc/clickhouse-server/config.d/sentry.xml"},
            },
        }
    ),
    "snuba": lambda settings, options: (
        {
            "image": "getsentry/snuba:nightly",
            "pull": True,
            "ports": {"1218/tcp": 1218},
            "command": ["devserver"],
            "environment": {
                "PYTHONUNBUFFERED": "1",
                "SNUBA_SETTINGS": "docker",
                "DEBUG": "1",
                "CLICKHOUSE_HOST": "{containers[clickhouse][name]}",
                "CLICKHOUSE_PORT": "9000",
                "CLICKHOUSE_HTTP_PORT": "8123",
                "DEFAULT_BROKERS": "{containers[kafka][name]}:9093",
                "REDIS_HOST": "{containers[redis][name]}",
                "REDIS_PORT": "6379",
                "REDIS_DB": "1",
            },
            "only_if": "snuba" in settings.SENTRY_EVENTSTREAM
            or "kafka" in settings.SENTRY_EVENTSTREAM,
        }
    ),
    "bigtable": lambda settings, options: (
        {
            "image": "us.gcr.io/sentryio/cbtemulator:23c02d92c7a1747068eb1fc57dddbad23907d614",
            "ports": {"8086/tcp": 8086},
            "only_if": "bigtable" in settings.SENTRY_NODESTORE,
        }
    ),
    "memcached": lambda settings, options: (
        {
            "image": "memcached:1.5-alpine",
            "ports": {"11211/tcp": 11211},
            "only_if": "memcached" in settings.CACHES.get("default", {}).get("BACKEND"),
        }
    ),
    "symbolicator": lambda settings, options: (
        {
            "image": "us.gcr.io/sentryio/symbolicator:nightly",
            "pull": True,
            "ports": {"3021/tcp": 3021},
            "volumes": {settings.SYMBOLICATOR_CONFIG_DIR: {"bind": "/etc/symbolicator"}},
            "command": ["run", "--config", "/etc/symbolicator/config.yml"],
            "only_if": options.get("symbolicator.enabled"),
        }
    ),
    "relay": lambda settings, options: (
        {
            "image": "us.gcr.io/sentryio/relay:nightly",
            "pull": True,
            "ports": {"7899/tcp": settings.SENTRY_RELAY_PORT},
            "volumes": {settings.RELAY_CONFIG_DIR: {"bind": "/etc/relay"}},
            "command": ["run", "--config", "/etc/relay"],
            "only_if": settings.SENTRY_USE_RELAY,
            "with_devserver": True,
        }
    ),
    "chartcuterie": lambda settings, options: (
        {
            "image": "us.gcr.io/sentryio/chartcuterie:nightly",
            "pull": True,
            "volumes": {settings.CHARTCUTERIE_CONFIG_DIR: {"bind": "/etc/chartcuterie"}},
            "environment": {
                "CHARTCUTERIE_CONFIG": "/etc/chartcuterie/config.js",
                "CHARTCUTERIE_CONFIG_POLLING": "true",
            },
            "ports": {"9090/tcp": 7901},
            "only_if": options.get("chart-rendering.enabled"),
        }
    ),
    "cdc": lambda settings, options: (
        {
            "image": "getsentry/cdc:nightly",
            "pull": True,
            "only_if": settings.SENTRY_USE_CDC_DEV,
            "command": ["cdc", "-c", "/etc/cdc/configuration.yaml", "producer"],
            "volumes": {settings.CDC_CONFIG_DIR: {"bind": "/etc/cdc"}},
        }
    ),
}

# Max file size for avatar photo uploads
SENTRY_MAX_AVATAR_SIZE = 5000000

# The maximum age of raw events before they are deleted
SENTRY_RAW_EVENT_MAX_AGE_DAYS = 10

# statuspage.io support
STATUS_PAGE_ID = None
STATUS_PAGE_API_HOST = "statuspage.io"

SENTRY_ONPREMISE = True

# Whether we should look at X-Forwarded-For header or not
# when checking REMOTE_ADDR ip addresses
SENTRY_USE_X_FORWARDED_FOR = True

SENTRY_DEFAULT_INTEGRATIONS = (
    "sentry.integrations.bitbucket.BitbucketIntegrationProvider",
    "sentry.integrations.bitbucket_server.BitbucketServerIntegrationProvider",
    "sentry.integrations.slack.SlackIntegrationProvider",
    "sentry.integrations.github.GitHubIntegrationProvider",
    "sentry.integrations.github_enterprise.GitHubEnterpriseIntegrationProvider",
    "sentry.integrations.gitlab.GitlabIntegrationProvider",
    "sentry.integrations.jira.JiraIntegrationProvider",
    "sentry.integrations.jira_server.JiraServerIntegrationProvider",
    "sentry.integrations.vsts.VstsIntegrationProvider",
    "sentry.integrations.vsts_extension.VstsExtensionIntegrationProvider",
    "sentry.integrations.pagerduty.integration.PagerDutyIntegrationProvider",
    "sentry.integrations.vercel.VercelIntegrationProvider",
    "sentry.integrations.msteams.MsTeamsIntegrationProvider",
    "sentry.integrations.aws_lambda.AwsLambdaIntegrationProvider",
    "sentry.integrations.custom_scm.CustomSCMIntegrationProvider",
)


SENTRY_SDK_CONFIG = {
    "release": sentry.__semantic_version__,
    "environment": ENVIRONMENT,
    "in_app_include": ["sentry", "sentry_plugins"],
    "debug": True,
    "send_default_pii": True,
    "auto_enabling_integrations": False,
}

# Callable to bind additional context for the Sentry SDK
#
# def get_org_context(scope, organization, **kwargs):
#    scope.set_tag('organization.cool', '1')
#
# SENTRY_ORGANIZATION_CONTEXT_HELPER = get_org_context
SENTRY_ORGANIZATION_CONTEXT_HELPER = None

# Config options that are explicitly disabled from Django
DEAD = object()

# This will eventually get set from values in SENTRY_OPTIONS during
# sentry.runner.initializer:bootstrap_options
SECRET_KEY = DEAD
EMAIL_BACKEND = DEAD
EMAIL_HOST = DEAD
EMAIL_PORT = DEAD
EMAIL_HOST_USER = DEAD
EMAIL_HOST_PASSWORD = DEAD
EMAIL_USE_TLS = DEAD
EMAIL_USE_SSL = DEAD
SERVER_EMAIL = DEAD
EMAIL_SUBJECT_PREFIX = DEAD

# Shared btw Auth Provider and Social Auth Plugin
GITHUB_APP_ID = DEAD
GITHUB_API_SECRET = DEAD

# Used by Auth Provider
GITHUB_REQUIRE_VERIFIED_EMAIL = DEAD
GITHUB_API_DOMAIN = DEAD
GITHUB_BASE_DOMAIN = DEAD

# Used by Social Auth Plugin
GITHUB_EXTENDED_PERMISSIONS = DEAD
GITHUB_ORGANIZATION = DEAD


SUDO_URL = "sentry-sudo"

# Endpoint to https://github.com/getsentry/sentry-release-registry, used for
# alerting the user on outdated SDKs.
SENTRY_RELEASE_REGISTRY_BASEURL = None

# Hardcoded SDK versions for SDKs that do not have an entry in the release
# registry.
SDK_VERSIONS = {
    "raven-js": "3.21.0",
    "raven-node": "2.3.0",
    "raven-python": "6.10.0",
    "raven-ruby": "2.7.1",
    "sentry-cocoa": "3.11.1",
    "sentry-java": "1.6.4",
    "sentry-laravel": "1.0.2",
    "sentry-php": "2.0.1",
}

# Some of the migration links below are not ideal, but that is all migration documentation we currently have and can provide at this point
SDK_URLS = {
    "sentry-java": "https://docs.sentry.io/platforms/java/legacy/migration/",
    "@sentry/browser": "https://github.com/getsentry/sentry-javascript/blob/master/MIGRATION.md#migrating-from-raven-js-to-sentrybrowser",
    "sentry-cocoa": "https://docs.sentry.io/platforms/apple/migration/",
    "sentry-php": "https://docs.sentry.io/platforms/php/",
    "sentry-python": "https://docs.sentry.io/platforms/python/migration/",
    "sentry-ruby": "https://docs.sentry.io/platforms/ruby/migration/",
    "sentry-dotnet": "https://docs.sentry.io/platforms/dotnet/migration/#migrating-from-sharpraven-to-sentry-sdk",
    "sentry-go": "https://docs.sentry.io/platforms/go/migration/",
}

DEPRECATED_SDKS = {
    # sdk name => new sdk name
    "raven-java": "sentry-java",
    "raven-java:android": "sentry-java",
    "raven-java:log4j": "sentry-java",
    "raven-java:log4j2": "sentry-java",
    "raven-java:logback": "sentry-java",
    "raven-js": "@sentry/browser",
    "raven-node": "@sentry/browser",
    "raven-objc": "sentry-cocoa",
    "raven-php": "sentry-php",
    "raven-python": "sentry-python",
    "raven-ruby": "sentry-ruby",
    "raven-swift": "sentry-cocoa",
    "raven-csharp": "sentry-dotnet",
    "raven-go": "sentry-go",
    "sentry-android": "sentry-java",
    "sentry-swift": "sentry-cocoa",
    "SharpRaven": "sentry-dotnet",
    # The Ruby SDK used to go by the name 'sentry-raven'...
    "sentry-raven": "sentry-ruby",
}

TERMS_URL = None
PRIVACY_URL = None

# Internal sources for debug information files
#
# There are two special values in there: "microsoft" and "ios".  These are
# added by default to any project created.  The "ios" source is currently
# not enabled in the open source build of sentry because it points to a
# sentry internal repository and it's unclear if these can be
# redistributed under the Apple EULA.  If however someone configures their
# own iOS source and name it 'ios' it will be enabled by default for all
# projects.
SENTRY_BUILTIN_SOURCES = {
    "microsoft": {
        "type": "http",
        "id": "sentry:microsoft",
        "name": "Microsoft",
        "layout": {"type": "symstore"},
        "filters": {"filetypes": ["pdb", "pe"]},
        "url": "https://msdl.microsoft.com/download/symbols/",
        "is_public": True,
    },
    "citrix": {
        "type": "http",
        "id": "sentry:citrix",
        "name": "Citrix",
        "layout": {"type": "symstore"},
        "filters": {"filetypes": ["pdb", "pe"]},
        "url": "http://ctxsym.citrix.com/symbols/",
        "is_public": True,
    },
    "intel": {
        "type": "http",
        "id": "sentry:intel",
        "name": "Intel",
        "layout": {"type": "symstore"},
        "filters": {"filetypes": ["pdb", "pe"]},
        "url": "https://software.intel.com/sites/downloads/symbols/",
        "is_public": True,
    },
    "amd": {
        "type": "http",
        "id": "sentry:amd",
        "name": "AMD",
        "layout": {"type": "symstore"},
        "filters": {"filetypes": ["pdb", "pe"]},
        "url": "https://download.amd.com/dir/bin/",
        "is_public": True,
    },
    "nvidia": {
        "type": "http",
        "id": "sentry:nvidia",
        "name": "NVIDIA",
        "layout": {"type": "symstore"},
        "filters": {"filetypes": ["pdb", "pe"]},
        "url": "https://driver-symbols.nvidia.com/",
        "is_public": True,
    },
    "chromium": {
        "type": "http",
        "id": "sentry:chromium",
        "name": "Chromium",
        "layout": {"type": "symstore"},
        "filters": {"filetypes": ["pdb", "pe"]},
        "url": "https://chromium-browser-symsrv.commondatastorage.googleapis.com/",
        "is_public": True,
    },
    "unity": {
        "type": "http",
        "id": "sentry:unity",
        "name": "Unity",
        "layout": {"type": "symstore"},
        "filters": {"filetypes": ["pdb", "pe"]},
        "url": "http://symbolserver.unity3d.com/",
        "is_public": True,
    },
    "mozilla": {
        "type": "http",
        "id": "sentry:mozilla",
        "name": "Mozilla",
        "layout": {"type": "symstore"},
        "url": "https://symbols.mozilla.org/",
        "is_public": True,
    },
    "autodesk": {
        "type": "http",
        "id": "sentry:autodesk",
        "name": "Autodesk",
        "layout": {"type": "symstore"},
        "url": "http://symbols.autodesk.com/",
        "is_public": True,
    },
    "electron": {
        "type": "http",
        "id": "sentry:electron",
        "name": "Electron",
        "layout": {"type": "native"},
        "url": "https://symbols.electronjs.org/",
        "filters": {"filetypes": ["pdb", "breakpad", "sourcebundle"]},
        "is_public": True,
    },
}

# Relay
# List of PKs explicitly allowed by Sentry.  All relays here are always
# registered as internal relays.
# DEPRECATED !!! (18.May.2021) This entry has been deprecated in favour of
# ~/.sentry/conf.yml (relay.static_auth)
SENTRY_RELAY_WHITELIST_PK = [
    # NOTE (RaduW) This is the relay key for the relay instance used by devservices.
    # This should NOT be part of any production environment.
    # This key should match the key in /sentry/config/relay/credentials.json
    "SMSesqan65THCV6M4qs4kBzPai60LzuDn-xNsvYpuP8"
]

# When open registration is not permitted then only relays in the
# list of explicitly allowed relays can register.
SENTRY_RELAY_OPEN_REGISTRATION = True

# GeoIP
# Used for looking up IP addresses.
# For example /usr/local/share/GeoIP/GeoIPCity.mmdb
GEOIP_PATH_MMDB = None

# CDN
# If this is an absolute url like e.g.: https://js.sentry-cdn.com/
# the full url will look like this: https://js.sentry-cdn.com/<public_key>.min.js
# otherwise django reverse url lookup will be used.
JS_SDK_LOADER_CDN_URL = ""
# Version of the SDK - Used in header Surrogate-Key sdk/JS_SDK_LOADER_SDK_VERSION
JS_SDK_LOADER_SDK_VERSION = ""
# This should be the url pointing to the JS SDK
JS_SDK_LOADER_DEFAULT_SDK_URL = ""

# block domains which are generally used by spammers -- keep this configurable in case an onpremise
# install wants to allow it
INVALID_EMAIL_ADDRESS_PATTERN = re.compile(r"\@qq\.com$", re.I)

# This is customizable for sentry.io, but generally should only be additive
# (currently the values not used anymore so this is more for documentation purposes)
SENTRY_USER_PERMISSIONS = ("broadcasts.admin",)

KAFKA_CLUSTERS = {
    "default": {
        "common": {"bootstrap.servers": "127.0.0.1:9092"},
        "producers": {
            "compression.type": "lz4",
            "message.max.bytes": 50000000,  # 50MB, default is 1MB
        },
        "consumers": {},
    }
}

KAFKA_EVENTS = "events"
KAFKA_OUTCOMES = "outcomes"
KAFKA_EVENTS_SUBSCRIPTIONS_RESULTS = "events-subscription-results"
KAFKA_TRANSACTIONS_SUBSCRIPTIONS_RESULTS = "transactions-subscription-results"
KAFKA_SUBSCRIPTION_RESULT_TOPICS = {
    "events": KAFKA_EVENTS_SUBSCRIPTIONS_RESULTS,
    "transactions": KAFKA_TRANSACTIONS_SUBSCRIPTIONS_RESULTS,
}
KAFKA_INGEST_EVENTS = "ingest-events"
KAFKA_INGEST_ATTACHMENTS = "ingest-attachments"
KAFKA_INGEST_TRANSACTIONS = "ingest-transactions"
KAFKA_INGEST_METRICS = "ingest-metrics"
KAFKA_SNUBA_METRICS = "snuba-metrics"

KAFKA_TOPICS = {
    KAFKA_EVENTS: {"cluster": "default", "topic": KAFKA_EVENTS},
    KAFKA_OUTCOMES: {"cluster": "default", "topic": KAFKA_OUTCOMES},
    KAFKA_EVENTS_SUBSCRIPTIONS_RESULTS: {
        "cluster": "default",
        "topic": KAFKA_EVENTS_SUBSCRIPTIONS_RESULTS,
    },
    KAFKA_TRANSACTIONS_SUBSCRIPTIONS_RESULTS: {
        "cluster": "default",
        "topic": KAFKA_TRANSACTIONS_SUBSCRIPTIONS_RESULTS,
    },
    # Topic for receiving simple events (error events without attachments) from Relay
    KAFKA_INGEST_EVENTS: {"cluster": "default", "topic": KAFKA_INGEST_EVENTS},
    # Topic for receiving 'complex' events (error events with attachments) from Relay
    KAFKA_INGEST_ATTACHMENTS: {"cluster": "default", "topic": KAFKA_INGEST_ATTACHMENTS},
    # Topic for receiving transaction events (APM events) from Relay
    KAFKA_INGEST_TRANSACTIONS: {"cluster": "default", "topic": KAFKA_INGEST_TRANSACTIONS},
    # Topic for receiving metrics from Relay
    KAFKA_INGEST_METRICS: {"cluster": "default", "topic": KAFKA_INGEST_METRICS},
    # Topic for indexer translated metrics
    KAFKA_SNUBA_METRICS: {"cluster": "default", "topic": KAFKA_SNUBA_METRICS},
}

# If True, consumers will create the topics if they don't exist
KAFKA_CONSUMER_AUTO_CREATE_TOPICS = True

# For Jira, only approved apps can use the access_email_addresses scope
# This scope allows Sentry to use the email endpoint (https://developer.atlassian.com/cloud/jira/platform/rest/v3/#api-rest-api-3-user-email-get)
# We use the email with Jira 2-way sync in order to match the user
JIRA_USE_EMAIL_SCOPE = False

"""
Fields are:
 - south_app_name: Which app to apply the conversion to
 - south_migration: The south migration to map to the new name. If None, then always
   apply
 - django_app_name: The new app name to apply the conversion to
 - django_migration: Which django migration to 'fake' as run.
 - south_migration_required: Whether the south migration is required to proceed.
 - south_migration_required_error: Error message explaining what is going wrong.
"""
SOUTH_MIGRATION_CONVERSIONS = (
    (
        "sentry",
        "0472_auto__add_field_sentryapp_author",
        "sentry",
        "0001_initial",
        True,
        "Please upgrade to Sentry 9.1.2 before upgrading to any later versions.",
    ),
    (
        "sentry",
        "0516_auto__del_grouptagvalue__del_unique_grouptagvalue_group_id_key_value__",
        "sentry",
        "0002_912_to_recent",
        False,
        "",
    ),
    (
        "sentry",
        "0518_auto__chg_field_sentryappwebhookerror_response_code",
        "sentry",
        "0003_auto_20191022_0122",
        False,
        "",
    ),
    ("sentry.nodestore", "0001_initial", "nodestore", "0001_initial", False, None),
    ("nodestore", "0001_initial", "nodestore", "0001_initial", False, None),
    (
        "social_auth",
        "0004_auto__del_unique_usersocialauth_provider_uid__add_unique_usersocialaut",
        "social_auth",
        "0001_initial",
        True,
        "Please upgrade to Sentry 9.1.2 before upgrading to any later versions.",
    ),
)

# Whether to use Django migrations to create the database, or just build it based off
# of models, similar to how syncdb used to work. The former is more correct, the latter
# is much faster.
MIGRATIONS_TEST_MIGRATE = os.environ.get("MIGRATIONS_TEST_MIGRATE", "0") == "1"
# Specifies the list of django apps to include in the lockfile. If Falsey then include
# all apps with migrations
MIGRATIONS_LOCKFILE_APP_WHITELIST = (
    "nodestore",
    "sentry",
    "social_auth",
)
# Where to write the lockfile to.
MIGRATIONS_LOCKFILE_PATH = os.path.join(PROJECT_ROOT, os.path.pardir, os.path.pardir)

# Log error and abort processing (without dropping event) when process_event is
# taking more than n seconds to process event
SYMBOLICATOR_PROCESS_EVENT_HARD_TIMEOUT = 600

# Log warning when process_event is taking more than n seconds to process event
SYMBOLICATOR_PROCESS_EVENT_WARN_TIMEOUT = 120

# Block symbolicate_event for this many seconds to wait for a initial response
# from symbolicator after the task submission.
SYMBOLICATOR_POLL_TIMEOUT = 10

# When retrying symbolication requests or querying for the result this set the
# max number of second to wait between subsequent attempts.
SYMBOLICATOR_MAX_RETRY_AFTER = 5

SENTRY_REQUEST_METRIC_ALLOWED_PATHS = (
    "sentry.web.api",
    "sentry.web.frontend",
    "sentry.api.endpoints",
    "sentry.data_export.endpoints",
    "sentry.discover.endpoints",
    "sentry.incidents.endpoints",
)
SENTRY_MAIL_ADAPTER_BACKEND = "sentry.mail.adapter.MailAdapter"

# Project ID used by synthetic monitoring
# Synthetic monitoring recurringly send events, prepared with specific
# attributes, which can be identified through the whole processing pipeline and
# observed mainly for producing stable metrics.
SENTRY_SYNTHETIC_MONITORING_PROJECT_ID = None

# Similarity cluster to use
# Similarity-v1: uses hardcoded set of event properties for diffing
SENTRY_SIMILARITY_INDEX_REDIS_CLUSTER = "default"
# Similarity-v2: uses grouping components for diffing (None = fallback to setting for v1)
SENTRY_SIMILARITY2_INDEX_REDIS_CLUSTER = None

# The grouping strategy to use for driving similarity-v2. You can add multiple
# strategies here to index them all. This is useful for transitioning a
# similarity dataset to newer grouping configurations.
#
# The dictionary value represents the redis prefix to use.
#
# Check out `test_similarity_config_migration` to understand the procedure and risks.
SENTRY_SIMILARITY_GROUPING_CONFIGURATIONS_TO_INDEX = {
    "similarity:2020-07-23": "a",
}

SENTRY_USE_UWSGI = True

SENTRY_REPROCESSING_ATTACHMENT_CHUNK_SIZE = 2 ** 20

SENTRY_REPROCESSING_SYNC_REDIS_CLUSTER = "default"

<<<<<<< HEAD
# Which backend to use for RealtimeMetricsStore.
#
# Currently, only redis is supported.
SENTRY_REALTIME_METRICS_BACKEND = (
    "sentry.processing.realtime_metrics.redis.RedisRealtimeMetricsStore"
)
SENTRY_REALTIME_METRICS_OPTIONS = {
    # The redis cluster used for the realtime store redis backend.
    "cluster": "default",
    # The bucket size of the counter.
    #
    # The size (in seconds) of the buckets that events are sorted into.
    "counter_bucket_size": 10,
    # Number of seconds to keep symbolicate_event rates per project.
    #
    # symbolicate_event tasks report the rates of events per project to redis
    # so that projects that exceed a reasonable rate can be sent to the low
    # priority queue. This setting determines how long we keep these rates
    # around.
    # Note that the time is counted after the last time a counter is incremented.
    "counter_ttl": timedelta(seconds=300),
}
=======
# XXX(meredith): Temporary metrics indexer
SENTRY_METRICS_INDEXER_REDIS_CLUSTER = "default"

>>>>>>> 25988d0c
# Timeout for the project counter statement execution.
# In case of contention on the project counter, prevent workers saturation with
# save_event tasks from single project.
# Value is in milliseconds. Set to `None` to disable.
SENTRY_PROJECT_COUNTER_STATEMENT_TIMEOUT = 1000

# Implemented in getsentry to run additional devserver workers.
SENTRY_EXTRA_WORKERS = None

SAMPLED_DEFAULT_RATE = 1.0

# A set of extra URLs to sample
ADDITIONAL_SAMPLED_URLS = {}

# This controls whether Sentry is run in a demo mode.
# Enabling this will allow users to create accounts without an email or password.
DEMO_MODE = False

# all demo orgs are owned by the user with this email
DEMO_ORG_OWNER_EMAIL = None

# paramters that determine how demo events are generated
DEMO_DATA_GEN_PARAMS = {}

# parameters for an org when quickly generating them synchronously
DEMO_DATA_QUICK_GEN_PARAMS = {}

# adds an extra JS to HTML template
INJECTED_SCRIPT_ASSETS = []<|MERGE_RESOLUTION|>--- conflicted
+++ resolved
@@ -2317,7 +2317,6 @@
 
 SENTRY_REPROCESSING_SYNC_REDIS_CLUSTER = "default"
 
-<<<<<<< HEAD
 # Which backend to use for RealtimeMetricsStore.
 #
 # Currently, only redis is supported.
@@ -2340,11 +2339,10 @@
     # Note that the time is counted after the last time a counter is incremented.
     "counter_ttl": timedelta(seconds=300),
 }
-=======
+
 # XXX(meredith): Temporary metrics indexer
 SENTRY_METRICS_INDEXER_REDIS_CLUSTER = "default"
 
->>>>>>> 25988d0c
 # Timeout for the project counter statement execution.
 # In case of contention on the project counter, prevent workers saturation with
 # save_event tasks from single project.
