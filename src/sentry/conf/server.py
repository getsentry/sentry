--- conflicted
+++ resolved
@@ -808,6 +808,8 @@
     'organizations:global-views': False,
     # Turns on grouping info.
     'organizations:grouping-info': False,
+    # Lets organizations manage grouping configs
+    'organizations:set-grouping-config': False,
     # Enable integration functionality to create and link groups to issues on
     # external services.
     'organizations:integrations-issue-basic': False,
@@ -819,19 +821,12 @@
     'organizations:internal-catchall': False,
     # Enable inviting members to organizations.
     'organizations:invite-members': True,
-<<<<<<< HEAD
-    # Turns on grouping info.
-    'organizations:grouping-info': False,
-    # Lets organizations manage grouping configs
-    'organizations:set-grouping-config': False,
-=======
     # Enable org-wide saved searches and user pinned search
     'organizations:org-saved-searches': False,
     # Enable user recent searches
     'organizations:recent-searches': False,
     # Enable organizations to create and utilize Sentry Apps.
     'organizations:sentry-apps': False,
->>>>>>> e7097bb4
 
     # DEPRECATED: pending removal.
     'organizations:js-loader': False,
