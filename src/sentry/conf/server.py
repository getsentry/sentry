--- conflicted
+++ resolved
@@ -1562,11 +1562,8 @@
     "organizations:js-sdk-dynamic-loader": False,
     # If true certain Slack messages will be escaped to prevent rendering markdown
     "organizations:slack-escape-messages": False,
-<<<<<<< HEAD
-=======
     # If true, allow to create/use org auth tokens
     "organizations:org-auth-tokens": False,
->>>>>>> 90b1967b
     # Enable detecting SDK crashes during event processing
     "organizations:sdk-crash-detection": False,
     # Adds additional filters and a new section to issue alert rules.
@@ -3437,9 +3434,7 @@
 # tests)
 SENTRY_METRICS_INDEXER_RAISE_VALIDATION_ERRORS = False
 
-<<<<<<< HEAD
 # The project ID for SDK Crash Monitoring to save the detected SDK crashed to.
 SDK_CRASH_DETECTION_PROJECT_ID = None
-=======
-SENTRY_FILE_COPY_ROLLOUT_RATE = 0.01
->>>>>>> 90b1967b
+
+SENTRY_FILE_COPY_ROLLOUT_RATE = 0.01