"""
These settings act as the default (base) settings for the Sentry-provided web-server
"""
from __future__ import annotations

import os
import os.path
import platform
import re
import socket
import sys
import tempfile
from datetime import datetime, timedelta
from typing import Any, Callable, Dict, Mapping, MutableSequence, Optional, Tuple, TypeVar, overload
from urllib.parse import urlparse

import sentry
from sentry.conf.types.consumer_definition import ConsumerDefinition
from sentry.conf.types.topic_definition import TopicDefinition
from sentry.utils import json  # NOQA (used in getsentry config)
from sentry.utils.celery import crontab_with_minute_jitter
from sentry.utils.types import type_from_value

T = TypeVar("T")


def gettext_noop(s: str) -> str:
    return s


socket.setdefaulttimeout(5)


@overload
def env(key: str) -> str:
    ...


@overload
def env(key: str, default: T, type: Callable[[Any], T] | None = None) -> T:
    ...


def env(
    key: str,
    default: str | T = "",
    type: Optional[Callable[[Any], T]] = None,
) -> T:
    """
    Extract an environment variable for use in configuration

    :param key: The environment variable to be extracted.
    :param default: The value to be returned if `key` is not found.
    :param type: The type of the returned object (defaults to the type of `default`).
    :return: The environment variable if it exists, else `default`.
    """

    # First check an internal cache, so we can `pop` multiple times
    # without actually losing the value.
    try:
        rv = _env_cache[key]
    except KeyError:
        if "SENTRY_RUNNING_UWSGI" in os.environ:
            # We do this so when the process forks off into uwsgi
            # we want to actually be popping off values. This is so that
            # at runtime, the variables aren't actually available.
            fn: Callable[[str], str] = os.environ.pop
        else:
            fn = os.environ.__getitem__

        try:
            rv = fn(key)
            _env_cache[key] = rv
        except KeyError:
            rv = default

    if type is None:
        type = type_from_value(default)

    return type(rv)


_env_cache: dict[str, object] = {}

ENVIRONMENT = os.environ.get("SENTRY_ENVIRONMENT", "production")

IS_DEV = ENVIRONMENT == "development"

DEBUG = IS_DEV
# override the settings dumped in the debug view
DEFAULT_EXCEPTION_REPORTER_FILTER = (
    "sentry.debug.utils.exception_reporter_filter.NoSettingsExceptionReporterFilter"
)

ADMINS = ()

# Hosts that are considered in the same network (including VPNs).
INTERNAL_IPS = ()

# List of IP subnets which should not be accessible
SENTRY_DISALLOWED_IPS = ()

# When resolving DNS for external sources (source map fetching, webhooks, etc),
# ensure that domains are fully resolved first to avoid poking internal
# search domains.
SENTRY_ENSURE_FQDN = False

SENTRY_DYNAMIC_SAMPLING_RULES_REDIS_CLUSTER = "default"
SENTRY_INCIDENT_RULES_REDIS_CLUSTER = "default"
SENTRY_RATE_LIMIT_REDIS_CLUSTER = "default"
SENTRY_RULE_TASK_REDIS_CLUSTER = "default"
SENTRY_TRANSACTION_NAMES_REDIS_CLUSTER = "default"
SENTRY_WEBHOOK_LOG_REDIS_CLUSTER = "default"
SENTRY_ARTIFACT_BUNDLES_INDEXING_REDIS_CLUSTER = "default"
SENTRY_INTEGRATION_ERROR_LOG_REDIS_CLUSTER = "default"
SENTRY_DEBUG_FILES_REDIS_CLUSTER = "default"

# Hosts that are allowed to use system token authentication.
# http://en.wikipedia.org/wiki/Reserved_IP_addresses
INTERNAL_SYSTEM_IPS = (
    "0.0.0.0/8",
    "10.0.0.0/8",
    "100.64.0.0/10",
    "127.0.0.0/8",
    "169.254.0.0/16",
    "172.16.0.0/12",
    "192.0.0.0/29",
    "192.0.2.0/24",
    "192.88.99.0/24",
    "192.168.0.0/16",
    "198.18.0.0/15",
    "198.51.100.0/24",
    "224.0.0.0/4",
    "240.0.0.0/4",
    "255.255.255.255/32",
)

MANAGERS = ADMINS

APPEND_SLASH = True

PROJECT_ROOT = os.path.normpath(os.path.join(os.path.dirname(__file__), os.pardir))

CONF_DIR = os.path.abspath(os.path.dirname(__file__))

# XXX(dcramer): handle case when we've installed from source vs just running
# this straight out of the repository
if "site-packages" in __file__:
    NODE_MODULES_ROOT = os.path.join(PROJECT_ROOT, "node_modules")
else:
    NODE_MODULES_ROOT = os.path.join(PROJECT_ROOT, os.pardir, os.pardir, "node_modules")

NODE_MODULES_ROOT = os.path.normpath(NODE_MODULES_ROOT)

DEVSERVICES_CONFIG_DIR = os.path.normpath(
    os.path.join(PROJECT_ROOT, os.pardir, os.pardir, "config")
)

SENTRY_DISTRIBUTED_CLICKHOUSE_TABLES = False

RELAY_CONFIG_DIR = os.path.join(DEVSERVICES_CONFIG_DIR, "relay")

SYMBOLICATOR_CONFIG_DIR = os.path.join(DEVSERVICES_CONFIG_DIR, "symbolicator")

# XXX(epurkhiser): The generated chartucterie config.js file will be stored
# here. This directory may not exist until that file is generated.
CHARTCUTERIE_CONFIG_DIR = os.path.join(DEVSERVICES_CONFIG_DIR, "chartcuterie")

CDC_CONFIG_DIR = os.path.join(DEVSERVICES_CONFIG_DIR, "cdc")

sys.path.insert(0, os.path.normpath(os.path.join(PROJECT_ROOT, os.pardir)))

DATABASES = {
    "default": {
        "ENGINE": "sentry.db.postgres",
        "NAME": "sentry",
        "USER": "postgres",
        "PASSWORD": "",
        "HOST": "127.0.0.1",
        "PORT": "",
        "AUTOCOMMIT": True,
        "ATOMIC_REQUESTS": False,
    }
}

if "DATABASE_URL" in os.environ:
    url = urlparse(os.environ["DATABASE_URL"])

    # Ensure default database exists.
    DATABASES["default"] = DATABASES.get("default", {})

    # Update with environment configuration.
    DATABASES["default"].update(
        {
            "NAME": url.path[1:],
            "USER": url.username,
            "PASSWORD": url.password,
            "HOST": url.hostname,
            "PORT": url.port,
        }
    )
    if url.scheme == "postgres":
        DATABASES["default"]["ENGINE"] = "sentry.db.postgres"


# This should always be UTC.
TIME_ZONE = "UTC"

# Language code for this installation. All choices can be found here:
# http://www.i18nguy.com/unicode/language-identifiers.html
LANGUAGE_CODE = "en-us"

LANGUAGES: tuple[tuple[str, str], ...] = (
    ("af", gettext_noop("Afrikaans")),
    ("ar", gettext_noop("Arabic")),
    ("az", gettext_noop("Azerbaijani")),
    ("bg", gettext_noop("Bulgarian")),
    ("be", gettext_noop("Belarusian")),
    ("bn", gettext_noop("Bengali")),
    ("br", gettext_noop("Breton")),
    ("bs", gettext_noop("Bosnian")),
    ("ca", gettext_noop("Catalan")),
    ("cs", gettext_noop("Czech")),
    ("cy", gettext_noop("Welsh")),
    ("da", gettext_noop("Danish")),
    ("de", gettext_noop("German")),
    ("el", gettext_noop("Greek")),
    ("en", gettext_noop("English")),
    ("eo", gettext_noop("Esperanto")),
    ("es", gettext_noop("Spanish")),
    ("et", gettext_noop("Estonian")),
    ("eu", gettext_noop("Basque")),
    ("fa", gettext_noop("Persian")),
    ("fi", gettext_noop("Finnish")),
    ("fr", gettext_noop("French")),
    ("ga", gettext_noop("Irish")),
    ("gl", gettext_noop("Galician")),
    ("he", gettext_noop("Hebrew")),
    ("hi", gettext_noop("Hindi")),
    ("hr", gettext_noop("Croatian")),
    ("hu", gettext_noop("Hungarian")),
    ("ia", gettext_noop("Interlingua")),
    ("id", gettext_noop("Indonesian")),
    ("is", gettext_noop("Icelandic")),
    ("it", gettext_noop("Italian")),
    ("ja", gettext_noop("Japanese")),
    ("ka", gettext_noop("Georgian")),
    ("kk", gettext_noop("Kazakh")),
    ("km", gettext_noop("Khmer")),
    ("kn", gettext_noop("Kannada")),
    ("ko", gettext_noop("Korean")),
    ("lb", gettext_noop("Luxembourgish")),
    ("lt", gettext_noop("Lithuanian")),
    ("lv", gettext_noop("Latvian")),
    ("mk", gettext_noop("Macedonian")),
    ("ml", gettext_noop("Malayalam")),
    ("mn", gettext_noop("Mongolian")),
    ("my", gettext_noop("Burmese")),
    ("nb", gettext_noop("Norwegian Bokmal")),
    ("ne", gettext_noop("Nepali")),
    ("nl", gettext_noop("Dutch")),
    ("nn", gettext_noop("Norwegian Nynorsk")),
    ("os", gettext_noop("Ossetic")),
    ("pa", gettext_noop("Punjabi")),
    ("pl", gettext_noop("Polish")),
    ("pt", gettext_noop("Portuguese")),
    ("pt-br", gettext_noop("Brazilian Portuguese")),
    ("ro", gettext_noop("Romanian")),
    ("ru", gettext_noop("Russian")),
    ("sk", gettext_noop("Slovak")),
    ("sl", gettext_noop("Slovenian")),
    ("sq", gettext_noop("Albanian")),
    ("sr", gettext_noop("Serbian")),
    ("sv-se", gettext_noop("Swedish")),
    ("sw", gettext_noop("Swahili")),
    ("ta", gettext_noop("Tamil")),
    ("te", gettext_noop("Telugu")),
    ("th", gettext_noop("Thai")),
    ("tr", gettext_noop("Turkish")),
    ("tt", gettext_noop("Tatar")),
    ("udm", gettext_noop("Udmurt")),
    ("uk", gettext_noop("Ukrainian")),
    ("ur", gettext_noop("Urdu")),
    ("vi", gettext_noop("Vietnamese")),
    ("zh-cn", gettext_noop("Simplified Chinese")),
    ("zh-tw", gettext_noop("Traditional Chinese")),
)

from .locale import CATALOGS

LANGUAGES = tuple((code, name) for code, name in LANGUAGES if code in CATALOGS)

SUPPORTED_LANGUAGES = frozenset(CATALOGS)

SITE_ID = 1

# If you set this to False, Django will make some optimizations so as not
# to load the internationalization machinery.
USE_I18N = True

# If you set this to False, Django will not format dates, numbers and
# calendars according to the current locale
USE_L10N = True

USE_TZ = True

# CAVEAT: If you're adding a middleware that modifies a response's content,
# and appears before CommonMiddleware, you must either reorder your middleware
# so that responses aren't modified after Content-Length is set, or have the
# response modifying middleware reset the Content-Length header.
# This is because CommonMiddleware Sets the Content-Length header for non-streaming responses.
MIDDLEWARE: tuple[str, ...] = (
    # Uncomment to enable Content Security Policy on this Sentry installation (experimental)
    # "csp.middleware.CSPMiddleware",
    "sentry.middleware.health.HealthCheck",
    "sentry.middleware.security.SecurityHeadersMiddleware",
    "sentry.middleware.env.SentryEnvMiddleware",
    "sentry.middleware.proxy.SetRemoteAddrFromForwardedFor",
    "sentry.middleware.stats.RequestTimingMiddleware",
    "sentry.middleware.access_log.access_log_middleware",
    "sentry.middleware.stats.ResponseCodeMiddleware",
    "sentry.middleware.subdomain.SubdomainMiddleware",
    "django.middleware.common.CommonMiddleware",
    "django.contrib.sessions.middleware.SessionMiddleware",
    "django.middleware.csrf.CsrfViewMiddleware",
    "sentry.middleware.auth.AuthenticationMiddleware",
    "sentry.middleware.integrations.IntegrationControlMiddleware",
    "sentry.middleware.api_gateway.ApiGatewayMiddleware",
    "sentry.middleware.customer_domain.CustomerDomainMiddleware",
    "sentry.middleware.sudo.SudoMiddleware",
    "sentry.middleware.superuser.SuperuserMiddleware",
    "sentry.middleware.locale.SentryLocaleMiddleware",
    "sentry.middleware.ratelimit.RatelimitMiddleware",
    "django.contrib.messages.middleware.MessageMiddleware",
)

ROOT_URLCONF = "sentry.conf.urls"

# TODO(joshuarli): Django 1.10 introduced this option, which restricts the size of a
# request body. We have some middleware in sentry.middleware.proxy that sets the
# Content Length to max uint32 in certain cases related to minidump.
# Once relay's fully rolled out, that can be deleted.
# Until then, the safest and easiest thing to do is to disable this check
# to leave things the way they were with Django <1.9.
DATA_UPLOAD_MAX_MEMORY_SIZE = None

TEMPLATES = [
    {
        "BACKEND": "django.template.backends.django.DjangoTemplates",
        "DIRS": [os.path.join(PROJECT_ROOT, "templates")],
        "APP_DIRS": True,
        "OPTIONS": {
            "context_processors": [
                "django.contrib.auth.context_processors.auth",
                "django.contrib.messages.context_processors.messages",
                "django.template.context_processors.csrf",
                "django.template.context_processors.request",
            ]
        },
    }
]

SENTRY_OUTBOX_MODELS: Mapping[str, list[str]] = {
    "CONTROL": ["sentry.ControlOutbox"],
    "REGION": ["sentry.RegionOutbox"],
}

INSTALLED_APPS: tuple[str, ...] = (
    "django.contrib.auth",
    "django.contrib.contenttypes",
    "django.contrib.messages",
    "django.contrib.sessions",
    "django.contrib.sites",
    "drf_spectacular",
    "crispy_forms",
    "rest_framework",
    "sentry",
    "sentry.analytics",
    "sentry.incidents.apps.Config",
    "sentry.discover",
    "sentry.analytics.events",
    "sentry.nodestore",
    "sentry.monitors",
    "sentry.replays",
    "sentry.release_health",
    "sentry.search",
    "sentry.sentry_metrics.indexer.postgres.apps.Config",
    "sentry.snuba",
    "sentry.lang.java.apps.Config",
    "sentry.lang.javascript.apps.Config",
    "sentry.plugins.sentry_interface_types.apps.Config",
    "sentry.plugins.sentry_urls.apps.Config",
    "sentry.plugins.sentry_useragents.apps.Config",
    "sentry.plugins.sentry_webhooks.apps.Config",
    "sentry.utils.suspect_resolutions.apps.Config",
    "sentry.utils.suspect_resolutions_releases.apps.Config",
    "social_auth",
    "sudo",
    "sentry.eventstream",
    "sentry.auth.providers.google.apps.Config",
    "sentry.auth.providers.fly.apps.Config",
    "django.contrib.staticfiles",
    "sentry.issues.apps.Config",
)

# Silence internal hints from Django's system checks
SILENCED_SYSTEM_CHECKS = (
    # Django recommends to use OneToOneField over ForeignKey(unique=True)
    # however this changes application behavior in ways that break association
    # loading
    "fields.W342",
    # We have a "catch-all" react_page_view that we only want to match on URLs
    # ending with a `/` to allow APPEND_SLASHES to kick in for the ones lacking
    # the trailing slash. This confuses the warning as the regex is `/$` which
    # looks like it starts with a slash but it doesn't.
    "urls.W002",
    # Our own AuthenticationMiddleware suffices as a replacement for
    # django.contrib.auth.middleware.AuthenticationMiddleware; both add the
    # authenticated user to the HttpRequest which is what's needed here.
    "admin.E408",
    # This is fixed in Django@7c08f26bf0439c1ed593b51b51ad847f7e262bc1.
    # It's not our problem; refer to Django issue 32260.
    "urls.E007",
)

CSP_INCLUDE_NONCE_IN = [
    "script-src",
]

CSP_DEFAULT_SRC = [
    "'none'",
]
CSP_SCRIPT_SRC = [
    "'self'",
    "'unsafe-inline'",
    "'report-sample'",
]
CSP_FONT_SRC = [
    "'self'",
    "data:",
]
CSP_CONNECT_SRC = [
    "'self'",
]
CSP_FRAME_ANCESTORS = [
    "'none'",
]
CSP_OBJECT_SRC = [
    "'none'",
]
CSP_BASE_URI = [
    "'none'",
]
CSP_STYLE_SRC = [
    "'self'",
    "'unsafe-inline'",
]
CSP_IMG_SRC = [
    "'self'",
    "blob:",
    "data:",
    "https://secure.gravatar.com",
]

if ENVIRONMENT == "development":
    CSP_SCRIPT_SRC += [
        "'unsafe-eval'",
    ]
    CSP_CONNECT_SRC += [
        "ws://127.0.0.1:8000",
    ]

# Before enforcing Content Security Policy, we recommend creating a separate
# Sentry project and collecting CSP violations in report only mode:
# https://docs.sentry.io/product/security-policy-reporting/

# Point this parameter to your Sentry installation:
# CSP_REPORT_URI = "https://example.com/api/{PROJECT_ID}/security/?sentry_key={SENTRY_KEY}"

# To enforce CSP (block violated resources), update the following parameter to False
CSP_REPORT_ONLY = True

STATIC_ROOT = os.path.realpath(os.path.join(PROJECT_ROOT, "static"))
STATIC_URL = "/_static/{version}/"
# webpack assets live at a different URL that is unversioned
# as we configure webpack to include file content based hash in the filename
STATIC_FRONTEND_APP_URL = "/_static/dist/"

# The webpack output directory
STATICFILES_DIRS = [
    os.path.join(STATIC_ROOT, "sentry", "dist"),
]

# various middleware will use this to identify resources which should not access
# cookies
ANONYMOUS_STATIC_PREFIXES = (
    "/_static/",
    "/avatar/",
    "/organization-avatar/",
    "/team-avatar/",
    "/project-avatar/",
    "/js-sdk-loader/",
)

STATICFILES_FINDERS = (
    "django.contrib.staticfiles.finders.FileSystemFinder",
    "django.contrib.staticfiles.finders.AppDirectoriesFinder",
)

ASSET_VERSION = 0

# setup a default media root to somewhere useless
MEDIA_ROOT = "/tmp/sentry-files"
MEDIA_URL = "_media/"

LOCALE_PATHS = (os.path.join(PROJECT_ROOT, "locale"),)

CSRF_FAILURE_VIEW = "sentry.web.frontend.csrf_failure.view"
CSRF_COOKIE_NAME = "sc"

# Auth configuration

from django.urls import reverse_lazy

LOGIN_REDIRECT_URL = reverse_lazy("sentry-login-redirect")
LOGIN_URL = reverse_lazy("sentry-login")

AUTHENTICATION_BACKENDS = (
    "sentry.utils.auth.EmailAuthBackend",
    # The following authentication backends are used by social auth only.
    # We don't use them for user authentication.
    "social_auth.backends.asana.AsanaBackend",
    "social_auth.backends.github.GithubBackend",
    "social_auth.backends.bitbucket.BitbucketBackend",
    "social_auth.backends.visualstudio.VisualStudioBackend",
)

AUTH_PASSWORD_VALIDATORS = [
    {"NAME": "django.contrib.auth.password_validation.UserAttributeSimilarityValidator"},
    {
        "NAME": "sentry.auth.password_validation.MinimumLengthValidator",
        "OPTIONS": {"min_length": 8},
    },
    {
        "NAME": "sentry.auth.password_validation.MaximumLengthValidator",
        "OPTIONS": {"max_length": 256},
    },
    {
        "NAME": "django.contrib.auth.password_validation.CommonPasswordValidator",
    },
    {
        "NAME": "django.contrib.auth.password_validation.NumericPasswordValidator",
    },
]

SOCIAL_AUTH_USER_MODEL = AUTH_USER_MODEL = "sentry.User"

SESSION_ENGINE = "django.contrib.sessions.backends.signed_cookies"
SESSION_COOKIE_NAME = "sentrysid"

# setting SESSION_COOKIE_SAMESITE to None below for now because
# Django's default in 2.1 now `Lax`.
# this breaks certain IDP flows where we need cookies sent to us on a redirected POST
# request, and `Lax` doesnt permit this.
# See here: https://docs.djangoproject.com/en/2.1/ref/settings/#session-cookie-samesite
SESSION_COOKIE_SAMESITE = None

BITBUCKET_CONSUMER_KEY = ""
BITBUCKET_CONSUMER_SECRET = ""

ASANA_CLIENT_ID = ""
ASANA_CLIENT_SECRET = ""

VISUALSTUDIO_APP_ID = ""
VISUALSTUDIO_APP_SECRET = ""
VISUALSTUDIO_CLIENT_SECRET = ""
VISUALSTUDIO_SCOPES = ["vso.work_write", "vso.project", "vso.code", "vso.release"]

SOCIAL_AUTH_PIPELINE = (
    "social_auth.backends.pipeline.user.get_username",
    "social_auth.backends.pipeline.social.social_auth_user",
    "social_auth.backends.pipeline.associate.associate_by_email",
    "social_auth.backends.pipeline.misc.save_status_to_session",
    "social_auth.backends.pipeline.social.associate_user",
    "social_auth.backends.pipeline.social.load_extra_data",
    "social_auth.backends.pipeline.user.update_user_details",
    "social_auth.backends.pipeline.misc.save_status_to_session",
)
SOCIAL_AUTH_REVOKE_TOKENS_ON_DISCONNECT = True
SOCIAL_AUTH_LOGIN_REDIRECT_URL = "/account/settings/identities/"
SOCIAL_AUTH_ASSOCIATE_ERROR_URL = SOCIAL_AUTH_LOGIN_REDIRECT_URL

INITIAL_CUSTOM_USER_MIGRATION = "0108_fix_user"

# Auth engines and the settings required for them to be listed
AUTH_PROVIDERS = {
    "github": ("GITHUB_APP_ID", "GITHUB_API_SECRET"),
    "bitbucket": ("BITBUCKET_CONSUMER_KEY", "BITBUCKET_CONSUMER_SECRET"),
    "asana": ("ASANA_CLIENT_ID", "ASANA_CLIENT_SECRET"),
    "visualstudio": (
        "VISUALSTUDIO_APP_ID",
        "VISUALSTUDIO_APP_SECRET",
        "VISUALSTUDIO_CLIENT_SECRET",
    ),
}

AUTH_PROVIDER_LABELS = {
    "github": "GitHub",
    "bitbucket": "Bitbucket",
    "asana": "Asana",
    "visualstudio": "Visual Studio",
}

import random


def SOCIAL_AUTH_DEFAULT_USERNAME() -> str:
    return random.choice(["Darth Vader", "Obi-Wan Kenobi", "R2-D2", "C-3PO", "Yoda"])


SOCIAL_AUTH_PROTECTED_USER_FIELDS = ["email"]
SOCIAL_AUTH_FORCE_POST_DISCONNECT = True

# Hybrid cloud multi-silo configuration
# Which silo this instance runs as (CONTROL|REGION|MONOLITH|None) are the expected values
SILO_MODE = os.environ.get("SENTRY_SILO_MODE", None)

# If this instance is a region silo, which region is it running in?
SENTRY_REGION = os.environ.get("SENTRY_REGION", None)

# Enable siloed development environment.
USE_SILOS = os.environ.get("SENTRY_USE_SILOS", None)

# List of the available regions, or a JSON string
# that is parsed.
SENTRY_REGION_CONFIG: Any = ()

# Shared secret used to sign cross-region RPC requests.
RPC_SHARED_SECRET = None

# The protocol, host and port for control silo
# Usecases include sending requests to the Integration Proxy Endpoint and RPC requests.
SENTRY_CONTROL_ADDRESS = os.environ.get("SENTRY_CONTROL_ADDRESS", None)

# Fallback region name for monolith deployments
SENTRY_MONOLITH_REGION: str = "--monolith--"

# The key used for generating or verifying the HMAC signature for Integration Proxy Endpoint requests.
SENTRY_SUBNET_SECRET = os.environ.get("SENTRY_SUBNET_SECRET", None)


# Queue configuration
from kombu import Exchange, Queue

BROKER_URL = "redis://127.0.0.1:6379"
BROKER_TRANSPORT_OPTIONS: dict[str, int] = {}

# Ensure workers run async by default
# in Development you might want them to run in-process
# though it would cause timeouts/recursions in some cases
CELERY_ALWAYS_EAGER = False

# Complain about bad use of pickle.  See sentry.celery.SentryTask.apply_async for how
# this works.
CELERY_COMPLAIN_ABOUT_BAD_USE_OF_PICKLE = False

# We use the old task protocol because during benchmarking we noticed that it's faster
# than the new protocol. If we ever need to bump this it should be fine, there were no
# compatibility issues, just need to run benchmarks and do some tests to make sure
# things run ok.
CELERY_TASK_PROTOCOL = 1
CELERY_EAGER_PROPAGATES_EXCEPTIONS = True
CELERY_IGNORE_RESULT = True
CELERY_SEND_EVENTS = False
CELERY_RESULT_BACKEND = None
CELERY_TASK_RESULT_EXPIRES = 1
CELERY_DISABLE_RATE_LIMITS = True
CELERY_DEFAULT_QUEUE = "default"
CELERY_DEFAULT_EXCHANGE = "default"
CELERY_DEFAULT_EXCHANGE_TYPE = "direct"
CELERY_DEFAULT_ROUTING_KEY = "default"
CELERY_CREATE_MISSING_QUEUES = True
CELERY_REDIRECT_STDOUTS = False
CELERYD_HIJACK_ROOT_LOGGER = False
CELERY_TASK_SERIALIZER = "pickle"
CELERY_RESULT_SERIALIZER = "pickle"
CELERY_ACCEPT_CONTENT = {"pickle"}
CELERY_IMPORTS = (
    "sentry.data_export.tasks",
    "sentry.discover.tasks",
    "sentry.incidents.tasks",
    "sentry.snuba.tasks",
    "sentry.replays.tasks",
    "sentry.monitors.tasks",
    "sentry.tasks.app_store_connect",
    "sentry.tasks.assemble",
    "sentry.tasks.auth",
    "sentry.tasks.auto_remove_inbox",
    "sentry.tasks.auto_resolve_issues",
    "sentry.tasks.beacon",
    "sentry.tasks.check_auth",
    "sentry.tasks.clear_expired_snoozes",
    "sentry.tasks.clear_expired_rulesnoozes",
    "sentry.tasks.codeowners.code_owners_auto_sync",
    "sentry.tasks.codeowners.update_code_owners_schema",
    "sentry.tasks.collect_project_platforms",
    "sentry.tasks.commits",
    "sentry.tasks.commit_context",
    "sentry.tasks.deletion",
    "sentry.tasks.deletion.scheduled",
    "sentry.tasks.deletion.groups",
    "sentry.tasks.deletion.hybrid_cloud",
    "sentry.tasks.deliver_from_outbox",
    "sentry.tasks.digests",
    "sentry.tasks.email",
    "sentry.tasks.files",
    "sentry.tasks.groupowner",
    "sentry.tasks.integrations",
    "sentry.tasks.low_priority_symbolication",
    "sentry.tasks.merge",
    "sentry.tasks.options",
    "sentry.tasks.organization_mapping",
    "sentry.tasks.ping",
    "sentry.tasks.post_process",
    "sentry.tasks.process_buffer",
    "sentry.tasks.recap_servers",
    "sentry.tasks.relay",
    "sentry.tasks.release_registry",
    "sentry.tasks.weekly_reports",
    "sentry.tasks.reprocessing",
    "sentry.tasks.reprocessing2",
    "sentry.tasks.sentry_apps",
    "sentry.tasks.servicehooks",
    "sentry.tasks.store",
    "sentry.tasks.symbolication",
    "sentry.tasks.unmerge",
    "sentry.tasks.update_user_reports",
    "sentry.tasks.user_report",
    "sentry.profiles.task",
    "sentry.release_health.tasks",
    "sentry.dynamic_sampling.tasks.boost_low_volume_projects",
    "sentry.dynamic_sampling.tasks.boost_low_volume_transactions",
    "sentry.dynamic_sampling.tasks.recalibrate_orgs",
    "sentry.dynamic_sampling.tasks.sliding_window_org",
    "sentry.dynamic_sampling.tasks.utils",
    "sentry.utils.suspect_resolutions.get_suspect_resolutions",
    "sentry.utils.suspect_resolutions_releases.get_suspect_resolutions_releases",
    "sentry.tasks.derive_code_mappings",
    "sentry.ingest.transaction_clusterer.tasks",
    "sentry.tasks.auto_enable_codecov",
    "sentry.tasks.weekly_escalating_forecast",
    "sentry.tasks.auto_ongoing_issues",
    "sentry.tasks.check_am2_compatibility",
    "sentry.dynamic_sampling.tasks.collect_orgs",
    "sentry.tasks.statistical_detectors",
)

default_exchange = Exchange("default", type="direct")
control_exchange = default_exchange

if USE_SILOS:
    control_exchange = Exchange("control", type="direct")


CELERY_QUEUES_ALL = [
    Queue("options", routing_key="options"),
    Queue("files.copy", routing_key="files.copy"),
    Queue("files.delete", routing_key="files.delete"),
]

CELERY_QUEUES_CONTROL = [
    Queue("app_platform.control", routing_key="app_platform.control", exchange=control_exchange),
    Queue("auth", routing_key="auth", exchange=control_exchange),
    Queue("integrations", routing_key="integrations", exchange=control_exchange),
    Queue(
        "hybrid_cloud.control_repair",
        routing_key="hybrid_cloud.control_repair",
        exchange=control_exchange,
    ),
]

CELERY_ISSUE_STATES_QUEUE = Queue(
    "auto_transition_issue_states", routing_key="auto_transition_issue_states"
)

CELERY_QUEUES_REGION = [
    Queue("activity.notify", routing_key="activity.notify"),
    Queue("alerts", routing_key="alerts"),
    Queue("app_platform", routing_key="app_platform"),
    Queue("appstoreconnect", routing_key="sentry.tasks.app_store_connect.#"),
    Queue("assemble", routing_key="assemble"),
    Queue("buffers.process_pending", routing_key="buffers.process_pending"),
    Queue("buffers.incr", routing_key="buffers.incr"),
    Queue("cleanup", routing_key="cleanup"),
    Queue("code_owners", routing_key="code_owners"),
    Queue("commits", routing_key="commits"),
    Queue("data_export", routing_key="data_export"),
    Queue("default", routing_key="default"),
    Queue("digests.delivery", routing_key="digests.delivery"),
    Queue("digests.scheduling", routing_key="digests.scheduling"),
    Queue("email", routing_key="email"),
    Queue("events.preprocess_event", routing_key="events.preprocess_event"),
    Queue("events.process_event", routing_key="events.process_event"),
    Queue("events.reprocess_events", routing_key="events.reprocess_events"),
    Queue(
        "events.reprocessing.preprocess_event", routing_key="events.reprocessing.preprocess_event"
    ),
    Queue("events.reprocessing.process_event", routing_key="events.reprocessing.process_event"),
    Queue(
        "events.reprocessing.symbolicate_event", routing_key="events.reprocessing.symbolicate_event"
    ),
    Queue(
        "events.reprocessing.symbolicate_event_low_priority",
        routing_key="events.reprocessing.symbolicate_event_low_priority",
    ),
    Queue("events.save_event", routing_key="events.save_event"),
    Queue("events.save_event_highcpu", routing_key="events.save_event_highcpu"),
    Queue("events.save_event_transaction", routing_key="events.save_event_transaction"),
    Queue("events.save_event_attachments", routing_key="events.save_event_attachments"),
    Queue("events.symbolicate_event", routing_key="events.symbolicate_event"),
    Queue(
        "events.symbolicate_event_low_priority", routing_key="events.symbolicate_event_low_priority"
    ),
    Queue("events.symbolicate_js_event", routing_key="events.symbolicate_js_event"),
    Queue(
        "events.symbolicate_js_event_low_priority",
        routing_key="events.symbolicate_js_event_low_priority",
    ),
    Queue(
        "group_owners.process_suspect_commits", routing_key="group_owners.process_suspect_commits"
    ),
    Queue("group_owners.process_commit_context", routing_key="group_owners.process_commit_context"),
    Queue(
        "releasemonitor",
        routing_key="releasemonitor",
    ),
    Queue(
        "dynamicsampling",
        routing_key="dynamicsampling",
    ),
    Queue("incidents", routing_key="incidents"),
    Queue("incident_snapshots", routing_key="incident_snapshots"),
    Queue("incidents", routing_key="incidents"),
    Queue("merge", routing_key="merge"),
    Queue("post_process_errors", routing_key="post_process_errors"),
    Queue("post_process_issue_platform", routing_key="post_process_issue_platform"),
    Queue("post_process_transactions", routing_key="post_process_transactions"),
    Queue("relay_config", routing_key="relay_config"),
    Queue("relay_config_bulk", routing_key="relay_config_bulk"),
    Queue("reports.deliver", routing_key="reports.deliver"),
    Queue("reports.prepare", routing_key="reports.prepare"),
    Queue("search", routing_key="search"),
    Queue("sentry_metrics.indexer", routing_key="sentry_metrics.indexer"),
    Queue("similarity.index", routing_key="similarity.index"),
    Queue("sleep", routing_key="sleep"),
    Queue("stats", routing_key="stats"),
    Queue("subscriptions", routing_key="subscriptions"),
    Queue(
        "symbolications.compute_low_priority_projects",
        routing_key="symbolications.compute_low_priority_projects",
    ),
    Queue("unmerge", routing_key="unmerge"),
    Queue("update", routing_key="update"),
    Queue("profiles.process", routing_key="profiles.process"),
    Queue("get_suspect_resolutions", routing_key="get_suspect_resolutions"),
    Queue("get_suspect_resolutions_releases", routing_key="get_suspect_resolutions_releases"),
    Queue("replays.ingest_replay", routing_key="replays.ingest_replay"),
    Queue("replays.delete_replay", routing_key="replays.delete_replay"),
    Queue("counters-0", routing_key="counters-0"),
    Queue("triggers-0", routing_key="triggers-0"),
    Queue("derive_code_mappings", routing_key="derive_code_mappings"),
    Queue("transactions.name_clusterer", routing_key="transactions.name_clusterer"),
    Queue("auto_enable_codecov", routing_key="auto_enable_codecov"),
    Queue("weekly_escalating_forecast", routing_key="weekly_escalating_forecast"),
    Queue("recap_servers", routing_key="recap_servers"),
    Queue("performance.statistical_detector", routing_key="performance.statistical_detector"),
    CELERY_ISSUE_STATES_QUEUE,
]

from celery.schedules import crontab

# Only tasks that work with users/integrations and shared subsystems
# are run in control silo.
CELERYBEAT_SCHEDULE_CONTROL = {
    "check-auth": {
        "task": "sentry.tasks.check_auth",
        # Run every 1 minute
        "schedule": crontab(minute="*/1"),
        "options": {"expires": 60, "queue": "auth"},
    },
    "sync-options": {
        "task": "sentry.tasks.options.sync_options",
        "schedule": timedelta(seconds=10),
        "options": {"expires": 10, "queue": "options"},
    },
    "deliver-from-outbox": {
        "task": "sentry.tasks.enqueue_outbox_jobs",
        # Run every 1 minute
        "schedule": crontab(minute="*/1"),
        "options": {"expires": 30},
    },
    "schedule-deletions": {
        "task": "sentry.tasks.deletion.run_scheduled_deletions",
        # Run every 15 minutes
        "schedule": crontab(minute="*/15"),
        "options": {"expires": 60 * 25},
    },
    "reattempt-deletions": {
        "task": "sentry.tasks.deletion.reattempt_deletions",
        "schedule": crontab(hour=10, minute=0),  # 03:00 PDT, 07:00 EDT, 10:00 UTC
        "options": {"expires": 60 * 25},
    },
    "schedule-hybrid-cloud-foreign-key-jobs": {
        "task": "sentry.tasks.deletion.hybrid_cloud.schedule_hybrid_cloud_foreign_key_jobs",
        # Run every 15 minutes
        "schedule": crontab(minute="*/15"),
    },
    "schedule-vsts-integration-subscription-check": {
        "task": "sentry.tasks.integrations.kickoff_vsts_subscription_check",
        "schedule": crontab_with_minute_jitter(hour="*/6"),
        "options": {"expires": 60 * 25},
    },
    "hybrid-cloud-repair-mappings": {
        "task": "sentry.tasks.organization_mapping.repair_mappings",
        # Run every hour
        "schedule": crontab(minute=0, hour="*/1"),
        "options": {"expires": 3600},
    },
}

# Most tasks run in the regions
CELERYBEAT_SCHEDULE_REGION = {
    "send-beacon": {
        "task": "sentry.tasks.send_beacon",
        # Run every hour
        "schedule": crontab(minute=0, hour="*/1"),
        "options": {"expires": 3600},
    },
    "send-ping": {
        "task": "sentry.tasks.send_ping",
        # Run every 1 minute
        "schedule": crontab(minute="*/1"),
        "options": {"expires": 60},
    },
    "flush-buffers": {
        "task": "sentry.tasks.process_buffer.process_pending",
        "schedule": timedelta(seconds=10),
        "options": {"expires": 10, "queue": "buffers.process_pending"},
    },
    "sync-options": {
        "task": "sentry.tasks.options.sync_options",
        "schedule": timedelta(seconds=10),
        "options": {"expires": 10, "queue": "options"},
    },
    "schedule-digests": {
        "task": "sentry.tasks.digests.schedule_digests",
        "schedule": timedelta(seconds=30),
        "options": {"expires": 30},
    },
    "check-monitors-missing": {
        "task": "sentry.monitors.tasks.check_missing",
        # Run every 1 minute
        "schedule": crontab(minute="*/1"),
        "options": {"expires": 60},
    },
    "check-monitors-timeout": {
        "task": "sentry.monitors.tasks.check_timeout",
        # Run every 1 minute
        "schedule": crontab(minute="*/1"),
        "options": {"expires": 60},
    },
    "clear-expired-snoozes": {
        "task": "sentry.tasks.clear_expired_snoozes",
        # Run every 5 minutes
        "schedule": crontab(minute="*/5"),
        "options": {"expires": 300},
    },
    "clear-expired-rulesnoozes": {
        "task": "sentry.tasks.clear_expired_rulesnoozes",
        # Run every 5 minutes
        "schedule": crontab(minute="*/5"),
        "options": {"expires": 300},
    },
    "clear-expired-raw-events": {
        "task": "sentry.tasks.clear_expired_raw_events",
        # Run every 15 minutes
        "schedule": crontab(minute="*/15"),
        "options": {"expires": 300},
    },
    "collect-project-platforms": {
        "task": "sentry.tasks.collect_project_platforms",
        "schedule": crontab_with_minute_jitter(hour=3),
        "options": {"expires": 3600 * 24},
    },
    "deliver-from-outbox": {
        "task": "sentry.tasks.enqueue_outbox_jobs",
        # Run every 1 minute
        "schedule": crontab(minute="*/1"),
        "options": {"expires": 30},
    },
    "update-user-reports": {
        "task": "sentry.tasks.update_user_reports",
        # Run every 15 minutes
        "schedule": crontab(minute="*/15"),
        "options": {"expires": 300},
    },
    "schedule-auto-resolution": {
        "task": "sentry.tasks.schedule_auto_resolution",
        # Run every 15 minutes
        "schedule": crontab(minute="*/10"),
        "options": {"expires": 60 * 25},
    },
    "auto-remove-inbox": {
        "task": "sentry.tasks.auto_remove_inbox",
        # Run every 15 minutes
        "schedule": crontab(minute="*/15"),
        "options": {"expires": 60 * 25},
    },
    "schedule-deletions": {
        "task": "sentry.tasks.deletion.run_scheduled_deletions",
        # Run every 15 minutes
        "schedule": crontab(minute="*/15"),
        "options": {"expires": 60 * 25},
    },
    "reattempt-deletions": {
        "task": "sentry.tasks.deletion.reattempt_deletions",
        "schedule": crontab(hour=10, minute=0),  # 03:00 PDT, 07:00 EDT, 10:00 UTC
        "options": {"expires": 60 * 25},
    },
    "schedule-weekly-organization-reports-new": {
        "task": "sentry.tasks.weekly_reports.schedule_organizations",
        "schedule": crontab(
            minute=0, hour=12, day_of_week="monday"  # 05:00 PDT, 09:00 EDT, 12:00 UTC
        ),
        "options": {"expires": 60 * 60 * 3},
    },
    "schedule-hybrid-cloud-foreign-key-jobs": {
        "task": "sentry.tasks.deletion.hybrid_cloud.schedule_hybrid_cloud_foreign_key_jobs",
        # Run every 15 minutes
        "schedule": crontab(minute="*/15"),
    },
    "monitor-release-adoption": {
        "task": "sentry.release_health.tasks.monitor_release_adoption",
        "schedule": crontab(minute=0),
        "options": {"expires": 3600, "queue": "releasemonitor"},
    },
    "fetch-release-registry-data": {
        "task": "sentry.tasks.release_registry.fetch_release_registry_data",
        # Run every 5 minutes
        "schedule": crontab(minute="*/5"),
        "options": {"expires": 3600},
    },
    "fetch-appstore-builds": {
        "task": "sentry.tasks.app_store_connect.refresh_all_builds",
        # Run every hour
        "schedule": crontab(minute=0, hour="*/1"),
        "options": {"expires": 3600},
    },
    "snuba-subscription-checker": {
        "task": "sentry.snuba.tasks.subscription_checker",
        # Run every 20 minutes
        "schedule": crontab(minute="*/20"),
        "options": {"expires": 20 * 60},
    },
    "transaction-name-clusterer": {
        "task": "sentry.ingest.transaction_clusterer.tasks.spawn_clusterers",
        "schedule": crontab(minute=17),
        "options": {"expires": 3600},
    },
    "span.descs.clusterer": {
        "task": "sentry.ingest.span_clusterer.tasks.spawn_span_cluster_projects",
        "schedule": crontab(minute=42),
        "options": {"expires": 3600},
    },
    "auto-enable-codecov": {
        "task": "sentry.tasks.auto_enable_codecov.enable_for_org",
        # Run job once a day at 00:30
        "schedule": crontab(minute=30, hour="0"),
        "options": {"expires": 3600},
    },
    "dynamic-sampling-boost-low-volume-projects": {
        "task": "sentry.dynamic_sampling.tasks.boost_low_volume_projects",
        # Run every 10 minutes
        "schedule": crontab(minute="*/10"),
    },
    "dynamic-sampling-boost-low-volume-transactions": {
        "task": "sentry.dynamic_sampling.tasks.boost_low_volume_transactions",
        # Run every 10 minutes
        "schedule": crontab(minute="*/10"),
    },
    "dynamic-sampling-recalibrate-orgs": {
        "task": "sentry.dynamic_sampling.tasks.recalibrate_orgs",
        # Run every 10 minutes
        "schedule": crontab(minute="*/10"),
    },
    "dynamic-sampling-sliding-window-org": {
        "task": "sentry.dynamic_sampling.tasks.sliding_window_org",
        # Run every 10 minutes
        "schedule": crontab(minute="*/10"),
    },
    "weekly-escalating-forecast": {
        "task": "sentry.tasks.weekly_escalating_forecast.run_escalating_forecast",
        # TODO: Change this to run weekly once we verify the results
        "schedule": crontab(minute=0, hour="*/6"),
        # TODO: Increase expiry time to x4 once we change this to run weekly
        "options": {"expires": 60 * 60 * 3},
    },
    "schedule_auto_transition_to_ongoing": {
        "task": "sentry.tasks.schedule_auto_transition_to_ongoing",
        # Run job every 10 minutes
        "schedule": crontab(minute="*/10"),
        "options": {"expires": 3600},
    },
    "github_comment_reactions": {
        "task": "sentry.tasks.integrations.github_comment_reactions",
        "schedule": crontab(minute=0, hour=16),  # 9:00 PDT, 12:00 EDT, 16:00 UTC
    },
    "poll_recap_servers": {
        "task": "sentry.tasks.poll_recap_servers",
        # Run every 1 minute
        "schedule": crontab(minute="*/1"),
        "options": {"expires": 60},
    },
    "dynamic-sampling-collect-orgs": {
        "task": "sentry.dynamic_sampling.tasks.collect_orgs",
        # Run every 20 minutes
        "schedule": crontab(minute="*/20"),
    },
    "statistical-detectors-detect-regressions": {
        "task": "sentry.tasks.statistical_detectors.run_detection",
        "schedule": crontab(minute=0, hour="*/1"),
    },
}

# Assign the configuration keys celery uses based on our silo mode.
if SILO_MODE == "CONTROL":
    CELERYBEAT_SCHEDULE_FILENAME = os.path.join(tempfile.gettempdir(), "sentry-celerybeat-control")
    CELERYBEAT_SCHEDULE = CELERYBEAT_SCHEDULE_CONTROL
    CELERY_QUEUES = CELERY_QUEUES_CONTROL + CELERY_QUEUES_ALL

elif SILO_MODE == "REGION":
    CELERYBEAT_SCHEDULE_FILENAME = os.path.join(tempfile.gettempdir(), "sentry-celerybeat-region")
    CELERYBEAT_SCHEDULE = CELERYBEAT_SCHEDULE_REGION
    CELERY_QUEUES = CELERY_QUEUES_REGION + CELERY_QUEUES_ALL

else:
    CELERYBEAT_SCHEDULE = {**CELERYBEAT_SCHEDULE_CONTROL, **CELERYBEAT_SCHEDULE_REGION}
    CELERYBEAT_SCHEDULE_FILENAME = os.path.join(tempfile.gettempdir(), "sentry-celerybeat")
    CELERY_QUEUES = CELERY_QUEUES_REGION + CELERY_QUEUES_CONTROL + CELERY_QUEUES_ALL

for queue in CELERY_QUEUES:
    queue.durable = False


# Queues that belong to the processing pipeline and need to be monitored
# for backpressure management
PROCESSING_QUEUES = [
    "events.preprocess_event",
    "events.process_event",
    "events.reprocess_events",
    "events.reprocessing.preprocess_event",
    "events.reprocessing.process_event",
    "events.reprocessing.symbolicate_event",
    "events.reprocessing.symbolicate_event_low_priority",
    "events.save_event",
    "events.save_event_highcpu",
    "events.save_event_attachments",
    "events.save_event_transaction",
    "events.symbolicate_event",
    "events.symbolicate_event_low_priority",
    "events.symbolicate_js_event",
    "events.symbolicate_js_event_low_priority",
    "post_process_errors",
    "post_process_issue_platform",
    "post_process_transactions",
    "profiles.process",
]

# We prefer using crontab, as the time for timedelta will reset on each deployment. More information:  https://docs.celeryq.dev/en/stable/userguide/periodic-tasks.html#periodic-tasks
TIMEDELTA_ALLOW_LIST = {
    "flush-buffers",
    "sync-options",
    "schedule-digests",
}

BGTASKS = {
    "sentry.bgtasks.clean_dsymcache:clean_dsymcache": {"interval": 5 * 60, "roles": ["worker"]},
    "sentry.bgtasks.clean_releasefilecache:clean_releasefilecache": {
        "interval": 5 * 60,
        "roles": ["worker"],
    },
}

# Sentry logs to two major places: stdout, and it's internal project.
# To disable logging to the internal project, add a logger who's only
# handler is 'console' and disable propagating upwards.
# Additionally, Sentry has the ability to override logger levels by
# providing the cli with -l/--loglevel or the SENTRY_LOG_LEVEL env var.
# The loggers that it overrides are root and any in LOGGING.overridable.
# Be very careful with this in a production system, because the celery
# logger can be extremely verbose when given INFO or DEBUG.
LOGGING = {
    "default_level": "INFO",
    "version": 1,
    "disable_existing_loggers": True,
    "handlers": {
        "null": {"class": "logging.NullHandler"},
        "console": {"class": "sentry.logging.handlers.StructLogHandler"},
        # This `internal` logger is separate from the `Logging` integration in the SDK. Since
        # we have this to record events, in `sdk.py` we set the integration's `event_level` to
        # None, so that it records breadcrumbs for all log calls but doesn't send any events.
        "internal": {"level": "ERROR", "class": "sentry_sdk.integrations.logging.EventHandler"},
        "metrics": {
            "level": "WARNING",
            "filters": ["important_django_request"],
            "class": "sentry.logging.handlers.MetricsLogHandler",
        },
        "django_internal": {
            "level": "WARNING",
            "filters": ["important_django_request"],
            "class": "sentry_sdk.integrations.logging.EventHandler",
        },
    },
    "filters": {
        "important_django_request": {
            "()": "sentry.logging.handlers.MessageContainsFilter",
            "contains": ["CSRF"],
        }
    },
    "root": {"level": "NOTSET", "handlers": ["console", "internal"]},
    # LOGGING.overridable is a list of loggers including root that will change
    # based on the overridden level defined above.
    "overridable": ["celery", "sentry"],
    "loggers": {
        "celery": {"level": "WARNING"},
        "sentry": {"level": "INFO"},
        "sentry_plugins": {"level": "INFO"},
        "sentry.files": {"level": "WARNING"},
        "sentry.minidumps": {"handlers": ["internal"], "propagate": False},
        "sentry.reprocessing": {"handlers": ["internal"], "propagate": False},
        "sentry.interfaces": {"handlers": ["internal"], "propagate": False},
        # This only needs to go to Sentry for now.
        "sentry.similarity": {"handlers": ["internal"], "propagate": False},
        "sentry.errors": {"handlers": ["console"], "propagate": False},
        "sentry_sdk.errors": {"handlers": ["console"], "level": "INFO", "propagate": False},
        "sentry.rules": {"handlers": ["console"], "propagate": False},
        "sentry.profiles": {"level": "INFO"},
        "multiprocessing": {
            "handlers": ["console"],
            # https://github.com/celery/celery/commit/597a6b1f3359065ff6dbabce7237f86b866313df
            # This commit has not been rolled into any release and leads to a
            # large amount of errors when working with postgres.
            "level": "CRITICAL",
            "propagate": False,
        },
        "celery.worker.job": {"handlers": ["console"], "propagate": False},
        "arroyo": {"level": "INFO", "handlers": ["console"], "propagate": False},
        "static_compiler": {"level": "INFO"},
        "django.request": {
            "level": "WARNING",
            "handlers": ["console", "metrics", "django_internal"],
            "propagate": False,
        },
        "toronado": {"level": "ERROR", "handlers": ["null"], "propagate": False},
        "urllib3.connectionpool": {"level": "ERROR", "handlers": ["console"], "propagate": False},
        "boto3": {"level": "WARNING", "handlers": ["console"], "propagate": False},
        "botocore": {"level": "WARNING", "handlers": ["console"], "propagate": False},
    },
}

# django-rest-framework

REST_FRAMEWORK = {
    "DEFAULT_RENDERER_CLASSES": ["rest_framework.renderers.JSONRenderer"],
    "DEFAULT_PARSER_CLASSES": [
        "rest_framework.parsers.JSONParser",
        "rest_framework.parsers.MultiPartParser",
        "rest_framework.parsers.FormParser",
    ],
    "TEST_REQUEST_DEFAULT_FORMAT": "json",
    "DEFAULT_PERMISSION_CLASSES": ("sentry.api.permissions.NoPermission",),
    "EXCEPTION_HANDLER": "sentry.api.handlers.custom_exception_handler",
    "DEFAULT_SCHEMA_CLASS": "sentry.apidocs.schema.SentrySchema",
}


if os.environ.get("OPENAPIGENERATE", False):
    OLD_OPENAPI_JSON_PATH = "tests/apidocs/openapi-deprecated.json"
    from sentry.apidocs.build import OPENAPI_TAGS, get_old_json_components, get_old_json_paths

    SPECTACULAR_SETTINGS = {
        "PREPROCESSING_HOOKS": ["sentry.apidocs.hooks.custom_preprocessing_hook"],
        "POSTPROCESSING_HOOKS": ["sentry.apidocs.hooks.custom_postprocessing_hook"],
        "DISABLE_ERRORS_AND_WARNINGS": False,
        "COMPONENT_SPLIT_REQUEST": False,
        "COMPONENT_SPLIT_PATCH": False,
        "AUTHENTICATION_WHITELIST": ["sentry.api.authentication.TokenAuthentication"],
        "TAGS": OPENAPI_TAGS,
        "TITLE": "API Reference",
        "DESCRIPTION": "Sentry Public API",
        "TOS": "http://sentry.io/terms/",
        "CONTACT": {"email": "partners@sentry.io"},
        "LICENSE": {"name": "Apache 2.0", "url": "http://www.apache.org/licenses/LICENSE-2.0.html"},
        "VERSION": "v0",
        "SERVERS": [{"url": "https://sentry.io/"}],
        "PARSER_WHITELIST": ["rest_framework.parsers.JSONParser"],
        "APPEND_PATHS": get_old_json_paths(OLD_OPENAPI_JSON_PATH),
        "APPEND_COMPONENTS": get_old_json_components(OLD_OPENAPI_JSON_PATH),
        "SORT_OPERATION_PARAMETERS": False,
    }

CRISPY_TEMPLATE_PACK = "bootstrap3"
# Sentry and internal client configuration

SENTRY_FEATURES = {
    # Enables user registration.
    "auth:register": True,
    # Enables alert creation on indexed events in UI (use for PoC/testing only)
    "organizations:alert-allow-indexed": False,
    # Enables tagging javascript errors from the browser console.
    "organizations:javascript-console-error-tag": False,
    # Enables the cron job to auto-enable codecov integrations.
    "organizations:auto-enable-codecov": False,
    # Enables automatically linking repositories using commit webhook data
    "organizations:auto-repo-linking": False,
    # The overall flag for codecov integration, gated by plans.
    "organizations:codecov-integration": False,
    # Enables getting commit sha from git blame for codecov.
    "organizations:codecov-commit-sha-from-git-blame": False,
    # Enables automatically deriving of code mappings
    "organizations:derive-code-mappings": True,
    # Enable advanced search features, like negation and wildcard matching.
    "organizations:advanced-search": True,
    # Use metrics as the dataset for crash free metric alerts
    "organizations:alert-crash-free-metrics": False,
    # Enable auth provider configuration through api
    "organizations:api-auth-provider": False,
    "organizations:api-keys": False,
    # Enable multiple Apple app-store-connect sources per project.
    "organizations:app-store-connect-multiple": False,
    # Enable change alerts for an org
    "organizations:change-alerts": True,
    # Enable alerting based on crash free sessions/users
    "organizations:crash-rate-alerts": True,
    # Enable the Commit Context feature
    "organizations:commit-context": False,
    # Enable creating organizations within sentry (if SENTRY_SINGLE_ORGANIZATION
    # is not enabled).
    "organizations:create": True,
    # Enable usage of customer domains on the frontend
    "organizations:customer-domains": False,
    # Allow disabling integrations when broken is detected
    "organizations:slack-disable-on-broken": False,
    # Allow disabling sentryapps when broken is detected
    "organizations:disable-sentryapps-on-broken": False,
    # Enable the 'discover' interface.
    "organizations:discover": False,
    # Enables events endpoint rate limit
    "organizations:discover-events-rate-limit": False,
    # Enables import/export functionality for dashboards
    "organizations:dashboards-import": False,
    # Enable attaching arbitrary files to events.
    "organizations:event-attachments": True,
    # Allow organizations to configure all symbol sources.
    "organizations:symbol-sources": True,
    # Allow organizations to configure custom external symbol sources.
    "organizations:custom-symbol-sources": True,
    # Enable discover 2 basic functions
    "organizations:discover-basic": True,
    # Enable discover 2 custom queries and saved queries
    "organizations:discover-query": True,
    # Enables data secrecy mode
    "organizations:enterprise-data-secrecy": False,
    # Enable archive/escalating issue workflow
    "organizations:escalating-issues": False,
    # Enable archive/escalating issue workflow in MS Teams
    "organizations:escalating-issues-msteams": False,
    # Enable archive/escalating issue workflow features in v2
    "organizations:escalating-issues-v2": False,
    # Enable the new issue states and substates
    "organizations:issue-states": False,
    # Allows an org to have a larger set of project ownership rules per project
    "organizations:higher-ownership-limit": False,
    # Enable Monitors (Crons) view
    "organizations:monitors": False,
    # Enable Performance view
    "organizations:performance-view": True,
    # Enable profiling
    "organizations:profiling": False,
    # Enable ui frames in flamecharts
    "organizations:profiling-ui-frames": False,
    # Enable the transactions backed profiling views
    "organizations:profiling-using-transactions": False,
    # Enabled for those orgs who participated in the profiling Beta program
    "organizations:profiling-beta": False,
    # Enable stacktrace linking of multiple frames in profiles
    "organizations:profiling-stacktrace-links": False,
    # Enable global suspect functions in profiling
    "organizations:profiling-global-suspect-functions": False,
    # Enable profiling CPU chart
    "organizations:profiling-cpu-chart": False,
    # Enable profiling Memory chart
    "organizations:profiling-memory-chart": False,
    # Enable multi project selection
    "organizations:global-views": False,
    # Enable experimental new version of Merged Issues where sub-hashes are shown
    "organizations:grouping-tree-ui": False,
    # Enable experimental new version of stacktrace component where additional
    # data related to grouping is shown on each frame
    "organizations:grouping-stacktrace-ui": False,
    # Enable tweaks to group title in relation to hierarchical
    # grouping.
    "organizations:grouping-title-ui": False,
    # Lets organizations manage grouping configs
    "organizations:set-grouping-config": False,
    # Enable incidents feature
    "organizations:incidents": False,
    # Enable issue platform
    "organizations:issue-platform": False,
    # Whether to allow issue only search on the issue list
    "organizations:issue-search-allow-postgres-only-search": False,
    # Flags for enabling CdcEventsDatasetSnubaSearchBackend in sentry.io. No effect in open-source
    # sentry at the moment.
    "organizations:issue-search-use-cdc-primary": False,
    "organizations:issue-search-use-cdc-secondary": False,
    # Adds search suggestions to the issue search bar
    "organizations:issue-search-shortcuts": False,
    # Enable metric alert charts in email/slack
    "organizations:metric-alert-chartcuterie": False,
    # Extract metrics for sessions during ingestion.
    "organizations:metrics-extraction": False,
    # Enables higher limit for alert rules
    "organizations:more-slow-alerts": False,
    # Extract on demand metrics
    "organizations:on-demand-metrics-extraction": False,
    # Extract on demand metrics (experimental features)
    "organizations:on-demand-metrics-extraction-experimental": False,
    # Normalize URL transaction names during ingestion.
    "organizations:transaction-name-normalize": True,
    # Mark URL transactions scrubbed by regex patterns as "sanitized".
    # NOTE: This flag does not concern transactions rewritten by clusterer rules.
    # Those are always marked as "sanitized".
    "organizations:transaction-name-mark-scrubbed-as-sanitized": True,
    # Sanitize transaction names in the ingestion pipeline.
    "organizations:transaction-name-sanitization": False,  # DEPRECATED
    # Extraction metrics for transactions during ingestion.
    "organizations:transaction-metrics-extraction": False,
    # True if Relay should drop raw session payloads after extracting metrics from them.
    "organizations:release-health-drop-sessions": False,
    # Enable threshold period in metric alert rule builder
    "organizations:metric-alert-threshold-period": False,
    # Enable integration functionality to create and link groups to issues on
    # external services.
    "organizations:integrations-issue-basic": True,
    # Enable interface functionality to synchronize groups between sentry and
    # issues on external services.
    "organizations:integrations-issue-sync": True,
    # Enable interface functionality to receive event hooks.
    "organizations:integrations-event-hooks": True,
    # Enable integration functionality to work with alert rules
    "organizations:integrations-alert-rule": True,
    # Enable integration functionality to work with alert rules (specifically chat integrations)
    "organizations:integrations-chat-unfurl": True,
    # Enable integration functionality to work with alert rules (specifically incident
    # management integrations)
    "organizations:integrations-incident-management": True,
    # Enable integration functionality to work deployment integrations like Vercel
    "organizations:integrations-deployment": True,
    # Allow orgs to automatically create Tickets in Issue Alerts
    "organizations:integrations-ticket-rules": True,
    # Allow orgs to use the stacktrace linking feature
    "organizations:integrations-stacktrace-link": False,
    # Allow orgs to create a Discord integration
    "organizations:integrations-discord": False,
    # Enable Discord integration notifications
    "organizations:integrations-discord-notifications": False,
    # Enable Opsgenie integration
    "organizations:integrations-opsgenie": False,
    # Limit project events endpoint to only query back a certain number of days
    "organizations:project-event-date-limit": False,
    # Enable data forwarding functionality for organizations.
    "organizations:data-forwarding": True,
    # Enable readonly dashboards
    "organizations:dashboards-basic": True,
    # Enable custom editable dashboards
    "organizations:dashboards-edit": True,
    # Enable metrics enhanced performance in dashboards
    "organizations:dashboards-mep": False,
    # Enable release health widget in dashboards
    "organizations:dashboards-rh-widget": False,
    # Enable minimap in the widget viewer modal in dashboards
    "organizations:widget-viewer-modal-minimap": False,
    # Enables inviting new members based on GitHub commit activity.
    "organizations:integrations-gh-invite": False,
    # Enable the API to importing CODEOWNERS for a project
    "organizations:integrations-codeowners": False,
    # Enable comments of related issues on open PRs
    "organizations:integrations-open-pr-comment": False,
    # Enable inviting members to organizations.
    "organizations:invite-members": True,
    # Enable rate limits for inviting members.
    "organizations:invite-members-rate-limits": True,
    # Enable new issue alert "issue owners" fallback
    "organizations:issue-alert-fallback-targeting": False,
    # Enable experimental replay-issue rendering on Issue Details page
    "organizations:issue-details-replay-event": False,
    # Enable sorting Issue detail events by 'most helpful'
    "organizations:issue-details-most-helpful-event": False,
    # Enable Issue details UI improvements related to highlighting the 'most helpful' event
    "organizations:issue-details-most-helpful-event-ui": False,
    # Display if a release is using semver when resolving issues
    "organizations:issue-release-semver": False,
    # Display a prompt to setup releases in the resolve options dropdown
    "organizations:issue-resolve-release-setup": False,
    # Adds the ttid & ttfd vitals to the frontend
    "organizations:mobile-vitals": False,
    # Display CPU and memory metrics in transactions with profiles
    "organizations:mobile-cpu-memory-in-transactions": False,
    # Enable new page filter UI
    "organizations:new-page-filter": False,
    # Prefix host with organization ID when giving users DSNs (can be
    # customized with SENTRY_ORG_SUBDOMAIN_TEMPLATE)
    "organizations:org-subdomains": False,
    # Enable project selection on the stats page
    "organizations:project-stats": True,
    # Enable performance change explorer panel on trends page
    "organizations:performance-change-explorer": False,
    # Enable interpolation of null data points in charts instead of zerofilling in performance
    "organizations:performance-chart-interpolation": False,
    # Enable views for anomaly detection
    "organizations:performance-anomaly-detection-ui": False,
    # Enable histogram view in span details
    "organizations:performance-span-histogram-view": False,
    # Enable performance on-boarding checklist
    "organizations:performance-onboarding-checklist": False,
    # Enable transaction name only search
    "organizations:performance-transaction-name-only-search": False,
    # Enable transaction name only search on indexed
    "organizations:performance-transaction-name-only-search-indexed": False,
    # Re-enable histograms for Metrics Enhanced Performance Views
    "organizations:performance-mep-reintroduce-histograms": False,
    # Enable showing INP web vital in default views
    "organizations:performance-vitals-inp": False,
    # Enables a longer stats period for the performance landing page
    "organizations:performance-landing-page-stats-period": False,
    # Enable internal view for bannerless MEP view
    "organizations:performance-mep-bannerless-ui": False,
    # Enable updated landing page widget designs
    "organizations:performance-new-widget-designs": False,
    # Enable metrics-backed transaction summary view
    "organizations:performance-metrics-backed-transaction-summary": False,
    # Enable new trends
    "organizations:performance-new-trends": False,
    # Enable debug views for trendsv2 to be used internally
    "organizations:performance-trendsv2-dev-only": False,
    # Enable consecutive db performance issue type
    "organizations:performance-consecutive-db-issue": False,
    # Enable consecutive http performance issue type
    "organizations:performance-consecutive-http-detector": False,
    # Enable consecutive http performance issue type
    "organizations:performance-large-http-payload-detector": False,
    # Enable slow DB performance issue type
    "organizations:performance-slow-db-issue": False,
    # Enable N+1 API Calls performance issue type
    "organizations:performance-n-plus-one-api-calls-detector": False,
    # Enable compressed assets performance issue type
    "organizations:performance-issues-compressed-assets-detector": False,
    # Enable render blocking assets performance issue type
    "organizations:performance-issues-render-blocking-assets-detector": False,
    # Enable MN+1 DB performance issue type
    "organizations:performance-issues-m-n-plus-one-db-detector": False,
    # Enable FE/BE for tracing without performance
    "organizations:performance-tracing-without-performance": False,
    # Enable root cause analysis for statistical detector perf issues
    "organizations:statistical-detectors-root-cause-analysis": False,
    # Enable the new Related Events feature
    "organizations:related-events": False,
    # Enable usage of external relays, for use with Relay. See
    # https://github.com/getsentry/relay.
    "organizations:relay": True,
    # Enable Sentry Functions
    "organizations:sentry-functions": False,
    # Enable experimental session replay backend APIs
    "organizations:session-replay": False,
    # Enable Session Replay showing in the sidebar
    "organizations:session-replay-ui": True,
    # Enable experimental session replay SDK for recording on Sentry
    "organizations:session-replay-sdk": False,
    "organizations:session-replay-sdk-errors-only": False,
    # Enable data scrubbing of replay recording payloads in Relay.
    "organizations:session-replay-recording-scrubbing": False,
    # Enable linking from 'new issue' slack notifs to the issue replay list
    "organizations:session-replay-slack-new-issue": False,
    "organizations:session-replay-issue-emails": False,
    "organizations:session-replay-weekly-email": False,
    "organizations:session-replay-trace-table": False,
    # Enable rage click and dead click columns in replay list.
    "organizations:replay-rage-click-dead-click-columns": False,
    # Enable experimental error and rage/dead click cards in replay list.
    "organizations:replay-error-click-cards": False,
    # Enable the new suggested assignees feature
    "organizations:streamline-targeting-context": False,
    # Enable the new experimental starfish view
    "organizations:starfish-view": False,
    # Enable starfish endpoint that's used for regressing testing purposes
    "organizations:starfish-test-endpoint": False,
    # Enable starfish dropdown on the webservice view for switching chart visualization
    "organizations:starfish-wsv-chart-dropdown": False,
    # Replace the footer Sentry logo with a Sentry pride logo
    "organizations:sentry-pride-logo-footer": False,
    # Enable Session Stats down to a minute resolution
    "organizations:minute-resolution-sessions": True,
    # Notify all project members when fallthrough is disabled, instead of just the auto-assignee
    "organizations:notification-all-recipients": False,
    # Enable performance issues dev options, includes changing parts of issues that we're using for development.
    "organizations:performance-issues-dev": False,
    # Enable performance issues detector threshold configuration
    "organizations:project-performance-settings-admin": False,
    # Enables updated all events tab in a performance issue
    "organizations:performance-issues-all-events-tab": False,
    # Temporary flag to test search performance that's running slow in S4S
    "organizations:performance-issues-search": True,
    # Enable version 2 of reprocessing (completely distinct from v1)
    "organizations:reprocessing-v2": False,
    # Enable the UI for the overage alert settings
    "organizations:slack-overage-notifications": False,
    # Enable basic SSO functionality, providing configurable single sign on
    # using services like GitHub / Google. This is *not* the same as the signup
    # and login with Github / Azure DevOps that sentry.io provides.
    "organizations:sso-basic": True,
    # Enable SAML2 based SSO functionality. getsentry/sentry-auth-saml2 plugin
    # must be installed to use this functionality.
    "organizations:sso-saml2": True,
    # Enable the new opinionated dynamic sampling
    "organizations:dynamic-sampling": False,
    # Enable the sliding window per project
    "organizations:ds-sliding-window": False,
    # Enable the sliding window per org
    "organizations:ds-sliding-window-org": False,
    # Enable the org recalibration
    "organizations:ds-org-recalibration": False,
    # Enable view hierarchies options
    "organizations:view-hierarchies-options-dev": False,
    # Enable anr improvements ui
    "organizations:anr-improvements": False,
    # Enable anr frame analysis
    "organizations:anr-analyze-frames": False,
    # Enable device.class as a selectable column
    "organizations:device-classification": False,
    # Enables synthesis of device.class in ingest
    "organizations:device-class-synthesis": False,
    # Enable the product selection feature in the getting started docs, regardless of the organization's strategy
    "organizations:getting-started-doc-with-product-selection": False,
    # Enable the SDK selection feature in the onboarding
    "organizations:onboarding-sdk-selection": False,
    # Enable OpenAI suggestions in the issue details page
    "organizations:open-ai-suggestion": False,
    # Enable ANR rates in project details page
    "organizations:anr-rate": False,
    # Enable tag improvements in the issue details page
    "organizations:issue-details-tag-improvements": False,
    # Enable updates to the stacktrace ui
    "organizations:issue-details-stacktrace-improvements": False,
    # Enable the release details performance section
    "organizations:release-comparison-performance": False,
    # Enable team insights page
    "organizations:team-insights": True,
    # Enable u2f verification on superuser form
    "organizations:u2f-superuser-form": False,
    # Enable project creation for all
    "organizations:team-project-creation-all": False,
    # Enable project creation for all and puts organization into test group
    "organizations:team-project-creation-all-allowlist": False,
    # Enable setting team-level roles and receiving permissions from them
    "organizations:team-roles": True,
    # Enable team member role provisioning through scim
    "organizations:scim-team-roles": False,
    # Enable the setting of org roles for team
    "organizations:org-roles-for-teams": False,
    # Enable new JS SDK Dynamic Loader
    "organizations:js-sdk-dynamic-loader": False,
    # If true, allow to create/use org auth tokens
    "organizations:org-auth-tokens": False,
    # Enable detecting SDK crashes during event processing
    "organizations:sdk-crash-detection": False,
    # Enables slack channel lookup via schedule message
    "organizations:slack-use-new-lookup": False,
    # Enable functionality for recap server polling.
    "organizations:recap-server": False,
    # Adds additional filters and a new section to issue alert rules.
    "projects:alert-filters": True,
    # Enable functionality to specify custom inbound filters on events.
    "projects:custom-inbound-filters": False,
    # Enable the new flat file indexing system for sourcemaps.
    "organizations:sourcemaps-bundle-flat-file-indexing": False,
    # Enable data forwarding functionality for projects.
    "projects:data-forwarding": True,
    # Enable functionality to discard groups.
    "projects:discard-groups": False,
    # Extract spans from transactions in Relay, and forward them via Kafka.
    "projects:extract-standalone-spans": False,
    # Enable functionality for attaching  minidumps to events and displaying
    # then in the group UI.
    "projects:minidump": True,
    # Enable functionality for project plugins.
    "projects:plugins": True,
    # Enable alternative version of group creation that is supposed to be less racy.
    "projects:race-free-group-creation": True,
    # Enable functionality for rate-limiting events on projects.
    "projects:rate-limits": True,
    # Enable functionality to trigger service hooks upon event ingestion.
    "projects:servicehooks": False,
    # Enable suspect resolutions feature
    "projects:suspect-resolutions": False,
    # Workflow 2.0 Auto associate commits to commit sha release
    "projects:auto-associate-commits-to-release": False,
    # Starfish: extract metrics from the spans
    "projects:span-metrics-extraction": False,
    # Don't add feature defaults down here! Please add them in their associated
    # group sorted alphabetically.
}

# Default time zone for localization in the UI.
# http://en.wikipedia.org/wiki/List_of_tz_zones_by_name
SENTRY_DEFAULT_TIME_ZONE = "UTC"

SENTRY_DEFAULT_LANGUAGE = "en"

# Enable the Sentry Debugger (Beta)
SENTRY_DEBUGGER = None

SENTRY_IGNORE_EXCEPTIONS = ("OperationalError",)

# Should we send the beacon to the upstream server?
SENTRY_BEACON = True

# Allow access to Sentry without authentication.
SENTRY_PUBLIC = False

# Instruct Sentry that this install intends to be run by a single organization
# and thus various UI optimizations should be enabled.
SENTRY_SINGLE_ORGANIZATION = False

# Login url (defaults to LOGIN_URL)
SENTRY_LOGIN_URL = None

# Default project ID (for internal errors)
SENTRY_PROJECT = 1
SENTRY_PROJECT_KEY = None

# Default organization to represent the Internal Sentry project.
# Used as a default when in SINGLE_ORGANIZATION mode.
SENTRY_ORGANIZATION: int | None = None

# Project ID for recording frontend (javascript) exceptions
SENTRY_FRONTEND_PROJECT: int | None = None
# DSN for the frontend to use explicitly, which takes priority
# over SENTRY_FRONTEND_PROJECT or SENTRY_PROJECT
SENTRY_FRONTEND_DSN: str | None = None
# DSN for tracking all client HTTP requests (which can be noisy) [experimental]
SENTRY_FRONTEND_REQUESTS_DSN = None

# Configuration for the JavaScript SDK's allowUrls option - defaults to ALLOWED_HOSTS
SENTRY_FRONTEND_WHITELIST_URLS = None

# Configuration for the JavaScript SDK's tracePropagationTargets option - defaults to an empty array
SENTRY_FRONTEND_TRACE_PROPAGATION_TARGETS = None

# ----
# APM config
# ----

# sample rate for transactions initiated from the frontend
SENTRY_FRONTEND_APM_SAMPLING = 0

# sample rate for transactions in the backend
SENTRY_BACKEND_APM_SAMPLING = 0

# Sample rate for symbolicate_event task transactions
SENTRY_SYMBOLICATE_EVENT_APM_SAMPLING = 0

# Sample rate for the process_event task transactions
SENTRY_PROCESS_EVENT_APM_SAMPLING = 0

# sample rate for the relay projectconfig endpoint
SENTRY_RELAY_ENDPOINT_APM_SAMPLING = 0

# sample rate for relay's cache invalidation task
SENTRY_RELAY_TASK_APM_SAMPLING = 0

# sample rate for ingest consumer processing functions
SENTRY_INGEST_CONSUMER_APM_SAMPLING = 0

# sample rate for Apple App Store Connect tasks transactions
SENTRY_APPCONNECT_APM_SAMPLING = SENTRY_BACKEND_APM_SAMPLING

# sample rate for suspect commits task
SENTRY_SUSPECT_COMMITS_APM_SAMPLING = 0

# sample rate for post_process_group task
SENTRY_POST_PROCESS_GROUP_APM_SAMPLING = 0

# sample rate for all reprocessing tasks (except for the per-event ones)
SENTRY_REPROCESSING_APM_SAMPLING = 0

# upsampling multiplier that we'll increase in steps till we're at 100% throughout
SENTRY_MULTIPLIER_APM_SAMPLING = 1

# ----
# end APM config
# ----

# DSN to use for Sentry monitors
SENTRY_MONITOR_DSN = None
SENTRY_MONITOR_API_ROOT = None

# Web Service
SENTRY_WEB_HOST = "127.0.0.1"
SENTRY_WEB_PORT = 9000
SENTRY_WEB_OPTIONS: dict[str, Any] = {}

# SMTP Service
SENTRY_SMTP_HOST = "127.0.0.1"
SENTRY_SMTP_PORT = 1025

SENTRY_INTERFACES = {
    "csp": "sentry.interfaces.security.Csp",
    "hpkp": "sentry.interfaces.security.Hpkp",
    "expectct": "sentry.interfaces.security.ExpectCT",
    "expectstaple": "sentry.interfaces.security.ExpectStaple",
    "exception": "sentry.interfaces.exception.Exception",
    "logentry": "sentry.interfaces.message.Message",
    "request": "sentry.interfaces.http.Http",
    "sdk": "sentry.interfaces.sdk.Sdk",
    "stacktrace": "sentry.interfaces.stacktrace.Stacktrace",
    "template": "sentry.interfaces.template.Template",
    "user": "sentry.interfaces.user.User",
    "breadcrumbs": "sentry.interfaces.breadcrumbs.Breadcrumbs",
    "contexts": "sentry.interfaces.contexts.Contexts",
    "threads": "sentry.interfaces.threads.Threads",
    "debug_meta": "sentry.interfaces.debug_meta.DebugMeta",
    "spans": "sentry.interfaces.spans.Spans",
}
PREFER_CANONICAL_LEGACY_KEYS = False

SENTRY_EMAIL_BACKEND_ALIASES = {
    "smtp": "django.core.mail.backends.smtp.EmailBackend",
    "dummy": "django.core.mail.backends.dummy.EmailBackend",
    "console": "django.core.mail.backends.console.EmailBackend",
    "preview": "sentry.utils.email.PreviewBackend",
}

SENTRY_FILESTORE_ALIASES = {
    "filesystem": "django.core.files.storage.FileSystemStorage",
    "s3": "sentry.filestore.s3.S3Boto3Storage",
    "gcs": "sentry.filestore.gcs.GoogleCloudStorage",
}

SENTRY_ANALYTICS_ALIASES = {
    "noop": "sentry.analytics.Analytics",
    "pubsub": "sentry.analytics.pubsub.PubSubAnalytics",
}

# set of backends that do not support needing SMTP mail.* settings
# This list is a bit fragile and hardcoded, but it's unlikely that
# a user will be using a different backend that also mandates SMTP
# credentials.
SENTRY_SMTP_DISABLED_BACKENDS = frozenset(
    (
        "django.core.mail.backends.dummy.EmailBackend",
        "django.core.mail.backends.console.EmailBackend",
        "django.core.mail.backends.locmem.EmailBackend",
        "django.core.mail.backends.filebased.EmailBackend",
        "sentry.utils.email.PreviewBackend",
    )
)

SENTRY_UPLOAD_RETRY_TIME = 60  # 1 min

# Should users without superuser permissions be allowed to
# make projects public
SENTRY_ALLOW_PUBLIC_PROJECTS = True

# Will an invite be sent when a member is added to an organization?
SENTRY_ENABLE_INVITES = True

# Origins allowed for session-based API access (via the Access-Control-Allow-Origin header)
SENTRY_ALLOW_ORIGIN = None

# Buffer backend
SENTRY_BUFFER = "sentry.buffer.Buffer"
SENTRY_BUFFER_OPTIONS: dict[str, str] = {}

# Cache backend
# XXX: We explicitly require the cache to be configured as its not optional
# and causes serious confusion with the default django cache
SENTRY_CACHE: str | None = None
SENTRY_CACHE_OPTIONS = {"is_default_cache": True}

# Attachment blob cache backend
SENTRY_ATTACHMENTS = "sentry.attachments.default.DefaultAttachmentCache"
SENTRY_ATTACHMENTS_OPTIONS: dict[str, str] = {}

# Replays blob cache backend.
#
# To ease first time setup, we default to whatever SENTRY_CACHE is configured as. If you're
# handling a large amount of replays you should consider setting up an isolated cache provider.

# To override the default configuration you need to provide the string path of a function or
# class as the `SENTRY_REPLAYS_CACHE` value and optionally provide keyword arguments on the
# `SENTRY_REPLAYS_CACHE_OPTIONS` value.  Its expected that you will use one of the classes
# defined within `sentry/cache/` but it is not required.

# For reference, this cache will store binary blobs of data up to 1MB in size.  This data is
# ephemeral and will be deleted as soon as the ingestion pipeline finishes processing a replay
# recording segment. You can determine the average size of the chunks being cached by running
# queries against the ReplayRecordingSegment model with the File model joined. The File model has
# a size attribute.
SENTRY_REPLAYS_CACHE: str = "sentry.replays.cache.default"
SENTRY_REPLAYS_CACHE_OPTIONS: Dict[str, Any] = {}

# Events blobs processing backend
SENTRY_EVENT_PROCESSING_STORE = (
    "sentry.eventstore.processing.redis.RedisClusterEventProcessingStore"
)
SENTRY_EVENT_PROCESSING_STORE_OPTIONS: dict[str, str] = {}

# The internal Django cache is still used in many places
# TODO(dcramer): convert uses over to Sentry's backend
CACHES = {"default": {"BACKEND": "django.core.cache.backends.dummy.DummyCache"}}

# The cache version affects both Django's internal cache (at runtime) as well
# as Sentry's cache. This automatically overrides VERSION on the default
# CACHES backend.
CACHE_VERSION = 1

# Digests backend
SENTRY_DIGESTS = "sentry.digests.backends.dummy.DummyBackend"
SENTRY_DIGESTS_OPTIONS: dict[str, Any] = {}

# Quota backend
SENTRY_QUOTAS = "sentry.quotas.Quota"
SENTRY_QUOTA_OPTIONS: dict[str, str] = {}

# Cache for Relay project configs
SENTRY_RELAY_PROJECTCONFIG_CACHE = "sentry.relay.projectconfig_cache.redis.RedisProjectConfigCache"
SENTRY_RELAY_PROJECTCONFIG_CACHE_OPTIONS: dict[str, str] = {}

# Which cache to use for debouncing cache updates to the projectconfig cache
SENTRY_RELAY_PROJECTCONFIG_DEBOUNCE_CACHE = (
    "sentry.relay.projectconfig_debounce_cache.base.ProjectConfigDebounceCache"
)
SENTRY_RELAY_PROJECTCONFIG_DEBOUNCE_CACHE_OPTIONS: dict[str, str] = {}

# Rate limiting backend
SENTRY_RATELIMITER = "sentry.ratelimits.base.RateLimiter"
SENTRY_RATELIMITER_ENABLED = False
SENTRY_RATELIMITER_OPTIONS: dict[str, Any] = {}
SENTRY_RATELIMITER_DEFAULT = 999
SENTRY_CONCURRENT_RATE_LIMIT_DEFAULT = 999
ENFORCE_CONCURRENT_RATE_LIMITS = False

# Rate Limit Group Category Defaults
SENTRY_CONCURRENT_RATE_LIMIT_GROUP_CLI = 999
SENTRY_RATELIMITER_GROUP_CLI = 999

# The default value for project-level quotas
SENTRY_DEFAULT_MAX_EVENTS_PER_MINUTE = "90%"

# Snuba configuration
SENTRY_SNUBA = os.environ.get("SNUBA", "http://127.0.0.1:1218")
SENTRY_SNUBA_TIMEOUT = 30
SENTRY_SNUBA_CACHE_TTL_SECONDS = 60

# Node storage backend
SENTRY_NODESTORE = "sentry.nodestore.django.DjangoNodeStorage"
SENTRY_NODESTORE_OPTIONS: dict[str, Any] = {}

# Tag storage backend
SENTRY_TAGSTORE = os.environ.get("SENTRY_TAGSTORE", "sentry.tagstore.snuba.SnubaTagStorage")
SENTRY_TAGSTORE_OPTIONS: dict[str, Any] = {}

# Search backend
SENTRY_SEARCH = os.environ.get(
    "SENTRY_SEARCH", "sentry.search.snuba.EventsDatasetSnubaSearchBackend"
)
SENTRY_SEARCH_OPTIONS: dict[str, Any] = {}
# SENTRY_SEARCH_OPTIONS = {
#     'urls': ['http://127.0.0.1:9200/'],
#     'timeout': 5,
# }

# Time-series storage backend
SENTRY_TSDB = "sentry.tsdb.dummy.DummyTSDB"
SENTRY_TSDB_OPTIONS: dict[str, Any] = {}

SENTRY_NEWSLETTER = "sentry.newsletter.base.Newsletter"
SENTRY_NEWSLETTER_OPTIONS: dict[str, Any] = {}

SENTRY_EVENTSTREAM = "sentry.eventstream.snuba.SnubaEventStream"
SENTRY_EVENTSTREAM_OPTIONS: dict[str, Any] = {}

# rollups must be ordered from highest granularity to lowest
SENTRY_TSDB_ROLLUPS = (
    # (time in seconds, samples to keep)
    (10, 360),  # 60 minutes at 10 seconds
    (3600, 24 * 7),  # 7 days at 1 hour
    (3600 * 24, 90),  # 90 days at 1 day
)

# Internal metrics
SENTRY_METRICS_BACKEND = "sentry.metrics.dummy.DummyMetricsBackend"
SENTRY_METRICS_OPTIONS: dict[str, Any] = {}
SENTRY_METRICS_SAMPLE_RATE = 1.0
SENTRY_METRICS_PREFIX = "sentry."
SENTRY_METRICS_SKIP_INTERNAL_PREFIXES: list[str] = []  # Order this by most frequent prefixes.
SENTRY_METRICS_SKIP_ALL_INTERNAL = False
SENTRY_METRICS_DISALLOW_BAD_TAGS = IS_DEV

# Metrics product
SENTRY_METRICS_INDEXER = "sentry.sentry_metrics.indexer.postgres.postgres_v2.PostgresIndexer"
SENTRY_METRICS_INDEXER_OPTIONS: dict[str, Any] = {}
SENTRY_METRICS_INDEXER_CACHE_TTL = 3600 * 2
SENTRY_METRICS_INDEXER_TRANSACTIONS_SAMPLE_RATE = 0.1

SENTRY_METRICS_INDEXER_SPANNER_OPTIONS: dict[str, Any] = {}

# Rate limits during string indexing for our metrics product.
# Which cluster to use. Example: {"cluster": "default"}
SENTRY_METRICS_INDEXER_WRITES_LIMITER_OPTIONS: dict[str, str] = {}
SENTRY_METRICS_INDEXER_WRITES_LIMITER_OPTIONS_PERFORMANCE = (
    SENTRY_METRICS_INDEXER_WRITES_LIMITER_OPTIONS
)

# Controls the sample rate with which we report errors to Sentry for metric messages
# dropped due to rate limits.
SENTRY_METRICS_INDEXER_DEBUG_LOG_SAMPLE_RATE = 0.01

# Cardinality limits during metric bucket ingestion.
# Which cluster to use. Example: {"cluster": "default"}
SENTRY_METRICS_INDEXER_CARDINALITY_LIMITER_OPTIONS: dict[str, Any] = {}
SENTRY_METRICS_INDEXER_CARDINALITY_LIMITER_OPTIONS_PERFORMANCE: dict[str, Any] = {}
SENTRY_METRICS_INDEXER_ENABLE_SLICED_PRODUCER = False

# Release Health
SENTRY_RELEASE_HEALTH = "sentry.release_health.sessions.SessionsReleaseHealthBackend"
SENTRY_RELEASE_HEALTH_OPTIONS: dict[str, Any] = {}

# Release Monitor
SENTRY_RELEASE_MONITOR = (
    "sentry.release_health.release_monitor.sessions.SessionReleaseMonitorBackend"
)
SENTRY_RELEASE_MONITOR_OPTIONS: dict[str, Any] = {}

# Render charts on the backend. This uses the Chartcuterie external service.
SENTRY_CHART_RENDERER = "sentry.charts.chartcuterie.Chartcuterie"
SENTRY_CHART_RENDERER_OPTIONS: dict[str, Any] = {}

# URI Prefixes for generating DSN URLs
# (Defaults to URL_PREFIX by default)
SENTRY_ENDPOINT = None
SENTRY_PUBLIC_ENDPOINT = None

# Hostname prefix to add for organizations that are opted into the
# `organizations:org-subdomains` feature.
SENTRY_ORG_SUBDOMAIN_TEMPLATE = "o{organization_id}.ingest"

# Prevent variables (e.g. context locals, http data, etc) from exceeding this
# size in characters
SENTRY_MAX_VARIABLE_SIZE = 512

# Prevent variables within extra context from exceeding this size in
# characters
SENTRY_MAX_EXTRA_VARIABLE_SIZE = 4096 * 4  # 16kb

# For changing the amount of data seen in Http Response Body part.
SENTRY_MAX_HTTP_BODY_SIZE = 4096 * 4  # 16kb

# For various attributes we don't limit the entire attribute on size, but the
# individual item. In those cases we also want to limit the maximum number of
# keys
SENTRY_MAX_DICTIONARY_ITEMS = 50

SENTRY_MAX_MESSAGE_LENGTH = 1024 * 8

# Gravatar service base url
SENTRY_GRAVATAR_BASE_URL = "https://secure.gravatar.com"

# Timeout (in seconds) for fetching remote source files (e.g. JS)
SENTRY_SOURCE_FETCH_TIMEOUT = 5

# Timeout (in seconds) for socket operations when fetching remote source files
SENTRY_SOURCE_FETCH_SOCKET_TIMEOUT = 2

# Maximum content length for source files before we abort fetching
SENTRY_SOURCE_FETCH_MAX_SIZE = 40 * 1024 * 1024

# Maximum content length for cache value.  Currently used only to avoid
# pointless compression of sourcemaps and other release files because we
# silently fail to cache the compressed result anyway.  Defaults to None which
# disables the check and allows different backends for unlimited payload.
# e.g. memcached defaults to 1MB  = 1024 * 1024
SENTRY_CACHE_MAX_VALUE_SIZE: int | None = None

# Fields which managed users cannot change via Sentry UI. Username and password
# cannot be changed by managed users. Optionally include 'email' and
# 'name' in SENTRY_MANAGED_USER_FIELDS.
SENTRY_MANAGED_USER_FIELDS = ()

# Secret key for OpenAI
OPENAI_API_KEY = None

SENTRY_SCOPES = {
    "org:read",
    "org:write",
    "org:admin",
    "org:integrations",
    "org:ci",
    "member:read",
    "member:write",
    "member:admin",
    "team:read",
    "team:write",
    "team:admin",
    "project:read",
    "project:write",
    "project:admin",
    "project:releases",
    "event:read",
    "event:write",
    "event:admin",
    "alerts:write",
    "alerts:read",
    "openid",
    "profile",
    "email",
}

SENTRY_SCOPE_SETS = (
    (
        ("org:admin", "Read, write, and admin access to organization details."),
        ("org:write", "Read and write access to organization details."),
        ("org:read", "Read access to organization details."),
    ),
    (("org:integrations", "Read, write, and admin access to organization integrations."),),
    (
        ("member:admin", "Read, write, and admin access to organization members."),
        ("member:write", "Read and write access to organization members."),
        ("member:read", "Read access to organization members."),
    ),
    (
        ("team:admin", "Read, write, and admin access to teams."),
        ("team:write", "Read and write access to teams."),
        ("team:read", "Read access to teams."),
    ),
    (
        ("project:admin", "Read, write, and admin access to projects."),
        ("project:write", "Read and write access to projects."),
        ("project:read", "Read access to projects."),
    ),
    (("project:releases", "Read, write, and admin access to project releases."),),
    (
        ("event:admin", "Read, write, and admin access to events."),
        ("event:write", "Read and write access to events."),
        ("event:read", "Read access to events."),
    ),
    (
        ("alerts:write", "Read and write alerts"),
        ("alerts:read", "Read alerts"),
    ),
    (("openid", "Confirms authentication status and provides basic information."),),
    (
        (
            "profile",
            "Read personal information like name, avatar, date of joining etc. Requires openid scope.",
        ),
    ),
    (("email", "Read email address and verification status. Requires openid scope."),),
)

SENTRY_DEFAULT_ROLE = "member"

# Roles are ordered, which represents a sort-of hierarchy, as well as how
# they're presented in the UI. This is primarily important in that a member
# that is earlier in the chain cannot manage the settings of a member later
# in the chain (they still require the appropriate scope).
SENTRY_ROLES = (
    {
        "id": "member",
        "name": "Member",
        "desc": "Members can view and act on events, as well as view most other data within the organization.",
        "scopes": {
            "event:read",
            "event:write",
            "event:admin",
            "project:releases",
            "project:read",
            "org:read",
            "member:read",
            "team:read",
            "alerts:read",
            "alerts:write",
        },
    },
    {
        "id": "admin",
        "name": "Admin",
        "desc": (
            """
            Admin privileges on any teams of which they're a member. They can
            create new teams and projects, as well as remove teams and projects
            on which they already hold membership (or all teams, if open
            membership is enabled). Additionally, they can manage memberships of
            teams that they are members of. They cannot invite members to the
            organization.
            """
        ),
        "scopes": {
            "event:read",
            "event:write",
            "event:admin",
            "org:read",
            "member:read",
            "project:read",
            "project:write",
            "project:admin",
            "project:releases",
            "team:read",
            "team:write",
            "team:admin",
            "org:integrations",
            "alerts:read",
            "alerts:write",
        },
        "is_retired": True,
    },
    {
        "id": "manager",
        "name": "Manager",
        "desc": "Gains admin access on all teams as well as the ability to add and remove members.",
        "scopes": {
            "event:read",
            "event:write",
            "event:admin",
            "member:read",
            "member:write",
            "member:admin",
            "project:read",
            "project:write",
            "project:admin",
            "project:releases",
            "team:read",
            "team:write",
            "team:admin",
            "org:read",
            "org:write",
            "org:integrations",
            "alerts:read",
            "alerts:write",
        },
        "is_global": True,
    },
    {
        "id": "owner",
        "name": "Owner",
        "desc": (
            """
            Unrestricted access to the organization, its data, and its settings.
            Can add, modify, and delete projects and members, as well as make
            billing and plan changes.
            """
        ),
        "scopes": {
            "org:read",
            "org:write",
            "org:admin",
            "org:integrations",
            "member:read",
            "member:write",
            "member:admin",
            "team:read",
            "team:write",
            "team:admin",
            "project:read",
            "project:write",
            "project:admin",
            "project:releases",
            "event:read",
            "event:write",
            "event:admin",
            "alerts:read",
            "alerts:write",
        },
        "is_global": True,
    },
)

SENTRY_TEAM_ROLES = (
    {
        "id": "contributor",
        "name": "Contributor",
        "desc": "Contributors can view and act on events, as well as view most other data within the team's projects.",
        "scopes": {
            "event:read",
            "event:write",
            # "event:admin",  # Scope granted/withdrawn by "sentry:events_member_admin" to org-level role
            "project:releases",
            "project:read",
            "org:read",
            "member:read",
            "team:read",
            "alerts:read",
            # "alerts:write",  # Scope granted/withdrawn by "sentry:alerts_member_write" to org-level role
        },
    },
    {
        "id": "admin",
        "name": "Team Admin",
        "desc": (
            # TODO: Editing pass
            """
            Admin privileges on the team. They can create and remove projects,
            and can manage the team's memberships. They cannot invite members to
            the organization.
            """
        ),
        "scopes": {
            "event:read",
            "event:write",
            "event:admin",
            "org:read",
            "member:read",
            "project:read",
            "project:write",
            "project:admin",
            "project:releases",
            "team:read",
            "team:write",
            "team:admin",
            "org:integrations",
            "alerts:read",
            "alerts:write",
        },
        "is_minimum_role_for": "admin",
    },
)

# See sentry/options/__init__.py for more information
SENTRY_OPTIONS: dict[str, Any] = {}
SENTRY_DEFAULT_OPTIONS: dict[str, Any] = {}

# You should not change this setting after your database has been created
# unless you have altered all schemas first
SENTRY_USE_BIG_INTS = False

# Delay (in ms) to induce on API responses
#
# Simulates a small amount of lag which helps uncover more obvious race
# conditions in UI interactions. It's also needed to test (or implement) any
# kind of loading scenarios. Without this we will just implicitly lower the
# overall quality of software we ship because we will not experience it in the
# same way we would in production.
#
# See discussion on https://github.com/getsentry/sentry/pull/20187
SENTRY_API_RESPONSE_DELAY = 150 if IS_DEV else None

# Watchers for various application purposes (such as compiling static media)
# XXX(dcramer): this doesn't work outside of a source distribution as the
# webpack.config.js is not part of Sentry's datafiles
SENTRY_WATCHERS = (
    (
        "webpack",
        [
            os.path.join(NODE_MODULES_ROOT, ".bin", "webpack"),
            "serve",
            "--color",
            "--output-pathinfo=true",
            "--config={}".format(
                os.path.normpath(
                    os.path.join(PROJECT_ROOT, os.pardir, os.pardir, "webpack.config.ts")
                )
            ),
        ],
    ),
)

# Controls whether devserver spins up Relay, Kafka, and several ingest worker jobs to direct store traffic
# through the Relay ingestion pipeline. Without, ingestion is completely disabled. Use `bin/load-mocks` to
# generate fake data for local testing. You can also manually enable relay with the `--ingest` flag to `devserver`.
# XXX: This is disabled by default as typical development workflows do not require end-to-end services running
# and disabling optional services reduces resource consumption and complexity
SENTRY_USE_RELAY = False
SENTRY_RELAY_PORT = 7899

# Controls whether we'll run the snuba subscription processor. If enabled, we'll run
# it as a worker, and devservices will run Kafka.
SENTRY_DEV_PROCESS_SUBSCRIPTIONS = False

SENTRY_DEV_USE_REDIS_CLUSTER = bool(os.getenv("SENTRY_DEV_USE_REDIS_CLUSTER", False))

# To use RabbitMQ as a Celery tasks broker
# BROKER_URL = "amqp://guest:guest@localhost:5672/sentry"
# more info https://develop.sentry.dev/services/queue/
SENTRY_DEV_USE_RABBITMQ = bool(os.getenv("SENTRY_DEV_USE_RABBITMQ", False))

# The chunk size for attachments in blob store. Should be a power of two.
SENTRY_ATTACHMENT_BLOB_SIZE = 8 * 1024 * 1024  # 8MB

# The chunk size for files in the chunk upload. This is used for native debug
# files and source maps, and directly translates to the chunk size in blob
# store. MUST be a power of two.
SENTRY_CHUNK_UPLOAD_BLOB_SIZE = 8 * 1024 * 1024  # 8MB

# This flag tell DEVSERVICES to start the ingest-metrics-consumer in order to work on
# metrics in the development environment. Note: this is "metrics" the product
SENTRY_USE_METRICS_DEV = False

# This flags activates the Change Data Capture backend in the development environment
SENTRY_USE_CDC_DEV = False

# This flag activates profiling backend in the development environment
SENTRY_USE_PROFILING = False

# This flag activates consuming issue platform occurrence data in the development environment
SENTRY_USE_ISSUE_OCCURRENCE = False

# This flag activates consuming GroupAttribute messages in the development environment
SENTRY_USE_GROUP_ATTRIBUTES = False

# This flag activates code paths that are specific for customer domains
SENTRY_USE_CUSTOMER_DOMAINS = False

# SENTRY_DEVSERVICES = {
#     "service-name": lambda settings, options: (
#         {
#             "image": "image-name:version",
#             # optional ports to expose
#             "ports": {"internal-port/tcp": external-port},
#             # optional command
#             "command": ["exit 1"],
#             optional mapping of volumes
#             "volumes": {"volume-name": {"bind": "/path/in/container"}},
#             # optional statement to test if service should run
#             "only_if": lambda settings, options: True,
#             # optional environment variables
#             "environment": {
#                 "ENV_VAR": "1",
#             }
#         }
#     )
# }


def build_cdc_postgres_init_db_volume(settings: Any) -> dict[str, dict[str, str]]:
    return (
        {
            os.path.join(settings.CDC_CONFIG_DIR, "init_hba.sh"): {
                "bind": "/docker-entrypoint-initdb.d/init_hba.sh"
            }
        }
        if settings.SENTRY_USE_CDC_DEV
        else {}
    )


# platform.processor() changed at some point between these:
# 11.2.3: arm
# 12.3.1: arm64
APPLE_ARM64 = sys.platform == "darwin" and platform.processor() in {"arm", "arm64"}

SENTRY_DEVSERVICES: dict[str, Callable[[Any, Any], dict[str, Any]]] = {
    "redis": lambda settings, options: (
        {
            "image": "ghcr.io/getsentry/image-mirror-library-redis:5.0-alpine",
            "ports": {"6379/tcp": 6379},
            "command": [
                "redis-server",
                "--appendonly",
                "yes",
                "--save",
                "60",
                "20",
                "--auto-aof-rewrite-percentage",
                "100",
                "--auto-aof-rewrite-min-size",
                "64mb",
            ],
            "volumes": {"redis": {"bind": "/data"}},
        }
    ),
    "redis-cluster": lambda settings, options: (
        {
            "image": "ghcr.io/getsentry/docker-redis-cluster:7.0.10",
            "ports": {f"700{idx}/tcp": f"700{idx}" for idx in range(6)},
            "volumes": {"redis-cluster": {"bind": "/redis-data"}},
            "environment": {"IP": "0.0.0.0"},
            "only_if": settings.SENTRY_DEV_USE_REDIS_CLUSTER,
        }
    ),
    "rabbitmq": lambda settings, options: (
        {
            "image": "ghcr.io/getsentry/image-mirror-library-rabbitmq:3-management",
            "ports": {"5672/tcp": 5672, "15672/tcp": 15672},
            "environment": {"IP": "0.0.0.0"},
            "only_if": settings.SENTRY_DEV_USE_RABBITMQ,
        }
    ),
    "postgres": lambda settings, options: (
        {
            "image": f"ghcr.io/getsentry/image-mirror-library-postgres:{PG_VERSION}-alpine",
            "ports": {"5432/tcp": 5432},
            "environment": {"POSTGRES_DB": "sentry", "POSTGRES_HOST_AUTH_METHOD": "trust"},
            "volumes": {
                "postgres": {"bind": "/var/lib/postgresql/data"},
                "wal2json": {"bind": "/wal2json"},
                settings.CDC_CONFIG_DIR: {"bind": "/cdc"},
                **build_cdc_postgres_init_db_volume(settings),
            },
            "command": [
                "postgres",
                "-c",
                "wal_level=logical",
                "-c",
                "max_replication_slots=1",
                "-c",
                "max_wal_senders=1",
            ],
            "entrypoint": "/cdc/postgres-entrypoint.sh" if settings.SENTRY_USE_CDC_DEV else None,
        }
    ),
    "zookeeper": lambda settings, options: (
        {
            # On Apple arm64, we upgrade to version 6.x to allow zookeeper to run properly on Apple's arm64
            # See details https://github.com/confluentinc/kafka-images/issues/80#issuecomment-855511438
            "image": "ghcr.io/getsentry/image-mirror-confluentinc-cp-zookeeper:6.2.0",
            "environment": {"ZOOKEEPER_CLIENT_PORT": "2181"},
            "volumes": {"zookeeper_6": {"bind": "/var/lib/zookeeper/data"}},
            "only_if": "kafka" in settings.SENTRY_EVENTSTREAM or settings.SENTRY_USE_RELAY,
        }
    ),
    "kafka": lambda settings, options: (
        {
            "image": "ghcr.io/getsentry/image-mirror-confluentinc-cp-kafka:6.2.0",
            "ports": {"9092/tcp": 9092},
            "environment": {
                "KAFKA_ZOOKEEPER_CONNECT": "{containers[zookeeper][name]}:2181",
                "KAFKA_LISTENERS": "INTERNAL://0.0.0.0:9093,EXTERNAL://0.0.0.0:9092",
                "KAFKA_ADVERTISED_LISTENERS": "INTERNAL://{containers[kafka][name]}:9093,EXTERNAL://{containers[kafka]"
                "[ports][9092/tcp][0]}:{containers[kafka][ports][9092/tcp][1]}",
                "KAFKA_LISTENER_SECURITY_PROTOCOL_MAP": "INTERNAL:PLAINTEXT,EXTERNAL:PLAINTEXT",
                "KAFKA_INTER_BROKER_LISTENER_NAME": "INTERNAL",
                "KAFKA_OFFSETS_TOPIC_REPLICATION_FACTOR": "1",
                "KAFKA_OFFSETS_TOPIC_NUM_PARTITIONS": "1",
                "KAFKA_LOG_RETENTION_HOURS": "24",
                "KAFKA_MESSAGE_MAX_BYTES": "50000000",
                "KAFKA_MAX_REQUEST_SIZE": "50000000",
            },
            "volumes": {"kafka_6": {"bind": "/var/lib/kafka/data"}},
            "only_if": "kafka" in settings.SENTRY_EVENTSTREAM
            or settings.SENTRY_USE_RELAY
            or settings.SENTRY_DEV_PROCESS_SUBSCRIPTIONS
            or settings.SENTRY_USE_PROFILING,
        }
    ),
    "clickhouse": lambda settings, options: (
        {
            "image": "ghcr.io/getsentry/image-mirror-yandex-clickhouse-server:20.3.9.70"
            if not APPLE_ARM64
            # altinity provides clickhouse support to other companies
            # Official support: https://github.com/ClickHouse/ClickHouse/issues/22222
            # This image is build with this script https://gist.github.com/filimonov/5f9732909ff66d5d0a65b8283382590d
            else "ghcr.io/getsentry/image-mirror-altinity-clickhouse-server:21.6.1.6734-testing-arm",
            "ports": {"9000/tcp": 9000, "9009/tcp": 9009, "8123/tcp": 8123},
            "ulimits": [{"name": "nofile", "soft": 262144, "hard": 262144}],
            # The arm image does not properly load the MAX_MEMORY_USAGE_RATIO
            # from the environment in loc_config.xml, thus, hard-coding it there
            "volumes": {
                "clickhouse_dist"
                if settings.SENTRY_DISTRIBUTED_CLICKHOUSE_TABLES
                else "clickhouse": {"bind": "/var/lib/clickhouse"},
                os.path.join(
                    settings.DEVSERVICES_CONFIG_DIR,
                    "clickhouse",
                    "dist_config.xml"
                    if settings.SENTRY_DISTRIBUTED_CLICKHOUSE_TABLES
                    else "loc_config.xml",
                ): {"bind": "/etc/clickhouse-server/config.d/sentry.xml"},
            },
        }
    ),
    "snuba": lambda settings, options: (
        {
            "image": "ghcr.io/getsentry/snuba:latest",
            "ports": {"1218/tcp": 1218, "1219/tcp": 1219},
            "command": ["devserver"]
            + (["--no-workers"] if "snuba" in settings.SENTRY_EVENTSTREAM else []),
            "environment": {
                "PYTHONUNBUFFERED": "1",
                "SNUBA_SETTINGS": "docker",
                "DEBUG": "1",
                "CLICKHOUSE_HOST": "{containers[clickhouse][name]}",
                "CLICKHOUSE_PORT": "9000",
                "CLICKHOUSE_HTTP_PORT": "8123",
                "DEFAULT_BROKERS": ""
                if "snuba" in settings.SENTRY_EVENTSTREAM
                else "{containers[kafka][name]}:9093",
                "REDIS_HOST": "{containers[redis][name]}",
                "REDIS_PORT": "6379",
                "REDIS_DB": "1",
                "ENABLE_SENTRY_METRICS_DEV": "1" if settings.SENTRY_USE_METRICS_DEV else "",
                "ENABLE_PROFILES_CONSUMER": "1" if settings.SENTRY_USE_PROFILING else "",
                "ENABLE_ISSUE_OCCURRENCE_CONSUMER": "1"
                if settings.SENTRY_USE_ISSUE_OCCURRENCE
                else "",
                "ENABLE_AUTORUN_MIGRATION_SEARCH_ISSUES": "1",
                "ENABLE_GROUP_ATTRIBUTES_CONSUMER": "1"
                if settings.SENTRY_USE_GROUP_ATTRIBUTES
                else "",
            },
            "only_if": "snuba" in settings.SENTRY_EVENTSTREAM
            or "kafka" in settings.SENTRY_EVENTSTREAM,
        }
    ),
    "bigtable": lambda settings, options: (
        {
            "image": "us.gcr.io/sentryio/cbtemulator:23c02d92c7a1747068eb1fc57dddbad23907d614",
            "ports": {"8086/tcp": 8086},
            # NEED_BIGTABLE is set by CI so we don't have to pass
            # --skip-only-if when compiling which services to run.
            "only_if": os.environ.get("NEED_BIGTABLE", False)
            or "bigtable" in settings.SENTRY_NODESTORE,
        }
    ),
    "memcached": lambda settings, options: (
        {
            "image": "ghcr.io/getsentry/image-mirror-library-memcached:1.5-alpine",
            "ports": {"11211/tcp": 11211},
            "only_if": "memcached" in settings.CACHES.get("default", {}).get("BACKEND"),
        }
    ),
    "symbolicator": lambda settings, options: (
        {
            "image": "us.gcr.io/sentryio/symbolicator:nightly",
            "ports": {"3021/tcp": 3021},
            "volumes": {settings.SYMBOLICATOR_CONFIG_DIR: {"bind": "/etc/symbolicator"}},
            "command": ["run", "--config", "/etc/symbolicator/config.yml"],
            "only_if": options.get("symbolicator.enabled"),
        }
    ),
    "relay": lambda settings, options: (
        {
            "image": "us.gcr.io/sentryio/relay:nightly",
            "ports": {"7899/tcp": settings.SENTRY_RELAY_PORT},
            "volumes": {settings.RELAY_CONFIG_DIR: {"bind": "/etc/relay"}},
            "command": ["run", "--config", "/etc/relay"],
            "only_if": bool(os.environ.get("SENTRY_USE_RELAY", settings.SENTRY_USE_RELAY)),
            "with_devserver": True,
        }
    ),
    "chartcuterie": lambda settings, options: (
        {
            "image": "us.gcr.io/sentryio/chartcuterie:latest",
            "volumes": {settings.CHARTCUTERIE_CONFIG_DIR: {"bind": "/etc/chartcuterie"}},
            "environment": {
                "CHARTCUTERIE_CONFIG": "/etc/chartcuterie/config.js",
                "CHARTCUTERIE_CONFIG_POLLING": "true",
            },
            "ports": {"9090/tcp": 7901},
            # NEED_CHARTCUTERIE is set by CI so we don't have to pass --skip-only-if when compiling which services to run.
            "only_if": os.environ.get("NEED_CHARTCUTERIE", False)
            or options.get("chart-rendering.enabled"),
        }
    ),
    "cdc": lambda settings, options: (
        {
            "image": "ghcr.io/getsentry/cdc:latest",
            "only_if": settings.SENTRY_USE_CDC_DEV,
            "command": ["cdc", "-c", "/etc/cdc/configuration.yaml", "producer"],
            "volumes": {settings.CDC_CONFIG_DIR: {"bind": "/etc/cdc"}},
        }
    ),
    "vroom": lambda settings, options: (
        {
            "image": "us.gcr.io/sentryio/vroom:nightly",
            "volumes": {"profiles": {"bind": "/var/lib/sentry-profiles"}},
            "environment": {
                "SENTRY_KAFKA_BROKERS_PROFILING": "{containers[kafka][name]}:9093",
                "SENTRY_KAFKA_BROKERS_OCCURRENCES": "{containers[kafka][name]}:9093",
                "SENTRY_SNUBA_HOST": "http://{containers[snuba][name]}:1218",
            },
            "ports": {"8085/tcp": 8085},
            "only_if": settings.SENTRY_USE_PROFILING,
        }
    ),
}

# Max file size for serialized file uploads in API
SENTRY_MAX_SERIALIZED_FILE_SIZE = 5000000

# Max file size for avatar photo uploads
SENTRY_MAX_AVATAR_SIZE = 5000000

# The maximum age of raw events before they are deleted
SENTRY_RAW_EVENT_MAX_AGE_DAYS = 10

# statuspage.io support
STATUS_PAGE_ID: str | None = None
STATUS_PAGE_API_HOST = "statuspage.io"

SENTRY_SELF_HOSTED = True

# Whether we should look at X-Forwarded-For header or not
# when checking REMOTE_ADDR ip addresses
SENTRY_USE_X_FORWARDED_FOR = True

SENTRY_DEFAULT_INTEGRATIONS = (
    "sentry.integrations.bitbucket.BitbucketIntegrationProvider",
    "sentry.integrations.bitbucket_server.BitbucketServerIntegrationProvider",
    "sentry.integrations.slack.SlackIntegrationProvider",
    "sentry.integrations.github.GitHubIntegrationProvider",
    "sentry.integrations.github_enterprise.GitHubEnterpriseIntegrationProvider",
    "sentry.integrations.gitlab.GitlabIntegrationProvider",
    "sentry.integrations.jira.JiraIntegrationProvider",
    "sentry.integrations.jira_server.JiraServerIntegrationProvider",
    "sentry.integrations.vsts.VstsIntegrationProvider",
    "sentry.integrations.vsts_extension.VstsExtensionIntegrationProvider",
    "sentry.integrations.pagerduty.integration.PagerDutyIntegrationProvider",
    "sentry.integrations.vercel.VercelIntegrationProvider",
    "sentry.integrations.msteams.MsTeamsIntegrationProvider",
    "sentry.integrations.aws_lambda.AwsLambdaIntegrationProvider",
    "sentry.integrations.discord.DiscordIntegrationProvider",
    "sentry.integrations.opsgenie.OpsgenieIntegrationProvider",
)


SENTRY_SDK_CONFIG = {
    "release": sentry.__semantic_version__,
    "environment": ENVIRONMENT,
    "in_app_include": ["sentry", "sentry_plugins"],
    "debug": True,
    "send_default_pii": True,
    "auto_enabling_integrations": False,
    "_experiments": {
        "custom_measurements": True,
        "enable_backpressure_handling": True,
    },
}

SENTRY_DEV_DSN = os.environ.get("SENTRY_DEV_DSN")
if SENTRY_DEV_DSN:
    # In production, this value is *not* set via an env variable
    # https://github.com/getsentry/getsentry/blob/16a07f72853104b911a368cc8ae2b4b49dbf7408/getsentry/conf/settings/prod.py#L604-L606
    # This is used in case you want to report traces of your development set up to a project of your choice
    SENTRY_SDK_CONFIG["dsn"] = SENTRY_DEV_DSN

# The sample rate to use for profiles. This is conditional on the usage of
# traces_sample_rate. So that means the true sample rate will be approximately
# traces_sample_rate * profiles_sample_rate
# (subject to things like the traces_sampler)
SENTRY_PROFILES_SAMPLE_RATE = 0

# We want to test a few schedulers possible in the profiler. Some are platform
# specific, and each have their own pros/cons. See the sdk for more details.
SENTRY_PROFILER_MODE = "sleep"

# To have finer control over which process will have profiling enabled, this
# environment variable will be required to enable profiling.
#
# This is because profiling requires that we run some stuff globally, and we
# are not ready to run this on the more critical parts of the codebase such as
# the ingest workers yet.
#
# This will allow us to have finer control over where we are running the
# profiler. For example, only on the web server.
SENTRY_PROFILING_ENABLED = os.environ.get("SENTRY_PROFILING_ENABLED", False)

# Callable to bind additional context for the Sentry SDK
#
# def get_org_context(scope, organization, **kwargs):
#    scope.set_tag('organization.cool', '1')
#
# SENTRY_ORGANIZATION_CONTEXT_HELPER = get_org_context
SENTRY_ORGANIZATION_CONTEXT_HELPER = None

# Config options that are explicitly disabled from Django
DEAD = object()

# This will eventually get set from values in SENTRY_OPTIONS during
# sentry.runner.initializer:bootstrap_options
SECRET_KEY = DEAD
EMAIL_BACKEND = DEAD
EMAIL_HOST = DEAD
EMAIL_PORT = DEAD
EMAIL_HOST_USER = DEAD
EMAIL_HOST_PASSWORD = DEAD
EMAIL_USE_TLS = DEAD
EMAIL_USE_SSL = DEAD
SERVER_EMAIL = DEAD
EMAIL_SUBJECT_PREFIX = DEAD

# Shared btw Auth Provider and Social Auth Plugin
GITHUB_APP_ID = DEAD
GITHUB_API_SECRET = DEAD

# Used by Auth Provider
GITHUB_REQUIRE_VERIFIED_EMAIL = DEAD
GITHUB_API_DOMAIN = DEAD
GITHUB_BASE_DOMAIN = DEAD

# Used by Social Auth Plugin
GITHUB_EXTENDED_PERMISSIONS = DEAD
GITHUB_ORGANIZATION = DEAD


SUDO_URL = "sentry-sudo"

# Endpoint to https://github.com/getsentry/sentry-release-registry, used for
# alerting the user of outdated SDKs.
SENTRY_RELEASE_REGISTRY_BASEURL: str | None = None

# Hardcoded SDK versions for SDKs that do not have an entry in the release
# registry.
SDK_VERSIONS = {
    "raven-js": "3.21.0",
    "raven-node": "2.3.0",
    "raven-python": "6.10.0",
    "raven-ruby": "2.7.1",
    "sentry-cocoa": "3.11.1",
    "sentry-java": "1.6.4",
    "sentry-laravel": "1.0.2",
    "sentry-php": "2.0.1",
}

# Some of the migration links below are not ideal, but that is all migration documentation we currently have and can provide at this point
SDK_URLS = {
    "sentry-java": "https://docs.sentry.io/platforms/java/legacy/migration/",
    "@sentry/browser": "https://github.com/getsentry/sentry-javascript/blob/master/MIGRATION.md#migrating-from-raven-js-to-sentrybrowser",
    "sentry-cocoa": "https://docs.sentry.io/platforms/apple/migration/",
    "sentry-php": "https://docs.sentry.io/platforms/php/",
    "sentry-python": "https://docs.sentry.io/platforms/python/migration/",
    "sentry-ruby": "https://docs.sentry.io/platforms/ruby/migration/",
    "sentry-dotnet": "https://docs.sentry.io/platforms/dotnet/migration/#migrating-from-sharpraven-to-sentry-sdk",
    "sentry-go": "https://docs.sentry.io/platforms/go/migration/",
}

DEPRECATED_SDKS = {
    # sdk name => new sdk name
    "raven-java": "sentry-java",
    "raven-java:android": "sentry-java",
    "raven-java:log4j": "sentry-java",
    "raven-java:log4j2": "sentry-java",
    "raven-java:logback": "sentry-java",
    "raven-js": "@sentry/browser",
    "raven-node": "@sentry/browser",
    "raven-objc": "sentry-cocoa",
    "raven-php": "sentry-php",
    "raven-python": "sentry-python",
    "raven-ruby": "sentry-ruby",
    "raven-swift": "sentry-cocoa",
    "raven-csharp": "sentry-dotnet",
    "raven-go": "sentry-go",
    "sentry-android": "sentry-java",
    "sentry-swift": "sentry-cocoa",
    "SharpRaven": "sentry-dotnet",
    # The Ruby SDK used to go by the name 'sentry-raven'...
    "sentry-raven": "sentry-ruby",
}

TERMS_URL = None
PRIVACY_URL = None

# Internal sources for debug information files
#
# There are two special values in there: "microsoft" and "ios".  These are
# added by default to any project created.  The "ios" source is currently
# not enabled in the open source build of sentry because it points to a
# sentry internal repository and it's unclear if these can be
# redistributed under the Apple EULA.  If however someone configures their
# own iOS source and name it 'ios' it will be enabled by default for all
# projects.
SENTRY_BUILTIN_SOURCES = {
    "microsoft": {
        "type": "http",
        "id": "sentry:microsoft",
        "name": "Microsoft",
        "layout": {"type": "symstore"},
        "filters": {"filetypes": ["pe", "pdb", "portablepdb"]},
        "url": "https://msdl.microsoft.com/download/symbols/",
        "is_public": True,
    },
    "nuget": {
        "type": "http",
        "id": "sentry:nuget",
        "name": "NuGet.org",
        "layout": {"type": "symstore"},
        "filters": {"filetypes": ["portablepdb"]},
        "url": "https://symbols.nuget.org/download/symbols/",
        "is_public": True,
    },
    "citrix": {
        "type": "http",
        "id": "sentry:citrix",
        "name": "Citrix",
        "layout": {"type": "symstore"},
        "filters": {"filetypes": ["pe", "pdb"]},
        "url": "http://ctxsym.citrix.com/symbols/",
        "is_public": True,
    },
    "intel": {
        "type": "http",
        "id": "sentry:intel",
        "name": "Intel",
        "layout": {"type": "symstore"},
        "filters": {"filetypes": ["pe", "pdb"]},
        "url": "https://software.intel.com/sites/downloads/symbols/",
        "is_public": True,
    },
    "amd": {
        "type": "http",
        "id": "sentry:amd",
        "name": "AMD",
        "layout": {"type": "symstore"},
        "filters": {"filetypes": ["pe", "pdb"]},
        "url": "https://download.amd.com/dir/bin/",
        "is_public": True,
    },
    "nvidia": {
        "type": "http",
        "id": "sentry:nvidia",
        "name": "NVIDIA",
        "layout": {"type": "symstore"},
        "filters": {"filetypes": ["pe", "pdb"]},
        "url": "https://driver-symbols.nvidia.com/",
        "is_public": True,
    },
    "chromium": {
        "type": "http",
        "id": "sentry:chromium",
        "name": "Chromium",
        "layout": {"type": "symstore"},
        "filters": {"filetypes": ["pe", "pdb"]},
        "url": "https://chromium-browser-symsrv.commondatastorage.googleapis.com/",
        "is_public": True,
    },
    "unity": {
        "type": "http",
        "id": "sentry:unity",
        "name": "Unity",
        "layout": {"type": "symstore"},
        "filters": {"filetypes": ["pe", "pdb"]},
        "url": "http://symbolserver.unity3d.com/",
        "is_public": True,
    },
    "mozilla": {
        "type": "http",
        "id": "sentry:mozilla",
        "name": "Mozilla",
        "layout": {"type": "symstore"},
        "url": "https://symbols.mozilla.org/",
        "is_public": True,
    },
    "autodesk": {
        "type": "http",
        "id": "sentry:autodesk",
        "name": "Autodesk",
        "layout": {"type": "symstore"},
        "url": "http://symbols.autodesk.com/",
        "is_public": True,
    },
    "electron": {
        "type": "http",
        "id": "sentry:electron",
        "name": "Electron",
        "layout": {"type": "native"},
        "url": "https://symbols.electronjs.org/",
        "filters": {"filetypes": ["pdb", "breakpad", "sourcebundle"]},
        "is_public": True,
    },
    # === Various Linux distributions ===
    # The `https://debuginfod.elfutils.org/` symbol server is set up to federate
    # to a bunch of distro-specific servers, and they explicitly state that:
    # > If your distro offers a server, you may prefer to link to that one directly
    # In the future, we could add the following servers as well after validating:
    # - https://debuginfod.opensuse.org/
    # - https://debuginfod.debian.net/
    # - https://debuginfod.fedoraproject.org/
    # - https://debuginfod.archlinux.org/
    # - https://debuginfod.centos.org/
    # A couple more servers for less widespread distros are also listed, and there
    # might be even more that are not listed on that page.
    # NOTE: The `debuginfod` layout in symbolicator requires the `/buildid/` prefix
    # to be part of the `url`.
    "ubuntu": {
        "type": "http",
        "id": "sentry:ubuntu",
        "name": "Ubuntu",
        "layout": {"type": "debuginfod"},
        "url": "https://debuginfod.ubuntu.com/buildid/",
        "filters": {"filetypes": ["elf_code", "elf_debug"]},
        "is_public": True,
    },
}

# Relay
# List of PKs explicitly allowed by Sentry.  All relays here are always
# registered as internal relays.
# DEPRECATED !!! (18.May.2021) This entry has been deprecated in favour of
# ~/.sentry/conf.yml (relay.static_auth)
SENTRY_RELAY_WHITELIST_PK = [
    # NOTE (RaduW) This is the relay key for the relay instance used by devservices.
    # This should NOT be part of any production environment.
    # This key should match the key in /sentry/config/relay/credentials.json
    "SMSesqan65THCV6M4qs4kBzPai60LzuDn-xNsvYpuP8"
]

# When open registration is not permitted then only relays in the
# list of explicitly allowed relays can register.
SENTRY_RELAY_OPEN_REGISTRATION = True

# GeoIP
# Used for looking up IP addresses.
# For example /usr/local/share/GeoIP/GeoIPCity.mmdb
GEOIP_PATH_MMDB = None

# CDN
# If this is an absolute url like e.g.: https://js.sentry-cdn.com/
# the full url will look like this: https://js.sentry-cdn.com/<public_key>.min.js
# otherwise django reverse url lookup will be used.
JS_SDK_LOADER_CDN_URL = ""
# Version of the SDK - Used in header Surrogate-Key sdk/JS_SDK_LOADER_SDK_VERSION
JS_SDK_LOADER_SDK_VERSION = ""
# This should be the url pointing to the JS SDK. It may contain up to two "%s".
# The first "%s" will be replaced with the SDK version, the second one is used
# to inject a bundle modifier in the JS SDK CDN loader. e.g:
# - 'https://browser.sentry-cdn.com/%s/bundle%s.min.js' will become
# 'https://browser.sentry-cdn.com/7.0.0/bundle.es5.min.js'
# - 'https://browser.sentry-cdn.com/%s/bundle.min.js' will become
# 'https://browser.sentry-cdn.com/7.0.0/bundle.min.js'
# - 'https://browser.sentry-cdn.com/6.19.7/bundle.min.js' will stay the same.
JS_SDK_LOADER_DEFAULT_SDK_URL = ""

# block domains which are generally used by spammers -- keep this configurable
# in case a self-hosted install wants to allow it
INVALID_EMAIL_ADDRESS_PATTERN = re.compile(r"\@qq\.com$", re.I)

# This is customizable for sentry.io, but generally should only be additive
# (currently the values not used anymore so this is more for documentation purposes)
SENTRY_USER_PERMISSIONS = ("broadcasts.admin", "users.admin", "options.admin")

# WARNING(iker): there are two different formats for KAFKA_CLUSTERS: the one we
# use below, and a legacy one still used in `getsentry`.
# Reading items from this default configuration directly might break deploys.
# To correctly read items from this dictionary and not worry about the format,
# see `sentry.utils.kafka_config.get_kafka_consumer_cluster_options`.
KAFKA_CLUSTERS: dict[str, dict[str, Any]] = {
    "default": {
        "common": {"bootstrap.servers": "127.0.0.1:9092"},
        "producers": {
            "compression.type": "lz4",
            "message.max.bytes": 50000000,  # 50MB, default is 1MB
        },
        "consumers": {},
    }
}

# These constants define kafka topic names, as well as keys into `KAFKA_TOPICS`
# which contains cluster mappings for these topics. Follow these steps to
# override a kafka topic name:
#
#  1. Change the value of the `KAFKA_*` constant (e.g. KAFKA_EVENTS).
#  2. For changes in override files, such as `sentry.conf.py` or in getsentry's
#     `prod.py`, also override the entirety of `KAFKA_TOPICS` to ensure the keys
#     pick up the change.

KAFKA_EVENTS = "events"
KAFKA_EVENTS_COMMIT_LOG = "snuba-commit-log"
KAFKA_TRANSACTIONS = "transactions"
KAFKA_TRANSACTIONS_COMMIT_LOG = "snuba-transactions-commit-log"
KAFKA_OUTCOMES = "outcomes"
KAFKA_OUTCOMES_BILLING = "outcomes-billing"
KAFKA_EVENTS_SUBSCRIPTIONS_RESULTS = "events-subscription-results"
KAFKA_TRANSACTIONS_SUBSCRIPTIONS_RESULTS = "transactions-subscription-results"
KAFKA_GENERIC_METRICS_SUBSCRIPTIONS_RESULTS = "generic-metrics-subscription-results"

KAFKA_SESSIONS_SUBSCRIPTIONS_RESULTS = "sessions-subscription-results"
KAFKA_METRICS_SUBSCRIPTIONS_RESULTS = "metrics-subscription-results"
KAFKA_INGEST_EVENTS = "ingest-events"
KAFKA_INGEST_ATTACHMENTS = "ingest-attachments"
KAFKA_INGEST_TRANSACTIONS = "ingest-transactions"
KAFKA_INGEST_METRICS = "ingest-metrics"
KAFKA_SNUBA_METRICS = "snuba-metrics"
KAFKA_PROFILES = "profiles"
KAFKA_INGEST_PERFORMANCE_METRICS = "ingest-performance-metrics"
KAFKA_SNUBA_GENERIC_METRICS = "snuba-generic-metrics"
KAFKA_INGEST_REPLAY_EVENTS = "ingest-replay-events"
KAFKA_INGEST_REPLAYS_RECORDINGS = "ingest-replay-recordings"
KAFKA_INGEST_OCCURRENCES = "ingest-occurrences"
KAFKA_INGEST_MONITORS = "ingest-monitors"
KAFKA_EVENTSTREAM_GENERIC = "generic-events"
KAFKA_GENERIC_EVENTS_COMMIT_LOG = "snuba-generic-events-commit-log"
KAFKA_GROUP_ATTRIBUTES = "group-attributes"

KAFKA_SUBSCRIPTION_RESULT_TOPICS = {
    "events": KAFKA_EVENTS_SUBSCRIPTIONS_RESULTS,
    "transactions": KAFKA_TRANSACTIONS_SUBSCRIPTIONS_RESULTS,
    "generic-metrics": KAFKA_GENERIC_METRICS_SUBSCRIPTIONS_RESULTS,
    "sessions": KAFKA_SESSIONS_SUBSCRIPTIONS_RESULTS,
    "metrics": KAFKA_METRICS_SUBSCRIPTIONS_RESULTS,
}


# Cluster configuration for each Kafka topic by name.
KAFKA_TOPICS: Mapping[str, Optional[TopicDefinition]] = {
    KAFKA_EVENTS: {"cluster": "default"},
    KAFKA_EVENTS_COMMIT_LOG: {"cluster": "default"},
    KAFKA_TRANSACTIONS: {"cluster": "default"},
    KAFKA_TRANSACTIONS_COMMIT_LOG: {"cluster": "default"},
    KAFKA_OUTCOMES: {"cluster": "default"},
    # When OUTCOMES_BILLING is None, it inherits from OUTCOMES and does not
    # create a separate producer. Check ``track_outcome`` for details.
    KAFKA_OUTCOMES_BILLING: None,
    KAFKA_EVENTS_SUBSCRIPTIONS_RESULTS: {"cluster": "default"},
    KAFKA_TRANSACTIONS_SUBSCRIPTIONS_RESULTS: {"cluster": "default"},
    KAFKA_GENERIC_METRICS_SUBSCRIPTIONS_RESULTS: {"cluster": "default"},
    KAFKA_SESSIONS_SUBSCRIPTIONS_RESULTS: {"cluster": "default"},
    KAFKA_METRICS_SUBSCRIPTIONS_RESULTS: {"cluster": "default"},
    # Topic for receiving simple events (error events without attachments) from Relay
    KAFKA_INGEST_EVENTS: {"cluster": "default"},
    # Topic for receiving 'complex' events (error events with attachments) from Relay
    KAFKA_INGEST_ATTACHMENTS: {"cluster": "default"},
    # Topic for receiving transaction events (APM events) from Relay
    KAFKA_INGEST_TRANSACTIONS: {"cluster": "default"},
    # Topic for receiving metrics from Relay
    KAFKA_INGEST_METRICS: {"cluster": "default"},
    # Topic for indexer translated metrics
    KAFKA_SNUBA_METRICS: {"cluster": "default"},
    # Topic for receiving profiles from Relay
    KAFKA_PROFILES: {"cluster": "default"},
    KAFKA_INGEST_PERFORMANCE_METRICS: {"cluster": "default"},
    KAFKA_SNUBA_GENERIC_METRICS: {"cluster": "default"},
    KAFKA_INGEST_REPLAY_EVENTS: {"cluster": "default"},
    KAFKA_INGEST_REPLAYS_RECORDINGS: {"cluster": "default"},
    KAFKA_INGEST_OCCURRENCES: {"cluster": "default"},
    KAFKA_INGEST_MONITORS: {"cluster": "default"},
    KAFKA_EVENTSTREAM_GENERIC: {"cluster": "default"},
    KAFKA_GENERIC_EVENTS_COMMIT_LOG: {"cluster": "default"},
    KAFKA_GROUP_ATTRIBUTES: {"cluster": "default"},
}


# If True, consumers will create the topics if they don't exist
KAFKA_CONSUMER_AUTO_CREATE_TOPICS = True
# If True, sentry.utils.arroyo.RunTaskWithMultiprocessing will actually be
# single-threaded under the hood for performance
KAFKA_CONSUMER_FORCE_DISABLE_MULTIPROCESSING = False


# For Jira, only approved apps can use the access_email_addresses scope
# This scope allows Sentry to use the email endpoint (https://developer.atlassian.com/cloud/jira/platform/rest/v3/#api-rest-api-3-user-email-get)
# We use the email with Jira 2-way sync in order to match the user
JIRA_USE_EMAIL_SCOPE = False

"""
Fields are:
 - south_app_name: Which app to apply the conversion to
 - south_migration: The south migration to map to the new name. If None, then always
   apply
 - django_app_name: The new app name to apply the conversion to
 - django_migration: Which django migration to 'fake' as run.
 - south_migration_required: Whether the south migration is required to proceed.
 - south_migration_required_error: Error message explaining what is going wrong.
"""
SOUTH_MIGRATION_CONVERSIONS = (
    (
        "sentry",
        "0472_auto__add_field_sentryapp_author",
        "sentry",
        "0001_initial",
        True,
        "Please upgrade to Sentry 9.1.2 before upgrading to any later versions.",
    ),
    (
        "sentry",
        "0516_auto__del_grouptagvalue__del_unique_grouptagvalue_group_id_key_value__",
        "sentry",
        "0002_912_to_recent",
        False,
        "",
    ),
    (
        "sentry",
        "0518_auto__chg_field_sentryappwebhookerror_response_code",
        "sentry",
        "0003_auto_20191022_0122",
        False,
        "",
    ),
    ("sentry.nodestore", "0001_initial", "nodestore", "0001_initial", False, None),
    ("nodestore", "0001_initial", "nodestore", "0001_initial", False, None),
    (
        "social_auth",
        "0004_auto__del_unique_usersocialauth_provider_uid__add_unique_usersocialaut",
        "social_auth",
        "0001_initial",
        True,
        "Please upgrade to Sentry 9.1.2 before upgrading to any later versions.",
    ),
)

# Whether to use Django migrations to create the database, or just build it based off
# of models, similar to how syncdb used to work. The former is more correct, the latter
# is much faster.
MIGRATIONS_TEST_MIGRATE = os.environ.get("MIGRATIONS_TEST_MIGRATE", "0") == "1"
# Specifies the list of django apps to include in the lockfile. If Falsey then include
# all apps with migrations
MIGRATIONS_LOCKFILE_APP_WHITELIST = (
    "nodestore",
    "replays",
    "sentry",
    "social_auth",
)
# Where to write the lockfile to.
MIGRATIONS_LOCKFILE_PATH = os.path.join(PROJECT_ROOT, os.path.pardir, os.path.pardir)

# Log error and abort processing (without dropping event) when process_event is
# taking more than n seconds to process event
SYMBOLICATOR_PROCESS_EVENT_HARD_TIMEOUT = 600

# Log warning when process_event is taking more than n seconds to process event
SYMBOLICATOR_PROCESS_EVENT_WARN_TIMEOUT = 120

# Block symbolicate_event for this many seconds to wait for a initial response
# from symbolicator after the task submission.
SYMBOLICATOR_POLL_TIMEOUT = 5

# When retrying symbolication requests or querying for the result this set the
# max number of second to wait between subsequent attempts.
SYMBOLICATOR_MAX_RETRY_AFTER = 2

# The `url` of the different Symbolicator pools.
# We want to route different workloads to a different set of Symbolicator pools.
# This can be as fine-grained as using a different pool for normal "native"
# symbolication, `js` symbolication, and for `lpq` / `lpq-js`.
# (See `SENTRY_LPQ_OPTIONS` and related settings)
# The keys here should match the `SymbolicatorPools` enum
# defined in `src/sentry/lang/native/symbolicator.py`.
# If a specific setting does not exist, this will fall back to the `default` pool.
# If that is not configured, it will fall back to the `url` configured in
# `symbolicator.options`.
# The settings here are intentionally empty and will fall back to
# `symbolicator.options` for backwards compatibility.
SYMBOLICATOR_POOL_URLS: dict[str, str] = {
    # "js": "...",
    # "default": "...",
    # "lpq": "...",
    # "lpq_js": "...",
}

SENTRY_REQUEST_METRIC_ALLOWED_PATHS = (
    "sentry.web.api",
    "sentry.web.frontend",
    "sentry.api.endpoints",
    "sentry.data_export.endpoints",
    "sentry.discover.endpoints",
    "sentry.incidents.endpoints",
    "sentry.replays.endpoints",
    "sentry.monitors.endpoints",
)
SENTRY_MAIL_ADAPTER_BACKEND = "sentry.mail.adapter.MailAdapter"

# Project ID used by synthetic monitoring
# Synthetic monitoring recurringly send events, prepared with specific
# attributes, which can be identified through the whole processing pipeline and
# observed mainly for producing stable metrics.
SENTRY_SYNTHETIC_MONITORING_PROJECT_ID = None

# Similarity cluster to use
# Similarity-v1: uses hardcoded set of event properties for diffing
SENTRY_SIMILARITY_INDEX_REDIS_CLUSTER = "default"

# Unused legacy option, there to satisfy getsentry CI. Remove from getsentry, then here
SENTRY_SIMILARITY2_INDEX_REDIS_CLUSTER = None

# If this is turned on, then sentry will perform automatic grouping updates.
# This is enabled in production
SENTRY_GROUPING_AUTO_UPDATE_ENABLED = False

# How long the migration phase for grouping lasts
SENTRY_GROUPING_UPDATE_MIGRATION_PHASE = 7 * 24 * 3600  # 7 days

SENTRY_USE_UWSGI = True

# When copying attachments for to-be-reprocessed events into processing store,
# how large is an individual file chunk? Each chunk is stored as Redis key.
SENTRY_REPROCESSING_ATTACHMENT_CHUNK_SIZE = 2**20

# Which cluster is used to store auxiliary data for reprocessing. Note that
# this cluster is not used to store attachments etc, that still happens on
# rc-processing. This is just for buffering up event IDs and storing a counter
# for synchronization/progress report.
SENTRY_REPROCESSING_SYNC_REDIS_CLUSTER = "default"

# How long tombstones from reprocessing will live.
SENTRY_REPROCESSING_TOMBSTONES_TTL = 24 * 3600

# How long reprocessing counters are kept in Redis before they expire.
SENTRY_REPROCESSING_SYNC_TTL = 30 * 24 * 3600  # 30 days

# How many events to query for at once while paginating through an entire
# issue. Note that this needs to be kept in sync with the time-limits on
# `sentry.tasks.reprocessing2.reprocess_group`. That task is responsible for
# copying attachments from filestore into redis and can easily take a couple of
# seconds per event. Better play it safe!
SENTRY_REPROCESSING_PAGE_SIZE = 10

# How many event IDs to buffer up in Redis before sending them to Snuba. This
# is about "remaining events" exclusively.
SENTRY_REPROCESSING_REMAINING_EVENTS_BUF_SIZE = 500

# Which backend to use for RealtimeMetricsStore.
#
# Currently, only redis is supported.
SENTRY_REALTIME_METRICS_BACKEND = (
    "sentry.processing.realtime_metrics.dummy.DummyRealtimeMetricsStore"
)
SENTRY_REALTIME_METRICS_OPTIONS = {
    # The redis cluster used for the realtime store redis backend.
    "cluster": "default",
    # Length of the sliding symbolicate_event budgeting window, in seconds.
    #
    # The LPQ selection is computed based on the `SENTRY_LPQ_OPTIONS["project_budget"]`
    # defined below.
    "budget_time_window": 2 * 60,
    # The bucket size of the project budget metric.
    #
    # The size (in seconds) of the buckets that events are sorted into.
    "budget_bucket_size": 10,
    # Number of seconds to wait after a project is made eligible or ineligible for the LPQ
    # before its eligibility can be changed again.
    #
    # This backoff is only applied to automatic changes to project eligibility, and has zero effect
    # on any manually-triggered changes to a project's presence in the LPQ.
    "backoff_timer": 5 * 60,
}

# Whether badly behaving projects will be automatically
# sent to the low priority queue
SENTRY_ENABLE_AUTO_LOW_PRIORITY_QUEUE = False

# Tunable knobs for automatic LPQ eligibility.
#
# LPQ eligibility is based on the average spent budget in a sliding time window
# defined in `SENTRY_REALTIME_METRICS_OPTIONS["budget_time_window"]` above.
#
# The `project_budget` option is defined as the average per-second
# "symbolication time budget" a project can spend.
# See `RealtimeMetricsStore.record_project_duration` for an explanation of how
# this works.
# The "regular interval" at which symbolication time is submitted is defined by
# a combination of `SYMBOLICATOR_POLL_TIMEOUT` and `SYMBOLICATOR_MAX_RETRY_AFTER`.
#
# This value is already adjusted according to the
# `symbolicate-event.low-priority.metrics.submission-rate` option.
SENTRY_LPQ_OPTIONS = {
    # This is the per-project budget in per-second "symbolication time budget".
    #
    # This has been arbitrarily chosen as `5.0` for now, which means an average of:
    # -  1x 5-second event per second, or
    # -  5x 1-second events per second, or
    # - 10x 0.5-second events per second
    #
    # Cost increases quadratically with symbolication time.
    "project_budget": 5.0
}

# XXX(meredith): Temporary metrics indexer
SENTRY_METRICS_INDEXER_REDIS_CLUSTER = "default"

# Timeout for the project counter statement execution.
# In case of contention on the project counter, prevent workers saturation with
# save_event tasks from single project.
# Value is in milliseconds. Set to `None` to disable.
SENTRY_PROJECT_COUNTER_STATEMENT_TIMEOUT = 1000

# Implemented in getsentry to run additional devserver workers.
SENTRY_EXTRA_WORKERS: MutableSequence[str] = []

SAMPLED_DEFAULT_RATE = 1.0

# A set of extra URLs to sample
ADDITIONAL_SAMPLED_URLS: dict[str, float] = {}

# A set of extra tasks to sample
ADDITIONAL_SAMPLED_TASKS: dict[str, float] = {}

# This controls whether Sentry is run in a demo mode.
# Enabling this will allow users to create accounts without an email or password.
DEMO_MODE = False

# all demo orgs are owned by the user with this email
DEMO_ORG_OWNER_EMAIL = None

# adds an extra JS to HTML template
INJECTED_SCRIPT_ASSETS: list[str] = []

PG_VERSION: str = os.getenv("PG_VERSION") or "14"

# Zero Downtime Migrations settings as defined at
# https://github.com/tbicr/django-pg-zero-downtime-migrations#settings
ZERO_DOWNTIME_MIGRATIONS_RAISE_FOR_UNSAFE = True
ZERO_DOWNTIME_MIGRATIONS_LOCK_TIMEOUT = None
ZERO_DOWNTIME_MIGRATIONS_STATEMENT_TIMEOUT = None

if int(PG_VERSION.split(".", maxsplit=1)[0]) < 12:
    # In v0.6 of django-pg-zero-downtime-migrations this settings is deprecated for PostreSQLv12+
    # https://github.com/tbicr/django-pg-zero-downtime-migrations/blob/7b3f5c045b40e656772859af4206acf3f11c0951/CHANGES.md#06

    # Note: The docs have this backwards. We set this to False here so that we always add check
    # constraints instead of setting the column to not null.
    ZERO_DOWNTIME_MIGRATIONS_USE_NOT_NULL = False

ANOMALY_DETECTION_URL = "127.0.0.1:9091"
ANOMALY_DETECTION_TIMEOUT = 30

# This is the URL to the profiling service
SENTRY_VROOM = os.getenv("VROOM", "http://127.0.0.1:8085")

SENTRY_REPLAYS_SERVICE_URL = "http://localhost:8090"


SENTRY_ISSUE_ALERT_HISTORY = "sentry.rules.history.backends.postgres.PostgresRuleHistoryBackend"
SENTRY_ISSUE_ALERT_HISTORY_OPTIONS: dict[str, Any] = {}

# This is useful for testing SSO expiry flows
SENTRY_SSO_EXPIRY_SECONDS = os.environ.get("SENTRY_SSO_EXPIRY_SECONDS", None)

# Set to an iterable of strings matching services so only logs from those services show up
# eg. DEVSERVER_LOGS_ALLOWLIST = {"server", "webpack", "worker"}
DEVSERVER_LOGS_ALLOWLIST = None

LOG_API_ACCESS = not IS_DEV or os.environ.get("SENTRY_LOG_API_ACCESS")

VALIDATE_SUPERUSER_ACCESS_CATEGORY_AND_REASON = True
DISABLE_SU_FORM_U2F_CHECK_FOR_LOCAL = False

# determines if we enable analytics or not
ENABLE_ANALYTICS = False

MAX_SLOW_CONDITION_ISSUE_ALERTS = 100
MAX_MORE_SLOW_CONDITION_ISSUE_ALERTS = 200
MAX_FAST_CONDITION_ISSUE_ALERTS = 200
MAX_QUERY_SUBSCRIPTIONS_PER_ORG = 1000

MAX_REDIS_SNOWFLAKE_RETRY_COUNTER = 5

SNOWFLAKE_VERSION_ID = 1
SENTRY_SNOWFLAKE_EPOCH_START = datetime(2022, 8, 8, 0, 0).timestamp()
SENTRY_USE_SNOWFLAKE = False

SENTRY_DEFAULT_LOCKS_BACKEND_OPTIONS = {
    "path": "sentry.utils.locking.backends.redis.RedisLockBackend",
    "options": {"cluster": "default"},
}

SENTRY_POST_PROCESS_LOCKS_BACKEND_OPTIONS = {
    "path": "sentry.utils.locking.backends.redis.RedisLockBackend",
    "options": {"cluster": "default"},
}

# maximum number of projects allowed to query snuba with for the organization_vitals_overview endpoint
ORGANIZATION_VITALS_OVERVIEW_PROJECT_LIMIT = 300


# Default string indexer cache options
SENTRY_STRING_INDEXER_CACHE_OPTIONS = {
    "cache_name": "default",
}
SENTRY_POSTGRES_INDEXER_RETRY_COUNT = 2

SENTRY_FUNCTIONS_PROJECT_NAME = None

SENTRY_FUNCTIONS_REGION = "us-central1"

# Settings related to SiloMode
FAIL_ON_UNAVAILABLE_API_CALL = False

DISALLOWED_CUSTOMER_DOMAINS: list[str] = []

SENTRY_ISSUE_PLATFORM_RATE_LIMITER_OPTIONS: dict[str, str] = {}
SENTRY_ISSUE_PLATFORM_FUTURES_MAX_LIMIT = 10000

SENTRY_GROUP_ATTRIBUTES_FUTURES_MAX_LIMIT = 10000

# USE_SPLIT_DBS is leveraged in tests as we validate db splits further.
# Split databases are also required for the USE_SILOS devserver flow.
if USE_SILOS or env("SENTRY_USE_SPLIT_DBS", default=False):
    # Add connections for the region & control silo databases.
    DATABASES["control"] = DATABASES["default"].copy()
    DATABASES["control"]["NAME"] = "control"

    # Use the region database in the default connection as region
    # silo database is the 'default' elsewhere in application logic.
    DATABASES["default"]["NAME"] = "region"

    DATABASE_ROUTERS = ("sentry.db.router.SiloRouter",)

if USE_SILOS:
    # Addresses are hardcoded based on the defaults
    # we use in commands/devserver.
    region_port = os.environ.get("SENTRY_BACKEND_PORT", "8010")
    SENTRY_REGION_CONFIG = [
        {
            "name": "us",
            "snowflake_id": 1,
            "category": "MULTI_TENANT",
            "address": f"http://us.localhost:{region_port}",
            "api_token": "dev-region-silo-token",
        }
    ]
    SENTRY_MONOLITH_REGION = SENTRY_REGION_CONFIG[0]["name"]
    # RPC authentication and address information
    RPC_SHARED_SECRET = [
        "a-long-value-that-is-shared-but-also-secret",
    ]
    control_port = os.environ.get("SENTRY_CONTROL_SILO_PORT", "8000")
    SENTRY_CONTROL_ADDRESS = f"http://127.0.0.1:{control_port}"


# How long we should wait for a gateway proxy request to return before giving up
GATEWAY_PROXY_TIMEOUT = None

SENTRY_SLICING_LOGICAL_PARTITION_COUNT = 256
# This maps a Sliceable for slicing by name and (lower logical partition, upper physical partition)
# to a given slice. A slice is a set of physical resources in Sentry and Snuba.
#
# For each Sliceable, the range [0, SENTRY_SLICING_LOGICAL_PARTITION_COUNT) must be mapped
# to a slice ID
SENTRY_SLICING_CONFIG: Mapping[str, Mapping[Tuple[int, int], int]] = {}

# Show banners on the login page that are defined in layout.html
SHOW_LOGIN_BANNER = False

# Mapping of (logical topic names, slice id) to physical topic names
# and kafka broker names. The kafka broker names are used to construct
# the broker config from KAFKA_CLUSTERS. This is used for slicing only.
# Example:
# SLICED_KAFKA_TOPICS = {
#   ("KAFKA_SNUBA_GENERIC_METRICS", 0): {
#       "topic": "generic_metrics_0",
#       "cluster": "cluster_1",
#   },
#   ("KAFKA_SNUBA_GENERIC_METRICS", 1): {
#       "topic": "generic_metrics_1",
#       "cluster": "cluster_2",
# }
# And then in KAFKA_CLUSTERS:
# KAFKA_CLUSTERS = {
#   "cluster_1": {
#       "bootstrap.servers": "kafka1:9092",
#   },
#   "cluster_2": {
#       "bootstrap.servers": "kafka2:9092",
#   },
# }
SLICED_KAFKA_TOPICS: Mapping[Tuple[str, int], Mapping[str, Any]] = {}

# Used by silo tests -- when requests pass through decorated endpoints, switch the server silo mode to match that
# decorator.
SINGLE_SERVER_SILO_MODE = False

# Used by silo tests -- activate all silo mode test decorators even if not marked stable
FORCE_SILOED_TESTS = os.environ.get("SENTRY_FORCE_SILOED_TESTS", False)

# Set the URL for signup page that we redirect to for the setup wizard if signup=1 is in the query params
SENTRY_SIGNUP_URL = None

SENTRY_ORGANIZATION_ONBOARDING_TASK = "sentry.onboarding_tasks.backends.organization_onboarding_task.OrganizationOnboardingTaskBackend"

# Temporary allowlist for specially configured organizations to use the direct-storage
# driver.
SENTRY_REPLAYS_STORAGE_ALLOWLIST: list[int] = []
SENTRY_REPLAYS_DOM_CLICK_SEARCH_ALLOWLIST: list[int] = []

SENTRY_FEATURE_ADOPTION_CACHE_OPTIONS = {
    "path": "sentry.models.featureadoption.FeatureAdoptionRedisBackend",
    "options": {"cluster": "default"},
}

ADDITIONAL_BULK_QUERY_DELETES: list[Tuple[str, str, str | None]] = []

# Monitor limits to prevent abuse
MAX_MONITORS_PER_ORG = 10000
MAX_ENVIRONMENTS_PER_MONITOR = 1000

# Raise schema validation errors and make the indexer crash (only useful in
# tests)
SENTRY_METRICS_INDEXER_RAISE_VALIDATION_ERRORS = False

# The project ID for SDK Crash Detection to save the detected SDK crashed to.
# Currently, this is a single value, as the SDK Crash Detection feature only detects crashes for the Cocoa SDK.
# Once we start detecting crashes for other SDKs, this will be a mapping of SDK name to project ID or something similar.
SDK_CRASH_DETECTION_PROJECT_ID: Optional[int] = None

# The percentage of events to sample for SDK Crash Detection. 0.0 = 0%, 0.5 = 50% 1.0 = 100%.
SDK_CRASH_DETECTION_SAMPLE_RATE = 0.0

# The Redis cluster to use for monitoring the service / consumer health.
SENTRY_SERVICE_MONITORING_REDIS_CLUSTER = "default"

# This is a view of which abstract processing service is backed by which infrastructure.
# Right now, the infrastructure can be `redis` or `rabbitmq`.
#
# For `redis`, one has to provide the cluster id.
# It has to match a cluster defined in `redis.redis_clusters`.
#
# For `rabbitmq`, one has to provide a list of server URLs.
# The URL is in the format `http://{user}:{password}@{hostname}:{port}/`.
#
# The definition can also be empty, in which case nothing is checked and
# the service is assumed to be healthy.
# However, the service *must* be defined.
SENTRY_PROCESSING_SERVICES: Mapping[str, Any] = {
    "celery": {"redis": "default"},
    "attachments-store": {"redis": "default"},
    "processing-store": {},  # "redis": "processing"},
    "processing-locks": {"redis": "default"},
    "post-process-locks": {"redis": "default"},
}


# If set to true, model cache will read by default from DB read replica in case of cache misses.
# NB: Set to true only if you have multi db setup and django db routing configured.
#     See sentry.db.models.manager.base_query_set how qs.using_replica() works for more details db
#     router implementation.
SENTRY_MODEL_CACHE_USE_REPLICA = False

# Additional consumer definitions beyond the ones defined in sentry.consumers.
# Necessary for getsentry to define custom consumers.
SENTRY_KAFKA_CONSUMERS: Mapping[str, ConsumerDefinition] = {}

# sentry devserver should _always_ start the following consumers, identified by
# key in SENTRY_KAFKA_CONSUMERS or sentry.consumers.KAFKA_CONSUMERS
DEVSERVER_START_KAFKA_CONSUMERS: MutableSequence[str] = []


# If set to True, buffer.incr will be spawned as background celery task. If false it's a direct call
# to the buffer service.
SENTRY_BUFFER_INCR_AS_CELERY_TASK = False

# Feature flag to turn off role-swapping to help bridge getsentry transition.
USE_ROLE_SWAPPING_IN_TESTS = True

<<<<<<< HEAD
# Threshold for the number of timeouts needed in a day to disable an integration
BROKEN_TIMEOUT_THRESHOLD = 1000
=======

SENTRY_METRICS_INTERFACE_BACKEND = "sentry.sentry_metrics.client.snuba.SnubaMetricsBackend"
SENTRY_METRICS_INTERFACE_BACKEND_OPTIONS: dict[str, Any] = {}
>>>>>>> 7eb5ce43
<|MERGE_RESOLUTION|>--- conflicted
+++ resolved
@@ -3650,11 +3650,8 @@
 # Feature flag to turn off role-swapping to help bridge getsentry transition.
 USE_ROLE_SWAPPING_IN_TESTS = True
 
-<<<<<<< HEAD
 # Threshold for the number of timeouts needed in a day to disable an integration
 BROKEN_TIMEOUT_THRESHOLD = 1000
-=======
 
 SENTRY_METRICS_INTERFACE_BACKEND = "sentry.sentry_metrics.client.snuba.SnubaMetricsBackend"
-SENTRY_METRICS_INTERFACE_BACKEND_OPTIONS: dict[str, Any] = {}
->>>>>>> 7eb5ce43
+SENTRY_METRICS_INTERFACE_BACKEND_OPTIONS: dict[str, Any] = {}