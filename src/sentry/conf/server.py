"""
These settings act as the default (base) settings for the Sentry-provided web-server
"""

from __future__ import annotations

import os
import os.path
import platform
import re
import socket
import sys
import tempfile
from collections.abc import Callable, Mapping, MutableSequence
from datetime import datetime, timedelta
from typing import Any, Final, Union, overload
from urllib.parse import urlparse

import sentry
from sentry.conf.api_pagination_allowlist_do_not_modify import (
    SENTRY_API_PAGINATION_ALLOWLIST_DO_NOT_MODIFY,
)
from sentry.conf.types.kafka_definition import ConsumerDefinition
from sentry.conf.types.logging_config import LoggingConfig
from sentry.conf.types.role_dict import RoleDict
from sentry.conf.types.sdk_config import ServerSdkConfig
from sentry.utils import json  # NOQA (used in getsentry config)
from sentry.utils.celery import crontab_with_minute_jitter
from sentry.utils.types import Type, type_from_value


def gettext_noop(s: str) -> str:
    return s


socket.setdefaulttimeout(5)


_EnvTypes = Union[str, float, int, list, dict]


@overload
def env(key: str) -> str:
    ...


@overload
def env(key: str, default: _EnvTypes, type: Type | None = None) -> _EnvTypes:
    ...


def env(
    key: str,
    default: str | _EnvTypes = "",
    type: Type | None = None,
) -> _EnvTypes:
    """
    Extract an environment variable for use in configuration

    :param key: The environment variable to be extracted.
    :param default: The value to be returned if `key` is not found.
    :param type: The type of the returned object (defaults to the type of `default`).
       Type parsers must come from sentry.utils.types and not python stdlib.
    :return: The environment variable if it exists, else `default`.
    """

    # First check an internal cache, so we can `pop` multiple times
    # without actually losing the value.
    try:
        rv = _env_cache[key]
    except KeyError:
        if "SENTRY_RUNNING_UWSGI" in os.environ:
            # We do this so when the process forks off into uwsgi
            # we want to actually be popping off values. This is so that
            # at runtime, the variables aren't actually available.
            fn: Callable[[str], str] = os.environ.pop
        else:
            fn = os.environ.__getitem__

        try:
            rv = fn(key)
            _env_cache[key] = rv
        except KeyError:
            rv = default

    if type is None:
        type = type_from_value(default)

    return type(rv)


_env_cache: dict[str, object] = {}

ENVIRONMENT = os.environ.get("SENTRY_ENVIRONMENT", "production")

NO_SPOTLIGHT = os.environ.get("NO_SPOTLIGHT", False)

IS_DEV = ENVIRONMENT == "development"

DEBUG = IS_DEV
# override the settings dumped in the debug view
DEFAULT_EXCEPTION_REPORTER_FILTER = (
    "sentry.debug.utils.exception_reporter_filter.NoSettingsExceptionReporterFilter"
)

ENFORCE_PAGINATION = True if DEBUG else False

ADMINS = ()

# Hosts that are considered in the same network (including VPNs).
INTERNAL_IPS = ()

# List of IP subnets which should not be accessible
SENTRY_DISALLOWED_IPS = ()

# When resolving DNS for external sources (source map fetching, webhooks, etc),
# ensure that domains are fully resolved first to avoid poking internal
# search domains.
SENTRY_ENSURE_FQDN = False

# XXX [!!]: When adding a new key here BE SURE to configure it in getsentry, as
#           it can not be `default`. The default cluster in sentry.io
#           production is NOT a true redis cluster and WILL error in prod.
SENTRY_DYNAMIC_SAMPLING_RULES_REDIS_CLUSTER = "default"
SENTRY_INCIDENT_RULES_REDIS_CLUSTER = "default"
SENTRY_RATE_LIMIT_REDIS_CLUSTER = "default"
SENTRY_RULE_TASK_REDIS_CLUSTER = "default"
SENTRY_TRANSACTION_NAMES_REDIS_CLUSTER = "default"
SENTRY_WEBHOOK_LOG_REDIS_CLUSTER = "default"
SENTRY_ARTIFACT_BUNDLES_INDEXING_REDIS_CLUSTER = "default"
SENTRY_INTEGRATION_ERROR_LOG_REDIS_CLUSTER = "default"
SENTRY_DEBUG_FILES_REDIS_CLUSTER = "default"
SENTRY_MONITORS_REDIS_CLUSTER = "default"
SENTRY_STATISTICAL_DETECTORS_REDIS_CLUSTER = "default"
SENTRY_METRIC_META_REDIS_CLUSTER = "default"
SENTRY_ESCALATION_THRESHOLDS_REDIS_CLUSTER = "default"
SENTRY_SPAN_BUFFER_CLUSTER = "default"
SENTRY_ASSEMBLE_CLUSTER = "default"
SENTRY_UPTIME_DETECTOR_CLUSTER = "default"

# Hosts that are allowed to use system token authentication.
# http://en.wikipedia.org/wiki/Reserved_IP_addresses
INTERNAL_SYSTEM_IPS = (
    "0.0.0.0/8",
    "10.0.0.0/8",
    "100.64.0.0/10",
    "127.0.0.0/8",
    "169.254.0.0/16",
    "172.16.0.0/12",
    "192.0.0.0/29",
    "192.0.2.0/24",
    "192.88.99.0/24",
    "192.168.0.0/16",
    "198.18.0.0/15",
    "198.51.100.0/24",
    "224.0.0.0/4",
    "240.0.0.0/4",
    "255.255.255.255/32",
)

MANAGERS = ADMINS

APPEND_SLASH = True

PROJECT_ROOT = os.path.normpath(os.path.join(os.path.dirname(__file__), os.pardir))

CONF_DIR = os.path.abspath(os.path.dirname(__file__))

# XXX(dcramer): handle case when we've installed from source vs just running
# this straight out of the repository
if "site-packages" in __file__:
    NODE_MODULES_ROOT = os.path.join(PROJECT_ROOT, "node_modules")
else:
    NODE_MODULES_ROOT = os.path.join(PROJECT_ROOT, os.pardir, os.pardir, "node_modules")

NODE_MODULES_ROOT = os.path.normpath(NODE_MODULES_ROOT)

DEVSERVICES_CONFIG_DIR = os.path.normpath(
    os.path.join(PROJECT_ROOT, os.pardir, os.pardir, "config")
)

SENTRY_DISTRIBUTED_CLICKHOUSE_TABLES = False

RELAY_CONFIG_DIR = os.path.join(DEVSERVICES_CONFIG_DIR, "relay")

SYMBOLICATOR_CONFIG_DIR = os.path.join(DEVSERVICES_CONFIG_DIR, "symbolicator")

# XXX(epurkhiser): The generated chartucterie config.js file will be stored
# here. This directory may not exist until that file is generated.
CHARTCUTERIE_CONFIG_DIR = os.path.join(DEVSERVICES_CONFIG_DIR, "chartcuterie")

sys.path.insert(0, os.path.normpath(os.path.join(PROJECT_ROOT, os.pardir)))

DATABASES = {
    "default": {
        "ENGINE": "sentry.db.postgres",
        "NAME": "sentry",
        "USER": "postgres",
        "PASSWORD": "",
        "HOST": "127.0.0.1",
        "PORT": "",
        "AUTOCOMMIT": True,
        "ATOMIC_REQUESTS": False,
    }
}

if "DATABASE_URL" in os.environ:
    url = urlparse(os.environ["DATABASE_URL"])

    # Update with environment configuration.
    DATABASES["default"].update(
        {
            "NAME": url.path[1:],
            "USER": url.username,
            "PASSWORD": url.password,
            "HOST": url.hostname,
            "PORT": url.port,
        }
    )


# This should always be UTC.
TIME_ZONE = "UTC"

# Language code for this installation. All choices can be found here:
# http://www.i18nguy.com/unicode/language-identifiers.html
LANGUAGE_CODE = "en-us"

LANGUAGES: tuple[tuple[str, str], ...] = (
    ("af", gettext_noop("Afrikaans")),
    ("ar", gettext_noop("Arabic")),
    ("az", gettext_noop("Azerbaijani")),
    ("bg", gettext_noop("Bulgarian")),
    ("be", gettext_noop("Belarusian")),
    ("bn", gettext_noop("Bengali")),
    ("br", gettext_noop("Breton")),
    ("bs", gettext_noop("Bosnian")),
    ("ca", gettext_noop("Catalan")),
    ("cs", gettext_noop("Czech")),
    ("cy", gettext_noop("Welsh")),
    ("da", gettext_noop("Danish")),
    ("de", gettext_noop("German")),
    ("el", gettext_noop("Greek")),
    ("en", gettext_noop("English")),
    ("eo", gettext_noop("Esperanto")),
    ("es", gettext_noop("Spanish")),
    ("et", gettext_noop("Estonian")),
    ("eu", gettext_noop("Basque")),
    ("fa", gettext_noop("Persian")),
    ("fi", gettext_noop("Finnish")),
    ("fr", gettext_noop("French")),
    ("ga", gettext_noop("Irish")),
    ("gl", gettext_noop("Galician")),
    ("he", gettext_noop("Hebrew")),
    ("hi", gettext_noop("Hindi")),
    ("hr", gettext_noop("Croatian")),
    ("hu", gettext_noop("Hungarian")),
    ("ia", gettext_noop("Interlingua")),
    ("id", gettext_noop("Indonesian")),
    ("is", gettext_noop("Icelandic")),
    ("it", gettext_noop("Italian")),
    ("ja", gettext_noop("Japanese")),
    ("ka", gettext_noop("Georgian")),
    ("kk", gettext_noop("Kazakh")),
    ("km", gettext_noop("Khmer")),
    ("kn", gettext_noop("Kannada")),
    ("ko", gettext_noop("Korean")),
    ("lb", gettext_noop("Luxembourgish")),
    ("lt", gettext_noop("Lithuanian")),
    ("lv", gettext_noop("Latvian")),
    ("mk", gettext_noop("Macedonian")),
    ("ml", gettext_noop("Malayalam")),
    ("mn", gettext_noop("Mongolian")),
    ("my", gettext_noop("Burmese")),
    ("nb", gettext_noop("Norwegian Bokmal")),
    ("ne", gettext_noop("Nepali")),
    ("nl", gettext_noop("Dutch")),
    ("nn", gettext_noop("Norwegian Nynorsk")),
    ("os", gettext_noop("Ossetic")),
    ("pa", gettext_noop("Punjabi")),
    ("pl", gettext_noop("Polish")),
    ("pt", gettext_noop("Portuguese")),
    ("pt-br", gettext_noop("Brazilian Portuguese")),
    ("ro", gettext_noop("Romanian")),
    ("ru", gettext_noop("Russian")),
    ("sk", gettext_noop("Slovak")),
    ("sl", gettext_noop("Slovenian")),
    ("sq", gettext_noop("Albanian")),
    ("sr", gettext_noop("Serbian")),
    ("sv-se", gettext_noop("Swedish")),
    ("sw", gettext_noop("Swahili")),
    ("ta", gettext_noop("Tamil")),
    ("te", gettext_noop("Telugu")),
    ("th", gettext_noop("Thai")),
    ("tr", gettext_noop("Turkish")),
    ("tt", gettext_noop("Tatar")),
    ("udm", gettext_noop("Udmurt")),
    ("uk", gettext_noop("Ukrainian")),
    ("ur", gettext_noop("Urdu")),
    ("vi", gettext_noop("Vietnamese")),
    ("zh-cn", gettext_noop("Simplified Chinese")),
    ("zh-tw", gettext_noop("Traditional Chinese")),
)

from .locale import CATALOGS

LANGUAGES = tuple((code, name) for code, name in LANGUAGES if code in CATALOGS)

SUPPORTED_LANGUAGES = frozenset(CATALOGS)

SITE_ID = 1

# If you set this to False, Django will make some optimizations so as not
# to load the internationalization machinery.
USE_I18N = True

USE_TZ = True

# CAVEAT: If you're adding a middleware that modifies a response's content,
# and appears before CommonMiddleware, you must either reorder your middleware
# so that responses aren't modified after Content-Length is set, or have the
# response modifying middleware reset the Content-Length header.
# This is because CommonMiddleware Sets the Content-Length header for non-streaming responses.
MIDDLEWARE: tuple[str, ...] = (
    "csp.middleware.CSPMiddleware",
    "sentry.middleware.health.HealthCheck",
    "sentry.middleware.security.SecurityHeadersMiddleware",
    "sentry.middleware.env.SentryEnvMiddleware",
    "sentry.middleware.proxy.SetRemoteAddrFromForwardedFor",
    "sentry.middleware.stats.RequestTimingMiddleware",
    "sentry.middleware.access_log.access_log_middleware",
    "sentry.middleware.stats.ResponseCodeMiddleware",
    "sentry.middleware.subdomain.SubdomainMiddleware",
    "django.middleware.common.CommonMiddleware",
    "django.contrib.sessions.middleware.SessionMiddleware",
    "django.middleware.csrf.CsrfViewMiddleware",
    "sentry.middleware.auth.AuthenticationMiddleware",
    "sentry.middleware.integrations.IntegrationControlMiddleware",
    "sentry.hybridcloud.apigateway.middleware.ApiGatewayMiddleware",
    "sentry.middleware.customer_domain.CustomerDomainMiddleware",
    "sentry.middleware.sudo.SudoMiddleware",
    "sentry.middleware.superuser.SuperuserMiddleware",
    "sentry.middleware.staff.StaffMiddleware",
    "sentry.middleware.locale.SentryLocaleMiddleware",
    "sentry.middleware.ratelimit.RatelimitMiddleware",
    "django.contrib.messages.middleware.MessageMiddleware",
)

ROOT_URLCONF = "sentry.conf.urls"

# TODO(joshuarli): Django 1.10 introduced this option, which restricts the size of a
# request body. We have some middleware in sentry.middleware.proxy that sets the
# Content Length to max uint32 in certain cases related to minidump.
# Once relay's fully rolled out, that can be deleted.
# Until then, the safest and easiest thing to do is to disable this check
# to leave things the way they were with Django <1.9.
DATA_UPLOAD_MAX_MEMORY_SIZE = None

TEMPLATES = [
    {
        "BACKEND": "django.template.backends.django.DjangoTemplates",
        "DIRS": [os.path.join(PROJECT_ROOT, "templates")],
        "APP_DIRS": True,
        "OPTIONS": {
            "context_processors": [
                "django.contrib.auth.context_processors.auth",
                "django.contrib.messages.context_processors.messages",
                "django.template.context_processors.csrf",
                "django.template.context_processors.request",
            ]
        },
    }
]

SENTRY_OUTBOX_MODELS: Mapping[str, list[str]] = {
    "CONTROL": ["sentry.ControlOutbox"],
    "REGION": ["sentry.RegionOutbox"],
}

# Do not modify reordering
# The applications listed first in INSTALLED_APPS have precedence
INSTALLED_APPS: tuple[str, ...] = (
    "django.contrib.auth",
    "django.contrib.contenttypes",
    "django.contrib.messages",
    "django.contrib.sessions",
    "django.contrib.sites",
    "drf_spectacular",
    "crispy_forms",
    "rest_framework",
    "sentry",
    "sentry.analytics",
    "sentry.incidents.apps.Config",
    "sentry.discover",
    "sentry.analytics.events",
    "sentry.nodestore",
    "sentry.users",
    "sentry.integrations",
    "sentry.monitors",
    "sentry.uptime",
    "sentry.replays",
    "sentry.release_health",
    "sentry.search",
    "sentry.sentry_metrics",
    "sentry.sentry_metrics.indexer.postgres.apps.Config",
    "sentry.snuba",
    "sentry.lang.java.apps.Config",
    "sentry.lang.javascript.apps.Config",
    "sentry.plugins.sentry_interface_types.apps.Config",
    "sentry.plugins.sentry_urls.apps.Config",
    "sentry.plugins.sentry_useragents.apps.Config",
    "sentry.plugins.sentry_webhooks.apps.Config",
    "social_auth",
    "sudo",
    "sentry.eventstream",
    "sentry.auth.providers.google.apps.Config",
    "sentry.auth.providers.fly.apps.Config",
    "django.contrib.staticfiles",
    "sentry.issues.apps.Config",
    "sentry.feedback",
    "sentry.hybridcloud",
    "sentry.remote_subscriptions.apps.Config",
    "sentry.data_secrecy",
)

# Silence internal hints from Django's system checks
SILENCED_SYSTEM_CHECKS = (
    # Django recommends to use OneToOneField over ForeignKey(unique=True)
    # however this changes application behavior in ways that break association
    # loading
    "fields.W342",
    # We have a "catch-all" react_page_view that we only want to match on URLs
    # ending with a `/` to allow APPEND_SLASHES to kick in for the ones lacking
    # the trailing slash. This confuses the warning as the regex is `/$` which
    # looks like it starts with a slash but it doesn't.
    "urls.W002",
    # Our own AuthenticationMiddleware suffices as a replacement for
    # django.contrib.auth.middleware.AuthenticationMiddleware; both add the
    # authenticated user to the HttpRequest which is what's needed here.
    "admin.E408",
    # This is fixed in Django@7c08f26bf0439c1ed593b51b51ad847f7e262bc1.
    # It's not our problem; refer to Django issue 32260.
    "urls.E007",
)

CSP_INCLUDE_NONCE_IN = [
    "script-src",
]

CSP_DEFAULT_SRC = [
    "'none'",
]
CSP_SCRIPT_SRC = [
    "'self'",
    "'unsafe-inline'",
    "'report-sample'",
]
CSP_FONT_SRC = [
    "'self'",
    "data:",
]
CSP_CONNECT_SRC = [
    "'self'",
    "*.algolia.net",
    "*.algolianet.com",
    "*.algolia.io",
]
CSP_FRAME_ANCESTORS = [
    "'none'",
]
CSP_OBJECT_SRC = [
    "'none'",
]
CSP_WORKER_SRC = [
    "'none'",
]
CSP_BASE_URI = [
    "'none'",
]
CSP_STYLE_SRC = [
    "'unsafe-inline'",
    "*",  # required for replays
]
CSP_IMG_SRC = [
    "blob:",
    "data:",
    "*",  # required for replays
]
CSP_MEDIA_SRC = [
    "*",  # required for replays
]

if ENVIRONMENT == "development":
    CSP_SCRIPT_SRC += [
        "'unsafe-eval'",
    ]
    CSP_CONNECT_SRC += [
        "ws://127.0.0.1:8000",
        "http://localhost:8969/stream",
        "webpack-internal:",
    ]

# Before enforcing Content Security Policy, we recommend creating a separate
# Sentry project and collecting CSP violations in report only mode:
# https://docs.sentry.io/product/security-policy-reporting/

# Point this parameter to your Sentry installation:
# CSP_REPORT_URI = "https://example.com/api/{PROJECT_ID}/security/?sentry_key={SENTRY_KEY}"

# To enforce CSP (block violated resources), update the following parameter to False
CSP_REPORT_ONLY = True

STATIC_ROOT = os.path.realpath(os.path.join(PROJECT_ROOT, "static"))
STATIC_URL = "/_static/{version}/"
# webpack assets live at a different URL that is unversioned
# as we configure webpack to include file content based hash in the filename
STATIC_FRONTEND_APP_URL = "/_static/dist/"

# The webpack output directory
STATICFILES_DIRS = [
    os.path.join(STATIC_ROOT, "sentry", "dist"),
]

# various middleware will use this to identify resources which should not access
# cookies
ANONYMOUS_STATIC_PREFIXES = (
    "/_static/",
    "/avatar/",
    "/organization-avatar/",
    "/team-avatar/",
    "/project-avatar/",
    "/js-sdk-loader/",
)

STATICFILES_FINDERS = (
    "django.contrib.staticfiles.finders.FileSystemFinder",
    "django.contrib.staticfiles.finders.AppDirectoriesFinder",
)

ASSET_VERSION = 0

# setup a default media root to somewhere useless
MEDIA_ROOT = "/tmp/sentry-files"
MEDIA_URL = "_media/"

LOCALE_PATHS = (os.path.join(PROJECT_ROOT, "locale"),)

CSRF_FAILURE_VIEW = "sentry.web.frontend.csrf_failure.view"
CSRF_COOKIE_NAME = "sc"

# Auth configuration

from django.urls import reverse_lazy

LOGIN_REDIRECT_URL = reverse_lazy("sentry-login-redirect")
LOGIN_URL = reverse_lazy("sentry-login")

AUTHENTICATION_BACKENDS = (
    "sentry.utils.auth.EmailAuthBackend",
    # The following authentication backends are used by social auth only.
    # We don't use them for user authentication.
    "social_auth.backends.asana.AsanaBackend",
    "social_auth.backends.github.GithubBackend",
    "social_auth.backends.bitbucket.BitbucketBackend",
    "social_auth.backends.visualstudio.VisualStudioBackend",
)

AUTH_PASSWORD_VALIDATORS: list[dict[str, Any]] = [
    {"NAME": "django.contrib.auth.password_validation.UserAttributeSimilarityValidator"},
    {
        "NAME": "django.contrib.auth.password_validation.MinimumLengthValidator",
        "OPTIONS": {"min_length": 8},
    },
    {
        "NAME": "sentry.auth.password_validation.MaximumLengthValidator",
        "OPTIONS": {"max_length": 256},
    },
    {
        "NAME": "django.contrib.auth.password_validation.CommonPasswordValidator",
    },
    {
        "NAME": "django.contrib.auth.password_validation.NumericPasswordValidator",
    },
    {
        "NAME": "sentry.auth.password_validation.PwnedPasswordsValidator",
        "OPTIONS": {"threshold": 20},
    },
]

SOCIAL_AUTH_USER_MODEL = AUTH_USER_MODEL = "sentry.User"

SESSION_ENGINE = "django.contrib.sessions.backends.signed_cookies"
SESSION_COOKIE_NAME = "sentrysid"

# setting SESSION_COOKIE_SAMESITE to None below for now because
# Django's default in 2.1 now `Lax`.
# this breaks certain IDP flows where we need cookies sent to us on a redirected POST
# request, and `Lax` doesnt permit this.
# See here: https://docs.djangoproject.com/en/2.1/ref/settings/#session-cookie-samesite
SESSION_COOKIE_SAMESITE = None

BITBUCKET_CONSUMER_KEY = ""
BITBUCKET_CONSUMER_SECRET = ""

ASANA_CLIENT_ID = ""
ASANA_CLIENT_SECRET = ""

VISUALSTUDIO_APP_ID = ""
VISUALSTUDIO_APP_SECRET = ""
VISUALSTUDIO_CLIENT_SECRET = ""
VISUALSTUDIO_SCOPES = ["vso.work_write", "vso.project", "vso.code", "vso.release"]

SOCIAL_AUTH_PIPELINE = (
    "social_auth.backends.pipeline.user.get_username",
    "social_auth.backends.pipeline.social.social_auth_user",
    "social_auth.backends.pipeline.associate.associate_by_email",
    "social_auth.backends.pipeline.misc.save_status_to_session",
    "social_auth.backends.pipeline.social.associate_user",
    "social_auth.backends.pipeline.social.load_extra_data",
    "social_auth.backends.pipeline.user.update_user_details",
    "social_auth.backends.pipeline.misc.save_status_to_session",
)
SOCIAL_AUTH_REVOKE_TOKENS_ON_DISCONNECT = True
SOCIAL_AUTH_LOGIN_REDIRECT_URL = "/account/settings/identities/"
SOCIAL_AUTH_ASSOCIATE_ERROR_URL = SOCIAL_AUTH_LOGIN_REDIRECT_URL

INITIAL_CUSTOM_USER_MIGRATION = "0108_fix_user"

# Auth engines and the settings required for them to be listed
AUTH_PROVIDERS = {
    "github": ("GITHUB_APP_ID", "GITHUB_API_SECRET"),
    "bitbucket": ("BITBUCKET_CONSUMER_KEY", "BITBUCKET_CONSUMER_SECRET"),
    "asana": ("ASANA_CLIENT_ID", "ASANA_CLIENT_SECRET"),
    "visualstudio": (
        "VISUALSTUDIO_APP_ID",
        "VISUALSTUDIO_APP_SECRET",
        "VISUALSTUDIO_CLIENT_SECRET",
    ),
}

AUTH_PROVIDER_LABELS = {
    "github": "GitHub",
    "bitbucket": "Bitbucket",
    "asana": "Asana",
    "visualstudio": "Visual Studio",
}

import random


def SOCIAL_AUTH_DEFAULT_USERNAME() -> str:
    return random.choice(["Darth Vader", "Obi-Wan Kenobi", "R2-D2", "C-3PO", "Yoda"])


SOCIAL_AUTH_PROTECTED_USER_FIELDS = ["email"]
SOCIAL_AUTH_FORCE_POST_DISCONNECT = True

# Hybrid cloud multi-silo configuration #

# Defined by `sentry devserver` to enable siloed local development
SILO_DEVSERVER = os.environ.get("SENTRY_SILO_DEVSERVER", False)

# Which silo this instance runs as (CONTROL|REGION|MONOLITH|None) are the expected values
SILO_MODE = os.environ.get("SENTRY_SILO_MODE", None)

# If this instance is a region silo, which region is it running in?
SENTRY_REGION = os.environ.get("SENTRY_REGION", None)

# Returns the customer single tenant ID.
CUSTOMER_ID = os.environ.get("CUSTOMER_ID", None)

# List of the available regions, or a JSON string
# that is parsed.
SENTRY_REGION_CONFIG: Any = ()

# Shared secret used to sign cross-region RPC requests.
RPC_SHARED_SECRET: list[str] | None = None

# Timeout for RPC requests between regions
RPC_TIMEOUT = 5.0

# TODO: Replace both of these secrets with mutual TLS and simplify our rpc channels.
# Shared secret used to sign cross-region RPC requests from the seer microservice.
SEER_RPC_SHARED_SECRET: list[str] | None = None
# Shared secret used to sign cross-region RPC requests to the seer microservice.
SEER_API_SHARED_SECRET: str = ""

# The protocol, host and port for control silo
# Usecases include sending requests to the Integration Proxy Endpoint and RPC requests.
SENTRY_CONTROL_ADDRESS: str | None = os.environ.get("SENTRY_CONTROL_ADDRESS", None)

# Fallback region name for monolith deployments
# This region name is also used by the ApiGateway to proxy org-less region
# requests.
SENTRY_MONOLITH_REGION: str = "--monolith--"

# The key used for generating or verifying the HMAC signature for Integration Proxy Endpoint requests.
SENTRY_SUBNET_SECRET = os.environ.get("SENTRY_SUBNET_SECRET", None)


# Queue configuration
from kombu import Exchange, Queue

BROKER_URL = "redis://127.0.0.1:6379"
BROKER_TRANSPORT_OPTIONS: dict[str, int] = {}

# Ensure workers run async by default
# in Development you might want them to run in-process
# though it would cause timeouts/recursions in some cases
CELERY_ALWAYS_EAGER = False

# Complain about bad use of pickle.  See sentry.celery.SentryTask.apply_async for how
# this works.
CELERY_COMPLAIN_ABOUT_BAD_USE_OF_PICKLE = False

# We use the old task protocol because during benchmarking we noticed that it's faster
# than the new protocol. If we ever need to bump this it should be fine, there were no
# compatibility issues, just need to run benchmarks and do some tests to make sure
# things run ok.
CELERY_TASK_PROTOCOL = 1
CELERY_EAGER_PROPAGATES_EXCEPTIONS = True
CELERY_IGNORE_RESULT = True
CELERY_SEND_EVENTS = False
CELERY_RESULT_BACKEND = None
CELERY_TASK_RESULT_EXPIRES = 1
CELERY_DISABLE_RATE_LIMITS = True
CELERY_DEFAULT_QUEUE = "default"
CELERY_DEFAULT_EXCHANGE = "default"
CELERY_DEFAULT_EXCHANGE_TYPE = "direct"
CELERY_DEFAULT_ROUTING_KEY = "default"
CELERY_CREATE_MISSING_QUEUES = True
CELERY_REDIRECT_STDOUTS = False
CELERYD_HIJACK_ROOT_LOGGER = False
CELERY_TASK_SERIALIZER = "pickle"
CELERY_RESULT_SERIALIZER = "pickle"
CELERY_ACCEPT_CONTENT = {"pickle"}
CELERY_IMPORTS = (
    "sentry.data_export.tasks",
    "sentry.discover.tasks",
    "sentry.hybridcloud.tasks.deliver_webhooks",
    "sentry.hybridcloud.tasks.backfill_outboxes",
    "sentry.hybridcloud.tasks.deliver_from_outbox",
    "sentry.incidents.tasks",
    "sentry.integrations.github.tasks",
    "sentry.integrations.github.tasks.pr_comment",
    "sentry.integrations.jira.tasks",
    "sentry.integrations.opsgenie.tasks",
    "sentry.snuba.tasks",
    "sentry.replays.tasks",
    "sentry.monitors.tasks.clock_pulse",
    "sentry.monitors.tasks.detect_broken_monitor_envs",
    # TODO(@anonrig): Remove this when AppStore integration is removed.
    "sentry.tasks.app_store_connect",
    "sentry.tasks.assemble",
    "sentry.tasks.auth",
    "sentry.tasks.auto_remove_inbox",
    "sentry.tasks.auto_resolve_issues",
    "sentry.tasks.embeddings_grouping.backfill_seer_grouping_records_for_project",
    "sentry.tasks.beacon",
    "sentry.tasks.check_auth",
    "sentry.tasks.check_new_issue_threshold_met",
    "sentry.tasks.clear_expired_snoozes",
    "sentry.tasks.clear_expired_rulesnoozes",
    "sentry.tasks.codeowners.code_owners_auto_sync",
    "sentry.tasks.codeowners.update_code_owners_schema",
    "sentry.tasks.collect_project_platforms",
    "sentry.tasks.commits",
    "sentry.tasks.commit_context",
    "sentry.tasks.deletion",
    "sentry.tasks.deletion.scheduled",
    "sentry.tasks.deletion.groups",
    "sentry.tasks.deletion.hybrid_cloud",
    "sentry.tasks.digests",
    "sentry.tasks.email",
    "sentry.tasks.files",
    "sentry.tasks.groupowner",
    "sentry.tasks.merge",
    "sentry.tasks.options",
    "sentry.tasks.ping",
    "sentry.tasks.post_process",
    "sentry.tasks.process_buffer",
    "sentry.tasks.relay",
    "sentry.tasks.release_registry",
    "sentry.tasks.relocation",
    "sentry.tasks.summaries.weekly_reports",
    "sentry.tasks.summaries.daily_summary",
    "sentry.tasks.reprocessing2",
    "sentry.tasks.sentry_apps",
    "sentry.tasks.servicehooks",
    "sentry.tasks.store",
    "sentry.tasks.symbolication",
    "sentry.tasks.unmerge",
    "sentry.tasks.update_user_reports",
    "sentry.tasks.user_report",
    "sentry.profiles.task",
    "sentry.release_health.tasks",
    "sentry.rules.processing.delayed_processing",
    "sentry.dynamic_sampling.tasks.boost_low_volume_projects",
    "sentry.dynamic_sampling.tasks.boost_low_volume_transactions",
    "sentry.dynamic_sampling.tasks.recalibrate_orgs",
    "sentry.dynamic_sampling.tasks.sliding_window_org",
    "sentry.dynamic_sampling.tasks.utils",
    "sentry.dynamic_sampling.tasks.custom_rule_notifications",
    "sentry.tasks.derive_code_mappings",
    "sentry.ingest.transaction_clusterer.tasks",
    "sentry.tasks.auto_enable_codecov",
    "sentry.tasks.weekly_escalating_forecast",
    "sentry.tasks.auto_ongoing_issues",
    "sentry.tasks.check_am2_compatibility",
    "sentry.tasks.statistical_detectors",
    "sentry.debug_files.tasks",
    "sentry.tasks.on_demand_metrics",
    "sentry.middleware.integrations.tasks",
    "sentry.replays.usecases.ingest.issue_creation",
    "sentry.integrations.slack.tasks",
    "sentry.uptime.detectors.tasks",
    "sentry.uptime.subscriptions.tasks",
    "sentry.integrations.vsts.tasks",
    "sentry.integrations.vsts.tasks.kickoff_subscription_check",
    "sentry.integrations.tasks",
)

default_exchange = Exchange("default", type="direct")
control_exchange = default_exchange

if SILO_DEVSERVER:
    control_exchange = Exchange("control", type="direct")


CELERY_QUEUES_CONTROL = [
    Queue("app_platform.control", routing_key="app_platform.control", exchange=control_exchange),
    Queue("auth.control", routing_key="auth.control", exchange=control_exchange),
    Queue("cleanup.control", routing_key="cleanup.control", exchange=control_exchange),
    Queue("email.control", routing_key="email.control", exchange=control_exchange),
    Queue("integrations.control", routing_key="integrations.control", exchange=control_exchange),
    Queue("files.delete.control", routing_key="files.delete.control", exchange=control_exchange),
    Queue(
        "hybrid_cloud.control_repair",
        routing_key="hybrid_cloud.control_repair",
        exchange=control_exchange,
    ),
    Queue("options.control", routing_key="options.control", exchange=control_exchange),
    Queue("outbox.control", routing_key="outbox.control", exchange=control_exchange),
    Queue("webhook.control", routing_key="webhook.control", exchange=control_exchange),
]

CELERY_ISSUE_STATES_QUEUE = Queue(
    "auto_transition_issue_states", routing_key="auto_transition_issue_states"
)

CELERY_QUEUES_REGION = [
    Queue("activity.notify", routing_key="activity.notify"),
    Queue("auth", routing_key="auth"),
    Queue("alerts", routing_key="alerts"),
    Queue("app_platform", routing_key="app_platform"),
    # TODO(@anonrig): Remove this when all AppStore connect data is removed.
    Queue("appstoreconnect", routing_key="sentry.tasks.app_store_connect.#"),
    Queue("assemble", routing_key="assemble"),
    Queue("backfill_seer_grouping_records", routing_key="backfill_seer_grouping_records"),
    Queue("buffers.process_pending", routing_key="buffers.process_pending"),
    Queue("buffers.process_pending_batch", routing_key="buffers.process_pending_batch"),
    Queue("buffers.incr", routing_key="buffers.incr"),
    Queue("cleanup", routing_key="cleanup"),
    Queue("code_owners", routing_key="code_owners"),
    Queue("commits", routing_key="commits"),
    Queue("data_export", routing_key="data_export"),
    Queue("default", routing_key="default"),
    Queue("delayed_rules", routing_key="delayed_rules"),
    Queue(
        "delete_seer_grouping_records_by_hash", routing_key="delete_seer_grouping_records_by_hash"
    ),
    Queue("digests.delivery", routing_key="digests.delivery"),
    Queue("digests.scheduling", routing_key="digests.scheduling"),
    Queue("email", routing_key="email"),
    Queue("email.inbound", routing_key="email.inbound"),
    Queue("events.preprocess_event", routing_key="events.preprocess_event"),
    Queue("events.process_event", routing_key="events.process_event"),
    Queue(
        "events.reprocessing.preprocess_event", routing_key="events.reprocessing.preprocess_event"
    ),
    Queue("events.reprocessing.process_event", routing_key="events.reprocessing.process_event"),
    Queue(
        "events.reprocessing.symbolicate_event", routing_key="events.reprocessing.symbolicate_event"
    ),
    Queue(
        "events.reprocessing.symbolicate_event_low_priority",
        routing_key="events.reprocessing.symbolicate_event_low_priority",
    ),
    Queue("events.save_event", routing_key="events.save_event"),
    Queue("events.save_event_highcpu", routing_key="events.save_event_highcpu"),
    Queue("events.save_event_transaction", routing_key="events.save_event_transaction"),
    Queue("events.save_event_attachments", routing_key="events.save_event_attachments"),
    Queue("events.symbolicate_event", routing_key="events.symbolicate_event"),
    Queue(
        "events.symbolicate_event_low_priority", routing_key="events.symbolicate_event_low_priority"
    ),
    Queue("events.symbolicate_js_event", routing_key="events.symbolicate_js_event"),
    Queue(
        "events.symbolicate_js_event_low_priority",
        routing_key="events.symbolicate_js_event_low_priority",
    ),
    Queue("events.symbolicate_jvm_event", routing_key="events.symbolicate_jvm_event"),
    Queue(
        "events.symbolicate_jvm_event_low_priority",
        routing_key="events.symbolicate_jvm_event_low_priority",
    ),
    Queue("files.copy", routing_key="files.copy"),
    Queue("files.delete", routing_key="files.delete"),
    Queue(
        "group_owners.process_suspect_commits", routing_key="group_owners.process_suspect_commits"
    ),
    Queue("group_owners.process_commit_context", routing_key="group_owners.process_commit_context"),
    Queue("integrations", routing_key="integrations"),
    Queue(
        "releasemonitor",
        routing_key="releasemonitor",
    ),
    Queue(
        "dynamicsampling",
        routing_key="dynamicsampling",
    ),
    Queue("incidents", routing_key="incidents"),
    Queue("incident_snapshots", routing_key="incident_snapshots"),
    Queue("incidents", routing_key="incidents"),
    Queue("merge", routing_key="merge"),
    Queue("notifications", routing_key="notifications"),
    Queue("options", routing_key="options"),
    Queue("outbox", routing_key="outbox"),
    Queue("post_process_errors", routing_key="post_process_errors"),
    Queue("post_process_issue_platform", routing_key="post_process_issue_platform"),
    Queue("post_process_transactions", routing_key="post_process_transactions"),
    Queue("relay_config", routing_key="relay_config"),
    Queue("relay_config_bulk", routing_key="relay_config_bulk"),
    Queue("reports.deliver", routing_key="reports.deliver"),
    Queue("reports.prepare", routing_key="reports.prepare"),
    Queue("search", routing_key="search"),
    Queue("sentry_metrics.indexer", routing_key="sentry_metrics.indexer"),
    Queue("similarity.index", routing_key="similarity.index"),
    Queue("sleep", routing_key="sleep"),
    Queue("stats", routing_key="stats"),
    Queue("subscriptions", routing_key="subscriptions"),
    Queue("unmerge", routing_key="unmerge"),
    Queue("update", routing_key="update"),
    Queue("uptime", routing_key="uptime"),
    Queue("profiles.process", routing_key="profiles.process"),
    Queue("replays.ingest_replay", routing_key="replays.ingest_replay"),
    Queue("replays.delete_replay", routing_key="replays.delete_replay"),
    Queue("counters-0", routing_key="counters-0"),
    Queue("triggers-0", routing_key="triggers-0"),
    Queue("derive_code_mappings", routing_key="derive_code_mappings"),
    Queue("transactions.name_clusterer", routing_key="transactions.name_clusterer"),
    Queue("auto_enable_codecov", routing_key="auto_enable_codecov"),
    Queue("weekly_escalating_forecast", routing_key="weekly_escalating_forecast"),
    Queue("relocation", routing_key="relocation"),
    Queue("performance.statistical_detector", routing_key="performance.statistical_detector"),
    Queue("profiling.statistical_detector", routing_key="profiling.statistical_detector"),
    CELERY_ISSUE_STATES_QUEUE,
    Queue("nudge.invite_missing_org_members", routing_key="invite_missing_org_members"),
    Queue("auto_resolve_issues", routing_key="auto_resolve_issues"),
    Queue("on_demand_metrics", routing_key="on_demand_metrics"),
    Queue("check_new_issue_threshold_met", routing_key="check_new_issue_threshold_met"),
    Queue("integrations_slack_activity_notify", routing_key="integrations_slack_activity_notify"),
]

from celery.schedules import crontab

# Only tasks that work with users/integrations and shared subsystems
# are run in control silo.
CELERYBEAT_SCHEDULE_CONTROL = {
    "check-auth": {
        "task": "sentry.tasks.check_auth",
        # Run every 1 minute
        "schedule": crontab(minute="*/1"),
        "options": {"expires": 60, "queue": "auth.control"},
    },
    "sync-options-control": {
        "task": "sentry.tasks.options.sync_options_control",
        # Run every 10 seconds
        "schedule": timedelta(seconds=10),
        "options": {"expires": 10, "queue": "options.control"},
    },
    "deliver-from-outbox-control": {
        "task": "sentry.tasks.enqueue_outbox_jobs_control",
        # Run every 10 seconds to keep consistency times low
        "schedule": timedelta(seconds=10),
        "options": {"expires": 60, "queue": "outbox.control"},
    },
    "schedule-deletions-control": {
        "task": "sentry.tasks.deletion.run_scheduled_deletions_control",
        # Run every 15 minutes
        "schedule": crontab(minute="*/15"),
        "options": {"expires": 60 * 25, "queue": "cleanup.control"},
    },
    "reattempt-deletions-control": {
        "task": "sentry.tasks.deletion.reattempt_deletions_control",
        # 03:00 PDT, 07:00 EDT, 10:00 UTC
        "schedule": crontab(hour="10", minute="0"),
        "options": {"expires": 60 * 25, "queue": "cleanup.control"},
    },
    "schedule-hybrid-cloud-foreign-key-jobs-control": {
        "task": "sentry.tasks.deletion.hybrid_cloud.schedule_hybrid_cloud_foreign_key_jobs_control",
        # Run every 15 minutes
        "schedule": crontab(minute="*/15"),
        "options": {"queue": "cleanup.control"},
    },
    "schedule-vsts-integration-subscription-check": {
        "task": "sentry.integrations.vsts.tasks.kickoff_vsts_subscription_check",
        # Run every 6 hours
        "schedule": crontab_with_minute_jitter(hour="*/6"),
        "options": {"expires": 60 * 25, "queue": "integrations.control"},
    },
    "deliver-webhooks-control": {
        "task": "sentry.hybridcloud.tasks.deliver_webhooks.schedule_webhook_delivery",
        # Run every 10 seconds as integration webhooks are delivered by this task
        "schedule": timedelta(seconds=10),
        "options": {"expires": 60, "queue": "webhook.control"},
    },
}

# Most tasks run in the regions
CELERYBEAT_SCHEDULE_REGION = {
    "send-beacon": {
        "task": "sentry.tasks.send_beacon",
        # Run every 1 hour
        "schedule": crontab(minute="0", hour="*/1"),
        "options": {"expires": 3600},
    },
    "send-ping": {
        "task": "sentry.tasks.send_ping",
        # Run every 1 minute
        "schedule": crontab(minute="*/1"),
        "options": {"expires": 60},
    },
    "flush-buffers": {
        "task": "sentry.tasks.process_buffer.process_pending",
        # Run every 10 seconds
        "schedule": timedelta(seconds=10),
        "options": {"expires": 10, "queue": "buffers.process_pending"},
    },
    "flush-buffers-batch": {
        "task": "sentry.tasks.process_buffer.process_pending_batch",
        # Run every 1 minute
        "schedule": crontab(minute="*/1"),
        "options": {"expires": 10, "queue": "buffers.process_pending_batch"},
    },
    "sync-options": {
        "task": "sentry.tasks.options.sync_options",
        # Run every 10 seconds
        "schedule": timedelta(seconds=10),
        "options": {"expires": 10, "queue": "options"},
    },
    "schedule-digests": {
        "task": "sentry.tasks.digests.schedule_digests",
        # Run every 30 seconds
        "schedule": timedelta(seconds=30),
        "options": {"expires": 30},
    },
    "monitors-clock-pulse": {
        "task": "sentry.monitors.tasks.clock_pulse",
        # Run every 1 minute
        "schedule": crontab(minute="*/1"),
        "options": {"expires": 60},
    },
    "monitors-detect-broken-monitor-envs": {
        "task": "sentry.monitors.tasks.detect_broken_monitor_envs",
        # 8:00 PDT, 11:00 EDT, 15:00 UTC
        "schedule": crontab(minute="0", hour="15", day_of_week="mon-fri"),
        "options": {"expires": 15 * 60},
    },
    "clear-expired-snoozes": {
        "task": "sentry.tasks.clear_expired_snoozes",
        # Run every 5 minutes
        "schedule": crontab(minute="*/5"),
        "options": {"expires": 300},
    },
    "clear-expired-rulesnoozes": {
        "task": "sentry.tasks.clear_expired_rulesnoozes",
        # Run every 5 minutes
        "schedule": crontab(minute="*/5"),
        "options": {"expires": 300},
    },
    "collect-project-platforms": {
        "task": "sentry.tasks.collect_project_platforms",
        # Run every 3 hours
        "schedule": crontab_with_minute_jitter(hour=3),
        "options": {"expires": 3600 * 24},
    },
    "deliver-from-outbox": {
        "task": "sentry.tasks.enqueue_outbox_jobs",
        # Run every 1 minute
        "schedule": crontab(minute="*/1"),
        "options": {"expires": 30},
    },
    "update-user-reports": {
        "task": "sentry.tasks.update_user_reports",
        # Run every 15 minutes
        "schedule": crontab(minute="*/15"),
        "options": {"expires": 300},
    },
    "schedule-auto-resolution": {
        "task": "sentry.tasks.schedule_auto_resolution",
        # Run every 15 minutes
        "schedule": crontab(minute="*/10"),
        "options": {"expires": 60 * 25},
    },
    "auto-remove-inbox": {
        "task": "sentry.tasks.auto_remove_inbox",
        # Run every 15 minutes
        "schedule": crontab(minute="*/15"),
        "options": {"expires": 60 * 25},
    },
    "schedule-deletions": {
        "task": "sentry.tasks.deletion.run_scheduled_deletions",
        # Run every 15 minutes
        "schedule": crontab(minute="*/15"),
        "options": {"expires": 60 * 25},
    },
    "reattempt-deletions": {
        "task": "sentry.tasks.deletion.reattempt_deletions",
        # 03:00 PDT, 07:00 EDT, 10:00 UTC
        "schedule": crontab(hour="10", minute="0"),
        "options": {"expires": 60 * 25},
    },
    "schedule-weekly-organization-reports-new": {
        "task": "sentry.tasks.summaries.weekly_reports.schedule_organizations",
        # 05:00 PDT, 09:00 EDT, 12:00 UTC
        "schedule": crontab(minute="0", hour="12", day_of_week="sat"),
        "options": {"expires": 60 * 60 * 3},
    },
    # "schedule-daily-organization-reports": {
    #     "task": "sentry.tasks.summaries.daily_summary.schedule_organizations",
    #     # Run every 1 hour on business days
    #     "schedule": crontab(minute=0, hour="*/1", day_of_week="mon-fri"),
    #     "options": {"expires": 60 * 60 * 3},
    # },
    "schedule-hybrid-cloud-foreign-key-jobs": {
        "task": "sentry.tasks.deletion.hybrid_cloud.schedule_hybrid_cloud_foreign_key_jobs",
        # Run every 15 minutes
        "schedule": crontab(minute="*/15"),
    },
    "monitor-release-adoption": {
        "task": "sentry.release_health.tasks.monitor_release_adoption",
        # Run every 1 hour
        "schedule": crontab(minute="0"),
        "options": {"expires": 3600, "queue": "releasemonitor"},
    },
    "fetch-release-registry-data": {
        "task": "sentry.tasks.release_registry.fetch_release_registry_data",
        # Run every 5 minutes
        "schedule": crontab(minute="*/5"),
        "options": {"expires": 3600},
    },
    "snuba-subscription-checker": {
        "task": "sentry.snuba.tasks.subscription_checker",
        # Run every 20 minutes
        "schedule": crontab(minute="*/20"),
        "options": {"expires": 20 * 60},
    },
    "uptime-subscription-checker": {
        "task": "sentry.uptime.tasks.subscription_checker",
        "schedule": crontab(minute="*/10"),
        "options": {"expires": 10 * 60},
    },
    "transaction-name-clusterer": {
        "task": "sentry.ingest.transaction_clusterer.tasks.spawn_clusterers",
        # Run every 1 hour at minute 17
        "schedule": crontab(minute="17"),
        "options": {"expires": 3600},
    },
    "auto-enable-codecov": {
        "task": "sentry.tasks.auto_enable_codecov.enable_for_org",
        # Run every day at 00:30
        "schedule": crontab(minute="30", hour="0"),
        "options": {"expires": 3600},
    },
    "dynamic-sampling-boost-low-volume-projects": {
        "task": "sentry.dynamic_sampling.tasks.boost_low_volume_projects",
        # Run every 10 minutes
        "schedule": crontab(minute="*/10"),
    },
    "dynamic-sampling-boost-low-volume-transactions": {
        "task": "sentry.dynamic_sampling.tasks.boost_low_volume_transactions",
        # Run every 10 minutes
        "schedule": crontab(minute="*/10"),
    },
    "dynamic-sampling-recalibrate-orgs": {
        "task": "sentry.dynamic_sampling.tasks.recalibrate_orgs",
        # Run every 10 minutes
        "schedule": crontab(minute="*/10"),
    },
    "dynamic-sampling-sliding-window-org": {
        "task": "sentry.dynamic_sampling.tasks.sliding_window_org",
        # Run every 10 minutes
        "schedule": crontab(minute="*/10"),
    },
    "custom_rule_notifications": {
        "task": "sentry.dynamic_sampling.tasks.custom_rule_notifications",
        # Run every 10 minutes
        "schedule": crontab(minute="*/10"),
    },
    "clean_custom_rule_notifications": {
        "task": "sentry.dynamic_sampling.tasks.clean_custom_rule_notifications",
        # Run every 7 minutes
        "schedule": crontab(minute="*/7"),
    },
    "weekly-escalating-forecast": {
        "task": "sentry.tasks.weekly_escalating_forecast.run_escalating_forecast",
        # Run every 6 hours
        "schedule": crontab(minute="0", hour="*/6"),
        "options": {"expires": 60 * 60 * 3},
    },
    "schedule_auto_transition_to_ongoing": {
        "task": "sentry.tasks.schedule_auto_transition_to_ongoing",
        # Run every 5 minutes
        "schedule": crontab(minute="*/5"),
        "options": {"expires": 3600},
    },
    "github_comment_reactions": {
        "task": "sentry.integrations.github.tasks.github_comment_reactions",
        # 9:00 PDT, 12:00 EDT, 16:00 UTC
        "schedule": crontab(minute="0", hour="16"),
    },
    "statistical-detectors-detect-regressions": {
        "task": "sentry.tasks.statistical_detectors.run_detection",
        # Run every 1 hour
        "schedule": crontab(minute="0", hour="*/1"),
    },
    "refresh-artifact-bundles-in-use": {
        "task": "sentry.debug_files.tasks.refresh_artifact_bundles_in_use",
        # Run every 1 minute
        "schedule": crontab(minute="*/1"),
        "options": {"expires": 60},
    },
    "on-demand-metrics-schedule-on-demand-check": {
        "task": "sentry.tasks.on_demand_metrics.schedule_on_demand_check",
        # Run every 5 minutes
        "schedule": crontab(minute="*/5"),
    },
    "uptime-detection-scheduler": {
        "task": "sentry.uptime.detectors.tasks.schedule_detections",
        # Run every 1 minute
        "schedule": crontab(minute="*/1"),
    },
}

# Assign the configuration keys celery uses based on our silo mode.
if SILO_MODE == "CONTROL":
    CELERYBEAT_SCHEDULE_FILENAME = os.path.join(tempfile.gettempdir(), "sentry-celerybeat-control")
    CELERYBEAT_SCHEDULE = CELERYBEAT_SCHEDULE_CONTROL
    CELERY_QUEUES = CELERY_QUEUES_CONTROL

elif SILO_MODE == "REGION":
    CELERYBEAT_SCHEDULE_FILENAME = os.path.join(tempfile.gettempdir(), "sentry-celerybeat-region")
    CELERYBEAT_SCHEDULE = CELERYBEAT_SCHEDULE_REGION
    CELERY_QUEUES = CELERY_QUEUES_REGION

else:
    CELERYBEAT_SCHEDULE = {**CELERYBEAT_SCHEDULE_CONTROL, **CELERYBEAT_SCHEDULE_REGION}
    CELERYBEAT_SCHEDULE_FILENAME = os.path.join(tempfile.gettempdir(), "sentry-celerybeat")
    CELERY_QUEUES = CELERY_QUEUES_REGION + CELERY_QUEUES_CONTROL

for queue in CELERY_QUEUES:
    queue.durable = False


# Queues that belong to the processing pipeline and need to be monitored
# for backpressure management
PROCESSING_QUEUES = [
    "events.preprocess_event",
    "events.process_event",
    "events.process_event_proguard",
    "events.reprocessing.preprocess_event",
    "events.reprocessing.process_event",
    "events.reprocessing.symbolicate_event",
    "events.reprocessing.symbolicate_event_low_priority",
    "events.save_event",
    "events.save_event_highcpu",
    "events.save_event_attachments",
    "events.save_event_transaction",
    "events.symbolicate_event",
    "events.symbolicate_event_low_priority",
    "events.symbolicate_js_event",
    "events.symbolicate_js_event_low_priority",
    "post_process_errors",
    "post_process_issue_platform",
    "post_process_transactions",
    "profiles.process",
]

# We prefer using crontab, as the time for timedelta will reset on each deployment. More information:  https://docs.celeryq.dev/en/stable/userguide/periodic-tasks.html#periodic-tasks
TIMEDELTA_ALLOW_LIST = {
    "deliver-from-outbox-control",
    "deliver-webhooks-control",
    "flush-buffers",
    "sync-options",
    "sync-options-control",
    "schedule-digests",
}

BGTASKS = {
    "sentry.bgtasks.clean_dsymcache:clean_dsymcache": {"interval": 5 * 60, "roles": ["worker"]},
    "sentry.bgtasks.clean_releasefilecache:clean_releasefilecache": {
        "interval": 5 * 60,
        "roles": ["worker"],
    },
}

# Sentry logs to two major places: stdout, and its internal project.
# To disable logging to the internal project, add a logger whose only
# handler is 'console' and disable propagating upwards.
# Additionally, Sentry has the ability to override logger levels by
# providing the cli with -l/--loglevel or the SENTRY_LOG_LEVEL env var.
# The loggers that it overrides are root and any in LOGGING.overridable.
# Be very careful with this in a production system, because the celery
# logger can be extremely verbose when given INFO or DEBUG.
LOGGING: LoggingConfig = {
    "default_level": "INFO",
    "version": 1,
    "disable_existing_loggers": True,
    "handlers": {
        "null": {"class": "logging.NullHandler"},
        "console": {"class": "sentry.logging.handlers.StructLogHandler"},
        # This `internal` logger is separate from the `Logging` integration in the SDK. Since
        # we have this to record events, in `sdk.py` we set the integration's `event_level` to
        # None, so that it records breadcrumbs for all log calls but doesn't send any events.
        "internal": {"level": "ERROR", "class": "sentry_sdk.integrations.logging.EventHandler"},
        "metrics": {
            "level": "WARNING",
            "filters": ["important_django_request"],
            "class": "sentry.logging.handlers.MetricsLogHandler",
        },
        "django_internal": {
            "level": "WARNING",
            "filters": ["important_django_request"],
            "class": "sentry_sdk.integrations.logging.EventHandler",
        },
    },
    "filters": {
        "important_django_request": {
            "()": "sentry.logging.handlers.MessageContainsFilter",
            "contains": ["CSRF"],
        }
    },
    "root": {"level": "NOTSET", "handlers": ["console", "internal"]},
    # LOGGING.overridable is a list of loggers including root that will change
    # based on the overridden level defined above.
    "overridable": ["celery", "sentry"],
    "loggers": {
        "celery": {"level": "WARNING"},
        "sentry": {"level": "INFO"},
        "sentry_plugins": {"level": "INFO"},
        "sentry.files": {"level": "WARNING"},
        "sentry.minidumps": {"handlers": ["internal"], "propagate": False},
        "sentry.reprocessing": {"handlers": ["internal"], "propagate": False},
        "sentry.interfaces": {"handlers": ["internal"], "propagate": False},
        # This only needs to go to Sentry for now.
        "sentry.similarity": {"handlers": ["internal"], "propagate": False},
        "sentry.errors": {"handlers": ["console"], "propagate": False},
        "sentry_sdk.errors": {"handlers": ["console"], "level": "INFO", "propagate": False},
        "sentry.rules": {"handlers": ["console"], "propagate": False},
        "sentry.profiles": {"level": "INFO"},
        "multiprocessing": {
            "handlers": ["console"],
            # https://github.com/celery/celery/commit/597a6b1f3359065ff6dbabce7237f86b866313df
            # This commit has not been rolled into any release and leads to a
            # large amount of errors when working with postgres.
            "level": "CRITICAL",
            "propagate": False,
        },
        "celery.worker.job": {"handlers": ["console"], "propagate": False},
        "arroyo": {"level": "INFO", "handlers": ["console"], "propagate": False},
        "static_compiler": {"level": "INFO"},
        "django.request": {
            "level": "WARNING",
            "handlers": ["console", "metrics", "django_internal"],
            "propagate": False,
        },
        "toronado": {"level": "ERROR", "handlers": ["null"], "propagate": False},
        "urllib3.connectionpool": {"level": "ERROR", "handlers": ["console"], "propagate": False},
        "boto3": {"level": "WARNING", "handlers": ["console"], "propagate": False},
        "botocore": {"level": "WARNING", "handlers": ["console"], "propagate": False},
    },
}

# django-rest-framework

REST_FRAMEWORK = {
    "DEFAULT_RENDERER_CLASSES": ["rest_framework.renderers.JSONRenderer"],
    "DEFAULT_PARSER_CLASSES": [
        "rest_framework.parsers.JSONParser",
        "rest_framework.parsers.MultiPartParser",
        "rest_framework.parsers.FormParser",
    ],
    "TEST_REQUEST_DEFAULT_FORMAT": "json",
    "DEFAULT_PERMISSION_CLASSES": ("sentry.api.permissions.NoPermission",),
    "EXCEPTION_HANDLER": "sentry.api.handlers.custom_exception_handler",
    "DEFAULT_SCHEMA_CLASS": "sentry.apidocs.schema.SentrySchema",
}


def custom_parameter_sort(parameter: dict) -> tuple[str, int]:
    """
    Sort parameters by type then if the parameter is required or not.
    It should group path parameters first, then query parameters.
    In each group, required parameters should come before optional parameters.
    """
    param_type = parameter["in"]
    required = parameter.get("required", False)
    return param_type, 0 if required else 1


if os.environ.get("OPENAPIGENERATE", False):
    OLD_OPENAPI_JSON_PATH = "tests/apidocs/openapi-deprecated.json"
    from sentry.apidocs.build import OPENAPI_TAGS, get_old_json_components, get_old_json_paths

    SPECTACULAR_SETTINGS = {
        "APPEND_COMPONENTS": get_old_json_components(OLD_OPENAPI_JSON_PATH),
        "APPEND_PATHS": get_old_json_paths(OLD_OPENAPI_JSON_PATH),
        "AUTHENTICATION_WHITELIST": ["sentry.api.authentication.UserAuthTokenAuthentication"],
        "COMPONENT_SPLIT_PATCH": False,
        "COMPONENT_SPLIT_REQUEST": False,
        "CONTACT": {"email": "partners@sentry.io"},
        "DEFAULT_GENERATOR_CLASS": "sentry.apidocs.hooks.CustomGenerator",
        "DESCRIPTION": "Sentry Public API",
        "DISABLE_ERRORS_AND_WARNINGS": False,
        # We override the default behavior to skip adding the choice name to the bullet point if
        # it's identical to the choice value by monkey patching build_choice_description_list.
        "ENUM_GENERATE_CHOICE_DESCRIPTION": True,
        "LICENSE": {"name": "Apache 2.0", "url": "http://www.apache.org/licenses/LICENSE-2.0.html"},
        "PARSER_WHITELIST": ["rest_framework.parsers.JSONParser"],
        "POSTPROCESSING_HOOKS": ["sentry.apidocs.hooks.custom_postprocessing_hook"],
        "PREPROCESSING_HOOKS": ["sentry.apidocs.hooks.custom_preprocessing_hook"],
        "SERVERS": [{"url": "https://us.sentry.io"}, {"url": "https://de.sentry.io"}],
        "SORT_OPERATION_PARAMETERS": custom_parameter_sort,
        "TAGS": OPENAPI_TAGS,
        "TITLE": "API Reference",
        "TOS": "http://sentry.io/terms/",
        "VERSION": "v0",
    }

CRISPY_TEMPLATE_PACK = "bootstrap3"
# Sentry and internal client configuration

SENTRY_EARLY_FEATURES = {
    "organizations:anr-analyze-frames": "Enable anr frame analysis",
    "organizations:device-classification": "Enable device.class as a selectable column",
    "organizations:gitlab-disable-on-broken": "Enable disabling gitlab integrations when broken is detected",
<<<<<<< HEAD
    "organizations:grouping-title-ui": "Enable tweaks to group title in relation to hierarchical grouping.",
=======
    "organizations:grouping-stacktrace-ui": "Enable experimental new version of stacktrace component where additional data related to grouping is shown on each frame",
>>>>>>> ea9d533a
    "organizations:mobile-cpu-memory-in-transactions": "Display CPU and memory metrics in transactions with profiles",
    "organizations:performance-metrics-backed-transaction-summary": "Enable metrics-backed transaction summary view",
    "organizations:performance-new-trends": "Enable new trends",
    "organizations:performance-new-widget-designs": "Enable updated landing page widget designs",
    "organizations:performance-span-histogram-view": "Enable histogram view in span details",
    "organizations:performance-transaction-name-only-search-indexed": "Enable transaction name only search on indexed",
    "organizations:profiling-global-suspect-functions": "Enable global suspect functions in profiling",
    "organizations:user-feedback-ui": "Enable User Feedback v2 UI",
}

# NOTE: Features can have their default value set when calling
# `features.manager.add()`. Defining feature defaults here is deprecated.
# If you must add a feature here, please maintain alphabetical ordering
SENTRY_FEATURES: dict[str, bool | None] = {
    # NOTE: Don't add feature defaults down here! Please add a default to
    # the manager.add() call that defines the feature.
}

# Default time zone for localization in the UI.
# http://en.wikipedia.org/wiki/List_of_tz_zones_by_name
SENTRY_DEFAULT_TIME_ZONE = "UTC"

SENTRY_DEFAULT_LANGUAGE = "en"

# Enable the Sentry Debugger (Beta)
SENTRY_DEBUGGER = None

SENTRY_IGNORE_EXCEPTIONS = ("OperationalError",)

# Should we send the beacon to the upstream server?
SENTRY_BEACON = True

# Allow access to Sentry without authentication.
SENTRY_PUBLIC = False

# Instruct Sentry that this install intends to be run by a single organization
# and thus various UI optimizations should be enabled.
SENTRY_SINGLE_ORGANIZATION = False

# Login url (defaults to LOGIN_URL)
SENTRY_LOGIN_URL: str | None = None

# Default project ID (for internal errors)
SENTRY_PROJECT = 1
SENTRY_PROJECT_KEY: int | None = None

# Default organization to represent the Internal Sentry project.
# Used as a default when in SINGLE_ORGANIZATION mode.
SENTRY_ORGANIZATION: int | None = None

# Project ID for recording frontend (javascript) exceptions
SENTRY_FRONTEND_PROJECT: int | None = None
# DSN for the frontend to use explicitly, which takes priority
# over SENTRY_FRONTEND_PROJECT or SENTRY_PROJECT
SENTRY_FRONTEND_DSN: str | None = None
# DSN for tracking all client HTTP requests (which can be noisy) [experimental]
SENTRY_FRONTEND_REQUESTS_DSN: str | None = None

# Configuration for the JavaScript SDK's allowUrls option - defaults to ALLOWED_HOSTS
SENTRY_FRONTEND_WHITELIST_URLS: list[str] | None = None

# Configuration for the JavaScript SDK's tracePropagationTargets option - defaults to an empty array
SENTRY_FRONTEND_TRACE_PROPAGATION_TARGETS: list[str] | None = None

# ----
# APM config
# ----

# sample rate for transactions initiated from the frontend
SENTRY_FRONTEND_APM_SAMPLING = 0

# sample rate for transactions in the backend
SENTRY_BACKEND_APM_SAMPLING = 0

# Sample rate for symbolicate_event task transactions
SENTRY_SYMBOLICATE_EVENT_APM_SAMPLING = 0

# Sample rate for the process_event task transactions
SENTRY_PROCESS_EVENT_APM_SAMPLING = 0

# sample rate for relay's cache invalidation task
SENTRY_RELAY_TASK_APM_SAMPLING = 0

# sample rate for ingest consumer processing functions
SENTRY_INGEST_CONSUMER_APM_SAMPLING = 0

# TODO(@anonrig): Remove this when all AppStore connect data is removed.
# sample rate for Apple App Store Connect tasks transactions
SENTRY_APPCONNECT_APM_SAMPLING = SENTRY_BACKEND_APM_SAMPLING

# sample rate for suspect commits task
SENTRY_SUSPECT_COMMITS_APM_SAMPLING = 0

# sample rate for post_process_group task
SENTRY_POST_PROCESS_GROUP_APM_SAMPLING = 0

# sample rate for all reprocessing tasks (except for the per-event ones)
SENTRY_REPROCESSING_APM_SAMPLING = 0

# ----
# end APM config
# ----

# Web Service
SENTRY_WEB_HOST = "127.0.0.1"
SENTRY_WEB_PORT = 9000
SENTRY_WEB_OPTIONS: dict[str, Any] = {}

# SMTP Service
SENTRY_SMTP_HOST = "127.0.0.1"
SENTRY_SMTP_PORT = 1025

SENTRY_INTERFACES = {
    "csp": "sentry.interfaces.security.Csp",
    "hpkp": "sentry.interfaces.security.Hpkp",
    "expectct": "sentry.interfaces.security.ExpectCT",
    "expectstaple": "sentry.interfaces.security.ExpectStaple",
    "nel": "sentry.interfaces.nel.Nel",
    "exception": "sentry.interfaces.exception.Exception",
    "logentry": "sentry.interfaces.message.Message",
    "request": "sentry.interfaces.http.Http",
    "sdk": "sentry.interfaces.sdk.Sdk",
    "stacktrace": "sentry.interfaces.stacktrace.Stacktrace",
    "template": "sentry.interfaces.template.Template",
    "user": "sentry.interfaces.user.User",
    "breadcrumbs": "sentry.interfaces.breadcrumbs.Breadcrumbs",
    "contexts": "sentry.interfaces.contexts.Contexts",
    "threads": "sentry.interfaces.threads.Threads",
    "debug_meta": "sentry.interfaces.debug_meta.DebugMeta",
    "spans": "sentry.interfaces.spans.Spans",
}

SENTRY_EMAIL_BACKEND_ALIASES = {
    "smtp": "django.core.mail.backends.smtp.EmailBackend",
    "dummy": "django.core.mail.backends.dummy.EmailBackend",
    "console": "django.core.mail.backends.console.EmailBackend",
    "preview": "sentry.utils.email.PreviewBackend",
}

SENTRY_FILESTORE_ALIASES = {
    "filesystem": "django.core.files.storage.FileSystemStorage",
    "s3": "sentry.filestore.s3.S3Boto3Storage",
    "gcs": "sentry.filestore.gcs.GoogleCloudStorage",
}

# set of backends that do not support needing SMTP mail.* settings
# This list is a bit fragile and hardcoded, but it's unlikely that
# a user will be using a different backend that also mandates SMTP
# credentials.
SENTRY_SMTP_DISABLED_BACKENDS = frozenset(
    (
        "django.core.mail.backends.dummy.EmailBackend",
        "django.core.mail.backends.console.EmailBackend",
        "django.core.mail.backends.locmem.EmailBackend",
        "django.core.mail.backends.filebased.EmailBackend",
        "sentry.utils.email.PreviewBackend",
    )
)

SENTRY_UPLOAD_RETRY_TIME = 60  # 1 min

# Should users without superuser permissions be allowed to
# make projects public
SENTRY_ALLOW_PUBLIC_PROJECTS = True

# Will an invite be sent when a member is added to an organization?
SENTRY_ENABLE_INVITES = True

# Origins allowed for session-based API access (via the Access-Control-Allow-Origin header)
SENTRY_ALLOW_ORIGIN: str | None = None

# Origins that are allowed to use credentials. This list is in addition
# to all subdomains of system.url-prefix
ALLOWED_CREDENTIAL_ORIGINS: list[str] = []

# Buffer backend
SENTRY_BUFFER = "sentry.buffer.Buffer"
SENTRY_BUFFER_OPTIONS: dict[str, str] = {}

# Cache backend
# XXX: We explicitly require the cache to be configured as its not optional
# and causes serious confusion with the default django cache
SENTRY_CACHE: str | None = None
SENTRY_CACHE_OPTIONS = {"is_default_cache": True}

# Attachment blob cache backend
SENTRY_ATTACHMENTS = "sentry.attachments.default.DefaultAttachmentCache"
SENTRY_ATTACHMENTS_OPTIONS: dict[str, str] = {}

# Events blobs processing backend
SENTRY_EVENT_PROCESSING_STORE = (
    "sentry.eventstore.processing.redis.RedisClusterEventProcessingStore"
)
SENTRY_EVENT_PROCESSING_STORE_OPTIONS: dict[str, str] = {}

# The internal Django cache is still used in many places
# TODO(dcramer): convert uses over to Sentry's backend
CACHES = {"default": {"BACKEND": "django.core.cache.backends.dummy.DummyCache"}}

# The cache version affects both Django's internal cache (at runtime) as well
# as Sentry's cache. This automatically overrides VERSION on the default
# CACHES backend.
CACHE_VERSION = 1

# Digests backend
SENTRY_DIGESTS = "sentry.digests.backends.dummy.DummyBackend"
SENTRY_DIGESTS_OPTIONS: dict[str, Any] = {}

# Quota backend
SENTRY_QUOTAS = "sentry.quotas.Quota"
SENTRY_QUOTA_OPTIONS: dict[str, str] = {}

# Cache for Relay project configs
SENTRY_RELAY_PROJECTCONFIG_CACHE = "sentry.relay.projectconfig_cache.redis.RedisProjectConfigCache"
SENTRY_RELAY_PROJECTCONFIG_CACHE_OPTIONS: dict[str, str] = {}

# Which cache to use for debouncing cache updates to the projectconfig cache
SENTRY_RELAY_PROJECTCONFIG_DEBOUNCE_CACHE = (
    "sentry.relay.projectconfig_debounce_cache.base.ProjectConfigDebounceCache"
)
SENTRY_RELAY_PROJECTCONFIG_DEBOUNCE_CACHE_OPTIONS: dict[str, str] = {}

# Rate limiting backend
SENTRY_RATELIMITER = "sentry.ratelimits.base.RateLimiter"
SENTRY_RATELIMITER_ENABLED = False
SENTRY_RATELIMITER_OPTIONS: dict[str, Any] = {}
SENTRY_RATELIMITER_DEFAULT = 999
SENTRY_CONCURRENT_RATE_LIMIT_DEFAULT = 999
ENFORCE_CONCURRENT_RATE_LIMITS = False

# Rate Limit Group Category Defaults
SENTRY_CONCURRENT_RATE_LIMIT_GROUP_CLI = 999
SENTRY_RATELIMITER_GROUP_CLI = 999

# The default value for project-level quotas
SENTRY_DEFAULT_MAX_EVENTS_PER_MINUTE = "90%"

# Snuba configuration
SENTRY_SNUBA = os.environ.get("SNUBA", "http://127.0.0.1:1218")
SENTRY_SNUBA_TIMEOUT = 30
SENTRY_SNUBA_CACHE_TTL_SECONDS = 60

# Node storage backend
SENTRY_NODESTORE = "sentry.nodestore.django.DjangoNodeStorage"
SENTRY_NODESTORE_OPTIONS: dict[str, Any] = {}

# Node storage backend used for ArtifactBundle indexing (aka FlatFileIndex aka BundleIndex)
SENTRY_INDEXSTORE = "sentry.nodestore.django.DjangoNodeStorage"
SENTRY_INDEXSTORE_OPTIONS: dict[str, Any] = {}

# Tag storage backend
SENTRY_TAGSTORE = os.environ.get("SENTRY_TAGSTORE", "sentry.tagstore.snuba.SnubaTagStorage")
SENTRY_TAGSTORE_OPTIONS: dict[str, Any] = {}

# Search backend
SENTRY_SEARCH = os.environ.get(
    "SENTRY_SEARCH", "sentry.search.snuba.EventsDatasetSnubaSearchBackend"
)
SENTRY_SEARCH_OPTIONS: dict[str, Any] = {}
# SENTRY_SEARCH_OPTIONS = {
#     'urls': ['http://127.0.0.1:9200/'],
#     'timeout': 5,
# }

# Time-series storage backend
SENTRY_TSDB = "sentry.tsdb.dummy.DummyTSDB"
SENTRY_TSDB_OPTIONS: dict[str, Any] = {}

SENTRY_NEWSLETTER = "sentry.newsletter.base.Newsletter"
SENTRY_NEWSLETTER_OPTIONS: dict[str, Any] = {}

SENTRY_EVENTSTREAM = "sentry.eventstream.snuba.SnubaEventStream"
SENTRY_EVENTSTREAM_OPTIONS: dict[str, Any] = {}

# rollups must be ordered from highest granularity to lowest
SENTRY_TSDB_ROLLUPS = (
    # (time in seconds, samples to keep)
    (10, 360),  # 60 minutes at 10 seconds
    (3600, 24 * 7),  # 7 days at 1 hour
    (3600 * 24, 90),  # 90 days at 1 day
)

# Internal metrics
SENTRY_METRICS_BACKEND = "sentry.metrics.dummy.DummyMetricsBackend"
SENTRY_METRICS_OPTIONS: dict[str, Any] = {}
SENTRY_METRICS_SAMPLE_RATE = 1.0
SENTRY_METRICS_PREFIX = "sentry."
SENTRY_METRICS_SKIP_INTERNAL_PREFIXES: list[str] = []  # Order this by most frequent prefixes.
SENTRY_METRICS_SKIP_ALL_INTERNAL = False
SENTRY_METRICS_DISALLOW_BAD_TAGS = IS_DEV

# Metrics product
SENTRY_METRICS_INDEXER = "sentry.sentry_metrics.indexer.postgres.postgres_v2.PostgresIndexer"
SENTRY_METRICS_INDEXER_OPTIONS: dict[str, Any] = {}
SENTRY_METRICS_INDEXER_CACHE_TTL = 3600 * 2
SENTRY_METRICS_INDEXER_TRANSACTIONS_SAMPLE_RATE = 0.1

SENTRY_METRICS_INDEXER_SPANNER_OPTIONS: dict[str, Any] = {}

SENTRY_METRICS_INDEXER_REINDEXED_INTS: dict[int, str] = {}

# Rate limits during string indexing for our metrics product.
# Which cluster to use. Example: {"cluster": "default"}
SENTRY_METRICS_INDEXER_WRITES_LIMITER_OPTIONS: dict[str, str] = {}
SENTRY_METRICS_INDEXER_WRITES_LIMITER_OPTIONS_PERFORMANCE = (
    SENTRY_METRICS_INDEXER_WRITES_LIMITER_OPTIONS
)

# Controls the sample rate with which we report errors to Sentry for metric messages
# dropped due to rate limits.
SENTRY_METRICS_INDEXER_DEBUG_LOG_SAMPLE_RATE = 0.01

SENTRY_METRICS_INDEXER_ENABLE_SLICED_PRODUCER = False

# Render charts on the backend. This uses the Chartcuterie external service.
SENTRY_CHART_RENDERER = "sentry.charts.chartcuterie.Chartcuterie"
SENTRY_CHART_RENDERER_OPTIONS: dict[str, Any] = {}

# URI Prefixes for generating DSN URLs
# (Defaults to URL_PREFIX by default)
SENTRY_ENDPOINT: str | None = None
SENTRY_PUBLIC_ENDPOINT: str | None = None

# Hostname prefix to add for organizations that are opted into the
# `organizations:org-ingest-subdomains` feature.
SENTRY_ORG_SUBDOMAIN_TEMPLATE = "o{organization_id}.ingest"

# Prevent variables (e.g. context locals, http data, etc) from exceeding this
# size in characters
SENTRY_MAX_VARIABLE_SIZE = 512

# Prevent variables within extra context from exceeding this size in
# characters
SENTRY_MAX_EXTRA_VARIABLE_SIZE = 4096 * 4  # 16kb

# For changing the amount of data seen in Http Response Body part.
SENTRY_MAX_HTTP_BODY_SIZE = 4096 * 4  # 16kb

# For various attributes we don't limit the entire attribute on size, but the
# individual item. In those cases we also want to limit the maximum number of
# keys
SENTRY_MAX_DICTIONARY_ITEMS = 50

SENTRY_MAX_MESSAGE_LENGTH = 1024 * 8
# How many frames are used in jira issues
SENTRY_MAX_STACKTRACE_FRAMES = 100

# Gravatar service base url
SENTRY_GRAVATAR_BASE_URL = "https://gravatar.com"

# Timeout (in seconds) for fetching remote source files (e.g. JS)
SENTRY_SOURCE_FETCH_TIMEOUT = 5

# Timeout (in seconds) for socket operations when fetching remote source files
SENTRY_SOURCE_FETCH_SOCKET_TIMEOUT = 2

# Maximum content length for source files before we abort fetching
SENTRY_SOURCE_FETCH_MAX_SIZE = 40 * 1024 * 1024

# Maximum content length for cache value.  Currently used only to avoid
# pointless compression of sourcemaps and other release files because we
# silently fail to cache the compressed result anyway.  Defaults to None which
# disables the check and allows different backends for unlimited payload.
# e.g. memcached defaults to 1MB  = 1024 * 1024
SENTRY_CACHE_MAX_VALUE_SIZE: int | None = None

# Fields which managed users cannot change via Sentry UI. Username and password
# cannot be changed by managed users. Optionally include 'email' and
# 'name' in SENTRY_MANAGED_USER_FIELDS.
SENTRY_MANAGED_USER_FIELDS = ()

# Secret key for OpenAI
OPENAI_API_KEY: str | None = None

# AI Suggested Fix default model
SENTRY_AI_SUGGESTED_FIX_MODEL: str = os.getenv("SENTRY_AI_SUGGESTED_FIX_MODEL", "gpt-3.5-turbo-16k")

SENTRY_API_PAGINATION_ALLOWLIST = SENTRY_API_PAGINATION_ALLOWLIST_DO_NOT_MODIFY

SENTRY_SCOPES = {
    "org:read",
    "org:write",
    "org:admin",
    "org:integrations",
    "org:ci",
    # "org:superuser",  Do not use for any type of superuser permission/access checks
    # Assigned to active SU sessions in src/sentry/auth/access.py to enable UI elements
    "member:invite",
    "member:read",
    "member:write",
    "member:admin",
    "team:read",
    "team:write",
    "team:admin",
    "project:read",
    "project:write",
    "project:admin",
    "project:releases",
    "event:read",
    "event:write",
    "event:admin",
    "alerts:read",
    "alerts:write",
    # openid, profile, and email aren't prefixed to maintain compliance with the OIDC spec.
    # https://auth0.com/docs/get-started/apis/scopes/openid-connect-scopes.
    "openid",
    "profile",
    "email",
}

SENTRY_READONLY_SCOPES = {
    "org:read",
    "member:read",
    "team:read",
    "project:read",
    "event:read",
    "alerts:read",
}

SENTRY_SCOPE_HIERARCHY_MAPPING = {
    "org:read": {"org:read"},
    "org:write": {"org:read", "org:write"},
    "org:admin": {"org:read", "org:write", "org:admin", "org:integrations"},
    "org:integrations": {"org:integrations"},
    "org:ci": {"org:ci"},
    "member:invite": {"member:read", "member:invite"},
    "member:read": {"member:read"},
    "member:write": {"member:read", "member:invite", "member:write"},
    "member:admin": {"member:read", "member:invite", "member:write", "member:admin"},
    "team:read": {"team:read"},
    "team:write": {"team:read", "team:write"},
    "team:admin": {"team:read", "team:write", "team:admin"},
    "project:read": {"project:read"},
    "project:write": {"project:read", "project:write"},
    "project:admin": {"project:read", "project:write", "project:admin"},
    "project:releases": {"project:releases"},
    "event:read": {"event:read"},
    "event:write": {"event:read", "event:write"},
    "event:admin": {"event:read", "event:write", "event:admin"},
    "alerts:read": {"alerts:read"},
    "alerts:write": {"alerts:read", "alerts:write"},
    "openid": {"openid"},
    "profile": {"profile"},
    "email": {"email"},
}

SENTRY_SCOPE_SETS = (
    (
        ("org:admin", "Read, write, and admin access to organization details."),
        ("org:write", "Read and write access to organization details."),
        ("org:read", "Read access to organization details."),
    ),
    (("org:integrations", "Read, write, and admin access to organization integrations."),),
    (
        ("member:admin", "Read, write, and admin access to organization members."),
        ("member:write", "Read and write access to organization members."),
        ("member:read", "Read access to organization members."),
        ("member:invite", "Member invite access to organization members."),
    ),
    (
        ("team:admin", "Read, write, and admin access to teams."),
        ("team:write", "Read and write access to teams."),
        ("team:read", "Read access to teams."),
    ),
    (
        ("project:admin", "Read, write, and admin access to projects."),
        ("project:write", "Read and write access to projects."),
        ("project:read", "Read access to projects."),
    ),
    (("project:releases", "Read, write, and admin access to project releases."),),
    (
        ("event:admin", "Read, write, and admin access to events."),
        ("event:write", "Read and write access to events."),
        ("event:read", "Read access to events."),
    ),
    (
        ("alerts:write", "Read and write alerts"),
        ("alerts:read", "Read alerts"),
    ),
    (("openid", "Confirms authentication status and provides basic information."),),
    (
        (
            "profile",
            "Read personal information like name, avatar, date of joining etc. Requires openid scope.",
        ),
    ),
    (("email", "Read email address and verification status. Requires openid scope."),),
)

SENTRY_API_PAGINATION_ALLOWLIST = SENTRY_API_PAGINATION_ALLOWLIST_DO_NOT_MODIFY

SENTRY_DEFAULT_ROLE = "member"

# Roles are ordered, which represents a sort-of hierarchy, as well as how
# they're presented in the UI. This is primarily important in that a member
# that is earlier in the chain cannot manage the settings of a member later
# in the chain (they still require the appropriate scope).
SENTRY_ROLES: tuple[RoleDict, ...] = (
    {
        "id": "member",
        "name": "Member",
        "desc": "Members can view and act on events, as well as view most other data within the organization. By default, they can invite members to the organization unless the organization has disabled this feature.",
        "scopes": {
            "event:read",
            "event:write",
            "event:admin",
            "project:releases",
            "project:read",
            "org:read",
            "member:invite",
            "member:read",
            "team:read",
            "alerts:read",
            "alerts:write",
        },
    },
    {
        "id": "admin",
        "name": "Admin",
        "desc": (
            """
            Admin privileges on any teams of which they're a member. They can
            create new teams and projects, as well as remove teams and projects
            on which they already hold membership (or all teams, if open
            membership is enabled). Additionally, they can manage memberships of
            teams that they are members of. By default, they can invite members
            to the organization unless the organization has disabled this feature.
            """
        ),
        "scopes": {
            "event:read",
            "event:write",
            "event:admin",
            "org:read",
            "member:read",
            "member:invite",
            "project:read",
            "project:write",
            "project:admin",
            "project:releases",
            "team:read",
            "team:write",
            "team:admin",
            "org:integrations",
            "alerts:read",
            "alerts:write",
        },
        "is_retired": True,
    },
    {
        "id": "manager",
        "name": "Manager",
        "desc": "Gains admin access on all teams as well as the ability to add and remove members.",
        "scopes": {
            "event:read",
            "event:write",
            "event:admin",
            "member:invite",
            "member:read",
            "member:write",
            "member:admin",
            "project:read",
            "project:write",
            "project:admin",
            "project:releases",
            "team:read",
            "team:write",
            "team:admin",
            "org:read",
            "org:write",
            "org:integrations",
            "alerts:read",
            "alerts:write",
        },
        "is_global": True,
    },
    {
        "id": "owner",
        "name": "Owner",
        "desc": (
            """
            Unrestricted access to the organization, its data, and its settings.
            Can add, modify, and delete projects and members, as well as make
            billing and plan changes.
            """
        ),
        "scopes": {
            "org:read",
            "org:write",
            "org:admin",
            "org:integrations",
            "member:invite",
            "member:read",
            "member:write",
            "member:admin",
            "team:read",
            "team:write",
            "team:admin",
            "project:read",
            "project:write",
            "project:admin",
            "project:releases",
            "event:read",
            "event:write",
            "event:admin",
            "alerts:read",
            "alerts:write",
        },
        "is_global": True,
    },
)

SENTRY_TEAM_ROLES: tuple[RoleDict, ...] = (
    {
        "id": "contributor",
        "name": "Contributor",
        "desc": "Contributors can view and act on events, as well as view most other data within the team's projects.",
        "scopes": {
            "event:read",
            "event:write",
            # "event:admin",  # Scope granted/withdrawn by "sentry:events_member_admin" to org-level role
            "project:releases",
            "project:read",
            "org:read",
            "member:read",
            "team:read",
            "alerts:read",
            # "alerts:write",  # Scope granted/withdrawn by "sentry:alerts_member_write" to org-level role
        },
    },
    {
        "id": "admin",
        "name": "Team Admin",
        "desc": (
            # TODO: Editing pass
            """
            Admin privileges on the team. They can create and remove projects,
            and can manage the team's memberships.
            """
        ),
        "scopes": {
            "event:read",
            "event:write",
            "event:admin",
            "org:read",
            "member:read",
            "project:read",
            "project:write",
            "project:admin",
            "project:releases",
            "team:read",
            "team:write",
            "team:admin",
            "org:integrations",
            "alerts:read",
            "alerts:write",
        },
        "is_minimum_role_for": "admin",
    },
)

# See sentry/options/__init__.py for more information
SENTRY_OPTIONS: dict[str, Any] = {}
SENTRY_DEFAULT_OPTIONS: dict[str, Any] = {}
# Raise an error in dev on failed lookups
SENTRY_OPTIONS_COMPLAIN_ON_ERRORS = True

# You should not change this setting after your database has been created
# unless you have altered all schemas first
SENTRY_USE_BIG_INTS = False

# Delay (in ms) to induce on API responses
#
# Simulates a small amount of lag which helps uncover more obvious race
# conditions in UI interactions. It's also needed to test (or implement) any
# kind of loading scenarios. Without this we will just implicitly lower the
# overall quality of software we ship because we will not experience it in the
# same way we would in production.
#
# See discussion on https://github.com/getsentry/sentry/pull/20187
SENTRY_API_RESPONSE_DELAY = 150 if IS_DEV else None

# Watchers for various application purposes (such as compiling static media)
# XXX(dcramer): this doesn't work outside of a source distribution as the
# webpack.config.js is not part of Sentry's datafiles
SENTRY_WATCHERS = (
    (
        "webpack",
        [
            os.path.join(NODE_MODULES_ROOT, ".bin", "webpack"),
            "serve",
            "--color",
            "--output-pathinfo=true",
            "--config={}".format(
                os.path.normpath(
                    os.path.join(PROJECT_ROOT, os.pardir, os.pardir, "webpack.config.ts")
                )
            ),
        ],
    ),
)

# Controls whether devserver spins up Relay, Kafka, and several ingest worker jobs to direct store traffic
# through the Relay ingestion pipeline. Without, ingestion is completely disabled. Use `bin/load-mocks` to
# generate fake data for local testing. You can also manually enable relay with the `--ingest` flag to `devserver`.
# XXX: This is disabled by default as typical development workflows do not require end-to-end services running
# and disabling optional services reduces resource consumption and complexity
SENTRY_USE_RELAY = False
SENTRY_RELAY_PORT = 7899

# Controls whether we'll run the snuba subscription processor. If enabled, we'll run
# it as a worker, and devservices will run Kafka.
SENTRY_DEV_PROCESS_SUBSCRIPTIONS = False

SENTRY_DEV_USE_REDIS_CLUSTER = bool(os.getenv("SENTRY_DEV_USE_REDIS_CLUSTER", False))

# To use RabbitMQ as a Celery tasks broker
# BROKER_URL = "amqp://guest:guest@localhost:5672/sentry"
# more info https://develop.sentry.dev/services/queue/
SENTRY_DEV_USE_RABBITMQ = bool(os.getenv("SENTRY_DEV_USE_RABBITMQ", False))

# The chunk size for attachments in blob store. Should be a power of two.
SENTRY_ATTACHMENT_BLOB_SIZE = 8 * 1024 * 1024  # 8MB

# The chunk size for files in the chunk upload. This is used for native debug
# files and source maps, and directly translates to the chunk size in blob
# store. MUST be a power of two.
SENTRY_CHUNK_UPLOAD_BLOB_SIZE = 8 * 1024 * 1024  # 8MB

# This flag tell DEVSERVICES to start the ingest-metrics-consumer in order to work on
# metrics in the development environment. Note: this is "metrics" the product
SENTRY_USE_METRICS_DEV = False

# This flag activates profiling backend in the development environment
SENTRY_USE_PROFILING = False

# This flag activates indexed spans backend in the development environment
SENTRY_USE_SPANS = False

# This flag activates spans consumer in the sentry backend in development environment
SENTRY_USE_SPANS_BUFFER = False

# This flag activates consuming issue platform occurrence data in the development environment
SENTRY_USE_ISSUE_OCCURRENCE = False

# This flag activates consuming GroupAttribute messages in the development environment
SENTRY_USE_GROUP_ATTRIBUTES = True

# This flag activates code paths that are specific for customer domains
# Deprecated: This setting will be replaced with feature checks for system:multi-region
SENTRY_USE_CUSTOMER_DOMAINS = False

# This flag activates replay analyzer service in the development environment
SENTRY_USE_REPLAY_ANALYZER_SERVICE = False

# This flag activates Spotlight Sidecar in the development environment
SENTRY_USE_SPOTLIGHT = False

# This flag activates uptime checks in the developemnt environment
SENTRY_USE_UPTIME = False

# SENTRY_DEVSERVICES = {
#     "service-name": lambda settings, options: (
#         {
#             "image": "image-name:version",
#             # optional ports to expose
#             "ports": {"internal-port/tcp": external-port},
#             # optional command
#             "command": ["exit 1"],
#             optional mapping of volumes
#             "volumes": {"volume-name": {"bind": "/path/in/container"}},
#             # optional statement to test if service should run
#             "only_if": lambda settings, options: True,
#             # optional environment variables
#             "environment": {
#                 "ENV_VAR": "1",
#             }
#         }
#     )
# }


# platform.processor() changed at some point between these:
# 11.2.3: arm
# 12.3.1: arm64
# ubuntu: aarch64
ARM64 = platform.processor() in {"arm", "arm64", "aarch64"}

SENTRY_DEVSERVICES: dict[str, Callable[[Any, Any], dict[str, Any]]] = {
    "redis": lambda settings, options: (
        {
            "image": "ghcr.io/getsentry/image-mirror-library-redis:5.0-alpine",
            "ports": {"6379/tcp": 6379},
            "command": [
                "redis-server",
                "--appendonly",
                "yes",
                "--save",
                "60",
                "20",
                "--auto-aof-rewrite-percentage",
                "100",
                "--auto-aof-rewrite-min-size",
                "64mb",
            ],
            "volumes": {"redis": {"bind": "/data"}},
        }
    ),
    "redis-cluster": lambda settings, options: (
        {
            "image": "ghcr.io/getsentry/docker-redis-cluster:7.0.10",
            "ports": {f"700{idx}/tcp": f"700{idx}" for idx in range(6)},
            "volumes": {"redis-cluster": {"bind": "/redis-data"}},
            "environment": {"IP": "0.0.0.0"},
            "only_if": settings.SENTRY_DEV_USE_REDIS_CLUSTER,
        }
    ),
    "rabbitmq": lambda settings, options: (
        {
            "image": "ghcr.io/getsentry/image-mirror-library-rabbitmq:3-management",
            "ports": {"5672/tcp": 5672, "15672/tcp": 15672},
            "environment": {"IP": "0.0.0.0"},
            "only_if": settings.SENTRY_DEV_USE_RABBITMQ,
        }
    ),
    "postgres": lambda settings, options: (
        {
            "image": f"ghcr.io/getsentry/image-mirror-library-postgres:{PG_VERSION}-alpine",
            "ports": {"5432/tcp": 5432},
            "environment": {"POSTGRES_DB": "sentry", "POSTGRES_HOST_AUTH_METHOD": "trust"},
            "volumes": {
                "postgres": {"bind": "/var/lib/postgresql/data"},
                "wal2json": {"bind": "/wal2json"},
            },
            "command": [
                "postgres",
                "-c",
                "wal_level=logical",
                "-c",
                "max_replication_slots=1",
                "-c",
                "max_wal_senders=1",
            ],
        }
    ),
    "kafka": lambda settings, options: (
        {
            "image": "ghcr.io/getsentry/image-mirror-confluentinc-cp-kafka:7.5.0",
            "ports": {"9092/tcp": 9092},
            # https://docs.confluent.io/platform/current/installation/docker/config-reference.html#cp-kakfa-example
            "environment": {
                "KAFKA_PROCESS_ROLES": "broker,controller",
                "KAFKA_CONTROLLER_QUORUM_VOTERS": "1@127.0.0.1:29093",
                "KAFKA_CONTROLLER_LISTENER_NAMES": "CONTROLLER",
                "KAFKA_NODE_ID": "1",
                "CLUSTER_ID": "MkU3OEVBNTcwNTJENDM2Qk",
                "KAFKA_LISTENERS": "PLAINTEXT://0.0.0.0:29092,INTERNAL://0.0.0.0:9093,EXTERNAL://0.0.0.0:9092,CONTROLLER://0.0.0.0:29093",
                "KAFKA_ADVERTISED_LISTENERS": "PLAINTEXT://127.0.0.1:29092,INTERNAL://sentry_kafka:9093,EXTERNAL://127.0.0.1:9092",
                "KAFKA_LISTENER_SECURITY_PROTOCOL_MAP": "PLAINTEXT:PLAINTEXT,INTERNAL:PLAINTEXT,EXTERNAL:PLAINTEXT,CONTROLLER:PLAINTEXT",
                "KAFKA_INTER_BROKER_LISTENER_NAME": "PLAINTEXT",
                "KAFKA_OFFSETS_TOPIC_REPLICATION_FACTOR": "1",
                "KAFKA_OFFSETS_TOPIC_NUM_PARTITIONS": "1",
                "KAFKA_LOG_RETENTION_HOURS": "24",
                "KAFKA_MESSAGE_MAX_BYTES": "50000000",
                "KAFKA_MAX_REQUEST_SIZE": "50000000",
            },
            "volumes": {"kafka": {"bind": "/var/lib/kafka/data"}},
            "only_if": "kafka" in settings.SENTRY_EVENTSTREAM
            or settings.SENTRY_USE_RELAY
            or settings.SENTRY_DEV_PROCESS_SUBSCRIPTIONS
            or settings.SENTRY_USE_PROFILING,
        }
    ),
    "clickhouse": lambda settings, options: (
        {
            "image": (
                "ghcr.io/getsentry/image-mirror-altinity-clickhouse-server:23.3.19.33.altinitystable"
            ),
            "ports": {"9000/tcp": 9000, "9009/tcp": 9009, "8123/tcp": 8123},
            "ulimits": [{"name": "nofile", "soft": 262144, "hard": 262144}],
            # The arm image does not properly load the MAX_MEMORY_USAGE_RATIO
            # from the environment in loc_config.xml, thus, hard-coding it there
            "volumes": {
                (
                    "clickhouse_dist"
                    if settings.SENTRY_DISTRIBUTED_CLICKHOUSE_TABLES
                    else "clickhouse"
                ): {"bind": "/var/lib/clickhouse"},
                os.path.join(
                    settings.DEVSERVICES_CONFIG_DIR,
                    "clickhouse",
                    (
                        "dist_config.xml"
                        if settings.SENTRY_DISTRIBUTED_CLICKHOUSE_TABLES
                        else "loc_config.xml"
                    ),
                ): {"bind": "/etc/clickhouse-server/config.d/sentry.xml"},
            },
        }
    ),
    "snuba": lambda settings, options: (
        {
            "image": "ghcr.io/getsentry/snuba:latest",
            "ports": {"1218/tcp": 1218, "1219/tcp": 1219},
            "command": ["devserver"]
            + (["--no-workers"] if "snuba" in settings.SENTRY_EVENTSTREAM else []),
            "environment": {
                "PYTHONUNBUFFERED": "1",
                "SNUBA_SETTINGS": "docker",
                "DEBUG": "1",
                "CLICKHOUSE_HOST": "{containers[clickhouse][name]}",
                "CLICKHOUSE_PORT": "9000",
                "CLICKHOUSE_HTTP_PORT": "8123",
                "DEFAULT_BROKERS": (
                    ""
                    if "snuba" in settings.SENTRY_EVENTSTREAM
                    else "{containers[kafka][name]}:9093"
                ),
                "REDIS_HOST": "{containers[redis][name]}",
                "REDIS_PORT": "6379",
                "REDIS_DB": "1",
                "ENABLE_SENTRY_METRICS_DEV": "1" if settings.SENTRY_USE_METRICS_DEV else "",
                "ENABLE_PROFILES_CONSUMER": "1" if settings.SENTRY_USE_PROFILING else "",
                "ENABLE_SPANS_CONSUMER": "1" if settings.SENTRY_USE_SPANS else "",
                "ENABLE_ISSUE_OCCURRENCE_CONSUMER": (
                    "1" if settings.SENTRY_USE_ISSUE_OCCURRENCE else ""
                ),
                "ENABLE_AUTORUN_MIGRATION_SEARCH_ISSUES": "1",
                # TODO: remove setting
                "ENABLE_GROUP_ATTRIBUTES_CONSUMER": (
                    "1" if settings.SENTRY_USE_GROUP_ATTRIBUTES else ""
                ),
            },
            "only_if": "snuba" in settings.SENTRY_EVENTSTREAM
            or "kafka" in settings.SENTRY_EVENTSTREAM,
            # we don't build linux/arm64 snuba images anymore
            # apple silicon users should have working emulation under colima 0.6.2
            # or docker desktop
            "platform": "linux/amd64",
        }
    ),
    "bigtable": lambda settings, options: (
        {
            "image": "us.gcr.io/sentryio/cbtemulator:23c02d92c7a1747068eb1fc57dddbad23907d614",
            "ports": {"8086/tcp": 8086},
            # NEED_BIGTABLE is set by CI so we don't have to pass
            # --skip-only-if when compiling which services to run.
            "only_if": os.environ.get("NEED_BIGTABLE", False)
            or "bigtable" in settings.SENTRY_NODESTORE,
        }
    ),
    "memcached": lambda settings, options: (
        {
            "image": "ghcr.io/getsentry/image-mirror-library-memcached:1.5-alpine",
            "ports": {"11211/tcp": 11211},
            "only_if": "memcached" in settings.CACHES.get("default", {}).get("BACKEND"),
        }
    ),
    "symbolicator": lambda settings, options: (
        {
            "image": "us-central1-docker.pkg.dev/sentryio/symbolicator/image:nightly",
            "ports": {"3021/tcp": 3021},
            "volumes": {settings.SYMBOLICATOR_CONFIG_DIR: {"bind": "/etc/symbolicator"}},
            "command": ["run", "--config", "/etc/symbolicator/config.yml"],
            "only_if": options.get("symbolicator.enabled"),
        }
    ),
    "relay": lambda settings, options: (
        {
            "image": "us-central1-docker.pkg.dev/sentryio/relay/relay:nightly",
            "ports": {"7899/tcp": settings.SENTRY_RELAY_PORT},
            "volumes": {settings.RELAY_CONFIG_DIR: {"bind": "/etc/relay"}},
            "command": ["run", "--config", "/etc/relay"],
            "only_if": bool(os.environ.get("SENTRY_USE_RELAY", settings.SENTRY_USE_RELAY)),
            "with_devserver": True,
        }
    ),
    "chartcuterie": lambda settings, options: (
        {
            "image": "us-central1-docker.pkg.dev/sentryio/chartcuterie/image:latest",
            "volumes": {settings.CHARTCUTERIE_CONFIG_DIR: {"bind": "/etc/chartcuterie"}},
            "environment": {
                "CHARTCUTERIE_CONFIG": "/etc/chartcuterie/config.js",
                "CHARTCUTERIE_CONFIG_POLLING": "true",
            },
            "ports": {"9090/tcp": 7901},
            # NEED_CHARTCUTERIE is set by CI so we don't have to pass --skip-only-if when compiling which services to run.
            "only_if": os.environ.get("NEED_CHARTCUTERIE", False)
            or options.get("chart-rendering.enabled"),
        }
    ),
    "vroom": lambda settings, options: (
        {
            "image": "us-central1-docker.pkg.dev/sentryio/vroom/vroom:latest",
            "volumes": {"profiles": {"bind": "/var/lib/sentry-profiles"}},
            "environment": {
                "SENTRY_KAFKA_BROKERS_PROFILING": "{containers[kafka][name]}:9093",
                "SENTRY_KAFKA_BROKERS_OCCURRENCES": "{containers[kafka][name]}:9093",
                "SENTRY_SNUBA_HOST": "http://{containers[snuba][name]}:1218",
            },
            "ports": {"8085/tcp": 8085},
            "only_if": settings.SENTRY_USE_PROFILING,
        }
    ),
    "session-replay-analyzer": lambda settings, options: (
        {
            "image": "ghcr.io/getsentry/session-replay-analyzer:latest",
            "environment": {},
            "ports": {"3000/tcp": 3000},
            "only_if": settings.SENTRY_USE_REPLAY_ANALYZER_SERVICE,
        }
    ),
    "spotlight-sidecar": lambda settings, options: (
        {
            "image": "ghcr.io/getsentry/spotlight:latest",
            "environment": {},
            "ports": {"8969/tcp": 8969},
            "only_if": settings.SENTRY_USE_SPOTLIGHT,
        }
    ),
}

# Max file size for serialized file uploads in API
SENTRY_MAX_SERIALIZED_FILE_SIZE = 5000000

# Max file size for avatar photo uploads
SENTRY_MAX_AVATAR_SIZE = 5000000

# statuspage.io support
STATUS_PAGE_ID: str | None = None
STATUS_PAGE_API_HOST = "statuspage.io"

SENTRY_SELF_HOSTED = True
SENTRY_SELF_HOSTED_ERRORS_ONLY = False
# only referenced in getsentry to provide the stable beacon version
# updated with scripts/bump-version.sh
SELF_HOSTED_STABLE_VERSION = "24.8.0"

# Whether we should look at X-Forwarded-For header or not
# when checking REMOTE_ADDR ip addresses
SENTRY_USE_X_FORWARDED_FOR = True

SENTRY_DEFAULT_INTEGRATIONS = (
    "sentry.integrations.bitbucket.BitbucketIntegrationProvider",
    "sentry.integrations.bitbucket_server.BitbucketServerIntegrationProvider",
    "sentry.integrations.slack.SlackIntegrationProvider",
    "sentry.integrations.github.GitHubIntegrationProvider",
    "sentry.integrations.github_enterprise.GitHubEnterpriseIntegrationProvider",
    "sentry.integrations.gitlab.GitlabIntegrationProvider",
    "sentry.integrations.jira.JiraIntegrationProvider",
    "sentry.integrations.jira_server.JiraServerIntegrationProvider",
    "sentry.integrations.vsts.VstsIntegrationProvider",
    "sentry.integrations.vsts_extension.VstsExtensionIntegrationProvider",
    "sentry.integrations.pagerduty.integration.PagerDutyIntegrationProvider",
    "sentry.integrations.vercel.VercelIntegrationProvider",
    "sentry.integrations.msteams.MsTeamsIntegrationProvider",
    "sentry.integrations.aws_lambda.AwsLambdaIntegrationProvider",
    "sentry.integrations.discord.DiscordIntegrationProvider",
    "sentry.integrations.opsgenie.OpsgenieIntegrationProvider",
)


SENTRY_SDK_CONFIG: ServerSdkConfig = {
    "release": sentry.__semantic_version__,
    "environment": ENVIRONMENT,
    "project_root": "/usr/src",
    "in_app_include": ["sentry", "sentry_plugins"],
    "debug": True,
    "send_default_pii": True,
    "auto_enabling_integrations": False,
    "enable_db_query_source": True,
    # Keep alive is enabled to help avoid losing events due to network
    # connectivity issues. We are specifically enabling this to help ensure
    # cron monitor check-ins make it through.
    "keep_alive": True,
}

SENTRY_DEV_DSN = os.environ.get("SENTRY_DEV_DSN")
if SENTRY_DEV_DSN:
    # In production, this value is *not* set via an env variable
    # https://github.com/getsentry/getsentry/blob/16a07f72853104b911a368cc8ae2b4b49dbf7408/getsentry/conf/settings/prod.py#L604-L606
    # This is used in case you want to report traces of your development set up to a project of your choice
    SENTRY_SDK_CONFIG["dsn"] = SENTRY_DEV_DSN

# The sample rate to use for profiles. This is conditional on the usage of
# traces_sample_rate. So that means the true sample rate will be approximately
# traces_sample_rate * profiles_sample_rate
# (subject to things like the traces_sampler)
SENTRY_PROFILES_SAMPLE_RATE = 0

# We want to test a few schedulers possible in the profiler. Some are platform
# specific, and each have their own pros/cons. See the sdk for more details.
SENTRY_PROFILER_MODE: Final = "sleep"

# To have finer control over which process will have profiling enabled, this
# environment variable will be required to enable profiling.
#
# This is because profiling requires that we run some stuff globally, and we
# are not ready to run this on the more critical parts of the codebase such as
# the ingest workers yet.
#
# This will allow us to have finer control over where we are running the
# profiler. For example, only on the web server.
SENTRY_PROFILING_ENABLED = os.environ.get("SENTRY_PROFILING_ENABLED", False)

# To have finer control over which process will have continuous profiling enabled,
# this environment variable will be required to enable continuous profiling.
#
# This setting takes precedence over `SENTRY_PROFILING_ENABLED` forcing the SDK
# to operate under the continuous profiling model.
SENTRY_CONTINUOUS_PROFILING_ENABLED = os.environ.get("SENTRY_CONTINUOUS_PROFILING_ENABLED", False)

# Callable to bind additional context for the Sentry SDK
#
# def get_org_context(scope, organization, **kwargs):
#    scope.set_tag('organization.cool', '1')
#
# SENTRY_ORGANIZATION_CONTEXT_HELPER = get_org_context
SENTRY_ORGANIZATION_CONTEXT_HELPER: Callable[..., object] | None = None

# Config options that are explicitly disabled from Django
DEAD = object()

# This will eventually get set from values in SENTRY_OPTIONS during
# sentry.runner.initializer:bootstrap_options
SECRET_KEY = DEAD
EMAIL_BACKEND = DEAD
EMAIL_HOST = DEAD
EMAIL_PORT = DEAD
EMAIL_HOST_USER = DEAD
EMAIL_HOST_PASSWORD = DEAD
EMAIL_USE_TLS = DEAD
EMAIL_USE_SSL = DEAD
SERVER_EMAIL = DEAD
EMAIL_SUBJECT_PREFIX = DEAD

# Shared btw Auth Provider and Social Auth Plugin
GITHUB_APP_ID = DEAD
GITHUB_API_SECRET = DEAD

# Used by Auth Provider
GITHUB_REQUIRE_VERIFIED_EMAIL = DEAD
GITHUB_API_DOMAIN = DEAD
GITHUB_BASE_DOMAIN = DEAD

# Used by Social Auth Plugin
GITHUB_EXTENDED_PERMISSIONS = DEAD
GITHUB_ORGANIZATION = DEAD


SUDO_URL = "sentry-sudo"

# Endpoint to https://github.com/getsentry/sentry-release-registry, used for
# alerting the user of outdated SDKs.
SENTRY_RELEASE_REGISTRY_BASEURL: str | None = None

# Hardcoded SDK versions for SDKs that do not have an entry in the release
# registry.
SDK_VERSIONS = {
    "raven-js": "3.21.0",
    "raven-node": "2.3.0",
    "raven-python": "6.10.0",
    "raven-ruby": "2.7.1",
    "sentry-cocoa": "3.11.1",
    "sentry-java": "1.6.4",
    "sentry-laravel": "1.0.2",
    "sentry-php": "2.0.1",
}

# Some of the migration links below are not ideal, but that is all migration documentation we currently have and can provide at this point
SDK_URLS = {
    "sentry-java": "https://docs.sentry.io/platforms/java/legacy/migration/",
    "@sentry/browser": "https://github.com/getsentry/sentry-javascript/blob/master/MIGRATION.md#migrating-from-raven-js-to-sentrybrowser",
    "sentry-cocoa": "https://docs.sentry.io/platforms/apple/migration/",
    "sentry-php": "https://docs.sentry.io/platforms/php/",
    "sentry-python": "https://docs.sentry.io/platforms/python/migration/",
    "sentry-ruby": "https://docs.sentry.io/platforms/ruby/migration/",
    "sentry-dotnet": "https://docs.sentry.io/platforms/dotnet/migration/#migrating-from-sharpraven-to-sentry-sdk",
    "sentry-go": "https://docs.sentry.io/platforms/go/migration/",
}

DEPRECATED_SDKS = {
    # sdk name => new sdk name
    "raven-java": "sentry-java",
    "raven-java:android": "sentry-java",
    "raven-java:log4j": "sentry-java",
    "raven-java:log4j2": "sentry-java",
    "raven-java:logback": "sentry-java",
    "raven-js": "@sentry/browser",
    "raven-node": "@sentry/browser",
    "raven-objc": "sentry-cocoa",
    "raven-php": "sentry-php",
    "raven-python": "sentry-python",
    "raven-ruby": "sentry-ruby",
    "raven-swift": "sentry-cocoa",
    "raven-csharp": "sentry-dotnet",
    "raven-go": "sentry-go",
    "sentry-android": "sentry-java",
    "sentry-swift": "sentry-cocoa",
    "SharpRaven": "sentry-dotnet",
    # The Ruby SDK used to go by the name 'sentry-raven'...
    "sentry-raven": "sentry-ruby",
}

TERMS_URL: str | None = None
PRIVACY_URL: str | None = None

# Internal sources for debug information files
#
# There are two special values in there: "microsoft" and "ios".  These are
# added by default to any project created.  The "ios" source is currently
# not enabled in the open source build of sentry because it points to a
# sentry internal repository and it's unclear if these can be
# redistributed under the Apple EULA.  If however someone configures their
# own iOS source and name it 'ios' it will be enabled by default for all
# projects.
SENTRY_BUILTIN_SOURCES = {
    "microsoft": {
        "type": "http",
        "id": "sentry:microsoft",
        "name": "Microsoft",
        "layout": {"type": "symstore"},
        "filters": {"filetypes": ["pe", "pdb", "portablepdb"]},
        "url": "https://msdl.microsoft.com/download/symbols/",
        "is_public": True,
    },
    "nuget": {
        "type": "http",
        "id": "sentry:nuget",
        "name": "NuGet.org",
        "layout": {"type": "symstore"},
        "filters": {"filetypes": ["portablepdb"]},
        "url": "https://symbols.nuget.org/download/symbols/",
        "is_public": True,
    },
    "citrix": {
        "type": "http",
        "id": "sentry:citrix",
        "name": "Citrix",
        "layout": {"type": "symstore"},
        "filters": {"filetypes": ["pe", "pdb"]},
        "url": "http://ctxsym.citrix.com/symbols/",
        "is_public": True,
    },
    "intel": {
        "type": "http",
        "id": "sentry:intel",
        "name": "Intel",
        "layout": {"type": "symstore"},
        "filters": {"filetypes": ["pe", "pdb"]},
        "url": "https://software.intel.com/sites/downloads/symbols/",
        "is_public": True,
    },
    "amd": {
        "type": "http",
        "id": "sentry:amd",
        "name": "AMD",
        "layout": {"type": "symstore"},
        "filters": {"filetypes": ["pe", "pdb"]},
        "url": "https://download.amd.com/dir/bin/",
        "is_public": True,
    },
    "nvidia": {
        "type": "http",
        "id": "sentry:nvidia",
        "name": "NVIDIA",
        "layout": {"type": "symstore"},
        "filters": {"filetypes": ["pe", "pdb"]},
        "url": "https://driver-symbols.nvidia.com/",
        "is_public": True,
        # This tells Symbolicator to accept invalid SSL certs
        # when connecting to this source. Currently Symbolicator can't deal
        # with this source's certs because the `openssl` version we use
        # lacks support for Authority Information Access (AIA),
        # so we ignore the certs for now.
        # TODO: Remove this once we can support AIA.
        "accept_invalid_certs": True,
    },
    "chromium": {
        "type": "http",
        "id": "sentry:chromium",
        "name": "Chromium",
        "layout": {"type": "symstore"},
        "filters": {"filetypes": ["pe", "pdb"]},
        "url": "https://chromium-browser-symsrv.commondatastorage.googleapis.com/",
        "is_public": True,
    },
    "unity": {
        "type": "http",
        "id": "sentry:unity",
        "name": "Unity",
        "layout": {"type": "symstore"},
        "filters": {"filetypes": ["pe", "pdb"]},
        "url": "http://symbolserver.unity3d.com/",
        "is_public": True,
    },
    "mozilla": {
        "type": "http",
        "id": "sentry:mozilla",
        "name": "Mozilla",
        "layout": {"type": "symstore"},
        "url": "https://symbols.mozilla.org/",
        "is_public": True,
    },
    "autodesk": {
        "type": "http",
        "id": "sentry:autodesk",
        "name": "Autodesk",
        "layout": {"type": "symstore"},
        "url": "http://symbols.autodesk.com/",
        "is_public": True,
    },
    "electron": {
        "type": "http",
        "id": "sentry:electron",
        "name": "Electron",
        "layout": {"type": "native"},
        "url": "https://symbols.electronjs.org/",
        "filters": {"filetypes": ["pdb", "breakpad", "sourcebundle"]},
        "is_public": True,
    },
    # === Various Linux distributions ===
    # The `https://debuginfod.elfutils.org/` symbol server is set up to federate
    # to a bunch of distro-specific servers, and they explicitly state that:
    # > If your distro offers a server, you may prefer to link to that one directly
    # In the future, we could add the following servers as well after validating:
    # - https://debuginfod.opensuse.org/
    # - https://debuginfod.debian.net/
    # - https://debuginfod.fedoraproject.org/
    # - https://debuginfod.archlinux.org/
    # - https://debuginfod.centos.org/
    # A couple more servers for less widespread distros are also listed, and there
    # might be even more that are not listed on that page.
    # NOTE: The `debuginfod` layout in symbolicator requires the `/buildid/` prefix
    # to be part of the `url`.
    "ubuntu": {
        "type": "http",
        "id": "sentry:ubuntu",
        "name": "Ubuntu",
        "layout": {"type": "debuginfod"},
        "url": "https://debuginfod.ubuntu.com/buildid/",
        "filters": {"filetypes": ["elf_code", "elf_debug"]},
        "is_public": True,
    },
}

# Relay
# List of PKs explicitly allowed by Sentry.  All relays here are always
# registered as internal relays.
# DEPRECATED !!! (18.May.2021) This entry has been deprecated in favour of
# ~/.sentry/conf.yml (relay.static_auth)
SENTRY_RELAY_WHITELIST_PK = [
    # NOTE (RaduW) This is the relay key for the relay instance used by devservices.
    # This should NOT be part of any production environment.
    # This key should match the key in /sentry/config/relay/credentials.json
    "SMSesqan65THCV6M4qs4kBzPai60LzuDn-xNsvYpuP8"
]

# When open registration is not permitted then only relays in the
# list of explicitly allowed relays can register.
SENTRY_RELAY_OPEN_REGISTRATION = True

# GeoIP
# Used for looking up IP addresses.
# For example /usr/local/share/GeoIP/GeoIPCity.mmdb
GEOIP_PATH_MMDB: str | None = None

# CDN
# If this is an absolute url like e.g.: https://js.sentry-cdn.com/
# the full url will look like this: https://js.sentry-cdn.com/<public_key>.min.js
# otherwise django reverse url lookup will be used.
JS_SDK_LOADER_CDN_URL = ""
# Version of the SDK - Used in header Surrogate-Key sdk/JS_SDK_LOADER_SDK_VERSION
JS_SDK_LOADER_SDK_VERSION = ""
# This should be the url pointing to the JS SDK. It may contain up to two "%s".
# The first "%s" will be replaced with the SDK version, the second one is used
# to inject a bundle modifier in the JS SDK CDN loader. e.g:
# - 'https://browser.sentry-cdn.com/%s/bundle%s.min.js' will become
# 'https://browser.sentry-cdn.com/7.0.0/bundle.es5.min.js'
# - 'https://browser.sentry-cdn.com/%s/bundle.min.js' will become
# 'https://browser.sentry-cdn.com/7.0.0/bundle.min.js'
# - 'https://browser.sentry-cdn.com/6.19.7/bundle.min.js' will stay the same.
JS_SDK_LOADER_DEFAULT_SDK_URL = ""

# block domains which are generally used by spammers -- keep this configurable
# in case a self-hosted install wants to allow it
INVALID_EMAIL_ADDRESS_PATTERN = re.compile(r"\@qq\.com$", re.I)

# This is customizable for sentry.io, but generally should only be additive
# (currently the values not used anymore so this is more for documentation purposes)
SENTRY_USER_PERMISSIONS = ("broadcasts.admin", "users.admin", "options.admin")

# WARNING(iker): there are two different formats for KAFKA_CLUSTERS: the one we
# use below, and a legacy one still used in `getsentry`.
# Reading items from this default configuration directly might break deploys.
# To correctly read items from this dictionary and not worry about the format,
# see `sentry.utils.kafka_config.get_kafka_consumer_cluster_options`.
KAFKA_CLUSTERS: dict[str, dict[str, Any]] = {
    "default": {
        "common": {"bootstrap.servers": "127.0.0.1:9092"},
        "producers": {
            "compression.type": "lz4",
            "message.max.bytes": 50000000,  # 50MB, default is 1MB
        },
        "consumers": {},
    }
}


# Mapping of default Kafka topic name to custom names
KAFKA_TOPIC_OVERRIDES: Mapping[str, str] = {}


# Mapping of default Kafka topic name to cluster name
# as per KAFKA_CLUSTERS.
# This must be the default name that matches the topic
# in sentry.conf.types.kafka_definition and sentry-kafka-schemas
# and not any environment-specific override value
KAFKA_TOPIC_TO_CLUSTER: Mapping[str, str] = {
    "events": "default",
    "ingest-events-dlq": "default",
    "snuba-commit-log": "default",
    "transactions": "default",
    "snuba-transactions-commit-log": "default",
    "outcomes": "default",
    "outcomes-dlq": "default",
    "outcomes-billing": "default",
    "outcomes-billing-dlq": "default",
    "events-subscription-results": "default",
    "transactions-subscription-results": "default",
    "generic-metrics-subscription-results": "default",
    "metrics-subscription-results": "default",
    "ingest-events": "default",
    "ingest-feedback-events": "default",
    "ingest-feedback-events-dlq": "default",
    "ingest-attachments": "default",
    "ingest-attachments-dlq": "default",
    "ingest-transactions": "default",
    "ingest-transactions-dlq": "default",
    "ingest-metrics": "default",
    "ingest-metrics-dlq": "default",
    "snuba-metrics": "default",
    "profiles": "default",
    "ingest-performance-metrics": "default",
    "ingest-generic-metrics-dlq": "default",
    "snuba-generic-metrics": "default",
    "ingest-replay-events": "default",
    "ingest-replay-recordings": "default",
    "ingest-occurrences": "default",
    "ingest-monitors": "default",
    "monitors-clock-tick": "default",
    "monitors-clock-tasks": "default",
    "uptime-configs": "default",
    "uptime-results": "default",
    "uptime-configs": "default",
    "generic-events": "default",
    "snuba-generic-events-commit-log": "default",
    "group-attributes": "default",
    "snuba-spans": "default",
    "shared-resources-usage": "default",
    "buffered-segments": "default",
    "buffered-segments-dlq": "default",
}


# If True, sentry.utils.arroyo.run_task_with_multiprocessing will actually be
# single-threaded under the hood for performance
KAFKA_CONSUMER_FORCE_DISABLE_MULTIPROCESSING = False


# For Jira, only approved apps can use the access_email_addresses scope
# This scope allows Sentry to use the email endpoint (https://developer.atlassian.com/cloud/jira/platform/rest/v3/#api-rest-api-3-user-email-get)
# We use the email with Jira 2-way sync in order to match the user
JIRA_USE_EMAIL_SCOPE = False

# Specifies the list of django apps to include in the lockfile. If Falsey then include
# all apps with migrations
MIGRATIONS_LOCKFILE_APP_WHITELIST = (
    "nodestore",
    "replays",
    "sentry",
    "social_auth",
    "feedback",
    "hybridcloud",
    "remote_subscriptions",
    "uptime",
)
# Where to write the lockfile to.
MIGRATIONS_LOCKFILE_PATH = os.path.join(PROJECT_ROOT, os.path.pardir, os.path.pardir)

# Log error and abort processing (without dropping event, but marking it as failed to process)
# when `symbolicate_event` is taking more than n seconds to process an event.
SYMBOLICATOR_PROCESS_EVENT_HARD_TIMEOUT = 15 * 60

# Log warning when `symbolicate_event` is taking more than n seconds to process an event.
SYMBOLICATOR_PROCESS_EVENT_WARN_TIMEOUT = 2 * 60

# Block `symbolicate_event` for this many seconds to wait for a response from Symbolicator.
SYMBOLICATOR_POLL_TIMEOUT = 5

# The `url` of the different Symbolicator pools.
# We want to route different workloads to a different set of Symbolicator pools.
# This can be as fine-grained as using a different pool for normal "native"
# symbolication, `js` symbolication, `jvm` symbolication,
# and `lpq` variants`of each of them.
# (See `SENTRY_LPQ_OPTIONS` and related settings)
# The keys here should match the `SymbolicatorPools` enum
# defined in `src/sentry/lang/native/symbolicator.py`.
# If a specific setting does not exist, this will fall back to the `default` pool.
# If that is not configured, it will fall back to the `url` configured in
# `symbolicator.options`.
# The settings here are intentionally empty and will fall back to
# `symbolicator.options` for backwards compatibility.
SYMBOLICATOR_POOL_URLS: dict[str, str] = {
    # "default": "...",
    # "js": "...",
    # "jvm": "...",
    # "lpq": "...",
    # "lpq_js": "...",
    # "lpq_jvm": "...",
}

SENTRY_REQUEST_METRIC_ALLOWED_PATHS = (
    "sentry.web.api",
    "sentry.web.frontend",
    "sentry.api.endpoints",
    "sentry.data_export.endpoints",
    "sentry.discover.endpoints",
    "sentry.incidents.endpoints",
    "sentry.replays.endpoints",
    "sentry.monitors.endpoints",
    "sentry.issues.endpoints",
    "sentry.integrations.api.endpoints",
)
SENTRY_MAIL_ADAPTER_BACKEND = "sentry.mail.adapter.MailAdapter"

# Project ID used by synthetic monitoring
# Synthetic monitoring recurringly send events, prepared with specific
# attributes, which can be identified through the whole processing pipeline and
# observed mainly for producing stable metrics.
SENTRY_SYNTHETIC_MONITORING_PROJECT_ID: int | None = None

# Similarity cluster to use
# Similarity-v1: uses hardcoded set of event properties for diffing
SENTRY_SIMILARITY_INDEX_REDIS_CLUSTER = "default"

# Unused legacy option, there to satisfy getsentry CI. Remove from getsentry, then here
SENTRY_SIMILARITY2_INDEX_REDIS_CLUSTER = None

# How long the migration phase for grouping lasts
SENTRY_GROUPING_UPDATE_MIGRATION_PHASE = 30 * 24 * 3600  # 30 days

SENTRY_USE_UWSGI = True

# Configure service wrapper for reprocessing2 state
SENTRY_REPROCESSING_STORE = "sentry.eventstore.reprocessing.redis.RedisReprocessingStore"
# Which cluster is used to store auxiliary data for reprocessing. Note that
# this cluster is not used to store attachments etc, that still happens on
# rc-processing. This is just for buffering up event IDs and storing a counter
# for synchronization/progress report.
SENTRY_REPROCESSING_STORE_OPTIONS = {"cluster": "default"}

# When copying attachments for to-be-reprocessed events into processing store,
# how large is an individual file chunk? Each chunk is stored as Redis key.
SENTRY_REPROCESSING_ATTACHMENT_CHUNK_SIZE = 2**20

# How long tombstones from reprocessing will live.
SENTRY_REPROCESSING_TOMBSTONES_TTL = 24 * 3600

# How long reprocessing counters are kept in Redis before they expire.
SENTRY_REPROCESSING_SYNC_TTL = 30 * 24 * 3600  # 30 days

# How many events to query for at once while paginating through an entire
# issue. Note that this needs to be kept in sync with the time-limits on
# `sentry.tasks.reprocessing2.reprocess_group`. That task is responsible for
# copying attachments from filestore into redis and can easily take a couple of
# seconds per event. Better play it safe!
SENTRY_REPROCESSING_PAGE_SIZE = 10

# How many event IDs to buffer up in Redis before sending them to Snuba. This
# is about "remaining events" exclusively.
SENTRY_REPROCESSING_REMAINING_EVENTS_BUF_SIZE = 500

# Which backend to use for RealtimeMetricsStore.
#
# Currently, only redis is supported.
SENTRY_REALTIME_METRICS_BACKEND = (
    "sentry.processing.realtime_metrics.dummy.DummyRealtimeMetricsStore"
)
SENTRY_REALTIME_METRICS_OPTIONS = {
    # The redis cluster used for the realtime store redis backend.
    "cluster": "default",
    # Length of the sliding symbolicate_event budgeting window, in seconds.
    #
    # The LPQ selection is computed based on the `SENTRY_LPQ_OPTIONS["project_budget"]`
    # defined below.
    "budget_time_window": 2 * 60,
    # The bucket size of the project budget metric.
    #
    # The size (in seconds) of the buckets that events are sorted into.
    "budget_bucket_size": 10,
    # Number of seconds to wait after a project is made eligible or ineligible for the LPQ
    # before its eligibility can be changed again.
    #
    # This backoff is only applied to automatic changes to project eligibility, and has zero effect
    # on any manually-triggered changes to a project's presence in the LPQ.
    "backoff_timer": 5 * 60,
}

# Whether badly behaving projects will be automatically
# sent to the low priority queue
SENTRY_ENABLE_AUTO_LOW_PRIORITY_QUEUE = False

# Tunable knobs for automatic LPQ eligibility.
#
# LPQ eligibility is based on the average spent budget in a sliding time window
# defined in `SENTRY_REALTIME_METRICS_OPTIONS["budget_time_window"]` above.
#
# The `project_budget` option is defined as the average per-second
# "symbolication time budget" a project can spend.
# See `RealtimeMetricsStore.record_project_duration` for an explanation of how
# this works.
# The "regular interval" at which symbolication time is submitted is defined by
# `SYMBOLICATOR_POLL_TIMEOUT`.
#
# This value is already adjusted according to the
# `symbolicate-event.low-priority.metrics.submission-rate` option.
SENTRY_LPQ_OPTIONS = {
    # These are the per-project budget in per-second "symbolication time budget".
    # There is one budget for each of the symbolication platforms: native, js, and jvm.
    # The "project_budget" value exists for backward compatibility.
    #
    # This has been arbitrarily chosen as `5.0`, which means an average of:
    # -  1x 5-second event per second, or
    # -  5x 1-second events per second, or
    # - 10x 0.5-second events per second
    #
    # Cost increases quadratically with symbolication time.
    "project_budget": 5.0,
    "project_budget_native": 5.0,
    "project_budget_js": 5.0,
    "project_budget_jvm": 5.0,
}

# XXX(meredith): Temporary metrics indexer
SENTRY_METRICS_INDEXER_REDIS_CLUSTER = "default"

# Timeout for the project counter statement execution.
# In case of contention on the project counter, prevent workers saturation with
# save_event tasks from single project.
# Value is in milliseconds. Set to `None` to disable.
SENTRY_PROJECT_COUNTER_STATEMENT_TIMEOUT = 1000

# Implemented in getsentry to run additional devserver workers.
SENTRY_EXTRA_WORKERS: MutableSequence[str] = []

SAMPLED_DEFAULT_RATE = 1.0

# A set of extra URLs to sample
ADDITIONAL_SAMPLED_URLS: dict[str, float] = {}

# A set of extra tasks to sample
ADDITIONAL_SAMPLED_TASKS: dict[str, float] = {}

# This controls whether Sentry is run in a demo mode.
# Enabling this will allow users to create accounts without an email or password.
DEMO_MODE = False

# all demo orgs are owned by the user with this email
DEMO_ORG_OWNER_EMAIL: str | None = None

# adds an extra JS to HTML template
INJECTED_SCRIPT_ASSETS: list[str] = []

PG_VERSION: str = os.getenv("PG_VERSION") or "14"

# Zero Downtime Migrations settings as defined at
# https://github.com/tbicr/django-pg-zero-downtime-migrations#settings
ZERO_DOWNTIME_MIGRATIONS_RAISE_FOR_UNSAFE = True
ZERO_DOWNTIME_MIGRATIONS_LOCK_TIMEOUT = None
ZERO_DOWNTIME_MIGRATIONS_STATEMENT_TIMEOUT = None

if int(PG_VERSION.split(".", maxsplit=1)[0]) < 12:
    # In v0.6 of django-pg-zero-downtime-migrations this settings is deprecated for PostreSQLv12+
    # https://github.com/tbicr/django-pg-zero-downtime-migrations/blob/7b3f5c045b40e656772859af4206acf3f11c0951/CHANGES.md#06

    # Note: The docs have this backwards. We set this to False here so that we always add check
    # constraints instead of setting the column to not null.
    ZERO_DOWNTIME_MIGRATIONS_USE_NOT_NULL = False

SEER_DEFAULT_URL = "http://127.0.0.1:9091"  # for local development
SEER_DEFAULT_TIMEOUT = 5

SEER_BREAKPOINT_DETECTION_URL = SEER_DEFAULT_URL  # for local development, these share a URL
SEER_BREAKPOINT_DETECTION_TIMEOUT = 5

SEER_SEVERITY_URL = SEER_DEFAULT_URL  # for local development, these share a URL
SEER_SEVERITY_TIMEOUT = 0.3  # 300 milliseconds
SEER_SEVERITY_RETRIES = 1

SEER_AUTOFIX_URL = SEER_DEFAULT_URL  # for local development, these share a URL

SEER_GROUPING_URL = SEER_DEFAULT_URL  # for local development, these share a URL
SEER_GROUPING_TIMEOUT = 1

SEER_GROUPING_BACKFILL_URL = SEER_DEFAULT_URL

SEER_ANOMALY_DETECTION_MODEL_VERSION = "v1"
SEER_ANOMALY_DETECTION_URL = SEER_DEFAULT_URL  # for local development, these share a URL
SEER_ANOMALY_DETECTION_TIMEOUT = 5

SEER_ANOMALY_DETECTION_ENDPOINT_URL = (
    f"/{SEER_ANOMALY_DETECTION_MODEL_VERSION}/anomaly-detection/detect"
)

SEER_AUTOFIX_GITHUB_APP_USER_ID = 157164994

SEER_AUTOFIX_FORCE_USE_REPOS: list[dict] = []


# This is the URL to the profiling service
SENTRY_VROOM = os.getenv("VROOM", "http://127.0.0.1:8085")

SENTRY_REPLAYS_SERVICE_URL = "http://localhost:8090"


SENTRY_ISSUE_ALERT_HISTORY = "sentry.rules.history.backends.postgres.PostgresRuleHistoryBackend"
SENTRY_ISSUE_ALERT_HISTORY_OPTIONS: dict[str, Any] = {}

# This is useful for testing SSO expiry flows
SENTRY_SSO_EXPIRY_SECONDS = os.environ.get("SENTRY_SSO_EXPIRY_SECONDS", None)

# Set to an iterable of strings matching services so only logs from those services show up
# eg. DEVSERVER_LOGS_ALLOWLIST = {"server", "webpack", "worker"}
DEVSERVER_LOGS_ALLOWLIST: set[str] | None = None

# Filter for logs of incoming requests, which matches on substrings. For example, to prevent the
# server from logging
#
#   `POST 200 /api/0/relays/projectconfigs/?version=3 HTTP/1.1 1915`,
#
# add "/api/0/relays/projectconfigs/" to the list, or to suppress logging of all requests to
# `relays/xxx` endpoints, add "/api/0/relays/".
DEVSERVER_REQUEST_LOG_EXCLUDES: list[str] = []

LOG_API_ACCESS = not IS_DEV or os.environ.get("SENTRY_LOG_API_ACCESS")

# We should not run access logging middleware on some endpoints as
# it is very noisy, and these views are hit by internal services.
ACCESS_LOGS_EXCLUDE_PATHS = ("/api/0/internal/", "/api/0/relays/")

VALIDATE_SUPERUSER_ACCESS_CATEGORY_AND_REASON = True
DISABLE_SU_FORM_U2F_CHECK_FOR_LOCAL = False
SUPERUSER_STAFF_EMAIL_SUFFIX: str | None = None

# determines if we enable analytics or not
ENABLE_ANALYTICS = False

MAX_SLOW_CONDITION_ISSUE_ALERTS = 100
MAX_MORE_SLOW_CONDITION_ISSUE_ALERTS = 400
MAX_FAST_CONDITION_ISSUE_ALERTS = 500
MAX_QUERY_SUBSCRIPTIONS_PER_ORG = 1000
MAX_MORE_FAST_CONDITION_ISSUE_ALERTS = 1000

MAX_REDIS_SNOWFLAKE_RETRY_COUNTER = 5

SNOWFLAKE_VERSION_ID = 1
SENTRY_SNOWFLAKE_EPOCH_START = datetime(2022, 8, 8, 0, 0).timestamp()
SENTRY_USE_SNOWFLAKE = False

SENTRY_DEFAULT_LOCKS_BACKEND_OPTIONS = {
    "path": "sentry.utils.locking.backends.redis.RedisLockBackend",
    "options": {"cluster": "default"},
}

SENTRY_POST_PROCESS_LOCKS_BACKEND_OPTIONS = {
    "path": "sentry.utils.locking.backends.redis.RedisLockBackend",
    "options": {"cluster": "default"},
}
# maximum number of projects allowed to query snuba with for the organization_vitals_overview endpoint
ORGANIZATION_VITALS_OVERVIEW_PROJECT_LIMIT = 300


# Default string indexer cache options
SENTRY_STRING_INDEXER_CACHE_OPTIONS = {
    "cache_name": "default",
}
SENTRY_POSTGRES_INDEXER_RETRY_COUNT = 2

# Settings related to SiloMode
FAIL_ON_UNAVAILABLE_API_CALL = False

DISALLOWED_CUSTOMER_DOMAINS: list[str] = []

SENTRY_ISSUE_PLATFORM_RATE_LIMITER_OPTIONS: dict[str, str] = {}
SENTRY_ISSUE_PLATFORM_FUTURES_MAX_LIMIT = 10000

SENTRY_GROUP_ATTRIBUTES_FUTURES_MAX_LIMIT = 10000

# How long we should wait for a gateway proxy request to return before giving up
GATEWAY_PROXY_TIMEOUT = None

SENTRY_SLICING_LOGICAL_PARTITION_COUNT = 256
# This maps a Sliceable for slicing by name and (lower logical partition, upper physical partition)
# to a given slice. A slice is a set of physical resources in Sentry and Snuba.
#
# For each Sliceable, the range [0, SENTRY_SLICING_LOGICAL_PARTITION_COUNT) must be mapped
# to a slice ID
SENTRY_SLICING_CONFIG: Mapping[str, Mapping[tuple[int, int], int]] = {}

# Show banners on the login page that are defined in layout.html
SHOW_LOGIN_BANNER = False

# Mapping of (logical topic names, slice id) to physical topic names
# and kafka broker names. The kafka broker names are used to construct
# the broker config from KAFKA_CLUSTERS. This is used for slicing only.
# Example:
# SLICED_KAFKA_TOPICS = {
#   ("KAFKA_SNUBA_GENERIC_METRICS", 0): {
#       "topic": "generic_metrics_0",
#       "cluster": "cluster_1",
#   },
#   ("KAFKA_SNUBA_GENERIC_METRICS", 1): {
#       "topic": "generic_metrics_1",
#       "cluster": "cluster_2",
# }
# And then in KAFKA_CLUSTERS:
# KAFKA_CLUSTERS = {
#   "cluster_1": {
#       "bootstrap.servers": "kafka1:9092",
#   },
#   "cluster_2": {
#       "bootstrap.servers": "kafka2:9092",
#   },
# }
SLICED_KAFKA_TOPICS: Mapping[tuple[str, int], Mapping[str, Any]] = {}

# Used by silo tests -- activate all silo mode test decorators even if not marked stable
FORCE_SILOED_TESTS = os.environ.get("SENTRY_FORCE_SILOED_TESTS", False)

# Set the URL for signup page that we redirect to for the setup wizard if signup=1 is in the query params
SENTRY_SIGNUP_URL: str | None = None

SENTRY_ORGANIZATION_ONBOARDING_TASK = "sentry.onboarding_tasks.backends.organization_onboarding_task.OrganizationOnboardingTaskBackend"

# Previously replays were ingested using the filestore interface and service. Both the
# interface and the service were dropped in favor of reusing the metadata contained
# within ClickHouse and uploading directly to the cloud storage provider.
#
# Default: true. Disabling this option may make older records unretrievable. No data is
# lost as a result of toggling this setting.
SENTRY_REPLAYS_ATTEMPT_LEGACY_FILESTORE_LOOKUP = True

SENTRY_FEATURE_ADOPTION_CACHE_OPTIONS = {
    "path": "sentry.models.featureadoption.FeatureAdoptionRedisBackend",
    "options": {"cluster": "default"},
}

ADDITIONAL_BULK_QUERY_DELETES: list[tuple[str, str, str | None]] = []

# Monitor limits to prevent abuse
MAX_MONITORS_PER_ORG = 1500
MAX_ENVIRONMENTS_PER_MONITOR = 1000

# Raise schema validation errors and make the indexer crash (only useful in
# tests)
SENTRY_METRICS_INDEXER_RAISE_VALIDATION_ERRORS = False

# The Redis cluster to use for monitoring the service / consumer health.
SENTRY_SERVICE_MONITORING_REDIS_CLUSTER = "default"

# This is a view of which abstract processing service is backed by which infrastructure.
# Right now, the infrastructure can be `redis` or `rabbitmq`.
#
# For `redis`, one has to provide the cluster id.
# It has to match a cluster defined in `redis.redis_clusters`.
#
# For `rabbitmq`, one has to provide a list of server URLs.
# The URL is in the format `http://{user}:{password}@{hostname}:{port}/`.
#
# The definition can also be empty, in which case nothing is checked and
# the service is assumed to be healthy.
# However, the service *must* be defined.
SENTRY_PROCESSING_SERVICES: Mapping[str, Any] = {
    "celery": {"redis": "default"},
    "attachments-store": {"redis": "default"},
    "processing-store": {},  # "redis": "processing"},
    "processing-locks": {"redis": "default"},
    "post-process-locks": {"redis": "default"},
}


# If set to true, model cache will read by default from DB read replica in case of cache misses.
# NB: Set to true only if you have multi db setup and django db routing configured.
#     See sentry.db.models.manager.base_query_set how qs.using_replica() works for more details db
#     router implementation.
SENTRY_MODEL_CACHE_USE_REPLICA = False

# Additional consumer definitions beyond the ones defined in sentry.consumers.
# Necessary for getsentry to define custom consumers.
SENTRY_KAFKA_CONSUMERS: Mapping[str, ConsumerDefinition] = {}

# sentry devserver should _always_ start the following consumers, identified by
# key in SENTRY_KAFKA_CONSUMERS or sentry.consumers.KAFKA_CONSUMERS
DEVSERVER_START_KAFKA_CONSUMERS: MutableSequence[str] = []


# If set to True, buffer.incr will be spawned as background celery task. If false it's a direct call
# to the buffer service.
SENTRY_BUFFER_INCR_AS_CELERY_TASK = False

# Feature flag to turn off role-swapping to help bridge getsentry transition.
USE_ROLE_SWAPPING_IN_TESTS = True

# Threshold for the number of timeouts needed in a day to disable an integration
BROKEN_TIMEOUT_THRESHOLD = 1000

# This webhook url can be configured to log the changes made to runtime options as they
# are changed by sentry configoptions.
OPTIONS_AUTOMATOR_SLACK_WEBHOOK_URL: str | None = None

OPTIONS_AUTOMATOR_HMAC_SECRET: str | None = None

SENTRY_METRICS_INTERFACE_BACKEND = "sentry.sentry_metrics.client.snuba.SnubaMetricsBackend"
SENTRY_METRICS_INTERFACE_BACKEND_OPTIONS: dict[str, Any] = {}

# Controls whether the SDK will send the metrics upstream to the S4S transport.
SENTRY_SDK_UPSTREAM_METRICS_ENABLED = False

# Backwards compatibility for URLs that don't
# have enough context to route via organization.
# New usage of these endpoints should use the region domains,
# but existing customers have been using these routes
# on the main domain for a long time.
REGION_PINNED_URL_NAMES = {
    # These paths have organization scoped aliases
    "sentry-api-0-builtin-symbol-sources",
    "sentry-api-0-grouping-configs",
    "sentry-api-0-prompts-activity",
    # Unprefixed issue URLs
    "sentry-api-0-group-details",
    "sentry-api-0-group-activities",
    "sentry-api-0-group-events",
    "sentry-api-0-group-event-details",
    "sentry-api-0-group-notes",
    "sentry-api-0-group-note-details",
    "sentry-api-0-group-hashes",
    "sentry-api-0-group-reprocessing",
    "sentry-api-0-group-stats",
    "sentry-api-0-group-tags",
    "sentry-api-0-group-tag-key-details",
    "sentry-api-0-group-tag-key-values",
    "sentry-api-0-group-user-reports",
    "sentry-api-0-group-attachments",
    "sentry-api-0-group-similar",
    "sentry-api-0-group-similar-issues-embeddings",
    "sentry-api-0-group-external-issues",
    "sentry-api-0-group-external-issues-details",
    "sentry-api-0-group-integrations",
    "sentry-api-0-group-integration-details",
    "sentry-api-0-group-current-release",
    "sentry-api-0-group-participants",
    "sentry-api-0-shared-group-details",
    # Unscoped profiling URLs
    "sentry-api-0-profiling-project-profile",
    # These paths are used by relay which is implicitly region scoped
    "sentry-api-0-relays-index",
    "sentry-api-0-relay-register-challenge",
    "sentry-api-0-relay-register-response",
    "sentry-api-0-relay-projectconfigs",
    "sentry-api-0-relay-projectids",
    "sentry-api-0-relay-publickeys",
    "sentry-api-0-relays-healthcheck",
    "sentry-api-0-relays-details",
    # Backwards compatibility for US customers.
    # New usage of these is region scoped.
    "sentry-js-sdk-loader",
    "sentry-release-hook",
    "sentry-api-0-organizations",
    "sentry-api-0-projects",
    "sentry-api-0-accept-project-transfer",
    "sentry-organization-avatar-url",
    "sentry-chartcuterie-config",
    "sentry-robots-txt",
}
# Used in tests to skip forwarding relay paths to a region silo that does not exist.
APIGATEWAY_PROXY_SKIP_RELAY = False

# Shared resource ids for accounting
EVENT_PROCESSING_STORE = "rc_processing_redis"
COGS_EVENT_STORE_LABEL = "bigtable_nodestore"

# Disable DDM entirely
SENTRY_DDM_DISABLE = os.getenv("SENTRY_DDM_DISABLE", "0") in ("1", "true", "True")

SEER_SIMILARITY_MODEL_VERSION = "v0"
SEER_SIMILAR_ISSUES_URL = f"/{SEER_SIMILARITY_MODEL_VERSION}/issues/similar-issues"
SEER_MAX_GROUPING_DISTANCE = 0.01
SEER_MAX_SIMILARITY_DISTANCE = 0.15  # Not yet in use - Seer doesn't obey this right now
SEER_GROUPING_RECORDS_URL = (
    f"/{SEER_SIMILARITY_MODEL_VERSION}/issues/similar-issues/grouping-record"
)
SEER_PROJECT_GROUPING_RECORDS_DELETE_URL = (
    f"/{SEER_SIMILARITY_MODEL_VERSION}/issues/similar-issues/grouping-record/delete"
)
SEER_HASH_GROUPING_RECORDS_DELETE_URL = (
    f"/{SEER_SIMILARITY_MODEL_VERSION}/issues/similar-issues/grouping-record/delete-by-hash"
)
SEER_SIMILARITY_CIRCUIT_BREAKER_KEY = "seer.similarity"

SEER_ANOMALY_DETECTION_VERSION = "v1"
SEER_ANOMALY_DETECTION_STORE_DATA_URL = f"/{SEER_ANOMALY_DETECTION_VERSION}/anomaly-detection/store"

SIMILARITY_BACKFILL_COHORT_MAP: dict[str, list[int]] = {}

# Devserver configuration overrides.
ngrok_host = os.environ.get("SENTRY_DEVSERVER_NGROK")
if ngrok_host:
    SENTRY_OPTIONS["system.url-prefix"] = f"https://{ngrok_host}"
    SENTRY_OPTIONS["system.base-hostname"] = ngrok_host
    SENTRY_OPTIONS["system.region-api-url-template"] = f"https://{{region}}.{ngrok_host}"
    SENTRY_FEATURES["system:multi-region"] = True

    CSRF_TRUSTED_ORIGINS = [f"https://*.{ngrok_host}", f"https://{ngrok_host}"]
    ALLOWED_HOSTS = [f".{ngrok_host}", "localhost", "127.0.0.1", ".docker.internal"]

    SESSION_COOKIE_DOMAIN: str = f".{ngrok_host}"
    CSRF_COOKIE_DOMAIN = SESSION_COOKIE_DOMAIN
    SUDO_COOKIE_DOMAIN = SESSION_COOKIE_DOMAIN

if SILO_DEVSERVER:
    # Add connections for the region & control silo databases.
    DATABASES["control"] = DATABASES["default"].copy()
    DATABASES["control"]["NAME"] = "control"

    # Use the region database in the default connection as region
    # silo database is the 'default' elsewhere in application logic.
    DATABASES["default"]["NAME"] = "region"

    DATABASE_ROUTERS = ("sentry.db.router.SiloRouter",)

    # Addresses are hardcoded based on the defaults
    # we use in commands/devserver.
    region_port = os.environ.get("SENTRY_REGION_SILO_PORT", "8010")
    SENTRY_REGION_CONFIG = [
        {
            "name": "us",
            "snowflake_id": 1,
            "category": "MULTI_TENANT",
            "address": f"http://127.0.0.1:{region_port}",
            "api_token": "dev-region-silo-token",
        }
    ]
    SENTRY_MONOLITH_REGION = SENTRY_REGION_CONFIG[0]["name"]

    # Cross region RPC authentication
    RPC_SHARED_SECRET = [
        "a-long-value-that-is-shared-but-also-secret",
    ]
    RPC_TIMEOUT = 15.0
    SEER_RPC_SHARED_SECRET = ["seers-also-very-long-value-haha"]

    # Key for signing integration proxy requests.
    SENTRY_SUBNET_SECRET = "secret-subnet-signature"

    control_port = os.environ.get("SENTRY_CONTROL_SILO_PORT", "8000")
    SENTRY_CONTROL_ADDRESS = f"http://127.0.0.1:{control_port}"

    # Webserver config
    bind_address = os.environ.get("SENTRY_DEVSERVER_BIND")
    if bind_address:
        bind = str(bind_address).split(":")
        SENTRY_WEB_HOST = bind[0]
        SENTRY_WEB_PORT = int(bind[1])

    CELERYBEAT_SCHEDULE_FILENAME = f"celerybeat-schedule-{SILO_MODE}"


# tmp(michal): Default configuration for post_process* queueus split
SENTRY_POST_PROCESS_QUEUE_SPLIT_ROUTER: dict[str, Callable[[], str]] = {}<|MERGE_RESOLUTION|>--- conflicted
+++ resolved
@@ -1445,11 +1445,6 @@
     "organizations:anr-analyze-frames": "Enable anr frame analysis",
     "organizations:device-classification": "Enable device.class as a selectable column",
     "organizations:gitlab-disable-on-broken": "Enable disabling gitlab integrations when broken is detected",
-<<<<<<< HEAD
-    "organizations:grouping-title-ui": "Enable tweaks to group title in relation to hierarchical grouping.",
-=======
-    "organizations:grouping-stacktrace-ui": "Enable experimental new version of stacktrace component where additional data related to grouping is shown on each frame",
->>>>>>> ea9d533a
     "organizations:mobile-cpu-memory-in-transactions": "Display CPU and memory metrics in transactions with profiles",
     "organizations:performance-metrics-backed-transaction-summary": "Enable metrics-backed transaction summary view",
     "organizations:performance-new-trends": "Enable new trends",
