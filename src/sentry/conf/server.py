"""
These settings act as the default (base) settings for the Sentry-provided web-server
"""

import os
import os.path
import re
import socket
import sys
import tempfile
from datetime import timedelta
from urllib.parse import urlparse

from django.conf.global_settings import *  # NOQA

import sentry
from sentry.utils.celery import crontab_with_minute_jitter
from sentry.utils.types import type_from_value


def gettext_noop(s):
    return s


socket.setdefaulttimeout(5)


def env(key, default="", type=None):
    """
    Extract an environment variable for use in configuration

    :param key: The environment variable to be extracted.
    :param default: The value to be returned if `key` is not found.
    :param type: The type of the returned object (defaults to the type of `default`).
    :return: The environment variable if it exists, else `default`.
    """

    # First check an internal cache, so we can `pop` multiple times
    # without actually losing the value.
    try:
        rv = env._cache[key]
    except KeyError:
        if "SENTRY_RUNNING_UWSGI" in os.environ:
            # We do this so when the process forks off into uwsgi
            # we want to actually be popping off values. This is so that
            # at runtime, the variables aren't actually available.
            fn = os.environ.pop
        else:
            fn = os.environ.__getitem__

        try:
            rv = fn(key)
            env._cache[key] = rv
        except KeyError:
            rv = default

    if type is None:
        type = type_from_value(default)

    return type(rv)


env._cache = {}

ENVIRONMENT = os.environ.get("SENTRY_ENVIRONMENT", "production")

IS_DEV = ENVIRONMENT == "development"

DEBUG = IS_DEV

ADMIN_ENABLED = DEBUG

ADMINS = ()

# Hosts that are considered in the same network (including VPNs).
INTERNAL_IPS = ()

# List of IP subnets which should not be accessible
SENTRY_DISALLOWED_IPS = ()

# When resolving DNS for external sources (source map fetching, webhooks, etc),
# ensure that domains are fully resolved first to avoid poking internal
# search domains.
SENTRY_ENSURE_FQDN = False

# Hosts that are allowed to use system token authentication.
# http://en.wikipedia.org/wiki/Reserved_IP_addresses
INTERNAL_SYSTEM_IPS = (
    "0.0.0.0/8",
    "10.0.0.0/8",
    "100.64.0.0/10",
    "127.0.0.0/8",
    "169.254.0.0/16",
    "172.16.0.0/12",
    "192.0.0.0/29",
    "192.0.2.0/24",
    "192.88.99.0/24",
    "192.168.0.0/16",
    "198.18.0.0/15",
    "198.51.100.0/24",
    "224.0.0.0/4",
    "240.0.0.0/4",
    "255.255.255.255/32",
)

MANAGERS = ADMINS

APPEND_SLASH = True

PROJECT_ROOT = os.path.normpath(os.path.join(os.path.dirname(__file__), os.pardir))

# XXX(dcramer): handle case when we've installed from source vs just running
# this straight out of the repository
if "site-packages" in __file__:
    NODE_MODULES_ROOT = os.path.join(PROJECT_ROOT, "node_modules")
else:
    NODE_MODULES_ROOT = os.path.join(PROJECT_ROOT, os.pardir, os.pardir, "node_modules")

NODE_MODULES_ROOT = os.path.normpath(NODE_MODULES_ROOT)

DEVSERVICES_CONFIG_DIR = os.path.normpath(
    os.path.join(PROJECT_ROOT, os.pardir, os.pardir, "config")
)

SENTRY_DISTRIBUTED_CLICKHOUSE_TABLES = False

RELAY_CONFIG_DIR = os.path.join(DEVSERVICES_CONFIG_DIR, "relay")

SYMBOLICATOR_CONFIG_DIR = os.path.join(DEVSERVICES_CONFIG_DIR, "symbolicator")

# XXX(epurkhiser): The generated chartucterie config.js file will be stored
# here. This directory may not exist until that file is generated.
CHARTCUTERIE_CONFIG_DIR = os.path.join(DEVSERVICES_CONFIG_DIR, "chartcuterie")

CDC_CONFIG_DIR = os.path.join(DEVSERVICES_CONFIG_DIR, "cdc")

sys.path.insert(0, os.path.normpath(os.path.join(PROJECT_ROOT, os.pardir)))

DATABASES = {
    "default": {
        "ENGINE": "sentry.db.postgres",
        "NAME": "sentry",
        "USER": "postgres",
        "PASSWORD": "",
        "HOST": "127.0.0.1",
        "PORT": "",
        "AUTOCOMMIT": True,
        "ATOMIC_REQUESTS": False,
    }
}

if "DATABASE_URL" in os.environ:
    url = urlparse(os.environ["DATABASE_URL"])

    # Ensure default database exists.
    DATABASES["default"] = DATABASES.get("default", {})

    # Update with environment configuration.
    DATABASES["default"].update(
        {
            "NAME": url.path[1:],
            "USER": url.username,
            "PASSWORD": url.password,
            "HOST": url.hostname,
            "PORT": url.port,
        }
    )
    if url.scheme == "postgres":
        DATABASES["default"]["ENGINE"] = "sentry.db.postgres"

# This should always be UTC.
TIME_ZONE = "UTC"

# Language code for this installation. All choices can be found here:
# http://www.i18nguy.com/unicode/language-identifiers.html
LANGUAGE_CODE = "en-us"

LANGUAGES = (
    ("af", gettext_noop("Afrikaans")),
    ("ar", gettext_noop("Arabic")),
    ("az", gettext_noop("Azerbaijani")),
    ("bg", gettext_noop("Bulgarian")),
    ("be", gettext_noop("Belarusian")),
    ("bn", gettext_noop("Bengali")),
    ("br", gettext_noop("Breton")),
    ("bs", gettext_noop("Bosnian")),
    ("ca", gettext_noop("Catalan")),
    ("cs", gettext_noop("Czech")),
    ("cy", gettext_noop("Welsh")),
    ("da", gettext_noop("Danish")),
    ("de", gettext_noop("German")),
    ("el", gettext_noop("Greek")),
    ("en", gettext_noop("English")),
    ("eo", gettext_noop("Esperanto")),
    ("es", gettext_noop("Spanish")),
    ("et", gettext_noop("Estonian")),
    ("eu", gettext_noop("Basque")),
    ("fa", gettext_noop("Persian")),
    ("fi", gettext_noop("Finnish")),
    ("fr", gettext_noop("French")),
    ("ga", gettext_noop("Irish")),
    ("gl", gettext_noop("Galician")),
    ("he", gettext_noop("Hebrew")),
    ("hi", gettext_noop("Hindi")),
    ("hr", gettext_noop("Croatian")),
    ("hu", gettext_noop("Hungarian")),
    ("ia", gettext_noop("Interlingua")),
    ("id", gettext_noop("Indonesian")),
    ("is", gettext_noop("Icelandic")),
    ("it", gettext_noop("Italian")),
    ("ja", gettext_noop("Japanese")),
    ("ka", gettext_noop("Georgian")),
    ("kk", gettext_noop("Kazakh")),
    ("km", gettext_noop("Khmer")),
    ("kn", gettext_noop("Kannada")),
    ("ko", gettext_noop("Korean")),
    ("lb", gettext_noop("Luxembourgish")),
    ("lt", gettext_noop("Lithuanian")),
    ("lv", gettext_noop("Latvian")),
    ("mk", gettext_noop("Macedonian")),
    ("ml", gettext_noop("Malayalam")),
    ("mn", gettext_noop("Mongolian")),
    ("my", gettext_noop("Burmese")),
    ("nb", gettext_noop("Norwegian Bokmal")),
    ("ne", gettext_noop("Nepali")),
    ("nl", gettext_noop("Dutch")),
    ("nn", gettext_noop("Norwegian Nynorsk")),
    ("os", gettext_noop("Ossetic")),
    ("pa", gettext_noop("Punjabi")),
    ("pl", gettext_noop("Polish")),
    ("pt", gettext_noop("Portuguese")),
    ("pt-br", gettext_noop("Brazilian Portuguese")),
    ("ro", gettext_noop("Romanian")),
    ("ru", gettext_noop("Russian")),
    ("sk", gettext_noop("Slovak")),
    ("sl", gettext_noop("Slovenian")),
    ("sq", gettext_noop("Albanian")),
    ("sr", gettext_noop("Serbian")),
    ("sv-se", gettext_noop("Swedish")),
    ("sw", gettext_noop("Swahili")),
    ("ta", gettext_noop("Tamil")),
    ("te", gettext_noop("Telugu")),
    ("th", gettext_noop("Thai")),
    ("tr", gettext_noop("Turkish")),
    ("tt", gettext_noop("Tatar")),
    ("udm", gettext_noop("Udmurt")),
    ("uk", gettext_noop("Ukrainian")),
    ("ur", gettext_noop("Urdu")),
    ("vi", gettext_noop("Vietnamese")),
    ("zh-cn", gettext_noop("Simplified Chinese")),
    ("zh-tw", gettext_noop("Traditional Chinese")),
)

from .locale import CATALOGS

LANGUAGES = tuple((code, name) for code, name in LANGUAGES if code in CATALOGS)

SUPPORTED_LANGUAGES = frozenset(CATALOGS)

SITE_ID = 1

# If you set this to False, Django will make some optimizations so as not
# to load the internationalization machinery.
USE_I18N = True

# If you set this to False, Django will not format dates, numbers and
# calendars according to the current locale
USE_L10N = True

USE_TZ = True

# CAVEAT: If you're adding a middleware that modifies a response's content,
# and appears before CommonMiddleware, you must either reorder your middleware
# so that responses aren't modified after Content-Length is set, or have the
# response modifying middleware reset the Content-Length header.
# This is because CommonMiddleware Sets the Content-Length header for non-streaming responses.
MIDDLEWARE = (
    "sentry.middleware.health.HealthCheck",
    "sentry.middleware.security.SecurityHeadersMiddleware",
    "sentry.middleware.env.SentryEnvMiddleware",
    "sentry.middleware.proxy.SetRemoteAddrFromForwardedFor",
    "sentry.middleware.stats.RequestTimingMiddleware",
    "sentry.middleware.stats.ResponseCodeMiddleware",
    "django.middleware.common.CommonMiddleware",
    "django.contrib.sessions.middleware.SessionMiddleware",
    "django.middleware.csrf.CsrfViewMiddleware",
    "sentry.middleware.auth.AuthenticationMiddleware",
    "sentry.middleware.user.UserActiveMiddleware",
    "sentry.middleware.sudo.SudoMiddleware",
    "sentry.middleware.superuser.SuperuserMiddleware",
    "sentry.middleware.locale.SentryLocaleMiddleware",
    "django.contrib.messages.middleware.MessageMiddleware",
)

ROOT_URLCONF = "sentry.conf.urls"

# TODO(joshuarli): Django 1.10 introduced this option, which restricts the size of a
# request body. We have some middleware in sentry.middleware.proxy that sets the
# Content Length to max uint32 in certain cases related to minidump.
# Once relay's fully rolled out, that can be deleted.
# Until then, the safest and easiest thing to do is to disable this check
# to leave things the way they were with Django <1.9.
DATA_UPLOAD_MAX_MEMORY_SIZE = None

TEMPLATES = [
    {
        "BACKEND": "django.template.backends.django.DjangoTemplates",
        "DIRS": [os.path.join(PROJECT_ROOT, "templates")],
        "APP_DIRS": True,
        "OPTIONS": {
            "context_processors": [
                "django.contrib.auth.context_processors.auth",
                "django.contrib.messages.context_processors.messages",
                "django.template.context_processors.csrf",
                "django.template.context_processors.request",
            ]
        },
    }
]

INSTALLED_APPS = (
    "django.contrib.admin",
    "django.contrib.auth",
    "django.contrib.contenttypes",
    "django.contrib.messages",
    "django.contrib.sessions",
    "django.contrib.sites",
    "crispy_forms",
    "rest_framework",
    "manifest_loader",
    "sentry",
    "sentry.analytics",
    "sentry.incidents.apps.Config",
    "sentry.discover",
    "sentry.analytics.events",
    "sentry.nodestore",
    "sentry.search",
    "sentry.snuba",
    "sentry.lang.java.apps.Config",
    "sentry.lang.javascript.apps.Config",
    "sentry.lang.native.apps.Config",
    "sentry.plugins.sentry_interface_types.apps.Config",
    "sentry.plugins.sentry_urls.apps.Config",
    "sentry.plugins.sentry_useragents.apps.Config",
    "sentry.plugins.sentry_webhooks.apps.Config",
    "social_auth",
    "sudo",
    "sentry.eventstream",
    "sentry.auth.providers.google.apps.Config",
    "django.contrib.staticfiles",
)

# Silence internal hints from Django's system checks
SILENCED_SYSTEM_CHECKS = (
    # Django recommends to use OneToOneField over ForeignKey(unique=True)
    # however this changes application behavior in ways that break association
    # loading
    "fields.W342",
    # We have a "catch-all" react_page_view that we only want to match on URLs
    # ending with a `/` to allow APPEND_SLASHES to kick in for the ones lacking
    # the trailing slash. This confuses the warning as the regex is `/$` which
    # looks like it starts with a slash but it doesn't.
    "urls.W002",
)

STATIC_ROOT = os.path.realpath(os.path.join(PROJECT_ROOT, "static"))
STATIC_URL = "/_static/{version}/"
# webpack assets live at a different URL that is unversioned
# as we configure webpack to include file content based hash in the filename
STATIC_MANIFEST_URL = "/_static/dist/"

# The webpack output directory, used by django-manifest-loader
STATICFILES_DIRS = [
    os.path.join(STATIC_ROOT, "sentry", "dist"),
]

# django-manifest-loader settings
MANIFEST_LOADER = {"cache": True}

# various middleware will use this to identify resources which should not access
# cookies
ANONYMOUS_STATIC_PREFIXES = (
    "/_static/",
    "/avatar/",
    "/organization-avatar/",
    "/team-avatar/",
    "/project-avatar/",
    "/js-sdk-loader/",
)

STATICFILES_FINDERS = (
    "django.contrib.staticfiles.finders.FileSystemFinder",
    "django.contrib.staticfiles.finders.AppDirectoriesFinder",
)

ASSET_VERSION = 0

# setup a default media root to somewhere useless
MEDIA_ROOT = "/tmp/sentry-files"
MEDIA_URL = "_media/"

LOCALE_PATHS = (os.path.join(PROJECT_ROOT, "locale"),)

CSRF_FAILURE_VIEW = "sentry.web.frontend.csrf_failure.view"
CSRF_COOKIE_NAME = "sc"

# Auth configuration

from django.urls import reverse_lazy

LOGIN_REDIRECT_URL = reverse_lazy("sentry-login-redirect")
LOGIN_URL = reverse_lazy("sentry-login")

AUTHENTICATION_BACKENDS = (
    "sentry.utils.auth.EmailAuthBackend",
    # The following authentication backends are used by social auth only.
    # We don't use them for user authentication.
    "social_auth.backends.asana.AsanaBackend",
    "social_auth.backends.github.GithubBackend",
    "social_auth.backends.bitbucket.BitbucketBackend",
    "social_auth.backends.visualstudio.VisualStudioBackend",
)

AUTH_PASSWORD_VALIDATORS = [
    {
        "NAME": "sentry.auth.password_validation.MinimumLengthValidator",
        "OPTIONS": {"min_length": 6},
    },
    {
        "NAME": "sentry.auth.password_validation.MaximumLengthValidator",
        "OPTIONS": {"max_length": 256},
    },
]

SOCIAL_AUTH_USER_MODEL = AUTH_USER_MODEL = "sentry.User"

SESSION_ENGINE = "django.contrib.sessions.backends.signed_cookies"
SESSION_COOKIE_NAME = "sentrysid"
SESSION_SERIALIZER = "django.contrib.sessions.serializers.PickleSerializer"

GOOGLE_OAUTH2_CLIENT_ID = ""
GOOGLE_OAUTH2_CLIENT_SECRET = ""

BITBUCKET_CONSUMER_KEY = ""
BITBUCKET_CONSUMER_SECRET = ""

ASANA_CLIENT_ID = ""
ASANA_CLIENT_SECRET = ""

VISUALSTUDIO_APP_ID = ""
VISUALSTUDIO_APP_SECRET = ""
VISUALSTUDIO_CLIENT_SECRET = ""
VISUALSTUDIO_SCOPES = ["vso.work_write", "vso.project", "vso.code", "vso.release"]

SOCIAL_AUTH_PIPELINE = (
    "social_auth.backends.pipeline.user.get_username",
    "social_auth.backends.pipeline.social.social_auth_user",
    "social_auth.backends.pipeline.associate.associate_by_email",
    "social_auth.backends.pipeline.misc.save_status_to_session",
    "social_auth.backends.pipeline.social.associate_user",
    "social_auth.backends.pipeline.social.load_extra_data",
    "social_auth.backends.pipeline.user.update_user_details",
    "social_auth.backends.pipeline.misc.save_status_to_session",
)
SOCIAL_AUTH_REVOKE_TOKENS_ON_DISCONNECT = True
SOCIAL_AUTH_LOGIN_REDIRECT_URL = "/account/settings/identities/"
SOCIAL_AUTH_ASSOCIATE_ERROR_URL = SOCIAL_AUTH_LOGIN_REDIRECT_URL

INITIAL_CUSTOM_USER_MIGRATION = "0108_fix_user"

# Auth engines and the settings required for them to be listed
AUTH_PROVIDERS = {
    "github": ("GITHUB_APP_ID", "GITHUB_API_SECRET"),
    "bitbucket": ("BITBUCKET_CONSUMER_KEY", "BITBUCKET_CONSUMER_SECRET"),
    "asana": ("ASANA_CLIENT_ID", "ASANA_CLIENT_SECRET"),
    "visualstudio": (
        "VISUALSTUDIO_APP_ID",
        "VISUALSTUDIO_APP_SECRET",
        "VISUALSTUDIO_CLIENT_SECRET",
    ),
}

AUTH_PROVIDER_LABELS = {
    "github": "GitHub",
    "bitbucket": "Bitbucket",
    "asana": "Asana",
    "visualstudio": "Visual Studio",
}

import random


def SOCIAL_AUTH_DEFAULT_USERNAME():
    return random.choice(["Darth Vader", "Obi-Wan Kenobi", "R2-D2", "C-3PO", "Yoda"])


SOCIAL_AUTH_PROTECTED_USER_FIELDS = ["email"]
SOCIAL_AUTH_FORCE_POST_DISCONNECT = True

# Queue configuration
from kombu import Exchange, Queue

BROKER_URL = "redis://127.0.0.1:6379"
BROKER_TRANSPORT_OPTIONS = {}

# Ensure workers run async by default
# in Development you might want them to run in-process
# though it would cause timeouts/recursions in some cases
CELERY_ALWAYS_EAGER = False

# We use the old task protocol because during benchmarking we noticed that it's faster
# than the new protocol. If we ever need to bump this it should be fine, there were no
# compatibility issues, just need to run benchmarks and do some tests to make sure
# things run ok.
CELERY_TASK_PROTOCOL = 1
CELERY_EAGER_PROPAGATES_EXCEPTIONS = True
CELERY_IGNORE_RESULT = True
CELERY_SEND_EVENTS = False
CELERY_RESULT_BACKEND = None
CELERY_TASK_RESULT_EXPIRES = 1
CELERY_DISABLE_RATE_LIMITS = True
CELERY_DEFAULT_QUEUE = "default"
CELERY_DEFAULT_EXCHANGE = "default"
CELERY_DEFAULT_EXCHANGE_TYPE = "direct"
CELERY_DEFAULT_ROUTING_KEY = "default"
CELERY_CREATE_MISSING_QUEUES = True
CELERY_REDIRECT_STDOUTS = False
CELERYD_HIJACK_ROOT_LOGGER = False
CELERY_TASK_SERIALIZER = "pickle"
CELERY_RESULT_SERIALIZER = "pickle"
CELERY_ACCEPT_CONTENT = {"pickle"}
CELERY_IMPORTS = (
    "sentry.data_export.tasks",
    "sentry.discover.tasks",
    "sentry.incidents.tasks",
    "sentry.snuba.tasks",
    "sentry.tasks.app_store_connect",
    "sentry.tasks.assemble",
    "sentry.tasks.auth",
    "sentry.tasks.auto_remove_inbox",
    "sentry.tasks.auto_resolve_issues",
    "sentry.tasks.beacon",
    "sentry.tasks.check_auth",
    "sentry.tasks.check_monitors",
    "sentry.tasks.clear_expired_snoozes",
    "sentry.tasks.collect_project_platforms",
    "sentry.tasks.commits",
    "sentry.tasks.deletion",
    "sentry.tasks.digests",
    "sentry.tasks.email",
    "sentry.tasks.files",
    "sentry.tasks.groupowner",
    "sentry.tasks.integrations",
    "sentry.tasks.members",
    "sentry.tasks.merge",
    "sentry.tasks.releasemonitor",
    "sentry.tasks.options",
    "sentry.tasks.ping",
    "sentry.tasks.post_process",
    "sentry.tasks.process_buffer",
    "sentry.tasks.relay",
    "sentry.tasks.release_registry",
    "sentry.tasks.reports",
    "sentry.tasks.reprocessing",
    "sentry.tasks.scheduler",
    "sentry.tasks.sentry_apps",
    "sentry.tasks.servicehooks",
    "sentry.tasks.signals",
    "sentry.tasks.store",
    "sentry.tasks.unmerge",
    "sentry.tasks.update_user_reports",
)
CELERY_QUEUES = [
    Queue("activity.notify", routing_key="activity.notify"),
    Queue("alerts", routing_key="alerts"),
    Queue("app_platform", routing_key="app_platform"),
    Queue("appstoreconnect", routing_key="sentry.tasks.app_store_connect.#"),
    Queue("assemble", routing_key="assemble"),
    Queue("auth", routing_key="auth"),
    Queue("buffers.process_pending", routing_key="buffers.process_pending"),
    Queue("cleanup", routing_key="cleanup"),
    Queue("commits", routing_key="commits"),
    Queue("data_export", routing_key="data_export"),
    Queue("default", routing_key="default"),
    Queue("digests.delivery", routing_key="digests.delivery"),
    Queue("digests.scheduling", routing_key="digests.scheduling"),
    Queue("email", routing_key="email"),
    Queue("events.preprocess_event", routing_key="events.preprocess_event"),
    Queue("events.process_event", routing_key="events.process_event"),
    Queue("events.reprocess_events", routing_key="events.reprocess_events"),
    Queue(
        "events.reprocessing.preprocess_event", routing_key="events.reprocessing.preprocess_event"
    ),
    Queue("events.reprocessing.process_event", routing_key="events.reprocessing.process_event"),
    Queue(
        "events.reprocessing.symbolicate_event", routing_key="events.reprocessing.symbolicate_event"
    ),
    Queue("events.save_event", routing_key="events.save_event"),
    Queue("events.symbolicate_event", routing_key="events.symbolicate_event"),
    Queue("files.delete", routing_key="files.delete"),
    Queue(
        "group_owners.process_suspect_commits", routing_key="group_owners.process_suspect_commits"
    ),
    Queue(
        "releasemonitor",
        routing_key="releasemonitor",
    ),
    Queue("incidents", routing_key="incidents"),
    Queue("incident_snapshots", routing_key="incident_snapshots"),
    Queue("incidents", routing_key="incidents"),
    Queue("integrations", routing_key="integrations"),
    Queue("merge", routing_key="merge"),
    Queue("options", routing_key="options"),
    Queue("relay_config", routing_key="relay_config"),
    Queue("reports.deliver", routing_key="reports.deliver"),
    Queue("reports.prepare", routing_key="reports.prepare"),
    Queue("search", routing_key="search"),
    Queue("sleep", routing_key="sleep"),
    Queue("stats", routing_key="stats"),
    Queue("subscriptions", routing_key="subscriptions"),
    Queue("unmerge", routing_key="unmerge"),
    Queue("update", routing_key="update"),
]

for queue in CELERY_QUEUES:
    queue.durable = False

CELERY_ROUTES = ("sentry.queue.routers.SplitQueueRouter",)


def create_partitioned_queues(name):
    exchange = Exchange(name, type="direct")
    for num in range(1):
        CELERY_QUEUES.append(Queue(f"{name}-{num}", exchange=exchange))


create_partitioned_queues("counters")
create_partitioned_queues("triggers")

from celery.schedules import crontab

# XXX: Make sure to register the monitor_id for each job in `SENTRY_CELERYBEAT_MONITORS`!
CELERYBEAT_SCHEDULE_FILENAME = os.path.join(tempfile.gettempdir(), "sentry-celerybeat")
CELERYBEAT_SCHEDULE = {
    "check-auth": {
        "task": "sentry.tasks.check_auth",
        "schedule": timedelta(minutes=1),
        "options": {"expires": 60, "queue": "auth"},
    },
    "enqueue-scheduled-jobs": {
        "task": "sentry.tasks.enqueue_scheduled_jobs",
        "schedule": timedelta(minutes=1),
        "options": {"expires": 60},
    },
    "send-beacon": {
        "task": "sentry.tasks.send_beacon",
        "schedule": timedelta(hours=1),
        "options": {"expires": 3600},
    },
    "send-ping": {
        "task": "sentry.tasks.send_ping",
        "schedule": timedelta(minutes=1),
        "options": {"expires": 60},
    },
    "flush-buffers": {
        "task": "sentry.tasks.process_buffer.process_pending",
        "schedule": timedelta(seconds=10),
        "options": {"expires": 10, "queue": "buffers.process_pending"},
    },
    "sync-options": {
        "task": "sentry.tasks.options.sync_options",
        "schedule": timedelta(seconds=10),
        "options": {"expires": 10, "queue": "options"},
    },
    "schedule-digests": {
        "task": "sentry.tasks.digests.schedule_digests",
        "schedule": timedelta(seconds=30),
        "options": {"expires": 30},
    },
    "check-monitors": {
        "task": "sentry.tasks.check_monitors",
        "schedule": timedelta(minutes=1),
        "options": {"expires": 60},
    },
    "clear-expired-snoozes": {
        "task": "sentry.tasks.clear_expired_snoozes",
        "schedule": timedelta(minutes=5),
        "options": {"expires": 300},
    },
    "clear-expired-raw-events": {
        "task": "sentry.tasks.clear_expired_raw_events",
        "schedule": timedelta(minutes=15),
        "options": {"expires": 300},
    },
    "collect-project-platforms": {
        "task": "sentry.tasks.collect_project_platforms",
        "schedule": crontab_with_minute_jitter(hour=3),
        "options": {"expires": 3600 * 24},
    },
    "update-user-reports": {
        "task": "sentry.tasks.update_user_reports",
        "schedule": timedelta(minutes=15),
        "options": {"expires": 300},
    },
    "schedule-auto-resolution": {
        "task": "sentry.tasks.schedule_auto_resolution",
        "schedule": timedelta(minutes=15),
        "options": {"expires": 60 * 25},
    },
    "auto-remove-inbox": {
        "task": "sentry.tasks.auto_remove_inbox",
        "schedule": timedelta(minutes=15),
        "options": {"expires": 60 * 25},
    },
    "schedule-deletions": {
        "task": "sentry.tasks.deletion.run_scheduled_deletions",
        "schedule": timedelta(minutes=15),
        "options": {"expires": 60 * 25},
    },
    "schedule-weekly-organization-reports": {
        "task": "sentry.tasks.reports.prepare_reports",
        "schedule": crontab(
            minute=0, hour=12, day_of_week="monday"  # 05:00 PDT, 09:00 EDT, 12:00 UTC
        ),
        "options": {"expires": 60 * 60 * 3},
    },
    "schedule-vsts-integration-subscription-check": {
        "task": "sentry.tasks.integrations.kickoff_vsts_subscription_check",
        "schedule": crontab_with_minute_jitter(hour="*/6"),
        "options": {"expires": 60 * 25},
    },
    "process_pending_incident_snapshots": {
        "task": "sentry.incidents.tasks.process_pending_incident_snapshots",
        "schedule": timedelta(hours=1),
        "options": {"expires": 3600, "queue": "incidents"},
    },
    "monitor-release-adoption": {
        "task": "sentry.tasks.monitor_release_adoption",
        "schedule": crontab(minute=0),
        "options": {"expires": 3600, "queue": "releasemonitor"},
    },
    "fetch-release-registry-data": {
        "task": "sentry.tasks.release_registry.fetch_release_registry_data",
        "schedule": timedelta(minutes=5),
        "options": {"expires": 3600},
    },
    "snuba-subscription-checker": {
        "task": "sentry.snuba.tasks.subscription_checker",
        "schedule": timedelta(minutes=20),
        "options": {"expires": 20 * 60},
    },
}

BGTASKS = {
    "sentry.bgtasks.clean_dsymcache:clean_dsymcache": {"interval": 5 * 60, "roles": ["worker"]},
    "sentry.bgtasks.clean_releasefilecache:clean_releasefilecache": {
        "interval": 5 * 60,
        "roles": ["worker"],
    },
}

# Sentry logs to two major places: stdout, and it's internal project.
# To disable logging to the internal project, add a logger who's only
# handler is 'console' and disable propagating upwards.
# Additionally, Sentry has the ability to override logger levels by
# providing the cli with -l/--loglevel or the SENTRY_LOG_LEVEL env var.
# The loggers that it overrides are root and any in LOGGING.overridable.
# Be very careful with this in a production system, because the celery
# logger can be extremely verbose when given INFO or DEBUG.
LOGGING = {
    "default_level": "INFO",
    "version": 1,
    "disable_existing_loggers": True,
    "handlers": {
        "null": {"class": "logging.NullHandler"},
        "console": {"class": "sentry.logging.handlers.StructLogHandler"},
        "internal": {"level": "ERROR", "class": "sentry_sdk.integrations.logging.EventHandler"},
        "metrics": {
            "level": "WARNING",
            "filters": ["important_django_request"],
            "class": "sentry.logging.handlers.MetricsLogHandler",
        },
        "django_internal": {
            "level": "WARNING",
            "filters": ["important_django_request"],
            "class": "sentry_sdk.integrations.logging.EventHandler",
        },
    },
    "filters": {
        "important_django_request": {
            "()": "sentry.logging.handlers.MessageContainsFilter",
            "contains": ["CSRF"],
        }
    },
    "root": {"level": "NOTSET", "handlers": ["console", "internal"]},
    # LOGGING.overridable is a list of loggers including root that will change
    # based on the overridden level defined above.
    "overridable": ["celery", "sentry"],
    "loggers": {
        "celery": {"level": "WARNING"},
        "sentry": {"level": "INFO"},
        "sentry_plugins": {"level": "INFO"},
        "sentry.files": {"level": "WARNING"},
        "sentry.minidumps": {"handlers": ["internal"], "propagate": False},
        "sentry.reprocessing": {"handlers": ["internal"], "propagate": False},
        "sentry.interfaces": {"handlers": ["internal"], "propagate": False},
        # This only needs to go to Sentry for now.
        "sentry.similarity": {"handlers": ["internal"], "propagate": False},
        "sentry.errors": {"handlers": ["console"], "propagate": False},
        "sentry_sdk.errors": {"handlers": ["console"], "level": "INFO", "propagate": False},
        "sentry.rules": {"handlers": ["console"], "propagate": False},
        "multiprocessing": {
            "handlers": ["console"],
            # https://github.com/celery/celery/commit/597a6b1f3359065ff6dbabce7237f86b866313df
            # This commit has not been rolled into any release and leads to a
            # large amount of errors when working with postgres.
            "level": "CRITICAL",
            "propagate": False,
        },
        "celery.worker.job": {"handlers": ["console"], "propagate": False},
        "static_compiler": {"level": "INFO"},
        "django.request": {
            "level": "WARNING",
            "handlers": ["console", "metrics", "django_internal"],
            "propagate": False,
        },
        "toronado": {"level": "ERROR", "handlers": ["null"], "propagate": False},
        "urllib3.connectionpool": {"level": "ERROR", "handlers": ["console"], "propagate": False},
        "boto3": {"level": "WARNING", "handlers": ["console"], "propagate": False},
        "botocore": {"level": "WARNING", "handlers": ["console"], "propagate": False},
    },
}

# django-rest-framework

REST_FRAMEWORK = {
    "DEFAULT_RENDERER_CLASSES": ["rest_framework.renderers.JSONRenderer"],
    "DEFAULT_PARSER_CLASSES": [
        "rest_framework.parsers.JSONParser",
        "rest_framework.parsers.MultiPartParser",
        "rest_framework.parsers.FormParser",
    ],
    "TEST_REQUEST_DEFAULT_FORMAT": "json",
    "DEFAULT_PERMISSION_CLASSES": ("sentry.api.permissions.NoPermission",),
    "EXCEPTION_HANDLER": "sentry.api.handlers.custom_exception_handler",
}

CRISPY_TEMPLATE_PACK = "bootstrap3"

# Sentry and internal client configuration

SENTRY_FEATURES = {
    # Enables user registration.
    "auth:register": True,
    # Enable advanced search features, like negation and wildcard matching.
    "organizations:advanced-search": True,
    # Enable obtaining and using API keys.
    "organizations:api-keys": False,
    # Enable Apple app-store-connect dsym symbol file collection.
    "organizations:app-store-connect": False,
    # Enable explicit use of AND and OR in search.
    "organizations:boolean-search": False,
    # Enable unfurling charts using the Chartcuterie service
    "organizations:chart-unfurls": False,
    # Enable creating organizations within sentry (if SENTRY_SINGLE_ORGANIZATION
    # is not enabled).
    "organizations:create": True,
    # Enable the 'discover' interface.
    "organizations:discover": False,
    # Enable attaching arbitrary files to events.
    "organizations:event-attachments": True,
    # Enable inline preview of attachments.
    "organizations:event-attachments-viewer": True,
    # Enable Filters & Sampling in the org settings
    "organizations:filters-and-sampling": False,
    # Allow organizations to configure built-in symbol sources.
    "organizations:symbol-sources": True,
    # Allow organizations to configure custom external symbol sources.
    "organizations:custom-symbol-sources": True,
    # Enable the events stream interface.
    "organizations:events": False,
    # Enable discover 2 basic functions
    "organizations:discover-basic": True,
    # Enable discover 2 custom queries and saved queries
    "organizations:discover-query": True,
    # Enable Performance view
    "organizations:performance-view": False,
    # Enable multi project selection
    "organizations:global-views": False,
    # Enable experimental new version of Merged Issues where sub-hashes are shown
    "organizations:grouping-tree-ui": False,
    # Lets organizations manage grouping configs
    "organizations:set-grouping-config": False,
    # Lets organizations set a custom title through fingerprinting
    "organizations:custom-event-title": True,
    # Enable rule page.
    "organizations:rule-page": False,
    # Enable experimental syntax highlightign on unified search
    "organizations:search-syntax-highlight": False,
    # Enable incidents feature
    "organizations:incidents": False,
    # Enable the new Metrics page
    "organizations:metrics": False,
    # Automatically extract metrics during ingestion.
    #
    # XXX(ja): DO NOT ENABLE UNTIL THIS NOTICE IS GONE. Relay experiences
    # gradual slowdown when this is enabled for too many projects.
    "organizations:metrics-extraction": False,
    # Enable metric aggregate in metric alert rule builder
    "organizations:metric-alert-builder-aggregate": False,
    # Enable integration functionality to create and link groups to issues on
    # external services.
    "organizations:integrations-issue-basic": True,
    # Enable interface functionality to synchronize groups between sentry and
    # issues on external services.
    "organizations:integrations-issue-sync": True,
    # Enable interface functionality to receive event hooks.
    "organizations:integrations-event-hooks": True,
    # Enable integration functionality to work with alert rules
    "organizations:integrations-alert-rule": True,
    # Enable integration functionality to work with alert rules (specifically chat integrations)
    "organizations:integrations-chat-unfurl": True,
    # Enable integration functionality to work with alert rules (specifically incident
    # management integrations)
    "organizations:integrations-incident-management": True,
    # Allow orgs to automatically create Tickets in Issue Alerts
    "organizations:integrations-ticket-rules": True,
    # Allow orgs to install AzureDevops with limited scopes
    "organizations:integrations-vsts-limited-scopes": False,
    # Allow orgs to use the stacktrace linking feature
    "organizations:integrations-stacktrace-link": False,
    # Allow orgs to install a custom source code management integration
    "organizations:integrations-custom-scm": False,
    # Temporary safety measure, turned on for specific orgs only if
    # absolutely necessary, to be removed shortly
    "organizations:slack-allow-workspace": False,
    # Enable data forwarding functionality for organizations.
    "organizations:data-forwarding": True,
    # Enable readonly dashboards
    "organizations:dashboards-basic": True,
    # Enable custom editable dashboards
    "organizations:dashboards-edit": True,
    # Enable dashboards manager.
    "organizations:dashboards-manage": False,
    # Enable experimental performance improvements.
    "organizations:enterprise-perf": False,
    # Enable the API to importing CODEOWNERS for a project
    "organizations:integrations-codeowners": False,
    # Enable inviting members to organizations.
    "organizations:invite-members": True,
    # Enable rate limits for inviting members.
    "organizations:invite-members-rate-limits": True,
    # Prefix host with organization ID when giving users DSNs (can be
    # customized with SENTRY_ORG_SUBDOMAIN_TEMPLATE)
    "organizations:org-subdomains": False,
    # Display a global dashboard notification for this org
    "organizations:prompt-dashboards": False,
    # Enable views for ops breakdown
    "organizations:performance-ops-breakdown": False,
    # Enable views for tag explorer
    "organizations:performance-tag-explorer": False,
    # Enable landing improvements for performance
    "organizations:performance-landing-widgets": False,
    # Enable views for transaction events page in performance
    "organizations:performance-events-page": False,
    # Enable the new Related Events feature
    "organizations:related-events": False,
    # Enable usage of external relays, for use with Relay. See
    # https://github.com/getsentry/relay.
    "organizations:relay": True,
    # Enable Session Stats down to a minute resolution
    "organizations:minute-resolution-sessions": False,
    # Enable option to send alert, workflow, and deploy notifications
    # to 3rd parties (e.g. Slack) in addition to email
    "organizations:notification-platform": False,
    # Enable version 2 of reprocessing (completely distinct from v1)
    "organizations:reprocessing-v2": False,
    # Enable sorting+filtering by semantic version of a release
    "organizations:semver": False,
    # Enable basic SSO functionality, providing configurable single sign on
    # using services like GitHub / Google. This is *not* the same as the signup
    # and login with Github / Azure DevOps that sentry.io provides.
    "organizations:sso-basic": True,
    # Enable SAML2 based SSO functionality. getsentry/sentry-auth-saml2 plugin
    # must be installed to use this functionality.
    "organizations:sso-saml2": True,
    # Enable Rippling SSO functionality.
    "organizations:sso-rippling": False,
    # Enable SCIM Provisioning functionality.
    "organizations:sso-scim": False,
    # Enable workaround for migrating IdP instances
    "organizations:sso-migration": False,
    # Enable team based key transactions for performance
    "organizations:team-key-transactions": False,
    # Enable transaction comparison view for performance.
    "organizations:transaction-comparison": False,
    # Return unhandled information on the issue level
    "organizations:unhandled-issue-flag": True,
    # Enable percent-based conditions on issue rules
    "organizations:issue-percent-filters": False,
    # Enable the new alert details ux design
    "organizations:alert-details-redesign": True,
    # Enable the new images loaded design and features
    "organizations:images-loaded-v2": True,
    # Enable the adoption chart in the releases page
    "organizations:release-adoption-chart": False,
    # Enable the release adoption stage labels and sorting+filtering by them
    "organizations:release-adoption-stage": False,
    # Store release bundles as zip files instead of single files
    "organizations:release-archives": False,
    # Enable the new release details experience
    "organizations:release-comparison": False,
    # Enable the project level transaction thresholds
    "organizations:project-transaction-threshold": False,
<<<<<<< HEAD
=======
    # Enable the transaction level thresholds
>>>>>>> 55f9cac8
    "organizations:project-transaction-threshold-override": False,
    # Enable percent displays in issue stream
    "organizations:issue-percent-display": False,
    # Adds additional filters and a new section to issue alert rules.
    "projects:alert-filters": True,
    # Enable functionality to specify custom inbound filters on events.
    "projects:custom-inbound-filters": False,
    # Enable data forwarding functionality for projects.
    "projects:data-forwarding": True,
    # Enable functionality to discard groups.
    "projects:discard-groups": False,
    # DEPRECATED: pending removal
    "projects:dsym": False,
    # Enable selection of members, teams or code owners as email targets for issue alerts.
    "projects:issue-alerts-targeting": True,
    # Enable functionality for attaching  minidumps to events and displaying
    # then in the group UI.
    "projects:minidump": True,
    # Enable functionality for project plugins.
    "projects:plugins": True,
    # Enable alternative version of group creation that is supposed to be less racy.
    "projects:race-free-group-creation": True,
    # Enable functionality for rate-limiting events on projects.
    "projects:rate-limits": True,
    # Enable functionality to trigger service hooks upon event ingestion.
    "projects:servicehooks": False,
    # Use Kafka (instead of Celery) for ingestion pipeline.
    "projects:kafka-ingest": False,
    # Don't add feature defaults down here! Please add them in their associated
    # group sorted alphabetically.
}

# Default time zone for localization in the UI.
# http://en.wikipedia.org/wiki/List_of_tz_zones_by_name
SENTRY_DEFAULT_TIME_ZONE = "UTC"

# Enable the Sentry Debugger (Beta)
SENTRY_DEBUGGER = None

SENTRY_IGNORE_EXCEPTIONS = ("OperationalError",)

# Should we send the beacon to the upstream server?
SENTRY_BEACON = True

# Allow access to Sentry without authentication.
SENTRY_PUBLIC = False

# Instruct Sentry that this install intends to be run by a single organization
# and thus various UI optimizations should be enabled.
SENTRY_SINGLE_ORGANIZATION = False

# Login url (defaults to LOGIN_URL)
SENTRY_LOGIN_URL = None

# Default project ID (for internal errors)
SENTRY_PROJECT = 1
SENTRY_PROJECT_KEY = None

# Default organization to represent the Internal Sentry project.
# Used as a default when in SINGLE_ORGANIZATION mode.
SENTRY_ORGANIZATION = None

# Project ID for recording frontend (javascript) exceptions
SENTRY_FRONTEND_PROJECT = None
# DSN for the frontend to use explicitly, which takes priority
# over SENTRY_FRONTEND_PROJECT or SENTRY_PROJECT
SENTRY_FRONTEND_DSN = None
# DSN for tracking all client HTTP requests (which can be noisy) [experimental]
SENTRY_FRONTEND_REQUESTS_DSN = None

# Configuration for JavaScript's whitelistUrls - defaults to ALLOWED_HOSTS
SENTRY_FRONTEND_WHITELIST_URLS = None

# ----
# APM config
# ----

# sample rate for transactions initiated from the frontend
SENTRY_FRONTEND_APM_SAMPLING = 0

# sample rate for transactions in the backend
SENTRY_BACKEND_APM_SAMPLING = 0

# Sample rate for symbolicate_event task transactions
SENTRY_SYMBOLICATE_EVENT_APM_SAMPLING = 0

# Sample rate for the process_event task transactions
SENTRY_PROCESS_EVENT_APM_SAMPLING = 0

# sample rate for the relay projectconfig endpoint
SENTRY_RELAY_ENDPOINT_APM_SAMPLING = 0

# sample rate for ingest consumer processing functions
SENTRY_INGEST_CONSUMER_APM_SAMPLING = 0

# ----
# end APM config
# ----

# DSN to use for Sentry monitors
SENTRY_MONITOR_DSN = None
SENTRY_MONITOR_API_ROOT = None
SENTRY_CELERYBEAT_MONITORS = {
    # 'scheduled-name': 'monitor_guid',
}

# Web Service
SENTRY_WEB_HOST = "127.0.0.1"
SENTRY_WEB_PORT = 9000
SENTRY_WEB_OPTIONS = {}

# SMTP Service
SENTRY_SMTP_HOST = "127.0.0.1"
SENTRY_SMTP_PORT = 1025

SENTRY_INTERFACES = {
    "csp": "sentry.interfaces.security.Csp",
    "hpkp": "sentry.interfaces.security.Hpkp",
    "expectct": "sentry.interfaces.security.ExpectCT",
    "expectstaple": "sentry.interfaces.security.ExpectStaple",
    "exception": "sentry.interfaces.exception.Exception",
    "logentry": "sentry.interfaces.message.Message",
    "request": "sentry.interfaces.http.Http",
    "sdk": "sentry.interfaces.sdk.Sdk",
    "stacktrace": "sentry.interfaces.stacktrace.Stacktrace",
    "template": "sentry.interfaces.template.Template",
    "user": "sentry.interfaces.user.User",
    "breadcrumbs": "sentry.interfaces.breadcrumbs.Breadcrumbs",
    "contexts": "sentry.interfaces.contexts.Contexts",
    "threads": "sentry.interfaces.threads.Threads",
    "debug_meta": "sentry.interfaces.debug_meta.DebugMeta",
    "spans": "sentry.interfaces.spans.Spans",
}
PREFER_CANONICAL_LEGACY_KEYS = False

SENTRY_EMAIL_BACKEND_ALIASES = {
    "smtp": "django.core.mail.backends.smtp.EmailBackend",
    "dummy": "django.core.mail.backends.dummy.EmailBackend",
    "console": "django.core.mail.backends.console.EmailBackend",
}

SENTRY_FILESTORE_ALIASES = {
    "filesystem": "django.core.files.storage.FileSystemStorage",
    "s3": "sentry.filestore.s3.S3Boto3Storage",
    "gcs": "sentry.filestore.gcs.GoogleCloudStorage",
}

SENTRY_ANALYTICS_ALIASES = {
    "noop": "sentry.analytics.Analytics",
    "pubsub": "sentry.analytics.pubsub.PubSubAnalytics",
}

# set of backends that do not support needing SMTP mail.* settings
# This list is a bit fragile and hardcoded, but it's unlikely that
# a user will be using a different backend that also mandates SMTP
# credentials.
SENTRY_SMTP_DISABLED_BACKENDS = frozenset(
    (
        "django.core.mail.backends.dummy.EmailBackend",
        "django.core.mail.backends.console.EmailBackend",
        "django.core.mail.backends.locmem.EmailBackend",
        "django.core.mail.backends.filebased.EmailBackend",
        "sentry.utils.email.PreviewBackend",
    )
)

# Should users without superuser permissions be allowed to
# make projects public
SENTRY_ALLOW_PUBLIC_PROJECTS = True

# Will an invite be sent when a member is added to an organization?
SENTRY_ENABLE_INVITES = True

# Origins allowed for session-based API access (via the Access-Control-Allow-Origin header)
SENTRY_ALLOW_ORIGIN = None

# Enable scraping of javascript context for source code
SENTRY_SCRAPE_JAVASCRIPT_CONTEXT = True

# Buffer backend
SENTRY_BUFFER = "sentry.buffer.Buffer"
SENTRY_BUFFER_OPTIONS = {}

# Cache backend
# XXX: We explicitly require the cache to be configured as its not optional
# and causes serious confusion with the default django cache
SENTRY_CACHE = None
SENTRY_CACHE_OPTIONS = {}

# Attachment blob cache backend
SENTRY_ATTACHMENTS = "sentry.attachments.default.DefaultAttachmentCache"
SENTRY_ATTACHMENTS_OPTIONS = {}

# Events blobs processing backend
SENTRY_EVENT_PROCESSING_STORE = "sentry.eventstore.processing.default.DefaultEventProcessingStore"
SENTRY_EVENT_PROCESSING_STORE_OPTIONS = {}

# The internal Django cache is still used in many places
# TODO(dcramer): convert uses over to Sentry's backend
CACHES = {"default": {"BACKEND": "django.core.cache.backends.dummy.DummyCache"}}

# The cache version affects both Django's internal cache (at runtime) as well
# as Sentry's cache. This automatically overrides VERSION on the default
# CACHES backend.
CACHE_VERSION = 1

# Digests backend
SENTRY_DIGESTS = "sentry.digests.backends.dummy.DummyBackend"
SENTRY_DIGESTS_OPTIONS = {}

# Quota backend
SENTRY_QUOTAS = "sentry.quotas.Quota"
SENTRY_QUOTA_OPTIONS = {}

# Cache for Relay project configs
SENTRY_RELAY_PROJECTCONFIG_CACHE = "sentry.relay.projectconfig_cache.base.ProjectConfigCache"
SENTRY_RELAY_PROJECTCONFIG_CACHE_OPTIONS = {}

# Which cache to use for debouncing cache updates to the projectconfig cache
SENTRY_RELAY_PROJECTCONFIG_DEBOUNCE_CACHE = (
    "sentry.relay.projectconfig_debounce_cache.base.ProjectConfigDebounceCache"
)
SENTRY_RELAY_PROJECTCONFIG_DEBOUNCE_CACHE_OPTIONS = {}

# Rate limiting backend
SENTRY_RATELIMITER = "sentry.ratelimits.base.RateLimiter"
SENTRY_RATELIMITER_OPTIONS = {}

# The default value for project-level quotas
SENTRY_DEFAULT_MAX_EVENTS_PER_MINUTE = "90%"

# Snuba configuration
SENTRY_SNUBA = os.environ.get("SNUBA", "http://127.0.0.1:1218")
SENTRY_SNUBA_TIMEOUT = 30
SENTRY_SNUBA_CACHE_TTL_SECONDS = 60

# Node storage backend
SENTRY_NODESTORE = "sentry.nodestore.django.DjangoNodeStorage"
SENTRY_NODESTORE_OPTIONS = {}

# Tag storage backend
SENTRY_TAGSTORE = os.environ.get("SENTRY_TAGSTORE", "sentry.tagstore.snuba.SnubaTagStorage")
SENTRY_TAGSTORE_OPTIONS = {}

# Search backend
SENTRY_SEARCH = os.environ.get(
    "SENTRY_SEARCH", "sentry.search.snuba.EventsDatasetSnubaSearchBackend"
)
SENTRY_SEARCH_OPTIONS = {}
# SENTRY_SEARCH_OPTIONS = {
#     'urls': ['http://127.0.0.1:9200/'],
#     'timeout': 5,
# }

# Time-series storage backend
SENTRY_TSDB = "sentry.tsdb.dummy.DummyTSDB"
SENTRY_TSDB_OPTIONS = {}

SENTRY_NEWSLETTER = "sentry.newsletter.base.Newsletter"
SENTRY_NEWSLETTER_OPTIONS = {}

SENTRY_EVENTSTREAM = "sentry.eventstream.snuba.SnubaEventStream"
SENTRY_EVENTSTREAM_OPTIONS = {}

# rollups must be ordered from highest granularity to lowest
SENTRY_TSDB_ROLLUPS = (
    # (time in seconds, samples to keep)
    (10, 360),  # 60 minutes at 10 seconds
    (3600, 24 * 7),  # 7 days at 1 hour
    (3600 * 24, 90),  # 90 days at 1 day
)

# Internal metrics
SENTRY_METRICS_BACKEND = "sentry.metrics.dummy.DummyMetricsBackend"
SENTRY_METRICS_OPTIONS = {}
SENTRY_METRICS_SAMPLE_RATE = 1.0
SENTRY_METRICS_PREFIX = "sentry."
SENTRY_METRICS_SKIP_INTERNAL_PREFIXES = []  # Order this by most frequent prefixes.

# Render charts on the backend. This uses the Chartcuterie external service.
SENTRY_CHART_RENDERER = "sentry.charts.chartcuterie.Chartcuterie"
SENTRY_CHART_RENDERER_OPTIONS = {}

# URI Prefixes for generating DSN URLs
# (Defaults to URL_PREFIX by default)
SENTRY_ENDPOINT = None
SENTRY_PUBLIC_ENDPOINT = None

# Hostname prefix to add for organizations that are opted into the
# `organizations:org-subdomains` feature.
SENTRY_ORG_SUBDOMAIN_TEMPLATE = "o{organization_id}.ingest"

# Prevent variables (e.g. context locals, http data, etc) from exceeding this
# size in characters
SENTRY_MAX_VARIABLE_SIZE = 512

# Prevent variables within extra context from exceeding this size in
# characters
SENTRY_MAX_EXTRA_VARIABLE_SIZE = 4096 * 4  # 16kb

# For changing the amount of data seen in Http Response Body part.
SENTRY_MAX_HTTP_BODY_SIZE = 4096 * 4  # 16kb

# For various attributes we don't limit the entire attribute on size, but the
# individual item. In those cases we also want to limit the maximum number of
# keys
SENTRY_MAX_DICTIONARY_ITEMS = 50

SENTRY_MAX_MESSAGE_LENGTH = 1024 * 8

# Gravatar service base url
SENTRY_GRAVATAR_BASE_URL = "https://secure.gravatar.com"

# Timeout (in seconds) for fetching remote source files (e.g. JS)
SENTRY_SOURCE_FETCH_TIMEOUT = 5

# Timeout (in seconds) for socket operations when fetching remote source files
SENTRY_SOURCE_FETCH_SOCKET_TIMEOUT = 2

# Maximum content length for source files before we abort fetching
SENTRY_SOURCE_FETCH_MAX_SIZE = 40 * 1024 * 1024

# Maximum content length for cache value.  Currently used only to avoid
# pointless compression of sourcemaps and other release files because we
# silently fail to cache the compressed result anyway.  Defaults to None which
# disables the check and allows different backends for unlimited payload.
# e.g. memcached defaults to 1MB  = 1024 * 1024
SENTRY_CACHE_MAX_VALUE_SIZE = None

# Fields which managed users cannot change via Sentry UI. Username and password
# cannot be changed by managed users. Optionally include 'email' and
# 'name' in SENTRY_MANAGED_USER_FIELDS.
SENTRY_MANAGED_USER_FIELDS = ()

SENTRY_SCOPES = {
    "org:read",
    "org:write",
    "org:admin",
    "org:integrations",
    "member:read",
    "member:write",
    "member:admin",
    "team:read",
    "team:write",
    "team:admin",
    "project:read",
    "project:write",
    "project:admin",
    "project:releases",
    "event:read",
    "event:write",
    "event:admin",
    "alerts:write",
    "alerts:read",
}

SENTRY_SCOPE_SETS = (
    (
        ("org:admin", "Read, write, and admin access to organization details."),
        ("org:write", "Read and write access to organization details."),
        ("org:read", "Read access to organization details."),
    ),
    (("org:integrations", "Read, write, and admin access to organization integrations."),),
    (
        ("member:admin", "Read, write, and admin access to organization members."),
        ("member:write", "Read and write access to organization members."),
        ("member:read", "Read access to organization members."),
    ),
    (
        ("team:admin", "Read, write, and admin access to teams."),
        ("team:write", "Read and write access to teams."),
        ("team:read", "Read access to teams."),
    ),
    (
        ("project:admin", "Read, write, and admin access to projects."),
        ("project:write", "Read and write access to projects."),
        ("project:read", "Read access to projects."),
    ),
    (("project:releases", "Read, write, and admin access to project releases."),),
    (
        ("event:admin", "Read, write, and admin access to events."),
        ("event:write", "Read and write access to events."),
        ("event:read", "Read access to events."),
    ),
    (
        ("alerts:write", "Read and write alerts"),
        ("alerts:read", "Read alerts"),
    ),
)

SENTRY_DEFAULT_ROLE = "member"

# Roles are ordered, which represents a sort-of hierarchy, as well as how
# they're presented in the UI. This is primarily important in that a member
# that is earlier in the chain cannot manage the settings of a member later
# in the chain (they still require the appropriate scope).
SENTRY_ROLES = (
    {
        "id": "member",
        "name": "Member",
        "desc": "Members can view and act on events, as well as view most other data within the organization.",
        "scopes": {
            "event:read",
            "event:write",
            "event:admin",
            "project:releases",
            "project:read",
            "org:read",
            "member:read",
            "team:read",
            "alerts:read",
            "alerts:write",
        },
    },
    {
        "id": "admin",
        "name": "Admin",
        "desc": "Admin privileges on any teams of which they're a member. They can create new teams and projects, "
        "as well as remove teams and projects on which they already hold membership (or all teams, if open membership is enabled). "
        "Additionally, they can manage memberships of teams that they are members of. They cannot invite members to the organization.",
        "scopes": {
            "event:read",
            "event:write",
            "event:admin",
            "org:read",
            "member:read",
            "project:read",
            "project:write",
            "project:admin",
            "project:releases",
            "team:read",
            "team:write",
            "team:admin",
            "org:integrations",
            "alerts:read",
            "alerts:write",
        },
    },
    {
        "id": "manager",
        "name": "Manager",
        "desc": "Gains admin access on all teams as well as the ability to add and remove members.",
        "is_global": True,
        "scopes": {
            "event:read",
            "event:write",
            "event:admin",
            "member:read",
            "member:write",
            "member:admin",
            "project:read",
            "project:write",
            "project:admin",
            "project:releases",
            "team:read",
            "team:write",
            "team:admin",
            "org:read",
            "org:write",
            "org:integrations",
            "alerts:read",
            "alerts:write",
        },
    },
    {
        "id": "owner",
        "name": "Owner",
        "desc": "Unrestricted access to the organization, its data, and its settings. Can add, modify, and delete "
        "projects and members, as well as make billing and plan changes.",
        "is_global": True,
        "scopes": {
            "org:read",
            "org:write",
            "org:admin",
            "org:integrations",
            "member:read",
            "member:write",
            "member:admin",
            "team:read",
            "team:write",
            "team:admin",
            "project:read",
            "project:write",
            "project:admin",
            "project:releases",
            "event:read",
            "event:write",
            "event:admin",
            "alerts:read",
            "alerts:write",
        },
    },
)

# See sentry/options/__init__.py for more information
SENTRY_OPTIONS = {}
SENTRY_DEFAULT_OPTIONS = {}

# You should not change this setting after your database has been created
# unless you have altered all schemas first
SENTRY_USE_BIG_INTS = False

# Encryption schemes available to Sentry. You should *never* remove from this
# list until the key is no longer used in the database. The first listed
# implementation is considered the default and will be used to encrypt all
# values (as well as re-encrypt data when it's re-saved).
SENTRY_ENCRYPTION_SCHEMES = (
    # identifier: implementation
    # ('0', Fernet(b'super secret key probably from Fernet.generate_key()')),
)

# Delay (in ms) to induce on API responses
#
# Simulates a small amount of lag which helps uncover more obvious race
# conditions in UI interactions. It's also needed to test (or implement) any
# kind of loading scenarios. Without this we will just implicitly lower the
# overall quality of software we ship because we will not experience it in the
# same way we would in production.
#
# See discussion on https://github.com/getsentry/sentry/pull/20187
SENTRY_API_RESPONSE_DELAY = 150 if IS_DEV else None

# Watchers for various application purposes (such as compiling static media)
# XXX(dcramer): this doesn't work outside of a source distribution as the
# webpack.config.js is not part of Sentry's datafiles
SENTRY_WATCHERS = (
    (
        "webpack",
        [
            os.path.join(NODE_MODULES_ROOT, ".bin", "webpack"),
            "serve",
            "--color",
            "--output-pathinfo=true",
            "--config={}".format(
                os.path.normpath(
                    os.path.join(PROJECT_ROOT, os.pardir, os.pardir, "webpack.config.js")
                )
            ),
        ],
    ),
)

# Controls whether DEVSERVICES will spin up a Relay and direct store traffic through Relay or not.
# If Relay is used a reverse proxy server will be run at the 8000 (the port formally used by Sentry) that
# will split the requests between Relay and Sentry (all store requests will be passed to Relay, and the
# rest will be forwarded to Sentry)
SENTRY_USE_RELAY = True
SENTRY_RELAY_PORT = 7899

# Controls whether we'll run the snuba subscription processor. If enabled, we'll run
# it as a worker, and devservices will run Kafka.
SENTRY_DEV_PROCESS_SUBSCRIPTIONS = False

# The chunk size for attachments in blob store. Should be a power of two.
SENTRY_ATTACHMENT_BLOB_SIZE = 8 * 1024 * 1024  # 8MB

# The chunk size for files in the chunk upload. This is used for native debug
# files and source maps, and directly translates to the chunk size in blob
# store. MUST be a power of two.
SENTRY_CHUNK_UPLOAD_BLOB_SIZE = 8 * 1024 * 1024  # 8MB

# This flags activates the Change Data Capture backend in the development environment
SENTRY_USE_CDC_DEV = False

# SENTRY_DEVSERVICES = {
#     "service-name": {
#         "image": "image-name:version",
#         # optional ports to expose
#         "ports": {"internal-port/tcp": external-port},
#         # optional command
#         "command": ["exit 1"],
#         optional mapping of volumes
#         "volumes": {"volume-name": {"bind": "/path/in/container"}},
#         # optional statement to test if service should run
#         "only_if": lambda settings, options: True,
#         # optional environment variables
#         "environment": {
#             "ENV_VAR": "1",
#         }
#     }
# }

POSTGRES_INIT_DB_VOLUME = (
    {
        os.path.join(CDC_CONFIG_DIR, "init_hba.sh"): {
            "bind": "/docker-entrypoint-initdb.d/init_hba.sh"
        }
    }
    if SENTRY_USE_CDC_DEV
    else {}
)

SENTRY_DEVSERVICES = {
    "redis": {
        "image": "redis:5.0-alpine",
        "ports": {"6379/tcp": 6379},
        "command": [
            "redis-server",
            "--appendonly",
            "yes",
            "--save",
            "60",
            "20",
            "--auto-aof-rewrite-percentage",
            "100",
            "--auto-aof-rewrite-min-size",
            "64mb",
        ],
        "volumes": {"redis": {"bind": "/data"}},
    },
    "postgres": {
        "image": "postgres:9.6-alpine",
        "pull": True,
        "ports": {"5432/tcp": 5432},
        "environment": {"POSTGRES_DB": "sentry", "POSTGRES_HOST_AUTH_METHOD": "trust"},
        "volumes": {
            "postgres": {"bind": "/var/lib/postgresql/data"},
            "wal2json": {"bind": "/wal2json"},
            CDC_CONFIG_DIR: {"bind": "/cdc"},
            **POSTGRES_INIT_DB_VOLUME,
        },
        "command": [
            "postgres",
            "-c",
            "wal_level=logical",
            "-c",
            "max_replication_slots=1",
            "-c",
            "max_wal_senders=1",
        ],
        "entrypoint": "/cdc/postgres-entrypoint.sh" if SENTRY_USE_CDC_DEV else None,
        "healthcheck": {
            "test": ["CMD", "pg_isready", "-U", "postgres"],
            "interval": 30000000000,  # Test every 30 seconds (in ns).
            "timeout": 5000000000,  # Time we should expect the test to take.
            "retries": 3,
        },
    },
    "zookeeper": {
        "image": "confluentinc/cp-zookeeper:5.1.2",
        "environment": {"ZOOKEEPER_CLIENT_PORT": "2181"},
        "volumes": {"zookeeper": {"bind": "/var/lib/zookeeper"}},
        "only_if": lambda settings, options: (
            "kafka" in settings.SENTRY_EVENTSTREAM or settings.SENTRY_USE_RELAY
        ),
    },
    "kafka": {
        "image": "confluentinc/cp-kafka:5.1.2",
        "ports": {"9092/tcp": 9092},
        "environment": {
            "KAFKA_ZOOKEEPER_CONNECT": "{containers[zookeeper][name]}:2181",
            "KAFKA_LISTENERS": "INTERNAL://0.0.0.0:9093,EXTERNAL://0.0.0.0:9092",
            "KAFKA_ADVERTISED_LISTENERS": "INTERNAL://{containers[kafka][name]}:9093,EXTERNAL://{containers[kafka]"
            "[ports][9092/tcp][0]}:{containers[kafka][ports][9092/tcp][1]}",
            "KAFKA_LISTENER_SECURITY_PROTOCOL_MAP": "INTERNAL:PLAINTEXT,EXTERNAL:PLAINTEXT",
            "KAFKA_INTER_BROKER_LISTENER_NAME": "INTERNAL",
            "KAFKA_OFFSETS_TOPIC_REPLICATION_FACTOR": "1",
            "KAFKA_OFFSETS_TOPIC_NUM_PARTITIONS": "1",
            "KAFKA_LOG_RETENTION_HOURS": "24",
            "KAFKA_MESSAGE_MAX_BYTES": "50000000",
            "KAFKA_MAX_REQUEST_SIZE": "50000000",
        },
        "volumes": {"kafka": {"bind": "/var/lib/kafka"}},
        "only_if": lambda settings, options: (
            "kafka" in settings.SENTRY_EVENTSTREAM
            or settings.SENTRY_USE_RELAY
            or settings.SENTRY_DEV_PROCESS_SUBSCRIPTIONS
        ),
    },
    "clickhouse": {
        "image": "yandex/clickhouse-server:20.3.9.70",
        "pull": True,
        "ports": {"9000/tcp": 9000, "9009/tcp": 9009, "8123/tcp": 8123},
        "ulimits": [{"name": "nofile", "soft": 262144, "hard": 262144}],
        "environment": {"MAX_MEMORY_USAGE_RATIO": "0.3"},
        "volumes": {
            "clickhouse_dist"
            if SENTRY_DISTRIBUTED_CLICKHOUSE_TABLES
            else "clickhouse": {"bind": "/var/lib/clickhouse"},
            os.path.join(
                DEVSERVICES_CONFIG_DIR,
                "clickhouse",
                "dist_config.xml" if SENTRY_DISTRIBUTED_CLICKHOUSE_TABLES else "loc_config.xml",
            ): {"bind": "/etc/clickhouse-server/config.d/sentry.xml"},
        },
    },
    "snuba": {
        "image": "getsentry/snuba:nightly",
        "pull": True,
        "ports": {"1218/tcp": 1218},
        "command": ["devserver"],
        "environment": {
            "PYTHONUNBUFFERED": "1",
            "SNUBA_SETTINGS": "docker",
            "DEBUG": "1",
            "CLICKHOUSE_HOST": "{containers[clickhouse][name]}",
            "CLICKHOUSE_PORT": "9000",
            "CLICKHOUSE_HTTP_PORT": "8123",
            "DEFAULT_BROKERS": "{containers[kafka][name]}:9093",
            "REDIS_HOST": "{containers[redis][name]}",
            "REDIS_PORT": "6379",
            "REDIS_DB": "1",
        },
        "only_if": lambda settings, options: (
            "snuba" in settings.SENTRY_EVENTSTREAM or "kafka" in settings.SENTRY_EVENTSTREAM
        ),
    },
    "bigtable": {
        "image": "mattrobenolt/cbtemulator:0.51.0",
        "ports": {"8086/tcp": 8086},
        "only_if": lambda settings, options: "bigtable" in settings.SENTRY_NODESTORE,
    },
    "memcached": {
        "image": "memcached:1.5-alpine",
        "ports": {"11211/tcp": 11211},
        "only_if": lambda settings, options: "memcached"
        in settings.CACHES.get("default", {}).get("BACKEND"),
    },
    "symbolicator": {
        "image": "us.gcr.io/sentryio/symbolicator:nightly",
        "pull": True,
        "ports": {"3021/tcp": 3021},
        "volumes": {SYMBOLICATOR_CONFIG_DIR: {"bind": "/etc/symbolicator"}},
        "command": ["run", "--config", "/etc/symbolicator/config.yml"],
        "only_if": lambda settings, options: options.get("symbolicator.enabled"),
    },
    "relay": {
        "image": "us.gcr.io/sentryio/relay:nightly",
        "pull": True,
        "ports": {"7899/tcp": SENTRY_RELAY_PORT},
        "volumes": {RELAY_CONFIG_DIR: {"bind": "/etc/relay"}},
        "command": ["run", "--config", "/etc/relay"],
        "only_if": lambda settings, options: settings.SENTRY_USE_RELAY,
        "with_devserver": True,
    },
    "chartcuterie": {
        "image": "us.gcr.io/sentryio/chartcuterie:nightly",
        "pull": True,
        "volumes": {CHARTCUTERIE_CONFIG_DIR: {"bind": "/etc/chartcuterie"}},
        "environment": {
            "CHARTCUTERIE_CONFIG": "/etc/chartcuterie/config.js",
            "CHARTCUTERIE_CONFIG_POLLING": "true",
        },
        "ports": {"9090/tcp": 7901},
        "only_if": lambda settings, options: options.get("chart-rendering.enabled"),
    },
    "cdc": {
        "image": "getsentry/cdc:nightly",
        "pull": True,
        "only_if": lambda settings, options: settings.SENTRY_USE_CDC_DEV,
        "command": ["cdc", "-c", "/etc/cdc/configuration.yaml", "producer"],
        "volumes": {CDC_CONFIG_DIR: {"bind": "/etc/cdc"}},
    },
}

# Max file size for avatar photo uploads
SENTRY_MAX_AVATAR_SIZE = 5000000

# The maximum age of raw events before they are deleted
SENTRY_RAW_EVENT_MAX_AGE_DAYS = 10

# statuspage.io support
STATUS_PAGE_ID = None
STATUS_PAGE_API_HOST = "statuspage.io"

SENTRY_ONPREMISE = True

# Whether we should look at X-Forwarded-For header or not
# when checking REMOTE_ADDR ip addresses
SENTRY_USE_X_FORWARDED_FOR = True

SENTRY_DEFAULT_INTEGRATIONS = (
    "sentry.integrations.bitbucket.BitbucketIntegrationProvider",
    "sentry.integrations.bitbucket_server.BitbucketServerIntegrationProvider",
    "sentry.integrations.slack.SlackIntegrationProvider",
    "sentry.integrations.github.GitHubIntegrationProvider",
    "sentry.integrations.github_enterprise.GitHubEnterpriseIntegrationProvider",
    "sentry.integrations.gitlab.GitlabIntegrationProvider",
    "sentry.integrations.jira.JiraIntegrationProvider",
    "sentry.integrations.jira_server.JiraServerIntegrationProvider",
    "sentry.integrations.vsts.VstsIntegrationProvider",
    "sentry.integrations.vsts_extension.VstsExtensionIntegrationProvider",
    "sentry.integrations.pagerduty.integration.PagerDutyIntegrationProvider",
    "sentry.integrations.vercel.VercelIntegrationProvider",
    "sentry.integrations.msteams.MsTeamsIntegrationProvider",
    "sentry.integrations.aws_lambda.AwsLambdaIntegrationProvider",
    "sentry.integrations.custom_scm.CustomSCMIntegrationProvider",
)


SENTRY_SDK_CONFIG = {
    "release": sentry.__build__,
    "environment": ENVIRONMENT,
    "in_app_include": ["sentry", "sentry_plugins"],
    "debug": True,
    "send_default_pii": True,
    "auto_enabling_integrations": False,
}

# Callable to bind additional context for the Sentry SDK
#
# def get_org_context(scope, organization, **kwargs):
#    scope.set_tag('organization.cool', '1')
#
# SENTRY_ORGANIZATION_CONTEXT_HELPER = get_org_context
SENTRY_ORGANIZATION_CONTEXT_HELPER = None

# Config options that are explicitly disabled from Django
DEAD = object()

# This will eventually get set from values in SENTRY_OPTIONS during
# sentry.runner.initializer:bootstrap_options
SECRET_KEY = DEAD
EMAIL_BACKEND = DEAD
EMAIL_HOST = DEAD
EMAIL_PORT = DEAD
EMAIL_HOST_USER = DEAD
EMAIL_HOST_PASSWORD = DEAD
EMAIL_USE_TLS = DEAD
EMAIL_USE_SSL = DEAD
SERVER_EMAIL = DEAD
EMAIL_SUBJECT_PREFIX = DEAD

# Shared btw Auth Provider and Social Auth Plugin
GITHUB_APP_ID = DEAD
GITHUB_API_SECRET = DEAD

# Used by Auth Provider
GITHUB_REQUIRE_VERIFIED_EMAIL = DEAD
GITHUB_API_DOMAIN = DEAD
GITHUB_BASE_DOMAIN = DEAD

# Used by Social Auth Plugin
GITHUB_EXTENDED_PERMISSIONS = DEAD
GITHUB_ORGANIZATION = DEAD


SUDO_URL = "sentry-sudo"

# Endpoint to https://github.com/getsentry/sentry-release-registry, used for
# alerting the user on outdated SDKs.
SENTRY_RELEASE_REGISTRY_BASEURL = None

# Hardcoded SDK versions for SDKs that do not have an entry in the release
# registry.
SDK_VERSIONS = {
    "raven-js": "3.21.0",
    "raven-node": "2.3.0",
    "raven-python": "6.10.0",
    "raven-ruby": "2.7.1",
    "sentry-cocoa": "3.11.1",
    "sentry-java": "1.6.4",
    "sentry-laravel": "1.0.2",
    "sentry-php": "2.0.1",
}

SDK_URLS = {
    "raven-js": "https://docs.sentry.io/clients/javascript/",
    "raven-node": "https://docs.sentry.io/clients/node/",
    "raven-python": "https://docs.sentry.io/clients/python/",
    "raven-ruby": "https://docs.sentry.io/clients/ruby/",
    "raven-swift": "https://docs.sentry.io/clients/cocoa/",
    "sentry-java": "https://docs.sentry.io/clients/java/",
    "sentry-php": "https://docs.sentry.io/platforms/php/",
    "sentry-laravel": "https://docs.sentry.io/platforms/php/laravel/",
    "sentry-swift": "https://docs.sentry.io/clients/cocoa/",
}

DEPRECATED_SDKS = {
    # sdk name => new sdk name
    "raven-java": "sentry-java",
    "raven-java:android": "sentry-java",
    "raven-java:log4j": "sentry-java",
    "raven-java:log4j2": "sentry-java",
    "raven-java:logback": "sentry-java",
    "raven-js": "sentry.javascript.browser",
    "raven-node": "sentry.javascript.node",
    "raven-objc": "sentry-swift",
    "raven-php": "sentry-php",
    "raven-python": "sentry.python",
    "sentry-android": "raven-java",
    "sentry-swift": "sentry-cocoa",
    "SharpRaven": "sentry.dotnet",
    # The Ruby SDK used to go by the name 'sentry-raven'...
    "sentry-raven": "raven-ruby",
}

TERMS_URL = None
PRIVACY_URL = None

# Internal sources for debug information files
#
# There are two special values in there: "microsoft" and "ios".  These are
# added by default to any project created.  The "ios" source is currently
# not enabled in the open source build of sentry because it points to a
# sentry internal repository and it's unclear if these can be
# redistributed under the Apple EULA.  If however someone configures their
# own iOS source and name it 'ios' it will be enabled by default for all
# projects.
SENTRY_BUILTIN_SOURCES = {
    "microsoft": {
        "type": "http",
        "id": "sentry:microsoft",
        "name": "Microsoft",
        "layout": {"type": "symstore"},
        "filters": {"filetypes": ["pdb", "pe"]},
        "url": "https://msdl.microsoft.com/download/symbols/",
        "is_public": True,
    },
    "citrix": {
        "type": "http",
        "id": "sentry:citrix",
        "name": "Citrix",
        "layout": {"type": "symstore"},
        "filters": {"filetypes": ["pdb", "pe"]},
        "url": "http://ctxsym.citrix.com/symbols/",
        "is_public": True,
    },
    "intel": {
        "type": "http",
        "id": "sentry:intel",
        "name": "Intel",
        "layout": {"type": "symstore"},
        "filters": {"filetypes": ["pdb", "pe"]},
        "url": "https://software.intel.com/sites/downloads/symbols/",
        "is_public": True,
    },
    "amd": {
        "type": "http",
        "id": "sentry:amd",
        "name": "AMD",
        "layout": {"type": "symstore"},
        "filters": {"filetypes": ["pdb", "pe"]},
        "url": "https://download.amd.com/dir/bin/",
        "is_public": True,
    },
    "nvidia": {
        "type": "http",
        "id": "sentry:nvidia",
        "name": "NVIDIA",
        "layout": {"type": "symstore"},
        "filters": {"filetypes": ["pdb", "pe"]},
        "url": "https://driver-symbols.nvidia.com/",
        "is_public": True,
    },
    "chromium": {
        "type": "http",
        "id": "sentry:chromium",
        "name": "Chromium",
        "layout": {"type": "symstore"},
        "filters": {"filetypes": ["pdb", "pe"]},
        "url": "https://chromium-browser-symsrv.commondatastorage.googleapis.com/",
        "is_public": True,
    },
    "unity": {
        "type": "http",
        "id": "sentry:unity",
        "name": "Unity",
        "layout": {"type": "symstore"},
        "filters": {"filetypes": ["pdb", "pe"]},
        "url": "http://symbolserver.unity3d.com/",
        "is_public": True,
    },
    "mozilla": {
        "type": "http",
        "id": "sentry:mozilla",
        "name": "Mozilla",
        "layout": {"type": "symstore"},
        "url": "https://symbols.mozilla.org/",
        "is_public": True,
    },
    "autodesk": {
        "type": "http",
        "id": "sentry:autodesk",
        "name": "Autodesk",
        "layout": {"type": "symstore"},
        "url": "http://symbols.autodesk.com/",
        "is_public": True,
    },
    "electron": {
        "type": "http",
        "id": "sentry:electron",
        "name": "Electron",
        "layout": {"type": "native"},
        "url": "https://symbols.electronjs.org/",
        "filters": {"filetypes": ["pdb", "breakpad", "sourcebundle"]},
        "is_public": True,
    },
}

# Relay
# List of PKs explicitly allowed by Sentry.  All relays here are always
# registered as internal relays.
# DEPRECATED !!! (18.May.2021) This entry has been deprecated in favour of
# ~/.sentry/conf.yml (relay.static_auth)
SENTRY_RELAY_WHITELIST_PK = [
    # NOTE (RaduW) This is the relay key for the relay instance used by devservices.
    # This should NOT be part of any production environment.
    # This key should match the key in /sentry/config/relay/credentials.json
    "SMSesqan65THCV6M4qs4kBzPai60LzuDn-xNsvYpuP8"
]

# When open registration is not permitted then only relays in the
# list of explicitly allowed relays can register.
SENTRY_RELAY_OPEN_REGISTRATION = True

# GeoIP
# Used for looking up IP addresses.
# For example /usr/local/share/GeoIP/GeoIPCity.mmdb
GEOIP_PATH_MMDB = None

# CDN
# If this is an absolute url like e.g.: https://js.sentry-cdn.com/
# the full url will look like this: https://js.sentry-cdn.com/<public_key>.min.js
# otherwise django reverse url lookup will be used.
JS_SDK_LOADER_CDN_URL = ""
# Version of the SDK - Used in header Surrogate-Key sdk/JS_SDK_LOADER_SDK_VERSION
JS_SDK_LOADER_SDK_VERSION = ""
# This should be the url pointing to the JS SDK
JS_SDK_LOADER_DEFAULT_SDK_URL = ""

# block domains which are generally used by spammers -- keep this configurable in case an onpremise
# install wants to allow it
INVALID_EMAIL_ADDRESS_PATTERN = re.compile(r"\@qq\.com$", re.I)

# This is customizable for sentry.io, but generally should only be additive
# (currently the values not used anymore so this is more for documentation purposes)
SENTRY_USER_PERMISSIONS = ("broadcasts.admin",)

KAFKA_CLUSTERS = {
    "default": {
        "common": {"bootstrap.servers": "127.0.0.1:9092"},
        "producers": {
            "compression.type": "lz4",
            "message.max.bytes": 50000000,  # 50MB, default is 1MB
        },
        "consumers": {},
    }
}

KAFKA_EVENTS = "events"
KAFKA_OUTCOMES = "outcomes"
KAFKA_EVENTS_SUBSCRIPTIONS_RESULTS = "events-subscription-results"
KAFKA_TRANSACTIONS_SUBSCRIPTIONS_RESULTS = "transactions-subscription-results"
KAFKA_SUBSCRIPTION_RESULT_TOPICS = {
    "events": KAFKA_EVENTS_SUBSCRIPTIONS_RESULTS,
    "transactions": KAFKA_TRANSACTIONS_SUBSCRIPTIONS_RESULTS,
}
KAFKA_INGEST_EVENTS = "ingest-events"
KAFKA_INGEST_ATTACHMENTS = "ingest-attachments"
KAFKA_INGEST_TRANSACTIONS = "ingest-transactions"

KAFKA_TOPICS = {
    KAFKA_EVENTS: {"cluster": "default", "topic": KAFKA_EVENTS},
    KAFKA_OUTCOMES: {"cluster": "default", "topic": KAFKA_OUTCOMES},
    KAFKA_EVENTS_SUBSCRIPTIONS_RESULTS: {
        "cluster": "default",
        "topic": KAFKA_EVENTS_SUBSCRIPTIONS_RESULTS,
    },
    KAFKA_TRANSACTIONS_SUBSCRIPTIONS_RESULTS: {
        "cluster": "default",
        "topic": KAFKA_TRANSACTIONS_SUBSCRIPTIONS_RESULTS,
    },
    # Topic for receiving simple events (error events without attachments) from Relay
    KAFKA_INGEST_EVENTS: {"cluster": "default", "topic": KAFKA_INGEST_EVENTS},
    # Topic for receiving 'complex' events (error events with attachments) from Relay
    KAFKA_INGEST_ATTACHMENTS: {"cluster": "default", "topic": KAFKA_INGEST_ATTACHMENTS},
    # Topic for receiving transaction events (APM events) from Relay
    KAFKA_INGEST_TRANSACTIONS: {"cluster": "default", "topic": KAFKA_INGEST_TRANSACTIONS},
}

# If True, consumers will create the topics if they don't exist
KAFKA_CONSUMER_AUTO_CREATE_TOPICS = True

# For Jira, only approved apps can use the access_email_addresses scope
# This scope allows Sentry to use the email endpoint (https://developer.atlassian.com/cloud/jira/platform/rest/v3/#api-rest-api-3-user-email-get)
# We use the email with Jira 2-way sync in order to match the user
JIRA_USE_EMAIL_SCOPE = False

"""
Fields are:
 - south_app_name: Which app to apply the conversion to
 - south_migration: The south migration to map to the new name. If None, then always
   apply
 - django_app_name: The new app name to apply the conversion to
 - django_migration: Which django migration to 'fake' as run.
 - south_migration_required: Whether the south migration is required to proceed.
 - south_migration_required_error: Error message explaining what is going wrong.
"""
SOUTH_MIGRATION_CONVERSIONS = (
    (
        "sentry",
        "0472_auto__add_field_sentryapp_author",
        "sentry",
        "0001_initial",
        True,
        "Please upgrade to Sentry 9.1.2 before upgrading to any later versions.",
    ),
    (
        "sentry",
        "0516_auto__del_grouptagvalue__del_unique_grouptagvalue_group_id_key_value__",
        "sentry",
        "0002_912_to_recent",
        False,
        "",
    ),
    (
        "sentry",
        "0518_auto__chg_field_sentryappwebhookerror_response_code",
        "sentry",
        "0003_auto_20191022_0122",
        False,
        "",
    ),
    ("sentry.nodestore", "0001_initial", "nodestore", "0001_initial", False, None),
    ("nodestore", "0001_initial", "nodestore", "0001_initial", False, None),
    (
        "social_auth",
        "0004_auto__del_unique_usersocialauth_provider_uid__add_unique_usersocialaut",
        "social_auth",
        "0001_initial",
        True,
        "Please upgrade to Sentry 9.1.2 before upgrading to any later versions.",
    ),
    # From sentry-plugins
    ("sentry_plugins.jira_ac", "0001_initial", "jira_ac", "0001_initial", False, ""),
    ("jira_ac", "0001_initial", "jira_ac", "0001_initial", False, ""),
)

# Whether to use Django migrations to create the database, or just build it based off
# of models, similar to how syncdb used to work. The former is more correct, the latter
# is much faster.
MIGRATIONS_TEST_MIGRATE = os.environ.get("MIGRATIONS_TEST_MIGRATE", "0") == "1"
# Specifies the list of django apps to include in the lockfile. If Falsey then include
# all apps with migrations
MIGRATIONS_LOCKFILE_APP_WHITELIST = (
    "jira_ac",
    "nodestore",
    "sentry",
    "social_auth",
)
# Where to write the lockfile to.
MIGRATIONS_LOCKFILE_PATH = os.path.join(PROJECT_ROOT, os.path.pardir, os.path.pardir)

# Log error and abort processing (without dropping event) when process_event is
# taking more than n seconds to process event
SYMBOLICATOR_PROCESS_EVENT_HARD_TIMEOUT = 600

# Log warning when process_event is taking more than n seconds to process event
SYMBOLICATOR_PROCESS_EVENT_WARN_TIMEOUT = 120

# Block symbolicate_event for this many seconds to wait for a initial response
# from symbolicator after the task submission.
SYMBOLICATOR_POLL_TIMEOUT = 10

# When retrying symbolication requests or querying for the result this set the
# max number of second to wait between subsequent attempts.
SYMBOLICATOR_MAX_RETRY_AFTER = 5

SENTRY_REQUEST_METRIC_ALLOWED_PATHS = (
    "sentry.web.api",
    "sentry.web.frontend",
    "sentry.api.endpoints",
    "sentry.data_export.endpoints",
    "sentry.discover.endpoints",
    "sentry.incidents.endpoints",
)
SENTRY_MAIL_ADAPTER_BACKEND = "sentry.mail.adapter.MailAdapter"

# Project ID used by synthetic monitoring
# Synthetic monitoring recurringly send events, prepared with specific
# attributes, which can be identified through the whole processing pipeline and
# observed mainly for producing stable metrics.
SENTRY_SYNTHETIC_MONITORING_PROJECT_ID = None

# Similarity cluster to use
# Similarity-v1: uses hardcoded set of event properties for diffing
SENTRY_SIMILARITY_INDEX_REDIS_CLUSTER = "default"
# Similarity-v2: uses grouping components for diffing (None = fallback to setting for v1)
SENTRY_SIMILARITY2_INDEX_REDIS_CLUSTER = None

# The grouping strategy to use for driving similarity-v2. You can add multiple
# strategies here to index them all. This is useful for transitioning a
# similarity dataset to newer grouping configurations.
#
# The dictionary value represents the redis prefix to use.
#
# Check out `test_similarity_config_migration` to understand the procedure and risks.
SENTRY_SIMILARITY_GROUPING_CONFIGURATIONS_TO_INDEX = {
    "similarity:2020-07-23": "a",
}

SENTRY_USE_UWSGI = True

SENTRY_REPROCESSING_ATTACHMENT_CHUNK_SIZE = 2 ** 20

SENTRY_REPROCESSING_SYNC_REDIS_CLUSTER = "default"

# Timeout for the project counter statement execution.
# In case of contention on the project counter, prevent workers saturation with
# save_event tasks from single project.
# Value is in milliseconds. Set to `None` to disable.
SENTRY_PROJECT_COUNTER_STATEMENT_TIMEOUT = 1000

# Implemented in getsentry to run additional devserver workers.
SENTRY_EXTRA_WORKERS = None

SAMPLED_DEFAULT_RATE = 1.0

# A set of extra URLs to sample
ADDITIONAL_SAMPLED_URLS = {}

# This controls whether Sentry is run in a demo mode.
# Enabling this will allow users to create accounts without an email or password.
DEMO_MODE = False

# all demo orgs are owned by the user with this email
DEMO_ORG_OWNER_EMAIL = None

# paramters that determine how demo events are generated
DEMO_DATA_GEN_PARAMS = {}

# parameters for an org when quickly generating them synchronously
DEMO_DATA_QUICK_GEN_PARAMS = {}

# adds an extra JS to HTML template
INJECTED_SCRIPT_ASSETS = []

# adds mobile projects
DEMO_MOBILE_PROJECTS = False<|MERGE_RESOLUTION|>--- conflicted
+++ resolved
@@ -1012,10 +1012,7 @@
     "organizations:release-comparison": False,
     # Enable the project level transaction thresholds
     "organizations:project-transaction-threshold": False,
-<<<<<<< HEAD
-=======
     # Enable the transaction level thresholds
->>>>>>> 55f9cac8
     "organizations:project-transaction-threshold-override": False,
     # Enable percent displays in issue stream
     "organizations:issue-percent-display": False,
