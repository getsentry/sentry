--- conflicted
+++ resolved
@@ -956,13 +956,6 @@
     "organizations:alert-details-redesign": False,
     # Enable the new images loaded design and features
     "organizations:images-loaded-v2": False,
-<<<<<<< HEAD
-    # Enable "owner"/"suggested assignee" features.
-    "organizations:workflow-owners": False,
-=======
-    # Return unhandled information on the issue level
-    "organizations:unhandled-issue-flag": False,
->>>>>>> 8004f7ea
     # Adds additional filters and a new section to issue alert rules.
     "projects:alert-filters": True,
     # Enable functionality to specify custom inbound filters on events.
