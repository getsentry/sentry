--- conflicted
+++ resolved
@@ -3443,9 +3443,6 @@
 SENTRY_QUEUE_MONITORING_REDIS_CLUSTER = "default"
 
 # The project ID for SDK Crash Monitoring to save the detected SDK crashed to.
-<<<<<<< HEAD
-SDK_CRASH_DETECTION_PROJECT_ID: Optional[int] = None
-=======
 # Currently, this is a single value, as the SDK Crash Detection feature only detects crashes for the Cocoa SDK.
 # Once we start detecting crashes for other SDKs, this will be a mapping of SDK name to project ID or something similar.
 SDK_CRASH_DETECTION_PROJECT_ID: Optional[int] = None
@@ -3459,5 +3456,4 @@
     # "processing": "processing",
     "locks": "default",
     "post_process_locks": "default",
-}
->>>>>>> 5da413ec
+}