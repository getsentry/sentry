--- conflicted
+++ resolved
@@ -1168,13 +1168,10 @@
     "organizations:team-insights": True,
     # Enable setting team-level roles and receiving permissions from them
     "organizations:team-roles": False,
-<<<<<<< HEAD
     # Enable snowflake ids
     "organizations:enable-snowflake-id": False,
     # Enable sending Active release notifications without creating an explicit rule in DB
     "projects:active-release-monitor-default-on": False,
-=======
->>>>>>> 9023c71a
     # Adds additional filters and a new section to issue alert rules.
     "projects:alert-filters": True,
     # Enable functionality to specify custom inbound filters on events.
