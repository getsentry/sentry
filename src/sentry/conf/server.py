"""
These settings act as the default (base) settings for the Sentry-provided web-server
"""

import os
import os.path
import re
import socket
import sys
import tempfile
from datetime import timedelta
from platform import platform
from urllib.parse import urlparse

from django.conf.global_settings import *  # NOQA

import sentry
from sentry.utils.celery import crontab_with_minute_jitter
from sentry.utils.types import type_from_value


def gettext_noop(s):
    return s


socket.setdefaulttimeout(5)


def env(key, default="", type=None):
    """
    Extract an environment variable for use in configuration

    :param key: The environment variable to be extracted.
    :param default: The value to be returned if `key` is not found.
    :param type: The type of the returned object (defaults to the type of `default`).
    :return: The environment variable if it exists, else `default`.
    """

    # First check an internal cache, so we can `pop` multiple times
    # without actually losing the value.
    try:
        rv = env._cache[key]
    except KeyError:
        if "SENTRY_RUNNING_UWSGI" in os.environ:
            # We do this so when the process forks off into uwsgi
            # we want to actually be popping off values. This is so that
            # at runtime, the variables aren't actually available.
            fn = os.environ.pop
        else:
            fn = os.environ.__getitem__

        try:
            rv = fn(key)
            env._cache[key] = rv
        except KeyError:
            rv = default

    if type is None:
        type = type_from_value(default)

    return type(rv)


env._cache = {}

ENVIRONMENT = os.environ.get("SENTRY_ENVIRONMENT", "production")

IS_DEV = ENVIRONMENT == "development"

DEBUG = IS_DEV

ADMIN_ENABLED = DEBUG

ADMINS = ()

# Hosts that are considered in the same network (including VPNs).
INTERNAL_IPS = ()

# List of IP subnets which should not be accessible
SENTRY_DISALLOWED_IPS = ()

# When resolving DNS for external sources (source map fetching, webhooks, etc),
# ensure that domains are fully resolved first to avoid poking internal
# search domains.
SENTRY_ENSURE_FQDN = False

# Hosts that are allowed to use system token authentication.
# http://en.wikipedia.org/wiki/Reserved_IP_addresses
INTERNAL_SYSTEM_IPS = (
    "0.0.0.0/8",
    "10.0.0.0/8",
    "100.64.0.0/10",
    "127.0.0.0/8",
    "169.254.0.0/16",
    "172.16.0.0/12",
    "192.0.0.0/29",
    "192.0.2.0/24",
    "192.88.99.0/24",
    "192.168.0.0/16",
    "198.18.0.0/15",
    "198.51.100.0/24",
    "224.0.0.0/4",
    "240.0.0.0/4",
    "255.255.255.255/32",
)

MANAGERS = ADMINS

APPEND_SLASH = True

PROJECT_ROOT = os.path.normpath(os.path.join(os.path.dirname(__file__), os.pardir))

# XXX(dcramer): handle case when we've installed from source vs just running
# this straight out of the repository
if "site-packages" in __file__:
    NODE_MODULES_ROOT = os.path.join(PROJECT_ROOT, "node_modules")
else:
    NODE_MODULES_ROOT = os.path.join(PROJECT_ROOT, os.pardir, os.pardir, "node_modules")

NODE_MODULES_ROOT = os.path.normpath(NODE_MODULES_ROOT)

DEVSERVICES_CONFIG_DIR = os.path.normpath(
    os.path.join(PROJECT_ROOT, os.pardir, os.pardir, "config")
)

SENTRY_DISTRIBUTED_CLICKHOUSE_TABLES = False

RELAY_CONFIG_DIR = os.path.join(DEVSERVICES_CONFIG_DIR, "relay")

SYMBOLICATOR_CONFIG_DIR = os.path.join(DEVSERVICES_CONFIG_DIR, "symbolicator")

# XXX(epurkhiser): The generated chartucterie config.js file will be stored
# here. This directory may not exist until that file is generated.
CHARTCUTERIE_CONFIG_DIR = os.path.join(DEVSERVICES_CONFIG_DIR, "chartcuterie")

CDC_CONFIG_DIR = os.path.join(DEVSERVICES_CONFIG_DIR, "cdc")

sys.path.insert(0, os.path.normpath(os.path.join(PROJECT_ROOT, os.pardir)))

DATABASES = {
    "default": {
        "ENGINE": "sentry.db.postgres",
        "NAME": "sentry",
        "USER": "postgres",
        "PASSWORD": "",
        "HOST": "127.0.0.1",
        "PORT": "",
        "AUTOCOMMIT": True,
        "ATOMIC_REQUESTS": False,
    }
}

if "DATABASE_URL" in os.environ:
    url = urlparse(os.environ["DATABASE_URL"])

    # Ensure default database exists.
    DATABASES["default"] = DATABASES.get("default", {})

    # Update with environment configuration.
    DATABASES["default"].update(
        {
            "NAME": url.path[1:],
            "USER": url.username,
            "PASSWORD": url.password,
            "HOST": url.hostname,
            "PORT": url.port,
        }
    )
    if url.scheme == "postgres":
        DATABASES["default"]["ENGINE"] = "sentry.db.postgres"

# This should always be UTC.
TIME_ZONE = "UTC"

# Language code for this installation. All choices can be found here:
# http://www.i18nguy.com/unicode/language-identifiers.html
LANGUAGE_CODE = "en-us"

LANGUAGES = (
    ("af", gettext_noop("Afrikaans")),
    ("ar", gettext_noop("Arabic")),
    ("az", gettext_noop("Azerbaijani")),
    ("bg", gettext_noop("Bulgarian")),
    ("be", gettext_noop("Belarusian")),
    ("bn", gettext_noop("Bengali")),
    ("br", gettext_noop("Breton")),
    ("bs", gettext_noop("Bosnian")),
    ("ca", gettext_noop("Catalan")),
    ("cs", gettext_noop("Czech")),
    ("cy", gettext_noop("Welsh")),
    ("da", gettext_noop("Danish")),
    ("de", gettext_noop("German")),
    ("el", gettext_noop("Greek")),
    ("en", gettext_noop("English")),
    ("eo", gettext_noop("Esperanto")),
    ("es", gettext_noop("Spanish")),
    ("et", gettext_noop("Estonian")),
    ("eu", gettext_noop("Basque")),
    ("fa", gettext_noop("Persian")),
    ("fi", gettext_noop("Finnish")),
    ("fr", gettext_noop("French")),
    ("ga", gettext_noop("Irish")),
    ("gl", gettext_noop("Galician")),
    ("he", gettext_noop("Hebrew")),
    ("hi", gettext_noop("Hindi")),
    ("hr", gettext_noop("Croatian")),
    ("hu", gettext_noop("Hungarian")),
    ("ia", gettext_noop("Interlingua")),
    ("id", gettext_noop("Indonesian")),
    ("is", gettext_noop("Icelandic")),
    ("it", gettext_noop("Italian")),
    ("ja", gettext_noop("Japanese")),
    ("ka", gettext_noop("Georgian")),
    ("kk", gettext_noop("Kazakh")),
    ("km", gettext_noop("Khmer")),
    ("kn", gettext_noop("Kannada")),
    ("ko", gettext_noop("Korean")),
    ("lb", gettext_noop("Luxembourgish")),
    ("lt", gettext_noop("Lithuanian")),
    ("lv", gettext_noop("Latvian")),
    ("mk", gettext_noop("Macedonian")),
    ("ml", gettext_noop("Malayalam")),
    ("mn", gettext_noop("Mongolian")),
    ("my", gettext_noop("Burmese")),
    ("nb", gettext_noop("Norwegian Bokmal")),
    ("ne", gettext_noop("Nepali")),
    ("nl", gettext_noop("Dutch")),
    ("nn", gettext_noop("Norwegian Nynorsk")),
    ("os", gettext_noop("Ossetic")),
    ("pa", gettext_noop("Punjabi")),
    ("pl", gettext_noop("Polish")),
    ("pt", gettext_noop("Portuguese")),
    ("pt-br", gettext_noop("Brazilian Portuguese")),
    ("ro", gettext_noop("Romanian")),
    ("ru", gettext_noop("Russian")),
    ("sk", gettext_noop("Slovak")),
    ("sl", gettext_noop("Slovenian")),
    ("sq", gettext_noop("Albanian")),
    ("sr", gettext_noop("Serbian")),
    ("sv-se", gettext_noop("Swedish")),
    ("sw", gettext_noop("Swahili")),
    ("ta", gettext_noop("Tamil")),
    ("te", gettext_noop("Telugu")),
    ("th", gettext_noop("Thai")),
    ("tr", gettext_noop("Turkish")),
    ("tt", gettext_noop("Tatar")),
    ("udm", gettext_noop("Udmurt")),
    ("uk", gettext_noop("Ukrainian")),
    ("ur", gettext_noop("Urdu")),
    ("vi", gettext_noop("Vietnamese")),
    ("zh-cn", gettext_noop("Simplified Chinese")),
    ("zh-tw", gettext_noop("Traditional Chinese")),
)

from .locale import CATALOGS

LANGUAGES = tuple((code, name) for code, name in LANGUAGES if code in CATALOGS)

SUPPORTED_LANGUAGES = frozenset(CATALOGS)

SITE_ID = 1

# If you set this to False, Django will make some optimizations so as not
# to load the internationalization machinery.
USE_I18N = True

# If you set this to False, Django will not format dates, numbers and
# calendars according to the current locale
USE_L10N = True

USE_TZ = True

# CAVEAT: If you're adding a middleware that modifies a response's content,
# and appears before CommonMiddleware, you must either reorder your middleware
# so that responses aren't modified after Content-Length is set, or have the
# response modifying middleware reset the Content-Length header.
# This is because CommonMiddleware Sets the Content-Length header for non-streaming responses.
MIDDLEWARE = (
    "sentry.middleware.health.HealthCheck",
    "sentry.middleware.security.SecurityHeadersMiddleware",
    "sentry.middleware.env.SentryEnvMiddleware",
    "sentry.middleware.proxy.SetRemoteAddrFromForwardedFor",
    "sentry.middleware.stats.RequestTimingMiddleware",
    "sentry.middleware.access_log.access_log_middleware",
    "sentry.middleware.stats.ResponseCodeMiddleware",
    "django.middleware.common.CommonMiddleware",
    "django.contrib.sessions.middleware.SessionMiddleware",
    "django.middleware.csrf.CsrfViewMiddleware",
    "sentry.middleware.auth.AuthenticationMiddleware",
    "sentry.middleware.user.UserActiveMiddleware",
    "sentry.middleware.sudo.SudoMiddleware",
    "sentry.middleware.superuser.SuperuserMiddleware",
    "sentry.middleware.locale.SentryLocaleMiddleware",
    "sentry.middleware.ratelimit.RatelimitMiddleware",
    "django.contrib.messages.middleware.MessageMiddleware",
)

ROOT_URLCONF = "sentry.conf.urls"

# TODO(joshuarli): Django 1.10 introduced this option, which restricts the size of a
# request body. We have some middleware in sentry.middleware.proxy that sets the
# Content Length to max uint32 in certain cases related to minidump.
# Once relay's fully rolled out, that can be deleted.
# Until then, the safest and easiest thing to do is to disable this check
# to leave things the way they were with Django <1.9.
DATA_UPLOAD_MAX_MEMORY_SIZE = None

TEMPLATES = [
    {
        "BACKEND": "django.template.backends.django.DjangoTemplates",
        "DIRS": [os.path.join(PROJECT_ROOT, "templates")],
        "APP_DIRS": True,
        "OPTIONS": {
            "context_processors": [
                "django.contrib.auth.context_processors.auth",
                "django.contrib.messages.context_processors.messages",
                "django.template.context_processors.csrf",
                "django.template.context_processors.request",
            ]
        },
    }
]

INSTALLED_APPS = (
    "django.contrib.admin",
    "django.contrib.auth",
    "django.contrib.contenttypes",
    "django.contrib.messages",
    "django.contrib.sessions",
    "django.contrib.sites",
    "drf_spectacular",
    "crispy_forms",
    "rest_framework",
    "sentry",
    "sentry.analytics",
    "sentry.incidents.apps.Config",
    "sentry.discover",
    "sentry.analytics.events",
    "sentry.nodestore",
    "sentry.search",
    "sentry.sentry_metrics.indexer",
    "sentry.snuba",
    "sentry.lang.java.apps.Config",
    "sentry.lang.javascript.apps.Config",
    "sentry.lang.native.apps.Config",
    "sentry.plugins.sentry_interface_types.apps.Config",
    "sentry.plugins.sentry_urls.apps.Config",
    "sentry.plugins.sentry_useragents.apps.Config",
    "sentry.plugins.sentry_webhooks.apps.Config",
    "social_auth",
    "sudo",
    "sentry.eventstream",
    "sentry.auth.providers.google.apps.Config",
    "django.contrib.staticfiles",
)

# Silence internal hints from Django's system checks
SILENCED_SYSTEM_CHECKS = (
    # Django recommends to use OneToOneField over ForeignKey(unique=True)
    # however this changes application behavior in ways that break association
    # loading
    "fields.W342",
    # We have a "catch-all" react_page_view that we only want to match on URLs
    # ending with a `/` to allow APPEND_SLASHES to kick in for the ones lacking
    # the trailing slash. This confuses the warning as the regex is `/$` which
    # looks like it starts with a slash but it doesn't.
    "urls.W002",
    # Our own AuthenticationMiddleware suffices as a replacement for
    # django.contrib.auth.middleware.AuthenticationMiddleware; both add the
    # authenticated user to the HttpRequest which is what's needed here.
    "admin.E408",
    # This is fixed in Django@7c08f26bf0439c1ed593b51b51ad847f7e262bc1.
    # It's not our problem; refer to Django issue 32260.
    "urls.E007",
)

STATIC_ROOT = os.path.realpath(os.path.join(PROJECT_ROOT, "static"))
STATIC_URL = "/_static/{version}/"
# webpack assets live at a different URL that is unversioned
# as we configure webpack to include file content based hash in the filename
STATIC_FRONTEND_APP_URL = "/_static/dist/"

# The webpack output directory
STATICFILES_DIRS = [
    os.path.join(STATIC_ROOT, "sentry", "dist"),
]

# various middleware will use this to identify resources which should not access
# cookies
ANONYMOUS_STATIC_PREFIXES = (
    "/_static/",
    "/avatar/",
    "/organization-avatar/",
    "/team-avatar/",
    "/project-avatar/",
    "/js-sdk-loader/",
)

STATICFILES_FINDERS = (
    "django.contrib.staticfiles.finders.FileSystemFinder",
    "django.contrib.staticfiles.finders.AppDirectoriesFinder",
)

ASSET_VERSION = 0

# setup a default media root to somewhere useless
MEDIA_ROOT = "/tmp/sentry-files"
MEDIA_URL = "_media/"

LOCALE_PATHS = (os.path.join(PROJECT_ROOT, "locale"),)

CSRF_FAILURE_VIEW = "sentry.web.frontend.csrf_failure.view"
CSRF_COOKIE_NAME = "sc"

# Auth configuration

from django.urls import reverse_lazy

LOGIN_REDIRECT_URL = reverse_lazy("sentry-login-redirect")
LOGIN_URL = reverse_lazy("sentry-login")

AUTHENTICATION_BACKENDS = (
    "sentry.utils.auth.EmailAuthBackend",
    # The following authentication backends are used by social auth only.
    # We don't use them for user authentication.
    "social_auth.backends.asana.AsanaBackend",
    "social_auth.backends.github.GithubBackend",
    "social_auth.backends.bitbucket.BitbucketBackend",
    "social_auth.backends.visualstudio.VisualStudioBackend",
)

AUTH_PASSWORD_VALIDATORS = [
    {
        "NAME": "sentry.auth.password_validation.MinimumLengthValidator",
        "OPTIONS": {"min_length": 6},
    },
    {
        "NAME": "sentry.auth.password_validation.MaximumLengthValidator",
        "OPTIONS": {"max_length": 256},
    },
]

SOCIAL_AUTH_USER_MODEL = AUTH_USER_MODEL = "sentry.User"

SESSION_ENGINE = "django.contrib.sessions.backends.signed_cookies"
SESSION_COOKIE_NAME = "sentrysid"

# setting SESSION_COOKIE_SAMESITE to None below for now because
# Django's default in 2.1 now `Lax`.
# this breaks certain IDP flows where we need cookies sent to us on a redirected POST
# request, and `Lax` doesnt permit this.
# See here: https://docs.djangoproject.com/en/2.1/ref/settings/#session-cookie-samesite
SESSION_COOKIE_SAMESITE = None

SESSION_SERIALIZER = "sentry.utils.transitional_serializer.TransitionalSerializer"

GOOGLE_OAUTH2_CLIENT_ID = ""
GOOGLE_OAUTH2_CLIENT_SECRET = ""

BITBUCKET_CONSUMER_KEY = ""
BITBUCKET_CONSUMER_SECRET = ""

ASANA_CLIENT_ID = ""
ASANA_CLIENT_SECRET = ""

VISUALSTUDIO_APP_ID = ""
VISUALSTUDIO_APP_SECRET = ""
VISUALSTUDIO_CLIENT_SECRET = ""
VISUALSTUDIO_SCOPES = ["vso.work_write", "vso.project", "vso.code", "vso.release"]

SOCIAL_AUTH_PIPELINE = (
    "social_auth.backends.pipeline.user.get_username",
    "social_auth.backends.pipeline.social.social_auth_user",
    "social_auth.backends.pipeline.associate.associate_by_email",
    "social_auth.backends.pipeline.misc.save_status_to_session",
    "social_auth.backends.pipeline.social.associate_user",
    "social_auth.backends.pipeline.social.load_extra_data",
    "social_auth.backends.pipeline.user.update_user_details",
    "social_auth.backends.pipeline.misc.save_status_to_session",
)
SOCIAL_AUTH_REVOKE_TOKENS_ON_DISCONNECT = True
SOCIAL_AUTH_LOGIN_REDIRECT_URL = "/account/settings/identities/"
SOCIAL_AUTH_ASSOCIATE_ERROR_URL = SOCIAL_AUTH_LOGIN_REDIRECT_URL

INITIAL_CUSTOM_USER_MIGRATION = "0108_fix_user"

# Auth engines and the settings required for them to be listed
AUTH_PROVIDERS = {
    "github": ("GITHUB_APP_ID", "GITHUB_API_SECRET"),
    "bitbucket": ("BITBUCKET_CONSUMER_KEY", "BITBUCKET_CONSUMER_SECRET"),
    "asana": ("ASANA_CLIENT_ID", "ASANA_CLIENT_SECRET"),
    "visualstudio": (
        "VISUALSTUDIO_APP_ID",
        "VISUALSTUDIO_APP_SECRET",
        "VISUALSTUDIO_CLIENT_SECRET",
    ),
}

AUTH_PROVIDER_LABELS = {
    "github": "GitHub",
    "bitbucket": "Bitbucket",
    "asana": "Asana",
    "visualstudio": "Visual Studio",
}

import random


def SOCIAL_AUTH_DEFAULT_USERNAME():
    return random.choice(["Darth Vader", "Obi-Wan Kenobi", "R2-D2", "C-3PO", "Yoda"])


SOCIAL_AUTH_PROTECTED_USER_FIELDS = ["email"]
SOCIAL_AUTH_FORCE_POST_DISCONNECT = True

# Queue configuration
from kombu import Exchange, Queue

BROKER_URL = "redis://127.0.0.1:6379"
BROKER_TRANSPORT_OPTIONS = {}

# Ensure workers run async by default
# in Development you might want them to run in-process
# though it would cause timeouts/recursions in some cases
CELERY_ALWAYS_EAGER = False

# We use the old task protocol because during benchmarking we noticed that it's faster
# than the new protocol. If we ever need to bump this it should be fine, there were no
# compatibility issues, just need to run benchmarks and do some tests to make sure
# things run ok.
CELERY_TASK_PROTOCOL = 1
CELERY_EAGER_PROPAGATES_EXCEPTIONS = True
CELERY_IGNORE_RESULT = True
CELERY_SEND_EVENTS = False
CELERY_RESULT_BACKEND = None
CELERY_TASK_RESULT_EXPIRES = 1
CELERY_DISABLE_RATE_LIMITS = True
CELERY_DEFAULT_QUEUE = "default"
CELERY_DEFAULT_EXCHANGE = "default"
CELERY_DEFAULT_EXCHANGE_TYPE = "direct"
CELERY_DEFAULT_ROUTING_KEY = "default"
CELERY_CREATE_MISSING_QUEUES = True
CELERY_REDIRECT_STDOUTS = False
CELERYD_HIJACK_ROOT_LOGGER = False
CELERY_TASK_SERIALIZER = "pickle"
CELERY_RESULT_SERIALIZER = "pickle"
CELERY_ACCEPT_CONTENT = {"pickle"}
CELERY_IMPORTS = (
    "sentry.data_export.tasks",
    "sentry.discover.tasks",
    "sentry.incidents.tasks",
    "sentry.sentry_metrics.indexer.tasks",
    "sentry.snuba.tasks",
    "sentry.tasks.app_store_connect",
    "sentry.tasks.assemble",
    "sentry.tasks.auth",
    "sentry.tasks.auto_remove_inbox",
    "sentry.tasks.auto_resolve_issues",
    "sentry.tasks.beacon",
    "sentry.tasks.check_auth",
    "sentry.tasks.check_monitors",
    "sentry.tasks.clear_expired_snoozes",
    "sentry.tasks.collect_project_platforms",
    "sentry.tasks.commits",
    "sentry.tasks.deletion",
    "sentry.tasks.digests",
    "sentry.tasks.email",
    "sentry.tasks.files",
    "sentry.tasks.groupowner",
    "sentry.tasks.integrations",
    "sentry.tasks.low_priority_symbolication",
    "sentry.tasks.merge",
    "sentry.tasks.releasemonitor",
    "sentry.tasks.options",
    "sentry.tasks.ping",
    "sentry.tasks.post_process",
    "sentry.tasks.process_buffer",
    "sentry.tasks.relay",
    "sentry.tasks.release_registry",
    "sentry.tasks.reports",
    "sentry.tasks.reprocessing",
    "sentry.tasks.reprocessing2",
    "sentry.tasks.scheduler",
    "sentry.tasks.sentry_apps",
    "sentry.tasks.servicehooks",
    "sentry.tasks.store",
    "sentry.tasks.symbolication",
    "sentry.tasks.unmerge",
    "sentry.tasks.update_user_reports",
    "sentry.tasks.user_report",
)
CELERY_QUEUES = [
    Queue("activity.notify", routing_key="activity.notify"),
    Queue("alerts", routing_key="alerts"),
    Queue("app_platform", routing_key="app_platform"),
    Queue("appstoreconnect", routing_key="sentry.tasks.app_store_connect.#"),
    Queue("assemble", routing_key="assemble"),
    Queue("auth", routing_key="auth"),
    Queue("buffers.process_pending", routing_key="buffers.process_pending"),
    Queue("cleanup", routing_key="cleanup"),
    Queue("code_owners", routing_key="code_owners"),
    Queue("commits", routing_key="commits"),
    Queue("data_export", routing_key="data_export"),
    Queue("default", routing_key="default"),
    Queue("digests.delivery", routing_key="digests.delivery"),
    Queue("digests.scheduling", routing_key="digests.scheduling"),
    Queue("email", routing_key="email"),
    Queue("events.preprocess_event", routing_key="events.preprocess_event"),
    Queue("events.process_event", routing_key="events.process_event"),
    Queue("events.reprocess_events", routing_key="events.reprocess_events"),
    Queue(
        "events.reprocessing.preprocess_event", routing_key="events.reprocessing.preprocess_event"
    ),
    Queue("events.reprocessing.process_event", routing_key="events.reprocessing.process_event"),
    Queue(
        "events.reprocessing.symbolicate_event", routing_key="events.reprocessing.symbolicate_event"
    ),
    Queue(
        "events.reprocessing.symbolicate_event_low_priority",
        routing_key="events.reprocessing.symbolicate_event_low_priority",
    ),
    Queue("events.save_event", routing_key="events.save_event"),
    Queue("events.save_event_transaction", routing_key="events.save_event_transaction"),
    Queue("events.symbolicate_event", routing_key="events.symbolicate_event"),
    Queue(
        "events.symbolicate_event_low_priority", routing_key="events.symbolicate_event_low_priority"
    ),
    Queue("files.delete", routing_key="files.delete"),
    Queue(
        "group_owners.process_suspect_commits", routing_key="group_owners.process_suspect_commits"
    ),
    Queue(
        "releasemonitor",
        routing_key="releasemonitor",
    ),
    Queue("incidents", routing_key="incidents"),
    Queue("incident_snapshots", routing_key="incident_snapshots"),
    Queue("incidents", routing_key="incidents"),
    Queue("integrations", routing_key="integrations"),
    Queue("merge", routing_key="merge"),
    Queue("options", routing_key="options"),
    Queue("relay_config", routing_key="relay_config"),
    Queue("reports.deliver", routing_key="reports.deliver"),
    Queue("reports.prepare", routing_key="reports.prepare"),
    Queue("search", routing_key="search"),
    Queue("sentry_metrics.indexer", routing_key="sentry_metrics.indexer"),
    Queue("similarity.index", routing_key="similarity.index"),
    Queue("sleep", routing_key="sleep"),
    Queue("stats", routing_key="stats"),
    Queue("subscriptions", routing_key="subscriptions"),
    Queue(
        "symbolications.compute_low_priority_projects",
        routing_key="symbolications.compute_low_priority_projects",
    ),
    Queue("unmerge", routing_key="unmerge"),
    Queue("update", routing_key="update"),
]

for queue in CELERY_QUEUES:
    queue.durable = False

CELERY_ROUTES = ("sentry.queue.routers.SplitQueueRouter",)


def create_partitioned_queues(name):
    exchange = Exchange(name, type="direct")
    for num in range(1):
        CELERY_QUEUES.append(Queue(f"{name}-{num}", exchange=exchange))


create_partitioned_queues("counters")
create_partitioned_queues("triggers")

from celery.schedules import crontab

# XXX: Make sure to register the monitor_id for each job in `SENTRY_CELERYBEAT_MONITORS`!
CELERYBEAT_SCHEDULE_FILENAME = os.path.join(tempfile.gettempdir(), "sentry-celerybeat")
CELERYBEAT_SCHEDULE = {
    "check-auth": {
        "task": "sentry.tasks.check_auth",
        "schedule": timedelta(minutes=1),
        "options": {"expires": 60, "queue": "auth"},
    },
    "enqueue-scheduled-jobs": {
        "task": "sentry.tasks.enqueue_scheduled_jobs",
        "schedule": timedelta(minutes=1),
        "options": {"expires": 60},
    },
    "send-beacon": {
        "task": "sentry.tasks.send_beacon",
        "schedule": timedelta(hours=1),
        "options": {"expires": 3600},
    },
    "send-ping": {
        "task": "sentry.tasks.send_ping",
        "schedule": timedelta(minutes=1),
        "options": {"expires": 60},
    },
    "flush-buffers": {
        "task": "sentry.tasks.process_buffer.process_pending",
        "schedule": timedelta(seconds=10),
        "options": {"expires": 10, "queue": "buffers.process_pending"},
    },
    "sync-options": {
        "task": "sentry.tasks.options.sync_options",
        "schedule": timedelta(seconds=10),
        "options": {"expires": 10, "queue": "options"},
    },
    "schedule-digests": {
        "task": "sentry.tasks.digests.schedule_digests",
        "schedule": timedelta(seconds=30),
        "options": {"expires": 30},
    },
    "check-monitors": {
        "task": "sentry.tasks.check_monitors",
        "schedule": timedelta(minutes=1),
        "options": {"expires": 60},
    },
    "clear-expired-snoozes": {
        "task": "sentry.tasks.clear_expired_snoozes",
        "schedule": timedelta(minutes=5),
        "options": {"expires": 300},
    },
    "clear-expired-raw-events": {
        "task": "sentry.tasks.clear_expired_raw_events",
        "schedule": timedelta(minutes=15),
        "options": {"expires": 300},
    },
    "collect-project-platforms": {
        "task": "sentry.tasks.collect_project_platforms",
        "schedule": crontab_with_minute_jitter(hour=3),
        "options": {"expires": 3600 * 24},
    },
    "update-user-reports": {
        "task": "sentry.tasks.update_user_reports",
        "schedule": timedelta(minutes=15),
        "options": {"expires": 300},
    },
    "schedule-auto-resolution": {
        "task": "sentry.tasks.schedule_auto_resolution",
        "schedule": timedelta(minutes=15),
        "options": {"expires": 60 * 25},
    },
    "auto-remove-inbox": {
        "task": "sentry.tasks.auto_remove_inbox",
        "schedule": timedelta(minutes=15),
        "options": {"expires": 60 * 25},
    },
    "schedule-deletions": {
        "task": "sentry.tasks.deletion.run_scheduled_deletions",
        "schedule": timedelta(minutes=15),
        "options": {"expires": 60 * 25},
    },
    "reattempt-deletions": {
        "task": "sentry.tasks.deletion.reattempt_deletions",
        "schedule": crontab(hour=10, minute=0),  # 03:00 PDT, 07:00 EDT, 10:00 UTC
        "options": {"expires": 60 * 25},
    },
    "schedule-weekly-organization-reports": {
        "task": "sentry.tasks.reports.prepare_reports",
        "schedule": crontab(
            minute=0, hour=12, day_of_week="monday"  # 05:00 PDT, 09:00 EDT, 12:00 UTC
        ),
        "options": {"expires": 60 * 60 * 3},
    },
    "schedule-verify-weekly-organization-reports": {
        "task": "sentry.tasks.reports.verify_prepare_reports",
        "schedule": crontab(
            minute=0, hour=12, day_of_week="tuesday"  # 05:00 PDT, 09:00 EDT, 12:00 UTC
        ),
        "options": {"expires": 60 * 60},
    },
    "schedule-vsts-integration-subscription-check": {
        "task": "sentry.tasks.integrations.kickoff_vsts_subscription_check",
        "schedule": crontab_with_minute_jitter(hour="*/6"),
        "options": {"expires": 60 * 25},
    },
    "monitor-release-adoption": {
        "task": "sentry.tasks.monitor_release_adoption",
        "schedule": crontab(minute=0),
        "options": {"expires": 3600, "queue": "releasemonitor"},
    },
    "fetch-release-registry-data": {
        "task": "sentry.tasks.release_registry.fetch_release_registry_data",
        "schedule": timedelta(minutes=5),
        "options": {"expires": 3600},
    },
    "fetch-appstore-builds": {
        "task": "sentry.tasks.app_store_connect.refresh_all_builds",
        "schedule": timedelta(hours=1),
        "options": {"expires": 3600},
    },
    "snuba-subscription-checker": {
        "task": "sentry.snuba.tasks.subscription_checker",
        "schedule": timedelta(minutes=20),
        "options": {"expires": 20 * 60},
    },
}

BGTASKS = {
    "sentry.bgtasks.clean_dsymcache:clean_dsymcache": {"interval": 5 * 60, "roles": ["worker"]},
    "sentry.bgtasks.clean_releasefilecache:clean_releasefilecache": {
        "interval": 5 * 60,
        "roles": ["worker"],
    },
}

# Sentry logs to two major places: stdout, and it's internal project.
# To disable logging to the internal project, add a logger who's only
# handler is 'console' and disable propagating upwards.
# Additionally, Sentry has the ability to override logger levels by
# providing the cli with -l/--loglevel or the SENTRY_LOG_LEVEL env var.
# The loggers that it overrides are root and any in LOGGING.overridable.
# Be very careful with this in a production system, because the celery
# logger can be extremely verbose when given INFO or DEBUG.
LOGGING = {
    "default_level": "INFO",
    "version": 1,
    "disable_existing_loggers": True,
    "handlers": {
        "null": {"class": "logging.NullHandler"},
        "console": {"class": "sentry.logging.handlers.StructLogHandler"},
        "internal": {"level": "ERROR", "class": "sentry_sdk.integrations.logging.EventHandler"},
        "metrics": {
            "level": "WARNING",
            "filters": ["important_django_request"],
            "class": "sentry.logging.handlers.MetricsLogHandler",
        },
        "django_internal": {
            "level": "WARNING",
            "filters": ["important_django_request"],
            "class": "sentry_sdk.integrations.logging.EventHandler",
        },
    },
    "filters": {
        "important_django_request": {
            "()": "sentry.logging.handlers.MessageContainsFilter",
            "contains": ["CSRF"],
        }
    },
    "root": {"level": "NOTSET", "handlers": ["console", "internal"]},
    # LOGGING.overridable is a list of loggers including root that will change
    # based on the overridden level defined above.
    "overridable": ["celery", "sentry"],
    "loggers": {
        "celery": {"level": "WARNING"},
        "sentry": {"level": "INFO"},
        "sentry_plugins": {"level": "INFO"},
        "sentry.files": {"level": "WARNING"},
        "sentry.minidumps": {"handlers": ["internal"], "propagate": False},
        "sentry.reprocessing": {"handlers": ["internal"], "propagate": False},
        "sentry.interfaces": {"handlers": ["internal"], "propagate": False},
        # This only needs to go to Sentry for now.
        "sentry.similarity": {"handlers": ["internal"], "propagate": False},
        "sentry.errors": {"handlers": ["console"], "propagate": False},
        "sentry_sdk.errors": {"handlers": ["console"], "level": "INFO", "propagate": False},
        "sentry.rules": {"handlers": ["console"], "propagate": False},
        "multiprocessing": {
            "handlers": ["console"],
            # https://github.com/celery/celery/commit/597a6b1f3359065ff6dbabce7237f86b866313df
            # This commit has not been rolled into any release and leads to a
            # large amount of errors when working with postgres.
            "level": "CRITICAL",
            "propagate": False,
        },
        "celery.worker.job": {"handlers": ["console"], "propagate": False},
        "static_compiler": {"level": "INFO"},
        "django.request": {
            "level": "WARNING",
            "handlers": ["console", "metrics", "django_internal"],
            "propagate": False,
        },
        "toronado": {"level": "ERROR", "handlers": ["null"], "propagate": False},
        "urllib3.connectionpool": {"level": "ERROR", "handlers": ["console"], "propagate": False},
        "boto3": {"level": "WARNING", "handlers": ["console"], "propagate": False},
        "botocore": {"level": "WARNING", "handlers": ["console"], "propagate": False},
    },
}

# django-rest-framework

REST_FRAMEWORK = {
    "DEFAULT_RENDERER_CLASSES": ["rest_framework.renderers.JSONRenderer"],
    "DEFAULT_PARSER_CLASSES": [
        "rest_framework.parsers.JSONParser",
        "rest_framework.parsers.MultiPartParser",
        "rest_framework.parsers.FormParser",
    ],
    "TEST_REQUEST_DEFAULT_FORMAT": "json",
    "DEFAULT_PERMISSION_CLASSES": ("sentry.api.permissions.NoPermission",),
    "EXCEPTION_HANDLER": "sentry.api.handlers.custom_exception_handler",
    "DEFAULT_SCHEMA_CLASS": "drf_spectacular.openapi.AutoSchema",
}


if os.environ.get("OPENAPIGENERATE", False):
    OLD_OPENAPI_JSON_PATH = "tests/apidocs/openapi-deprecated.json"
    from sentry.apidocs.build import OPENAPI_TAGS, get_old_json_paths

    SPECTACULAR_SETTINGS = {
        "PREPROCESSING_HOOKS": ["sentry.apidocs.hooks.custom_preprocessing_hook"],
        "POSTPROCESSING_HOOKS": ["sentry.apidocs.hooks.custom_postprocessing_hook"],
        "DISABLE_ERRORS_AND_WARNINGS": False,
        "COMPONENT_SPLIT_REQUEST": False,
        "COMPONENT_SPLIT_PATCH": False,
        "AUTHENTICATION_WHITELIST": ["sentry.api.authentication.TokenAuthentication"],
        "TAGS": OPENAPI_TAGS,
        "TITLE": "API Reference",
        "DESCRIPTION": "Sentry Public API",
        "TOS": "http://sentry.io/terms/",
        "CONTACT": {"email": "partners@sentry.io"},
        "LICENSE": {"name": "Apache 2.0", "url": "http://www.apache.org/licenses/LICENSE-2.0.html"},
        "VERSION": "v0",
        "SERVERS": [{"url": "https://sentry.io/"}],
        "PARSER_WHITELIST": ["rest_framework.parsers.JSONParser"],
        "APPEND_PATHS": get_old_json_paths(OLD_OPENAPI_JSON_PATH),
    }

CRISPY_TEMPLATE_PACK = "bootstrap3"
# Sentry and internal client configuration

SENTRY_FEATURES = {
    # Enables user registration.
    "auth:register": True,
    # Enable advanced search features, like negation and wildcard matching.
    "organizations:advanced-search": True,
    # Enable obtaining and using API keys.
    "organizations:alert-rule-ui-component": False,
    # Enable issue alert status page
    "organizations:alert-rule-status-page": False,
    # Alert wizard redesign version 3
    "organizations:alert-wizard-v3": False,
    "organizations:api-keys": False,
    # Enable multiple Apple app-store-connect sources per project.
    "organizations:app-store-connect-multiple": False,
    # Enable the linked event feature in the issue details breadcrumb.
    "organizations:breadcrumb-linked-event": False,
    # Enable change alerts for an org
    "organizations:change-alerts": True,
    # Enable alerting based on crash free sessions/users
    "organizations:crash-rate-alerts": True,
    # Enable creating organizations within sentry (if SENTRY_SINGLE_ORGANIZATION
    # is not enabled).
    "organizations:create": True,
    # Enable the 'discover' interface.
    "organizations:discover": False,
    # Enable attaching arbitrary files to events.
    "organizations:event-attachments": True,
    # Enable Filters & Sampling in the org settings
    "organizations:filters-and-sampling": False,
    # Enable Dynamic Sampling errors in the org settings
    "organizations:filters-and-sampling-error-rules": False,
    # Allow organizations to configure all symbol sources.
    "organizations:symbol-sources": True,
    # Allow organizations to configure custom external symbol sources.
    "organizations:custom-symbol-sources": True,
    # Enable discover 2 basic functions
    "organizations:discover-basic": True,
    # Enable discover 2 custom queries and saved queries
    "organizations:discover-query": True,
    # Allows an org to have a larger set of project ownership rules per project
    "organizations:higher-ownership-limit": False,
    # Enable Performance view
    "organizations:performance-view": True,
    # Enable profiling
    "organizations:profiling": False,
    # Enable multi project selection
    "organizations:global-views": False,
    # Enable experimental new version of Merged Issues where sub-hashes are shown
    "organizations:grouping-tree-ui": False,
    # Enable experimental new version of stacktrace component where additional
    # data related to grouping is shown on each frame
    "organizations:grouping-stacktrace-ui": False,
    # Enable tweaks to group title in relation to hierarchical
    # grouping.
    "organizations:grouping-title-ui": False,
    # Lets organizations manage grouping configs
    "organizations:set-grouping-config": False,
    # Lets organizations set a custom title through fingerprinting
    "organizations:custom-event-title": True,
    # Enable rule page.
    "organizations:rule-page": False,
    # Enable incidents feature
    "organizations:incidents": False,
    # Flags for enabling CdcEventsDatasetSnubaSearchBackend in sentry.io. No effect in open-source
    # sentry at the moment.
    "organizations:issue-search-use-cdc-primary": False,
    "organizations:issue-search-use-cdc-secondary": False,
    # Enable metrics feature on the backend
    "organizations:metrics": False,
    # Enable the new widget builder experience on Dashboards
    "organizations:new-widget-builder-experience": False,
    # Automatically extract metrics during ingestion.
    #
    # XXX(ja): DO NOT ENABLE UNTIL THIS NOTICE IS GONE. Relay experiences
    # gradual slowdown when this is enabled for too many projects.
    "organizations:metrics-extraction": False,
    # Enable switch metrics button on Performance, allowing switch to unsampled transaction metrics
    "organizations:metrics-performance-ui": False,
    # True if release-health related queries should be run against both
    # backends (sessions and metrics dataset)
    "organizations:release-health-check-metrics": False,
    # True if differences between the metrics and sessions backend should be reported
    "organizations:release-health-check-metrics-report": False,
    # Enable threshold period in metric alert rule builder
    "organizations:metric-alert-threshold-period": False,
    # Enable integration functionality to create and link groups to issues on
    # external services.
    "organizations:integrations-issue-basic": True,
    # Enable interface functionality to synchronize groups between sentry and
    # issues on external services.
    "organizations:integrations-issue-sync": True,
    # Enable interface functionality to receive event hooks.
    "organizations:integrations-event-hooks": True,
    # Enable integration functionality to work with alert rules
    "organizations:integrations-alert-rule": True,
    # Enable integration functionality to work with alert rules (specifically chat integrations)
    "organizations:integrations-chat-unfurl": True,
    # Enable integration functionality to work with alert rules (specifically incident
    # management integrations)
    "organizations:integrations-incident-management": True,
    # Allow orgs to automatically create Tickets in Issue Alerts
    "organizations:integrations-ticket-rules": True,
    # Allow orgs to use the stacktrace linking feature
    "organizations:integrations-stacktrace-link": False,
    # Allow orgs to install a custom source code management integration
    "organizations:integrations-custom-scm": False,
    # Limit project events endpoint to only query back a certain number of days
    "organizations:project-event-date-limit": False,
    # Enable data forwarding functionality for organizations.
    "organizations:data-forwarding": True,
    # Enable react-grid-layout dashboards
    "organizations:dashboard-grid-layout": False,
    # Enable readonly dashboards
    "organizations:dashboards-basic": True,
    # Enable custom editable dashboards
    "organizations:dashboards-edit": True,
    # Enable dashboard widget library
    "organizations:widget-library": False,
    # Enable metrics in dashboards
    "organizations:dashboards-metrics": False,
    # Enable issue widgets in dashboards
    "organizations:issues-in-dashboards": False,
    # Enable widget viewer modal in dashboards
    "organizations:widget-viewer-modal": False,
    # Enable experimental performance improvements.
    "organizations:enterprise-perf": False,
    # Enable the API to importing CODEOWNERS for a project
    "organizations:integrations-codeowners": False,
    # Enable inviting members to organizations.
    "organizations:invite-members": True,
    # Enable rate limits for inviting members.
    "organizations:invite-members-rate-limits": True,
    # Enable removing issue from issue list if action taken.
    "organizations:issue-list-removal-action": False,
    # Prefix host with organization ID when giving users DSNs (can be
    # customized with SENTRY_ORG_SUBDOMAIN_TEMPLATE)
    "organizations:org-subdomains": False,
    # Display a global dashboard notification for this org
    "organizations:prompt-dashboards": False,
    # Enable views for ops breakdown
    "organizations:performance-ops-breakdown": False,
    # Enable interpolation of null data points in charts instead of zerofilling in performance
    "organizations:performance-chart-interpolation": False,
    # Enable views for suspect tags
    "organizations:performance-suspect-spans-view": False,
    # Enable views for anomaly detection
    "organizations:performance-anomaly-detection-ui": False,
    # Enable histogram view in span details
    "organizations:performance-span-histogram-view": False,
    # Enable the new Related Events feature
    "organizations:related-events": False,
    # Enable usage of external relays, for use with Relay. See
    # https://github.com/getsentry/relay.
    "organizations:relay": True,
    # Enables experimental new-style selection filters to replace the GSH
    "organizations:selection-filters-v2": False,
    # Enable logging for weekly reports
    "organizations:weekly-report-debugging": False,
    # Enable Session Stats down to a minute resolution
    "organizations:minute-resolution-sessions": True,
    # Notify all project members when fallthrough is disabled, instead of just the auto-assignee
    "organizations:notification-all-recipients": False,
    # Enable the new native stack trace design
    "organizations:native-stack-trace-v2": False,
    # Enable version 2 of reprocessing (completely distinct from v1)
    "organizations:reprocessing-v2": False,
    # Enable the UI for the overage alert settings
    "organizations:slack-overage-notifications": False,
    # Enable basic SSO functionality, providing configurable single sign on
    # using services like GitHub / Google. This is *not* the same as the signup
    # and login with Github / Azure DevOps that sentry.io provides.
    "organizations:sso-basic": True,
    # Enable SAML2 based SSO functionality. getsentry/sentry-auth-saml2 plugin
    # must be installed to use this functionality.
    "organizations:sso-saml2": True,
    # Enable workaround for migrating IdP instances
    "organizations:sso-migration": False,
<<<<<<< HEAD
    # Return unhandled information on the issue level
    "organizations:unhandled-issue-flag": True,
=======
    # Enable percent-based conditions on issue rules
    "organizations:issue-percent-filters": True,
>>>>>>> d7a0ab50
    # Enable the new images loaded design and features
    "organizations:images-loaded-v2": True,
    # Enable the mobile screenshots feature
    "organizations:mobile-screenshots": False,
    # Enable the release details performance section
    "organizations:release-comparison-performance": False,
    # Enable percent displays in issue stream
    "organizations:issue-percent-display": False,
    # Enable team insights page
    "organizations:team-insights": True,
    # Adds additional filters and a new section to issue alert rules.
    "projects:alert-filters": True,
    # Enable functionality to specify custom inbound filters on events.
    "projects:custom-inbound-filters": False,
    # Enable data forwarding functionality for projects.
    "projects:data-forwarding": True,
    # Enable functionality to discard groups.
    "projects:discard-groups": False,
    # DEPRECATED: pending removal
    "projects:dsym": False,
    # Enable selection of members, teams or code owners as email targets for issue alerts.
    "projects:issue-alerts-targeting": True,
    # Enable functionality for attaching  minidumps to events and displaying
    # then in the group UI.
    "projects:minidump": True,
    # Enable ingestion for suspect spans
    "projects:performance-suspect-spans-ingestion": False,
    # Enable functionality for project plugins.
    "projects:plugins": True,
    # Enable alternative version of group creation that is supposed to be less racy.
    "projects:race-free-group-creation": True,
    # Enable functionality for rate-limiting events on projects.
    "projects:rate-limits": True,
    # Enable functionality to trigger service hooks upon event ingestion.
    "projects:servicehooks": False,
    # Use Kafka (instead of Celery) for ingestion pipeline.
    "projects:kafka-ingest": False,
    # Don't add feature defaults down here! Please add them in their associated
    # group sorted alphabetically.
}

# Default time zone for localization in the UI.
# http://en.wikipedia.org/wiki/List_of_tz_zones_by_name
SENTRY_DEFAULT_TIME_ZONE = "UTC"

# Enable the Sentry Debugger (Beta)
SENTRY_DEBUGGER = None

SENTRY_IGNORE_EXCEPTIONS = ("OperationalError",)

# Should we send the beacon to the upstream server?
SENTRY_BEACON = True

# Allow access to Sentry without authentication.
SENTRY_PUBLIC = False

# Instruct Sentry that this install intends to be run by a single organization
# and thus various UI optimizations should be enabled.
SENTRY_SINGLE_ORGANIZATION = False

# Login url (defaults to LOGIN_URL)
SENTRY_LOGIN_URL = None

# Default project ID (for internal errors)
SENTRY_PROJECT = 1
SENTRY_PROJECT_KEY = None

# Default organization to represent the Internal Sentry project.
# Used as a default when in SINGLE_ORGANIZATION mode.
SENTRY_ORGANIZATION = None

# Project ID for recording frontend (javascript) exceptions
SENTRY_FRONTEND_PROJECT = None
# DSN for the frontend to use explicitly, which takes priority
# over SENTRY_FRONTEND_PROJECT or SENTRY_PROJECT
SENTRY_FRONTEND_DSN = None
# DSN for tracking all client HTTP requests (which can be noisy) [experimental]
SENTRY_FRONTEND_REQUESTS_DSN = None

# Configuration for JavaScript's whitelistUrls - defaults to ALLOWED_HOSTS
SENTRY_FRONTEND_WHITELIST_URLS = None

# ----
# APM config
# ----

# sample rate for transactions initiated from the frontend
SENTRY_FRONTEND_APM_SAMPLING = 0

# sample rate for transactions in the backend
SENTRY_BACKEND_APM_SAMPLING = 0

# Sample rate for symbolicate_event task transactions
SENTRY_SYMBOLICATE_EVENT_APM_SAMPLING = 0

# Sample rate for the process_event task transactions
SENTRY_PROCESS_EVENT_APM_SAMPLING = 0

# sample rate for the relay projectconfig endpoint
SENTRY_RELAY_ENDPOINT_APM_SAMPLING = 0

# sample rate for relay's cache invalidation task
SENTRY_RELAY_TASK_APM_SAMPLING = 0

# sample rate for ingest consumer processing functions
SENTRY_INGEST_CONSUMER_APM_SAMPLING = 0

# sample rate for Apple App Store Connect tasks transactions
SENTRY_APPCONNECT_APM_SAMPLING = SENTRY_BACKEND_APM_SAMPLING

# sample rate for suspect commits task
SENTRY_SUSPECT_COMMITS_APM_SAMPLING = 0

# sample rate for post_process_group task
SENTRY_POST_PROCESS_GROUP_APM_SAMPLING = 0

# sample rate for all reprocessing tasks (except for the per-event ones)
SENTRY_REPROCESSING_APM_SAMPLING = 0

# ----
# end APM config
# ----

# DSN to use for Sentry monitors
SENTRY_MONITOR_DSN = None
SENTRY_MONITOR_API_ROOT = None
SENTRY_CELERYBEAT_MONITORS = {
    # 'scheduled-name': 'monitor_guid',
}

# Web Service
SENTRY_WEB_HOST = "127.0.0.1"
SENTRY_WEB_PORT = 9000
SENTRY_WEB_OPTIONS = {}

# SMTP Service
SENTRY_SMTP_HOST = "127.0.0.1"
SENTRY_SMTP_PORT = 1025

SENTRY_INTERFACES = {
    "csp": "sentry.interfaces.security.Csp",
    "hpkp": "sentry.interfaces.security.Hpkp",
    "expectct": "sentry.interfaces.security.ExpectCT",
    "expectstaple": "sentry.interfaces.security.ExpectStaple",
    "exception": "sentry.interfaces.exception.Exception",
    "logentry": "sentry.interfaces.message.Message",
    "request": "sentry.interfaces.http.Http",
    "sdk": "sentry.interfaces.sdk.Sdk",
    "stacktrace": "sentry.interfaces.stacktrace.Stacktrace",
    "template": "sentry.interfaces.template.Template",
    "user": "sentry.interfaces.user.User",
    "breadcrumbs": "sentry.interfaces.breadcrumbs.Breadcrumbs",
    "contexts": "sentry.interfaces.contexts.Contexts",
    "threads": "sentry.interfaces.threads.Threads",
    "debug_meta": "sentry.interfaces.debug_meta.DebugMeta",
    "spans": "sentry.interfaces.spans.Spans",
}
PREFER_CANONICAL_LEGACY_KEYS = False

SENTRY_EMAIL_BACKEND_ALIASES = {
    "smtp": "django.core.mail.backends.smtp.EmailBackend",
    "dummy": "django.core.mail.backends.dummy.EmailBackend",
    "console": "django.core.mail.backends.console.EmailBackend",
}

SENTRY_FILESTORE_ALIASES = {
    "filesystem": "django.core.files.storage.FileSystemStorage",
    "s3": "sentry.filestore.s3.S3Boto3Storage",
    "gcs": "sentry.filestore.gcs.GoogleCloudStorage",
}

SENTRY_ANALYTICS_ALIASES = {
    "noop": "sentry.analytics.Analytics",
    "pubsub": "sentry.analytics.pubsub.PubSubAnalytics",
}

# set of backends that do not support needing SMTP mail.* settings
# This list is a bit fragile and hardcoded, but it's unlikely that
# a user will be using a different backend that also mandates SMTP
# credentials.
SENTRY_SMTP_DISABLED_BACKENDS = frozenset(
    (
        "django.core.mail.backends.dummy.EmailBackend",
        "django.core.mail.backends.console.EmailBackend",
        "django.core.mail.backends.locmem.EmailBackend",
        "django.core.mail.backends.filebased.EmailBackend",
        "sentry.utils.email.PreviewBackend",
    )
)

# Should users without superuser permissions be allowed to
# make projects public
SENTRY_ALLOW_PUBLIC_PROJECTS = True

# Will an invite be sent when a member is added to an organization?
SENTRY_ENABLE_INVITES = True

# Origins allowed for session-based API access (via the Access-Control-Allow-Origin header)
SENTRY_ALLOW_ORIGIN = None

# Buffer backend
SENTRY_BUFFER = "sentry.buffer.Buffer"
SENTRY_BUFFER_OPTIONS = {}

# Cache backend
# XXX: We explicitly require the cache to be configured as its not optional
# and causes serious confusion with the default django cache
SENTRY_CACHE = None
SENTRY_CACHE_OPTIONS = {}

# Attachment blob cache backend
SENTRY_ATTACHMENTS = "sentry.attachments.default.DefaultAttachmentCache"
SENTRY_ATTACHMENTS_OPTIONS = {}

# Events blobs processing backend
SENTRY_EVENT_PROCESSING_STORE = "sentry.eventstore.processing.default.DefaultEventProcessingStore"
SENTRY_EVENT_PROCESSING_STORE_OPTIONS = {}

# The internal Django cache is still used in many places
# TODO(dcramer): convert uses over to Sentry's backend
CACHES = {"default": {"BACKEND": "django.core.cache.backends.dummy.DummyCache"}}

# The cache version affects both Django's internal cache (at runtime) as well
# as Sentry's cache. This automatically overrides VERSION on the default
# CACHES backend.
CACHE_VERSION = 1

# Digests backend
SENTRY_DIGESTS = "sentry.digests.backends.dummy.DummyBackend"
SENTRY_DIGESTS_OPTIONS = {}

# Quota backend
SENTRY_QUOTAS = "sentry.quotas.Quota"
SENTRY_QUOTA_OPTIONS = {}

# Cache for Relay project configs
SENTRY_RELAY_PROJECTCONFIG_CACHE = "sentry.relay.projectconfig_cache.base.ProjectConfigCache"
SENTRY_RELAY_PROJECTCONFIG_CACHE_OPTIONS = {}

# Which cache to use for debouncing cache updates to the projectconfig cache
SENTRY_RELAY_PROJECTCONFIG_DEBOUNCE_CACHE = (
    "sentry.relay.projectconfig_debounce_cache.base.ProjectConfigDebounceCache"
)
SENTRY_RELAY_PROJECTCONFIG_DEBOUNCE_CACHE_OPTIONS = {}

# Rate limiting backend
SENTRY_RATELIMITER = "sentry.ratelimits.base.RateLimiter"
SENTRY_RATELIMITER_ENABLED = True
SENTRY_RATELIMITER_OPTIONS = {}

# The default value for project-level quotas
SENTRY_DEFAULT_MAX_EVENTS_PER_MINUTE = "90%"

# Snuba configuration
SENTRY_SNUBA = os.environ.get("SNUBA", "http://127.0.0.1:1218")
SENTRY_SNUBA_TIMEOUT = 30
SENTRY_SNUBA_CACHE_TTL_SECONDS = 60

# Node storage backend
SENTRY_NODESTORE = "sentry.nodestore.django.DjangoNodeStorage"
SENTRY_NODESTORE_OPTIONS = {}

# Tag storage backend
SENTRY_TAGSTORE = os.environ.get("SENTRY_TAGSTORE", "sentry.tagstore.snuba.SnubaTagStorage")
SENTRY_TAGSTORE_OPTIONS = {}

# Search backend
SENTRY_SEARCH = os.environ.get(
    "SENTRY_SEARCH", "sentry.search.snuba.EventsDatasetSnubaSearchBackend"
)
SENTRY_SEARCH_OPTIONS = {}
# SENTRY_SEARCH_OPTIONS = {
#     'urls': ['http://127.0.0.1:9200/'],
#     'timeout': 5,
# }

# Time-series storage backend
SENTRY_TSDB = "sentry.tsdb.dummy.DummyTSDB"
SENTRY_TSDB_OPTIONS = {}

SENTRY_NEWSLETTER = "sentry.newsletter.base.Newsletter"
SENTRY_NEWSLETTER_OPTIONS = {}

SENTRY_EVENTSTREAM = "sentry.eventstream.snuba.SnubaEventStream"
SENTRY_EVENTSTREAM_OPTIONS = {}

# rollups must be ordered from highest granularity to lowest
SENTRY_TSDB_ROLLUPS = (
    # (time in seconds, samples to keep)
    (10, 360),  # 60 minutes at 10 seconds
    (3600, 24 * 7),  # 7 days at 1 hour
    (3600 * 24, 90),  # 90 days at 1 day
)

# Internal metrics
SENTRY_METRICS_BACKEND = "sentry.metrics.dummy.DummyMetricsBackend"
SENTRY_METRICS_OPTIONS = {}
SENTRY_METRICS_SAMPLE_RATE = 1.0
SENTRY_METRICS_PREFIX = "sentry."
SENTRY_METRICS_SKIP_INTERNAL_PREFIXES = []  # Order this by most frequent prefixes.

# Metrics product
SENTRY_METRICS_INDEXER = "sentry.sentry_metrics.indexer.postgres.PGStringIndexer"
SENTRY_METRICS_INDEXER_OPTIONS = {}
SENTRY_METRICS_INDEXER_CACHE_TTL = 3600 * 2

# Release Health
SENTRY_RELEASE_HEALTH = "sentry.release_health.sessions.SessionsReleaseHealthBackend"
SENTRY_RELEASE_HEALTH_OPTIONS = {}

# Render charts on the backend. This uses the Chartcuterie external service.
SENTRY_CHART_RENDERER = "sentry.charts.chartcuterie.Chartcuterie"
SENTRY_CHART_RENDERER_OPTIONS = {}

# URI Prefixes for generating DSN URLs
# (Defaults to URL_PREFIX by default)
SENTRY_ENDPOINT = None
SENTRY_PUBLIC_ENDPOINT = None

# Hostname prefix to add for organizations that are opted into the
# `organizations:org-subdomains` feature.
SENTRY_ORG_SUBDOMAIN_TEMPLATE = "o{organization_id}.ingest"

# Prevent variables (e.g. context locals, http data, etc) from exceeding this
# size in characters
SENTRY_MAX_VARIABLE_SIZE = 512

# Prevent variables within extra context from exceeding this size in
# characters
SENTRY_MAX_EXTRA_VARIABLE_SIZE = 4096 * 4  # 16kb

# For changing the amount of data seen in Http Response Body part.
SENTRY_MAX_HTTP_BODY_SIZE = 4096 * 4  # 16kb

# For various attributes we don't limit the entire attribute on size, but the
# individual item. In those cases we also want to limit the maximum number of
# keys
SENTRY_MAX_DICTIONARY_ITEMS = 50

SENTRY_MAX_MESSAGE_LENGTH = 1024 * 8

# Gravatar service base url
SENTRY_GRAVATAR_BASE_URL = "https://secure.gravatar.com"

# Timeout (in seconds) for fetching remote source files (e.g. JS)
SENTRY_SOURCE_FETCH_TIMEOUT = 5

# Timeout (in seconds) for socket operations when fetching remote source files
SENTRY_SOURCE_FETCH_SOCKET_TIMEOUT = 2

# Maximum content length for source files before we abort fetching
SENTRY_SOURCE_FETCH_MAX_SIZE = 40 * 1024 * 1024

# Maximum content length for cache value.  Currently used only to avoid
# pointless compression of sourcemaps and other release files because we
# silently fail to cache the compressed result anyway.  Defaults to None which
# disables the check and allows different backends for unlimited payload.
# e.g. memcached defaults to 1MB  = 1024 * 1024
SENTRY_CACHE_MAX_VALUE_SIZE = None

# Fields which managed users cannot change via Sentry UI. Username and password
# cannot be changed by managed users. Optionally include 'email' and
# 'name' in SENTRY_MANAGED_USER_FIELDS.
SENTRY_MANAGED_USER_FIELDS = ()

SENTRY_SCOPES = {
    "org:read",
    "org:write",
    "org:admin",
    "org:integrations",
    "member:read",
    "member:write",
    "member:admin",
    "team:read",
    "team:write",
    "team:admin",
    "project:read",
    "project:write",
    "project:admin",
    "project:releases",
    "event:read",
    "event:write",
    "event:admin",
    "alerts:write",
    "alerts:read",
}

SENTRY_SCOPE_SETS = (
    (
        ("org:admin", "Read, write, and admin access to organization details."),
        ("org:write", "Read and write access to organization details."),
        ("org:read", "Read access to organization details."),
    ),
    (("org:integrations", "Read, write, and admin access to organization integrations."),),
    (
        ("member:admin", "Read, write, and admin access to organization members."),
        ("member:write", "Read and write access to organization members."),
        ("member:read", "Read access to organization members."),
    ),
    (
        ("team:admin", "Read, write, and admin access to teams."),
        ("team:write", "Read and write access to teams."),
        ("team:read", "Read access to teams."),
    ),
    (
        ("project:admin", "Read, write, and admin access to projects."),
        ("project:write", "Read and write access to projects."),
        ("project:read", "Read access to projects."),
    ),
    (("project:releases", "Read, write, and admin access to project releases."),),
    (
        ("event:admin", "Read, write, and admin access to events."),
        ("event:write", "Read and write access to events."),
        ("event:read", "Read access to events."),
    ),
    (
        ("alerts:write", "Read and write alerts"),
        ("alerts:read", "Read alerts"),
    ),
)

SENTRY_DEFAULT_ROLE = "member"

# Roles are ordered, which represents a sort-of hierarchy, as well as how
# they're presented in the UI. This is primarily important in that a member
# that is earlier in the chain cannot manage the settings of a member later
# in the chain (they still require the appropriate scope).
SENTRY_ROLES = (
    {
        "id": "member",
        "name": "Member",
        "desc": "Members can view and act on events, as well as view most other data within the organization.",
        "scopes": {
            "event:read",
            "event:write",
            "event:admin",
            "project:releases",
            "project:read",
            "org:read",
            "member:read",
            "team:read",
            "alerts:read",
            "alerts:write",
        },
    },
    {
        "id": "admin",
        "name": "Admin",
        "desc": "Admin privileges on any teams of which they're a member. They can create new teams and projects, "
        "as well as remove teams and projects on which they already hold membership (or all teams, if open membership is enabled). "
        "Additionally, they can manage memberships of teams that they are members of. They cannot invite members to the organization.",
        "scopes": {
            "event:read",
            "event:write",
            "event:admin",
            "org:read",
            "member:read",
            "project:read",
            "project:write",
            "project:admin",
            "project:releases",
            "team:read",
            "team:write",
            "team:admin",
            "org:integrations",
            "alerts:read",
            "alerts:write",
        },
    },
    {
        "id": "manager",
        "name": "Manager",
        "desc": "Gains admin access on all teams as well as the ability to add and remove members.",
        "is_global": True,
        "scopes": {
            "event:read",
            "event:write",
            "event:admin",
            "member:read",
            "member:write",
            "member:admin",
            "project:read",
            "project:write",
            "project:admin",
            "project:releases",
            "team:read",
            "team:write",
            "team:admin",
            "org:read",
            "org:write",
            "org:integrations",
            "alerts:read",
            "alerts:write",
        },
    },
    {
        "id": "owner",
        "name": "Owner",
        "desc": "Unrestricted access to the organization, its data, and its settings. Can add, modify, and delete "
        "projects and members, as well as make billing and plan changes.",
        "is_global": True,
        "scopes": {
            "org:read",
            "org:write",
            "org:admin",
            "org:integrations",
            "member:read",
            "member:write",
            "member:admin",
            "team:read",
            "team:write",
            "team:admin",
            "project:read",
            "project:write",
            "project:admin",
            "project:releases",
            "event:read",
            "event:write",
            "event:admin",
            "alerts:read",
            "alerts:write",
        },
    },
)

# See sentry/options/__init__.py for more information
SENTRY_OPTIONS = {}
SENTRY_DEFAULT_OPTIONS = {}

# You should not change this setting after your database has been created
# unless you have altered all schemas first
SENTRY_USE_BIG_INTS = False

# Encryption schemes available to Sentry. You should *never* remove from this
# list until the key is no longer used in the database. The first listed
# implementation is considered the default and will be used to encrypt all
# values (as well as re-encrypt data when it's re-saved).
SENTRY_ENCRYPTION_SCHEMES = (
    # identifier: implementation
    # ('0', Fernet(b'super secret key probably from Fernet.generate_key()')),
)

# Delay (in ms) to induce on API responses
#
# Simulates a small amount of lag which helps uncover more obvious race
# conditions in UI interactions. It's also needed to test (or implement) any
# kind of loading scenarios. Without this we will just implicitly lower the
# overall quality of software we ship because we will not experience it in the
# same way we would in production.
#
# See discussion on https://github.com/getsentry/sentry/pull/20187
SENTRY_API_RESPONSE_DELAY = 150 if IS_DEV else None

# Watchers for various application purposes (such as compiling static media)
# XXX(dcramer): this doesn't work outside of a source distribution as the
# webpack.config.js is not part of Sentry's datafiles
SENTRY_WATCHERS = (
    (
        "webpack",
        [
            os.path.join(NODE_MODULES_ROOT, ".bin", "webpack"),
            "serve",
            "--color",
            "--output-pathinfo=true",
            "--config={}".format(
                os.path.normpath(
                    os.path.join(PROJECT_ROOT, os.pardir, os.pardir, "webpack.config.ts")
                )
            ),
        ],
    ),
)

# Controls whether DEVSERVICES will spin up a Relay and direct store traffic through Relay or not.
# If Relay is used a reverse proxy server will be run at the 8000 (the port formally used by Sentry) that
# will split the requests between Relay and Sentry (all store requests will be passed to Relay, and the
# rest will be forwarded to Sentry)
SENTRY_USE_RELAY = True
SENTRY_RELAY_PORT = 7899

# Controls whether we'll run the snuba subscription processor. If enabled, we'll run
# it as a worker, and devservices will run Kafka.
SENTRY_DEV_PROCESS_SUBSCRIPTIONS = False

# The chunk size for attachments in blob store. Should be a power of two.
SENTRY_ATTACHMENT_BLOB_SIZE = 8 * 1024 * 1024  # 8MB

# The chunk size for files in the chunk upload. This is used for native debug
# files and source maps, and directly translates to the chunk size in blob
# store. MUST be a power of two.
SENTRY_CHUNK_UPLOAD_BLOB_SIZE = 8 * 1024 * 1024  # 8MB

# This flag tell DEVSERVICES to start the ingest-metrics-consumer in order to work on
# metrics in the development environment. Note: this is "metrics" the product
SENTRY_USE_METRICS_DEV = False

# This flags activates the Change Data Capture backend in the development environment
SENTRY_USE_CDC_DEV = False

# SENTRY_DEVSERVICES = {
#     "service-name": lambda settings, options: (
#         {
#             "image": "image-name:version",
#             # optional ports to expose
#             "ports": {"internal-port/tcp": external-port},
#             # optional command
#             "command": ["exit 1"],
#             optional mapping of volumes
#             "volumes": {"volume-name": {"bind": "/path/in/container"}},
#             # optional statement to test if service should run
#             "only_if": lambda settings, options: True,
#             # optional environment variables
#             "environment": {
#                 "ENV_VAR": "1",
#             }
#         }
#     )
# }


def build_cdc_postgres_init_db_volume(settings):
    return (
        {
            os.path.join(settings.CDC_CONFIG_DIR, "init_hba.sh"): {
                "bind": "/docker-entrypoint-initdb.d/init_hba.sh"
            }
        }
        if settings.SENTRY_USE_CDC_DEV
        else {}
    )


APPLE_ARM64 = platform().startswith("mac") and platform().endswith("arm64-arm-64bit")

SENTRY_DEVSERVICES = {
    "redis": lambda settings, options: (
        {
            "image": "redis:5.0-alpine",
            "ports": {"6379/tcp": 6379},
            "command": [
                "redis-server",
                "--appendonly",
                "yes",
                "--save",
                "60",
                "20",
                "--auto-aof-rewrite-percentage",
                "100",
                "--auto-aof-rewrite-min-size",
                "64mb",
            ],
            "volumes": {"redis": {"bind": "/data"}},
        }
    ),
    "postgres": lambda settings, options: (
        {
            "image": "postgres:9.6-alpine",
            "pull": True,
            "ports": {"5432/tcp": 5432},
            "environment": {"POSTGRES_DB": "sentry", "POSTGRES_HOST_AUTH_METHOD": "trust"},
            "volumes": {
                "postgres": {"bind": "/var/lib/postgresql/data"},
                "wal2json": {"bind": "/wal2json"},
                settings.CDC_CONFIG_DIR: {"bind": "/cdc"},
                **build_cdc_postgres_init_db_volume(settings),
            },
            "command": [
                "postgres",
                "-c",
                "wal_level=logical",
                "-c",
                "max_replication_slots=1",
                "-c",
                "max_wal_senders=1",
            ],
            "entrypoint": "/cdc/postgres-entrypoint.sh" if settings.SENTRY_USE_CDC_DEV else None,
        }
    ),
    "zookeeper": lambda settings, options: (
        {
            # On Apple arm64, we upgrade to version 6.x to allow zookeeper to run properly on Apple's arm64
            # See details https://github.com/confluentinc/kafka-images/issues/80#issuecomment-855511438
            "image": "confluentinc/cp-zookeeper:6.2.0",
            "environment": {"ZOOKEEPER_CLIENT_PORT": "2181"},
            "volumes": {"zookeeper_6": {"bind": "/var/lib/zookeeper/data"}},
            "only_if": "kafka" in settings.SENTRY_EVENTSTREAM or settings.SENTRY_USE_RELAY,
        }
    ),
    "kafka": lambda settings, options: (
        {
            "image": "confluentinc/cp-kafka:6.2.0",
            "ports": {"9092/tcp": 9092},
            "environment": {
                "KAFKA_ZOOKEEPER_CONNECT": "{containers[zookeeper][name]}:2181",
                "KAFKA_LISTENERS": "INTERNAL://0.0.0.0:9093,EXTERNAL://0.0.0.0:9092",
                "KAFKA_ADVERTISED_LISTENERS": "INTERNAL://{containers[kafka][name]}:9093,EXTERNAL://{containers[kafka]"
                "[ports][9092/tcp][0]}:{containers[kafka][ports][9092/tcp][1]}",
                "KAFKA_LISTENER_SECURITY_PROTOCOL_MAP": "INTERNAL:PLAINTEXT,EXTERNAL:PLAINTEXT",
                "KAFKA_INTER_BROKER_LISTENER_NAME": "INTERNAL",
                "KAFKA_OFFSETS_TOPIC_REPLICATION_FACTOR": "1",
                "KAFKA_OFFSETS_TOPIC_NUM_PARTITIONS": "1",
                "KAFKA_LOG_RETENTION_HOURS": "24",
                "KAFKA_MESSAGE_MAX_BYTES": "50000000",
                "KAFKA_MAX_REQUEST_SIZE": "50000000",
            },
            "volumes": {"kafka_6": {"bind": "/var/lib/kafka/data"}},
            "only_if": "kafka" in settings.SENTRY_EVENTSTREAM
            or settings.SENTRY_USE_RELAY
            or settings.SENTRY_DEV_PROCESS_SUBSCRIPTIONS,
        }
    ),
    "clickhouse": lambda settings, options: (
        {
            "image": "yandex/clickhouse-server:20.3.9.70" if not APPLE_ARM64
            # altinity provides clickhouse support to other companies
            # Official support: https://github.com/ClickHouse/ClickHouse/issues/22222
            # This image is build with this script https://gist.github.com/filimonov/5f9732909ff66d5d0a65b8283382590d
            else "altinity/clickhouse-server:21.6.1.6734-testing-arm",
            "pull": True,
            "ports": {"9000/tcp": 9000, "9009/tcp": 9009, "8123/tcp": 8123},
            "ulimits": [{"name": "nofile", "soft": 262144, "hard": 262144}],
            # The arm image does not properly load the MAX_MEMORY_USAGE_RATIO
            # from the environment in loc_config.xml, thus, hard-coding it there
            "volumes": {
                "clickhouse_dist"
                if settings.SENTRY_DISTRIBUTED_CLICKHOUSE_TABLES
                else "clickhouse": {"bind": "/var/lib/clickhouse"},
                os.path.join(
                    settings.DEVSERVICES_CONFIG_DIR,
                    "clickhouse",
                    "dist_config.xml"
                    if settings.SENTRY_DISTRIBUTED_CLICKHOUSE_TABLES
                    else "loc_config.xml",
                ): {"bind": "/etc/clickhouse-server/config.d/sentry.xml"},
            },
        }
    ),
    "snuba": lambda settings, options: (
        {
            "image": "getsentry/snuba:nightly" if not APPLE_ARM64
            # We cross-build arm64 images on GH's Apple Intel runners
            else "ghcr.io/getsentry/snuba-arm64-dev:latest",
            "pull": True,
            "ports": {"1218/tcp": 1218},
            "command": ["devserver"],
            "environment": {
                "PYTHONUNBUFFERED": "1",
                "SNUBA_SETTINGS": "docker",
                "DEBUG": "1",
                "CLICKHOUSE_HOST": "{containers[clickhouse][name]}",
                "CLICKHOUSE_PORT": "9000",
                "CLICKHOUSE_HTTP_PORT": "8123",
                "DEFAULT_BROKERS": "{containers[kafka][name]}:9093",
                "REDIS_HOST": "{containers[redis][name]}",
                "REDIS_PORT": "6379",
                "REDIS_DB": "1",
                "ENABLE_SENTRY_METRICS_DEV": "1" if settings.SENTRY_USE_METRICS_DEV else "",
            },
            "only_if": "snuba" in settings.SENTRY_EVENTSTREAM
            or "kafka" in settings.SENTRY_EVENTSTREAM,
        }
    ),
    "bigtable": lambda settings, options: (
        {
            "image": "us.gcr.io/sentryio/cbtemulator:23c02d92c7a1747068eb1fc57dddbad23907d614",
            "ports": {"8086/tcp": 8086},
            "only_if": "bigtable" in settings.SENTRY_NODESTORE,
        }
    ),
    "memcached": lambda settings, options: (
        {
            "image": "memcached:1.5-alpine",
            "ports": {"11211/tcp": 11211},
            "only_if": "memcached" in settings.CACHES.get("default", {}).get("BACKEND"),
        }
    ),
    "symbolicator": lambda settings, options: (
        {
            "image": "us.gcr.io/sentryio/symbolicator:nightly",
            "pull": True,
            "ports": {"3021/tcp": 3021},
            "volumes": {settings.SYMBOLICATOR_CONFIG_DIR: {"bind": "/etc/symbolicator"}},
            "command": ["run", "--config", "/etc/symbolicator/config.yml"],
            "only_if": options.get("symbolicator.enabled"),
        }
    ),
    "relay": lambda settings, options: (
        {
            "image": "us.gcr.io/sentryio/relay:nightly",
            "pull": True,
            "ports": {"7899/tcp": settings.SENTRY_RELAY_PORT},
            "volumes": {settings.RELAY_CONFIG_DIR: {"bind": "/etc/relay"}},
            "command": ["run", "--config", "/etc/relay"],
            "only_if": settings.SENTRY_USE_RELAY,
            "with_devserver": True,
        }
    ),
    "chartcuterie": lambda settings, options: (
        {
            "image": "us.gcr.io/sentryio/chartcuterie:latest",
            "pull": True,
            "volumes": {settings.CHARTCUTERIE_CONFIG_DIR: {"bind": "/etc/chartcuterie"}},
            "environment": {
                "CHARTCUTERIE_CONFIG": "/etc/chartcuterie/config.js",
                "CHARTCUTERIE_CONFIG_POLLING": "true",
            },
            "ports": {"9090/tcp": 7901},
            "only_if": options.get("chart-rendering.enabled"),
        }
    ),
    "cdc": lambda settings, options: (
        {
            "image": "getsentry/cdc:nightly",
            "pull": True,
            "only_if": settings.SENTRY_USE_CDC_DEV,
            "command": ["cdc", "-c", "/etc/cdc/configuration.yaml", "producer"],
            "volumes": {settings.CDC_CONFIG_DIR: {"bind": "/etc/cdc"}},
        }
    ),
}

# Max file size for serialized file uploads in API
SENTRY_MAX_SERIALIZED_FILE_SIZE = 5000000

# Max file size for avatar photo uploads
SENTRY_MAX_AVATAR_SIZE = 5000000

# The maximum age of raw events before they are deleted
SENTRY_RAW_EVENT_MAX_AGE_DAYS = 10

# statuspage.io support
STATUS_PAGE_ID = None
STATUS_PAGE_API_HOST = "statuspage.io"

SENTRY_SELF_HOSTED = True

# Whether we should look at X-Forwarded-For header or not
# when checking REMOTE_ADDR ip addresses
SENTRY_USE_X_FORWARDED_FOR = True

SENTRY_DEFAULT_INTEGRATIONS = (
    "sentry.integrations.bitbucket.BitbucketIntegrationProvider",
    "sentry.integrations.bitbucket_server.BitbucketServerIntegrationProvider",
    "sentry.integrations.slack.SlackIntegrationProvider",
    "sentry.integrations.github.GitHubIntegrationProvider",
    "sentry.integrations.github_enterprise.GitHubEnterpriseIntegrationProvider",
    "sentry.integrations.gitlab.GitlabIntegrationProvider",
    "sentry.integrations.jira.JiraIntegrationProvider",
    "sentry.integrations.jira_server.JiraServerIntegrationProvider",
    "sentry.integrations.vsts.VstsIntegrationProvider",
    "sentry.integrations.vsts_extension.VstsExtensionIntegrationProvider",
    "sentry.integrations.pagerduty.integration.PagerDutyIntegrationProvider",
    "sentry.integrations.vercel.VercelIntegrationProvider",
    "sentry.integrations.msteams.MsTeamsIntegrationProvider",
    "sentry.integrations.aws_lambda.AwsLambdaIntegrationProvider",
    "sentry.integrations.custom_scm.CustomSCMIntegrationProvider",
)


SENTRY_SDK_CONFIG = {
    "release": sentry.__semantic_version__,
    "environment": ENVIRONMENT,
    "in_app_include": ["sentry", "sentry_plugins"],
    "debug": True,
    "send_default_pii": True,
    "auto_enabling_integrations": False,
}

# Callable to bind additional context for the Sentry SDK
#
# def get_org_context(scope, organization, **kwargs):
#    scope.set_tag('organization.cool', '1')
#
# SENTRY_ORGANIZATION_CONTEXT_HELPER = get_org_context
SENTRY_ORGANIZATION_CONTEXT_HELPER = None

# Config options that are explicitly disabled from Django
DEAD = object()

# This will eventually get set from values in SENTRY_OPTIONS during
# sentry.runner.initializer:bootstrap_options
SECRET_KEY = DEAD
EMAIL_BACKEND = DEAD
EMAIL_HOST = DEAD
EMAIL_PORT = DEAD
EMAIL_HOST_USER = DEAD
EMAIL_HOST_PASSWORD = DEAD
EMAIL_USE_TLS = DEAD
EMAIL_USE_SSL = DEAD
SERVER_EMAIL = DEAD
EMAIL_SUBJECT_PREFIX = DEAD

# Shared btw Auth Provider and Social Auth Plugin
GITHUB_APP_ID = DEAD
GITHUB_API_SECRET = DEAD

# Used by Auth Provider
GITHUB_REQUIRE_VERIFIED_EMAIL = DEAD
GITHUB_API_DOMAIN = DEAD
GITHUB_BASE_DOMAIN = DEAD

# Used by Social Auth Plugin
GITHUB_EXTENDED_PERMISSIONS = DEAD
GITHUB_ORGANIZATION = DEAD


SUDO_URL = "sentry-sudo"

# Endpoint to https://github.com/getsentry/sentry-release-registry, used for
# alerting the user on outdated SDKs.
SENTRY_RELEASE_REGISTRY_BASEURL = None

# Hardcoded SDK versions for SDKs that do not have an entry in the release
# registry.
SDK_VERSIONS = {
    "raven-js": "3.21.0",
    "raven-node": "2.3.0",
    "raven-python": "6.10.0",
    "raven-ruby": "2.7.1",
    "sentry-cocoa": "3.11.1",
    "sentry-java": "1.6.4",
    "sentry-laravel": "1.0.2",
    "sentry-php": "2.0.1",
}

# Some of the migration links below are not ideal, but that is all migration documentation we currently have and can provide at this point
SDK_URLS = {
    "sentry-java": "https://docs.sentry.io/platforms/java/legacy/migration/",
    "@sentry/browser": "https://github.com/getsentry/sentry-javascript/blob/master/MIGRATION.md#migrating-from-raven-js-to-sentrybrowser",
    "sentry-cocoa": "https://docs.sentry.io/platforms/apple/migration/",
    "sentry-php": "https://docs.sentry.io/platforms/php/",
    "sentry-python": "https://docs.sentry.io/platforms/python/migration/",
    "sentry-ruby": "https://docs.sentry.io/platforms/ruby/migration/",
    "sentry-dotnet": "https://docs.sentry.io/platforms/dotnet/migration/#migrating-from-sharpraven-to-sentry-sdk",
    "sentry-go": "https://docs.sentry.io/platforms/go/migration/",
}

DEPRECATED_SDKS = {
    # sdk name => new sdk name
    "raven-java": "sentry-java",
    "raven-java:android": "sentry-java",
    "raven-java:log4j": "sentry-java",
    "raven-java:log4j2": "sentry-java",
    "raven-java:logback": "sentry-java",
    "raven-js": "@sentry/browser",
    "raven-node": "@sentry/browser",
    "raven-objc": "sentry-cocoa",
    "raven-php": "sentry-php",
    "raven-python": "sentry-python",
    "raven-ruby": "sentry-ruby",
    "raven-swift": "sentry-cocoa",
    "raven-csharp": "sentry-dotnet",
    "raven-go": "sentry-go",
    "sentry-android": "sentry-java",
    "sentry-swift": "sentry-cocoa",
    "SharpRaven": "sentry-dotnet",
    # The Ruby SDK used to go by the name 'sentry-raven'...
    "sentry-raven": "sentry-ruby",
}

TERMS_URL = None
PRIVACY_URL = None

# Internal sources for debug information files
#
# There are two special values in there: "microsoft" and "ios".  These are
# added by default to any project created.  The "ios" source is currently
# not enabled in the open source build of sentry because it points to a
# sentry internal repository and it's unclear if these can be
# redistributed under the Apple EULA.  If however someone configures their
# own iOS source and name it 'ios' it will be enabled by default for all
# projects.
SENTRY_BUILTIN_SOURCES = {
    "microsoft": {
        "type": "http",
        "id": "sentry:microsoft",
        "name": "Microsoft",
        "layout": {"type": "symstore"},
        "filters": {"filetypes": ["pdb", "pe"]},
        "url": "https://msdl.microsoft.com/download/symbols/",
        "is_public": True,
    },
    "citrix": {
        "type": "http",
        "id": "sentry:citrix",
        "name": "Citrix",
        "layout": {"type": "symstore"},
        "filters": {"filetypes": ["pdb", "pe"]},
        "url": "http://ctxsym.citrix.com/symbols/",
        "is_public": True,
    },
    "intel": {
        "type": "http",
        "id": "sentry:intel",
        "name": "Intel",
        "layout": {"type": "symstore"},
        "filters": {"filetypes": ["pdb", "pe"]},
        "url": "https://software.intel.com/sites/downloads/symbols/",
        "is_public": True,
    },
    "amd": {
        "type": "http",
        "id": "sentry:amd",
        "name": "AMD",
        "layout": {"type": "symstore"},
        "filters": {"filetypes": ["pdb", "pe"]},
        "url": "https://download.amd.com/dir/bin/",
        "is_public": True,
    },
    "nvidia": {
        "type": "http",
        "id": "sentry:nvidia",
        "name": "NVIDIA",
        "layout": {"type": "symstore"},
        "filters": {"filetypes": ["pdb", "pe"]},
        "url": "https://driver-symbols.nvidia.com/",
        "is_public": True,
    },
    "chromium": {
        "type": "http",
        "id": "sentry:chromium",
        "name": "Chromium",
        "layout": {"type": "symstore"},
        "filters": {"filetypes": ["pdb", "pe"]},
        "url": "https://chromium-browser-symsrv.commondatastorage.googleapis.com/",
        "is_public": True,
    },
    "unity": {
        "type": "http",
        "id": "sentry:unity",
        "name": "Unity",
        "layout": {"type": "symstore"},
        "filters": {"filetypes": ["pdb", "pe"]},
        "url": "http://symbolserver.unity3d.com/",
        "is_public": True,
    },
    "mozilla": {
        "type": "http",
        "id": "sentry:mozilla",
        "name": "Mozilla",
        "layout": {"type": "symstore"},
        "url": "https://symbols.mozilla.org/",
        "is_public": True,
    },
    "autodesk": {
        "type": "http",
        "id": "sentry:autodesk",
        "name": "Autodesk",
        "layout": {"type": "symstore"},
        "url": "http://symbols.autodesk.com/",
        "is_public": True,
    },
    "electron": {
        "type": "http",
        "id": "sentry:electron",
        "name": "Electron",
        "layout": {"type": "native"},
        "url": "https://symbols.electronjs.org/",
        "filters": {"filetypes": ["pdb", "breakpad", "sourcebundle"]},
        "is_public": True,
    },
}

# Relay
# List of PKs explicitly allowed by Sentry.  All relays here are always
# registered as internal relays.
# DEPRECATED !!! (18.May.2021) This entry has been deprecated in favour of
# ~/.sentry/conf.yml (relay.static_auth)
SENTRY_RELAY_WHITELIST_PK = [
    # NOTE (RaduW) This is the relay key for the relay instance used by devservices.
    # This should NOT be part of any production environment.
    # This key should match the key in /sentry/config/relay/credentials.json
    "SMSesqan65THCV6M4qs4kBzPai60LzuDn-xNsvYpuP8"
]

# When open registration is not permitted then only relays in the
# list of explicitly allowed relays can register.
SENTRY_RELAY_OPEN_REGISTRATION = True

# GeoIP
# Used for looking up IP addresses.
# For example /usr/local/share/GeoIP/GeoIPCity.mmdb
GEOIP_PATH_MMDB = None

# CDN
# If this is an absolute url like e.g.: https://js.sentry-cdn.com/
# the full url will look like this: https://js.sentry-cdn.com/<public_key>.min.js
# otherwise django reverse url lookup will be used.
JS_SDK_LOADER_CDN_URL = ""
# Version of the SDK - Used in header Surrogate-Key sdk/JS_SDK_LOADER_SDK_VERSION
JS_SDK_LOADER_SDK_VERSION = ""
# This should be the url pointing to the JS SDK
JS_SDK_LOADER_DEFAULT_SDK_URL = ""

# block domains which are generally used by spammers -- keep this configurable
# in case a self-hosted install wants to allow it
INVALID_EMAIL_ADDRESS_PATTERN = re.compile(r"\@qq\.com$", re.I)

# This is customizable for sentry.io, but generally should only be additive
# (currently the values not used anymore so this is more for documentation purposes)
SENTRY_USER_PERMISSIONS = ("broadcasts.admin", "users.admin")

KAFKA_CLUSTERS = {
    "default": {
        "common": {"bootstrap.servers": "127.0.0.1:9092"},
        "producers": {
            "compression.type": "lz4",
            "message.max.bytes": 50000000,  # 50MB, default is 1MB
        },
        "consumers": {},
    }
}

KAFKA_EVENTS = "events"
KAFKA_OUTCOMES = "outcomes"
KAFKA_OUTCOMES_BILLING = "outcomes-billing"
KAFKA_EVENTS_SUBSCRIPTIONS_RESULTS = "events-subscription-results"
KAFKA_TRANSACTIONS_SUBSCRIPTIONS_RESULTS = "transactions-subscription-results"
KAFKA_SESSIONS_SUBSCRIPTIONS_RESULTS = "sessions-subscription-results"
KAFKA_METRICS_SUBSCRIPTIONS_RESULTS = "metrics-subscription-results"
KAFKA_SUBSCRIPTION_RESULT_TOPICS = {
    "events": KAFKA_EVENTS_SUBSCRIPTIONS_RESULTS,
    "transactions": KAFKA_TRANSACTIONS_SUBSCRIPTIONS_RESULTS,
    "sessions": KAFKA_SESSIONS_SUBSCRIPTIONS_RESULTS,
    "metrics": KAFKA_METRICS_SUBSCRIPTIONS_RESULTS,
}
KAFKA_INGEST_EVENTS = "ingest-events"
KAFKA_INGEST_ATTACHMENTS = "ingest-attachments"
KAFKA_INGEST_TRANSACTIONS = "ingest-transactions"
KAFKA_INGEST_METRICS = "ingest-metrics"
KAFKA_SNUBA_METRICS = "snuba-metrics"

KAFKA_TOPICS = {
    KAFKA_EVENTS: {"cluster": "default", "topic": KAFKA_EVENTS},
    KAFKA_OUTCOMES: {"cluster": "default", "topic": KAFKA_OUTCOMES},
    # When OUTCOMES_BILLING is None, it inherits from OUTCOMES and does not
    # create a separate producer. Check ``track_outcome`` for details.
    KAFKA_OUTCOMES_BILLING: None,
    KAFKA_EVENTS_SUBSCRIPTIONS_RESULTS: {
        "cluster": "default",
        "topic": KAFKA_EVENTS_SUBSCRIPTIONS_RESULTS,
    },
    KAFKA_TRANSACTIONS_SUBSCRIPTIONS_RESULTS: {
        "cluster": "default",
        "topic": KAFKA_TRANSACTIONS_SUBSCRIPTIONS_RESULTS,
    },
    KAFKA_SESSIONS_SUBSCRIPTIONS_RESULTS: {
        "cluster": "default",
        "topic": KAFKA_SESSIONS_SUBSCRIPTIONS_RESULTS,
    },
    KAFKA_METRICS_SUBSCRIPTIONS_RESULTS: {
        "cluster": "default",
        "topic": KAFKA_METRICS_SUBSCRIPTIONS_RESULTS,
    },
    # Topic for receiving simple events (error events without attachments) from Relay
    KAFKA_INGEST_EVENTS: {"cluster": "default", "topic": KAFKA_INGEST_EVENTS},
    # Topic for receiving 'complex' events (error events with attachments) from Relay
    KAFKA_INGEST_ATTACHMENTS: {"cluster": "default", "topic": KAFKA_INGEST_ATTACHMENTS},
    # Topic for receiving transaction events (APM events) from Relay
    KAFKA_INGEST_TRANSACTIONS: {"cluster": "default", "topic": KAFKA_INGEST_TRANSACTIONS},
    # Topic for receiving metrics from Relay
    KAFKA_INGEST_METRICS: {"cluster": "default", "topic": KAFKA_INGEST_METRICS},
    # Topic for indexer translated metrics
    KAFKA_SNUBA_METRICS: {"cluster": "default", "topic": KAFKA_SNUBA_METRICS},
}

# If True, consumers will create the topics if they don't exist
KAFKA_CONSUMER_AUTO_CREATE_TOPICS = True

# For Jira, only approved apps can use the access_email_addresses scope
# This scope allows Sentry to use the email endpoint (https://developer.atlassian.com/cloud/jira/platform/rest/v3/#api-rest-api-3-user-email-get)
# We use the email with Jira 2-way sync in order to match the user
JIRA_USE_EMAIL_SCOPE = False

"""
Fields are:
 - south_app_name: Which app to apply the conversion to
 - south_migration: The south migration to map to the new name. If None, then always
   apply
 - django_app_name: The new app name to apply the conversion to
 - django_migration: Which django migration to 'fake' as run.
 - south_migration_required: Whether the south migration is required to proceed.
 - south_migration_required_error: Error message explaining what is going wrong.
"""
SOUTH_MIGRATION_CONVERSIONS = (
    (
        "sentry",
        "0472_auto__add_field_sentryapp_author",
        "sentry",
        "0001_initial",
        True,
        "Please upgrade to Sentry 9.1.2 before upgrading to any later versions.",
    ),
    (
        "sentry",
        "0516_auto__del_grouptagvalue__del_unique_grouptagvalue_group_id_key_value__",
        "sentry",
        "0002_912_to_recent",
        False,
        "",
    ),
    (
        "sentry",
        "0518_auto__chg_field_sentryappwebhookerror_response_code",
        "sentry",
        "0003_auto_20191022_0122",
        False,
        "",
    ),
    ("sentry.nodestore", "0001_initial", "nodestore", "0001_initial", False, None),
    ("nodestore", "0001_initial", "nodestore", "0001_initial", False, None),
    (
        "social_auth",
        "0004_auto__del_unique_usersocialauth_provider_uid__add_unique_usersocialaut",
        "social_auth",
        "0001_initial",
        True,
        "Please upgrade to Sentry 9.1.2 before upgrading to any later versions.",
    ),
)

# Whether to use Django migrations to create the database, or just build it based off
# of models, similar to how syncdb used to work. The former is more correct, the latter
# is much faster.
MIGRATIONS_TEST_MIGRATE = os.environ.get("MIGRATIONS_TEST_MIGRATE", "0") == "1"
# Specifies the list of django apps to include in the lockfile. If Falsey then include
# all apps with migrations
MIGRATIONS_LOCKFILE_APP_WHITELIST = (
    "nodestore",
    "sentry",
    "social_auth",
)
# Where to write the lockfile to.
MIGRATIONS_LOCKFILE_PATH = os.path.join(PROJECT_ROOT, os.path.pardir, os.path.pardir)

# Log error and abort processing (without dropping event) when process_event is
# taking more than n seconds to process event
SYMBOLICATOR_PROCESS_EVENT_HARD_TIMEOUT = 600

# Log warning when process_event is taking more than n seconds to process event
SYMBOLICATOR_PROCESS_EVENT_WARN_TIMEOUT = 120

# Block symbolicate_event for this many seconds to wait for a initial response
# from symbolicator after the task submission.
SYMBOLICATOR_POLL_TIMEOUT = 10

# When retrying symbolication requests or querying for the result this set the
# max number of second to wait between subsequent attempts.
SYMBOLICATOR_MAX_RETRY_AFTER = 5

SENTRY_REQUEST_METRIC_ALLOWED_PATHS = (
    "sentry.web.api",
    "sentry.web.frontend",
    "sentry.api.endpoints",
    "sentry.data_export.endpoints",
    "sentry.discover.endpoints",
    "sentry.incidents.endpoints",
)
SENTRY_MAIL_ADAPTER_BACKEND = "sentry.mail.adapter.MailAdapter"

# Project ID used by synthetic monitoring
# Synthetic monitoring recurringly send events, prepared with specific
# attributes, which can be identified through the whole processing pipeline and
# observed mainly for producing stable metrics.
SENTRY_SYNTHETIC_MONITORING_PROJECT_ID = None

# Similarity cluster to use
# Similarity-v1: uses hardcoded set of event properties for diffing
SENTRY_SIMILARITY_INDEX_REDIS_CLUSTER = "default"
# Similarity-v2: uses grouping components for diffing (None = fallback to setting for v1)
SENTRY_SIMILARITY2_INDEX_REDIS_CLUSTER = None

# The grouping strategy to use for driving similarity-v2. You can add multiple
# strategies here to index them all. This is useful for transitioning a
# similarity dataset to newer grouping configurations.
#
# The dictionary value represents the redis prefix to use.
#
# Check out `test_similarity_config_migration` to understand the procedure and risks.
SENTRY_SIMILARITY_GROUPING_CONFIGURATIONS_TO_INDEX = {
    "similarity:2020-07-23": "a",
}

SENTRY_USE_UWSGI = True

# When copying attachments for to-be-reprocessed events into processing store,
# how large is an individual file chunk? Each chunk is stored as Redis key.
SENTRY_REPROCESSING_ATTACHMENT_CHUNK_SIZE = 2 ** 20

# Which cluster is used to store auxiliary data for reprocessing. Note that
# this cluster is not used to store attachments etc, that still happens on
# rc-processing. This is just for buffering up event IDs and storing a counter
# for synchronization/progress report.
SENTRY_REPROCESSING_SYNC_REDIS_CLUSTER = "default"

# How long can reprocessing take before we start deleting its Redis keys?
SENTRY_REPROCESSING_SYNC_TTL = 3600 * 24

# How many events to query for at once while paginating through an entire
# issue. Note that this needs to be kept in sync with the time-limits on
# `sentry.tasks.reprocessing2.reprocess_group`. That task is responsible for
# copying attachments from filestore into redis and can easily take a couple of
# seconds per event. Better play it safe!
SENTRY_REPROCESSING_PAGE_SIZE = 10

# How many event IDs to buffer up in Redis before sending them to Snuba. This
# is about "remaining events" exclusively.
SENTRY_REPROCESSING_REMAINING_EVENTS_BUF_SIZE = 500

# Which backend to use for RealtimeMetricsStore.
#
# Currently, only redis is supported.
SENTRY_REALTIME_METRICS_BACKEND = (
    "sentry.processing.realtime_metrics.dummy.DummyRealtimeMetricsStore"
)
SENTRY_REALTIME_METRICS_OPTIONS = {
    # The redis cluster used for the realtime store redis backend.
    "cluster": "default",
    # The bucket size of the event counter.
    #
    # The size (in seconds) of the buckets that events are sorted into.
    "counter_bucket_size": 10,
    # Number of seconds to keep symbolicate_event rates per project.
    #
    # symbolicate_event tasks report the rates of events per project to redis
    # so that projects that exceed a reasonable rate can be sent to the low
    # priority queue. This setting determines how long we keep these rates
    # around.
    #
    # The LPQ selection is computed using the rate of the most recent events covered by this
    # time window.  See sentry.tasks.low_priority_symbolication.excessive_event_rate for the
    # exact implementation.
    "counter_time_window": 10 * 60,
    # The bucket size of the processing duration histogram.
    #
    # The size (in seconds) of the buckets that events are sorted into.
    "duration_bucket_size": 10,
    # Number of seconds to keep symbolicate_event durations per project.
    #
    # symbolicate_event tasks report the processing durations of events per project to redis
    # so that projects that exceed a reasonable duration can be sent to the low
    # priority queue. This setting determines how long we keep these duration values
    # around.
    #
    # The LPQ selection is computed using the durations of the most recent events covered by
    # this time window.  See
    # sentry.tasks.low_priority_symbolication.excessive_event_duration for the exact
    # implementation.
    "duration_time_window": 3 * 60,
    # Number of seconds to wait after a project is made eligible or ineligible for the LPQ
    # before its eligibility can be changed again.
    #
    # This backoff is only applied to automatic changes to project eligibility, and has zero effect
    # on any manually-triggered changes to a project's presence in the LPQ.
    "backoff_timer": 5 * 60,
}

# XXX(meredith): Temporary metrics indexer
SENTRY_METRICS_INDEXER_REDIS_CLUSTER = "default"

# Timeout for the project counter statement execution.
# In case of contention on the project counter, prevent workers saturation with
# save_event tasks from single project.
# Value is in milliseconds. Set to `None` to disable.
SENTRY_PROJECT_COUNTER_STATEMENT_TIMEOUT = 1000

# Implemented in getsentry to run additional devserver workers.
SENTRY_EXTRA_WORKERS = None

SAMPLED_DEFAULT_RATE = 1.0

# A set of extra URLs to sample
ADDITIONAL_SAMPLED_URLS = {}

# This controls whether Sentry is run in a demo mode.
# Enabling this will allow users to create accounts without an email or password.
DEMO_MODE = False

# all demo orgs are owned by the user with this email
DEMO_ORG_OWNER_EMAIL = None

# paramters that determine how demo events are generated
DEMO_DATA_GEN_PARAMS = {}

# parameters for an org when quickly generating them synchronously
DEMO_DATA_QUICK_GEN_PARAMS = {}

# adds an extra JS to HTML template
INJECTED_SCRIPT_ASSETS = []

# Sentry post process forwarder use batching consumer
SENTRY_POST_PROCESS_FORWARDER_BATCHING = True

# Whether badly behaving projects will be automatically
# sent to the low priority queue
SENTRY_ENABLE_AUTO_LOW_PRIORITY_QUEUE = False

# Zero Downtime Migrations settings as defined at
# https://github.com/tbicr/django-pg-zero-downtime-migrations#settings
ZERO_DOWNTIME_MIGRATIONS_RAISE_FOR_UNSAFE = True
ZERO_DOWNTIME_MIGRATIONS_LOCK_TIMEOUT = None
ZERO_DOWNTIME_MIGRATIONS_STATEMENT_TIMEOUT = None
# Note: The docs have this backwards. We set this to False here so that we always add check
# constraints instead of setting the column to not null.
ZERO_DOWNTIME_MIGRATIONS_USE_NOT_NULL = False

ANOMALY_DETECTION_URL = "127.0.0.1:9091"
ANOMALY_DETECTION_TIMEOUT = 30

# This is the URL to the profiling service
SENTRY_PROFILING_SERVICE_URL = "http://localhost:8085"

SENTRY_ISSUE_ALERT_HISTORY = "sentry.rules.history.base.RuleHistoryBackend"
SENTRY_ISSUE_ALERT_HISTORY_OPTIONS = {}<|MERGE_RESOLUTION|>--- conflicted
+++ resolved
@@ -1096,13 +1096,8 @@
     "organizations:sso-saml2": True,
     # Enable workaround for migrating IdP instances
     "organizations:sso-migration": False,
-<<<<<<< HEAD
-    # Return unhandled information on the issue level
-    "organizations:unhandled-issue-flag": True,
-=======
     # Enable percent-based conditions on issue rules
     "organizations:issue-percent-filters": True,
->>>>>>> d7a0ab50
     # Enable the new images loaded design and features
     "organizations:images-loaded-v2": True,
     # Enable the mobile screenshots feature
