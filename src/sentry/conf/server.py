"""
These settings act as the default (base) settings for the Sentry-provided web-server
"""

from __future__ import annotations

import os
import os.path
import re
import socket
import sys
import tempfile
from collections.abc import Callable, Mapping, MutableSequence
from datetime import datetime, timedelta
from typing import Any, Final, Literal, Union, overload
from urllib.parse import urlparse

import sentry
import sentry.utils.types as env_types
from sentry.conf.api_pagination_allowlist_do_not_modify import (
    SENTRY_API_PAGINATION_ALLOWLIST_DO_NOT_MODIFY,
)
from sentry.conf.types.bgtask import BgTaskConfig
from sentry.conf.types.celery import SplitQueueSize, SplitQueueTaskRoute
from sentry.conf.types.kafka_definition import ConsumerDefinition
from sentry.conf.types.logging_config import LoggingConfig
from sentry.conf.types.region_config import RegionConfig
from sentry.conf.types.role_dict import RoleDict
from sentry.conf.types.sdk_config import ServerSdkConfig
from sentry.conf.types.sentry_config import SentryMode
from sentry.conf.types.service_options import ServiceOptions
from sentry.conf.types.taskworker import ScheduleConfigMap
from sentry.conf.types.uptime import UptimeRegionConfig
from sentry.utils.celery import make_split_task_queues


def gettext_noop(s: str) -> str:
    return s


socket.setdefaulttimeout(5)


_EnvTypes = Union[str, float, int, list, dict]


@overload
def env(key: str) -> str: ...


@overload
def env(key: str, default: _EnvTypes, type: env_types.Type | None = None) -> _EnvTypes: ...


def env(
    key: str,
    default: str | _EnvTypes = "",
    type: env_types.Type | None = None,
) -> _EnvTypes:
    """
    Extract an environment variable for use in configuration

    :param key: The environment variable to be extracted.
    :param default: The value to be returned if `key` is not found.
    :param type: The type of the returned object (defaults to the type of `default`).
       Type parsers must come from sentry.utils.types and not python stdlib.
    :return: The environment variable if it exists, else `default`.
    """

    # First check an internal cache, so we can `pop` multiple times
    # without actually losing the value.
    try:
        rv = _env_cache[key]
    except KeyError:
        if "SENTRY_RUNNING_UWSGI" in os.environ:
            # We do this so when the process forks off into uwsgi
            # we want to actually be popping off values. This is so that
            # at runtime, the variables aren't actually available.
            fn: Callable[[str], str] = os.environ.pop
        else:
            fn = os.environ.__getitem__

        try:
            rv = fn(key)
            _env_cache[key] = rv
        except KeyError:
            rv = default

    if type is None:
        type = env_types.type_from_value(default)

    return type(rv)


_env_cache: dict[str, object] = {}

ENVIRONMENT = os.environ.get("SENTRY_ENVIRONMENT", "production")

IS_DEV = ENVIRONMENT == "development"
SPOTLIGHT_ENV_VAR = os.environ.get("SENTRY_SPOTLIGHT", "")
SPOTLIGHT = IS_DEV and SPOTLIGHT_ENV_VAR.lower() not in ("0", "false", "n", "no")

DEBUG = IS_DEV
# override the settings dumped in the debug view
DEFAULT_EXCEPTION_REPORTER_FILTER = (
    "sentry.debug.utils.exception_reporter_filter.NoSettingsExceptionReporterFilter"
)

ENFORCE_PAGINATION = True if DEBUG else False

ADMINS = ()

# Hosts that are considered in the same network (including VPNs).
INTERNAL_IPS: tuple[str, ...] = ()

# List of IP subnets which should not be accessible
SENTRY_DISALLOWED_IPS: tuple[str, ...] = ()

# When resolving DNS for external sources (source map fetching, webhooks, etc),
# ensure that domains are fully resolved first to avoid poking internal
# search domains.
SENTRY_ENSURE_FQDN = False

# XXX [!!]: When adding a new key here BE SURE to configure it in getsentry, as
#           it can not be `default`. The default cluster in sentry.io
#           production is NOT a true redis cluster and WILL error in prod.
SENTRY_DYNAMIC_SAMPLING_RULES_REDIS_CLUSTER = "default"
SENTRY_INCIDENT_RULES_REDIS_CLUSTER = "default"
SENTRY_RATE_LIMIT_REDIS_CLUSTER = "default"
SENTRY_RULE_TASK_REDIS_CLUSTER = "default"
SENTRY_TRANSACTION_NAMES_REDIS_CLUSTER = "default"
SENTRY_WEBHOOK_LOG_REDIS_CLUSTER = "default"
SENTRY_ARTIFACT_BUNDLES_INDEXING_REDIS_CLUSTER = "default"
SENTRY_INTEGRATION_ERROR_LOG_REDIS_CLUSTER = "default"
SENTRY_DEBUG_FILES_REDIS_CLUSTER = "default"
SENTRY_MONITORS_REDIS_CLUSTER = "default"
SENTRY_STATISTICAL_DETECTORS_REDIS_CLUSTER = "default"
SENTRY_METRIC_META_REDIS_CLUSTER = "default"
SENTRY_ESCALATION_THRESHOLDS_REDIS_CLUSTER = "default"
SENTRY_SPAN_BUFFER_CLUSTER = "default"
SENTRY_ASSEMBLE_CLUSTER = "default"
SENTRY_UPTIME_DETECTOR_CLUSTER = "default"
SENTRY_WORKFLOW_ENGINE_REDIS_CLUSTER = "default"

# Hosts that are allowed to use system token authentication.
# http://en.wikipedia.org/wiki/Reserved_IP_addresses
INTERNAL_SYSTEM_IPS = (
    "0.0.0.0/8",
    "10.0.0.0/8",
    "100.64.0.0/10",
    "127.0.0.0/8",
    "169.254.0.0/16",
    "172.16.0.0/12",
    "192.0.0.0/29",
    "192.0.2.0/24",
    "192.88.99.0/24",
    "192.168.0.0/16",
    "198.18.0.0/15",
    "198.51.100.0/24",
    "224.0.0.0/4",
    "240.0.0.0/4",
    "255.255.255.255/32",
)

MANAGERS = ADMINS

APPEND_SLASH = True

PROJECT_ROOT = os.path.normpath(os.path.join(os.path.dirname(__file__), os.pardir))

CONF_DIR = os.path.abspath(os.path.dirname(__file__))

# XXX(dcramer): handle case when we've installed from source vs just running
# this straight out of the repository
if "site-packages" in __file__:
    NODE_MODULES_ROOT = os.path.join(PROJECT_ROOT, "node_modules")
else:
    NODE_MODULES_ROOT = os.path.join(PROJECT_ROOT, os.pardir, os.pardir, "node_modules")

NODE_MODULES_ROOT = os.path.normpath(NODE_MODULES_ROOT)

DEVSERVICES_CONFIG_DIR = os.path.normpath(
    os.path.join(PROJECT_ROOT, os.pardir, os.pardir, "config")
)

SENTRY_DISTRIBUTED_CLICKHOUSE_TABLES = False

RELAY_CONFIG_DIR = os.path.join(DEVSERVICES_CONFIG_DIR, "relay")

SYMBOLICATOR_CONFIG_DIR = os.path.join(DEVSERVICES_CONFIG_DIR, "symbolicator")

# XXX(epurkhiser): The generated chartucterie config.js file will be stored
# here. This directory may not exist until that file is generated.
CHARTCUTERIE_CONFIG_DIR = os.path.join(DEVSERVICES_CONFIG_DIR, "chartcuterie")

sys.path.insert(0, os.path.normpath(os.path.join(PROJECT_ROOT, os.pardir)))

DATABASES = {
    "default": {
        "ENGINE": "sentry.db.postgres",
        "NAME": "sentry",
        "USER": "postgres",
        "PASSWORD": "",
        "HOST": "127.0.0.1",
        "PORT": "",
        "AUTOCOMMIT": True,
        "ATOMIC_REQUESTS": False,
    }
}

if "DATABASE_URL" in os.environ:
    url = urlparse(os.environ["DATABASE_URL"])

    # Update with environment configuration.
    DATABASES["default"].update(
        {
            "NAME": url.path[1:],
            "USER": url.username,
            "PASSWORD": url.password,
            "HOST": url.hostname,
            "PORT": url.port,
        }
    )


# This should always be UTC.
TIME_ZONE = "UTC"

# Language code for this installation. All choices can be found here:
# http://www.i18nguy.com/unicode/language-identifiers.html
LANGUAGE_CODE = "en-us"

LANGUAGES: tuple[tuple[str, str], ...] = (
    ("af", gettext_noop("Afrikaans")),
    ("ar", gettext_noop("Arabic")),
    ("az", gettext_noop("Azerbaijani")),
    ("bg", gettext_noop("Bulgarian")),
    ("be", gettext_noop("Belarusian")),
    ("bn", gettext_noop("Bengali")),
    ("br", gettext_noop("Breton")),
    ("bs", gettext_noop("Bosnian")),
    ("ca", gettext_noop("Catalan")),
    ("cs", gettext_noop("Czech")),
    ("cy", gettext_noop("Welsh")),
    ("da", gettext_noop("Danish")),
    ("de", gettext_noop("German")),
    ("el", gettext_noop("Greek")),
    ("en", gettext_noop("English")),
    ("eo", gettext_noop("Esperanto")),
    ("es", gettext_noop("Spanish")),
    ("et", gettext_noop("Estonian")),
    ("eu", gettext_noop("Basque")),
    ("fa", gettext_noop("Persian")),
    ("fi", gettext_noop("Finnish")),
    ("fr", gettext_noop("French")),
    ("ga", gettext_noop("Irish")),
    ("gl", gettext_noop("Galician")),
    ("he", gettext_noop("Hebrew")),
    ("hi", gettext_noop("Hindi")),
    ("hr", gettext_noop("Croatian")),
    ("hu", gettext_noop("Hungarian")),
    ("ia", gettext_noop("Interlingua")),
    ("id", gettext_noop("Indonesian")),
    ("is", gettext_noop("Icelandic")),
    ("it", gettext_noop("Italian")),
    ("ja", gettext_noop("Japanese")),
    ("ka", gettext_noop("Georgian")),
    ("kk", gettext_noop("Kazakh")),
    ("km", gettext_noop("Khmer")),
    ("kn", gettext_noop("Kannada")),
    ("ko", gettext_noop("Korean")),
    ("lb", gettext_noop("Luxembourgish")),
    ("lt", gettext_noop("Lithuanian")),
    ("lv", gettext_noop("Latvian")),
    ("mk", gettext_noop("Macedonian")),
    ("ml", gettext_noop("Malayalam")),
    ("mn", gettext_noop("Mongolian")),
    ("my", gettext_noop("Burmese")),
    ("nb", gettext_noop("Norwegian Bokmal")),
    ("ne", gettext_noop("Nepali")),
    ("nl", gettext_noop("Dutch")),
    ("nn", gettext_noop("Norwegian Nynorsk")),
    ("os", gettext_noop("Ossetic")),
    ("pa", gettext_noop("Punjabi")),
    ("pl", gettext_noop("Polish")),
    ("pt", gettext_noop("Portuguese")),
    ("pt-br", gettext_noop("Brazilian Portuguese")),
    ("ro", gettext_noop("Romanian")),
    ("ru", gettext_noop("Russian")),
    ("sk", gettext_noop("Slovak")),
    ("sl", gettext_noop("Slovenian")),
    ("sq", gettext_noop("Albanian")),
    ("sr", gettext_noop("Serbian")),
    ("sv-se", gettext_noop("Swedish")),
    ("sw", gettext_noop("Swahili")),
    ("ta", gettext_noop("Tamil")),
    ("te", gettext_noop("Telugu")),
    ("th", gettext_noop("Thai")),
    ("tr", gettext_noop("Turkish")),
    ("tt", gettext_noop("Tatar")),
    ("udm", gettext_noop("Udmurt")),
    ("uk", gettext_noop("Ukrainian")),
    ("ur", gettext_noop("Urdu")),
    ("vi", gettext_noop("Vietnamese")),
    ("zh-cn", gettext_noop("Simplified Chinese")),
    ("zh-tw", gettext_noop("Traditional Chinese")),
)

from .locale import CATALOGS

LANGUAGES = tuple((code, name) for code, name in LANGUAGES if code in CATALOGS)

SUPPORTED_LANGUAGES = frozenset(CATALOGS)

SITE_ID = 1

# If you set this to False, Django will make some optimizations so as not
# to load the internationalization machinery.
USE_I18N = True

USE_TZ = True

# CAVEAT: If you're adding a middleware that modifies a response's content,
# and appears before CommonMiddleware, you must either reorder your middleware
# so that responses aren't modified after Content-Length is set, or have the
# response modifying middleware reset the Content-Length header.
# This is because CommonMiddleware Sets the Content-Length header for non-streaming responses.
MIDDLEWARE: tuple[str, ...] = (
    "csp.middleware.CSPMiddleware",
    "sentry.middleware.health.HealthCheck",
    "sentry.middleware.security.SecurityHeadersMiddleware",
    "sentry.middleware.env.SentryEnvMiddleware",
    "sentry.middleware.proxy.SetRemoteAddrFromForwardedFor",
    "sentry.middleware.stats.RequestTimingMiddleware",
    "sentry.middleware.access_log.access_log_middleware",
    "sentry.middleware.stats.ResponseCodeMiddleware",
    "sentry.middleware.subdomain.SubdomainMiddleware",
    "django.middleware.common.CommonMiddleware",
    "django.contrib.sessions.middleware.SessionMiddleware",
    "django.middleware.csrf.CsrfViewMiddleware",
    "sentry.middleware.auth.AuthenticationMiddleware",
    "sentry.middleware.integrations.IntegrationControlMiddleware",
    "sentry.hybridcloud.apigateway.middleware.ApiGatewayMiddleware",
    "sentry.middleware.customer_domain.CustomerDomainMiddleware",
    "sentry.middleware.sudo.SudoMiddleware",
    "sentry.middleware.superuser.SuperuserMiddleware",
    "sentry.middleware.staff.StaffMiddleware",
    "sentry.middleware.locale.SentryLocaleMiddleware",
    "sentry.middleware.ratelimit.RatelimitMiddleware",
    "django.contrib.messages.middleware.MessageMiddleware",
    "sentry.middleware.devtoolbar.DevToolbarAnalyticsMiddleware",
)

ROOT_URLCONF = "sentry.conf.urls"

# TODO(joshuarli): Django 1.10 introduced this option, which restricts the size of a
# request body. We have some middleware in sentry.middleware.proxy that sets the
# Content Length to max uint32 in certain cases related to minidump.
# Once relay's fully rolled out, that can be deleted.
# Until then, the safest and easiest thing to do is to disable this check
# to leave things the way they were with Django <1.9.
DATA_UPLOAD_MAX_MEMORY_SIZE: int | None = None

TEMPLATES = [
    {
        "BACKEND": "django.template.backends.django.DjangoTemplates",
        "DIRS": [os.path.join(PROJECT_ROOT, "templates")],
        "APP_DIRS": True,
        "OPTIONS": {
            "context_processors": [
                "django.contrib.auth.context_processors.auth",
                "django.contrib.messages.context_processors.messages",
                "django.template.context_processors.csrf",
                "django.template.context_processors.request",
            ]
        },
    }
]

SENTRY_OUTBOX_MODELS: Mapping[str, list[str]] = {
    "CONTROL": ["sentry.ControlOutbox"],
    "REGION": ["sentry.RegionOutbox"],
}

# Do not modify reordering
# The applications listed first in INSTALLED_APPS have precedence
INSTALLED_APPS: tuple[str, ...] = (
    "django.contrib.auth",
    "django.contrib.contenttypes",
    "django.contrib.humanize",
    "django.contrib.messages",
    "django.contrib.postgres",
    "django.contrib.sessions",
    "django.contrib.sites",
    "drf_spectacular",
    "crispy_forms",
    "rest_framework",
    "sentry",
    "sentry.analytics",
    "sentry.incidents.apps.Config",
    "sentry.deletions",
    "sentry.discover",
    "sentry.analytics.events",
    "sentry.nodestore",
    "sentry.users",
    "sentry.sentry_apps",
    "sentry.integrations",
    "sentry.notifications",
    "sentry.flags",
    "sentry.monitors",
    "sentry.uptime",
    "sentry.tempest",
    "sentry.replays",
    "sentry.release_health",
    "sentry.search",
    "sentry.sentry_metrics",
    "sentry.sentry_metrics.indexer.postgres.apps.Config",
    "sentry.snuba",
    "sentry.lang.java.apps.Config",
    "sentry.lang.javascript.apps.Config",
    "sentry.plugins.sentry_interface_types.apps.Config",
    "sentry.plugins.sentry_urls.apps.Config",
    "sentry.plugins.sentry_useragents.apps.Config",
    "sentry.plugins.sentry_webhooks.apps.Config",
    "social_auth",
    "sudo",
    "sentry.eventstream",
    "sentry.auth.providers.google.apps.Config",
    "sentry.auth.providers.fly.apps.Config",
    "django.contrib.staticfiles",
    "sentry.issues.apps.Config",
    "sentry.feedback",
    "sentry.hybridcloud",
    "sentry.relocation",
    "sentry.remote_subscriptions.apps.Config",
    "sentry.data_secrecy",
    "sentry.workflow_engine",
    "sentry.explore",
    "sentry.insights",
)

# Silence internal hints from Django's system checks
SILENCED_SYSTEM_CHECKS = (
    # Django recommends to use OneToOneField over ForeignKey(unique=True)
    # however this changes application behavior in ways that break association
    # loading
    "fields.W342",
    # We have a "catch-all" react_page_view that we only want to match on URLs
    # ending with a `/` to allow APPEND_SLASHES to kick in for the ones lacking
    # the trailing slash. This confuses the warning as the regex is `/$` which
    # looks like it starts with a slash but it doesn't.
    "urls.W002",
    # Our own AuthenticationMiddleware suffices as a replacement for
    # django.contrib.auth.middleware.AuthenticationMiddleware; both add the
    # authenticated user to the HttpRequest which is what's needed here.
    "admin.E408",
    # This is fixed in Django@7c08f26bf0439c1ed593b51b51ad847f7e262bc1.
    # It's not our problem; refer to Django issue 32260.
    "urls.E007",
)

CSP_INCLUDE_NONCE_IN = [
    "script-src",
]

CSP_DEFAULT_SRC = [
    "'none'",
]
CSP_SCRIPT_SRC = [
    "'self'",
    "'unsafe-inline'",
    "'report-sample'",
]
CSP_FONT_SRC = [
    "'self'",
    "data:",
]
CSP_CONNECT_SRC = [
    "'self'",
    "*.algolia.net",
    "*.algolianet.com",
    "*.algolia.io",
]
CSP_FRAME_ANCESTORS = [
    "'none'",
]
CSP_OBJECT_SRC = [
    "'none'",
]
CSP_WORKER_SRC = [
    "'none'",
]
CSP_BASE_URI = [
    "'none'",
]
CSP_STYLE_SRC = [
    "'unsafe-inline'",
    "*",  # required for replays
]
CSP_IMG_SRC = [
    "blob:",
    "data:",
    "*",  # required for replays
]
CSP_MEDIA_SRC = [
    "*",  # required for replays
]

if ENVIRONMENT == "development":
    CSP_SCRIPT_SRC += [
        "'unsafe-eval'",
    ]
    CSP_CONNECT_SRC += [
        "ws://127.0.0.1:8000",
        "http://localhost:8969/stream",
        "webpack-internal:",
    ]

# Before enforcing Content Security Policy, we recommend creating a separate
# Sentry project and collecting CSP violations in report only mode:
# https://docs.sentry.io/product/security-policy-reporting/

# Point this parameter to your Sentry installation:
# CSP_REPORT_URI = "https://example.com/api/{PROJECT_ID}/security/?sentry_key={SENTRY_KEY}"

# To enforce CSP (block violated resources), update the following parameter to False
CSP_REPORT_ONLY = True

STATIC_ROOT = os.path.realpath(os.path.join(PROJECT_ROOT, "static"))
STATIC_URL = "/_static/{version}/"
# webpack assets live at a different URL that is unversioned
# as we configure webpack to include file content based hash in the filename
STATIC_FRONTEND_APP_URL = "/_static/dist/"

# URL origin from where the static files are served.
STATIC_ORIGIN: str | None = None

# The webpack output directory
STATICFILES_DIRS = [
    os.path.join(STATIC_ROOT, "sentry", "dist"),
]

# various middleware will use this to identify resources which should not access
# cookies
ANONYMOUS_STATIC_PREFIXES = (
    "/_static/",
    "/avatar/",
    "/organization-avatar/",
    "/team-avatar/",
    "/project-avatar/",
    "/js-sdk-loader/",
)

STATICFILES_FINDERS = (
    "django.contrib.staticfiles.finders.FileSystemFinder",
    "django.contrib.staticfiles.finders.AppDirectoriesFinder",
)

ASSET_VERSION = 0

# setup a default media root to somewhere useless
MEDIA_ROOT = "/tmp/sentry-files"
MEDIA_URL = "_media/"

LOCALE_PATHS = (os.path.join(PROJECT_ROOT, "locale"),)

CSRF_FAILURE_VIEW = "sentry.web.frontend.csrf_failure.view"
CSRF_COOKIE_NAME = "sc"

# Auth configuration

from django.urls import reverse_lazy

LOGIN_REDIRECT_URL = reverse_lazy("sentry-login-redirect")
LOGIN_URL = reverse_lazy("sentry-login")

AUTHENTICATION_BACKENDS = (
    "sentry.utils.auth.EmailAuthBackend",
    # The following authentication backends are used by social auth only.
    # We don't use them for user authentication.
    "social_auth.backends.asana.AsanaBackend",
    "social_auth.backends.github.GithubBackend",
    "social_auth.backends.bitbucket.BitbucketBackend",
    "social_auth.backends.visualstudio.VisualStudioBackend",
)

AUTH_PASSWORD_VALIDATORS: list[dict[str, Any]] = [
    {"NAME": "django.contrib.auth.password_validation.UserAttributeSimilarityValidator"},
    {
        "NAME": "django.contrib.auth.password_validation.MinimumLengthValidator",
        "OPTIONS": {"min_length": 8},
    },
    {
        "NAME": "sentry.auth.password_validation.MaximumLengthValidator",
        "OPTIONS": {"max_length": 256},
    },
    {
        "NAME": "django.contrib.auth.password_validation.CommonPasswordValidator",
    },
    {
        "NAME": "django.contrib.auth.password_validation.NumericPasswordValidator",
    },
    {
        "NAME": "sentry.auth.password_validation.PwnedPasswordsValidator",
        "OPTIONS": {"threshold": 20},
    },
]

SOCIAL_AUTH_USER_MODEL = AUTH_USER_MODEL = "sentry.User"

SESSION_ENGINE = "django.contrib.sessions.backends.signed_cookies"
SESSION_COOKIE_NAME = "sentrysid"

# setting SESSION_COOKIE_SAMESITE to None below for now because
# Django's default in 2.1 now `Lax`.
# this breaks certain IDP flows where we need cookies sent to us on a redirected POST
# request, and `Lax` doesnt permit this.
# See here: https://docs.djangoproject.com/en/2.1/ref/settings/#session-cookie-samesite
SESSION_COOKIE_SAMESITE: Literal["Strict", "Lax", None] = None

BITBUCKET_CONSUMER_KEY = ""
BITBUCKET_CONSUMER_SECRET = ""

ASANA_CLIENT_ID = ""
ASANA_CLIENT_SECRET = ""

VISUALSTUDIO_APP_ID = ""
VISUALSTUDIO_APP_SECRET = ""
VISUALSTUDIO_CLIENT_SECRET = ""
VISUALSTUDIO_SCOPES = ["vso.work_write", "vso.project", "vso.code", "vso.release"]

SOCIAL_AUTH_PIPELINE = (
    "social_auth.backends.pipeline.user.get_username",
    "social_auth.backends.pipeline.social.social_auth_user",
    "social_auth.backends.pipeline.associate.associate_by_email",
    "social_auth.backends.pipeline.misc.save_status_to_session",
    "social_auth.backends.pipeline.social.associate_user",
    "social_auth.backends.pipeline.social.load_extra_data",
    "social_auth.backends.pipeline.user.update_user_details",
    "social_auth.backends.pipeline.misc.save_status_to_session",
)
SOCIAL_AUTH_REVOKE_TOKENS_ON_DISCONNECT = True
SOCIAL_AUTH_LOGIN_REDIRECT_URL = "/account/settings/identities/"
SOCIAL_AUTH_ASSOCIATE_ERROR_URL = SOCIAL_AUTH_LOGIN_REDIRECT_URL

INITIAL_CUSTOM_USER_MIGRATION = "0108_fix_user"

# Auth engines and the settings required for them to be listed
AUTH_PROVIDERS = {
    "github": ("GITHUB_APP_ID", "GITHUB_API_SECRET"),
    "bitbucket": ("BITBUCKET_CONSUMER_KEY", "BITBUCKET_CONSUMER_SECRET"),
    "asana": ("ASANA_CLIENT_ID", "ASANA_CLIENT_SECRET"),
    "visualstudio": (
        "VISUALSTUDIO_APP_ID",
        "VISUALSTUDIO_APP_SECRET",
        "VISUALSTUDIO_CLIENT_SECRET",
    ),
}

AUTH_PROVIDER_LABELS = {
    "github": "GitHub",
    "bitbucket": "Bitbucket",
    "asana": "Asana",
    "visualstudio": "Visual Studio",
}

import random


def SOCIAL_AUTH_DEFAULT_USERNAME() -> str:
    return random.choice(["Darth Vader", "Obi-Wan Kenobi", "R2-D2", "C-3PO", "Yoda"])


SOCIAL_AUTH_PROTECTED_USER_FIELDS = ["email"]
SOCIAL_AUTH_FORCE_POST_DISCONNECT = True

# Hybrid cloud multi-silo configuration #

# Defined by `sentry devserver` to enable siloed local development
SILO_DEVSERVER = os.environ.get("SENTRY_SILO_DEVSERVER", False)

# Which silo this instance runs as (CONTROL|REGION|MONOLITH|None) are the expected values
SILO_MODE = os.environ.get("SENTRY_SILO_MODE", None)

# This supersedes SENTRY_SINGLE_TENANT and SENTRY_SELF_HOSTED.
# An enum is better because there shouldn't be multiple "modes".
SENTRY_MODE = SentryMode.SELF_HOSTED

# If this instance is a region silo, which region is it running in?
SENTRY_REGION = os.environ.get("SENTRY_REGION", None)

# Returns the customer single tenant ID.
CUSTOMER_ID = os.environ.get("CUSTOMER_ID", None)

# List of the available regions
SENTRY_REGION_CONFIG: list[RegionConfig] = []

# Shared secret used to sign cross-region RPC requests.
RPC_SHARED_SECRET: list[str] | None = None

# Timeout for RPC requests between regions
RPC_TIMEOUT = 5.0

# TODO: Replace both of these secrets with mutual TLS and simplify our rpc channels.
# Shared secret used to sign cross-region RPC requests from the seer microservice.
SEER_RPC_SHARED_SECRET: list[str] | None = None
# Shared secret used to sign cross-region RPC requests to the seer microservice.
SEER_API_SHARED_SECRET: str = ""

# The protocol, host and port for control silo
# Usecases include sending requests to the Integration Proxy Endpoint and RPC requests.
SENTRY_CONTROL_ADDRESS: str | None = os.environ.get("SENTRY_CONTROL_ADDRESS", None)

# Fallback region name for monolith deployments
# This region name is also used by the ApiGateway to proxy org-less region
# requests.
SENTRY_MONOLITH_REGION: str = "--monolith--"

# The key used for generating or verifying the HMAC signature for Integration Proxy Endpoint requests.
SENTRY_SUBNET_SECRET = os.environ.get("SENTRY_SUBNET_SECRET", None)


# Queue configuration
from kombu import Exchange, Queue

BROKER_URL = "redis://127.0.0.1:6379"
BROKER_TRANSPORT_OPTIONS: dict[str, int] = {}

# Ensure workers run async by default
# in Development you might want them to run in-process
TASK_WORKER_ALWAYS_EAGER = False

# Ensure workers run async by default
# in Development you might want them to run in-process
# though it would cause timeouts/recursions in some cases
CELERY_ALWAYS_EAGER = False

# Complain about bad use of pickle.  See sentry.celery.SentryTask.apply_async for how
# this works.
CELERY_COMPLAIN_ABOUT_BAD_USE_OF_PICKLE = False

# We use the old task protocol because during benchmarking we noticed that it's faster
# than the new protocol. If we ever need to bump this it should be fine, there were no
# compatibility issues, just need to run benchmarks and do some tests to make sure
# things run ok.
CELERY_TASK_PROTOCOL = 1
CELERY_EAGER_PROPAGATES_EXCEPTIONS = True
CELERY_IGNORE_RESULT = True
CELERY_SEND_EVENTS = False
CELERY_RESULT_BACKEND: str | None = None
CELERY_TASK_RESULT_EXPIRES = 1
CELERY_DISABLE_RATE_LIMITS = True
CELERY_DEFAULT_QUEUE = "default"
CELERY_DEFAULT_EXCHANGE = "default"
CELERY_DEFAULT_EXCHANGE_TYPE = "direct"
CELERY_DEFAULT_ROUTING_KEY = "default"
CELERY_CREATE_MISSING_QUEUES = True
CELERY_REDIRECT_STDOUTS = False
CELERYD_HIJACK_ROOT_LOGGER = False
CELERY_TASK_SERIALIZER = "pickle"
CELERY_RESULT_SERIALIZER = "pickle"
CELERY_ACCEPT_CONTENT = {"pickle"}
CELERY_IMPORTS = (
    "sentry.data_export.tasks",
    "sentry.deletions.tasks.groups",
    "sentry.deletions.tasks.scheduled",
    "sentry.deletions.tasks.hybrid_cloud",
    "sentry.hybridcloud.tasks.deliver_webhooks",
    "sentry.hybridcloud.tasks.backfill_outboxes",
    "sentry.hybridcloud.tasks.deliver_from_outbox",
    "sentry.incidents.tasks",
    "sentry.integrations.source_code_management.tasks",
    "sentry.integrations.github.tasks",
    "sentry.integrations.github.tasks.pr_comment",
    "sentry.integrations.jira.tasks",
    "sentry.integrations.opsgenie.tasks",
    "sentry.sentry_apps.tasks",
    "sentry.snuba.tasks",
    "sentry.replays.tasks",
    "sentry.monitors.tasks.clock_pulse",
    "sentry.monitors.tasks.detect_broken_monitor_envs",
    "sentry.relocation.tasks.process",
    "sentry.relocation.tasks.transfer",
    "sentry.tasks.assemble",
    "sentry.tasks.auth.auth",
    "sentry.tasks.auto_remove_inbox",
    "sentry.tasks.auto_resolve_issues",
    "sentry.tasks.embeddings_grouping.backfill_seer_grouping_records_for_project",
    "sentry.tasks.beacon",
    "sentry.tasks.ping",
    "sentry.tasks.auth.check_auth",
    "sentry.tasks.check_new_issue_threshold_met",
    "sentry.tasks.clear_expired_snoozes",
    "sentry.tasks.clear_expired_rulesnoozes",
    "sentry.tasks.codeowners.code_owners_auto_sync",
    "sentry.tasks.codeowners.update_code_owners_schema",
    "sentry.tasks.collect_project_platforms",
    "sentry.tasks.commits",
    "sentry.tasks.commit_context",
    "sentry.tasks.digests",
    "sentry.tasks.email",
    "sentry.tasks.files",
    "sentry.tasks.groupowner",
    "sentry.tasks.merge",
    "sentry.tasks.options",
    "sentry.tasks.post_process",
    "sentry.tasks.process_buffer",
    "sentry.tasks.relay",
    "sentry.tasks.release_registry",
    "sentry.tasks.summaries.weekly_reports",
    "sentry.tasks.summaries.daily_summary",
    "sentry.tasks.reprocessing2",
    "sentry.tasks.store",
    "sentry.tasks.symbolication",
    "sentry.tasks.unmerge",
    "sentry.tasks.update_user_reports",
    "sentry.tasks.user_report",
    "sentry.tempest.tasks",
    "sentry.profiles.task",
    "sentry.release_health.tasks",
    "sentry.rules.processing.delayed_processing",
    "sentry.dynamic_sampling.tasks.boost_low_volume_projects",
    "sentry.dynamic_sampling.tasks.boost_low_volume_transactions",
    "sentry.dynamic_sampling.tasks.recalibrate_orgs",
    "sentry.dynamic_sampling.tasks.sliding_window_org",
    "sentry.dynamic_sampling.tasks.utils",
    "sentry.dynamic_sampling.tasks.custom_rule_notifications",
    "sentry.tasks.auto_source_code_config",
    "sentry.ingest.transaction_clusterer.tasks",
    "sentry.tasks.auto_enable_codecov",
    "sentry.tasks.weekly_escalating_forecast",
    "sentry.tasks.auto_ongoing_issues",
    "sentry.tasks.check_am2_compatibility",
    "sentry.tasks.statistical_detectors",
    "sentry.tempest.tasks",
    "sentry.debug_files.tasks",
    "sentry.tasks.on_demand_metrics",
    "sentry.middleware.integrations.tasks",
    "sentry.replays.usecases.ingest.issue_creation",
    "sentry.integrations.slack.tasks",
    "sentry.uptime.detectors.tasks",
    "sentry.uptime.subscriptions.tasks",
    "sentry.integrations.vsts.tasks",
    "sentry.integrations.vsts.tasks.kickoff_subscription_check",
    "sentry.integrations.tasks",
    "sentry.demo_mode.tasks",
)

# Enable split queue routing
CELERY_ROUTES = ("sentry.queue.routers.SplitQueueTaskRouter",)

# Mapping from task names to split queues. This can be used when the
# task does not have to specify the queue and can rely on Celery to
# do the routing.
# Each route has a task name as key and a tuple containing a list of queues
# and a default one as destination. The default one is used when the
# rollout option is not active.
CELERY_SPLIT_QUEUE_TASK_ROUTES_REGION: Mapping[str, SplitQueueTaskRoute] = {
    "sentry.tasks.store.save_event_transaction": {
        "default_queue": "events.save_event_transaction",
        "queues_config": {
            "total": 3,
            "in_use": 3,
        },
    },
    "sentry.profiles.task.process_profile": {
        "default_queue": "profiles.process",
        "queues_config": {
            "total": 3,
            "in_use": 3,
        },
    },
}
CELERY_SPLIT_TASK_QUEUES_REGION = make_split_task_queues(CELERY_SPLIT_QUEUE_TASK_ROUTES_REGION)

# Mapping from queue name to split queues to be used by SplitQueueRouter.
# This is meant to be used in those case where we have to specify the
# queue name when issuing a task. Example: post process.
CELERY_SPLIT_QUEUE_ROUTES: Mapping[str, SplitQueueSize] = {}

default_exchange = Exchange("default", type="direct")
control_exchange = default_exchange

if SILO_DEVSERVER:
    control_exchange = Exchange("control", type="direct")


CELERY_QUEUES_CONTROL = [
    Queue("app_platform.control", routing_key="app_platform.control", exchange=control_exchange),
    Queue("auth.control", routing_key="auth.control", exchange=control_exchange),
    Queue("cleanup.control", routing_key="cleanup.control", exchange=control_exchange),
    Queue("email.control", routing_key="email.control", exchange=control_exchange),
    Queue("integrations.control", routing_key="integrations.control", exchange=control_exchange),
    Queue("files.delete.control", routing_key="files.delete.control", exchange=control_exchange),
    Queue(
        "hybrid_cloud.control_repair",
        routing_key="hybrid_cloud.control_repair",
        exchange=control_exchange,
    ),
    Queue("options.control", routing_key="options.control", exchange=control_exchange),
    Queue("outbox.control", routing_key="outbox.control", exchange=control_exchange),
    Queue("webhook.control", routing_key="webhook.control", exchange=control_exchange),
    Queue("relocation.control", routing_key="relocation.control", exchange=control_exchange),
    Queue(
        "release_registry.control",
        routing_key="release_registry.control",
        exchange=control_exchange,
    ),
]

CELERY_ISSUE_STATES_QUEUE = Queue(
    "auto_transition_issue_states", routing_key="auto_transition_issue_states"
)

CELERY_QUEUES_REGION = [
    Queue("activity.notify", routing_key="activity.notify"),
    Queue("auth", routing_key="auth"),
    Queue("alerts", routing_key="alerts"),
    Queue("app_platform", routing_key="app_platform"),
    Queue("assemble", routing_key="assemble"),
    Queue("backfill_seer_grouping_records", routing_key="backfill_seer_grouping_records"),
    Queue("buffers.process_pending", routing_key="buffers.process_pending"),
    Queue("buffers.process_pending_batch", routing_key="buffers.process_pending_batch"),
    Queue("buffers.incr", routing_key="buffers.incr"),
    Queue("cleanup", routing_key="cleanup"),
    Queue("code_owners", routing_key="code_owners"),
    Queue("commits", routing_key="commits"),
    Queue("data_export", routing_key="data_export"),
    Queue("default", routing_key="default"),
    Queue("delayed_rules", routing_key="delayed_rules"),
    Queue(
        "delete_seer_grouping_records_by_hash", routing_key="delete_seer_grouping_records_by_hash"
    ),
    Queue("digests.delivery", routing_key="digests.delivery"),
    Queue("digests.scheduling", routing_key="digests.scheduling"),
    Queue("email", routing_key="email"),
    Queue("email.inbound", routing_key="email.inbound"),
    Queue("events.preprocess_event", routing_key="events.preprocess_event"),
    Queue("events.process_event", routing_key="events.process_event"),
    Queue(
        "events.reprocessing.preprocess_event", routing_key="events.reprocessing.preprocess_event"
    ),
    Queue("events.reprocessing.process_event", routing_key="events.reprocessing.process_event"),
    Queue(
        "events.reprocessing.symbolicate_event", routing_key="events.reprocessing.symbolicate_event"
    ),
    Queue("events.save_event", routing_key="events.save_event"),
    Queue("events.save_event_highcpu", routing_key="events.save_event_highcpu"),
    Queue("events.save_event_transaction", routing_key="events.save_event_transaction"),
    Queue("events.save_event_attachments", routing_key="events.save_event_attachments"),
    Queue("events.symbolicate_event", routing_key="events.symbolicate_event"),
    Queue("events.symbolicate_js_event", routing_key="events.symbolicate_js_event"),
    Queue("events.symbolicate_jvm_event", routing_key="events.symbolicate_jvm_event"),
    Queue("files.copy", routing_key="files.copy"),
    Queue("files.delete", routing_key="files.delete"),
    Queue(
        "group_owners.process_suspect_commits", routing_key="group_owners.process_suspect_commits"
    ),
    Queue("group_owners.process_commit_context", routing_key="group_owners.process_commit_context"),
    Queue("integrations", routing_key="integrations"),
    Queue(
        "releasemonitor",
        routing_key="releasemonitor",
    ),
    Queue(
        "dynamicsampling",
        routing_key="dynamicsampling",
    ),
    Queue("incidents", routing_key="incidents"),
    Queue("incident_snapshots", routing_key="incident_snapshots"),
    Queue("incidents", routing_key="incidents"),
    Queue("merge", routing_key="merge"),
    Queue("notifications", routing_key="notifications"),
    Queue("options", routing_key="options"),
    Queue("outbox", routing_key="outbox"),
    Queue("post_process_errors", routing_key="post_process_errors"),
    Queue("post_process_issue_platform", routing_key="post_process_issue_platform"),
    Queue("post_process_transactions", routing_key="post_process_transactions"),
    Queue("relay_config", routing_key="relay_config"),
    Queue("relay_config_bulk", routing_key="relay_config_bulk"),
    Queue("reports.deliver", routing_key="reports.deliver"),
    Queue("reports.prepare", routing_key="reports.prepare"),
    Queue("search", routing_key="search"),
    Queue("sentry_metrics.indexer", routing_key="sentry_metrics.indexer"),
    Queue("similarity.index", routing_key="similarity.index"),
    Queue("sleep", routing_key="sleep"),
    Queue("stats", routing_key="stats"),
    Queue("subscriptions", routing_key="subscriptions"),
    Queue("tempest", routing_key="tempest"),
    Queue("unmerge", routing_key="unmerge"),
    Queue("update", routing_key="update"),
    Queue("uptime", routing_key="uptime"),
    Queue("profiles.process", routing_key="profiles.process"),
    Queue("replays.ingest_replay", routing_key="replays.ingest_replay"),
    Queue("replays.delete_replay", routing_key="replays.delete_replay"),
    Queue("counters-0", routing_key="counters-0"),
    Queue("triggers-0", routing_key="triggers-0"),
    Queue("auto_source_code_config", routing_key="auto_source_code_config"),
    Queue("transactions.name_clusterer", routing_key="transactions.name_clusterer"),
    Queue("auto_enable_codecov", routing_key="auto_enable_codecov"),
    Queue("weekly_escalating_forecast", routing_key="weekly_escalating_forecast"),
    Queue("relocation", routing_key="relocation"),
    Queue("performance.statistical_detector", routing_key="performance.statistical_detector"),
    Queue("profiling.statistical_detector", routing_key="profiling.statistical_detector"),
    CELERY_ISSUE_STATES_QUEUE,
    Queue("nudge.invite_missing_org_members", routing_key="invite_missing_org_members"),
    Queue("auto_resolve_issues", routing_key="auto_resolve_issues"),
    Queue("on_demand_metrics", routing_key="on_demand_metrics"),
    Queue("check_new_issue_threshold_met", routing_key="check_new_issue_threshold_met"),
    Queue("integrations_slack_activity_notify", routing_key="integrations_slack_activity_notify"),
    Queue("demo_mode", routing_key="demo_mode"),
    Queue("release_registry", routing_key="release_registry"),
]

from celery.schedules import crontab

# Only tasks that work with users/integrations and shared subsystems
# are run in control silo.
CELERYBEAT_SCHEDULE_CONTROL = {
    "check-auth": {
        "task": "sentry.tasks.check_auth",
        # Run every 1 minute
        "schedule": crontab(minute="*/1"),
        "options": {"expires": 60, "queue": "auth.control"},
    },
    "sync-options-control": {
        "task": "sentry.tasks.options.sync_options_control",
        # Run every 10 seconds
        "schedule": timedelta(seconds=10),
        "options": {"expires": 10, "queue": "options.control"},
    },
    "deliver-from-outbox-control": {
        "task": "sentry.tasks.enqueue_outbox_jobs_control",
        # Run every 10 seconds to keep consistency times low
        "schedule": timedelta(seconds=10),
        "options": {"expires": 60, "queue": "outbox.control"},
    },
    "schedule-deletions-control": {
        "task": "sentry.deletions.tasks.run_scheduled_deletions_control",
        # Run every 15 minutes
        "schedule": crontab(minute="*/15"),
        "options": {"expires": 60 * 25, "queue": "cleanup.control"},
    },
    "reattempt-deletions-control": {
        "task": "sentry.deletions.tasks.reattempt_deletions_control",
        # 03:00 PDT, 07:00 EDT, 10:00 UTC
        "schedule": crontab(hour="10", minute="0"),
        "options": {"expires": 60 * 25, "queue": "cleanup.control"},
    },
    "schedule-hybrid-cloud-foreign-key-jobs-control": {
        "task": "sentry.deletions.tasks.hybrid_cloud.schedule_hybrid_cloud_foreign_key_jobs_control",
        # Run every 15 minutes
        "schedule": crontab(minute="*/15"),
        "options": {"queue": "cleanup.control"},
    },
    "schedule-vsts-integration-subscription-check": {
        "task": "sentry.integrations.vsts.tasks.kickoff_vsts_subscription_check",
        # Run every 6 hours
        "schedule": crontab(hour="*/6", minute="0"),
        "options": {"expires": 60 * 25, "queue": "integrations.control"},
    },
    "deliver-webhooks-control": {
        "task": "sentry.hybridcloud.tasks.deliver_webhooks.schedule_webhook_delivery",
        # Run every 10 seconds as integration webhooks are delivered by this task
        "schedule": timedelta(seconds=10),
        "options": {"expires": 60, "queue": "webhook.control"},
    },
    "relocation-find-transfer-control": {
        "task": "sentry.relocation.transfer.find_relocation_transfer_control",
        "schedule": crontab(minute="*/5"),
    },
    "fetch-release-registry-data-control": {
        "task": "sentry.tasks.release_registry.fetch_release_registry_data_control",
        # Run every 5 minutes
        "schedule": crontab(minute="*/5"),
        "options": {"expires": 3600, "queue": "release_registry.control"},
    },
}

# Most tasks run in the regions
CELERYBEAT_SCHEDULE_REGION = {
    "send-beacon": {
        "task": "sentry.tasks.send_beacon",
        # Run every 1 hour
        "schedule": crontab(minute="0", hour="*/1"),
        "options": {"expires": 3600},
    },
    "send-ping": {
        "task": "sentry.tasks.send_ping",
        # Run every 1 minute
        "schedule": crontab(minute="*/1"),
        "options": {"expires": 60},
    },
    "flush-buffers": {
        "task": "sentry.tasks.process_buffer.process_pending",
        # Run every 10 seconds
        "schedule": timedelta(seconds=10),
        "options": {"expires": 10, "queue": "buffers.process_pending"},
    },
    "flush-buffers-batch": {
        "task": "sentry.tasks.process_buffer.process_pending_batch",
        # Run every 1 minute
        "schedule": crontab(minute="*/1"),
        "options": {"expires": 10, "queue": "buffers.process_pending_batch"},
    },
    "sync-options": {
        "task": "sentry.tasks.options.sync_options",
        # Run every 10 seconds
        "schedule": timedelta(seconds=10),
        "options": {"expires": 10, "queue": "options"},
    },
    "schedule-digests": {
        "task": "sentry.tasks.digests.schedule_digests",
        # Run every 30 seconds
        "schedule": timedelta(seconds=30),
        "options": {"expires": 30},
    },
    "monitors-clock-pulse": {
        "task": "sentry.monitors.tasks.clock_pulse",
        # Run every 1 minute
        "schedule": crontab(minute="*/1"),
        "options": {"expires": 60},
    },
    "monitors-detect-broken-monitor-envs": {
        "task": "sentry.monitors.tasks.detect_broken_monitor_envs",
        # 8:00 PDT, 11:00 EDT, 15:00 UTC
        "schedule": crontab(minute="0", hour="15", day_of_week="mon-fri"),
        "options": {"expires": 15 * 60},
    },
    "clear-expired-snoozes": {
        "task": "sentry.tasks.clear_expired_snoozes",
        # Run every 5 minutes
        "schedule": crontab(minute="*/5"),
        "options": {"expires": 300},
    },
    "clear-expired-rulesnoozes": {
        "task": "sentry.tasks.clear_expired_rulesnoozes",
        # Run every 5 minutes
        "schedule": crontab(minute="*/5"),
        "options": {"expires": 300},
    },
    "collect-project-platforms": {
        "task": "sentry.tasks.collect_project_platforms",
        # 19:00 PDT, 22:00 EDT, 3:00 UTC
        "schedule": crontab(hour="3", minute="0"),
        "options": {"expires": 3600 * 24},
    },
    "deliver-from-outbox": {
        "task": "sentry.tasks.enqueue_outbox_jobs",
        # Run every 1 minute
        "schedule": crontab(minute="*/1"),
        "options": {"expires": 30},
    },
    "update-user-reports": {
        "task": "sentry.tasks.update_user_reports",
        # Run every 15 minutes
        "schedule": crontab(minute="*/15"),
        "options": {"expires": 300},
    },
    "schedule-auto-resolution": {
        "task": "sentry.tasks.schedule_auto_resolution",
        # Run every 15 minutes
        "schedule": crontab(minute="*/10"),
        "options": {"expires": 60 * 25},
    },
    "auto-remove-inbox": {
        "task": "sentry.tasks.auto_remove_inbox",
        # Run every 15 minutes
        "schedule": crontab(minute="*/15"),
        "options": {"expires": 60 * 25},
    },
    "schedule-deletions": {
        "task": "sentry.deletions.tasks.run_scheduled_deletions",
        # Run every 15 minutes
        "schedule": crontab(minute="*/15"),
        "options": {"expires": 60 * 25},
    },
    "reattempt-deletions": {
        "task": "sentry.deletions.tasks.reattempt_deletions",
        # 03:00 PDT, 07:00 EDT, 10:00 UTC
        "schedule": crontab(hour="10", minute="0"),
        "options": {"expires": 60 * 25},
    },
    "schedule-weekly-organization-reports-new": {
        "task": "sentry.tasks.summaries.weekly_reports.schedule_organizations",
        # 05:00 PDT, 09:00 EDT, 12:00 UTC
        "schedule": crontab(minute="0", hour="12", day_of_week="sat"),
        "options": {"expires": 60 * 60 * 3},
    },
    "schedule-hybrid-cloud-foreign-key-jobs": {
        "task": "sentry.deletions.tasks.hybrid_cloud.schedule_hybrid_cloud_foreign_key_jobs",
        # Run every 15 minutes
        "schedule": crontab(minute="*/15"),
    },
    "monitor-release-adoption": {
        "task": "sentry.release_health.tasks.monitor_release_adoption",
        # Run every 1 hour
        "schedule": crontab(minute="0"),
        "options": {"expires": 3600, "queue": "releasemonitor"},
    },
    "fetch-release-registry-data": {
        "task": "sentry.tasks.release_registry.fetch_release_registry_data",
        # Run every 5 minutes
        "schedule": crontab(minute="*/5"),
        "options": {"expires": 3600, "queue": "release_registry"},
    },
    "snuba-subscription-checker": {
        "task": "sentry.snuba.tasks.subscription_checker",
        # Run every 20 minutes
        "schedule": crontab(minute="*/20"),
        "options": {"expires": 20 * 60},
    },
    "uptime-subscription-checker": {
        "task": "sentry.uptime.tasks.subscription_checker",
        "schedule": crontab(minute="*/10"),
        "options": {"expires": 10 * 60},
    },
    "uptime-broken-monitor-checker": {
        "task": "sentry.uptime.tasks.broken_monitor_checker",
        "schedule": crontab(minute="0", hour="*/1"),
        "options": {"expires": 10 * 60},
    },
    "poll_tempest": {
        "task": "sentry.tempest.tasks.poll_tempest",
        # Run every minute
        "schedule": crontab(minute="*/1"),
        "options": {"expires": 60},
    },
    "transaction-name-clusterer": {
        "task": "sentry.ingest.transaction_clusterer.tasks.spawn_clusterers",
        # Run every 1 hour at minute 17
        "schedule": crontab(minute="17"),
        "options": {"expires": 3600},
    },
    "auto-enable-codecov": {
        "task": "sentry.tasks.auto_enable_codecov.enable_for_org",
        # Run every day at 00:30
        "schedule": crontab(minute="30", hour="0"),
        "options": {"expires": 3600},
    },
    "dynamic-sampling-boost-low-volume-projects": {
        "task": "sentry.dynamic_sampling.tasks.boost_low_volume_projects",
        # Run every 10 minutes
        "schedule": crontab(minute="*/10"),
    },
    "dynamic-sampling-boost-low-volume-transactions": {
        "task": "sentry.dynamic_sampling.tasks.boost_low_volume_transactions",
        # Run every 10 minutes
        "schedule": crontab(minute="*/10"),
    },
    "dynamic-sampling-recalibrate-orgs": {
        "task": "sentry.dynamic_sampling.tasks.recalibrate_orgs",
        # Run every 10 minutes
        "schedule": crontab(minute="*/10"),
    },
    "dynamic-sampling-sliding-window-org": {
        "task": "sentry.dynamic_sampling.tasks.sliding_window_org",
        # Run every 10 minutes
        "schedule": crontab(minute="*/10"),
    },
    "custom_rule_notifications": {
        "task": "sentry.dynamic_sampling.tasks.custom_rule_notifications",
        # Run every 10 minutes
        "schedule": crontab(minute="*/10"),
    },
    "clean_custom_rule_notifications": {
        "task": "sentry.dynamic_sampling.tasks.clean_custom_rule_notifications",
        # Run every 7 minutes
        "schedule": crontab(minute="*/7"),
    },
    "weekly-escalating-forecast": {
        "task": "sentry.tasks.weekly_escalating_forecast.run_escalating_forecast",
        # Run once a day at 00:00
        "schedule": crontab(minute="0", hour="0"),
        "options": {"expires": 60 * 60 * 3},
    },
    "schedule_auto_transition_to_ongoing": {
        "task": "sentry.tasks.schedule_auto_transition_to_ongoing",
        # Run every 5 minutes
        "schedule": crontab(minute="*/5"),
        "options": {"expires": 3600},
    },
    "github_comment_reactions": {
        "task": "sentry.integrations.github.tasks.github_comment_reactions",
        # 9:00 PDT, 12:00 EDT, 16:00 UTC
        "schedule": crontab(minute="0", hour="16"),
    },
    "statistical-detectors-detect-regressions": {
        "task": "sentry.tasks.statistical_detectors.run_detection",
        # Run every 1 hour
        "schedule": crontab(minute="0", hour="*/1"),
    },
    "refresh-artifact-bundles-in-use": {
        "task": "sentry.debug_files.tasks.refresh_artifact_bundles_in_use",
        # Run every 1 minute
        "schedule": crontab(minute="*/1"),
        "options": {"expires": 60},
    },
    "on-demand-metrics-schedule-on-demand-check": {
        "task": "sentry.tasks.on_demand_metrics.schedule_on_demand_check",
        # Run every 5 minutes
        "schedule": crontab(minute="*/5"),
    },
    "uptime-detection-scheduler": {
        "task": "sentry.uptime.detectors.tasks.schedule_detections",
        # Run every 1 minute
        "schedule": crontab(minute="*/1"),
    },
    "demo_mode_sync_artifact_bundles": {
        "task": "sentry.demo_mode.tasks.sync_artifact_bundles",
        # Run every hour
        "schedule": crontab(minute="0", hour="*/1"),
    },
    "relocation-find-transfer-region": {
        "task": "sentry.relocation.transfer.find_relocation_transfer_region",
        "schedule": crontab(minute="*/5"),
    },
}

# Assign the configuration keys celery uses based on our silo mode.
if SILO_MODE == "CONTROL":
    CELERYBEAT_SCHEDULE_FILENAME = os.path.join(tempfile.gettempdir(), "sentry-celerybeat-control")
    CELERYBEAT_SCHEDULE = CELERYBEAT_SCHEDULE_CONTROL
    CELERY_QUEUES = CELERY_QUEUES_CONTROL
    CELERY_SPLIT_QUEUE_TASK_ROUTES: Mapping[str, SplitQueueTaskRoute] = {}

elif SILO_MODE == "REGION":
    CELERYBEAT_SCHEDULE_FILENAME = os.path.join(tempfile.gettempdir(), "sentry-celerybeat-region")
    CELERYBEAT_SCHEDULE = CELERYBEAT_SCHEDULE_REGION
    CELERY_QUEUES = CELERY_QUEUES_REGION + CELERY_SPLIT_TASK_QUEUES_REGION
    CELERY_SPLIT_QUEUE_TASK_ROUTES = CELERY_SPLIT_QUEUE_TASK_ROUTES_REGION

else:
    CELERYBEAT_SCHEDULE = {**CELERYBEAT_SCHEDULE_CONTROL, **CELERYBEAT_SCHEDULE_REGION}
    CELERYBEAT_SCHEDULE_FILENAME = os.path.join(tempfile.gettempdir(), "sentry-celerybeat")
    CELERY_QUEUES = CELERY_QUEUES_REGION + CELERY_QUEUES_CONTROL + CELERY_SPLIT_TASK_QUEUES_REGION
    CELERY_SPLIT_QUEUE_TASK_ROUTES = CELERY_SPLIT_QUEUE_TASK_ROUTES_REGION

for queue in CELERY_QUEUES:
    queue.durable = False

# set celery max durations for tasks
CELERY_TASK_SOFT_TIME_LIMIT = int(timedelta(hours=3).total_seconds())
CELERY_TASK_TIME_LIMIT = int(timedelta(hours=3, seconds=15).total_seconds())

# Queues that belong to the processing pipeline and need to be monitored
# for backpressure management
PROCESSING_QUEUES = [
    "events.preprocess_event",
    "events.process_event",
    "events.process_event_proguard",
    "events.reprocessing.preprocess_event",
    "events.reprocessing.process_event",
    "events.reprocessing.symbolicate_event",
    "events.save_event",
    "events.save_event_highcpu",
    "events.save_event_attachments",
    "events.save_event_transaction",
    "events.symbolicate_event",
    "events.symbolicate_js_event",
    "post_process_errors",
    "post_process_issue_platform",
    "post_process_transactions",
    "profiles.process",
]

# We prefer using crontab, as the time for timedelta will reset on each deployment. More information:  https://docs.celeryq.dev/en/stable/userguide/periodic-tasks.html#periodic-tasks
TIMEDELTA_ALLOW_LIST = {
    "deliver-from-outbox-control",
    "deliver-webhooks-control",
    "flush-buffers",
    "sync-options",
    "sync-options-control",
    "schedule-digests",
}

BGTASKS: dict[str, BgTaskConfig] = {
    "sentry.bgtasks.clean_dsymcache:clean_dsymcache": {"interval": 5 * 60, "roles": ["worker"]},
    "sentry.bgtasks.clean_releasefilecache:clean_releasefilecache": {
        "interval": 5 * 60,
        "roles": ["worker"],
    },
}

#######################
# Taskworker settings #
#######################

# Shared secrets used to sign RPC requests to taskbrokers
# The first secret is used for signing.
# Environment variable is expected to be a JSON encoded list
TASKWORKER_SHARED_SECRET = os.getenv("TASKWORKER_SHARED_SECRET")

TASKWORKER_ROUTER: str = "sentry.taskworker.router.DefaultRouter"

# Expected to be a JSON encoded dictionary of namespace:topic
TASKWORKER_ROUTES = os.getenv("TASKWORKER_ROUTES")

# The list of modules that workers will import after starting up
# Like celery, taskworkers need to import task modules to make tasks
# accessible to the worker.
TASKWORKER_IMPORTS: tuple[str, ...] = (
    "sentry.tasks.assemble",
    "sentry.debug_files.tasks",
    "sentry.deletions.tasks.hybrid_cloud",
    "sentry.deletions.tasks.scheduled",
    "sentry.demo_mode.tasks",
    "sentry.data_export.tasks",
    "sentry.hybridcloud.tasks.deliver_from_outbox",
    "sentry.hybridcloud.tasks.deliver_webhooks",
    "sentry.incidents.tasks",
    "sentry.integrations.github.tasks.link_all_repos",
    "sentry.integrations.github.tasks.open_pr_comment",
    "sentry.integrations.github.tasks.pr_comment",
    "sentry.integrations.jira.tasks",
    "sentry.integrations.opsgenie.tasks",
    "sentry.integrations.slack.tasks.find_channel_id_for_alert_rule",
    "sentry.integrations.slack.tasks.find_channel_id_for_rule",
    "sentry.integrations.slack.tasks.link_slack_user_identities",
    "sentry.integrations.slack.tasks.post_message",
    "sentry.integrations.slack.tasks.send_notifications_on_activity",
    "sentry.integrations.tasks.create_comment",
    "sentry.integrations.tasks.kick_off_status_syncs",
    "sentry.integrations.tasks.migrate_repo",
    "sentry.integrations.tasks.sync_assignee_outbound",
    "sentry.integrations.tasks.sync_status_inbound",
    "sentry.integrations.tasks.sync_status_outbound",
    "sentry.integrations.tasks.update_comment",
    "sentry.integrations.vsts.tasks.kickoff_subscription_check",
    "sentry.integrations.vsts.tasks.subscription_check",
    "sentry.issues.forecasts",
    "sentry.middleware.integrations.tasks",
    "sentry.monitors.tasks.clock_pulse",
    "sentry.monitors.tasks.detect_broken_monitor_envs",
    "sentry.notifications.utils.tasks",
    "sentry.relocation.tasks.process",
    "sentry.relocation.tasks.transfer",
    "sentry.replays.tasks",
    "sentry.rules.processing.delayed_processing",
    "sentry.sentry_apps.tasks.sentry_apps",
    "sentry.snuba.tasks",
    "sentry.tasks.auth.auth",
    "sentry.tasks.auth.check_auth",
    "sentry.tasks.autofix",
    "sentry.tasks.auto_enable_codecov",
    "sentry.tasks.auto_ongoing_issues",
    "sentry.tasks.auto_remove_inbox",
    "sentry.tasks.auto_resolve_issues",
    "sentry.tasks.auto_source_code_config",
    "sentry.tasks.autofix",
    "sentry.tasks.beacon",
    "sentry.tasks.check_new_issue_threshold_met",
    "sentry.tasks.clear_expired_resolutions",
    "sentry.tasks.clear_expired_rulesnoozes",
    "sentry.tasks.clear_expired_snoozes",
    "sentry.tasks.codeowners.code_owners_auto_sync",
    "sentry.tasks.codeowners.update_code_owners_schema",
    "sentry.tasks.collect_project_platforms",
    "sentry.tasks.commit_context",
    "sentry.tasks.commits",
    "sentry.tasks.delete_seer_grouping_records",
    "sentry.tasks.digests",
    "sentry.tasks.embeddings_grouping.backfill_seer_grouping_records_for_project",
    "sentry.tasks.email",
<<<<<<< HEAD
    "sentry.tasks.relay",
=======
    "sentry.tasks.groupowner",
    "sentry.tasks.merge",
>>>>>>> 05a7a486
    "sentry.tasks.process_buffer",
    "sentry.tasks.release_registry",
    "sentry.tempest.tasks",
    "sentry.tasks.beacon",
    "sentry.tasks.options",
    "sentry.tasks.ping",
    "sentry.tasks.release_registry",
    "sentry.tasks.repository",
    "sentry.tasks.reprocessing2",
    "sentry.tasks.store",
    "sentry.tasks.unmerge",
    "sentry.tasks.update_user_reports",
    "sentry.tasks.user_report",
    "sentry.tasks.weekly_escalating_forecast",
    "sentry.tempest.tasks",
    "sentry.uptime.detectors.tasks",
    "sentry.uptime.rdap.tasks",
    "sentry.uptime.subscriptions.tasks",
    "sentry.workflow_engine.processors.delayed_workflow",
    # Used for tests
    "sentry.taskworker.tasks.examples",
)

# Schedules for taskworker tasks to be spawned on.
TASKWORKER_SCHEDULES: ScheduleConfigMap = {
    "sync_options_trial": {
        "schedule": timedelta(minutes=5),
        "task": "options:sentry.tasks.options.sync_options",
    },
}

# Sentry logs to two major places: stdout, and its internal project.
# To disable logging to the internal project, add a logger whose only
# handler is 'console' and disable propagating upwards.
# Additionally, Sentry has the ability to override logger levels by
# providing the cli with -l/--loglevel or the SENTRY_LOG_LEVEL env var.
# The loggers that it overrides are root and any in LOGGING.overridable.
# Be very careful with this in a production system, because the celery
# logger can be extremely verbose when given INFO or DEBUG.
LOGGING: LoggingConfig = {
    "default_level": "INFO",
    "version": 1,
    "disable_existing_loggers": True,
    "handlers": {
        "null": {"class": "logging.NullHandler"},
        "console": {"class": "sentry.logging.handlers.StructLogHandler"},
        # This `internal` logger is separate from the `Logging` integration in the SDK. Since
        # we have this to record events, in `sdk.py` we set the integration's `event_level` to
        # None, so that it records breadcrumbs for all log calls but doesn't send any events.
        "internal": {"level": "ERROR", "class": "sentry_sdk.integrations.logging.EventHandler"},
        "metrics": {
            "level": "WARNING",
            "filters": ["important_django_request"],
            "class": "sentry.logging.handlers.MetricsLogHandler",
        },
        "django_internal": {
            "level": "WARNING",
            "filters": ["important_django_request"],
            "class": "sentry_sdk.integrations.logging.EventHandler",
        },
    },
    "filters": {
        "important_django_request": {
            "()": "sentry.logging.handlers.MessageContainsFilter",
            "contains": ["CSRF"],
        }
    },
    "root": {"level": "NOTSET", "handlers": ["console", "internal"]},
    # LOGGING.overridable is a list of loggers including root that will change
    # based on the overridden level defined above.
    "overridable": ["celery", "sentry"],
    "loggers": {
        "celery": {"level": "WARNING"},
        "sentry": {"level": "INFO"},
        "sentry_plugins": {"level": "INFO"},
        "sentry.files": {"level": "WARNING"},
        "sentry.minidumps": {"handlers": ["internal"], "propagate": False},
        "sentry.reprocessing": {"handlers": ["internal"], "propagate": False},
        "sentry.interfaces": {"handlers": ["internal"], "propagate": False},
        # This only needs to go to Sentry for now.
        "sentry.similarity": {"handlers": ["internal"], "propagate": False},
        "sentry.errors": {"handlers": ["console"], "propagate": False},
        "sentry_sdk.errors": {"handlers": ["console"], "level": "INFO", "propagate": False},
        "sentry.rules": {"handlers": ["console"], "propagate": False},
        "sentry.profiles": {"level": "INFO"},
        "multiprocessing": {
            "handlers": ["console"],
            # https://github.com/celery/celery/commit/597a6b1f3359065ff6dbabce7237f86b866313df
            # This commit has not been rolled into any release and leads to a
            # large amount of errors when working with postgres.
            "level": "CRITICAL",
            "propagate": False,
        },
        "celery.worker.job": {"handlers": ["console"], "propagate": False},
        "arroyo": {"level": "INFO", "handlers": ["console"], "propagate": False},
        "static_compiler": {"level": "INFO"},
        "django.request": {
            "level": "WARNING",
            "handlers": ["console", "metrics", "django_internal"],
            "propagate": False,
        },
        "toronado": {"level": "ERROR", "handlers": ["null"], "propagate": False},
        "urllib3.connectionpool": {"level": "ERROR", "handlers": ["console"], "propagate": False},
        "boto3": {"level": "WARNING", "handlers": ["console"], "propagate": False},
        "botocore": {"level": "WARNING", "handlers": ["console"], "propagate": False},
    },
}

# django-rest-framework

REST_FRAMEWORK = {
    "DEFAULT_RENDERER_CLASSES": ["rest_framework.renderers.JSONRenderer"],
    "DEFAULT_PARSER_CLASSES": [
        "rest_framework.parsers.JSONParser",
        "rest_framework.parsers.MultiPartParser",
        "rest_framework.parsers.FormParser",
    ],
    "TEST_REQUEST_DEFAULT_FORMAT": "json",
    "DEFAULT_PERMISSION_CLASSES": ("sentry.api.permissions.NoPermission",),
    "EXCEPTION_HANDLER": "sentry.api.handlers.custom_exception_handler",
    "DEFAULT_SCHEMA_CLASS": "sentry.apidocs.schema.SentrySchema",
}


def custom_parameter_sort(parameter: dict) -> tuple[str, int]:
    """
    Sort parameters by type then if the parameter is required or not.
    It should group path parameters first, then query parameters.
    In each group, required parameters should come before optional parameters.
    """
    param_type = parameter["in"]
    required = parameter.get("required", False)
    return param_type, 0 if required else 1


if os.environ.get("OPENAPIGENERATE", False):
    OLD_OPENAPI_JSON_PATH = "tests/apidocs/openapi-deprecated.json"
    from sentry.apidocs.build import OPENAPI_TAGS, get_old_json_components, get_old_json_paths

    SPECTACULAR_SETTINGS = {
        "APPEND_COMPONENTS": get_old_json_components(OLD_OPENAPI_JSON_PATH),
        "APPEND_PATHS": get_old_json_paths(OLD_OPENAPI_JSON_PATH),
        "AUTHENTICATION_WHITELIST": ["sentry.api.authentication.UserAuthTokenAuthentication"],
        "COMPONENT_SPLIT_PATCH": False,
        "COMPONENT_SPLIT_REQUEST": False,
        "CONTACT": {"email": "partners@sentry.io"},
        "DEFAULT_GENERATOR_CLASS": "sentry.apidocs.hooks.CustomGenerator",
        "DESCRIPTION": "Sentry Public API",
        "DISABLE_ERRORS_AND_WARNINGS": False,
        "ENUM_ADD_EXPLICIT_BLANK_NULL_CHOICE": False,
        # We override the default behavior to skip adding the choice name to the bullet point if
        # it's identical to the choice value by monkey patching build_choice_description_list.
        "ENUM_GENERATE_CHOICE_DESCRIPTION": True,
        "LICENSE": {"name": "Apache 2.0", "url": "http://www.apache.org/licenses/LICENSE-2.0.html"},
        "PARSER_WHITELIST": ["rest_framework.parsers.JSONParser"],
        "POSTPROCESSING_HOOKS": [
            "sentry.apidocs.hooks.custom_postprocessing_hook",
            "drf_spectacular.hooks.postprocess_schema_enum_id_removal",
        ],
        "PREPROCESSING_HOOKS": ["sentry.apidocs.hooks.custom_preprocessing_hook"],
        "SERVERS": [
            {
                "url": "https://{region}.sentry.io",
                "variables": {
                    "region": {
                        "default": "us",
                        "description": "The data-storage-location for an organization",
                        "enum": ["us", "de"],
                    },
                },
            },
        ],
        "SORT_OPERATION_PARAMETERS": custom_parameter_sort,
        "TAGS": OPENAPI_TAGS,
        "TITLE": "API Reference",
        "TOS": "http://sentry.io/terms/",
        "VERSION": "v0",
    }

CRISPY_TEMPLATE_PACK = "bootstrap3"

# Sentry and internal client configuration

SENTRY_EARLY_FEATURES = {
    "organizations:anr-analyze-frames": "Enable anr frame analysis",
    "organizations:device-classification": "Enable device.class as a selectable column",
    "organizations:gitlab-disable-on-broken": "Enable disabling gitlab integrations when broken is detected",
    "organizations:mobile-cpu-memory-in-transactions": "Display CPU and memory metrics in transactions with profiles",
    "organizations:performance-metrics-backed-transaction-summary": "Enable metrics-backed transaction summary view",
    "organizations:performance-new-trends": "Enable new trends",
    "organizations:performance-new-widget-designs": "Enable updated landing page widget designs",
    "organizations:performance-span-histogram-view": "Enable histogram view in span details",
    "organizations:performance-transaction-name-only-search-indexed": "Enable transaction name only search on indexed",
    "organizations:profiling-global-suspect-functions": "Enable global suspect functions in profiling",
    "organizations:user-feedback-ui": "Enable User Feedback v2 UI",
}

# NOTE: Features can have their default value set when calling
# `features.manager.add()`. Defining feature defaults here is deprecated.
# If you must add a feature here, please maintain alphabetical ordering
SENTRY_FEATURES: dict[str, bool | None] = {
    # NOTE: Don't add feature defaults down here! Please add a default to
    # the manager.add() call that defines the feature.
}

# Default time zone for localization in the UI.
# http://en.wikipedia.org/wiki/List_of_tz_zones_by_name
SENTRY_DEFAULT_TIME_ZONE = "UTC"

SENTRY_DEFAULT_LANGUAGE = "en"

# Should we send the beacon to the upstream server?
SENTRY_BEACON = True

# Instruct Sentry that this install intends to be run by a single organization
# and thus various UI optimizations should be enabled.
SENTRY_SINGLE_ORGANIZATION = False

# Login url (defaults to LOGIN_URL)
SENTRY_LOGIN_URL: str | None = None

# Default project ID (for internal errors)
SENTRY_PROJECT = 1
SENTRY_PROJECT_KEY: int | None = None

# Default organization to represent the Internal Sentry project.
# Used as a default when in SINGLE_ORGANIZATION mode.
SENTRY_ORGANIZATION: int | None = None

# Project ID for recording frontend (javascript) exceptions
SENTRY_FRONTEND_PROJECT: int | None = None
# DSN for the frontend to use explicitly, which takes priority
# over SENTRY_FRONTEND_PROJECT or SENTRY_PROJECT
SENTRY_FRONTEND_DSN: str | None = None
# DSN for tracking all client HTTP requests (which can be noisy) [experimental]
SENTRY_FRONTEND_REQUESTS_DSN: str | None = None

# Configuration for the JavaScript SDK's allowUrls option - defaults to ALLOWED_HOSTS
SENTRY_FRONTEND_WHITELIST_URLS: list[str] | None = None

# Configuration for the JavaScript SDK's tracePropagationTargets option - defaults to an empty array
SENTRY_FRONTEND_TRACE_PROPAGATION_TARGETS: list[str] | None = None

# ----
# APM config
# ----

# sample rate for transactions initiated from the frontend
SENTRY_FRONTEND_APM_SAMPLING = 1 if DEBUG else 0

# sample rate for transactions in the backend
SENTRY_BACKEND_APM_SAMPLING = 1 if DEBUG else 0

# Sample rate for symbolicate_event task transactions
SENTRY_SYMBOLICATE_EVENT_APM_SAMPLING = 1 if DEBUG else 0

# Sample rate for the process_event task transactions
SENTRY_PROCESS_EVENT_APM_SAMPLING = 1 if DEBUG else 0

# sample rate for relay's cache invalidation task
SENTRY_RELAY_TASK_APM_SAMPLING = 1 if DEBUG else 0

# sample rate for ingest consumer processing functions
SENTRY_INGEST_CONSUMER_APM_SAMPLING = 1 if DEBUG else 0

# sample rate for suspect commits task
SENTRY_SUSPECT_COMMITS_APM_SAMPLING = 1 if DEBUG else 0

# sample rate for post_process_group task
SENTRY_POST_PROCESS_GROUP_APM_SAMPLING = 1 if DEBUG else 0

# sample rate for all reprocessing tasks (except for the per-event ones)
SENTRY_REPROCESSING_APM_SAMPLING = 1 if DEBUG else 0

# ----
# end APM config
# ----

# Web Service
SENTRY_WEB_HOST = "127.0.0.1"
SENTRY_WEB_PORT = 9000
SENTRY_WEB_OPTIONS: dict[str, Any] = {}

# SMTP Service
SENTRY_SMTP_HOST = "127.0.0.1"
SENTRY_SMTP_PORT = 1025

SENTRY_INTERFACES = {
    "csp": "sentry.interfaces.security.Csp",
    "hpkp": "sentry.interfaces.security.Hpkp",
    "expectct": "sentry.interfaces.security.ExpectCT",
    "expectstaple": "sentry.interfaces.security.ExpectStaple",
    "nel": "sentry.interfaces.nel.Nel",
    "exception": "sentry.interfaces.exception.Exception",
    "logentry": "sentry.interfaces.message.Message",
    "request": "sentry.interfaces.http.Http",
    "sdk": "sentry.interfaces.sdk.Sdk",
    "stacktrace": "sentry.interfaces.stacktrace.Stacktrace",
    "template": "sentry.interfaces.template.Template",
    "user": "sentry.interfaces.user.User",
    "breadcrumbs": "sentry.interfaces.breadcrumbs.Breadcrumbs",
    "contexts": "sentry.interfaces.contexts.Contexts",
    "threads": "sentry.interfaces.threads.Threads",
    "debug_meta": "sentry.interfaces.debug_meta.DebugMeta",
    "spans": "sentry.interfaces.spans.Spans",
}

SENTRY_EMAIL_BACKEND_ALIASES = {
    "smtp": "django.core.mail.backends.smtp.EmailBackend",
    "dummy": "django.core.mail.backends.dummy.EmailBackend",
    "console": "django.core.mail.backends.console.EmailBackend",
    "preview": "sentry.utils.email.PreviewBackend",
}

SENTRY_FILESTORE_ALIASES = {
    "filesystem": "django.core.files.storage.FileSystemStorage",
    "s3": "sentry.filestore.s3.S3Boto3Storage",
    "gcs": "sentry.filestore.gcs.GoogleCloudStorage",
}

# set of backends that do not support needing SMTP mail.* settings
# This list is a bit fragile and hardcoded, but it's unlikely that
# a user will be using a different backend that also mandates SMTP
# credentials.
SENTRY_SMTP_DISABLED_BACKENDS = frozenset(
    (
        "django.core.mail.backends.dummy.EmailBackend",
        "django.core.mail.backends.console.EmailBackend",
        "django.core.mail.backends.locmem.EmailBackend",
        "django.core.mail.backends.filebased.EmailBackend",
        "sentry.utils.email.PreviewBackend",
    )
)

SENTRY_UPLOAD_RETRY_TIME = 60  # 1 min

# Should users without superuser permissions be allowed to
# make projects public
SENTRY_ALLOW_PUBLIC_PROJECTS = True

# Will an invite be sent when a member is added to an organization?
SENTRY_ENABLE_INVITES = True

# Origins allowed for session-based API access (via the Access-Control-Allow-Origin header)
SENTRY_ALLOW_ORIGIN: str | None = None

# Origins that are allowed to use credentials. This list is in addition
# to all subdomains of system.url-prefix
ALLOWED_CREDENTIAL_ORIGINS: list[str] = []

# Buffer backend
SENTRY_BUFFER = "sentry.buffer.Buffer"
SENTRY_BUFFER_OPTIONS: dict[str, str] = {}

# Cache backend
# XXX: We explicitly require the cache to be configured as its not optional
# and causes serious confusion with the default django cache
SENTRY_CACHE: str | None = None
SENTRY_CACHE_OPTIONS = {"is_default_cache": True}

# Attachment blob cache backend
SENTRY_ATTACHMENTS = "sentry.attachments.default.DefaultAttachmentCache"
SENTRY_ATTACHMENTS_OPTIONS: dict[str, str] = {}

# Events blobs processing backend
SENTRY_EVENT_PROCESSING_STORE = (
    "sentry.eventstore.processing.redis.RedisClusterEventProcessingStore"
)
SENTRY_EVENT_PROCESSING_STORE_OPTIONS: dict[str, str] = {}

# Transactions processing backend
# If these are set, transactions will be written to a different processing store
# than errors. If these are set to none, Events(errors) and transactions will
# both write to the EVENT_PROCESSING_STORE.
SENTRY_TRANSACTION_PROCESSING_STORE: str | None = None
SENTRY_TRANSACTION_PROCESSING_STORE_OPTIONS: dict[str, str] = {}


# The internal Django cache is still used in many places
# TODO(dcramer): convert uses over to Sentry's backend
CACHES = {"default": {"BACKEND": "django.core.cache.backends.dummy.DummyCache"}}

# The cache version affects both Django's internal cache (at runtime) as well
# as Sentry's cache. This automatically overrides VERSION on the default
# CACHES backend.
CACHE_VERSION = 1

# Digests backend
SENTRY_DIGESTS = "sentry.digests.backends.dummy.DummyBackend"
SENTRY_DIGESTS_OPTIONS: dict[str, Any] = {}

# Quota backend
SENTRY_QUOTAS = "sentry.quotas.Quota"
SENTRY_QUOTA_OPTIONS: dict[str, str] = {}

# Cache for Relay project configs
SENTRY_RELAY_PROJECTCONFIG_CACHE = "sentry.relay.projectconfig_cache.redis.RedisProjectConfigCache"
SENTRY_RELAY_PROJECTCONFIG_CACHE_OPTIONS: dict[str, str] = {}

# Which cache to use for debouncing cache updates to the projectconfig cache
SENTRY_RELAY_PROJECTCONFIG_DEBOUNCE_CACHE = (
    "sentry.relay.projectconfig_debounce_cache.base.ProjectConfigDebounceCache"
)
SENTRY_RELAY_PROJECTCONFIG_DEBOUNCE_CACHE_OPTIONS: dict[str, str] = {}

# Rate limiting backend
SENTRY_RATELIMITER = "sentry.ratelimits.base.RateLimiter"
SENTRY_RATELIMITER_ENABLED = False
SENTRY_RATELIMITER_OPTIONS: dict[str, Any] = {}
SENTRY_RATELIMITER_DEFAULT = 999
SENTRY_CONCURRENT_RATE_LIMIT_DEFAULT = 999
ENFORCE_CONCURRENT_RATE_LIMITS = False

# Rate Limit Group Category Defaults
SENTRY_CONCURRENT_RATE_LIMIT_GROUP_CLI = 999
SENTRY_RATELIMITER_GROUP_CLI = 999

# The default value for project-level quotas
SENTRY_DEFAULT_MAX_EVENTS_PER_MINUTE = "90%"

# Snuba configuration
SENTRY_SNUBA = os.environ.get("SNUBA", "http://127.0.0.1:1218")
SENTRY_SNUBA_TIMEOUT = 30
SENTRY_SNUBA_CACHE_TTL_SECONDS = 60

# Node storage backend
SENTRY_NODESTORE = "sentry.nodestore.django.DjangoNodeStorage"
SENTRY_NODESTORE_OPTIONS: dict[str, Any] = {}

# Node storage backend used for ArtifactBundle indexing (aka FlatFileIndex aka BundleIndex)
SENTRY_INDEXSTORE = "sentry.nodestore.django.DjangoNodeStorage"
SENTRY_INDEXSTORE_OPTIONS: dict[str, Any] = {}

# Tag storage backend
SENTRY_TAGSTORE = os.environ.get("SENTRY_TAGSTORE", "sentry.tagstore.snuba.SnubaTagStorage")
SENTRY_TAGSTORE_OPTIONS: dict[str, Any] = {}

# Flag storage backend
SENTRY_FLAGSTORE = os.environ.get("SENTRY_FLAGSTORE", "sentry.tagstore.snuba.SnubaFlagStorage")
SENTRY_FLAGSTORE_OPTIONS: dict[str, Any] = {}

# Search backend
SENTRY_SEARCH = os.environ.get(
    "SENTRY_SEARCH", "sentry.search.snuba.EventsDatasetSnubaSearchBackend"
)
SENTRY_SEARCH_OPTIONS: dict[str, Any] = {}
# SENTRY_SEARCH_OPTIONS = {
#     'urls': ['http://127.0.0.1:9200/'],
#     'timeout': 5,
# }

# Time-series storage backend
SENTRY_TSDB = "sentry.tsdb.dummy.DummyTSDB"
SENTRY_TSDB_OPTIONS: dict[str, Any] = {}

SENTRY_NEWSLETTER = "sentry.newsletter.base.Newsletter"
SENTRY_NEWSLETTER_OPTIONS: dict[str, Any] = {}

SENTRY_EVENTSTREAM = "sentry.eventstream.snuba.SnubaEventStream"
SENTRY_EVENTSTREAM_OPTIONS: dict[str, Any] = {}

# rollups must be ordered from highest granularity to lowest
SENTRY_TSDB_ROLLUPS = (
    # (time in seconds, samples to keep)
    (10, 360),  # 60 minutes at 10 seconds
    (3600, 24 * 7),  # 7 days at 1 hour
    (3600 * 24, 90),  # 90 days at 1 day
)

# Internal metrics
SENTRY_METRICS_BACKEND = "sentry.metrics.dummy.DummyMetricsBackend"
SENTRY_METRICS_OPTIONS: dict[str, Any] = {}
SENTRY_METRICS_SAMPLE_RATE = 1.0
SENTRY_METRICS_PREFIX = "sentry."
SENTRY_METRICS_SKIP_INTERNAL_PREFIXES: list[str] = []  # Order this by most frequent prefixes.
SENTRY_METRICS_SKIP_ALL_INTERNAL = False
SENTRY_METRICS_DISALLOW_BAD_TAGS = IS_DEV

# Metrics product
SENTRY_METRICS_INDEXER = "sentry.sentry_metrics.indexer.postgres.postgres_v2.PostgresIndexer"
SENTRY_METRICS_INDEXER_OPTIONS: dict[str, Any] = {}
SENTRY_METRICS_INDEXER_CACHE_TTL = 3600 * 2
SENTRY_METRICS_INDEXER_TRANSACTIONS_SAMPLE_RATE = 0.1  # relative to SENTRY_BACKEND_APM_SAMPLING

SENTRY_METRICS_INDEXER_REINDEXED_INTS: dict[int, str] = {}

# Rate limits during string indexing for our metrics product.
# Which cluster to use. Example: {"cluster": "default"}
SENTRY_METRICS_INDEXER_WRITES_LIMITER_OPTIONS: dict[str, str] = {}
SENTRY_METRICS_INDEXER_WRITES_LIMITER_OPTIONS_PERFORMANCE = (
    SENTRY_METRICS_INDEXER_WRITES_LIMITER_OPTIONS
)

# Controls the sample rate with which we report errors to Sentry for metric messages
# dropped due to rate limits.
SENTRY_METRICS_INDEXER_DEBUG_LOG_SAMPLE_RATE = 0.01

SENTRY_METRICS_INDEXER_ENABLE_SLICED_PRODUCER = False

# Render charts on the backend. This uses the Chartcuterie external service.
SENTRY_CHART_RENDERER = "sentry.charts.chartcuterie.Chartcuterie"
SENTRY_CHART_RENDERER_OPTIONS: dict[str, Any] = {}

# URI Prefixes for generating DSN URLs
# (Defaults to URL_PREFIX by default)
SENTRY_ENDPOINT: str | None = None

# Hostname prefix to add for organizations that are opted into the
# `organizations:org-ingest-subdomains` feature.
SENTRY_ORG_SUBDOMAIN_TEMPLATE = "o{organization_id}.ingest"

# Prevent variables (e.g. context locals, http data, etc) from exceeding this
# size in characters
SENTRY_MAX_VARIABLE_SIZE = 512

# Prevent variables within extra context from exceeding this size in
# characters
SENTRY_MAX_EXTRA_VARIABLE_SIZE = 4096 * 4  # 16kb

# For changing the amount of data seen in Http Response Body part.
SENTRY_MAX_HTTP_BODY_SIZE = 4096 * 4  # 16kb

# For various attributes we don't limit the entire attribute on size, but the
# individual item. In those cases we also want to limit the maximum number of
# keys
SENTRY_MAX_DICTIONARY_ITEMS = 50

SENTRY_MAX_MESSAGE_LENGTH = 1024 * 8
# How many frames are used in jira issues
SENTRY_MAX_STACKTRACE_FRAMES = 100

# Gravatar service base url
SENTRY_GRAVATAR_BASE_URL = "https://gravatar.com"

# Timeout (in seconds) for fetching remote source files (e.g. JS)
SENTRY_SOURCE_FETCH_TIMEOUT = 5

# Timeout (in seconds) for socket operations when fetching remote source files
SENTRY_SOURCE_FETCH_SOCKET_TIMEOUT = 2

# Maximum content length for source files before we abort fetching
SENTRY_SOURCE_FETCH_MAX_SIZE = 40 * 1024 * 1024

# Maximum content length for cache value.  Currently used only to avoid
# pointless compression of sourcemaps and other release files because we
# silently fail to cache the compressed result anyway.  Defaults to None which
# disables the check and allows different backends for unlimited payload.
# e.g. memcached defaults to 1MB  = 1024 * 1024
SENTRY_CACHE_MAX_VALUE_SIZE: int | None = None

# Fields which managed users cannot change via Sentry UI. Username and password
# cannot be changed by managed users. Optionally include 'email' and
# 'name' in SENTRY_MANAGED_USER_FIELDS.
SENTRY_MANAGED_USER_FIELDS = ()

# AI Suggested Fix default model
SENTRY_AI_SUGGESTED_FIX_MODEL: str = os.getenv("SENTRY_AI_SUGGESTED_FIX_MODEL", "gpt-4o-mini")

SENTRY_API_PAGINATION_ALLOWLIST = SENTRY_API_PAGINATION_ALLOWLIST_DO_NOT_MODIFY

SENTRY_SCOPES = {
    "org:read",
    "org:write",
    "org:admin",
    "org:integrations",
    "org:ci",
    # "org:superuser",  Do not use for any type of superuser permission/access checks
    # Assigned to active SU sessions in src/sentry/auth/access.py to enable UI elements
    "member:invite",
    "member:read",
    "member:write",
    "member:admin",
    "team:read",
    "team:write",
    "team:admin",
    "project:read",
    "project:write",
    "project:admin",
    "project:releases",
    "event:read",
    "event:write",
    "event:admin",
    "alerts:read",
    "alerts:write",
    # openid, profile, and email aren't prefixed to maintain compliance with the OIDC spec.
    # https://auth0.com/docs/get-started/apis/scopes/openid-connect-scopes.
    "openid",
    "profile",
    "email",
}

SENTRY_READONLY_SCOPES = {
    "org:read",
    "member:read",
    "team:read",
    "project:read",
    "event:read",
    "alerts:read",
}

SENTRY_SCOPE_HIERARCHY_MAPPING = {
    "org:read": {"org:read"},
    "org:write": {"org:read", "org:write"},
    "org:admin": {"org:read", "org:write", "org:admin", "org:integrations"},
    "org:integrations": {"org:integrations"},
    "org:ci": {"org:ci"},
    "member:invite": {"member:read", "member:invite"},
    "member:read": {"member:read"},
    "member:write": {"member:read", "member:invite", "member:write"},
    "member:admin": {"member:read", "member:invite", "member:write", "member:admin"},
    "team:read": {"team:read"},
    "team:write": {"team:read", "team:write"},
    "team:admin": {"team:read", "team:write", "team:admin"},
    "project:read": {"project:read"},
    "project:write": {"project:read", "project:write"},
    "project:admin": {"project:read", "project:write", "project:admin"},
    "project:releases": {"project:releases"},
    "event:read": {"event:read"},
    "event:write": {"event:read", "event:write"},
    "event:admin": {"event:read", "event:write", "event:admin"},
    "alerts:read": {"alerts:read"},
    "alerts:write": {"alerts:read", "alerts:write"},
    "openid": {"openid"},
    "profile": {"profile"},
    "email": {"email"},
}

SENTRY_SCOPE_SETS = (
    (
        ("org:admin", "Read, write, and admin access to organization details."),
        ("org:write", "Read and write access to organization details."),
        ("org:read", "Read access to organization details."),
    ),
    (("org:integrations", "Read, write, and admin access to organization integrations."),),
    (
        ("member:admin", "Read, write, and admin access to organization members."),
        ("member:write", "Read and write access to organization members."),
        ("member:read", "Read access to organization members."),
        ("member:invite", "Member invite access to organization members."),
    ),
    (
        ("team:admin", "Read, write, and admin access to teams."),
        ("team:write", "Read and write access to teams."),
        ("team:read", "Read access to teams."),
    ),
    (
        ("project:admin", "Read, write, and admin access to projects."),
        ("project:write", "Read and write access to projects."),
        ("project:read", "Read access to projects."),
    ),
    (("project:releases", "Read, write, and admin access to project releases."),),
    (
        ("event:admin", "Read, write, and admin access to events."),
        ("event:write", "Read and write access to events."),
        ("event:read", "Read access to events."),
    ),
    (
        ("alerts:write", "Read and write alerts"),
        ("alerts:read", "Read alerts"),
    ),
    (("openid", "Confirms authentication status and provides basic information."),),
    (
        (
            "profile",
            "Read personal information like name, avatar, date of joining etc. Requires openid scope.",
        ),
    ),
    (("email", "Read email address and verification status. Requires openid scope."),),
)

SENTRY_API_PAGINATION_ALLOWLIST = SENTRY_API_PAGINATION_ALLOWLIST_DO_NOT_MODIFY

SENTRY_DEFAULT_ROLE = "member"

# Roles are ordered, which represents a sort-of hierarchy, as well as how
# they're presented in the UI. This is primarily important in that a member
# that is earlier in the chain cannot manage the settings of a member later
# in the chain (they still require the appropriate scope).
SENTRY_ROLES: tuple[RoleDict, ...] = (
    {
        "id": "member",
        "name": "Member",
        "desc": "Members can view and act on events, as well as view most other data within the organization. By default, they can invite members to the organization unless the organization has disabled this feature.",
        "scopes": {
            "event:read",
            "event:write",
            "event:admin",
            "project:releases",
            "project:read",
            "org:read",
            "member:invite",
            "member:read",
            "team:read",
            "alerts:read",
            "alerts:write",
        },
    },
    {
        "id": "admin",
        "name": "Admin",
        "desc": (
            """
            Admin privileges on any teams of which they're a member. They can
            create new teams and projects, as well as remove teams and projects
            on which they already hold membership (or all teams, if open
            membership is enabled). Additionally, they can manage memberships of
            teams that they are members of. By default, they can invite members
            to the organization unless the organization has disabled this feature.
            """
        ),
        "scopes": {
            "event:read",
            "event:write",
            "event:admin",
            "org:read",
            "member:read",
            "member:invite",
            "project:read",
            "project:write",
            "project:admin",
            "project:releases",
            "team:read",
            "team:write",
            "team:admin",
            "org:integrations",
            "alerts:read",
            "alerts:write",
        },
        "is_retired": True,
    },
    {
        "id": "manager",
        "name": "Manager",
        "desc": "Gains admin access on all teams as well as the ability to add and remove members.",
        "scopes": {
            "event:read",
            "event:write",
            "event:admin",
            "member:invite",
            "member:read",
            "member:write",
            "member:admin",
            "project:read",
            "project:write",
            "project:admin",
            "project:releases",
            "team:read",
            "team:write",
            "team:admin",
            "org:read",
            "org:write",
            "org:integrations",
            "alerts:read",
            "alerts:write",
        },
        "is_global": True,
    },
    {
        "id": "owner",
        "name": "Owner",
        "desc": (
            """
            Unrestricted access to the organization, its data, and its settings.
            Can add, modify, and delete projects and members, as well as make
            billing and plan changes.
            """
        ),
        "scopes": {
            "org:read",
            "org:write",
            "org:admin",
            "org:integrations",
            "member:invite",
            "member:read",
            "member:write",
            "member:admin",
            "team:read",
            "team:write",
            "team:admin",
            "project:read",
            "project:write",
            "project:admin",
            "project:releases",
            "event:read",
            "event:write",
            "event:admin",
            "alerts:read",
            "alerts:write",
        },
        "is_global": True,
    },
)

SENTRY_TEAM_ROLES: tuple[RoleDict, ...] = (
    {
        "id": "contributor",
        "name": "Contributor",
        "desc": "Contributors can view and act on events, as well as view most other data within the team's projects.",
        "scopes": {
            "event:read",
            "event:write",
            # "event:admin",  # Scope granted/withdrawn by "sentry:events_member_admin" to org-level role
            "project:releases",
            "project:read",
            "org:read",
            "member:read",
            "team:read",
            "alerts:read",
            # "alerts:write",  # Scope granted/withdrawn by "sentry:alerts_member_write" to org-level role
        },
    },
    {
        "id": "admin",
        "name": "Team Admin",
        "desc": (
            # TODO: Editing pass
            """
            Admin privileges on the team. They can create and remove projects,
            and can manage the team's memberships.
            """
        ),
        "scopes": {
            "event:read",
            "event:write",
            "event:admin",
            "org:read",
            "member:read",
            "project:read",
            "project:write",
            "project:admin",
            "project:releases",
            "team:read",
            "team:write",
            "team:admin",
            "org:integrations",
            "alerts:read",
            "alerts:write",
        },
        "is_minimum_role_for": "admin",
    },
)

# See sentry/options/__init__.py for more information
SENTRY_OPTIONS: dict[str, Any] = {}
SENTRY_DEFAULT_OPTIONS: dict[str, Any] = {}
# Raise an error in dev on failed lookups
SENTRY_OPTIONS_COMPLAIN_ON_ERRORS = True

# You should not change this setting after your database has been created
# unless you have altered all schemas first
SENTRY_USE_BIG_INTS = False

# Delay (in ms) to induce on API responses
#
# Simulates a small amount of lag which helps uncover more obvious race
# conditions in UI interactions. It's also needed to test (or implement) any
# kind of loading scenarios. Without this we will just implicitly lower the
# overall quality of software we ship because we will not experience it in the
# same way we would in production.
#
# See discussion on https://github.com/getsentry/sentry/pull/20187
SENTRY_API_RESPONSE_DELAY = 150 if IS_DEV else None

# Watchers for various application purposes (such as compiling static media)
# XXX(dcramer): this doesn't work outside of a source distribution as the
# webpack.config.js is not part of Sentry's datafiles
SENTRY_WATCHERS = (
    (
        "webpack",
        [
            os.path.join(NODE_MODULES_ROOT, ".bin", "webpack"),
            "serve",
            "--color",
            "--output-pathinfo=true",
            "--config={}".format(
                os.path.normpath(
                    os.path.join(PROJECT_ROOT, os.pardir, os.pardir, "webpack.config.ts")
                )
            ),
        ],
    ),
)

# Controls whether devserver spins up Relay, Kafka, and several ingest worker jobs to direct store traffic
# through the Relay ingestion pipeline. Without, ingestion is completely disabled. Use `bin/load-mocks` to
# generate fake data for local testing. You can also manually enable relay with the `--ingest` flag to `devserver`.
# XXX: This is disabled by default as typical development workflows do not require end-to-end services running
# and disabling optional services reduces resource consumption and complexity
SENTRY_USE_RELAY = False
SENTRY_RELAY_PORT = 7899

# Controls whether we'll run the snuba subscription processor. If enabled, we'll run
# it as a worker, and devservices will run Kafka.
SENTRY_DEV_PROCESS_SUBSCRIPTIONS = False

SENTRY_DEV_USE_REDIS_CLUSTER = bool(os.getenv("SENTRY_DEV_USE_REDIS_CLUSTER", False))

# To use RabbitMQ as a Celery tasks broker
# BROKER_URL = "amqp://guest:guest@localhost:5672/sentry"
# more info https://develop.sentry.dev/services/queue/
SENTRY_DEV_USE_RABBITMQ = bool(os.getenv("SENTRY_DEV_USE_RABBITMQ", False))

# The chunk size for attachments in blob store. Should be a power of two.
SENTRY_ATTACHMENT_BLOB_SIZE = 8 * 1024 * 1024  # 8MB

# The chunk size for files in the chunk upload. This is used for native debug
# files and source maps, and directly translates to the chunk size in blob
# store. MUST be a power of two.
#
# Note: Even if the power of two restriction is lifted in Sentry, Sentry CLI
# versions ≤2.39.1 will error if the chunkSize returned by the server is
# not a power of two. Changing this value to a non-power-of-two is therefore
# a breaking API change.
SENTRY_CHUNK_UPLOAD_BLOB_SIZE = 8 * 1024 * 1024  # 8MB

# This flag tell DEVSERVICES to start the ingest-metrics-consumer in order to work on
# metrics in the development environment. Note: this is "metrics" the product
SENTRY_USE_METRICS_DEV = False

# This flag activates profiling backend in the development environment
SENTRY_USE_PROFILING = False

# This flag activates indexed spans backend in the development environment
SENTRY_USE_SPANS = False

# This flag activates spans consumer in the sentry backend in development environment
SENTRY_USE_SPANS_BUFFER = False

# This flag activates consuming issue platform occurrence data in the development environment
SENTRY_USE_ISSUE_OCCURRENCE = False

# This flag activates consuming GroupAttribute messages in the development environment
SENTRY_USE_GROUP_ATTRIBUTES = True

# This flag activates uptime checks in the developemnt environment
SENTRY_USE_UPTIME = False

# This flag activates the taskbroker in devservices
SENTRY_USE_TASKBROKER = False

# SENTRY_DEVSERVICES = {
#     "service-name": lambda settings, options: (
#         {
#             "image": "image-name:version",
#             # optional ports to expose
#             "ports": {"internal-port/tcp": external-port},
#             # optional command
#             "command": ["exit 1"],
#             optional mapping of volumes
#             "volumes": {"volume-name": {"bind": "/path/in/container"}},
#             # optional statement to test if service should run
#             "only_if": lambda settings, options: True,
#             # optional environment variables
#             "environment": {
#                 "ENV_VAR": "1",
#             }
#         }
#     )
# }


SENTRY_DEVSERVICES: dict[str, Callable[[Any, Any], dict[str, Any]]] = {
    "redis": lambda settings, options: (
        {
            "image": "ghcr.io/getsentry/image-mirror-library-redis:5.0-alpine",
            "ports": {"6379/tcp": 6379},
            "command": [
                "redis-server",
                "--appendonly",
                "yes",
                "--save",
                "60",
                "20",
                "--auto-aof-rewrite-percentage",
                "100",
                "--auto-aof-rewrite-min-size",
                "64mb",
            ],
            "volumes": {"redis": {"bind": "/data"}},
        }
    ),
    "redis-cluster": lambda settings, options: (
        {
            "image": "ghcr.io/getsentry/docker-redis-cluster:7.0.10",
            "ports": {f"700{idx}/tcp": f"700{idx}" for idx in range(6)},
            "volumes": {"redis-cluster": {"bind": "/redis-data"}},
            "environment": {"IP": "0.0.0.0"},
            "only_if": settings.SENTRY_DEV_USE_REDIS_CLUSTER,
        }
    ),
    "rabbitmq": lambda settings, options: (
        {
            "image": "ghcr.io/getsentry/image-mirror-library-rabbitmq:3-management",
            "ports": {"5672/tcp": 5672, "15672/tcp": 15672},
            "environment": {"IP": "0.0.0.0"},
            "only_if": settings.SENTRY_DEV_USE_RABBITMQ,
        }
    ),
    "postgres": lambda settings, options: (
        {
            "image": f"ghcr.io/getsentry/image-mirror-library-postgres:{PG_VERSION}-alpine",
            "ports": {"5432/tcp": 5432},
            "environment": {"POSTGRES_DB": "sentry", "POSTGRES_HOST_AUTH_METHOD": "trust"},
            "volumes": {
                "postgres": {"bind": "/var/lib/postgresql/data"},
                "wal2json": {"bind": "/wal2json"},
            },
            "command": [
                "postgres",
                "-c",
                "wal_level=logical",
                "-c",
                "max_replication_slots=1",
                "-c",
                "max_wal_senders=1",
            ],
        }
    ),
    "kafka": lambda settings, options: (
        {
            "image": "ghcr.io/getsentry/image-mirror-confluentinc-cp-kafka:7.5.0",
            "ports": {"9092/tcp": 9092},
            # https://docs.confluent.io/platform/current/installation/docker/config-reference.html#cp-kakfa-example
            "environment": {
                "KAFKA_PROCESS_ROLES": "broker,controller",
                "KAFKA_CONTROLLER_QUORUM_VOTERS": "1@127.0.0.1:29093",
                "KAFKA_CONTROLLER_LISTENER_NAMES": "CONTROLLER",
                "KAFKA_NODE_ID": "1",
                "CLUSTER_ID": "MkU3OEVBNTcwNTJENDM2Qk",
                "KAFKA_LISTENERS": "PLAINTEXT://0.0.0.0:29092,INTERNAL://0.0.0.0:9093,EXTERNAL://0.0.0.0:9092,CONTROLLER://0.0.0.0:29093",
                "KAFKA_ADVERTISED_LISTENERS": "PLAINTEXT://127.0.0.1:29092,INTERNAL://sentry_kafka:9093,EXTERNAL://127.0.0.1:9092",
                "KAFKA_LISTENER_SECURITY_PROTOCOL_MAP": "PLAINTEXT:PLAINTEXT,INTERNAL:PLAINTEXT,EXTERNAL:PLAINTEXT,CONTROLLER:PLAINTEXT",
                "KAFKA_INTER_BROKER_LISTENER_NAME": "PLAINTEXT",
                "KAFKA_OFFSETS_TOPIC_REPLICATION_FACTOR": "1",
                "KAFKA_OFFSETS_TOPIC_NUM_PARTITIONS": "1",
                "KAFKA_LOG_RETENTION_HOURS": "24",
                "KAFKA_MESSAGE_MAX_BYTES": "50000000",
                "KAFKA_MAX_REQUEST_SIZE": "50000000",
            },
            "volumes": {"kafka": {"bind": "/var/lib/kafka/data"}},
            "only_if": "kafka" in settings.SENTRY_EVENTSTREAM
            or settings.SENTRY_USE_RELAY
            or settings.SENTRY_DEV_PROCESS_SUBSCRIPTIONS
            or settings.SENTRY_USE_PROFILING,
        }
    ),
    "clickhouse": lambda settings, options: (
        {
            "image": (
                "ghcr.io/getsentry/image-mirror-altinity-clickhouse-server:23.8.11.29.altinitystable"
            ),
            "ports": {"9000/tcp": 9000, "9009/tcp": 9009, "8123/tcp": 8123},
            "ulimits": [{"name": "nofile", "soft": 262144, "hard": 262144}],
            # The arm image does not properly load the MAX_MEMORY_USAGE_RATIO
            # from the environment in loc_config.xml, thus, hard-coding it there
            "volumes": {
                (
                    "clickhouse_dist"
                    if settings.SENTRY_DISTRIBUTED_CLICKHOUSE_TABLES
                    else "clickhouse"
                ): {"bind": "/var/lib/clickhouse"},
                os.path.join(
                    settings.DEVSERVICES_CONFIG_DIR,
                    "clickhouse",
                    (
                        "dist_config.xml"
                        if settings.SENTRY_DISTRIBUTED_CLICKHOUSE_TABLES
                        else "loc_config.xml"
                    ),
                ): {"bind": "/etc/clickhouse-server/config.d/sentry.xml"},
            },
        }
    ),
    "snuba": lambda settings, options: (
        {
            "image": "ghcr.io/getsentry/snuba:latest",
            "ports": {"1218/tcp": 1218, "1219/tcp": 1219},
            "command": ["devserver"]
            + (["--no-workers"] if "snuba" in settings.SENTRY_EVENTSTREAM else []),
            "environment": {
                "PYTHONUNBUFFERED": "1",
                "SNUBA_SETTINGS": "docker",
                "DEBUG": "1",
                "CLICKHOUSE_HOST": "{containers[clickhouse][name]}",
                "CLICKHOUSE_PORT": "9000",
                "CLICKHOUSE_HTTP_PORT": "8123",
                "DEFAULT_BROKERS": (
                    ""
                    if "snuba" in settings.SENTRY_EVENTSTREAM
                    else "{containers[kafka][name]}:9093"
                ),
                "REDIS_HOST": "{containers[redis][name]}",
                "REDIS_PORT": "6379",
                "REDIS_DB": "1",
                "ENABLE_SENTRY_METRICS_DEV": "1" if settings.SENTRY_USE_METRICS_DEV else "",
                "ENABLE_PROFILES_CONSUMER": "1" if settings.SENTRY_USE_PROFILING else "",
                "ENABLE_SPANS_CONSUMER": "1" if settings.SENTRY_USE_SPANS else "",
                "ENABLE_ISSUE_OCCURRENCE_CONSUMER": (
                    "1" if settings.SENTRY_USE_ISSUE_OCCURRENCE else ""
                ),
                "ENABLE_AUTORUN_MIGRATION_SEARCH_ISSUES": "1",
                # TODO: remove setting
                "ENABLE_GROUP_ATTRIBUTES_CONSUMER": (
                    "1" if settings.SENTRY_USE_GROUP_ATTRIBUTES else ""
                ),
            },
            "only_if": "snuba" in settings.SENTRY_EVENTSTREAM
            or "kafka" in settings.SENTRY_EVENTSTREAM,
            # we don't build linux/arm64 snuba images anymore
            # apple silicon users should have working emulation under colima 0.6.2
            # or docker desktop
            "platform": "linux/amd64",
        }
    ),
    "taskbroker": lambda settings, options: (
        {
            "image": "ghcr.io/getsentry/taskbroker:latest",
            "ports": {"50051/tcp": 50051},
            "environment": {
                "TASKBROKER_KAFKA_CLUSTER": (
                    "sentry_kafka"
                    if os.environ.get("USE_OLD_DEVSERVICES") == "1"
                    else "kafka-kafka-1"
                ),
            },
            "only_if": settings.SENTRY_USE_TASKBROKER,
            "platform": "linux/amd64",
        }
    ),
    "bigtable": lambda settings, options: (
        {
            "image": "ghcr.io/getsentry/cbtemulator:d28ad6b63e461e8c05084b8c83f1c06627068c04",
            "ports": {"8086/tcp": 8086},
            # NEED_BIGTABLE is set by CI so we don't have to pass
            # --skip-only-if when compiling which services to run.
            "only_if": os.environ.get("NEED_BIGTABLE", False)
            or "bigtable" in settings.SENTRY_NODESTORE,
        }
    ),
    "memcached": lambda settings, options: (
        {
            "image": "ghcr.io/getsentry/image-mirror-library-memcached:1.5-alpine",
            "ports": {"11211/tcp": 11211},
            "only_if": "memcached" in settings.CACHES.get("default", {}).get("BACKEND"),
        }
    ),
    "symbolicator": lambda settings, options: (
        {
            "image": "us-central1-docker.pkg.dev/sentryio/symbolicator/image:nightly",
            "ports": {"3021/tcp": 3021},
            "volumes": {settings.SYMBOLICATOR_CONFIG_DIR: {"bind": "/etc/symbolicator"}},
            "command": ["run", "--config", "/etc/symbolicator/config.yml"],
            "only_if": options.get("symbolicator.enabled"),
        }
    ),
    "relay": lambda settings, options: (
        {
            "image": "us-central1-docker.pkg.dev/sentryio/relay/relay:nightly",
            "ports": {"7899/tcp": settings.SENTRY_RELAY_PORT},
            "volumes": {settings.RELAY_CONFIG_DIR: {"bind": "/etc/relay"}},
            "command": ["run", "--config", "/etc/relay"],
            "only_if": bool(os.environ.get("SENTRY_USE_RELAY", settings.SENTRY_USE_RELAY)),
            "with_devserver": True,
        }
    ),
    "chartcuterie": lambda settings, options: (
        {
            "image": "us-central1-docker.pkg.dev/sentryio/chartcuterie/image:latest",
            "volumes": {settings.CHARTCUTERIE_CONFIG_DIR: {"bind": "/etc/chartcuterie"}},
            "environment": {
                "CHARTCUTERIE_CONFIG": "/etc/chartcuterie/config.js",
                "CHARTCUTERIE_CONFIG_POLLING": "true",
            },
            "ports": {"9090/tcp": 7901},
            # NEED_CHARTCUTERIE is set by CI so we don't have to pass --skip-only-if when compiling which services to run.
            "only_if": os.environ.get("NEED_CHARTCUTERIE", False)
            or options.get("chart-rendering.enabled"),
        }
    ),
    "vroom": lambda settings, options: (
        {
            "image": "us-central1-docker.pkg.dev/sentryio/vroom/vroom:latest",
            "volumes": {"profiles": {"bind": "/var/lib/sentry-profiles"}},
            "environment": {
                "SENTRY_KAFKA_BROKERS_PROFILING": "{containers[kafka][name]}:9093",
                "SENTRY_KAFKA_BROKERS_OCCURRENCES": "{containers[kafka][name]}:9093",
                "SENTRY_SNUBA_HOST": "http://{containers[snuba][name]}:1218",
            },
            "ports": {"8085/tcp": 8085},
            "only_if": settings.SENTRY_USE_PROFILING,
        }
    ),
}

# Max file size for serialized file uploads in API
SENTRY_MAX_SERIALIZED_FILE_SIZE = 5000000

# Max file size for avatar photo uploads
SENTRY_MAX_AVATAR_SIZE = 5000000

# statuspage.io support
STATUS_PAGE_ID: str | None = None
STATUS_PAGE_API_HOST = "statuspage.io"

# For compatibility only. Prefer using SENTRY_MODE.
SENTRY_SELF_HOSTED = SENTRY_MODE == SentryMode.SELF_HOSTED

SENTRY_SELF_HOSTED_ERRORS_ONLY = False
# only referenced in getsentry to provide the stable beacon version
# updated with scripts/bump-version.sh
SELF_HOSTED_STABLE_VERSION = "25.4.0"

# Whether we should look at X-Forwarded-For header or not
# when checking REMOTE_ADDR ip addresses
SENTRY_USE_X_FORWARDED_FOR = True

SENTRY_DEFAULT_INTEGRATIONS = (
    "sentry.integrations.bitbucket.integration.BitbucketIntegrationProvider",
    "sentry.integrations.bitbucket_server.integration.BitbucketServerIntegrationProvider",
    "sentry.integrations.slack.SlackIntegrationProvider",
    "sentry.integrations.github.integration.GitHubIntegrationProvider",
    "sentry.integrations.github_enterprise.integration.GitHubEnterpriseIntegrationProvider",
    "sentry.integrations.gitlab.integration.GitlabIntegrationProvider",
    "sentry.integrations.jira.JiraIntegrationProvider",
    "sentry.integrations.jira_server.JiraServerIntegrationProvider",
    "sentry.integrations.vsts.VstsIntegrationProvider",
    "sentry.integrations.vsts_extension.VstsExtensionIntegrationProvider",
    "sentry.integrations.pagerduty.integration.PagerDutyIntegrationProvider",
    "sentry.integrations.vercel.VercelIntegrationProvider",
    "sentry.integrations.msteams.MsTeamsIntegrationProvider",
    "sentry.integrations.aws_lambda.AwsLambdaIntegrationProvider",
    "sentry.integrations.discord.DiscordIntegrationProvider",
    "sentry.integrations.opsgenie.OpsgenieIntegrationProvider",
)


SENTRY_SDK_CONFIG: ServerSdkConfig = {
    "release": sentry.__semantic_version__,
    "environment": ENVIRONMENT,
    "project_root": "/usr/src",
    "in_app_include": ["sentry", "sentry_plugins"],
    "debug": True,
    "send_default_pii": True,
    "auto_enabling_integrations": False,
    "enable_db_query_source": True,
    # Keep alive is enabled to help avoid losing events due to network
    # connectivity issues. We are specifically enabling this to help ensure
    # cron monitor check-ins make it through.
    "keep_alive": True,
}

SENTRY_DEV_DSN = os.environ.get("SENTRY_DEV_DSN")
if SENTRY_DEV_DSN:
    # In production, this value is *not* set via an env variable
    # https://github.com/getsentry/getsentry/blob/16a07f72853104b911a368cc8ae2b4b49dbf7408/getsentry/conf/settings/prod.py#L604-L606
    # This is used in case you want to report traces of your development set up to a project of your choice
    SENTRY_SDK_CONFIG["dsn"] = SENTRY_DEV_DSN

# The sample rate to use for profiles. This is conditional on the usage of
# traces_sample_rate. So that means the true sample rate will be approximately
# traces_sample_rate * profiles_sample_rate
# (subject to things like the traces_sampler)
SENTRY_PROFILES_SAMPLE_RATE = 1 if DEBUG else 0

# We want to test a few schedulers possible in the profiler. Some are platform
# specific, and each have their own pros/cons. See the sdk for more details.
SENTRY_PROFILER_MODE: Final = "sleep"

# To have finer control over which process will have profiling enabled, this
# environment variable will be required to enable profiling.
#
# This is because profiling requires that we run some stuff globally, and we
# are not ready to run this on the more critical parts of the codebase such as
# the ingest workers yet.
#
# This will allow us to have finer control over where we are running the
# profiler. For example, only on the web server.
SENTRY_PROFILING_ENABLED = os.environ.get("SENTRY_PROFILING_ENABLED", SPOTLIGHT)

# To have finer control over which process will have continuous profiling enabled,
# this environment variable will be required to enable continuous profiling.
#
# This setting takes precedence over `SENTRY_PROFILING_ENABLED` forcing the SDK
# to operate under the continuous profiling model.
SENTRY_CONTINUOUS_PROFILING_ENABLED = os.environ.get("SENTRY_CONTINUOUS_PROFILING_ENABLED", False)

# Callable to bind additional context for the Sentry SDK
#
# def get_org_context(scope, organization, **kwargs):
#    scope.set_tag('organization.cool', '1')
#
# SENTRY_ORGANIZATION_CONTEXT_HELPER = get_org_context
SENTRY_ORGANIZATION_CONTEXT_HELPER: Callable[..., object] | None = None

# Config options that are explicitly disabled from Django
DEAD = object()

# This will eventually get set from values in SENTRY_OPTIONS during
# sentry.runner.initializer:bootstrap_options
SECRET_KEY = DEAD
EMAIL_BACKEND = DEAD
EMAIL_HOST = DEAD
EMAIL_PORT = DEAD
EMAIL_HOST_USER = DEAD
EMAIL_HOST_PASSWORD = DEAD
EMAIL_USE_TLS = DEAD
EMAIL_USE_SSL = DEAD
SERVER_EMAIL = DEAD
EMAIL_SUBJECT_PREFIX = DEAD

# Shared btw Auth Provider and Social Auth Plugin
GITHUB_APP_ID = DEAD
GITHUB_API_SECRET = DEAD

# Used by Auth Provider
GITHUB_REQUIRE_VERIFIED_EMAIL = DEAD
GITHUB_API_DOMAIN = DEAD
GITHUB_BASE_DOMAIN = DEAD

# Used by Social Auth Plugin
GITHUB_EXTENDED_PERMISSIONS = DEAD
GITHUB_ORGANIZATION = DEAD


SUDO_URL = "sentry-sudo"

# Endpoint to https://github.com/getsentry/sentry-release-registry, used for
# alerting the user of outdated SDKs.
SENTRY_RELEASE_REGISTRY_BASEURL: str | None = None

# Hardcoded SDK versions for SDKs that do not have an entry in the release
# registry.
SDK_VERSIONS = {
    "raven-js": "3.21.0",
    "raven-node": "2.3.0",
    "raven-python": "6.10.0",
    "raven-ruby": "2.7.1",
    "sentry-cocoa": "3.11.1",
    "sentry-java": "1.6.4",
    "sentry-laravel": "1.0.2",
    "sentry-php": "2.0.1",
}

# Some of the migration links below are not ideal, but that is all migration documentation we currently have and can provide at this point
SDK_URLS = {
    "sentry-java": "https://docs.sentry.io/platforms/java/legacy/migration/",
    "@sentry/browser": "https://github.com/getsentry/sentry-javascript/blob/master/MIGRATION.md#migrating-from-raven-js-to-sentrybrowser",
    "sentry-cocoa": "https://docs.sentry.io/platforms/apple/migration/",
    "sentry-php": "https://docs.sentry.io/platforms/php/",
    "sentry-python": "https://docs.sentry.io/platforms/python/migration/",
    "sentry-ruby": "https://docs.sentry.io/platforms/ruby/migration/",
    "sentry-dotnet": "https://docs.sentry.io/platforms/dotnet/migration/#migrating-from-sharpraven-to-sentry-sdk",
    "sentry-go": "https://docs.sentry.io/platforms/go/migration/",
}

DEPRECATED_SDKS = {
    # sdk name => new sdk name
    "raven-java": "sentry-java",
    "raven-java:android": "sentry-java",
    "raven-java:log4j": "sentry-java",
    "raven-java:log4j2": "sentry-java",
    "raven-java:logback": "sentry-java",
    "raven-js": "@sentry/browser",
    "raven-node": "@sentry/browser",
    "raven-objc": "sentry-cocoa",
    "raven-php": "sentry-php",
    "raven-python": "sentry-python",
    "raven-ruby": "sentry-ruby",
    "raven-swift": "sentry-cocoa",
    "raven-csharp": "sentry-dotnet",
    "raven-go": "sentry-go",
    "sentry-android": "sentry-java",
    "sentry-swift": "sentry-cocoa",
    "SharpRaven": "sentry-dotnet",
    # The Ruby SDK used to go by the name 'sentry-raven'...
    "sentry-raven": "sentry-ruby",
}

TERMS_URL: str | None = None
PRIVACY_URL: str | None = None

# Internal sources for debug information files
#
# There are two special values in there: "microsoft" and "ios".  These are
# added by default to any project created.  The "ios" source is currently
# not enabled in the open source build of sentry because it points to a
# sentry internal repository and it's unclear if these can be
# redistributed under the Apple EULA.  If however someone configures their
# own iOS source and name it 'ios' it will be enabled by default for all
# projects.
SENTRY_BUILTIN_SOURCES = {
    "microsoft": {
        "type": "http",
        "id": "sentry:microsoft",
        "name": "Microsoft",
        "layout": {"type": "symstore"},
        "filters": {"filetypes": ["pe", "pdb", "portablepdb"]},
        "url": "https://msdl.microsoft.com/download/symbols/",
        "is_public": True,
    },
    "nuget": {
        "type": "http",
        "id": "sentry:nuget",
        "name": "NuGet.org",
        "layout": {"type": "symstore"},
        # We mark this source as "requires checksum" so that downloads of
        # portable PDB fies that don't have a debug checksum won't even be
        # attempted. Such downloads always fail with a 403 error. See
        # https://github.com/getsentry/team-ingest/issues/643.
        "filters": {"filetypes": ["portablepdb"], "requires_checksum": True},
        "url": "https://symbols.nuget.org/download/symbols/",
        "is_public": True,
    },
    "citrix": {
        "type": "http",
        "id": "sentry:citrix",
        "name": "Citrix",
        "layout": {"type": "symstore"},
        "filters": {"filetypes": ["pe", "pdb"]},
        "url": "http://ctxsym.citrix.com/symbols/",
        "is_public": True,
    },
    "intel": {
        "type": "http",
        "id": "sentry:intel",
        "name": "Intel",
        "layout": {"type": "symstore"},
        "filters": {"filetypes": ["pe", "pdb"]},
        "url": "https://software.intel.com/sites/downloads/symbols/",
        "headers": {
            "User-Agent": "curl/7.72.0",
        },
        "is_public": True,
        "has_index": True,
    },
    "amd": {
        "type": "http",
        "id": "sentry:amd",
        "name": "AMD",
        "layout": {"type": "symstore"},
        "filters": {"filetypes": ["pe", "pdb"]},
        "url": "https://download.amd.com/dir/bin/",
        "is_public": True,
    },
    "nvidia": {
        "type": "http",
        "id": "sentry:nvidia",
        "name": "NVIDIA",
        "layout": {"type": "symstore"},
        "filters": {"filetypes": ["pe", "pdb"]},
        "url": "https://driver-symbols.nvidia.com/",
        "is_public": True,
    },
    "chromium": {
        "type": "http",
        "id": "sentry:chromium",
        "name": "Chromium",
        "layout": {"type": "symstore"},
        "filters": {"filetypes": ["pe", "pdb"]},
        "url": "https://chromium-browser-symsrv.commondatastorage.googleapis.com/",
        "is_public": True,
    },
    "unity": {
        "type": "http",
        "id": "sentry:unity",
        "name": "Unity",
        "layout": {"type": "symstore"},
        "filters": {"filetypes": ["pe", "pdb"]},
        "url": "http://symbolserver.unity3d.com/",
        "is_public": True,
    },
    "mozilla": {
        "type": "http",
        "id": "sentry:mozilla",
        "name": "Mozilla",
        "layout": {"type": "symstore"},
        "url": "https://symbols.mozilla.org/",
        "is_public": True,
    },
    "autodesk": {
        "type": "http",
        "id": "sentry:autodesk",
        "name": "Autodesk",
        "layout": {"type": "symstore"},
        "url": "http://symbols.autodesk.com/",
        "is_public": True,
    },
    "electron": {
        "type": "http",
        "id": "sentry:electron",
        "name": "Electron",
        "layout": {"type": "native"},
        "url": "https://symbols.electronjs.org/",
        "filters": {
            "filetypes": ["pdb", "breakpad", "sourcebundle"],
            # These file paths were empirically determined by examining
            # logs of successful downloads from the Electron symbol server.
            "path_patterns": [
                "*electron*",
                "*ffmpeg*",
                "*libEGL*",
                "*libGLESv2*",
                "*node*",
                "*slack*",
                "*vk_swiftshader*",
            ],
        },
        "is_public": True,
    },
    # === Various Linux distributions ===
    # The `https://debuginfod.elfutils.org/` symbol server is set up to federate
    # to a bunch of distro-specific servers, and they explicitly state that:
    # > If your distro offers a server, you may prefer to link to that one directly
    # In the future, we could add the following servers as well after validating:
    # - https://debuginfod.opensuse.org/
    # - https://debuginfod.debian.net/
    # - https://debuginfod.fedoraproject.org/
    # - https://debuginfod.archlinux.org/
    # - https://debuginfod.centos.org/
    # A couple more servers for less widespread distros are also listed, and there
    # might be even more that are not listed on that page.
    # NOTE: The `debuginfod` layout in symbolicator requires the `/buildid/` prefix
    # to be part of the `url`.
    "ubuntu": {
        "type": "http",
        "id": "sentry:ubuntu",
        "name": "Ubuntu",
        "layout": {"type": "debuginfod"},
        "url": "https://debuginfod.ubuntu.com/buildid/",
        "filters": {"filetypes": ["elf_code", "elf_debug"]},
        "is_public": True,
    },
}

# Relay
# List of PKs explicitly allowed by Sentry.  All relays here are always
# registered as internal relays.
# DEPRECATED !!! (18.May.2021) This entry has been deprecated in favour of
# ~/.sentry/conf.yml (relay.static_auth)
SENTRY_RELAY_WHITELIST_PK = [
    # NOTE (RaduW) This is the relay key for the relay instance used by devservices.
    # This should NOT be part of any production environment.
    # This key should match the key in /sentry/config/relay/credentials.json
    "SMSesqan65THCV6M4qs4kBzPai60LzuDn-xNsvYpuP8"
]

# When open registration is not permitted then only relays in the
# list of explicitly allowed relays can register.
SENTRY_RELAY_OPEN_REGISTRATION = True

# GeoIP
# Used for looking up IP addresses.
# For example /usr/local/share/GeoIP/GeoIPCity.mmdb
GEOIP_PATH_MMDB: str | None = None

# CDN
# If this is an absolute url like e.g.: https://js.sentry-cdn.com/
# the full url will look like this: https://js.sentry-cdn.com/<public_key>.min.js
# otherwise django reverse url lookup will be used.
JS_SDK_LOADER_CDN_URL = ""
# Version of the SDK - Used in header Surrogate-Key sdk/JS_SDK_LOADER_SDK_VERSION
JS_SDK_LOADER_SDK_VERSION = ""
# This should be the url pointing to the JS SDK. It may contain up to two "%s".
# The first "%s" will be replaced with the SDK version, the second one is used
# to inject a bundle modifier in the JS SDK CDN loader. e.g:
# - 'https://browser.sentry-cdn.com/%s/bundle%s.min.js' will become
# 'https://browser.sentry-cdn.com/7.0.0/bundle.es5.min.js'
# - 'https://browser.sentry-cdn.com/%s/bundle.min.js' will become
# 'https://browser.sentry-cdn.com/7.0.0/bundle.min.js'
# - 'https://browser.sentry-cdn.com/6.19.7/bundle.min.js' will stay the same.
JS_SDK_LOADER_DEFAULT_SDK_URL = ""

# block domains which are generally used by spammers -- keep this configurable
# in case a self-hosted install wants to allow it
INVALID_EMAIL_ADDRESS_PATTERN = re.compile(r"\@qq\.com$", re.I)

# This is customizable for sentry.io, but generally should only be additive
# (currently the values not used anymore so this is more for documentation purposes)
SENTRY_USER_PERMISSIONS = ("broadcasts.admin", "users.admin", "options.admin")

# WARNING(iker): there are two different formats for KAFKA_CLUSTERS: the one we
# use below, and a legacy one still used in `getsentry`.
# Reading items from this default configuration directly might break deploys.
# To correctly read items from this dictionary and not worry about the format,
# see `sentry.utils.kafka_config.get_kafka_consumer_cluster_options`.
KAFKA_CLUSTERS: dict[str, dict[str, Any]] = {
    "default": {
        "common": {"bootstrap.servers": "127.0.0.1:9092"},
        "producers": {
            "compression.type": "lz4",
            "message.max.bytes": 50000000,  # 50MB, default is 1MB
        },
        "consumers": {},
    }
}


# Mapping of default Kafka topic name to custom names
KAFKA_TOPIC_OVERRIDES: Mapping[str, str] = {}


# Mapping of default Kafka topic name to cluster name
# as per KAFKA_CLUSTERS.
# This must be the default name that matches the topic
# in sentry.conf.types.kafka_definition and sentry-kafka-schemas
# and not any environment-specific override value
KAFKA_TOPIC_TO_CLUSTER: Mapping[str, str] = {
    "events": "default",
    "ingest-events-dlq": "default",
    "ingest-events-backlog": "default",
    "snuba-commit-log": "default",
    "transactions": "default",
    "snuba-transactions-commit-log": "default",
    "outcomes": "default",
    "outcomes-dlq": "default",
    "outcomes-billing": "default",
    "outcomes-billing-dlq": "default",
    "events-subscription-results": "default",
    "transactions-subscription-results": "default",
    "generic-metrics-subscription-results": "default",
    "metrics-subscription-results": "default",
    "eap-spans-subscription-results": "default",
    "ingest-events": "default",
    "ingest-feedback-events": "default",
    "ingest-feedback-events-dlq": "default",
    "ingest-attachments": "default",
    "ingest-attachments-dlq": "default",
    "ingest-transactions": "default",
    "ingest-transactions-dlq": "default",
    "ingest-transactions-backlog": "default",
    "ingest-spans": "default",
    "ingest-metrics": "default",
    "ingest-metrics-dlq": "default",
    "snuba-metrics": "default",
    "profiles": "default",
    "profiles-call-tree": "default",
    "snuba-profile-chunks": "default",
    "processed-profiles": "default",
    "ingest-performance-metrics": "default",
    "ingest-generic-metrics-dlq": "default",
    "snuba-generic-metrics": "default",
    "ingest-replay-events": "default",
    "ingest-replay-recordings": "default",
    "ingest-occurrences": "default",
    "ingest-monitors": "default",
    "monitors-clock-tick": "default",
    "monitors-clock-tasks": "default",
    "monitors-incident-occurrences": "default",
    "uptime-results": "default",
    "snuba-uptime-results": "default",
    "generic-events": "default",
    "snuba-generic-events-commit-log": "default",
    "group-attributes": "default",
    "snuba-spans": "default",
    "shared-resources-usage": "default",
    "buffered-segments": "default",
    "buffered-segments-dlq": "default",
    "taskworker": "default",
    "snuba-ourlogs": "default",
}


# If True, sentry.utils.arroyo.run_task_with_multiprocessing will actually be
# single-threaded under the hood for performance
KAFKA_CONSUMER_FORCE_DISABLE_MULTIPROCESSING = False


# For Jira, only approved apps can use the access_email_addresses scope
# This scope allows Sentry to use the email endpoint (https://developer.atlassian.com/cloud/jira/platform/rest/v3/#api-rest-api-3-user-email-get)
# We use the email with Jira 2-way sync in order to match the user
JIRA_USE_EMAIL_SCOPE = False

# Specifies the list of django apps to include in the lockfile. If Falsey then include
# all apps with migrations
MIGRATIONS_LOCKFILE_APP_WHITELIST = (
    "nodestore",
    "replays",
    "sentry",
    "social_auth",
    "feedback",
    "hybridcloud",
    "remote_subscriptions",
    "uptime",
    "workflow_engine",
    "tempest",
    "explore",
    "insights",
    "monitors",
)
# Where to write the lockfile to.
MIGRATIONS_LOCKFILE_PATH = os.path.join(PROJECT_ROOT, os.path.pardir, os.path.pardir)

# Log error and abort processing (without dropping event, but marking it as failed to process)
# when `symbolicate_event` is taking more than n seconds to process an event.
SYMBOLICATOR_PROCESS_EVENT_HARD_TIMEOUT = 15 * 60

# Log warning when `symbolicate_event` is taking more than n seconds to process an event.
SYMBOLICATOR_PROCESS_EVENT_WARN_TIMEOUT = 2 * 60

# Block `symbolicate_event` for this many seconds to wait for a response from Symbolicator.
SYMBOLICATOR_POLL_TIMEOUT = 5

# The `url` of the different Symbolicator pools.
# We want to route different workloads to a different set of Symbolicator pools.
# This can be as fine-grained as using a different pool for normal "native"
# symbolication, `js` symbolication, and `jvm` symbolication.
# The keys here should match the `SymbolicatorPools` enum
# defined in `src/sentry/lang/native/symbolicator.py`.
# If a specific setting does not exist, this will fall back to the `default` pool.
# If that is not configured, it will fall back to the `url` configured in
# `symbolicator.options`.
# The settings here are intentionally empty and will fall back to
# `symbolicator.options` for backwards compatibility.
SYMBOLICATOR_POOL_URLS: dict[str, str] = {
    # "default": "...",
    # "js": "...",
    # "jvm": "...",
}

SENTRY_REQUEST_METRIC_ALLOWED_PATHS = (
    "sentry.web.api",
    "sentry.web.frontend",
    "sentry.api.endpoints",
    "sentry.data_export.endpoints",
    "sentry.discover.endpoints",
    "sentry.incidents.endpoints",
    "sentry.replays.endpoints",
    "sentry.monitors.endpoints",
    "sentry.uptime.endpoints",
    "sentry.issues.endpoints",
    "sentry.integrations.api.endpoints",
    "sentry.users.api.endpoints",
    "sentry.sentry_apps.api.endpoints",
)
SENTRY_MAIL_ADAPTER_BACKEND = "sentry.mail.adapter.MailAdapter"

# Project ID used by synthetic monitoring
# Synthetic monitoring recurringly send events, prepared with specific
# attributes, which can be identified through the whole processing pipeline and
# observed mainly for producing stable metrics.
SENTRY_SYNTHETIC_MONITORING_PROJECT_ID: int | None = None

# Similarity cluster to use
# Similarity-v1: uses hardcoded set of event properties for diffing
SENTRY_SIMILARITY_INDEX_REDIS_CLUSTER = "default"

# How long the migration phase for grouping lasts
SENTRY_GROUPING_UPDATE_MIGRATION_PHASE = 30 * 24 * 3600  # 30 days

SENTRY_USE_UWSGI = True

# Configure service wrapper for reprocessing2 state
SENTRY_REPROCESSING_STORE = "sentry.eventstore.reprocessing.redis.RedisReprocessingStore"
# Which cluster is used to store auxiliary data for reprocessing. Note that
# this cluster is not used to store attachments etc, that still happens on
# rc-processing. This is just for buffering up event IDs and storing a counter
# for synchronization/progress report.
SENTRY_REPROCESSING_STORE_OPTIONS = {"cluster": "default"}

# When copying attachments for to-be-reprocessed events into processing store,
# how large is an individual file chunk? Each chunk is stored as Redis key.
SENTRY_REPROCESSING_ATTACHMENT_CHUNK_SIZE = 2**20

# How long tombstones from reprocessing will live.
SENTRY_REPROCESSING_TOMBSTONES_TTL = 24 * 3600

# How long reprocessing counters are kept in Redis before they expire.
SENTRY_REPROCESSING_SYNC_TTL = 30 * 24 * 3600  # 30 days

# How many events to query for at once while paginating through an entire
# issue. Note that this needs to be kept in sync with the time-limits on
# `sentry.tasks.reprocessing2.reprocess_group`. That task is responsible for
# copying attachments from filestore into redis and can easily take a couple of
# seconds per event. Better play it safe!
SENTRY_REPROCESSING_PAGE_SIZE = 10

# How many event IDs to buffer up in Redis before sending them to Snuba. This
# is about "remaining events" exclusively.
SENTRY_REPROCESSING_REMAINING_EVENTS_BUF_SIZE = 500

# Timeout for the project counter statement execution.
# In case of contention on the project counter, prevent workers saturation with
# save_event tasks from single project.
# Value is in milliseconds. Set to `None` to disable.
SENTRY_PROJECT_COUNTER_STATEMENT_TIMEOUT = 1000

# Implemented in getsentry to run additional devserver workers.
SENTRY_EXTRA_WORKERS: MutableSequence[str] = []

SAMPLED_DEFAULT_RATE = 1.0

# A set of extra URLs to sample
ADDITIONAL_SAMPLED_URLS: dict[str, float] = {}

# A set of extra tasks to sample
ADDITIONAL_SAMPLED_TASKS: dict[str, float] = {}

# all demo orgs are owned by the user with this email
DEMO_ORG_OWNER_EMAIL: str | None = None

# adds an extra JS to HTML template
INJECTED_SCRIPT_ASSETS: list[str] = []

PG_VERSION: str = os.getenv("PG_VERSION") or "14"

# Zero Downtime Migrations settings as defined at
# https://github.com/tbicr/django-pg-zero-downtime-migrations#settings
ZERO_DOWNTIME_MIGRATIONS_RAISE_FOR_UNSAFE = True
ZERO_DOWNTIME_MIGRATIONS_LOCK_TIMEOUT: str | None = None
ZERO_DOWNTIME_MIGRATIONS_STATEMENT_TIMEOUT: str | None = None
ZERO_DOWNTIME_MIGRATIONS_LOCK_TIMEOUT_FORCE = False
ZERO_DOWNTIME_MIGRATIONS_IDEMPOTENT_SQL = False

if int(PG_VERSION.split(".", maxsplit=1)[0]) < 12:
    # In v0.6 of django-pg-zero-downtime-migrations this settings is deprecated for PostreSQLv12+
    # https://github.com/tbicr/django-pg-zero-downtime-migrations/blob/7b3f5c045b40e656772859af4206acf3f11c0951/CHANGES.md#06

    # Note: The docs have this backwards. We set this to False here so that we always add check
    # constraints instead of setting the column to not null.
    ZERO_DOWNTIME_MIGRATIONS_USE_NOT_NULL = False

SEER_DEFAULT_URL = "http://127.0.0.1:9091"  # for local development
SEER_DEFAULT_TIMEOUT = 5

SEER_BREAKPOINT_DETECTION_URL = SEER_DEFAULT_URL  # for local development, these share a URL
SEER_BREAKPOINT_DETECTION_TIMEOUT = 5

SEER_SEVERITY_URL = SEER_DEFAULT_URL  # for local development, these share a URL
SEER_SEVERITY_TIMEOUT = 0.3  # 300 milliseconds
SEER_SEVERITY_RETRIES = 1

SEER_AUTOFIX_URL = SEER_DEFAULT_URL  # for local development, these share a URL

SEER_GROUPING_URL = SEER_DEFAULT_URL  # for local development, these share a URL
SEER_GROUPING_TIMEOUT = 1

SEER_GROUPING_BACKFILL_URL = SEER_DEFAULT_URL

SEER_ANOMALY_DETECTION_MODEL_VERSION = "v1"
SEER_ANOMALY_DETECTION_URL = SEER_DEFAULT_URL  # for local development, these share a URL
SEER_ANOMALY_DETECTION_TIMEOUT = 5

SEER_ANOMALY_DETECTION_ENDPOINT_URL = (
    f"/{SEER_ANOMALY_DETECTION_MODEL_VERSION}/anomaly-detection/detect"
)

SEER_ALERT_DELETION_URL = (
    f"/{SEER_ANOMALY_DETECTION_MODEL_VERSION}/anomaly-detection/delete-alert-data"
)

SEER_AUTOFIX_GITHUB_APP_USER_ID = 157164994

SEER_AUTOFIX_FORCE_USE_REPOS: list[dict] = []


# This is the URL to the profiling service
SENTRY_VROOM = os.getenv("VROOM", "http://127.0.0.1:8085")

SENTRY_TEMPEST_URL = os.getenv("TEMPEST", "http://127.0.0.1:9130")

SENTRY_REPLAYS_SERVICE_URL = "http://localhost:8090"


SENTRY_ISSUE_ALERT_HISTORY = "sentry.rules.history.backends.postgres.PostgresRuleHistoryBackend"
SENTRY_ISSUE_ALERT_HISTORY_OPTIONS: dict[str, Any] = {}

# This is useful for testing SSO expiry flows
SENTRY_SSO_EXPIRY_SECONDS = os.environ.get("SENTRY_SSO_EXPIRY_SECONDS", None)

# Set to an iterable of strings matching services so only logs from those services show up
# eg. DEVSERVER_LOGS_ALLOWLIST = {"server", "webpack", "worker"}
DEVSERVER_LOGS_ALLOWLIST: set[str] | None = None

# Filter for logs of incoming requests, which matches on substrings. For example, to prevent the
# server from logging
#
#   `POST 200 /api/0/relays/projectconfigs/?version=3 HTTP/1.1 1915`,
#
# add "/api/0/relays/projectconfigs/" to the list, or to suppress logging of all requests to
# `relays/xxx` endpoints, add "/api/0/relays/".
DEVSERVER_REQUEST_LOG_EXCLUDES: list[str] = []

LOG_API_ACCESS = not IS_DEV or os.environ.get("SENTRY_LOG_API_ACCESS")

# We should not run access logging middleware on some endpoints as
# it is very noisy, and these views are hit by internal services.
ACCESS_LOGS_EXCLUDE_PATHS = ("/api/0/internal/", "/api/0/relays/", "/_warmup/")

VALIDATE_SUPERUSER_ACCESS_CATEGORY_AND_REASON = True
DISABLE_SU_FORM_U2F_CHECK_FOR_LOCAL = False
SUPERUSER_STAFF_EMAIL_SUFFIX: str | None = None

# determines if we enable analytics or not
ENABLE_ANALYTICS = False

MAX_SLOW_CONDITION_ISSUE_ALERTS = 100
MAX_MORE_SLOW_CONDITION_ISSUE_ALERTS = 400
MAX_FAST_CONDITION_ISSUE_ALERTS = 500
MAX_QUERY_SUBSCRIPTIONS_PER_ORG = 1000
MAX_MORE_FAST_CONDITION_ISSUE_ALERTS = 1000

MAX_REDIS_SNOWFLAKE_RETRY_COUNTER = 5

SNOWFLAKE_VERSION_ID = 1
SENTRY_SNOWFLAKE_EPOCH_START = datetime(2022, 8, 8, 0, 0).timestamp()
SENTRY_USE_SNOWFLAKE = False

SENTRY_DEFAULT_LOCKS_BACKEND_OPTIONS: ServiceOptions = {
    "path": "sentry.utils.locking.backends.redis.RedisLockBackend",
    "options": {"cluster": "default"},
}

SENTRY_POST_PROCESS_LOCKS_BACKEND_OPTIONS: ServiceOptions = {
    "path": "sentry.utils.locking.backends.redis.RedisLockBackend",
    "options": {"cluster": "default"},
}
# maximum number of projects allowed to query snuba with for the organization_vitals_overview endpoint
ORGANIZATION_VITALS_OVERVIEW_PROJECT_LIMIT = 300


# Default string indexer cache options
SENTRY_STRING_INDEXER_CACHE_OPTIONS = {
    "cache_name": "default",
}
SENTRY_POSTGRES_INDEXER_RETRY_COUNT = 2

# Settings related to SiloMode
FAIL_ON_UNAVAILABLE_API_CALL = False

DISALLOWED_CUSTOMER_DOMAINS: list[str] = []

SENTRY_ISSUE_PLATFORM_RATE_LIMITER_OPTIONS: dict[str, str] = {}
SENTRY_ISSUE_PLATFORM_FUTURES_MAX_LIMIT = 10000

SENTRY_GROUP_ATTRIBUTES_FUTURES_MAX_LIMIT = 10000

SENTRY_PROCESSED_PROFILES_FUTURES_MAX_LIMIT = 10000
SENTRY_PROFILE_FUNCTIONS_FUTURES_MAX_LIMIT = 10000
SENTRY_PROFILE_CHUNKS_FUTURES_MAX_LIMIT = 10000

# How long we should wait for a gateway proxy request to return before giving up
GATEWAY_PROXY_TIMEOUT: int | None = None

SENTRY_SLICING_LOGICAL_PARTITION_COUNT = 256
# This maps a Sliceable for slicing by name and (lower logical partition, upper physical partition)
# to a given slice. A slice is a set of physical resources in Sentry and Snuba.
#
# For each Sliceable, the range [0, SENTRY_SLICING_LOGICAL_PARTITION_COUNT) must be mapped
# to a slice ID
SENTRY_SLICING_CONFIG: Mapping[str, Mapping[tuple[int, int], int]] = {}

# Show banners on the login page that are defined in layout.html
SHOW_LOGIN_BANNER = False

# Mapping of (logical topic names, slice id) to physical topic names
# and kafka broker names. The kafka broker names are used to construct
# the broker config from KAFKA_CLUSTERS. This is used for slicing only.
# Example:
# SLICED_KAFKA_TOPICS = {
#   ("KAFKA_SNUBA_GENERIC_METRICS", 0): {
#       "topic": "generic_metrics_0",
#       "cluster": "cluster_1",
#   },
#   ("KAFKA_SNUBA_GENERIC_METRICS", 1): {
#       "topic": "generic_metrics_1",
#       "cluster": "cluster_2",
# }
# And then in KAFKA_CLUSTERS:
# KAFKA_CLUSTERS = {
#   "cluster_1": {
#       "bootstrap.servers": "kafka1:9092",
#   },
#   "cluster_2": {
#       "bootstrap.servers": "kafka2:9092",
#   },
# }
SLICED_KAFKA_TOPICS: Mapping[tuple[str, int], Mapping[str, Any]] = {}

# Used by silo tests -- activate all silo mode test decorators even if not marked stable
FORCE_SILOED_TESTS = os.environ.get("SENTRY_FORCE_SILOED_TESTS", False)

# Set the URL for signup page that we redirect to for the setup wizard if signup=1 is in the query params
SENTRY_SIGNUP_URL: str | None = None

SENTRY_ORGANIZATION_ONBOARDING_TASK = "sentry.onboarding_tasks.backends.organization_onboarding_task.OrganizationOnboardingTaskBackend"

# Previously replays were ingested using the filestore interface and service. Both the
# interface and the service were dropped in favor of reusing the metadata contained
# within ClickHouse and uploading directly to the cloud storage provider.
#
# Default: true. Disabling this option may make older records unretrievable. No data is
# lost as a result of toggling this setting.
SENTRY_REPLAYS_ATTEMPT_LEGACY_FILESTORE_LOOKUP = True

SENTRY_FEATURE_ADOPTION_CACHE_OPTIONS: ServiceOptions = {
    "path": "sentry.models.featureadoption.FeatureAdoptionRedisBackend",
    "options": {"cluster": "default"},
}

ADDITIONAL_BULK_QUERY_DELETES: list[tuple[str, str, str | None]] = []

# Monitor limits to prevent abuse
MAX_MONITORS_PER_ORG = 1500
MAX_ENVIRONMENTS_PER_MONITOR = 1000

# Raise schema validation errors and make the indexer crash (only useful in
# tests)
SENTRY_METRICS_INDEXER_RAISE_VALIDATION_ERRORS = False

# The Redis cluster to use for monitoring the service / consumer health.
SENTRY_SERVICE_MONITORING_REDIS_CLUSTER = "default"

# This is a view of which abstract processing service is backed by which infrastructure.
# Right now, the infrastructure can be `redis` or `rabbitmq`.
#
# For `redis`, one has to provide the cluster id.
# It has to match a cluster defined in `redis.redis_clusters`.
#
# For `rabbitmq`, one has to provide a list of server URLs.
# The URL is in the format `http://{user}:{password}@{hostname}:{port}/`.
#
# The definition can also be empty, in which case nothing is checked and
# the service is assumed to be healthy.
# However, the service *must* be defined.
SENTRY_PROCESSING_SERVICES: Mapping[str, Any] = {
    "celery": {"redis": "default"},
    "attachments-store": {"redis": "default"},
    "processing-store": {},  # "redis": "processing"},
    "processing-store-transactions": {},
    "processing-locks": {"redis": "default"},
    "post-process-locks": {"redis": "default"},
}


# If set to true, model cache will read by default from DB read replica in case of cache misses.
# NB: Set to true only if you have multi db setup and django db routing configured.
#     See sentry.db.models.manager.base_query_set how qs.using_replica() works for more details db
#     router implementation.
SENTRY_MODEL_CACHE_USE_REPLICA = False

# Additional consumer definitions beyond the ones defined in sentry.consumers.
# Necessary for getsentry to define custom consumers.
SENTRY_KAFKA_CONSUMERS: Mapping[str, ConsumerDefinition] = {}

# sentry devserver should _always_ start the following consumers, identified by
# key in SENTRY_KAFKA_CONSUMERS or sentry.consumers.KAFKA_CONSUMERS
DEVSERVER_START_KAFKA_CONSUMERS: MutableSequence[str] = []


# If set to True, buffer.incr will be spawned as background celery task. If false it's a direct call
# to the buffer service.
SENTRY_BUFFER_INCR_AS_CELERY_TASK = False

# Feature flag to turn off role-swapping to help bridge getsentry transition.
USE_ROLE_SWAPPING_IN_TESTS = True

# Threshold for the number of timeouts needed in a day to disable an integration
BROKEN_TIMEOUT_THRESHOLD = 1000

# This webhook url can be configured to log the changes made to runtime options as they
# are changed by sentry configoptions.
OPTIONS_AUTOMATOR_SLACK_WEBHOOK_URL: str | None = None

OPTIONS_AUTOMATOR_HMAC_SECRET: str | None = None

SENTRY_METRICS_INTERFACE_BACKEND = "sentry.sentry_metrics.client.snuba.SnubaMetricsBackend"
SENTRY_METRICS_INTERFACE_BACKEND_OPTIONS: dict[str, Any] = {}

# Controls whether the SDK will send the metrics upstream to the S4S transport.
SENTRY_SDK_UPSTREAM_METRICS_ENABLED = False

# Backwards compatibility for URLs that don't
# have enough context to route via organization.
# New usage of these endpoints should use the region domains,
# but existing customers have been using these routes
# on the main domain for a long time.
REGION_PINNED_URL_NAMES = {
    # These paths have organization scoped aliases
    "sentry-api-0-builtin-symbol-sources",
    "sentry-api-0-grouping-configs",
    "sentry-api-0-prompts-activity",
    # Unprefixed issue URLs
    "sentry-api-0-group-details",
    "sentry-api-0-group-activities",
    "sentry-api-0-group-events",
    "sentry-api-0-group-event-details",
    "sentry-api-0-group-notes",
    "sentry-api-0-group-note-details",
    "sentry-api-0-group-hashes",
    "sentry-api-0-group-reprocessing",
    "sentry-api-0-group-stats",
    "sentry-api-0-group-tags",
    "sentry-api-0-group-tag-key-details",
    "sentry-api-0-group-tag-key-values",
    "sentry-api-0-group-user-reports",
    "sentry-api-0-group-attachments",
    "sentry-api-0-group-similar",
    "sentry-api-0-group-similar-issues-embeddings",
    "sentry-api-0-group-external-issues",
    "sentry-api-0-group-external-issues-details",
    "sentry-api-0-group-integrations",
    "sentry-api-0-group-integration-details",
    "sentry-api-0-group-current-release",
    "sentry-api-0-shared-group-details",
    # Unscoped profiling URLs
    "sentry-api-0-profiling-project-profile",
    # These paths are used by relay which is implicitly region scoped
    "sentry-api-0-relays-index",
    "sentry-api-0-relay-register-challenge",
    "sentry-api-0-relay-register-response",
    "sentry-api-0-relay-projectconfigs",
    "sentry-api-0-relay-projectids",
    "sentry-api-0-relay-publickeys",
    "sentry-api-0-relays-healthcheck",
    "sentry-api-0-relays-details",
    # Backwards compatibility for US customers.
    # New usage of these is region scoped.
    "sentry-js-sdk-loader",
    "sentry-release-hook",
    "sentry-api-0-organizations",
    "sentry-api-0-projects",
    "sentry-api-0-accept-project-transfer",
    "sentry-organization-avatar-url",
    "sentry-chartcuterie-config",
    "sentry-robots-txt",
}
# Used in tests to skip forwarding relay paths to a region silo that does not exist.
APIGATEWAY_PROXY_SKIP_RELAY = False

# Shared resource ids for accounting
EVENT_PROCESSING_STORE = "rc_processing_redis"
COGS_EVENT_STORE_LABEL = "bigtable_nodestore"

SEER_SIMILARITY_MODEL_VERSION = "v0"
SEER_SIMILAR_ISSUES_URL = f"/{SEER_SIMILARITY_MODEL_VERSION}/issues/similar-issues"
SEER_MAX_GROUPING_DISTANCE = 0.01
SEER_MAX_SIMILARITY_DISTANCE = 0.15  # Not yet in use - Seer doesn't obey this right now
SEER_GROUPING_RECORDS_URL = (
    f"/{SEER_SIMILARITY_MODEL_VERSION}/issues/similar-issues/grouping-record"
)
SEER_PROJECT_GROUPING_RECORDS_DELETE_URL = (
    f"/{SEER_SIMILARITY_MODEL_VERSION}/issues/similar-issues/grouping-record/delete"
)
SEER_HASH_GROUPING_RECORDS_DELETE_URL = (
    f"/{SEER_SIMILARITY_MODEL_VERSION}/issues/similar-issues/grouping-record/delete-by-hash"
)
SEER_SIMILARITY_CIRCUIT_BREAKER_KEY = "seer.similarity"

SEER_ANOMALY_DETECTION_VERSION = "v1"
SEER_ANOMALY_DETECTION_STORE_DATA_URL = f"/{SEER_ANOMALY_DETECTION_VERSION}/anomaly-detection/store"

UPTIME_REGIONS = [
    UptimeRegionConfig(
        slug="default",
        name="Default Region",
        config_redis_cluster=SENTRY_UPTIME_DETECTOR_CLUSTER,
    ),
]
UPTIME_CONFIG_PARTITIONS = 128

MARKETO_BASE_URL = os.getenv("MARKETO_BASE_URL")
MARKETO_CLIENT_ID = os.getenv("MARKETO_CLIENT_ID")
MARKETO_CLIENT_SECRET = os.getenv("MARKETO_CLIENT_SECRET")
MARKETO_FORM_ID = os.getenv("MARKETO_FORM_ID")

# Devserver configuration overrides.
ngrok_host = os.environ.get("SENTRY_DEVSERVER_NGROK")
if ngrok_host:
    SENTRY_OPTIONS["system.url-prefix"] = f"https://{ngrok_host}"
    SENTRY_OPTIONS["system.base-hostname"] = ngrok_host
    SENTRY_OPTIONS["system.region-api-url-template"] = ""

    # No multi-region in non-siloed ngrok dev.
    SENTRY_FEATURES["system:multi-region"] = False

    CSRF_TRUSTED_ORIGINS = [f"https://*.{ngrok_host}", f"https://{ngrok_host}"]
    ALLOWED_HOSTS = [f".{ngrok_host}", "localhost", "127.0.0.1", ".docker.internal"]

    SESSION_COOKIE_DOMAIN: str = f".{ngrok_host}"
    CSRF_COOKIE_DOMAIN = SESSION_COOKIE_DOMAIN
    SUDO_COOKIE_DOMAIN = SESSION_COOKIE_DOMAIN

if SILO_DEVSERVER:
    # Add connections for the region & control silo databases.
    DATABASES["control"] = DATABASES["default"].copy()
    DATABASES["control"]["NAME"] = "control"

    # Use the region database in the default connection as region
    # silo database is the 'default' elsewhere in application logic.
    DATABASES["default"]["NAME"] = "region"

    DATABASE_ROUTERS = ("sentry.db.router.SiloRouter",)

    # Addresses are hardcoded based on the defaults
    # we use in commands/devserver.
    region_port = os.environ.get("SENTRY_REGION_SILO_PORT", "8010")
    SENTRY_REGION_CONFIG = [
        {
            "name": "us",
            "snowflake_id": 1,
            "category": "MULTI_TENANT",
            "address": f"http://127.0.0.1:{region_port}",
        }
    ]
    SENTRY_MONOLITH_REGION = SENTRY_REGION_CONFIG[0]["name"]

    # Cross region RPC authentication
    RPC_SHARED_SECRET = [
        "a-long-value-that-is-shared-but-also-secret",
    ]
    RPC_TIMEOUT = 15.0
    SEER_RPC_SHARED_SECRET = ["seers-also-very-long-value-haha"]

    # Key for signing integration proxy requests.
    SENTRY_SUBNET_SECRET = "secret-subnet-signature"

    control_port = os.environ.get("SENTRY_CONTROL_SILO_PORT", "8000")
    SENTRY_CONTROL_ADDRESS = f"http://127.0.0.1:{control_port}"

    # Webserver config
    bind_address = os.environ.get("SENTRY_DEVSERVER_BIND")
    if bind_address:
        bind = str(bind_address).split(":")
        SENTRY_WEB_HOST = bind[0]
        SENTRY_WEB_PORT = int(bind[1])

    CELERYBEAT_SCHEDULE_FILENAME = f"celerybeat-schedule-{SILO_MODE}"

if ngrok_host and SILO_DEVSERVER:
    # In siloed mode + ngrok we enable multi-region so that
    # the region API URL template is set to the ngrok host.
    SENTRY_OPTIONS["system.region-api-url-template"] = f"https://{{region}}.{ngrok_host}"
    SENTRY_FEATURES["system:multi-region"] = True<|MERGE_RESOLUTION|>--- conflicted
+++ resolved
@@ -1462,12 +1462,9 @@
     "sentry.tasks.digests",
     "sentry.tasks.embeddings_grouping.backfill_seer_grouping_records_for_project",
     "sentry.tasks.email",
-<<<<<<< HEAD
     "sentry.tasks.relay",
-=======
     "sentry.tasks.groupowner",
     "sentry.tasks.merge",
->>>>>>> 05a7a486
     "sentry.tasks.process_buffer",
     "sentry.tasks.release_registry",
     "sentry.tempest.tasks",
