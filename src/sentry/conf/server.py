"""
These settings act as the default (base) settings for the Sentry-provided web-server
"""

import os
import os.path
import re
import socket
import sys
import tempfile
from datetime import timedelta
from platform import platform
from urllib.parse import urlparse

from django.conf.global_settings import *  # NOQA

import sentry
from sentry.types.ratelimit import RateLimit, RateLimitCategory
from sentry.utils.celery import crontab_with_minute_jitter
from sentry.utils.types import type_from_value


def gettext_noop(s):
    return s


socket.setdefaulttimeout(5)


def env(key, default="", type=None):
    """
    Extract an environment variable for use in configuration

    :param key: The environment variable to be extracted.
    :param default: The value to be returned if `key` is not found.
    :param type: The type of the returned object (defaults to the type of `default`).
    :return: The environment variable if it exists, else `default`.
    """

    # First check an internal cache, so we can `pop` multiple times
    # without actually losing the value.
    try:
        rv = env._cache[key]
    except KeyError:
        if "SENTRY_RUNNING_UWSGI" in os.environ:
            # We do this so when the process forks off into uwsgi
            # we want to actually be popping off values. This is so that
            # at runtime, the variables aren't actually available.
            fn = os.environ.pop
        else:
            fn = os.environ.__getitem__

        try:
            rv = fn(key)
            env._cache[key] = rv
        except KeyError:
            rv = default

    if type is None:
        type = type_from_value(default)

    return type(rv)


env._cache = {}

ENVIRONMENT = os.environ.get("SENTRY_ENVIRONMENT", "production")

IS_DEV = ENVIRONMENT == "development"

DEBUG = IS_DEV

ADMIN_ENABLED = DEBUG

ADMINS = ()

# Hosts that are considered in the same network (including VPNs).
INTERNAL_IPS = ()

# List of IP subnets which should not be accessible
SENTRY_DISALLOWED_IPS = ()

# When resolving DNS for external sources (source map fetching, webhooks, etc),
# ensure that domains are fully resolved first to avoid poking internal
# search domains.
SENTRY_ENSURE_FQDN = False

# Hosts that are allowed to use system token authentication.
# http://en.wikipedia.org/wiki/Reserved_IP_addresses
INTERNAL_SYSTEM_IPS = (
    "0.0.0.0/8",
    "10.0.0.0/8",
    "100.64.0.0/10",
    "127.0.0.0/8",
    "169.254.0.0/16",
    "172.16.0.0/12",
    "192.0.0.0/29",
    "192.0.2.0/24",
    "192.88.99.0/24",
    "192.168.0.0/16",
    "198.18.0.0/15",
    "198.51.100.0/24",
    "224.0.0.0/4",
    "240.0.0.0/4",
    "255.255.255.255/32",
)

MANAGERS = ADMINS

APPEND_SLASH = True

PROJECT_ROOT = os.path.normpath(os.path.join(os.path.dirname(__file__), os.pardir))

# XXX(dcramer): handle case when we've installed from source vs just running
# this straight out of the repository
if "site-packages" in __file__:
    NODE_MODULES_ROOT = os.path.join(PROJECT_ROOT, "node_modules")
else:
    NODE_MODULES_ROOT = os.path.join(PROJECT_ROOT, os.pardir, os.pardir, "node_modules")

NODE_MODULES_ROOT = os.path.normpath(NODE_MODULES_ROOT)

DEVSERVICES_CONFIG_DIR = os.path.normpath(
    os.path.join(PROJECT_ROOT, os.pardir, os.pardir, "config")
)

SENTRY_DISTRIBUTED_CLICKHOUSE_TABLES = False

RELAY_CONFIG_DIR = os.path.join(DEVSERVICES_CONFIG_DIR, "relay")

SYMBOLICATOR_CONFIG_DIR = os.path.join(DEVSERVICES_CONFIG_DIR, "symbolicator")

# XXX(epurkhiser): The generated chartucterie config.js file will be stored
# here. This directory may not exist until that file is generated.
CHARTCUTERIE_CONFIG_DIR = os.path.join(DEVSERVICES_CONFIG_DIR, "chartcuterie")

CDC_CONFIG_DIR = os.path.join(DEVSERVICES_CONFIG_DIR, "cdc")

sys.path.insert(0, os.path.normpath(os.path.join(PROJECT_ROOT, os.pardir)))

DATABASES = {
    "default": {
        "ENGINE": "sentry.db.postgres",
        "NAME": "sentry",
        "USER": "postgres",
        "PASSWORD": "",
        "HOST": "127.0.0.1",
        "PORT": "",
        "AUTOCOMMIT": True,
        "ATOMIC_REQUESTS": False,
    }
}

if "DATABASE_URL" in os.environ:
    url = urlparse(os.environ["DATABASE_URL"])

    # Ensure default database exists.
    DATABASES["default"] = DATABASES.get("default", {})

    # Update with environment configuration.
    DATABASES["default"].update(
        {
            "NAME": url.path[1:],
            "USER": url.username,
            "PASSWORD": url.password,
            "HOST": url.hostname,
            "PORT": url.port,
        }
    )
    if url.scheme == "postgres":
        DATABASES["default"]["ENGINE"] = "sentry.db.postgres"

# This should always be UTC.
TIME_ZONE = "UTC"

# Language code for this installation. All choices can be found here:
# http://www.i18nguy.com/unicode/language-identifiers.html
LANGUAGE_CODE = "en-us"

LANGUAGES = (
    ("af", gettext_noop("Afrikaans")),
    ("ar", gettext_noop("Arabic")),
    ("az", gettext_noop("Azerbaijani")),
    ("bg", gettext_noop("Bulgarian")),
    ("be", gettext_noop("Belarusian")),
    ("bn", gettext_noop("Bengali")),
    ("br", gettext_noop("Breton")),
    ("bs", gettext_noop("Bosnian")),
    ("ca", gettext_noop("Catalan")),
    ("cs", gettext_noop("Czech")),
    ("cy", gettext_noop("Welsh")),
    ("da", gettext_noop("Danish")),
    ("de", gettext_noop("German")),
    ("el", gettext_noop("Greek")),
    ("en", gettext_noop("English")),
    ("eo", gettext_noop("Esperanto")),
    ("es", gettext_noop("Spanish")),
    ("et", gettext_noop("Estonian")),
    ("eu", gettext_noop("Basque")),
    ("fa", gettext_noop("Persian")),
    ("fi", gettext_noop("Finnish")),
    ("fr", gettext_noop("French")),
    ("ga", gettext_noop("Irish")),
    ("gl", gettext_noop("Galician")),
    ("he", gettext_noop("Hebrew")),
    ("hi", gettext_noop("Hindi")),
    ("hr", gettext_noop("Croatian")),
    ("hu", gettext_noop("Hungarian")),
    ("ia", gettext_noop("Interlingua")),
    ("id", gettext_noop("Indonesian")),
    ("is", gettext_noop("Icelandic")),
    ("it", gettext_noop("Italian")),
    ("ja", gettext_noop("Japanese")),
    ("ka", gettext_noop("Georgian")),
    ("kk", gettext_noop("Kazakh")),
    ("km", gettext_noop("Khmer")),
    ("kn", gettext_noop("Kannada")),
    ("ko", gettext_noop("Korean")),
    ("lb", gettext_noop("Luxembourgish")),
    ("lt", gettext_noop("Lithuanian")),
    ("lv", gettext_noop("Latvian")),
    ("mk", gettext_noop("Macedonian")),
    ("ml", gettext_noop("Malayalam")),
    ("mn", gettext_noop("Mongolian")),
    ("my", gettext_noop("Burmese")),
    ("nb", gettext_noop("Norwegian Bokmal")),
    ("ne", gettext_noop("Nepali")),
    ("nl", gettext_noop("Dutch")),
    ("nn", gettext_noop("Norwegian Nynorsk")),
    ("os", gettext_noop("Ossetic")),
    ("pa", gettext_noop("Punjabi")),
    ("pl", gettext_noop("Polish")),
    ("pt", gettext_noop("Portuguese")),
    ("pt-br", gettext_noop("Brazilian Portuguese")),
    ("ro", gettext_noop("Romanian")),
    ("ru", gettext_noop("Russian")),
    ("sk", gettext_noop("Slovak")),
    ("sl", gettext_noop("Slovenian")),
    ("sq", gettext_noop("Albanian")),
    ("sr", gettext_noop("Serbian")),
    ("sv-se", gettext_noop("Swedish")),
    ("sw", gettext_noop("Swahili")),
    ("ta", gettext_noop("Tamil")),
    ("te", gettext_noop("Telugu")),
    ("th", gettext_noop("Thai")),
    ("tr", gettext_noop("Turkish")),
    ("tt", gettext_noop("Tatar")),
    ("udm", gettext_noop("Udmurt")),
    ("uk", gettext_noop("Ukrainian")),
    ("ur", gettext_noop("Urdu")),
    ("vi", gettext_noop("Vietnamese")),
    ("zh-cn", gettext_noop("Simplified Chinese")),
    ("zh-tw", gettext_noop("Traditional Chinese")),
)

from .locale import CATALOGS

LANGUAGES = tuple((code, name) for code, name in LANGUAGES if code in CATALOGS)

SUPPORTED_LANGUAGES = frozenset(CATALOGS)

SITE_ID = 1

# If you set this to False, Django will make some optimizations so as not
# to load the internationalization machinery.
USE_I18N = True

# If you set this to False, Django will not format dates, numbers and
# calendars according to the current locale
USE_L10N = True

USE_TZ = True

# CAVEAT: If you're adding a middleware that modifies a response's content,
# and appears before CommonMiddleware, you must either reorder your middleware
# so that responses aren't modified after Content-Length is set, or have the
# response modifying middleware reset the Content-Length header.
# This is because CommonMiddleware Sets the Content-Length header for non-streaming responses.
MIDDLEWARE = (
    "sentry.middleware.health.HealthCheck",
    "sentry.middleware.security.SecurityHeadersMiddleware",
    "sentry.middleware.env.SentryEnvMiddleware",
    "sentry.middleware.proxy.SetRemoteAddrFromForwardedFor",
    "sentry.middleware.stats.RequestTimingMiddleware",
    "sentry.middleware.access_log.access_log_middleware",
    "sentry.middleware.stats.ResponseCodeMiddleware",
    "django.middleware.common.CommonMiddleware",
    "django.contrib.sessions.middleware.SessionMiddleware",
    "django.middleware.csrf.CsrfViewMiddleware",
    "sentry.middleware.auth.AuthenticationMiddleware",
    "sentry.middleware.user.UserActiveMiddleware",
    "sentry.middleware.sudo.SudoMiddleware",
    "sentry.middleware.superuser.SuperuserMiddleware",
    "sentry.middleware.locale.SentryLocaleMiddleware",
    "sentry.middleware.ratelimit.RatelimitMiddleware",
    "django.contrib.messages.middleware.MessageMiddleware",
)

ROOT_URLCONF = "sentry.conf.urls"

# TODO(joshuarli): Django 1.10 introduced this option, which restricts the size of a
# request body. We have some middleware in sentry.middleware.proxy that sets the
# Content Length to max uint32 in certain cases related to minidump.
# Once relay's fully rolled out, that can be deleted.
# Until then, the safest and easiest thing to do is to disable this check
# to leave things the way they were with Django <1.9.
DATA_UPLOAD_MAX_MEMORY_SIZE = None

TEMPLATES = [
    {
        "BACKEND": "django.template.backends.django.DjangoTemplates",
        "DIRS": [os.path.join(PROJECT_ROOT, "templates")],
        "APP_DIRS": True,
        "OPTIONS": {
            "context_processors": [
                "django.contrib.auth.context_processors.auth",
                "django.contrib.messages.context_processors.messages",
                "django.template.context_processors.csrf",
                "django.template.context_processors.request",
            ]
        },
    }
]

INSTALLED_APPS = (
    "django.contrib.admin",
    "django.contrib.auth",
    "django.contrib.contenttypes",
    "django.contrib.messages",
    "django.contrib.sessions",
    "django.contrib.sites",
    "drf_spectacular",
    "crispy_forms",
    "rest_framework",
    "sentry",
    "sentry.analytics",
    "sentry.incidents.apps.Config",
    "sentry.discover",
    "sentry.analytics.events",
    "sentry.nodestore",
    "sentry.search",
    "sentry.sentry_metrics.indexer",
    "sentry.snuba",
    "sentry.lang.java.apps.Config",
    "sentry.lang.javascript.apps.Config",
    "sentry.lang.native.apps.Config",
    "sentry.plugins.sentry_interface_types.apps.Config",
    "sentry.plugins.sentry_urls.apps.Config",
    "sentry.plugins.sentry_useragents.apps.Config",
    "sentry.plugins.sentry_webhooks.apps.Config",
    "social_auth",
    "sudo",
    "sentry.eventstream",
    "sentry.auth.providers.google.apps.Config",
    "django.contrib.staticfiles",
)

# Silence internal hints from Django's system checks
SILENCED_SYSTEM_CHECKS = (
    # Django recommends to use OneToOneField over ForeignKey(unique=True)
    # however this changes application behavior in ways that break association
    # loading
    "fields.W342",
    # We have a "catch-all" react_page_view that we only want to match on URLs
    # ending with a `/` to allow APPEND_SLASHES to kick in for the ones lacking
    # the trailing slash. This confuses the warning as the regex is `/$` which
    # looks like it starts with a slash but it doesn't.
    "urls.W002",
    # Our own AuthenticationMiddleware suffices as a replacement for
    # django.contrib.auth.middleware.AuthenticationMiddleware; both add the
    # authenticated user to the HttpRequest which is what's needed here.
    "admin.E408",
    # This is fixed in Django@7c08f26bf0439c1ed593b51b51ad847f7e262bc1.
    # It's not our problem; refer to Django issue 32260.
    "urls.E007",
)

STATIC_ROOT = os.path.realpath(os.path.join(PROJECT_ROOT, "static"))
STATIC_URL = "/_static/{version}/"
# webpack assets live at a different URL that is unversioned
# as we configure webpack to include file content based hash in the filename
STATIC_FRONTEND_APP_URL = "/_static/dist/"

# The webpack output directory
STATICFILES_DIRS = [
    os.path.join(STATIC_ROOT, "sentry", "dist"),
]

# various middleware will use this to identify resources which should not access
# cookies
ANONYMOUS_STATIC_PREFIXES = (
    "/_static/",
    "/avatar/",
    "/organization-avatar/",
    "/team-avatar/",
    "/project-avatar/",
    "/js-sdk-loader/",
)

STATICFILES_FINDERS = (
    "django.contrib.staticfiles.finders.FileSystemFinder",
    "django.contrib.staticfiles.finders.AppDirectoriesFinder",
)

ASSET_VERSION = 0

# setup a default media root to somewhere useless
MEDIA_ROOT = "/tmp/sentry-files"
MEDIA_URL = "_media/"

LOCALE_PATHS = (os.path.join(PROJECT_ROOT, "locale"),)

CSRF_FAILURE_VIEW = "sentry.web.frontend.csrf_failure.view"
CSRF_COOKIE_NAME = "sc"

# Auth configuration

from django.urls import reverse_lazy

LOGIN_REDIRECT_URL = reverse_lazy("sentry-login-redirect")
LOGIN_URL = reverse_lazy("sentry-login")

AUTHENTICATION_BACKENDS = (
    "sentry.utils.auth.EmailAuthBackend",
    # The following authentication backends are used by social auth only.
    # We don't use them for user authentication.
    "social_auth.backends.asana.AsanaBackend",
    "social_auth.backends.github.GithubBackend",
    "social_auth.backends.bitbucket.BitbucketBackend",
    "social_auth.backends.visualstudio.VisualStudioBackend",
)

AUTH_PASSWORD_VALIDATORS = [
    {
        "NAME": "sentry.auth.password_validation.MinimumLengthValidator",
        "OPTIONS": {"min_length": 6},
    },
    {
        "NAME": "sentry.auth.password_validation.MaximumLengthValidator",
        "OPTIONS": {"max_length": 256},
    },
]

SOCIAL_AUTH_USER_MODEL = AUTH_USER_MODEL = "sentry.User"

SESSION_ENGINE = "django.contrib.sessions.backends.signed_cookies"
SESSION_COOKIE_NAME = "sentrysid"

# setting SESSION_COOKIE_SAMESITE to None below for now because
# Django's default in 2.1 now `Lax`.
# this breaks certain IDP flows where we need cookies sent to us on a redirected POST
# request, and `Lax` doesnt permit this.
# See here: https://docs.djangoproject.com/en/2.1/ref/settings/#session-cookie-samesite
SESSION_COOKIE_SAMESITE = None

SESSION_SERIALIZER = "sentry.utils.transitional_serializer.TransitionalSerializer"

GOOGLE_OAUTH2_CLIENT_ID = ""
GOOGLE_OAUTH2_CLIENT_SECRET = ""

BITBUCKET_CONSUMER_KEY = ""
BITBUCKET_CONSUMER_SECRET = ""

ASANA_CLIENT_ID = ""
ASANA_CLIENT_SECRET = ""

VISUALSTUDIO_APP_ID = ""
VISUALSTUDIO_APP_SECRET = ""
VISUALSTUDIO_CLIENT_SECRET = ""
VISUALSTUDIO_SCOPES = ["vso.work_write", "vso.project", "vso.code", "vso.release"]

SOCIAL_AUTH_PIPELINE = (
    "social_auth.backends.pipeline.user.get_username",
    "social_auth.backends.pipeline.social.social_auth_user",
    "social_auth.backends.pipeline.associate.associate_by_email",
    "social_auth.backends.pipeline.misc.save_status_to_session",
    "social_auth.backends.pipeline.social.associate_user",
    "social_auth.backends.pipeline.social.load_extra_data",
    "social_auth.backends.pipeline.user.update_user_details",
    "social_auth.backends.pipeline.misc.save_status_to_session",
)
SOCIAL_AUTH_REVOKE_TOKENS_ON_DISCONNECT = True
SOCIAL_AUTH_LOGIN_REDIRECT_URL = "/account/settings/identities/"
SOCIAL_AUTH_ASSOCIATE_ERROR_URL = SOCIAL_AUTH_LOGIN_REDIRECT_URL

INITIAL_CUSTOM_USER_MIGRATION = "0108_fix_user"

# Auth engines and the settings required for them to be listed
AUTH_PROVIDERS = {
    "github": ("GITHUB_APP_ID", "GITHUB_API_SECRET"),
    "bitbucket": ("BITBUCKET_CONSUMER_KEY", "BITBUCKET_CONSUMER_SECRET"),
    "asana": ("ASANA_CLIENT_ID", "ASANA_CLIENT_SECRET"),
    "visualstudio": (
        "VISUALSTUDIO_APP_ID",
        "VISUALSTUDIO_APP_SECRET",
        "VISUALSTUDIO_CLIENT_SECRET",
    ),
}

AUTH_PROVIDER_LABELS = {
    "github": "GitHub",
    "bitbucket": "Bitbucket",
    "asana": "Asana",
    "visualstudio": "Visual Studio",
}

import random


def SOCIAL_AUTH_DEFAULT_USERNAME():
    return random.choice(["Darth Vader", "Obi-Wan Kenobi", "R2-D2", "C-3PO", "Yoda"])


SOCIAL_AUTH_PROTECTED_USER_FIELDS = ["email"]
SOCIAL_AUTH_FORCE_POST_DISCONNECT = True

# Queue configuration
from kombu import Exchange, Queue

BROKER_URL = "redis://127.0.0.1:6379"
BROKER_TRANSPORT_OPTIONS = {}

# Ensure workers run async by default
# in Development you might want them to run in-process
# though it would cause timeouts/recursions in some cases
CELERY_ALWAYS_EAGER = False

# We use the old task protocol because during benchmarking we noticed that it's faster
# than the new protocol. If we ever need to bump this it should be fine, there were no
# compatibility issues, just need to run benchmarks and do some tests to make sure
# things run ok.
CELERY_TASK_PROTOCOL = 1
CELERY_EAGER_PROPAGATES_EXCEPTIONS = True
CELERY_IGNORE_RESULT = True
CELERY_SEND_EVENTS = False
CELERY_RESULT_BACKEND = None
CELERY_TASK_RESULT_EXPIRES = 1
CELERY_DISABLE_RATE_LIMITS = True
CELERY_DEFAULT_QUEUE = "default"
CELERY_DEFAULT_EXCHANGE = "default"
CELERY_DEFAULT_EXCHANGE_TYPE = "direct"
CELERY_DEFAULT_ROUTING_KEY = "default"
CELERY_CREATE_MISSING_QUEUES = True
CELERY_REDIRECT_STDOUTS = False
CELERYD_HIJACK_ROOT_LOGGER = False
CELERY_TASK_SERIALIZER = "pickle"
CELERY_RESULT_SERIALIZER = "pickle"
CELERY_ACCEPT_CONTENT = {"pickle"}
CELERY_IMPORTS = (
    "sentry.data_export.tasks",
    "sentry.discover.tasks",
    "sentry.incidents.tasks",
    "sentry.sentry_metrics.indexer.tasks",
    "sentry.snuba.tasks",
    "sentry.tasks.app_store_connect",
    "sentry.tasks.assemble",
    "sentry.tasks.auth",
    "sentry.tasks.auto_remove_inbox",
    "sentry.tasks.auto_resolve_issues",
    "sentry.tasks.beacon",
    "sentry.tasks.check_auth",
    "sentry.tasks.check_monitors",
    "sentry.tasks.clear_expired_snoozes",
    "sentry.tasks.collect_project_platforms",
    "sentry.tasks.commits",
    "sentry.tasks.deletion",
    "sentry.tasks.digests",
    "sentry.tasks.email",
    "sentry.tasks.files",
    "sentry.tasks.groupowner",
    "sentry.tasks.integrations",
    "sentry.tasks.low_priority_symbolication",
    "sentry.tasks.merge",
    "sentry.tasks.releasemonitor",
    "sentry.tasks.options",
    "sentry.tasks.ping",
    "sentry.tasks.post_process",
    "sentry.tasks.process_buffer",
    "sentry.tasks.relay",
    "sentry.tasks.release_registry",
    "sentry.tasks.reports",
    "sentry.tasks.reprocessing",
    "sentry.tasks.reprocessing2",
    "sentry.tasks.scheduler",
    "sentry.tasks.sentry_apps",
    "sentry.tasks.servicehooks",
    "sentry.tasks.store",
    "sentry.tasks.symbolication",
    "sentry.tasks.unmerge",
    "sentry.tasks.update_user_reports",
    "sentry.tasks.user_report",
)
CELERY_QUEUES = [
    Queue("activity.notify", routing_key="activity.notify"),
    Queue("alerts", routing_key="alerts"),
    Queue("app_platform", routing_key="app_platform"),
    Queue("appstoreconnect", routing_key="sentry.tasks.app_store_connect.#"),
    Queue("assemble", routing_key="assemble"),
    Queue("auth", routing_key="auth"),
    Queue("buffers.process_pending", routing_key="buffers.process_pending"),
    Queue("cleanup", routing_key="cleanup"),
    Queue("code_owners", routing_key="code_owners"),
    Queue("commits", routing_key="commits"),
    Queue("data_export", routing_key="data_export"),
    Queue("default", routing_key="default"),
    Queue("digests.delivery", routing_key="digests.delivery"),
    Queue("digests.scheduling", routing_key="digests.scheduling"),
    Queue("email", routing_key="email"),
    Queue("events.preprocess_event", routing_key="events.preprocess_event"),
    Queue("events.process_event", routing_key="events.process_event"),
    Queue("events.reprocess_events", routing_key="events.reprocess_events"),
    Queue(
        "events.reprocessing.preprocess_event", routing_key="events.reprocessing.preprocess_event"
    ),
    Queue("events.reprocessing.process_event", routing_key="events.reprocessing.process_event"),
    Queue(
        "events.reprocessing.symbolicate_event", routing_key="events.reprocessing.symbolicate_event"
    ),
    Queue(
        "events.reprocessing.symbolicate_event_low_priority",
        routing_key="events.reprocessing.symbolicate_event_low_priority",
    ),
    Queue("events.save_event", routing_key="events.save_event"),
    Queue("events.save_event_transaction", routing_key="events.save_event_transaction"),
    Queue("events.symbolicate_event", routing_key="events.symbolicate_event"),
    Queue(
        "events.symbolicate_event_low_priority", routing_key="events.symbolicate_event_low_priority"
    ),
    Queue("files.delete", routing_key="files.delete"),
    Queue(
        "group_owners.process_suspect_commits", routing_key="group_owners.process_suspect_commits"
    ),
    Queue(
        "releasemonitor",
        routing_key="releasemonitor",
    ),
    Queue("incidents", routing_key="incidents"),
    Queue("incident_snapshots", routing_key="incident_snapshots"),
    Queue("incidents", routing_key="incidents"),
    Queue("integrations", routing_key="integrations"),
    Queue("merge", routing_key="merge"),
    Queue("options", routing_key="options"),
    Queue("relay_config", routing_key="relay_config"),
    Queue("reports.deliver", routing_key="reports.deliver"),
    Queue("reports.prepare", routing_key="reports.prepare"),
    Queue("search", routing_key="search"),
    Queue("sentry_metrics.indexer", routing_key="sentry_metrics.indexer"),
    Queue("similarity.index", routing_key="similarity.index"),
    Queue("sleep", routing_key="sleep"),
    Queue("stats", routing_key="stats"),
    Queue("subscriptions", routing_key="subscriptions"),
    Queue(
        "symbolications.compute_low_priority_projects",
        routing_key="symbolications.compute_low_priority_projects",
    ),
    Queue("unmerge", routing_key="unmerge"),
    Queue("update", routing_key="update"),
]

for queue in CELERY_QUEUES:
    queue.durable = False

CELERY_ROUTES = ("sentry.queue.routers.SplitQueueRouter",)


def create_partitioned_queues(name):
    exchange = Exchange(name, type="direct")
    for num in range(1):
        CELERY_QUEUES.append(Queue(f"{name}-{num}", exchange=exchange))


create_partitioned_queues("counters")
create_partitioned_queues("triggers")

from celery.schedules import crontab

# XXX: Make sure to register the monitor_id for each job in `SENTRY_CELERYBEAT_MONITORS`!
CELERYBEAT_SCHEDULE_FILENAME = os.path.join(tempfile.gettempdir(), "sentry-celerybeat")
CELERYBEAT_SCHEDULE = {
    "check-auth": {
        "task": "sentry.tasks.check_auth",
        "schedule": timedelta(minutes=1),
        "options": {"expires": 60, "queue": "auth"},
    },
    "enqueue-scheduled-jobs": {
        "task": "sentry.tasks.enqueue_scheduled_jobs",
        "schedule": timedelta(minutes=1),
        "options": {"expires": 60},
    },
    "send-beacon": {
        "task": "sentry.tasks.send_beacon",
        "schedule": timedelta(hours=1),
        "options": {"expires": 3600},
    },
    "send-ping": {
        "task": "sentry.tasks.send_ping",
        "schedule": timedelta(minutes=1),
        "options": {"expires": 60},
    },
    "flush-buffers": {
        "task": "sentry.tasks.process_buffer.process_pending",
        "schedule": timedelta(seconds=10),
        "options": {"expires": 10, "queue": "buffers.process_pending"},
    },
    "sync-options": {
        "task": "sentry.tasks.options.sync_options",
        "schedule": timedelta(seconds=10),
        "options": {"expires": 10, "queue": "options"},
    },
    "schedule-digests": {
        "task": "sentry.tasks.digests.schedule_digests",
        "schedule": timedelta(seconds=30),
        "options": {"expires": 30},
    },
    "check-monitors": {
        "task": "sentry.tasks.check_monitors",
        "schedule": timedelta(minutes=1),
        "options": {"expires": 60},
    },
    "clear-expired-snoozes": {
        "task": "sentry.tasks.clear_expired_snoozes",
        "schedule": timedelta(minutes=5),
        "options": {"expires": 300},
    },
    "clear-expired-raw-events": {
        "task": "sentry.tasks.clear_expired_raw_events",
        "schedule": timedelta(minutes=15),
        "options": {"expires": 300},
    },
    "collect-project-platforms": {
        "task": "sentry.tasks.collect_project_platforms",
        "schedule": crontab_with_minute_jitter(hour=3),
        "options": {"expires": 3600 * 24},
    },
    "update-user-reports": {
        "task": "sentry.tasks.update_user_reports",
        "schedule": timedelta(minutes=15),
        "options": {"expires": 300},
    },
    "schedule-auto-resolution": {
        "task": "sentry.tasks.schedule_auto_resolution",
        "schedule": timedelta(minutes=15),
        "options": {"expires": 60 * 25},
    },
    "auto-remove-inbox": {
        "task": "sentry.tasks.auto_remove_inbox",
        "schedule": timedelta(minutes=15),
        "options": {"expires": 60 * 25},
    },
    "schedule-deletions": {
        "task": "sentry.tasks.deletion.run_scheduled_deletions",
        "schedule": timedelta(minutes=15),
        "options": {"expires": 60 * 25},
    },
    "reattempt-deletions": {
        "task": "sentry.tasks.deletion.reattempt_deletions",
        "schedule": crontab(hour=10, minute=0),  # 03:00 PDT, 07:00 EDT, 10:00 UTC
        "options": {"expires": 60 * 25},
    },
    "schedule-weekly-organization-reports": {
        "task": "sentry.tasks.reports.prepare_reports",
        "schedule": crontab(
            minute=0, hour=12, day_of_week="monday"  # 05:00 PDT, 09:00 EDT, 12:00 UTC
        ),
        "options": {"expires": 60 * 60 * 3},
    },
    "schedule-verify-weekly-organization-reports": {
        "task": "sentry.tasks.reports.verify_prepare_reports",
        "schedule": crontab(
            minute=0, hour=12, day_of_week="tuesday"  # 05:00 PDT, 09:00 EDT, 12:00 UTC
        ),
        "options": {"expires": 60 * 60},
    },
    "schedule-vsts-integration-subscription-check": {
        "task": "sentry.tasks.integrations.kickoff_vsts_subscription_check",
        "schedule": crontab_with_minute_jitter(hour="*/6"),
        "options": {"expires": 60 * 25},
    },
    "monitor-release-adoption": {
        "task": "sentry.tasks.monitor_release_adoption",
        "schedule": crontab(minute=0),
        "options": {"expires": 3600, "queue": "releasemonitor"},
    },
    "fetch-release-registry-data": {
        "task": "sentry.tasks.release_registry.fetch_release_registry_data",
        "schedule": timedelta(minutes=5),
        "options": {"expires": 3600},
    },
    "fetch-appstore-builds": {
        "task": "sentry.tasks.app_store_connect.refresh_all_builds",
        "schedule": timedelta(hours=1),
        "options": {"expires": 3600},
    },
    "snuba-subscription-checker": {
        "task": "sentry.snuba.tasks.subscription_checker",
        "schedule": timedelta(minutes=20),
        "options": {"expires": 20 * 60},
    },
}

BGTASKS = {
    "sentry.bgtasks.clean_dsymcache:clean_dsymcache": {"interval": 5 * 60, "roles": ["worker"]},
    "sentry.bgtasks.clean_releasefilecache:clean_releasefilecache": {
        "interval": 5 * 60,
        "roles": ["worker"],
    },
}

# Sentry logs to two major places: stdout, and it's internal project.
# To disable logging to the internal project, add a logger who's only
# handler is 'console' and disable propagating upwards.
# Additionally, Sentry has the ability to override logger levels by
# providing the cli with -l/--loglevel or the SENTRY_LOG_LEVEL env var.
# The loggers that it overrides are root and any in LOGGING.overridable.
# Be very careful with this in a production system, because the celery
# logger can be extremely verbose when given INFO or DEBUG.
LOGGING = {
    "default_level": "INFO",
    "version": 1,
    "disable_existing_loggers": True,
    "handlers": {
        "null": {"class": "logging.NullHandler"},
        "console": {"class": "sentry.logging.handlers.StructLogHandler"},
        "internal": {"level": "ERROR", "class": "sentry_sdk.integrations.logging.EventHandler"},
        "metrics": {
            "level": "WARNING",
            "filters": ["important_django_request"],
            "class": "sentry.logging.handlers.MetricsLogHandler",
        },
        "django_internal": {
            "level": "WARNING",
            "filters": ["important_django_request"],
            "class": "sentry_sdk.integrations.logging.EventHandler",
        },
    },
    "filters": {
        "important_django_request": {
            "()": "sentry.logging.handlers.MessageContainsFilter",
            "contains": ["CSRF"],
        }
    },
    "root": {"level": "NOTSET", "handlers": ["console", "internal"]},
    # LOGGING.overridable is a list of loggers including root that will change
    # based on the overridden level defined above.
    "overridable": ["celery", "sentry"],
    "loggers": {
        "celery": {"level": "WARNING"},
        "sentry": {"level": "INFO"},
        "sentry_plugins": {"level": "INFO"},
        "sentry.files": {"level": "WARNING"},
        "sentry.minidumps": {"handlers": ["internal"], "propagate": False},
        "sentry.reprocessing": {"handlers": ["internal"], "propagate": False},
        "sentry.interfaces": {"handlers": ["internal"], "propagate": False},
        # This only needs to go to Sentry for now.
        "sentry.similarity": {"handlers": ["internal"], "propagate": False},
        "sentry.errors": {"handlers": ["console"], "propagate": False},
        "sentry_sdk.errors": {"handlers": ["console"], "level": "INFO", "propagate": False},
        "sentry.rules": {"handlers": ["console"], "propagate": False},
        "multiprocessing": {
            "handlers": ["console"],
            # https://github.com/celery/celery/commit/597a6b1f3359065ff6dbabce7237f86b866313df
            # This commit has not been rolled into any release and leads to a
            # large amount of errors when working with postgres.
            "level": "CRITICAL",
            "propagate": False,
        },
        "celery.worker.job": {"handlers": ["console"], "propagate": False},
        "static_compiler": {"level": "INFO"},
        "django.request": {
            "level": "WARNING",
            "handlers": ["console", "metrics", "django_internal"],
            "propagate": False,
        },
        "toronado": {"level": "ERROR", "handlers": ["null"], "propagate": False},
        "urllib3.connectionpool": {"level": "ERROR", "handlers": ["console"], "propagate": False},
        "boto3": {"level": "WARNING", "handlers": ["console"], "propagate": False},
        "botocore": {"level": "WARNING", "handlers": ["console"], "propagate": False},
    },
}

# django-rest-framework

REST_FRAMEWORK = {
    "DEFAULT_RENDERER_CLASSES": ["rest_framework.renderers.JSONRenderer"],
    "DEFAULT_PARSER_CLASSES": [
        "rest_framework.parsers.JSONParser",
        "rest_framework.parsers.MultiPartParser",
        "rest_framework.parsers.FormParser",
    ],
    "TEST_REQUEST_DEFAULT_FORMAT": "json",
    "DEFAULT_PERMISSION_CLASSES": ("sentry.api.permissions.NoPermission",),
    "EXCEPTION_HANDLER": "sentry.api.handlers.custom_exception_handler",
    "DEFAULT_SCHEMA_CLASS": "drf_spectacular.openapi.AutoSchema",
}


if os.environ.get("OPENAPIGENERATE", False):
    OLD_OPENAPI_JSON_PATH = "tests/apidocs/openapi-deprecated.json"
    from sentry.apidocs.build import OPENAPI_TAGS, get_old_json_paths

    SPECTACULAR_SETTINGS = {
        "PREPROCESSING_HOOKS": ["sentry.apidocs.hooks.custom_preprocessing_hook"],
        "POSTPROCESSING_HOOKS": ["sentry.apidocs.hooks.custom_postprocessing_hook"],
        "DISABLE_ERRORS_AND_WARNINGS": False,
        "COMPONENT_SPLIT_REQUEST": False,
        "COMPONENT_SPLIT_PATCH": False,
        "AUTHENTICATION_WHITELIST": ["sentry.api.authentication.TokenAuthentication"],
        "TAGS": OPENAPI_TAGS,
        "TITLE": "API Reference",
        "DESCRIPTION": "Sentry Public API",
        "TOS": "http://sentry.io/terms/",
        "CONTACT": {"email": "partners@sentry.io"},
        "LICENSE": {"name": "Apache 2.0", "url": "http://www.apache.org/licenses/LICENSE-2.0.html"},
        "VERSION": "v0",
        "SERVERS": [{"url": "https://sentry.io/"}],
        "PARSER_WHITELIST": ["rest_framework.parsers.JSONParser"],
        "APPEND_PATHS": get_old_json_paths(OLD_OPENAPI_JSON_PATH),
    }

CRISPY_TEMPLATE_PACK = "bootstrap3"
# Sentry and internal client configuration

SENTRY_FEATURES = {
    # Enables user registration.
    "auth:register": True,
    # Enable advanced search features, like negation and wildcard matching.
    "organizations:advanced-search": True,
    # Enable obtaining and using API keys.
    "organizations:alert-rule-ui-component": False,
    # Enable issue alert status page
    "organizations:alert-rule-status-page": False,
    "organizations:api-keys": False,
    # Enable multiple Apple app-store-connect sources per project.
    "organizations:app-store-connect-multiple": False,
    # Enable explicit use of AND and OR in search.
    "organizations:boolean-search": False,
    # Enable the linked event feature in the issue details breadcrumb.
    "organizations:breadcrumb-linked-event": False,
    # Enable change alerts for an org
    "organizations:change-alerts": True,
    # Enable unfurling charts using the Chartcuterie service
    "organizations:chart-unfurls": False,
    # Enable alerting based on crash free sessions/users
    "organizations:crash-rate-alerts": True,
    # Enable creating organizations within sentry (if SENTRY_SINGLE_ORGANIZATION
    # is not enabled).
    "organizations:create": True,
    # Enable the 'discover' interface.
    "organizations:discover": False,
    # Enable attaching arbitrary files to events.
    "organizations:event-attachments": True,
    # Enable inline preview of attachments.
    "organizations:event-attachments-viewer": True,
    # Enable Filters & Sampling in the org settings
    "organizations:filters-and-sampling": False,
    # Enable Dynamic Sampling errors in the org settings
    "organizations:filters-and-sampling-error-rules": False,
    # Allow organizations to configure all symbol sources.
    "organizations:symbol-sources": True,
    # Allow organizations to configure custom external symbol sources.
    "organizations:custom-symbol-sources": True,
    # Enable the events stream interface.
    "organizations:events": False,
    # Enable discover 2 basic functions
    "organizations:discover-basic": True,
    # Enable discover 2 custom queries and saved queries
    "organizations:discover-query": True,
    # Enable discover top events queries with other & higher options
    "organizations:discover-top-events": False,
    # Allows an org to have a larger set of project ownership rules per project
    "organizations:higher-ownership-limit": False,
    # Enable Performance view
    "organizations:performance-view": True,
    # Enable profiling
    "organizations:profiling": False,
    # Enable multi project selection
    "organizations:global-views": False,
    # Enable experimental new version of Merged Issues where sub-hashes are shown
    "organizations:grouping-tree-ui": False,
    # Enable experimental new version of stacktrace component where additional
    # data related to grouping is shown on each frame
    "organizations:grouping-stacktrace-ui": False,
    # Enable tweaks to group title in relation to hierarchical
    # grouping.
    "organizations:grouping-title-ui": False,
    # Lets organizations manage grouping configs
    "organizations:set-grouping-config": False,
    # Lets organizations set a custom title through fingerprinting
    "organizations:custom-event-title": True,
    # Enable rule page.
    "organizations:rule-page": False,
    # Enable improved syntax highlighting + autocomplete on unified search
    "organizations:improved-search": False,
    # Enable incidents feature
    "organizations:incidents": False,
    # Flags for enabling CdcEventsDatasetSnubaSearchBackend in sentry.io. No effect in open-source
    # sentry at the moment.
    "organizations:issue-search-use-cdc-primary": False,
    "organizations:issue-search-use-cdc-secondary": False,
    # Enable metrics feature on the backend
    "organizations:metrics": False,
    # Enable the new widget builder experience on Dashboards
    "organizations:new-widget-builder-experience": False,
    # Automatically extract metrics during ingestion.
    #
    # XXX(ja): DO NOT ENABLE UNTIL THIS NOTICE IS GONE. Relay experiences
    # gradual slowdown when this is enabled for too many projects.
    "organizations:metrics-extraction": False,
    # Enable switch metrics button on Performance, allowing switch to unsampled transaction metrics
    "organizations:metrics-performance-ui": False,
    # True if release-health related queries should be run against both
    # backends (sessions and metrics dataset)
    "organizations:release-health-check-metrics": False,
    # True if differences between the metrics and sessions backend should be reported
    "organizations:release-health-check-metrics-report": False,
    # Enable metric aggregate in metric alert rule builder
    "organizations:metric-alert-builder-aggregate": False,
    # Enable threshold period in metric alert rule builder
    "organizations:metric-alert-threshold-period": False,
    # Enable integration functionality to create and link groups to issues on
    # external services.
    "organizations:integrations-issue-basic": True,
    # Enable interface functionality to synchronize groups between sentry and
    # issues on external services.
    "organizations:integrations-issue-sync": True,
    # Enable interface functionality to receive event hooks.
    "organizations:integrations-event-hooks": True,
    # Enable integration functionality to work with alert rules
    "organizations:integrations-alert-rule": True,
    # Enable integration functionality to work with alert rules (specifically chat integrations)
    "organizations:integrations-chat-unfurl": True,
    # Enable integration functionality to work with alert rules (specifically incident
    # management integrations)
    "organizations:integrations-incident-management": True,
    # Allow orgs to automatically create Tickets in Issue Alerts
    "organizations:integrations-ticket-rules": True,
    # Allow orgs to use the stacktrace linking feature
    "organizations:integrations-stacktrace-link": False,
    # Allow orgs to install a custom source code management integration
    "organizations:integrations-custom-scm": False,
    # Limit project events endpoint to only query back a certain number of days
    "organizations:project-event-date-limit": False,
    # Enable data forwarding functionality for organizations.
    "organizations:data-forwarding": True,
    # Enable react-grid-layout dashboards
    "organizations:dashboard-grid-layout": False,
    # Enable readonly dashboards
    "organizations:dashboards-basic": True,
    # Enable custom editable dashboards
    "organizations:dashboards-edit": True,
    # Enable dashboard widget library
    "organizations:widget-library": False,
    # Enable metrics in dashboards
    "organizations:dashboards-metrics": False,
    # Enable issue widgets in dashboards
    "organizations:issues-in-dashboards": False,
    # Enable widget viewer modal in dashboards
    "organizations:widget-viewer-modal": False,
    # Enable navigation features between Discover and Dashboards
    "organizations:connect-discover-and-dashboards": False,
    # Enable experimental performance improvements.
    "organizations:enterprise-perf": False,
    # Enable the API to importing CODEOWNERS for a project
    "organizations:integrations-codeowners": False,
    # Enable inviting members to organizations.
    "organizations:invite-members": True,
    # Enable rate limits for inviting members.
    "organizations:invite-members-rate-limits": True,
    # Enable removing issue from issue list if action taken.
    "organizations:issue-list-removal-action": False,
    # Prefix host with organization ID when giving users DSNs (can be
    # customized with SENTRY_ORG_SUBDOMAIN_TEMPLATE)
    "organizations:org-subdomains": False,
    # Display a global dashboard notification for this org
    "organizations:prompt-dashboards": False,
    # Enable views for ops breakdown
    "organizations:performance-ops-breakdown": False,
    # Enable interpolation of null data points in charts instead of zerofilling in performance
    "organizations:performance-chart-interpolation": False,
    # Enable views for suspect tags
    "organizations:performance-suspect-spans-view": False,
    # Enable views for anomaly detection
    "organizations:performance-anomaly-detection-ui": False,
    # Enable histogram view in span details
    "organizations:performance-span-histogram-view": False,
    # Enable the new Related Events feature
    "organizations:related-events": False,
    # Enable usage of external relays, for use with Relay. See
    # https://github.com/getsentry/relay.
    "organizations:relay": True,
    # Enables experimental new-style selection filters to replace the GSH
    "organizations:selection-filters-v2": False,
    # Enable logging for weekly reports
    "organizations:weekly-report-debugging": False,
    # Enable Session Stats down to a minute resolution
    "organizations:minute-resolution-sessions": True,
    # Notify all project members when fallthrough is disabled, instead of just the auto-assignee
    "organizations:notification-all-recipients": False,
    # Enable the new native stack trace design
    "organizations:native-stack-trace-v2": False,
    # Enable version 2 of reprocessing (completely distinct from v1)
    "organizations:reprocessing-v2": False,
    # Enable sorting+filtering by semantic version of a release
    "organizations:semver": True,
    # Enable the UI for the overage alert settings
    "organizations:slack-overage-notifications": False,
    # Enable basic SSO functionality, providing configurable single sign on
    # using services like GitHub / Google. This is *not* the same as the signup
    # and login with Github / Azure DevOps that sentry.io provides.
    "organizations:sso-basic": True,
    # Enable SAML2 based SSO functionality. getsentry/sentry-auth-saml2 plugin
    # must be installed to use this functionality.
    "organizations:sso-saml2": True,
    # Enable workaround for migrating IdP instances
    "organizations:sso-migration": False,
    # Return unhandled information on the issue level
    "organizations:unhandled-issue-flag": True,
    # Enable percent-based conditions on issue rules
    "organizations:issue-percent-filters": True,
    # Enable the new images loaded design and features
    "organizations:images-loaded-v2": True,
    # Enable the mobile screenshots feature
    "organizations:mobile-screenshots": False,
    # Store release bundles as zip files instead of single files
    "organizations:release-archives": False,
    # Enable the release details performance section
    "organizations:release-comparison-performance": False,
    # Enable percent displays in issue stream
    "organizations:issue-percent-display": False,
    # Enable team insights page
    "organizations:team-insights": True,
    # Adds additional filters and a new section to issue alert rules.
    "projects:alert-filters": True,
    # Enable functionality to specify custom inbound filters on events.
    "projects:custom-inbound-filters": False,
    # Enable data forwarding functionality for projects.
    "projects:data-forwarding": True,
    # Enable functionality to discard groups.
    "projects:discard-groups": False,
    # DEPRECATED: pending removal
    "projects:dsym": False,
    # Enable selection of members, teams or code owners as email targets for issue alerts.
    "projects:issue-alerts-targeting": True,
    # Enable functionality for attaching  minidumps to events and displaying
    # then in the group UI.
    "projects:minidump": True,
    # Enable ingestion for suspect spans
    "projects:performance-suspect-spans-ingestion": False,
    # Enable functionality for project plugins.
    "projects:plugins": True,
    # Enable alternative version of group creation that is supposed to be less racy.
    "projects:race-free-group-creation": True,
    # Enable functionality for rate-limiting events on projects.
    "projects:rate-limits": True,
    # Enable functionality to trigger service hooks upon event ingestion.
    "projects:servicehooks": False,
    # Use Kafka (instead of Celery) for ingestion pipeline.
    "projects:kafka-ingest": False,
    # Don't add feature defaults down here! Please add them in their associated
    # group sorted alphabetically.
}

# Default time zone for localization in the UI.
# http://en.wikipedia.org/wiki/List_of_tz_zones_by_name
SENTRY_DEFAULT_TIME_ZONE = "UTC"

# Enable the Sentry Debugger (Beta)
SENTRY_DEBUGGER = None

SENTRY_IGNORE_EXCEPTIONS = ("OperationalError",)

# Should we send the beacon to the upstream server?
SENTRY_BEACON = True

# Allow access to Sentry without authentication.
SENTRY_PUBLIC = False

# Instruct Sentry that this install intends to be run by a single organization
# and thus various UI optimizations should be enabled.
SENTRY_SINGLE_ORGANIZATION = False

# Login url (defaults to LOGIN_URL)
SENTRY_LOGIN_URL = None

# Default project ID (for internal errors)
SENTRY_PROJECT = 1
SENTRY_PROJECT_KEY = None

# Default organization to represent the Internal Sentry project.
# Used as a default when in SINGLE_ORGANIZATION mode.
SENTRY_ORGANIZATION = None

# Project ID for recording frontend (javascript) exceptions
SENTRY_FRONTEND_PROJECT = None
# DSN for the frontend to use explicitly, which takes priority
# over SENTRY_FRONTEND_PROJECT or SENTRY_PROJECT
SENTRY_FRONTEND_DSN = None
# DSN for tracking all client HTTP requests (which can be noisy) [experimental]
SENTRY_FRONTEND_REQUESTS_DSN = None

# Configuration for JavaScript's whitelistUrls - defaults to ALLOWED_HOSTS
SENTRY_FRONTEND_WHITELIST_URLS = None

# ----
# APM config
# ----

# sample rate for transactions initiated from the frontend
SENTRY_FRONTEND_APM_SAMPLING = 0

# sample rate for transactions in the backend
SENTRY_BACKEND_APM_SAMPLING = 0

# Sample rate for symbolicate_event task transactions
SENTRY_SYMBOLICATE_EVENT_APM_SAMPLING = 0

# Sample rate for the process_event task transactions
SENTRY_PROCESS_EVENT_APM_SAMPLING = 0

# sample rate for the relay projectconfig endpoint
SENTRY_RELAY_ENDPOINT_APM_SAMPLING = 0

# sample rate for relay's cache invalidation task
SENTRY_RELAY_TASK_APM_SAMPLING = 0

# sample rate for ingest consumer processing functions
SENTRY_INGEST_CONSUMER_APM_SAMPLING = 0

# sample rate for Apple App Store Connect tasks transactions
SENTRY_APPCONNECT_APM_SAMPLING = SENTRY_BACKEND_APM_SAMPLING

# sample rate for suspect commits task
SENTRY_SUSPECT_COMMITS_APM_SAMPLING = 0

# sample rate for post_process_group task
SENTRY_POST_PROCESS_GROUP_APM_SAMPLING = 0

# sample rate for all reprocessing tasks (except for the per-event ones)
SENTRY_REPROCESSING_APM_SAMPLING = 0

# ----
# end APM config
# ----

# DSN to use for Sentry monitors
SENTRY_MONITOR_DSN = None
SENTRY_MONITOR_API_ROOT = None
SENTRY_CELERYBEAT_MONITORS = {
    # 'scheduled-name': 'monitor_guid',
}

# Web Service
SENTRY_WEB_HOST = "127.0.0.1"
SENTRY_WEB_PORT = 9000
SENTRY_WEB_OPTIONS = {}

# SMTP Service
SENTRY_SMTP_HOST = "127.0.0.1"
SENTRY_SMTP_PORT = 1025

SENTRY_INTERFACES = {
    "csp": "sentry.interfaces.security.Csp",
    "hpkp": "sentry.interfaces.security.Hpkp",
    "expectct": "sentry.interfaces.security.ExpectCT",
    "expectstaple": "sentry.interfaces.security.ExpectStaple",
    "exception": "sentry.interfaces.exception.Exception",
    "logentry": "sentry.interfaces.message.Message",
    "request": "sentry.interfaces.http.Http",
    "sdk": "sentry.interfaces.sdk.Sdk",
    "stacktrace": "sentry.interfaces.stacktrace.Stacktrace",
    "template": "sentry.interfaces.template.Template",
    "user": "sentry.interfaces.user.User",
    "breadcrumbs": "sentry.interfaces.breadcrumbs.Breadcrumbs",
    "contexts": "sentry.interfaces.contexts.Contexts",
    "threads": "sentry.interfaces.threads.Threads",
    "debug_meta": "sentry.interfaces.debug_meta.DebugMeta",
    "spans": "sentry.interfaces.spans.Spans",
}
PREFER_CANONICAL_LEGACY_KEYS = False

SENTRY_EMAIL_BACKEND_ALIASES = {
    "smtp": "django.core.mail.backends.smtp.EmailBackend",
    "dummy": "django.core.mail.backends.dummy.EmailBackend",
    "console": "django.core.mail.backends.console.EmailBackend",
}

SENTRY_FILESTORE_ALIASES = {
    "filesystem": "django.core.files.storage.FileSystemStorage",
    "s3": "sentry.filestore.s3.S3Boto3Storage",
    "gcs": "sentry.filestore.gcs.GoogleCloudStorage",
}

SENTRY_ANALYTICS_ALIASES = {
    "noop": "sentry.analytics.Analytics",
    "pubsub": "sentry.analytics.pubsub.PubSubAnalytics",
}

# set of backends that do not support needing SMTP mail.* settings
# This list is a bit fragile and hardcoded, but it's unlikely that
# a user will be using a different backend that also mandates SMTP
# credentials.
SENTRY_SMTP_DISABLED_BACKENDS = frozenset(
    (
        "django.core.mail.backends.dummy.EmailBackend",
        "django.core.mail.backends.console.EmailBackend",
        "django.core.mail.backends.locmem.EmailBackend",
        "django.core.mail.backends.filebased.EmailBackend",
        "sentry.utils.email.PreviewBackend",
    )
)

# Should users without superuser permissions be allowed to
# make projects public
SENTRY_ALLOW_PUBLIC_PROJECTS = True

# Will an invite be sent when a member is added to an organization?
SENTRY_ENABLE_INVITES = True

# Origins allowed for session-based API access (via the Access-Control-Allow-Origin header)
SENTRY_ALLOW_ORIGIN = None

# Buffer backend
SENTRY_BUFFER = "sentry.buffer.Buffer"
SENTRY_BUFFER_OPTIONS = {}

# Cache backend
# XXX: We explicitly require the cache to be configured as its not optional
# and causes serious confusion with the default django cache
SENTRY_CACHE = None
SENTRY_CACHE_OPTIONS = {}

# Attachment blob cache backend
SENTRY_ATTACHMENTS = "sentry.attachments.default.DefaultAttachmentCache"
SENTRY_ATTACHMENTS_OPTIONS = {}

# Events blobs processing backend
SENTRY_EVENT_PROCESSING_STORE = "sentry.eventstore.processing.default.DefaultEventProcessingStore"
SENTRY_EVENT_PROCESSING_STORE_OPTIONS = {}

# The internal Django cache is still used in many places
# TODO(dcramer): convert uses over to Sentry's backend
CACHES = {"default": {"BACKEND": "django.core.cache.backends.dummy.DummyCache"}}

# The cache version affects both Django's internal cache (at runtime) as well
# as Sentry's cache. This automatically overrides VERSION on the default
# CACHES backend.
CACHE_VERSION = 1

# Digests backend
SENTRY_DIGESTS = "sentry.digests.backends.dummy.DummyBackend"
SENTRY_DIGESTS_OPTIONS = {}

# Quota backend
SENTRY_QUOTAS = "sentry.quotas.Quota"
SENTRY_QUOTA_OPTIONS = {}

# Cache for Relay project configs
SENTRY_RELAY_PROJECTCONFIG_CACHE = "sentry.relay.projectconfig_cache.base.ProjectConfigCache"
SENTRY_RELAY_PROJECTCONFIG_CACHE_OPTIONS = {}

# Which cache to use for debouncing cache updates to the projectconfig cache
SENTRY_RELAY_PROJECTCONFIG_DEBOUNCE_CACHE = (
    "sentry.relay.projectconfig_debounce_cache.base.ProjectConfigDebounceCache"
)
SENTRY_RELAY_PROJECTCONFIG_DEBOUNCE_CACHE_OPTIONS = {}

# Rate limiting backend
SENTRY_RATELIMITER = "sentry.ratelimits.base.RateLimiter"
SENTRY_RATELIMITER_ENABLED = True
SENTRY_RATELIMITER_OPTIONS = {}
# These values were determined from analysis on one week of api access logs
SENTRY_RATELIMITER_DEFAULT_IP = 620
SENTRY_RATELIMITER_DEFAULT_USER = 620
SENTRY_RATELIMITER_DEFAULT_ORG = 620
SENTRY_RATELIMITER_DEFAULTS = {
    RateLimitCategory.IP: RateLimit(SENTRY_RATELIMITER_DEFAULT_IP, 1),
    RateLimitCategory.USER: RateLimit(SENTRY_RATELIMITER_DEFAULT_USER, 1),
    RateLimitCategory.ORGANIZATION: RateLimit(SENTRY_RATELIMITER_DEFAULT_ORG, 1),
}

# The default value for project-level quotas
SENTRY_DEFAULT_MAX_EVENTS_PER_MINUTE = "90%"

# Snuba configuration
SENTRY_SNUBA = os.environ.get("SNUBA", "http://127.0.0.1:1218")
SENTRY_SNUBA_TIMEOUT = 30
SENTRY_SNUBA_CACHE_TTL_SECONDS = 60

# Node storage backend
SENTRY_NODESTORE = "sentry.nodestore.django.DjangoNodeStorage"
SENTRY_NODESTORE_OPTIONS = {}

# Tag storage backend
SENTRY_TAGSTORE = os.environ.get("SENTRY_TAGSTORE", "sentry.tagstore.snuba.SnubaTagStorage")
SENTRY_TAGSTORE_OPTIONS = {}

# Search backend
SENTRY_SEARCH = os.environ.get(
    "SENTRY_SEARCH", "sentry.search.snuba.EventsDatasetSnubaSearchBackend"
)
SENTRY_SEARCH_OPTIONS = {}
# SENTRY_SEARCH_OPTIONS = {
#     'urls': ['http://127.0.0.1:9200/'],
#     'timeout': 5,
# }

# Time-series storage backend
SENTRY_TSDB = "sentry.tsdb.dummy.DummyTSDB"
SENTRY_TSDB_OPTIONS = {}

SENTRY_NEWSLETTER = "sentry.newsletter.base.Newsletter"
SENTRY_NEWSLETTER_OPTIONS = {}

SENTRY_EVENTSTREAM = "sentry.eventstream.snuba.SnubaEventStream"
SENTRY_EVENTSTREAM_OPTIONS = {}

# rollups must be ordered from highest granularity to lowest
SENTRY_TSDB_ROLLUPS = (
    # (time in seconds, samples to keep)
    (10, 360),  # 60 minutes at 10 seconds
    (3600, 24 * 7),  # 7 days at 1 hour
    (3600 * 24, 90),  # 90 days at 1 day
)

# Internal metrics
SENTRY_METRICS_BACKEND = "sentry.metrics.dummy.DummyMetricsBackend"
SENTRY_METRICS_OPTIONS = {}
SENTRY_METRICS_SAMPLE_RATE = 1.0
SENTRY_METRICS_PREFIX = "sentry."
SENTRY_METRICS_SKIP_INTERNAL_PREFIXES = []  # Order this by most frequent prefixes.

# Metrics product
SENTRY_METRICS_INDEXER = "sentry.sentry_metrics.indexer.postgres.PGStringIndexer"
SENTRY_METRICS_INDEXER_OPTIONS = {}
SENTRY_METRICS_INDEXER_CACHE_TTL = 3600 * 2

# Release Health
SENTRY_RELEASE_HEALTH = "sentry.release_health.sessions.SessionsReleaseHealthBackend"
SENTRY_RELEASE_HEALTH_OPTIONS = {}

# Render charts on the backend. This uses the Chartcuterie external service.
SENTRY_CHART_RENDERER = "sentry.charts.chartcuterie.Chartcuterie"
SENTRY_CHART_RENDERER_OPTIONS = {}

# URI Prefixes for generating DSN URLs
# (Defaults to URL_PREFIX by default)
SENTRY_ENDPOINT = None
SENTRY_PUBLIC_ENDPOINT = None

# Hostname prefix to add for organizations that are opted into the
# `organizations:org-subdomains` feature.
SENTRY_ORG_SUBDOMAIN_TEMPLATE = "o{organization_id}.ingest"

# Prevent variables (e.g. context locals, http data, etc) from exceeding this
# size in characters
SENTRY_MAX_VARIABLE_SIZE = 512

# Prevent variables within extra context from exceeding this size in
# characters
SENTRY_MAX_EXTRA_VARIABLE_SIZE = 4096 * 4  # 16kb

# For changing the amount of data seen in Http Response Body part.
SENTRY_MAX_HTTP_BODY_SIZE = 4096 * 4  # 16kb

# For various attributes we don't limit the entire attribute on size, but the
# individual item. In those cases we also want to limit the maximum number of
# keys
SENTRY_MAX_DICTIONARY_ITEMS = 50

SENTRY_MAX_MESSAGE_LENGTH = 1024 * 8

# Gravatar service base url
SENTRY_GRAVATAR_BASE_URL = "https://secure.gravatar.com"

# Timeout (in seconds) for fetching remote source files (e.g. JS)
SENTRY_SOURCE_FETCH_TIMEOUT = 5

# Timeout (in seconds) for socket operations when fetching remote source files
SENTRY_SOURCE_FETCH_SOCKET_TIMEOUT = 2

# Maximum content length for source files before we abort fetching
SENTRY_SOURCE_FETCH_MAX_SIZE = 40 * 1024 * 1024

# Maximum content length for cache value.  Currently used only to avoid
# pointless compression of sourcemaps and other release files because we
# silently fail to cache the compressed result anyway.  Defaults to None which
# disables the check and allows different backends for unlimited payload.
# e.g. memcached defaults to 1MB  = 1024 * 1024
SENTRY_CACHE_MAX_VALUE_SIZE = None

# Fields which managed users cannot change via Sentry UI. Username and password
# cannot be changed by managed users. Optionally include 'email' and
# 'name' in SENTRY_MANAGED_USER_FIELDS.
SENTRY_MANAGED_USER_FIELDS = ()

SENTRY_SCOPES = {
    "org:read",
    "org:write",
    "org:admin",
    "org:integrations",
    "member:read",
    "member:write",
    "member:admin",
    "team:read",
    "team:write",
    "team:admin",
    "project:read",
    "project:write",
    "project:admin",
    "project:releases",
    "event:read",
    "event:write",
    "event:admin",
    "alerts:write",
    "alerts:read",
}

SENTRY_SCOPE_SETS = (
    (
        ("org:admin", "Read, write, and admin access to organization details."),
        ("org:write", "Read and write access to organization details."),
        ("org:read", "Read access to organization details."),
    ),
    (("org:integrations", "Read, write, and admin access to organization integrations."),),
    (
        ("member:admin", "Read, write, and admin access to organization members."),
        ("member:write", "Read and write access to organization members."),
        ("member:read", "Read access to organization members."),
    ),
    (
        ("team:admin", "Read, write, and admin access to teams."),
        ("team:write", "Read and write access to teams."),
        ("team:read", "Read access to teams."),
    ),
    (
        ("project:admin", "Read, write, and admin access to projects."),
        ("project:write", "Read and write access to projects."),
        ("project:read", "Read access to projects."),
    ),
    (("project:releases", "Read, write, and admin access to project releases."),),
    (
        ("event:admin", "Read, write, and admin access to events."),
        ("event:write", "Read and write access to events."),
        ("event:read", "Read access to events."),
    ),
    (
        ("alerts:write", "Read and write alerts"),
        ("alerts:read", "Read alerts"),
    ),
)

SENTRY_DEFAULT_ROLE = "member"

# Roles are ordered, which represents a sort-of hierarchy, as well as how
# they're presented in the UI. This is primarily important in that a member
# that is earlier in the chain cannot manage the settings of a member later
# in the chain (they still require the appropriate scope).
SENTRY_ROLES = (
    {
        "id": "member",
        "name": "Member",
        "desc": "Members can view and act on events, as well as view most other data within the organization.",
        "scopes": {
            "event:read",
            "event:write",
            "event:admin",
            "project:releases",
            "project:read",
            "org:read",
            "member:read",
            "team:read",
            "alerts:read",
            "alerts:write",
        },
    },
    {
        "id": "admin",
        "name": "Admin",
        "desc": "Admin privileges on any teams of which they're a member. They can create new teams and projects, "
        "as well as remove teams and projects on which they already hold membership (or all teams, if open membership is enabled). "
        "Additionally, they can manage memberships of teams that they are members of. They cannot invite members to the organization.",
        "scopes": {
            "event:read",
            "event:write",
            "event:admin",
            "org:read",
            "member:read",
            "project:read",
            "project:write",
            "project:admin",
            "project:releases",
            "team:read",
            "team:write",
            "team:admin",
            "org:integrations",
            "alerts:read",
            "alerts:write",
        },
    },
    {
        "id": "manager",
        "name": "Manager",
        "desc": "Gains admin access on all teams as well as the ability to add and remove members.",
        "is_global": True,
        "scopes": {
            "event:read",
            "event:write",
            "event:admin",
            "member:read",
            "member:write",
            "member:admin",
            "project:read",
            "project:write",
            "project:admin",
            "project:releases",
            "team:read",
            "team:write",
            "team:admin",
            "org:read",
            "org:write",
            "org:integrations",
            "alerts:read",
            "alerts:write",
        },
    },
    {
        "id": "owner",
        "name": "Owner",
        "desc": "Unrestricted access to the organization, its data, and its settings. Can add, modify, and delete "
        "projects and members, as well as make billing and plan changes.",
        "is_global": True,
        "scopes": {
            "org:read",
            "org:write",
            "org:admin",
            "org:integrations",
            "member:read",
            "member:write",
            "member:admin",
            "team:read",
            "team:write",
            "team:admin",
            "project:read",
            "project:write",
            "project:admin",
            "project:releases",
            "event:read",
            "event:write",
            "event:admin",
            "alerts:read",
            "alerts:write",
        },
    },
)

# See sentry/options/__init__.py for more information
SENTRY_OPTIONS = {}
SENTRY_DEFAULT_OPTIONS = {}

# You should not change this setting after your database has been created
# unless you have altered all schemas first
SENTRY_USE_BIG_INTS = False

# Encryption schemes available to Sentry. You should *never* remove from this
# list until the key is no longer used in the database. The first listed
# implementation is considered the default and will be used to encrypt all
# values (as well as re-encrypt data when it's re-saved).
SENTRY_ENCRYPTION_SCHEMES = (
    # identifier: implementation
    # ('0', Fernet(b'super secret key probably from Fernet.generate_key()')),
)

# Delay (in ms) to induce on API responses
#
# Simulates a small amount of lag which helps uncover more obvious race
# conditions in UI interactions. It's also needed to test (or implement) any
# kind of loading scenarios. Without this we will just implicitly lower the
# overall quality of software we ship because we will not experience it in the
# same way we would in production.
#
# See discussion on https://github.com/getsentry/sentry/pull/20187
SENTRY_API_RESPONSE_DELAY = 150 if IS_DEV else None

# Watchers for various application purposes (such as compiling static media)
# XXX(dcramer): this doesn't work outside of a source distribution as the
# webpack.config.js is not part of Sentry's datafiles
SENTRY_WATCHERS = (
    (
        "webpack",
        [
            os.path.join(NODE_MODULES_ROOT, ".bin", "webpack"),
            "serve",
            "--color",
            "--output-pathinfo=true",
            "--config={}".format(
                os.path.normpath(
                    os.path.join(PROJECT_ROOT, os.pardir, os.pardir, "webpack.config.ts")
                )
            ),
        ],
    ),
)

# Controls whether DEVSERVICES will spin up a Relay and direct store traffic through Relay or not.
# If Relay is used a reverse proxy server will be run at the 8000 (the port formally used by Sentry) that
# will split the requests between Relay and Sentry (all store requests will be passed to Relay, and the
# rest will be forwarded to Sentry)
SENTRY_USE_RELAY = True
SENTRY_RELAY_PORT = 7899

# Controls whether we'll run the snuba subscription processor. If enabled, we'll run
# it as a worker, and devservices will run Kafka.
SENTRY_DEV_PROCESS_SUBSCRIPTIONS = False

# The chunk size for attachments in blob store. Should be a power of two.
SENTRY_ATTACHMENT_BLOB_SIZE = 8 * 1024 * 1024  # 8MB

# The chunk size for files in the chunk upload. This is used for native debug
# files and source maps, and directly translates to the chunk size in blob
# store. MUST be a power of two.
SENTRY_CHUNK_UPLOAD_BLOB_SIZE = 8 * 1024 * 1024  # 8MB

# This flag tell DEVSERVICES to start the ingest-metrics-consumer in order to work on
# metrics in the development environment. Note: this is "metrics" the product
SENTRY_USE_METRICS_DEV = False

# This flags activates the Change Data Capture backend in the development environment
SENTRY_USE_CDC_DEV = False

# SENTRY_DEVSERVICES = {
#     "service-name": lambda settings, options: (
#         {
#             "image": "image-name:version",
#             # optional ports to expose
#             "ports": {"internal-port/tcp": external-port},
#             # optional command
#             "command": ["exit 1"],
#             optional mapping of volumes
#             "volumes": {"volume-name": {"bind": "/path/in/container"}},
#             # optional statement to test if service should run
#             "only_if": lambda settings, options: True,
#             # optional environment variables
#             "environment": {
#                 "ENV_VAR": "1",
#             }
#         }
#     )
# }


def build_cdc_postgres_init_db_volume(settings):
    return (
        {
            os.path.join(settings.CDC_CONFIG_DIR, "init_hba.sh"): {
                "bind": "/docker-entrypoint-initdb.d/init_hba.sh"
            }
        }
        if settings.SENTRY_USE_CDC_DEV
        else {}
    )


APPLE_ARM64 = platform().startswith("mac") and platform().endswith("arm64-arm-64bit")

SENTRY_DEVSERVICES = {
    "redis": lambda settings, options: (
        {
            "image": "redis:5.0-alpine",
            "ports": {"6379/tcp": 6379},
            "command": [
                "redis-server",
                "--appendonly",
                "yes",
                "--save",
                "60",
                "20",
                "--auto-aof-rewrite-percentage",
                "100",
                "--auto-aof-rewrite-min-size",
                "64mb",
            ],
            "volumes": {"redis": {"bind": "/data"}},
        }
    ),
    "postgres": lambda settings, options: (
        {
            "image": "postgres:9.6-alpine",
            "pull": True,
            "ports": {"5432/tcp": 5432},
            "environment": {"POSTGRES_DB": "sentry", "POSTGRES_HOST_AUTH_METHOD": "trust"},
            "volumes": {
                "postgres": {"bind": "/var/lib/postgresql/data"},
                "wal2json": {"bind": "/wal2json"},
                settings.CDC_CONFIG_DIR: {"bind": "/cdc"},
                **build_cdc_postgres_init_db_volume(settings),
            },
            "command": [
                "postgres",
                "-c",
                "wal_level=logical",
                "-c",
                "max_replication_slots=1",
                "-c",
                "max_wal_senders=1",
            ],
            "entrypoint": "/cdc/postgres-entrypoint.sh" if settings.SENTRY_USE_CDC_DEV else None,
        }
    ),
    "zookeeper": lambda settings, options: (
        {
            # On Apple arm64, we upgrade to version 6.x to allow zookeeper to run properly on Apple's arm64
            # See details https://github.com/confluentinc/kafka-images/issues/80#issuecomment-855511438
            "image": "confluentinc/cp-zookeeper:6.2.0",
            "environment": {"ZOOKEEPER_CLIENT_PORT": "2181"},
            "volumes": {"zookeeper_6": {"bind": "/var/lib/zookeeper/data"}},
            "only_if": "kafka" in settings.SENTRY_EVENTSTREAM or settings.SENTRY_USE_RELAY,
        }
    ),
    "kafka": lambda settings, options: (
        {
            "image": "confluentinc/cp-kafka:6.2.0",
            "ports": {"9092/tcp": 9092},
            "environment": {
                "KAFKA_ZOOKEEPER_CONNECT": "{containers[zookeeper][name]}:2181",
                "KAFKA_LISTENERS": "INTERNAL://0.0.0.0:9093,EXTERNAL://0.0.0.0:9092",
                "KAFKA_ADVERTISED_LISTENERS": "INTERNAL://{containers[kafka][name]}:9093,EXTERNAL://{containers[kafka]"
                "[ports][9092/tcp][0]}:{containers[kafka][ports][9092/tcp][1]}",
                "KAFKA_LISTENER_SECURITY_PROTOCOL_MAP": "INTERNAL:PLAINTEXT,EXTERNAL:PLAINTEXT",
                "KAFKA_INTER_BROKER_LISTENER_NAME": "INTERNAL",
                "KAFKA_OFFSETS_TOPIC_REPLICATION_FACTOR": "1",
                "KAFKA_OFFSETS_TOPIC_NUM_PARTITIONS": "1",
                "KAFKA_LOG_RETENTION_HOURS": "24",
                "KAFKA_MESSAGE_MAX_BYTES": "50000000",
                "KAFKA_MAX_REQUEST_SIZE": "50000000",
            },
            "volumes": {"kafka_6": {"bind": "/var/lib/kafka/data"}},
            "only_if": "kafka" in settings.SENTRY_EVENTSTREAM
            or settings.SENTRY_USE_RELAY
            or settings.SENTRY_DEV_PROCESS_SUBSCRIPTIONS,
        }
    ),
    "clickhouse": lambda settings, options: (
        {
            "image": "yandex/clickhouse-server:20.3.9.70" if not APPLE_ARM64
            # altinity provides clickhouse support to other companies
            # Official support: https://github.com/ClickHouse/ClickHouse/issues/22222
            # This image is build with this script https://gist.github.com/filimonov/5f9732909ff66d5d0a65b8283382590d
            else "altinity/clickhouse-server:21.6.1.6734-testing-arm",
            "pull": True,
            "ports": {"9000/tcp": 9000, "9009/tcp": 9009, "8123/tcp": 8123},
            "ulimits": [{"name": "nofile", "soft": 262144, "hard": 262144}],
            # The arm image does not properly load the MAX_MEMORY_USAGE_RATIO
            # from the environment in loc_config.xml, thus, hard-coding it there
            "volumes": {
                "clickhouse_dist"
                if settings.SENTRY_DISTRIBUTED_CLICKHOUSE_TABLES
                else "clickhouse": {"bind": "/var/lib/clickhouse"},
                os.path.join(
                    settings.DEVSERVICES_CONFIG_DIR,
                    "clickhouse",
                    "dist_config.xml"
                    if settings.SENTRY_DISTRIBUTED_CLICKHOUSE_TABLES
                    else "loc_config.xml",
                ): {"bind": "/etc/clickhouse-server/config.d/sentry.xml"},
            },
        }
    ),
    "snuba": lambda settings, options: (
        {
            "image": "getsentry/snuba:nightly" if not APPLE_ARM64
            # We cross-build arm64 images on GH's Apple Intel runners
            else "ghcr.io/getsentry/snuba-arm64-dev:latest",
            "pull": True,
            "ports": {"1218/tcp": 1218},
            "command": ["devserver"],
            "environment": {
                "PYTHONUNBUFFERED": "1",
                "SNUBA_SETTINGS": "docker",
                "DEBUG": "1",
                "CLICKHOUSE_HOST": "{containers[clickhouse][name]}",
                "CLICKHOUSE_PORT": "9000",
                "CLICKHOUSE_HTTP_PORT": "8123",
                "DEFAULT_BROKERS": "{containers[kafka][name]}:9093",
                "REDIS_HOST": "{containers[redis][name]}",
                "REDIS_PORT": "6379",
                "REDIS_DB": "1",
                "ENABLE_SENTRY_METRICS_DEV": "1" if settings.SENTRY_USE_METRICS_DEV else "",
            },
            "only_if": "snuba" in settings.SENTRY_EVENTSTREAM
            or "kafka" in settings.SENTRY_EVENTSTREAM,
        }
    ),
    "bigtable": lambda settings, options: (
        {
            "image": "us.gcr.io/sentryio/cbtemulator:23c02d92c7a1747068eb1fc57dddbad23907d614",
            "ports": {"8086/tcp": 8086},
            "only_if": "bigtable" in settings.SENTRY_NODESTORE,
        }
    ),
    "memcached": lambda settings, options: (
        {
            "image": "memcached:1.5-alpine",
            "ports": {"11211/tcp": 11211},
            "only_if": "memcached" in settings.CACHES.get("default", {}).get("BACKEND"),
        }
    ),
    "symbolicator": lambda settings, options: (
        {
            "image": "us.gcr.io/sentryio/symbolicator:nightly",
            "pull": True,
            "ports": {"3021/tcp": 3021},
            "volumes": {settings.SYMBOLICATOR_CONFIG_DIR: {"bind": "/etc/symbolicator"}},
            "command": ["run", "--config", "/etc/symbolicator/config.yml"],
            "only_if": options.get("symbolicator.enabled"),
        }
    ),
    "relay": lambda settings, options: (
        {
            "image": "us.gcr.io/sentryio/relay:nightly",
            "pull": True,
            "ports": {"7899/tcp": settings.SENTRY_RELAY_PORT},
            "volumes": {settings.RELAY_CONFIG_DIR: {"bind": "/etc/relay"}},
            "command": ["run", "--config", "/etc/relay"],
            "only_if": settings.SENTRY_USE_RELAY,
            "with_devserver": True,
        }
    ),
    "chartcuterie": lambda settings, options: (
        {
            "image": "us.gcr.io/sentryio/chartcuterie:latest",
            "pull": True,
            "volumes": {settings.CHARTCUTERIE_CONFIG_DIR: {"bind": "/etc/chartcuterie"}},
            "environment": {
                "CHARTCUTERIE_CONFIG": "/etc/chartcuterie/config.js",
                "CHARTCUTERIE_CONFIG_POLLING": "true",
            },
            "ports": {"9090/tcp": 7901},
            "only_if": options.get("chart-rendering.enabled"),
        }
    ),
    "cdc": lambda settings, options: (
        {
            "image": "getsentry/cdc:nightly",
            "pull": True,
            "only_if": settings.SENTRY_USE_CDC_DEV,
            "command": ["cdc", "-c", "/etc/cdc/configuration.yaml", "producer"],
            "volumes": {settings.CDC_CONFIG_DIR: {"bind": "/etc/cdc"}},
        }
    ),
}

# Max file size for serialized file uploads in API
SENTRY_MAX_SERIALIZED_FILE_SIZE = 5000000

# Max file size for avatar photo uploads
SENTRY_MAX_AVATAR_SIZE = 5000000

# The maximum age of raw events before they are deleted
SENTRY_RAW_EVENT_MAX_AGE_DAYS = 10

# statuspage.io support
STATUS_PAGE_ID = None
STATUS_PAGE_API_HOST = "statuspage.io"

SENTRY_SELF_HOSTED = True

# Whether we should look at X-Forwarded-For header or not
# when checking REMOTE_ADDR ip addresses
SENTRY_USE_X_FORWARDED_FOR = True

SENTRY_DEFAULT_INTEGRATIONS = (
    "sentry.integrations.bitbucket.BitbucketIntegrationProvider",
    "sentry.integrations.bitbucket_server.BitbucketServerIntegrationProvider",
    "sentry.integrations.slack.SlackIntegrationProvider",
    "sentry.integrations.github.GitHubIntegrationProvider",
    "sentry.integrations.github_enterprise.GitHubEnterpriseIntegrationProvider",
    "sentry.integrations.gitlab.GitlabIntegrationProvider",
    "sentry.integrations.jira.JiraIntegrationProvider",
    "sentry.integrations.jira_server.JiraServerIntegrationProvider",
    "sentry.integrations.vsts.VstsIntegrationProvider",
    "sentry.integrations.vsts_extension.VstsExtensionIntegrationProvider",
    "sentry.integrations.pagerduty.integration.PagerDutyIntegrationProvider",
    "sentry.integrations.vercel.VercelIntegrationProvider",
    "sentry.integrations.msteams.MsTeamsIntegrationProvider",
    "sentry.integrations.aws_lambda.AwsLambdaIntegrationProvider",
    "sentry.integrations.custom_scm.CustomSCMIntegrationProvider",
)


SENTRY_SDK_CONFIG = {
    "release": sentry.__semantic_version__,
    "environment": ENVIRONMENT,
    "in_app_include": ["sentry", "sentry_plugins"],
    "debug": True,
    "send_default_pii": True,
    "auto_enabling_integrations": False,
}

# Callable to bind additional context for the Sentry SDK
#
# def get_org_context(scope, organization, **kwargs):
#    scope.set_tag('organization.cool', '1')
#
# SENTRY_ORGANIZATION_CONTEXT_HELPER = get_org_context
SENTRY_ORGANIZATION_CONTEXT_HELPER = None

# Config options that are explicitly disabled from Django
DEAD = object()

# This will eventually get set from values in SENTRY_OPTIONS during
# sentry.runner.initializer:bootstrap_options
SECRET_KEY = DEAD
EMAIL_BACKEND = DEAD
EMAIL_HOST = DEAD
EMAIL_PORT = DEAD
EMAIL_HOST_USER = DEAD
EMAIL_HOST_PASSWORD = DEAD
EMAIL_USE_TLS = DEAD
EMAIL_USE_SSL = DEAD
SERVER_EMAIL = DEAD
EMAIL_SUBJECT_PREFIX = DEAD

# Shared btw Auth Provider and Social Auth Plugin
GITHUB_APP_ID = DEAD
GITHUB_API_SECRET = DEAD

# Used by Auth Provider
GITHUB_REQUIRE_VERIFIED_EMAIL = DEAD
GITHUB_API_DOMAIN = DEAD
GITHUB_BASE_DOMAIN = DEAD

# Used by Social Auth Plugin
GITHUB_EXTENDED_PERMISSIONS = DEAD
GITHUB_ORGANIZATION = DEAD


SUDO_URL = "sentry-sudo"

# Endpoint to https://github.com/getsentry/sentry-release-registry, used for
# alerting the user on outdated SDKs.
SENTRY_RELEASE_REGISTRY_BASEURL = None

# Hardcoded SDK versions for SDKs that do not have an entry in the release
# registry.
SDK_VERSIONS = {
    "raven-js": "3.21.0",
    "raven-node": "2.3.0",
    "raven-python": "6.10.0",
    "raven-ruby": "2.7.1",
    "sentry-cocoa": "3.11.1",
    "sentry-java": "1.6.4",
    "sentry-laravel": "1.0.2",
    "sentry-php": "2.0.1",
}

# Some of the migration links below are not ideal, but that is all migration documentation we currently have and can provide at this point
SDK_URLS = {
    "sentry-java": "https://docs.sentry.io/platforms/java/legacy/migration/",
    "@sentry/browser": "https://github.com/getsentry/sentry-javascript/blob/master/MIGRATION.md#migrating-from-raven-js-to-sentrybrowser",
    "sentry-cocoa": "https://docs.sentry.io/platforms/apple/migration/",
    "sentry-php": "https://docs.sentry.io/platforms/php/",
    "sentry-python": "https://docs.sentry.io/platforms/python/migration/",
    "sentry-ruby": "https://docs.sentry.io/platforms/ruby/migration/",
    "sentry-dotnet": "https://docs.sentry.io/platforms/dotnet/migration/#migrating-from-sharpraven-to-sentry-sdk",
    "sentry-go": "https://docs.sentry.io/platforms/go/migration/",
}

DEPRECATED_SDKS = {
    # sdk name => new sdk name
    "raven-java": "sentry-java",
    "raven-java:android": "sentry-java",
    "raven-java:log4j": "sentry-java",
    "raven-java:log4j2": "sentry-java",
    "raven-java:logback": "sentry-java",
    "raven-js": "@sentry/browser",
    "raven-node": "@sentry/browser",
    "raven-objc": "sentry-cocoa",
    "raven-php": "sentry-php",
    "raven-python": "sentry-python",
    "raven-ruby": "sentry-ruby",
    "raven-swift": "sentry-cocoa",
    "raven-csharp": "sentry-dotnet",
    "raven-go": "sentry-go",
    "sentry-android": "sentry-java",
    "sentry-swift": "sentry-cocoa",
    "SharpRaven": "sentry-dotnet",
    # The Ruby SDK used to go by the name 'sentry-raven'...
    "sentry-raven": "sentry-ruby",
}

TERMS_URL = None
PRIVACY_URL = None

# Internal sources for debug information files
#
# There are two special values in there: "microsoft" and "ios".  These are
# added by default to any project created.  The "ios" source is currently
# not enabled in the open source build of sentry because it points to a
# sentry internal repository and it's unclear if these can be
# redistributed under the Apple EULA.  If however someone configures their
# own iOS source and name it 'ios' it will be enabled by default for all
# projects.
SENTRY_BUILTIN_SOURCES = {
    "microsoft": {
        "type": "http",
        "id": "sentry:microsoft",
        "name": "Microsoft",
        "layout": {"type": "symstore"},
        "filters": {"filetypes": ["pdb", "pe"]},
        "url": "https://msdl.microsoft.com/download/symbols/",
        "is_public": True,
    },
    "citrix": {
        "type": "http",
        "id": "sentry:citrix",
        "name": "Citrix",
        "layout": {"type": "symstore"},
        "filters": {"filetypes": ["pdb", "pe"]},
        "url": "http://ctxsym.citrix.com/symbols/",
        "is_public": True,
    },
    "intel": {
        "type": "http",
        "id": "sentry:intel",
        "name": "Intel",
        "layout": {"type": "symstore"},
        "filters": {"filetypes": ["pdb", "pe"]},
        "url": "https://software.intel.com/sites/downloads/symbols/",
        "is_public": True,
    },
    "amd": {
        "type": "http",
        "id": "sentry:amd",
        "name": "AMD",
        "layout": {"type": "symstore"},
        "filters": {"filetypes": ["pdb", "pe"]},
        "url": "https://download.amd.com/dir/bin/",
        "is_public": True,
    },
    "nvidia": {
        "type": "http",
        "id": "sentry:nvidia",
        "name": "NVIDIA",
        "layout": {"type": "symstore"},
        "filters": {"filetypes": ["pdb", "pe"]},
        "url": "https://driver-symbols.nvidia.com/",
        "is_public": True,
    },
    "chromium": {
        "type": "http",
        "id": "sentry:chromium",
        "name": "Chromium",
        "layout": {"type": "symstore"},
        "filters": {"filetypes": ["pdb", "pe"]},
        "url": "https://chromium-browser-symsrv.commondatastorage.googleapis.com/",
        "is_public": True,
    },
    "unity": {
        "type": "http",
        "id": "sentry:unity",
        "name": "Unity",
        "layout": {"type": "symstore"},
        "filters": {"filetypes": ["pdb", "pe"]},
        "url": "http://symbolserver.unity3d.com/",
        "is_public": True,
    },
    "mozilla": {
        "type": "http",
        "id": "sentry:mozilla",
        "name": "Mozilla",
        "layout": {"type": "symstore"},
        "url": "https://symbols.mozilla.org/",
        "is_public": True,
    },
    "autodesk": {
        "type": "http",
        "id": "sentry:autodesk",
        "name": "Autodesk",
        "layout": {"type": "symstore"},
        "url": "http://symbols.autodesk.com/",
        "is_public": True,
    },
    "electron": {
        "type": "http",
        "id": "sentry:electron",
        "name": "Electron",
        "layout": {"type": "native"},
        "url": "https://symbols.electronjs.org/",
        "filters": {"filetypes": ["pdb", "breakpad", "sourcebundle"]},
        "is_public": True,
    },
}

# Relay
# List of PKs explicitly allowed by Sentry.  All relays here are always
# registered as internal relays.
# DEPRECATED !!! (18.May.2021) This entry has been deprecated in favour of
# ~/.sentry/conf.yml (relay.static_auth)
SENTRY_RELAY_WHITELIST_PK = [
    # NOTE (RaduW) This is the relay key for the relay instance used by devservices.
    # This should NOT be part of any production environment.
    # This key should match the key in /sentry/config/relay/credentials.json
    "SMSesqan65THCV6M4qs4kBzPai60LzuDn-xNsvYpuP8"
]

# When open registration is not permitted then only relays in the
# list of explicitly allowed relays can register.
SENTRY_RELAY_OPEN_REGISTRATION = True

# GeoIP
# Used for looking up IP addresses.
# For example /usr/local/share/GeoIP/GeoIPCity.mmdb
GEOIP_PATH_MMDB = None

# CDN
# If this is an absolute url like e.g.: https://js.sentry-cdn.com/
# the full url will look like this: https://js.sentry-cdn.com/<public_key>.min.js
# otherwise django reverse url lookup will be used.
JS_SDK_LOADER_CDN_URL = ""
# Version of the SDK - Used in header Surrogate-Key sdk/JS_SDK_LOADER_SDK_VERSION
JS_SDK_LOADER_SDK_VERSION = ""
# This should be the url pointing to the JS SDK
JS_SDK_LOADER_DEFAULT_SDK_URL = ""

# block domains which are generally used by spammers -- keep this configurable
# in case a self-hosted install wants to allow it
INVALID_EMAIL_ADDRESS_PATTERN = re.compile(r"\@qq\.com$", re.I)

# This is customizable for sentry.io, but generally should only be additive
# (currently the values not used anymore so this is more for documentation purposes)
SENTRY_USER_PERMISSIONS = ("broadcasts.admin", "users.admin")

KAFKA_CLUSTERS = {
    "default": {
        "common": {"bootstrap.servers": "127.0.0.1:9092"},
        "producers": {
            "compression.type": "lz4",
            "message.max.bytes": 50000000,  # 50MB, default is 1MB
        },
        "consumers": {},
    }
}

KAFKA_EVENTS = "events"
KAFKA_OUTCOMES = "outcomes"
KAFKA_OUTCOMES_BILLING = "outcomes-billing"
KAFKA_EVENTS_SUBSCRIPTIONS_RESULTS = "events-subscription-results"
KAFKA_TRANSACTIONS_SUBSCRIPTIONS_RESULTS = "transactions-subscription-results"
KAFKA_SESSIONS_SUBSCRIPTIONS_RESULTS = "sessions-subscription-results"
KAFKA_METRICS_SUBSCRIPTIONS_RESULTS = "metrics-subscription-results"
KAFKA_SUBSCRIPTION_RESULT_TOPICS = {
    "events": KAFKA_EVENTS_SUBSCRIPTIONS_RESULTS,
    "transactions": KAFKA_TRANSACTIONS_SUBSCRIPTIONS_RESULTS,
    "sessions": KAFKA_SESSIONS_SUBSCRIPTIONS_RESULTS,
    "metrics": KAFKA_METRICS_SUBSCRIPTIONS_RESULTS,
}
KAFKA_INGEST_EVENTS = "ingest-events"
KAFKA_INGEST_ATTACHMENTS = "ingest-attachments"
KAFKA_INGEST_TRANSACTIONS = "ingest-transactions"
KAFKA_INGEST_METRICS = "ingest-metrics"
KAFKA_SNUBA_METRICS = "snuba-metrics"

KAFKA_TOPICS = {
    KAFKA_EVENTS: {"cluster": "default", "topic": KAFKA_EVENTS},
    KAFKA_OUTCOMES: {"cluster": "default", "topic": KAFKA_OUTCOMES},
    # When OUTCOMES_BILLING is None, it inherits from OUTCOMES and does not
    # create a separate producer. Check ``track_outcome`` for details.
    KAFKA_OUTCOMES_BILLING: None,
    KAFKA_EVENTS_SUBSCRIPTIONS_RESULTS: {
        "cluster": "default",
        "topic": KAFKA_EVENTS_SUBSCRIPTIONS_RESULTS,
    },
    KAFKA_TRANSACTIONS_SUBSCRIPTIONS_RESULTS: {
        "cluster": "default",
        "topic": KAFKA_TRANSACTIONS_SUBSCRIPTIONS_RESULTS,
    },
    KAFKA_SESSIONS_SUBSCRIPTIONS_RESULTS: {
        "cluster": "default",
        "topic": KAFKA_SESSIONS_SUBSCRIPTIONS_RESULTS,
    },
    KAFKA_METRICS_SUBSCRIPTIONS_RESULTS: {
        "cluster": "default",
        "topic": KAFKA_METRICS_SUBSCRIPTIONS_RESULTS,
    },
    # Topic for receiving simple events (error events without attachments) from Relay
    KAFKA_INGEST_EVENTS: {"cluster": "default", "topic": KAFKA_INGEST_EVENTS},
    # Topic for receiving 'complex' events (error events with attachments) from Relay
    KAFKA_INGEST_ATTACHMENTS: {"cluster": "default", "topic": KAFKA_INGEST_ATTACHMENTS},
    # Topic for receiving transaction events (APM events) from Relay
    KAFKA_INGEST_TRANSACTIONS: {"cluster": "default", "topic": KAFKA_INGEST_TRANSACTIONS},
    # Topic for receiving metrics from Relay
    KAFKA_INGEST_METRICS: {"cluster": "default", "topic": KAFKA_INGEST_METRICS},
    # Topic for indexer translated metrics
    KAFKA_SNUBA_METRICS: {"cluster": "default", "topic": KAFKA_SNUBA_METRICS},
}

# If True, consumers will create the topics if they don't exist
KAFKA_CONSUMER_AUTO_CREATE_TOPICS = True

# For Jira, only approved apps can use the access_email_addresses scope
# This scope allows Sentry to use the email endpoint (https://developer.atlassian.com/cloud/jira/platform/rest/v3/#api-rest-api-3-user-email-get)
# We use the email with Jira 2-way sync in order to match the user
JIRA_USE_EMAIL_SCOPE = False

"""
Fields are:
 - south_app_name: Which app to apply the conversion to
 - south_migration: The south migration to map to the new name. If None, then always
   apply
 - django_app_name: The new app name to apply the conversion to
 - django_migration: Which django migration to 'fake' as run.
 - south_migration_required: Whether the south migration is required to proceed.
 - south_migration_required_error: Error message explaining what is going wrong.
"""
SOUTH_MIGRATION_CONVERSIONS = (
    (
        "sentry",
        "0472_auto__add_field_sentryapp_author",
        "sentry",
        "0001_initial",
        True,
        "Please upgrade to Sentry 9.1.2 before upgrading to any later versions.",
    ),
    (
        "sentry",
        "0516_auto__del_grouptagvalue__del_unique_grouptagvalue_group_id_key_value__",
        "sentry",
        "0002_912_to_recent",
        False,
        "",
    ),
    (
        "sentry",
        "0518_auto__chg_field_sentryappwebhookerror_response_code",
        "sentry",
        "0003_auto_20191022_0122",
        False,
        "",
    ),
    ("sentry.nodestore", "0001_initial", "nodestore", "0001_initial", False, None),
    ("nodestore", "0001_initial", "nodestore", "0001_initial", False, None),
    (
        "social_auth",
        "0004_auto__del_unique_usersocialauth_provider_uid__add_unique_usersocialaut",
        "social_auth",
        "0001_initial",
        True,
        "Please upgrade to Sentry 9.1.2 before upgrading to any later versions.",
    ),
)

# Whether to use Django migrations to create the database, or just build it based off
# of models, similar to how syncdb used to work. The former is more correct, the latter
# is much faster.
MIGRATIONS_TEST_MIGRATE = os.environ.get("MIGRATIONS_TEST_MIGRATE", "0") == "1"
# Specifies the list of django apps to include in the lockfile. If Falsey then include
# all apps with migrations
MIGRATIONS_LOCKFILE_APP_WHITELIST = (
    "nodestore",
    "sentry",
    "social_auth",
)
# Where to write the lockfile to.
MIGRATIONS_LOCKFILE_PATH = os.path.join(PROJECT_ROOT, os.path.pardir, os.path.pardir)

# Log error and abort processing (without dropping event) when process_event is
# taking more than n seconds to process event
SYMBOLICATOR_PROCESS_EVENT_HARD_TIMEOUT = 600

# Log warning when process_event is taking more than n seconds to process event
SYMBOLICATOR_PROCESS_EVENT_WARN_TIMEOUT = 120

# Block symbolicate_event for this many seconds to wait for a initial response
# from symbolicator after the task submission.
SYMBOLICATOR_POLL_TIMEOUT = 10

# When retrying symbolication requests or querying for the result this set the
# max number of second to wait between subsequent attempts.
SYMBOLICATOR_MAX_RETRY_AFTER = 5

SENTRY_REQUEST_METRIC_ALLOWED_PATHS = (
    "sentry.web.api",
    "sentry.web.frontend",
    "sentry.api.endpoints",
    "sentry.data_export.endpoints",
    "sentry.discover.endpoints",
    "sentry.incidents.endpoints",
)
SENTRY_MAIL_ADAPTER_BACKEND = "sentry.mail.adapter.MailAdapter"

# Project ID used by synthetic monitoring
# Synthetic monitoring recurringly send events, prepared with specific
# attributes, which can be identified through the whole processing pipeline and
# observed mainly for producing stable metrics.
SENTRY_SYNTHETIC_MONITORING_PROJECT_ID = None

# Similarity cluster to use
# Similarity-v1: uses hardcoded set of event properties for diffing
SENTRY_SIMILARITY_INDEX_REDIS_CLUSTER = "default"
# Similarity-v2: uses grouping components for diffing (None = fallback to setting for v1)
SENTRY_SIMILARITY2_INDEX_REDIS_CLUSTER = None

# The grouping strategy to use for driving similarity-v2. You can add multiple
# strategies here to index them all. This is useful for transitioning a
# similarity dataset to newer grouping configurations.
#
# The dictionary value represents the redis prefix to use.
#
# Check out `test_similarity_config_migration` to understand the procedure and risks.
SENTRY_SIMILARITY_GROUPING_CONFIGURATIONS_TO_INDEX = {
    "similarity:2020-07-23": "a",
}

SENTRY_USE_UWSGI = True

# When copying attachments for to-be-reprocessed events into processing store,
# how large is an individual file chunk? Each chunk is stored as Redis key.
SENTRY_REPROCESSING_ATTACHMENT_CHUNK_SIZE = 2 ** 20

# Which cluster is used to store auxiliary data for reprocessing. Note that
# this cluster is not used to store attachments etc, that still happens on
# rc-processing. This is just for buffering up event IDs and storing a counter
# for synchronization/progress report.
SENTRY_REPROCESSING_SYNC_REDIS_CLUSTER = "default"

# How long can reprocessing take before we start deleting its Redis keys?
SENTRY_REPROCESSING_SYNC_TTL = 3600 * 24

# How many events to query for at once while paginating through an entire
# issue. Note that this needs to be kept in sync with the time-limits on
# `sentry.tasks.reprocessing2.reprocess_group`. That task is responsible for
# copying attachments from filestore into redis and can easily take a couple of
# seconds per event. Better play it safe!
SENTRY_REPROCESSING_PAGE_SIZE = 10

# How many event IDs to buffer up in Redis before sending them to Snuba. This
# is about "remaining events" exclusively.
SENTRY_REPROCESSING_REMAINING_EVENTS_BUF_SIZE = 500

# Which backend to use for RealtimeMetricsStore.
#
# Currently, only redis is supported.
SENTRY_REALTIME_METRICS_BACKEND = (
    "sentry.processing.realtime_metrics.dummy.DummyRealtimeMetricsStore"
)
SENTRY_REALTIME_METRICS_OPTIONS = {
    # The redis cluster used for the realtime store redis backend.
    "cluster": "default",
    # The bucket size of the event counter.
    #
    # The size (in seconds) of the buckets that events are sorted into.
    "counter_bucket_size": 10,
    # Number of seconds to keep symbolicate_event rates per project.
    #
    # symbolicate_event tasks report the rates of events per project to redis
    # so that projects that exceed a reasonable rate can be sent to the low
    # priority queue. This setting determines how long we keep these rates
    # around.
    #
    # The LPQ selection is computed using the rate of the most recent events covered by this
    # time window.  See sentry.tasks.low_priority_symbolication.excessive_event_rate for the
    # exact implementation.
    "counter_time_window": 10 * 60,
    # The bucket size of the processing duration histogram.
    #
    # The size (in seconds) of the buckets that events are sorted into.
    "duration_bucket_size": 10,
    # Number of seconds to keep symbolicate_event durations per project.
    #
    # symbolicate_event tasks report the processing durations of events per project to redis
    # so that projects that exceed a reasonable duration can be sent to the low
    # priority queue. This setting determines how long we keep these duration values
    # around.
    #
    # The LPQ selection is computed using the durations of the most recent events covered by
    # this time window.  See
    # sentry.tasks.low_priority_symbolication.excessive_event_duration for the exact
    # implementation.
    "duration_time_window": 3 * 60,
    # Number of seconds to wait after a project is made eligible or ineligible for the LPQ
    # before its eligibility can be changed again.
    #
    # This backoff is only applied to automatic changes to project eligibility, and has zero effect
    # on any manually-triggered changes to a project's presence in the LPQ.
    "backoff_timer": 5 * 60,
}

# XXX(meredith): Temporary metrics indexer
SENTRY_METRICS_INDEXER_REDIS_CLUSTER = "default"

# Timeout for the project counter statement execution.
# In case of contention on the project counter, prevent workers saturation with
# save_event tasks from single project.
# Value is in milliseconds. Set to `None` to disable.
SENTRY_PROJECT_COUNTER_STATEMENT_TIMEOUT = 1000

# Implemented in getsentry to run additional devserver workers.
SENTRY_EXTRA_WORKERS = None

SAMPLED_DEFAULT_RATE = 1.0

# A set of extra URLs to sample
ADDITIONAL_SAMPLED_URLS = {}

# This controls whether Sentry is run in a demo mode.
# Enabling this will allow users to create accounts without an email or password.
DEMO_MODE = False

# all demo orgs are owned by the user with this email
DEMO_ORG_OWNER_EMAIL = None

# paramters that determine how demo events are generated
DEMO_DATA_GEN_PARAMS = {}

# parameters for an org when quickly generating them synchronously
DEMO_DATA_QUICK_GEN_PARAMS = {}

# adds an extra JS to HTML template
INJECTED_SCRIPT_ASSETS = []

# Sentry post process forwarder use batching consumer
SENTRY_POST_PROCESS_FORWARDER_BATCHING = True

# Whether badly behaving projects will be automatically
# sent to the low priority queue
SENTRY_ENABLE_AUTO_LOW_PRIORITY_QUEUE = False

# Zero Downtime Migrations settings as defined at
# https://github.com/tbicr/django-pg-zero-downtime-migrations#settings
ZERO_DOWNTIME_MIGRATIONS_RAISE_FOR_UNSAFE = True
ZERO_DOWNTIME_MIGRATIONS_LOCK_TIMEOUT = None
ZERO_DOWNTIME_MIGRATIONS_STATEMENT_TIMEOUT = None
# Note: The docs have this backwards. We set this to False here so that we always add check
# constraints instead of setting the column to not null.
ZERO_DOWNTIME_MIGRATIONS_USE_NOT_NULL = False

<<<<<<< HEAD
ANOMALY_DETECTION_URL = "127.0.0.1:9091"
ANOMALY_DETECTION_TIMEOUT = 30
=======
# This is the URL to the profiling service
SENTRY_PROFILING_SERVICE_URL = "http://localhost:8085"
>>>>>>> 146fba43
<|MERGE_RESOLUTION|>--- conflicted
+++ resolved
@@ -2534,10 +2534,8 @@
 # constraints instead of setting the column to not null.
 ZERO_DOWNTIME_MIGRATIONS_USE_NOT_NULL = False
 
-<<<<<<< HEAD
 ANOMALY_DETECTION_URL = "127.0.0.1:9091"
 ANOMALY_DETECTION_TIMEOUT = 30
-=======
+
 # This is the URL to the profiling service
-SENTRY_PROFILING_SERVICE_URL = "http://localhost:8085"
->>>>>>> 146fba43
+SENTRY_PROFILING_SERVICE_URL = "http://localhost:8085"