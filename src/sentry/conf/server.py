"""
These settings act as the default (base) settings for the Sentry-provided web-server
"""
from __future__ import absolute_import

from django.conf.global_settings import *  # NOQA

import os
import os.path
import re
import socket
import sys
import tempfile

import sentry
from sentry.utils.celery import crontab_with_minute_jitter
from sentry.utils.types import type_from_value

from datetime import timedelta
from six.moves.urllib.parse import urlparse


def gettext_noop(s):
    return s


socket.setdefaulttimeout(5)


def env(key, default="", type=None):
    """
    Extract an environment variable for use in configuration

    :param key: The environment variable to be extracted.
    :param default: The value to be returned if `key` is not found.
    :param type: The type of the returned object (defaults to the type of `default`).
    :return: The environment variable if it exists, else `default`.
    """

    # First check an internal cache, so we can `pop` multiple times
    # without actually losing the value.
    try:
        rv = env._cache[key]
    except KeyError:
        if "SENTRY_RUNNING_UWSGI" in os.environ:
            # We do this so when the process forks off into uwsgi
            # we want to actually be popping off values. This is so that
            # at runtime, the variables aren't actually available.
            fn = os.environ.pop
        else:
            fn = os.environ.__getitem__

        try:
            rv = fn(key)
            env._cache[key] = rv
        except KeyError:
            rv = default

    if type is None:
        type = type_from_value(default)

    return type(rv)


env._cache = {}

ENVIRONMENT = os.environ.get("SENTRY_ENVIRONMENT", "production")

IS_DEV = ENVIRONMENT == "development"

DEBUG = IS_DEV

MAINTENANCE = False

ADMINS = ()

# Hosts that are considered in the same network (including VPNs).
INTERNAL_IPS = ()

# List of IP subnets which should not be accessible
SENTRY_DISALLOWED_IPS = ()

# When resolving DNS for external sources (source map fetching, webhooks, etc),
# ensure that domains are fully resolved first to avoid poking internal
# search domains.
SENTRY_ENSURE_FQDN = False

# Hosts that are allowed to use system token authentication.
# http://en.wikipedia.org/wiki/Reserved_IP_addresses
INTERNAL_SYSTEM_IPS = (
    "0.0.0.0/8",
    "10.0.0.0/8",
    "100.64.0.0/10",
    "127.0.0.0/8",
    "169.254.0.0/16",
    "172.16.0.0/12",
    "192.0.0.0/29",
    "192.0.2.0/24",
    "192.88.99.0/24",
    "192.168.0.0/16",
    "198.18.0.0/15",
    "198.51.100.0/24",
    "224.0.0.0/4",
    "240.0.0.0/4",
    "255.255.255.255/32",
)

MANAGERS = ADMINS

APPEND_SLASH = True

PROJECT_ROOT = os.path.normpath(os.path.join(os.path.dirname(__file__), os.pardir))

# XXX(dcramer): handle case when we've installed from source vs just running
# this straight out of the repository
if "site-packages" in __file__:
    NODE_MODULES_ROOT = os.path.join(PROJECT_ROOT, "node_modules")
else:
    NODE_MODULES_ROOT = os.path.join(PROJECT_ROOT, os.pardir, os.pardir, "node_modules")

NODE_MODULES_ROOT = os.path.normpath(NODE_MODULES_ROOT)

DEVSERVICES_CONFIG_DIR = os.path.normpath(
    os.path.join(PROJECT_ROOT, os.pardir, os.pardir, "config")
)

CLICKHOUSE_CONFIG_PATH = os.path.join(DEVSERVICES_CONFIG_DIR, "clickhouse", "config.xml")

RELAY_CONFIG_DIR = os.path.join(DEVSERVICES_CONFIG_DIR, "relay")

SYMBOLICATOR_CONFIG_DIR = os.path.join(DEVSERVICES_CONFIG_DIR, "symbolicator")

sys.path.insert(0, os.path.normpath(os.path.join(PROJECT_ROOT, os.pardir)))

DATABASES = {
    "default": {
        "ENGINE": "sentry.db.postgres",
        "NAME": "sentry",
        "USER": "postgres",
        "PASSWORD": "",
        "HOST": "127.0.0.1",
        "PORT": "",
        "AUTOCOMMIT": True,
        "ATOMIC_REQUESTS": False,
    }
}

if "DATABASE_URL" in os.environ:
    url = urlparse(os.environ["DATABASE_URL"])

    # Ensure default database exists.
    DATABASES["default"] = DATABASES.get("default", {})

    # Update with environment configuration.
    DATABASES["default"].update(
        {
            "NAME": url.path[1:],
            "USER": url.username,
            "PASSWORD": url.password,
            "HOST": url.hostname,
            "PORT": url.port,
        }
    )
    if url.scheme == "postgres":
        DATABASES["default"]["ENGINE"] = "sentry.db.postgres"

# This should always be UTC.
TIME_ZONE = "UTC"

# Language code for this installation. All choices can be found here:
# http://www.i18nguy.com/unicode/language-identifiers.html
LANGUAGE_CODE = "en-us"

LANGUAGES = (
    ("af", gettext_noop("Afrikaans")),
    ("ar", gettext_noop("Arabic")),
    ("az", gettext_noop("Azerbaijani")),
    ("bg", gettext_noop("Bulgarian")),
    ("be", gettext_noop("Belarusian")),
    ("bn", gettext_noop("Bengali")),
    ("br", gettext_noop("Breton")),
    ("bs", gettext_noop("Bosnian")),
    ("ca", gettext_noop("Catalan")),
    ("cs", gettext_noop("Czech")),
    ("cy", gettext_noop("Welsh")),
    ("da", gettext_noop("Danish")),
    ("de", gettext_noop("German")),
    ("el", gettext_noop("Greek")),
    ("en", gettext_noop("English")),
    ("eo", gettext_noop("Esperanto")),
    ("es", gettext_noop("Spanish")),
    ("et", gettext_noop("Estonian")),
    ("eu", gettext_noop("Basque")),
    ("fa", gettext_noop("Persian")),
    ("fi", gettext_noop("Finnish")),
    ("fr", gettext_noop("French")),
    ("ga", gettext_noop("Irish")),
    ("gl", gettext_noop("Galician")),
    ("he", gettext_noop("Hebrew")),
    ("hi", gettext_noop("Hindi")),
    ("hr", gettext_noop("Croatian")),
    ("hu", gettext_noop("Hungarian")),
    ("ia", gettext_noop("Interlingua")),
    ("id", gettext_noop("Indonesian")),
    ("is", gettext_noop("Icelandic")),
    ("it", gettext_noop("Italian")),
    ("ja", gettext_noop("Japanese")),
    ("ka", gettext_noop("Georgian")),
    ("kk", gettext_noop("Kazakh")),
    ("km", gettext_noop("Khmer")),
    ("kn", gettext_noop("Kannada")),
    ("ko", gettext_noop("Korean")),
    ("lb", gettext_noop("Luxembourgish")),
    ("lt", gettext_noop("Lithuanian")),
    ("lv", gettext_noop("Latvian")),
    ("mk", gettext_noop("Macedonian")),
    ("ml", gettext_noop("Malayalam")),
    ("mn", gettext_noop("Mongolian")),
    ("my", gettext_noop("Burmese")),
    ("nb", gettext_noop("Norwegian Bokmal")),
    ("ne", gettext_noop("Nepali")),
    ("nl", gettext_noop("Dutch")),
    ("nn", gettext_noop("Norwegian Nynorsk")),
    ("os", gettext_noop("Ossetic")),
    ("pa", gettext_noop("Punjabi")),
    ("pl", gettext_noop("Polish")),
    ("pt", gettext_noop("Portuguese")),
    ("pt-br", gettext_noop("Brazilian Portuguese")),
    ("ro", gettext_noop("Romanian")),
    ("ru", gettext_noop("Russian")),
    ("sk", gettext_noop("Slovak")),
    ("sl", gettext_noop("Slovenian")),
    ("sq", gettext_noop("Albanian")),
    ("sr", gettext_noop("Serbian")),
    ("sv-se", gettext_noop("Swedish")),
    ("sw", gettext_noop("Swahili")),
    ("ta", gettext_noop("Tamil")),
    ("te", gettext_noop("Telugu")),
    ("th", gettext_noop("Thai")),
    ("tr", gettext_noop("Turkish")),
    ("tt", gettext_noop("Tatar")),
    ("udm", gettext_noop("Udmurt")),
    ("uk", gettext_noop("Ukrainian")),
    ("ur", gettext_noop("Urdu")),
    ("vi", gettext_noop("Vietnamese")),
    ("zh-cn", gettext_noop("Simplified Chinese")),
    ("zh-tw", gettext_noop("Traditional Chinese")),
)

from .locale import CATALOGS

LANGUAGES = tuple((code, name) for code, name in LANGUAGES if code in CATALOGS)

SUPPORTED_LANGUAGES = frozenset(CATALOGS)

SITE_ID = 1

# If you set this to False, Django will make some optimizations so as not
# to load the internationalization machinery.
USE_I18N = True

# If you set this to False, Django will not format dates, numbers and
# calendars according to the current locale
USE_L10N = True

USE_TZ = True

# CAVEAT: If you're adding a middleware that modifies a response's content,
# and appears before CommonMiddleware, you must either reorder your middleware
# so that responses aren't modified after Content-Length is set, or have the
# response modifying middleware reset the Content-Length header.
# This is because CommonMiddleware Sets the Content-Length header for non-streaming responses.
MIDDLEWARE_CLASSES = (
    "sentry.middleware.proxy.DecompressBodyMiddleware",
    "sentry.middleware.security.SecurityHeadersMiddleware",
    "sentry.middleware.maintenance.ServicesUnavailableMiddleware",
    "sentry.middleware.env.SentryEnvMiddleware",
    "sentry.middleware.proxy.SetRemoteAddrFromForwardedFor",
    "sentry.middleware.debug.NoIfModifiedSinceMiddleware",
    "sentry.middleware.stats.RequestTimingMiddleware",
    "sentry.middleware.stats.ResponseCodeMiddleware",
    "sentry.middleware.health.HealthCheck",  # Must exist before CommonMiddleware
    "django.middleware.common.CommonMiddleware",
    "django.contrib.sessions.middleware.SessionMiddleware",
    "django.middleware.csrf.CsrfViewMiddleware",
    "sentry.middleware.auth.AuthenticationMiddleware",
    "sentry.middleware.user.UserActiveMiddleware",
    "sentry.middleware.sudo.SudoMiddleware",
    "sentry.middleware.superuser.SuperuserMiddleware",
    "sentry.middleware.locale.SentryLocaleMiddleware",
    "django.contrib.messages.middleware.MessageMiddleware",
)

ROOT_URLCONF = "sentry.conf.urls"

# TODO(joshuarli): Django 1.10 introduced this option, which restricts the size of a
# request body. We have some middleware in sentry.middleware.proxy that sets the
# Content Length to max uint32 in certain cases related to minidump.
# Once relay's fully rolled out, that can be deleted.
# Until then, the safest and easiest thing to do is to disable this check
# to leave things the way they were with Django <1.9.
DATA_UPLOAD_MAX_MEMORY_SIZE = None

TEMPLATES = [
    {
        "BACKEND": "django.template.backends.django.DjangoTemplates",
        "DIRS": [os.path.join(PROJECT_ROOT, "templates")],
        "APP_DIRS": True,
        "OPTIONS": {
            "context_processors": [
                "django.contrib.auth.context_processors.auth",
                "django.contrib.messages.context_processors.messages",
                "django.template.context_processors.csrf",
                "django.template.context_processors.request",
            ]
        },
    }
]

INSTALLED_APPS = (
    "django.contrib.admin",
    "django.contrib.auth",
    "django.contrib.contenttypes",
    "django.contrib.messages",
    "django.contrib.sessions",
    "django.contrib.sites",
    "crispy_forms",
    "rest_framework",
    "sentry",
    "sentry.analytics",
    "sentry.incidents.apps.Config",
    "sentry.discover",
    "sentry.analytics.events",
    "sentry.nodestore",
    "sentry.search",
    "sentry.snuba",
    "sentry.lang.java.apps.Config",
    "sentry.lang.javascript.apps.Config",
    "sentry.lang.native.apps.Config",
    "sentry.plugins.sentry_interface_types.apps.Config",
    "sentry.plugins.sentry_urls.apps.Config",
    "sentry.plugins.sentry_useragents.apps.Config",
    "sentry.plugins.sentry_webhooks.apps.Config",
    "social_auth",
    "sudo",
    "sentry.eventstream",
    "sentry.auth.providers.google.apps.Config",
    "django.contrib.staticfiles",
)

# Silence internal hints from Django's system checks
SILENCED_SYSTEM_CHECKS = (
    # Django recommends to use OneToOneField over ForeignKey(unique=True)
    # however this changes application behavior in ways that break association
    # loading
    "fields.W342",
    # We have a "catch-all" react_page_view that we only want to match on URLs
    # ending with a `/` to allow APPEND_SLASHES to kick in for the ones lacking
    # the trailing slash. This confuses the warning as the regex is `/$` which
    # looks like it starts with a slash but it doesn't.
    "urls.W002",
)

STATIC_ROOT = os.path.realpath(os.path.join(PROJECT_ROOT, "static"))
STATIC_URL = "/_static/{version}/"

# various middleware will use this to identify resources which should not access
# cookies
ANONYMOUS_STATIC_PREFIXES = (
    "/_static/",
    "/avatar/",
    "/organization-avatar/",
    "/team-avatar/",
    "/project-avatar/",
    "/js-sdk-loader/",
)

STATICFILES_FINDERS = (
    "django.contrib.staticfiles.finders.FileSystemFinder",
    "django.contrib.staticfiles.finders.AppDirectoriesFinder",
)

ASSET_VERSION = 0

# setup a default media root to somewhere useless
MEDIA_ROOT = "/tmp/sentry-media"

LOCALE_PATHS = (os.path.join(PROJECT_ROOT, "locale"),)

CSRF_FAILURE_VIEW = "sentry.web.frontend.csrf_failure.view"
CSRF_COOKIE_NAME = "sc"

# Auth configuration

from django.core.urlresolvers import reverse_lazy

LOGIN_REDIRECT_URL = reverse_lazy("sentry-login-redirect")
LOGIN_URL = reverse_lazy("sentry-login")

AUTHENTICATION_BACKENDS = (
    "sentry.utils.auth.EmailAuthBackend",
    # The following authentication backends are used by social auth only.
    # We don't use them for user authentication.
    "social_auth.backends.asana.AsanaBackend",
    "social_auth.backends.github.GithubBackend",
    "social_auth.backends.bitbucket.BitbucketBackend",
    "social_auth.backends.visualstudio.VisualStudioBackend",
)

AUTH_PASSWORD_VALIDATORS = [
    {
        "NAME": "sentry.auth.password_validation.MinimumLengthValidator",
        "OPTIONS": {"min_length": 6},
    },
    {
        "NAME": "sentry.auth.password_validation.MaximumLengthValidator",
        "OPTIONS": {"max_length": 256},
    },
]

SOCIAL_AUTH_USER_MODEL = AUTH_USER_MODEL = "sentry.User"

SESSION_ENGINE = "django.contrib.sessions.backends.signed_cookies"
SESSION_COOKIE_NAME = "sentrysid"
SESSION_SERIALIZER = "django.contrib.sessions.serializers.PickleSerializer"

GOOGLE_OAUTH2_CLIENT_ID = ""
GOOGLE_OAUTH2_CLIENT_SECRET = ""

BITBUCKET_CONSUMER_KEY = ""
BITBUCKET_CONSUMER_SECRET = ""

ASANA_CLIENT_ID = ""
ASANA_CLIENT_SECRET = ""

VISUALSTUDIO_APP_ID = ""
VISUALSTUDIO_APP_SECRET = ""
VISUALSTUDIO_CLIENT_SECRET = ""
VISUALSTUDIO_SCOPES = ["vso.work_write", "vso.project", "vso.code", "vso.release"]

SOCIAL_AUTH_PIPELINE = (
    "social_auth.backends.pipeline.user.get_username",
    "social_auth.backends.pipeline.social.social_auth_user",
    "social_auth.backends.pipeline.associate.associate_by_email",
    "social_auth.backends.pipeline.misc.save_status_to_session",
    "social_auth.backends.pipeline.social.associate_user",
    "social_auth.backends.pipeline.social.load_extra_data",
    "social_auth.backends.pipeline.user.update_user_details",
    "social_auth.backends.pipeline.misc.save_status_to_session",
)
SOCIAL_AUTH_REVOKE_TOKENS_ON_DISCONNECT = True
SOCIAL_AUTH_LOGIN_REDIRECT_URL = "/account/settings/identities/"
SOCIAL_AUTH_ASSOCIATE_ERROR_URL = SOCIAL_AUTH_LOGIN_REDIRECT_URL

INITIAL_CUSTOM_USER_MIGRATION = "0108_fix_user"

# Auth engines and the settings required for them to be listed
AUTH_PROVIDERS = {
    "github": ("GITHUB_APP_ID", "GITHUB_API_SECRET"),
    "bitbucket": ("BITBUCKET_CONSUMER_KEY", "BITBUCKET_CONSUMER_SECRET"),
    "asana": ("ASANA_CLIENT_ID", "ASANA_CLIENT_SECRET"),
    "visualstudio": (
        "VISUALSTUDIO_APP_ID",
        "VISUALSTUDIO_APP_SECRET",
        "VISUALSTUDIO_CLIENT_SECRET",
    ),
}

AUTH_PROVIDER_LABELS = {
    "github": "GitHub",
    "bitbucket": "Bitbucket",
    "asana": "Asana",
    "visualstudio": "Visual Studio",
}

import random


def SOCIAL_AUTH_DEFAULT_USERNAME():
    return random.choice(["Darth Vader", "Obi-Wan Kenobi", "R2-D2", "C-3PO", "Yoda"])


SOCIAL_AUTH_PROTECTED_USER_FIELDS = ["email"]
SOCIAL_AUTH_FORCE_POST_DISCONNECT = True

# Queue configuration
from kombu import Exchange, Queue

BROKER_URL = "redis://127.0.0.1:6379"
BROKER_TRANSPORT_OPTIONS = {}

# Ensure workers run async by default
# in Development you might want them to run in-process
# though it would cause timeouts/recursions in some cases
CELERY_ALWAYS_EAGER = False

# We use the old task protocol because during benchmarking we noticed that it's faster
# than the new protocol. If we ever need to bump this it should be fine, there were no
# compatibility issues, just need to run benchmarks and do some tests to make sure
# things run ok.
CELERY_TASK_PROTOCOL = 1
CELERY_EAGER_PROPAGATES_EXCEPTIONS = True
CELERY_IGNORE_RESULT = True
CELERY_SEND_EVENTS = False
CELERY_RESULT_BACKEND = None
CELERY_TASK_RESULT_EXPIRES = 1
CELERY_DISABLE_RATE_LIMITS = True
CELERY_DEFAULT_QUEUE = "default"
CELERY_DEFAULT_EXCHANGE = "default"
CELERY_DEFAULT_EXCHANGE_TYPE = "direct"
CELERY_DEFAULT_ROUTING_KEY = "default"
CELERY_CREATE_MISSING_QUEUES = True
CELERY_REDIRECT_STDOUTS = False
CELERYD_HIJACK_ROOT_LOGGER = False
CELERY_TASK_SERIALIZER = "pickle"
CELERY_RESULT_SERIALIZER = "pickle"
CELERY_ACCEPT_CONTENT = {"pickle"}
CELERY_IMPORTS = (
    "sentry.data_export.tasks",
    "sentry.discover.tasks",
    "sentry.incidents.tasks",
    "sentry.snuba.tasks",
    "sentry.tasks.assemble",
    "sentry.tasks.auth",
    "sentry.tasks.auto_resolve_issues",
    "sentry.tasks.beacon",
    "sentry.tasks.check_auth",
    "sentry.tasks.check_monitors",
    "sentry.tasks.clear_expired_snoozes",
    "sentry.tasks.collect_project_platforms",
    "sentry.tasks.commits",
    "sentry.tasks.deletion",
    "sentry.tasks.digests",
    "sentry.tasks.email",
    "sentry.tasks.files",
    "sentry.tasks.integrations",
    "sentry.tasks.members",
    "sentry.tasks.merge",
    "sentry.tasks.options",
    "sentry.tasks.ping",
    "sentry.tasks.post_process",
    "sentry.tasks.process_buffer",
    "sentry.tasks.reports",
    "sentry.tasks.reprocessing",
    "sentry.tasks.scheduler",
    "sentry.tasks.sentry_apps",
    "sentry.tasks.servicehooks",
    "sentry.tasks.signals",
    "sentry.tasks.store",
    "sentry.tasks.unmerge",
    "sentry.tasks.update_user_reports",
    "sentry.tasks.relay",
    "sentry.tasks.release_registry",
)
CELERY_QUEUES = [
    Queue("activity.notify", routing_key="activity.notify"),
    Queue("alerts", routing_key="alerts"),
    Queue("app_platform", routing_key="app_platform"),
    Queue("auth", routing_key="auth"),
    Queue("assemble", routing_key="assemble"),
    Queue("buffers.process_pending", routing_key="buffers.process_pending"),
    Queue("commits", routing_key="commits"),
    Queue("cleanup", routing_key="cleanup"),
    Queue("data_export", routing_key="data_export"),
    Queue("default", routing_key="default"),
    Queue("digests.delivery", routing_key="digests.delivery"),
    Queue("digests.scheduling", routing_key="digests.scheduling"),
    Queue("email", routing_key="email"),
    Queue("events.preprocess_event", routing_key="events.preprocess_event"),
    Queue(
        "events.reprocessing.preprocess_event", routing_key="events.reprocessing.preprocess_event"
    ),
    Queue("events.symbolicate_event", routing_key="events.symbolicate_event"),
    Queue(
        "events.reprocessing.symbolicate_event", routing_key="events.reprocessing.symbolicate_event"
    ),
    Queue("events.process_event", routing_key="events.process_event"),
    Queue("events.reprocessing.process_event", routing_key="events.reprocessing.process_event"),
    Queue("events.reprocess_events", routing_key="events.reprocess_events"),
    Queue("events.save_event", routing_key="events.save_event"),
    Queue("files.delete", routing_key="files.delete"),
    Queue("incidents", routing_key="incidents"),
    Queue("incident_snapshots", routing_key="incident_snapshots"),
    Queue("integrations", routing_key="integrations"),
    Queue("merge", routing_key="merge"),
    Queue("options", routing_key="options"),
    Queue("relay_config", routing_key="relay_config"),
    Queue("reports.deliver", routing_key="reports.deliver"),
    Queue("reports.prepare", routing_key="reports.prepare"),
    Queue("search", routing_key="search"),
    Queue("sleep", routing_key="sleep"),
    Queue("stats", routing_key="stats"),
    Queue("subscriptions", routing_key="subscriptions"),
    Queue("unmerge", routing_key="unmerge"),
    Queue("update", routing_key="update"),
]

for queue in CELERY_QUEUES:
    queue.durable = False

CELERY_ROUTES = ("sentry.queue.routers.SplitQueueRouter",)


def create_partitioned_queues(name):
    exchange = Exchange(name, type="direct")
    for num in range(1):
        CELERY_QUEUES.append(Queue(u"{0}-{1}".format(name, num), exchange=exchange))


create_partitioned_queues("counters")
create_partitioned_queues("triggers")

from celery.schedules import crontab

# XXX: Make sure to register the monitor_id for each job in `SENTRY_CELERYBEAT_MONITORS`!
CELERYBEAT_SCHEDULE_FILENAME = os.path.join(tempfile.gettempdir(), "sentry-celerybeat")
CELERYBEAT_SCHEDULE = {
    "check-auth": {
        "task": "sentry.tasks.check_auth",
        "schedule": timedelta(minutes=1),
        "options": {"expires": 60, "queue": "auth"},
    },
    "enqueue-scheduled-jobs": {
        "task": "sentry.tasks.enqueue_scheduled_jobs",
        "schedule": timedelta(minutes=1),
        "options": {"expires": 60},
    },
    "send-beacon": {
        "task": "sentry.tasks.send_beacon",
        "schedule": timedelta(hours=1),
        "options": {"expires": 3600},
    },
    "send-ping": {
        "task": "sentry.tasks.send_ping",
        "schedule": timedelta(minutes=1),
        "options": {"expires": 60},
    },
    "flush-buffers": {
        "task": "sentry.tasks.process_buffer.process_pending",
        "schedule": timedelta(seconds=10),
        "options": {"expires": 10, "queue": "buffers.process_pending"},
    },
    "sync-options": {
        "task": "sentry.tasks.options.sync_options",
        "schedule": timedelta(seconds=10),
        "options": {"expires": 10, "queue": "options"},
    },
    "schedule-digests": {
        "task": "sentry.tasks.digests.schedule_digests",
        "schedule": timedelta(seconds=30),
        "options": {"expires": 30},
    },
    "check-monitors": {
        "task": "sentry.tasks.check_monitors",
        "schedule": timedelta(minutes=1),
        "options": {"expires": 60},
    },
    "clear-expired-snoozes": {
        "task": "sentry.tasks.clear_expired_snoozes",
        "schedule": timedelta(minutes=5),
        "options": {"expires": 300},
    },
    "clear-expired-raw-events": {
        "task": "sentry.tasks.clear_expired_raw_events",
        "schedule": timedelta(minutes=15),
        "options": {"expires": 300},
    },
    "collect-project-platforms": {
        "task": "sentry.tasks.collect_project_platforms",
        "schedule": crontab_with_minute_jitter(hour=3),
        "options": {"expires": 3600 * 24},
    },
    "update-user-reports": {
        "task": "sentry.tasks.update_user_reports",
        "schedule": timedelta(minutes=15),
        "options": {"expires": 300},
    },
    "schedule-auto-resolution": {
        "task": "sentry.tasks.schedule_auto_resolution",
        "schedule": timedelta(minutes=15),
        "options": {"expires": 60 * 25},
    },
    "schedule-deletions": {
        "task": "sentry.tasks.deletion.run_scheduled_deletions",
        "schedule": timedelta(minutes=15),
        "options": {"expires": 60 * 25},
    },
    "schedule-weekly-organization-reports": {
        "task": "sentry.tasks.reports.prepare_reports",
        "schedule": crontab(
            minute=0, hour=12, day_of_week="monday"  # 05:00 PDT, 09:00 EDT, 12:00 UTC
        ),
        "options": {"expires": 60 * 60 * 3},
    },
    "schedule-vsts-integration-subscription-check": {
        "task": "sentry.tasks.integrations.kickoff_vsts_subscription_check",
        "schedule": crontab_with_minute_jitter(hour="*/6"),
        "options": {"expires": 60 * 25},
    },
    "process_pending_incident_snapshots": {
        "task": "sentry.incidents.tasks.process_pending_incident_snapshots",
        "schedule": timedelta(hours=1),
        "options": {"expires": 3600, "queue": "incidents"},
    },
    "fetch-release-registry-data": {
        "task": "sentry.tasks.release_registry.fetch_release_registry_data",
        "schedule": timedelta(minutes=5),
        "options": {"expires": 3600},
    },
    "snuba-subscription-checker": {
        "task": "sentry.snuba.tasks.subscription_checker",
        "schedule": timedelta(minutes=20),
        "options": {"expires": 20 * 60},
    },
}

BGTASKS = {
    "sentry.bgtasks.clean_dsymcache:clean_dsymcache": {"interval": 5 * 60, "roles": ["worker"]},
    "sentry.bgtasks.clean_releasefilecache:clean_releasefilecache": {
        "interval": 5 * 60,
        "roles": ["worker"],
    },
}

# Sentry logs to two major places: stdout, and it's internal project.
# To disable logging to the internal project, add a logger who's only
# handler is 'console' and disable propagating upwards.
# Additionally, Sentry has the ability to override logger levels by
# providing the cli with -l/--loglevel or the SENTRY_LOG_LEVEL env var.
# The loggers that it overrides are root and any in LOGGING.overridable.
# Be very careful with this in a production system, because the celery
# logger can be extremely verbose when given INFO or DEBUG.
LOGGING = {
    "default_level": "INFO",
    "version": 1,
    "disable_existing_loggers": True,
    "handlers": {
        "null": {"class": "logging.NullHandler"},
        "console": {"class": "sentry.logging.handlers.StructLogHandler"},
        "internal": {"level": "ERROR", "class": "sentry_sdk.integrations.logging.EventHandler"},
        "metrics": {
            "level": "WARNING",
            "filters": ["important_django_request"],
            "class": "sentry.logging.handlers.MetricsLogHandler",
        },
        "django_internal": {
            "level": "WARNING",
            "filters": ["important_django_request"],
            "class": "sentry_sdk.integrations.logging.EventHandler",
        },
    },
    "filters": {
        "important_django_request": {
            "()": "sentry.logging.handlers.MessageContainsFilter",
            "contains": ["CSRF"],
        }
    },
    "root": {"level": "NOTSET", "handlers": ["console", "internal"]},
    # LOGGING.overridable is a list of loggers including root that will change
    # based on the overridden level defined above.
    "overridable": ["celery", "sentry"],
    "loggers": {
        "celery": {"level": "WARNING"},
        "sentry": {"level": "INFO"},
        "sentry_plugins": {"level": "INFO"},
        "sentry.files": {"level": "WARNING"},
        "sentry.minidumps": {"handlers": ["internal"], "propagate": False},
        "sentry.reprocessing": {"handlers": ["internal"], "propagate": False},
        "sentry.interfaces": {"handlers": ["internal"], "propagate": False},
        # This only needs to go to Sentry for now.
        "sentry.similarity": {"handlers": ["internal"], "propagate": False},
        "sentry.errors": {"handlers": ["console"], "propagate": False},
        "sentry_sdk.errors": {"handlers": ["console"], "level": "INFO", "propagate": False},
        "sentry.rules": {"handlers": ["console"], "propagate": False},
        "multiprocessing": {
            "handlers": ["console"],
            # https://github.com/celery/celery/commit/597a6b1f3359065ff6dbabce7237f86b866313df
            # This commit has not been rolled into any release and leads to a
            # large amount of errors when working with postgres.
            "level": "CRITICAL",
            "propagate": False,
        },
        "celery.worker.job": {"handlers": ["console"], "propagate": False},
        "static_compiler": {"level": "INFO"},
        "django.request": {
            "level": "WARNING",
            "handlers": ["console", "metrics", "django_internal"],
            "propagate": False,
        },
        "toronado": {"level": "ERROR", "handlers": ["null"], "propagate": False},
        "urllib3.connectionpool": {"level": "ERROR", "handlers": ["console"], "propagate": False},
        "boto3": {"level": "WARNING", "handlers": ["console"], "propagate": False},
        "botocore": {"level": "WARNING", "handlers": ["console"], "propagate": False},
    },
}

# django-rest-framework

REST_FRAMEWORK = {
    "DEFAULT_RENDERER_CLASSES": ["rest_framework.renderers.JSONRenderer"],
    "DEFAULT_PARSER_CLASSES": [
        "rest_framework.parsers.JSONParser",
        "rest_framework.parsers.MultiPartParser",
        "rest_framework.parsers.FormParser",
    ],
    "TEST_REQUEST_DEFAULT_FORMAT": "json",
    "DEFAULT_PERMISSION_CLASSES": ("sentry.api.permissions.NoPermission",),
    "EXCEPTION_HANDLER": "sentry.api.handlers.custom_exception_handler",
}

CRISPY_TEMPLATE_PACK = "bootstrap3"

# Sentry and internal client configuration

SENTRY_FEATURES = {
    # Enables user registration.
    "auth:register": True,
    # Enable advanced search features, like negation and wildcard matching.
    "organizations:advanced-search": True,
    # Enable android mappings in processing section of settings.
    "organizations:android-mappings": False,
    # Enable obtaining and using API keys.
    "organizations:api-keys": False,
    # Enable explicit use of AND and OR in search.
    "organizations:boolean-search": False,
    # Enable creating organizations within sentry (if SENTRY_SINGLE_ORGANIZATION
    # is not enabled).
    "organizations:create": True,
    # Enable the 'discover' interface.
    "organizations:discover": False,
    # Enable attaching arbitrary files to events.
    "organizations:event-attachments": True,
<<<<<<< HEAD
=======
    # Enable Filters & Sampling in the org settings
    "organizations:filters-and-sampling": False,
    # Enable inline preview of attachments.
    "organizations:event-attachments-viewer": False,
>>>>>>> efa1f081
    # Allow organizations to configure built-in symbol sources.
    "organizations:symbol-sources": True,
    # Allow organizations to configure custom external symbol sources.
    "organizations:custom-symbol-sources": True,
    # Enable the events stream interface.
    "organizations:events": False,
    # Enable discover 2 basic functions
    "organizations:discover-basic": True,
    # Enable discover 2 custom queries and saved queries
    "organizations:discover-query": True,
    # Enable Performance view
    "organizations:performance-view": False,
    # Enable multi project selection
    "organizations:global-views": False,
    # Lets organizations manage grouping configs
    "organizations:set-grouping-config": False,
    # Lets organizations set a custom title through fingerprinting
    "organizations:custom-event-title": False,
    # Enable rule page.
    "organizations:rule-page": False,
    # Enable incidents feature
    "organizations:incidents": False,
    # Enable metric aggregate in metric alert rule builder
    "organizations:metric-alert-builder-aggregate": False,
    # Enable new GUI filters in the metric alert rule builder
    "organizations:metric-alert-gui-filters": False,
    # Enable integration functionality to create and link groups to issues on
    # external services.
    "organizations:integrations-issue-basic": True,
    # Enable interface functionality to synchronize groups between sentry and
    # issues on external services.
    "organizations:integrations-issue-sync": True,
    # Enable interface functionality to receive event hooks.
    "organizations:integrations-event-hooks": True,
    # Enable integration functionality to work with alert rules
    "organizations:integrations-alert-rule": True,
    # Enable integration functionality to work with alert rules (specifically chat integrations)
    "organizations:integrations-chat-unfurl": True,
    # Enable integration functionality to work with alert rules (specifically incident
    # management integrations)
    "organizations:integrations-incident-management": True,
    # Allow orgs to automatically create Tickets in Issue Alerts
    "organizations:integrations-ticket-rules": False,
    # Allow orgs to install AzureDevops with limited scopes
    "organizations:integrations-vsts-limited-scopes": False,
    # Allow orgs to use the stacktrace linking feature
    "organizations:integrations-stacktrace-link": False,
    # Enables aws lambda integration
    "organizations:integrations-aws_lambda": False,
    # Enable data forwarding functionality for organizations.
    "organizations:data-forwarding": True,
    # Enable custom dashboards (dashboards 2)
    "organizations:dashboards-v2": False,
    # Enable experimental performance improvements.
    "organizations:enterprise-perf": False,
    # Special feature flag primarily used on the sentry.io SAAS product for
    # easily enabling features while in early development.
    "organizations:internal-catchall": False,
    # Enable inviting members to organizations.
    "organizations:invite-members": True,
    # Enable rate limits for inviting members.
    "organizations:invite-members-rate-limits": True,
    # Enable org-wide saved searches and user pinned search
    "organizations:org-saved-searches": False,
    # Prefix host with organization ID when giving users DSNs (can be
    # customized with SENTRY_ORG_SUBDOMAIN_TEMPLATE)
    "organizations:org-subdomains": False,
    # Enable the new Performance Landing page
    "organizations:performance-landing-v2": False,
    # Enable the views for performance vitals
    "organizations:performance-vitals-overview": False,
    # Enable the new Project Detail page
    "organizations:project-detail": False,
    # Enable the new Related Events feature
    "organizations:related-events": False,
    # Enable usage of external relays, for use with Relay. See
    # https://github.com/getsentry/relay.
    "organizations:relay": True,
    # Enable version 2 of reprocessing (completely distinct from v1)
    "organizations:reprocessing-v2": False,
    # Enable basic SSO functionality, providing configurable single sign on
    # using services like GitHub / Google. This is *not* the same as the signup
    # and login with Github / Azure DevOps that sentry.io provides.
    "organizations:sso-basic": True,
    # Enable SAML2 based SSO functionality. getsentry/sentry-auth-saml2 plugin
    # must be installed to use this functionality.
    "organizations:sso-saml2": True,
    # Enable Rippling SSO functionality.
    "organizations:sso-rippling": False,
    # Enable workaround for migrating IdP instances
    "organizations:sso-migration": False,
    # Enable stack trace preview card on issue row hover
    "organizations:stacktrace-hover-preview": False,
    # Enable transaction comparison view for performance.
    "organizations:transaction-comparison": False,
    # Enable graph for subscription quota for errors, transactions and
    # attachments
    "organizations:usage-stats-graph": False,
    # Enable inbox support in the issue stream
    "organizations:inbox": False,
    # Set default tab to inbox
    "organizations:inbox-tab-default": False,
    # Add `owner:me_or_none` to inbox tab query
    "organizations:inbox-owners-query": False,
    # Enable the new alert details ux design
    "organizations:alert-details-redesign": False,
    # Enable the new images loaded design and features
    "organizations:images-loaded-v2": False,
    # Enable "owner"/"suggested assignee" features.
    "organizations:workflow-owners": False,
    # Adds additional filters and a new section to issue alert rules.
    "projects:alert-filters": True,
    # Enable functionality to specify custom inbound filters on events.
    "projects:custom-inbound-filters": False,
    # Enable data forwarding functionality for projects.
    "projects:data-forwarding": True,
    # Enable functionality to discard groups.
    "projects:discard-groups": False,
    # DEPRECATED: pending removal
    "projects:dsym": False,
    # Enable selection of members, teams or code owners as email targets for issue alerts.
    "projects:issue-alerts-targeting": True,
    # Enable functionality for attaching  minidumps to events and displaying
    # then in the group UI.
    "projects:minidump": True,
    # Enable functionality for project plugins.
    "projects:plugins": True,
    # Enable functionality for rate-limiting events on projects.
    "projects:rate-limits": True,
    # Enable functionality for sampling of events on projects.
    "projects:sample-events": False,
    # Enable functionality to trigger service hooks upon event ingestion.
    "projects:servicehooks": False,
    # Use Kafka (instead of Celery) for ingestion pipeline.
    "projects:kafka-ingest": False,
    # Enable "owner"/"suggested assignee" features in ingestion (suspect commit calculation).
    "projects:workflow-owners-ingestion": False,
    # Don't add feature defaults down here! Please add them in their associated
    # group sorted alphabetically.
}

# Default time zone for localization in the UI.
# http://en.wikipedia.org/wiki/List_of_tz_zones_by_name
SENTRY_DEFAULT_TIME_ZONE = "UTC"

# Enable the Sentry Debugger (Beta)
SENTRY_DEBUGGER = None

SENTRY_IGNORE_EXCEPTIONS = ("OperationalError",)

# Should we send the beacon to the upstream server?
SENTRY_BEACON = True

# Allow access to Sentry without authentication.
SENTRY_PUBLIC = False

# Instruct Sentry that this install intends to be run by a single organization
# and thus various UI optimizations should be enabled.
SENTRY_SINGLE_ORGANIZATION = False

# Login url (defaults to LOGIN_URL)
SENTRY_LOGIN_URL = None

# Default project ID (for internal errors)
SENTRY_PROJECT = 1
SENTRY_PROJECT_KEY = None

# Default organization to represent the Internal Sentry project.
# Used as a default when in SINGLE_ORGANIZATION mode.
SENTRY_ORGANIZATION = None

# Project ID for recording frontend (javascript) exceptions
SENTRY_FRONTEND_PROJECT = None
# DSN for the frontend to use explicitly, which takes priority
# over SENTRY_FRONTEND_PROJECT or SENTRY_PROJECT
SENTRY_FRONTEND_DSN = None
# DSN for tracking all client HTTP requests (which can be noisy) [experimental]
SENTRY_FRONTEND_REQUESTS_DSN = None

# Configuration for JavaScript's whitelistUrls - defaults to ALLOWED_HOSTS
SENTRY_FRONTEND_WHITELIST_URLS = None

# ----
# APM config
# ----

# sample rate for transactions initiated from the frontend
SENTRY_APM_SAMPLING = 0

# Sample rate for symbolicate_event task transactions
SENTRY_SYMBOLICATE_EVENT_APM_SAMPLING = 0

# Sample rate for the process_event task transactions
SENTRY_PROCESS_EVENT_APM_SAMPLING = 0

# sample rate for the relay projectconfig endpoint
SENTRY_RELAY_ENDPOINT_APM_SAMPLING = 0

# sample rate for ingest consumer processing functions
SENTRY_INGEST_CONSUMER_APM_SAMPLING = 0

# ----
# end APM config
# ----

# DSN to use for Sentry monitors
SENTRY_MONITOR_DSN = None
SENTRY_MONITOR_API_ROOT = None
SENTRY_CELERYBEAT_MONITORS = {
    # 'scheduled-name': 'monitor_guid',
}

# Web Service
SENTRY_WEB_HOST = "127.0.0.1"
SENTRY_WEB_PORT = 9000
SENTRY_WEB_OPTIONS = {}

# SMTP Service
SENTRY_SMTP_HOST = "127.0.0.1"
SENTRY_SMTP_PORT = 1025

SENTRY_INTERFACES = {
    "csp": "sentry.interfaces.security.Csp",
    "hpkp": "sentry.interfaces.security.Hpkp",
    "expectct": "sentry.interfaces.security.ExpectCT",
    "expectstaple": "sentry.interfaces.security.ExpectStaple",
    "exception": "sentry.interfaces.exception.Exception",
    "logentry": "sentry.interfaces.message.Message",
    "request": "sentry.interfaces.http.Http",
    "sdk": "sentry.interfaces.sdk.Sdk",
    "stacktrace": "sentry.interfaces.stacktrace.Stacktrace",
    "template": "sentry.interfaces.template.Template",
    "user": "sentry.interfaces.user.User",
    "breadcrumbs": "sentry.interfaces.breadcrumbs.Breadcrumbs",
    "contexts": "sentry.interfaces.contexts.Contexts",
    "threads": "sentry.interfaces.threads.Threads",
    "debug_meta": "sentry.interfaces.debug_meta.DebugMeta",
    "spans": "sentry.interfaces.spans.Spans",
}
PREFER_CANONICAL_LEGACY_KEYS = False

SENTRY_EMAIL_BACKEND_ALIASES = {
    "smtp": "django.core.mail.backends.smtp.EmailBackend",
    "dummy": "django.core.mail.backends.dummy.EmailBackend",
    "console": "django.core.mail.backends.console.EmailBackend",
}

SENTRY_FILESTORE_ALIASES = {
    "filesystem": "django.core.files.storage.FileSystemStorage",
    "s3": "sentry.filestore.s3.S3Boto3Storage",
    "gcs": "sentry.filestore.gcs.GoogleCloudStorage",
}

SENTRY_ANALYTICS_ALIASES = {
    "noop": "sentry.analytics.Analytics",
    "pubsub": "sentry.analytics.pubsub.PubSubAnalytics",
}

# set of backends that do not support needing SMTP mail.* settings
# This list is a bit fragile and hardcoded, but it's unlikely that
# a user will be using a different backend that also mandates SMTP
# credentials.
SENTRY_SMTP_DISABLED_BACKENDS = frozenset(
    (
        "django.core.mail.backends.dummy.EmailBackend",
        "django.core.mail.backends.console.EmailBackend",
        "django.core.mail.backends.locmem.EmailBackend",
        "django.core.mail.backends.filebased.EmailBackend",
        "sentry.utils.email.PreviewBackend",
    )
)

# Should users without superuser permissions be allowed to
# make projects public
SENTRY_ALLOW_PUBLIC_PROJECTS = True

# Will an invite be sent when a member is added to an organization?
SENTRY_ENABLE_INVITES = True

# Default to not sending the Access-Control-Allow-Origin header on api/store
SENTRY_ALLOW_ORIGIN = None

# Enable scraping of javascript context for source code
SENTRY_SCRAPE_JAVASCRIPT_CONTEXT = True

# Buffer backend
SENTRY_BUFFER = "sentry.buffer.Buffer"
SENTRY_BUFFER_OPTIONS = {}

# Cache backend
# XXX: We explicitly require the cache to be configured as its not optional
# and causes serious confusion with the default django cache
SENTRY_CACHE = None
SENTRY_CACHE_OPTIONS = {}

# Attachment blob cache backend
SENTRY_ATTACHMENTS = "sentry.attachments.default.DefaultAttachmentCache"
SENTRY_ATTACHMENTS_OPTIONS = {}

# Events blobs processing backend
SENTRY_EVENT_PROCESSING_STORE = "sentry.eventstore.processing.default.DefaultEventProcessingStore"
SENTRY_EVENT_PROCESSING_STORE_OPTIONS = {}

# The internal Django cache is still used in many places
# TODO(dcramer): convert uses over to Sentry's backend
CACHES = {"default": {"BACKEND": "django.core.cache.backends.dummy.DummyCache"}}

# The cache version affects both Django's internal cache (at runtime) as well
# as Sentry's cache. This automatically overrides VERSION on the default
# CACHES backend.
CACHE_VERSION = 1

# Digests backend
SENTRY_DIGESTS = "sentry.digests.backends.dummy.DummyBackend"
SENTRY_DIGESTS_OPTIONS = {}

# Quota backend
SENTRY_QUOTAS = "sentry.quotas.Quota"
SENTRY_QUOTA_OPTIONS = {}

# Cache for Relay project configs
SENTRY_RELAY_PROJECTCONFIG_CACHE = "sentry.relay.projectconfig_cache.base.ProjectConfigCache"
SENTRY_RELAY_PROJECTCONFIG_CACHE_OPTIONS = {}

# Which cache to use for debouncing cache updates to the projectconfig cache
SENTRY_RELAY_PROJECTCONFIG_DEBOUNCE_CACHE = (
    "sentry.relay.projectconfig_debounce_cache.base.ProjectConfigDebounceCache"
)
SENTRY_RELAY_PROJECTCONFIG_DEBOUNCE_CACHE_OPTIONS = {}

# Rate limiting backend
SENTRY_RATELIMITER = "sentry.ratelimits.base.RateLimiter"
SENTRY_RATELIMITER_OPTIONS = {}

# The default value for project-level quotas
SENTRY_DEFAULT_MAX_EVENTS_PER_MINUTE = "90%"

# Snuba configuration
SENTRY_SNUBA = os.environ.get("SNUBA", "http://127.0.0.1:1218")
SENTRY_SNUBA_TIMEOUT = 30

# Node storage backend
SENTRY_NODESTORE = "sentry.nodestore.django.DjangoNodeStorage"
SENTRY_NODESTORE_OPTIONS = {}

# Tag storage backend
SENTRY_TAGSTORE = os.environ.get("SENTRY_TAGSTORE", "sentry.tagstore.snuba.SnubaTagStorage")
SENTRY_TAGSTORE_OPTIONS = {}

# Search backend
SENTRY_SEARCH = os.environ.get(
    "SENTRY_SEARCH", "sentry.search.snuba.EventsDatasetSnubaSearchBackend"
)
SENTRY_SEARCH_OPTIONS = {}
# SENTRY_SEARCH_OPTIONS = {
#     'urls': ['http://127.0.0.1:9200/'],
#     'timeout': 5,
# }

# Time-series storage backend
SENTRY_TSDB = "sentry.tsdb.dummy.DummyTSDB"
SENTRY_TSDB_OPTIONS = {}

SENTRY_NEWSLETTER = "sentry.newsletter.base.Newsletter"
SENTRY_NEWSLETTER_OPTIONS = {}

SENTRY_EVENTSTREAM = "sentry.eventstream.snuba.SnubaEventStream"
SENTRY_EVENTSTREAM_OPTIONS = {}

# rollups must be ordered from highest granularity to lowest
SENTRY_TSDB_ROLLUPS = (
    # (time in seconds, samples to keep)
    (10, 360),  # 60 minutes at 10 seconds
    (3600, 24 * 7),  # 7 days at 1 hour
    (3600 * 24, 90),  # 90 days at 1 day
)

# Internal metrics
SENTRY_METRICS_BACKEND = "sentry.metrics.dummy.DummyMetricsBackend"
SENTRY_METRICS_OPTIONS = {}
SENTRY_METRICS_SAMPLE_RATE = 1.0
SENTRY_METRICS_PREFIX = "sentry."
SENTRY_METRICS_SKIP_INTERNAL_PREFIXES = []  # Order this by most frequent prefixes.

# URI Prefixes for generating DSN URLs
# (Defaults to URL_PREFIX by default)
SENTRY_ENDPOINT = None
SENTRY_PUBLIC_ENDPOINT = None

# Hostname prefix to add for organizations that are opted into the
# `organizations:org-subdomains` feature.
SENTRY_ORG_SUBDOMAIN_TEMPLATE = "o{organization_id}.ingest"

# Prevent variables (e.g. context locals, http data, etc) from exceeding this
# size in characters
SENTRY_MAX_VARIABLE_SIZE = 512

# Prevent variables within extra context from exceeding this size in
# characters
SENTRY_MAX_EXTRA_VARIABLE_SIZE = 4096 * 4  # 16kb

# For changing the amount of data seen in Http Response Body part.
SENTRY_MAX_HTTP_BODY_SIZE = 4096 * 4  # 16kb

# For various attributes we don't limit the entire attribute on size, but the
# individual item. In those cases we also want to limit the maximum number of
# keys
SENTRY_MAX_DICTIONARY_ITEMS = 50

SENTRY_MAX_MESSAGE_LENGTH = 1024 * 8

# Gravatar service base url
SENTRY_GRAVATAR_BASE_URL = "https://secure.gravatar.com"

# Timeout (in seconds) for fetching remote source files (e.g. JS)
SENTRY_SOURCE_FETCH_TIMEOUT = 5

# Timeout (in seconds) for socket operations when fetching remote source files
SENTRY_SOURCE_FETCH_SOCKET_TIMEOUT = 2

# Maximum content length for source files before we abort fetching
SENTRY_SOURCE_FETCH_MAX_SIZE = 40 * 1024 * 1024

# Maximum content length for cache value.  Currently used only to avoid
# pointless compression of sourcemaps and other release files because we
# silently fail to cache the compressed result anyway.  Defaults to None which
# disables the check and allows different backends for unlimited payload.
# e.g. memcached defaults to 1MB  = 1024 * 1024
SENTRY_CACHE_MAX_VALUE_SIZE = None

# Fields which managed users cannot change via Sentry UI. Username and password
# cannot be changed by managed users. Optionally include 'email' and
# 'name' in SENTRY_MANAGED_USER_FIELDS.
SENTRY_MANAGED_USER_FIELDS = ()

SENTRY_SCOPES = set(
    [
        "org:read",
        "org:write",
        "org:admin",
        "org:integrations",
        "member:read",
        "member:write",
        "member:admin",
        "team:read",
        "team:write",
        "team:admin",
        "project:read",
        "project:write",
        "project:admin",
        "project:releases",
        "event:read",
        "event:write",
        "event:admin",
        "alerts:write",
        "alerts:read",
    ]
)

SENTRY_SCOPE_SETS = (
    (
        ("org:admin", "Read, write, and admin access to organization details."),
        ("org:write", "Read and write access to organization details."),
        ("org:read", "Read access to organization details."),
    ),
    (("org:integrations", "Read, write, and admin access to organization integrations."),),
    (
        ("member:admin", "Read, write, and admin access to organization members."),
        ("member:write", "Read and write access to organization members."),
        ("member:read", "Read access to organization members."),
    ),
    (
        ("team:admin", "Read, write, and admin access to teams."),
        ("team:write", "Read and write access to teams."),
        ("team:read", "Read access to teams."),
    ),
    (
        ("project:admin", "Read, write, and admin access to projects."),
        ("project:write", "Read and write access to projects."),
        ("project:read", "Read access to projects."),
    ),
    (("project:releases", "Read, write, and admin access to project releases."),),
    (
        ("event:admin", "Read, write, and admin access to events."),
        ("event:write", "Read and write access to events."),
        ("event:read", "Read access to events."),
    ),
    (("alerts:write", "Read and write alerts"), ("alerts:read", "Read alerts"),),
)

SENTRY_DEFAULT_ROLE = "member"

# Roles are ordered, which represents a sort-of hierarchy, as well as how
# they're presented in the UI. This is primarily important in that a member
# that is earlier in the chain cannot manage the settings of a member later
# in the chain (they still require the appropriate scope).
SENTRY_ROLES = (
    {
        "id": "member",
        "name": "Member",
        "desc": "Members can view and act on events, as well as view most other data within the organization.",
        "scopes": set(
            [
                "event:read",
                "event:write",
                "event:admin",
                "project:releases",
                "project:read",
                "org:read",
                "member:read",
                "team:read",
                "alerts:read",
                "alerts:write",
            ]
        ),
    },
    {
        "id": "admin",
        "name": "Admin",
        "desc": "Admin privileges on any teams of which they're a member. They can create new teams and projects, "
        "as well as remove teams and projects which they already hold membership on (or all teams, "
        "if open membership is on). Additionally, they can manage memberships of teams that they are members "
        "of.",
        "scopes": set(
            [
                "event:read",
                "event:write",
                "event:admin",
                "org:read",
                "member:read",
                "project:read",
                "project:write",
                "project:admin",
                "project:releases",
                "team:read",
                "team:write",
                "team:admin",
                "org:integrations",
                "alerts:read",
                "alerts:write",
            ]
        ),
    },
    {
        "id": "manager",
        "name": "Manager",
        "desc": "Gains admin access on all teams as well as the ability to add and remove members.",
        "is_global": True,
        "scopes": set(
            [
                "event:read",
                "event:write",
                "event:admin",
                "member:read",
                "member:write",
                "member:admin",
                "project:read",
                "project:write",
                "project:admin",
                "project:releases",
                "team:read",
                "team:write",
                "team:admin",
                "org:read",
                "org:write",
                "org:integrations",
                "alerts:read",
                "alerts:write",
            ]
        ),
    },
    {
        "id": "owner",
        "name": "Owner",
        "desc": "Unrestricted access to the organization, its data, and its settings. Can add, modify, and delete "
        "projects and members, as well as make billing and plan changes.",
        "is_global": True,
        "scopes": set(
            [
                "org:read",
                "org:write",
                "org:admin",
                "org:integrations",
                "member:read",
                "member:write",
                "member:admin",
                "team:read",
                "team:write",
                "team:admin",
                "project:read",
                "project:write",
                "project:admin",
                "project:releases",
                "event:read",
                "event:write",
                "event:admin",
                "alerts:read",
                "alerts:write",
            ]
        ),
    },
)

# See sentry/options/__init__.py for more information
SENTRY_OPTIONS = {}
SENTRY_DEFAULT_OPTIONS = {}

# You should not change this setting after your database has been created
# unless you have altered all schemas first
SENTRY_USE_BIG_INTS = False

# Encryption schemes available to Sentry. You should *never* remove from this
# list until the key is no longer used in the database. The first listed
# implementation is considered the default and will be used to encrypt all
# values (as well as re-encrypt data when it's re-saved).
SENTRY_ENCRYPTION_SCHEMES = (
    # identifier: implementation
    # ('0', Fernet(b'super secret key probably from Fernet.generate_key()')),
)

# Delay (in ms) to induce on API responses
#
# Simulates a small amount of lag which helps uncover more obvious race
# conditions in UI interactions. It's also needed to test (or implement) any
# kind of loading scenarios. Without this we will just implicitly lower the
# overall quality of software we ship because we will not experience it in the
# same way we would in production.
#
# See discussion on https://github.com/getsentry/sentry/pull/20187
SENTRY_API_RESPONSE_DELAY = 150 if IS_DEV else None

# Watchers for various application purposes (such as compiling static media)
# XXX(dcramer): this doesn't work outside of a source distribution as the
# webpack.config.js is not part of Sentry's datafiles
SENTRY_WATCHERS = (
    (
        "webpack",
        [
            os.path.join(NODE_MODULES_ROOT, ".bin", "webpack"),
            "--color",
            "--output-pathinfo",
            "--watch",
            u"--config={}".format(
                os.path.normpath(
                    os.path.join(PROJECT_ROOT, os.pardir, os.pardir, "webpack.config.js")
                )
            ),
        ],
    ),
)

# Controls whether DEVSERVICES will spin up a Relay and direct store traffic through Relay or not.
# If Relay is used a reverse proxy server will be run at the 8000 (the port formally used by Sentry) that
# will split the requests between Relay and Sentry (all store requests will be passed to Relay, and the
# rest will be forwarded to Sentry)
SENTRY_USE_RELAY = True
SENTRY_RELAY_PORT = 7899

# Controls whether we'll run the snuba subscription processor. If enabled, we'll run
# it as a worker, and devservices will run Kafka.
SENTRY_DEV_PROCESS_SUBSCRIPTIONS = False

# The chunk size for attachments in blob store. Should be a power of two.
SENTRY_ATTACHMENT_BLOB_SIZE = 8 * 1024 * 1024  # 8MB

# The chunk size for files in the chunk upload. This is used for native debug
# files and source maps, and directly translates to the chunk size in blob
# store. MUST be a power of two.
SENTRY_CHUNK_UPLOAD_BLOB_SIZE = 8 * 1024 * 1024  # 8MB

# SENTRY_DEVSERVICES = {
#     "service-name": {
#         "image": "image-name:version",
#         # optional ports to expose
#         "ports": {"internal-port/tcp": external-port},
#         # optional command
#         "command": ["exit 1"],
#         optional mapping of volumes
#         "volumes": {"volume-name": {"bind": "/path/in/container"}},
#         # optional statement to test if service should run
#         "only_if": lambda settings, options: True,
#         # optional environment variables
#         "environment": {
#             "ENV_VAR": "1",
#         }
#     }
# }

SENTRY_DEVSERVICES = {
    "redis": {
        "image": "redis:5.0-alpine",
        "ports": {"6379/tcp": 6379},
        "command": [
            "redis-server",
            "--appendonly",
            "yes",
            "--save",
            "60",
            "20",
            "--auto-aof-rewrite-percentage",
            "100",
            "--auto-aof-rewrite-min-size",
            "64mb",
        ],
        "volumes": {"redis": {"bind": "/data"}},
    },
    "postgres": {
        "image": "postgres:9.6-alpine",
        "pull": True,
        "ports": {"5432/tcp": 5432},
        "environment": {"POSTGRES_DB": "sentry", "POSTGRES_HOST_AUTH_METHOD": "trust"},
        "volumes": {"postgres": {"bind": "/var/lib/postgresql/data"}},
        "healthcheck": {
            "test": ["CMD", "pg_isready"],
            "interval": 1000000000,  # Test every 1 second (in ns).
            "timeout": 1000000000,  # Time we should expect the test to take.
            "retries": 5,
        },
    },
    "zookeeper": {
        "image": "confluentinc/cp-zookeeper:5.1.2",
        "environment": {"ZOOKEEPER_CLIENT_PORT": "2181"},
        "volumes": {"zookeeper": {"bind": "/var/lib/zookeeper"}},
        "only_if": lambda settings, options: (
            "kafka" in settings.SENTRY_EVENTSTREAM or settings.SENTRY_USE_RELAY
        ),
    },
    "kafka": {
        "image": "confluentinc/cp-kafka:5.1.2",
        "ports": {"9092/tcp": 9092},
        "environment": {
            "KAFKA_ZOOKEEPER_CONNECT": "{containers[zookeeper][name]}:2181",
            "KAFKA_LISTENERS": "INTERNAL://0.0.0.0:9093,EXTERNAL://0.0.0.0:9092",
            "KAFKA_ADVERTISED_LISTENERS": "INTERNAL://{containers[kafka][name]}:9093,EXTERNAL://{containers[kafka]"
            "[ports][9092/tcp][0]}:{containers[kafka][ports][9092/tcp][1]}",
            "KAFKA_LISTENER_SECURITY_PROTOCOL_MAP": "INTERNAL:PLAINTEXT,EXTERNAL:PLAINTEXT",
            "KAFKA_INTER_BROKER_LISTENER_NAME": "INTERNAL",
            "KAFKA_OFFSETS_TOPIC_REPLICATION_FACTOR": "1",
            "KAFKA_OFFSETS_TOPIC_NUM_PARTITIONS": "1",
            "KAFKA_LOG_RETENTION_HOURS": "24",
            "KAFKA_MESSAGE_MAX_BYTES": "50000000",
            "KAFKA_MAX_REQUEST_SIZE": "50000000",
        },
        "volumes": {"kafka": {"bind": "/var/lib/kafka"}},
        "only_if": lambda settings, options: (
            "kafka" in settings.SENTRY_EVENTSTREAM
            or settings.SENTRY_USE_RELAY
            or settings.SENTRY_DEV_PROCESS_SUBSCRIPTIONS
        ),
    },
    "clickhouse": {
        "image": "yandex/clickhouse-server:20.3.9.70",
        "pull": True,
        "ports": {"9000/tcp": 9000, "9009/tcp": 9009, "8123/tcp": 8123},
        "ulimits": [{"name": "nofile", "soft": 262144, "hard": 262144}],
        "volumes": {
            "clickhouse": {"bind": "/var/lib/clickhouse"},
            CLICKHOUSE_CONFIG_PATH: {"bind": "/etc/clickhouse-server/config.d/sentry.xml"},
        },
        "environment": {
            # This limits Clickhouse's memory to 30% of the host memory
            # If you have high volume and your search return incomplete results
            # You might want to change this to a higher value (and ensure your host has enough memory)
            "MAX_MEMORY_USAGE_RATIO": "0.3"
        },
        "only_if": lambda settings, options: (
            "snuba" in settings.SENTRY_EVENTSTREAM or "kafka" in settings.SENTRY_EVENTSTREAM
        ),
    },
    "snuba": {
        "image": "getsentry/snuba:nightly",
        "pull": True,
        "ports": {"1218/tcp": 1218},
        "command": ["devserver"],
        "environment": {
            "PYTHONUNBUFFERED": "1",
            "SNUBA_SETTINGS": "docker",
            "DEBUG": "1",
            "CLICKHOUSE_HOST": "{containers[clickhouse][name]}",
            "CLICKHOUSE_PORT": "9000",
            "CLICKHOUSE_HTTP_PORT": "8123",
            "DEFAULT_BROKERS": "{containers[kafka][name]}:9093",
            "REDIS_HOST": "{containers[redis][name]}",
            "REDIS_PORT": "6379",
            "REDIS_DB": "1",
        },
        "only_if": lambda settings, options: (
            "snuba" in settings.SENTRY_EVENTSTREAM or "kafka" in settings.SENTRY_EVENTSTREAM
        ),
    },
    "bigtable": {
        "image": "mattrobenolt/cbtemulator:0.51.0",
        "ports": {"8086/tcp": 8086},
        "only_if": lambda settings, options: "bigtable" in settings.SENTRY_NODESTORE,
    },
    "memcached": {
        "image": "memcached:1.5-alpine",
        "ports": {"11211/tcp": 11211},
        "only_if": lambda settings, options: "memcached"
        in settings.CACHES.get("default", {}).get("BACKEND"),
    },
    "symbolicator": {
        "image": "us.gcr.io/sentryio/symbolicator:nightly",
        "pull": True,
        "ports": {"3021/tcp": 3021},
        "volumes": {SYMBOLICATOR_CONFIG_DIR: {"bind": "/etc/symbolicator"}},
        "command": ["run", "--config", "/etc/symbolicator/config.yml"],
        "only_if": lambda settings, options: options.get("symbolicator.enabled"),
    },
    "relay": {
        "image": "us.gcr.io/sentryio/relay:nightly",
        "pull": True,
        "ports": {"7899/tcp": SENTRY_RELAY_PORT},
        "volumes": {RELAY_CONFIG_DIR: {"bind": "/etc/relay"}},
        "command": ["run", "--config", "/etc/relay"],
        "only_if": lambda settings, options: settings.SENTRY_USE_RELAY,
        "with_devserver": True,
    },
}

# Max file size for avatar photo uploads
SENTRY_MAX_AVATAR_SIZE = 5000000

# The maximum age of raw events before they are deleted
SENTRY_RAW_EVENT_MAX_AGE_DAYS = 10

# statuspage.io support
STATUS_PAGE_ID = None
STATUS_PAGE_API_HOST = "statuspage.io"

SENTRY_ONPREMISE = True

# Whether we should look at X-Forwarded-For header or not
# when checking REMOTE_ADDR ip addresses
SENTRY_USE_X_FORWARDED_FOR = True

SENTRY_DEFAULT_INTEGRATIONS = (
    "sentry.integrations.bitbucket.BitbucketIntegrationProvider",
    "sentry.integrations.bitbucket_server.BitbucketServerIntegrationProvider",
    "sentry.integrations.slack.SlackIntegrationProvider",
    "sentry.integrations.github.GitHubIntegrationProvider",
    "sentry.integrations.github_enterprise.GitHubEnterpriseIntegrationProvider",
    "sentry.integrations.gitlab.GitlabIntegrationProvider",
    "sentry.integrations.jira.JiraIntegrationProvider",
    "sentry.integrations.jira_server.JiraServerIntegrationProvider",
    "sentry.integrations.vsts.VstsIntegrationProvider",
    "sentry.integrations.vsts_extension.VstsExtensionIntegrationProvider",
    "sentry.integrations.pagerduty.integration.PagerDutyIntegrationProvider",
    "sentry.integrations.vercel.VercelIntegrationProvider",
    "sentry.integrations.msteams.MsTeamsIntegrationProvider",
    "sentry.integrations.aws_lambda.AwsLambdaIntegrationProvider",
)


SENTRY_SDK_CONFIG = {
    "release": sentry.__build__,
    "environment": ENVIRONMENT,
    "in_app_include": ["sentry", "sentry_plugins"],
    "_experiments": {"smart_transaction_trimming": True},
    "debug": True,
    "send_default_pii": True,
    "auto_enabling_integrations": False,
}

# Callable to bind additional context for the Sentry SDK
#
# def get_org_context(scope, organization, **kwargs):
#    scope.set_tag('organization.cool', '1')
#
# SENTRY_ORGANIZATION_CONTEXT_HELPER = get_org_context
SENTRY_ORGANIZATION_CONTEXT_HELPER = None

# Config options that are explicitly disabled from Django
DEAD = object()

# This will eventually get set from values in SENTRY_OPTIONS during
# sentry.runner.initializer:bootstrap_options
SECRET_KEY = DEAD
EMAIL_BACKEND = DEAD
EMAIL_HOST = DEAD
EMAIL_PORT = DEAD
EMAIL_HOST_USER = DEAD
EMAIL_HOST_PASSWORD = DEAD
EMAIL_USE_TLS = DEAD
EMAIL_USE_SSL = DEAD
SERVER_EMAIL = DEAD
EMAIL_SUBJECT_PREFIX = DEAD

# Shared btw Auth Provider and Social Auth Plugin
GITHUB_APP_ID = DEAD
GITHUB_API_SECRET = DEAD

# Used by Auth Provider
GITHUB_REQUIRE_VERIFIED_EMAIL = DEAD
GITHUB_API_DOMAIN = DEAD
GITHUB_BASE_DOMAIN = DEAD

# Used by Social Auth Plugin
GITHUB_EXTENDED_PERMISSIONS = DEAD
GITHUB_ORGANIZATION = DEAD


SUDO_URL = "sentry-sudo"

# Endpoint to https://github.com/getsentry/sentry-release-registry, used for
# alerting the user on outdated SDKs.
SENTRY_RELEASE_REGISTRY_BASEURL = None

# Hardcoded SDK versions for SDKs that do not have an entry in the release
# registry.
SDK_VERSIONS = {
    "raven-js": "3.21.0",
    "raven-node": "2.3.0",
    "raven-python": "6.10.0",
    "raven-ruby": "2.7.1",
    "sentry-cocoa": "3.11.1",
    "sentry-java": "1.6.4",
    "sentry-laravel": "1.0.2",
    "sentry-php": "2.0.1",
}

SDK_URLS = {
    "raven-js": "https://docs.sentry.io/clients/javascript/",
    "raven-node": "https://docs.sentry.io/clients/node/",
    "raven-python": "https://docs.sentry.io/clients/python/",
    "raven-ruby": "https://docs.sentry.io/clients/ruby/",
    "raven-swift": "https://docs.sentry.io/clients/cocoa/",
    "sentry-java": "https://docs.sentry.io/clients/java/",
    "sentry-php": "https://docs.sentry.io/platforms/php/",
    "sentry-laravel": "https://docs.sentry.io/platforms/php/laravel/",
    "sentry-swift": "https://docs.sentry.io/clients/cocoa/",
}

DEPRECATED_SDKS = {
    # sdk name => new sdk name
    "raven-java": "sentry-java",
    "raven-java:android": "sentry-java",
    "raven-java:log4j": "sentry-java",
    "raven-java:log4j2": "sentry-java",
    "raven-java:logback": "sentry-java",
    "raven-js": "sentry.javascript.browser",
    "raven-node": "sentry.javascript.node",
    "raven-objc": "sentry-swift",
    "raven-php": "sentry-php",
    "raven-python": "sentry.python",
    "sentry-android": "raven-java",
    "sentry-swift": "sentry-cocoa",
    "SharpRaven": "sentry.dotnet",
    # The Ruby SDK used to go by the name 'sentry-raven'...
    "sentry-raven": "raven-ruby",
}

TERMS_URL = None
PRIVACY_URL = None

# Internal sources for debug information files
#
# There are two special values in there: "microsoft" and "ios".  These are
# added by default to any project created.  The "ios" source is currently
# not enabled in the open source build of sentry because it points to a
# sentry internal repository and it's unclear if these can be
# redistributed under the Apple EULA.  If however someone configures their
# own iOS source and name it 'ios' it will be enabled by default for all
# projects.
SENTRY_BUILTIN_SOURCES = {
    "microsoft": {
        "type": "http",
        "id": "sentry:microsoft",
        "name": "Microsoft",
        "layout": {"type": "symstore"},
        "filters": {"filetypes": ["pdb", "pe"]},
        "url": "https://msdl.microsoft.com/download/symbols/",
        "is_public": True,
    },
    "citrix": {
        "type": "http",
        "id": "sentry:citrix",
        "name": "Citrix",
        "layout": {"type": "symstore"},
        "filters": {"filetypes": ["pdb", "pe"]},
        "url": "http://ctxsym.citrix.com/symbols/",
        "is_public": True,
    },
    "intel": {
        "type": "http",
        "id": "sentry:intel",
        "name": "Intel",
        "layout": {"type": "symstore"},
        "filters": {"filetypes": ["pdb", "pe"]},
        "url": "https://software.intel.com/sites/downloads/symbols/",
        "is_public": True,
    },
    "amd": {
        "type": "http",
        "id": "sentry:amd",
        "name": "AMD",
        "layout": {"type": "symstore"},
        "filters": {"filetypes": ["pdb", "pe"]},
        "url": "https://download.amd.com/dir/bin/",
        "is_public": True,
    },
    "nvidia": {
        "type": "http",
        "id": "sentry:nvidia",
        "name": "NVIDIA",
        "layout": {"type": "symstore"},
        "filters": {"filetypes": ["pdb", "pe"]},
        "url": "https://driver-symbols.nvidia.com/",
        "is_public": True,
    },
    "chromium": {
        "type": "http",
        "id": "sentry:chromium",
        "name": "Chromium",
        "layout": {"type": "symstore"},
        "filters": {"filetypes": ["pdb", "pe"]},
        "url": "https://chromium-browser-symsrv.commondatastorage.googleapis.com/",
        "is_public": True,
    },
    "unity": {
        "type": "http",
        "id": "sentry:unity",
        "name": "Unity",
        "layout": {"type": "symstore"},
        "filters": {"filetypes": ["pdb", "pe"]},
        "url": "http://symbolserver.unity3d.com/",
        "is_public": True,
    },
    "mozilla": {
        "type": "http",
        "id": "sentry:mozilla",
        "name": "Mozilla",
        "layout": {"type": "symstore"},
        "url": "https://symbols.mozilla.org/",
        "is_public": True,
    },
    "autodesk": {
        "type": "http",
        "id": "sentry:autodesk",
        "name": "Autodesk",
        "layout": {"type": "symstore"},
        "url": "http://symbols.autodesk.com/",
        "is_public": True,
    },
    "electron": {
        "type": "http",
        "id": "sentry:electron",
        "name": "Electron",
        "layout": {"type": "native"},
        "url": "https://symbols.electronjs.org/",
        "filters": {"filetypes": ["pdb", "breakpad", "sourcebundle"]},
        "is_public": True,
    },
}

# Relay
# List of PKs explicitly allowed by Sentry.  All relays here are always
# registered as internal relays.
SENTRY_RELAY_WHITELIST_PK = [
    # NOTE (RaduW) This is the relay key for the relay instance used by devservices.
    # This should NOT be part of any production environment.
    # This key should match the key in /sentry/config/relay/credentials.json
    "SMSesqan65THCV6M4qs4kBzPai60LzuDn-xNsvYpuP8"
]

# When open registration is not permitted then only relays in the
# list of explicitly allowed relays can register.
SENTRY_RELAY_OPEN_REGISTRATION = False

# GeoIP
# Used for looking up IP addresses.
# For example /usr/local/share/GeoIP/GeoIPCity.mmdb
GEOIP_PATH_MMDB = None

# CDN
# If this is an absolute url like e.g.: https://js.sentry-cdn.com/
# the full url will look like this: https://js.sentry-cdn.com/<public_key>.min.js
# otherwise django reverse url lookup will be used.
JS_SDK_LOADER_CDN_URL = ""
# Version of the SDK - Used in header Surrogate-Key sdk/JS_SDK_LOADER_SDK_VERSION
JS_SDK_LOADER_SDK_VERSION = ""
# This should be the url pointing to the JS SDK
JS_SDK_LOADER_DEFAULT_SDK_URL = ""

# block domains which are generally used by spammers -- keep this configurable in case an onpremise
# install wants to allow it
INVALID_EMAIL_ADDRESS_PATTERN = re.compile(r"\@qq\.com$", re.I)

# This is customizable for sentry.io, but generally should only be additive
# (currently the values not used anymore so this is more for documentation purposes)
SENTRY_USER_PERMISSIONS = ("broadcasts.admin",)

KAFKA_CLUSTERS = {
    "default": {
        "common": {"bootstrap.servers": "127.0.0.1:9092"},
        "producers": {
            "compression.type": "lz4",
            "message.max.bytes": 50000000,  # 50MB, default is 1MB
        },
        "consumers": {},
    }
}

KAFKA_EVENTS = "events"
KAFKA_OUTCOMES = "outcomes"
KAFKA_EVENTS_SUBSCRIPTIONS_RESULTS = "events-subscription-results"
KAFKA_TRANSACTIONS_SUBSCRIPTIONS_RESULTS = "transactions-subscription-results"
KAFKA_SUBSCRIPTION_RESULT_TOPICS = {
    "events": KAFKA_EVENTS_SUBSCRIPTIONS_RESULTS,
    "transactions": KAFKA_TRANSACTIONS_SUBSCRIPTIONS_RESULTS,
}
KAFKA_INGEST_EVENTS = "ingest-events"
KAFKA_INGEST_ATTACHMENTS = "ingest-attachments"
KAFKA_INGEST_TRANSACTIONS = "ingest-transactions"

KAFKA_TOPICS = {
    KAFKA_EVENTS: {"cluster": "default", "topic": KAFKA_EVENTS},
    KAFKA_OUTCOMES: {"cluster": "default", "topic": KAFKA_OUTCOMES},
    KAFKA_EVENTS_SUBSCRIPTIONS_RESULTS: {
        "cluster": "default",
        "topic": KAFKA_EVENTS_SUBSCRIPTIONS_RESULTS,
    },
    KAFKA_TRANSACTIONS_SUBSCRIPTIONS_RESULTS: {
        "cluster": "default",
        "topic": KAFKA_TRANSACTIONS_SUBSCRIPTIONS_RESULTS,
    },
    # Topic for receiving simple events (error events without attachments) from Relay
    KAFKA_INGEST_EVENTS: {"cluster": "default", "topic": KAFKA_INGEST_EVENTS},
    # Topic for receiving 'complex' events (error events with attachments) from Relay
    KAFKA_INGEST_ATTACHMENTS: {"cluster": "default", "topic": KAFKA_INGEST_ATTACHMENTS},
    # Topic for receiving transaction events (APM events) from Relay
    KAFKA_INGEST_TRANSACTIONS: {"cluster": "default", "topic": KAFKA_INGEST_TRANSACTIONS},
}

# If True, consumers will create the topics if they don't exist
KAFKA_CONSUMER_AUTO_CREATE_TOPICS = True

# For Jira, only approved apps can use the access_email_addresses scope
# This scope allows Sentry to use the email endpoint (https://developer.atlassian.com/cloud/jira/platform/rest/v3/#api-rest-api-3-user-email-get)
# We use the email with Jira 2-way sync in order to match the user
JIRA_USE_EMAIL_SCOPE = False

"""
Fields are:
 - south_app_name: Which app to apply the conversion to
 - south_migration: The south migration to map to the new name. If None, then always
   apply
 - django_app_name: The new app name to apply the conversion to
 - django_migration: Which django migration to 'fake' as run.
 - south_migration_required: Whether the south migration is required to proceed.
 - south_migration_required_error: Error message explaining what is going wrong.
"""
SOUTH_MIGRATION_CONVERSIONS = (
    (
        "sentry",
        "0472_auto__add_field_sentryapp_author",
        "sentry",
        "0001_initial",
        True,
        "Please upgrade to Sentry 9.1.2 before upgrading to any later versions.",
    ),
    (
        "sentry",
        "0516_auto__del_grouptagvalue__del_unique_grouptagvalue_group_id_key_value__",
        "sentry",
        "0002_912_to_recent",
        False,
        "",
    ),
    (
        "sentry",
        "0518_auto__chg_field_sentryappwebhookerror_response_code",
        "sentry",
        "0003_auto_20191022_0122",
        False,
        "",
    ),
    ("sentry.nodestore", "0001_initial", "nodestore", "0001_initial", False, None),
    ("nodestore", "0001_initial", "nodestore", "0001_initial", False, None),
    (
        "social_auth",
        "0004_auto__del_unique_usersocialauth_provider_uid__add_unique_usersocialaut",
        "social_auth",
        "0001_initial",
        True,
        "Please upgrade to Sentry 9.1.2 before upgrading to any later versions.",
    ),
    # From sentry-plugins
    ("sentry_plugins.jira_ac", "0001_initial", "jira_ac", "0001_initial", False, ""),
    ("jira_ac", "0001_initial", "jira_ac", "0001_initial", False, ""),
)

# Whether to use Django migrations to create the database, or just build it based off
# of models, similar to how syncdb used to work. The former is more correct, the latter
# is much faster.
MIGRATIONS_TEST_MIGRATE = os.environ.get("MIGRATIONS_TEST_MIGRATE", "0") == "1"
# Specifies the list of django apps to include in the lockfile. If Falsey then include
# all apps with migrations
MIGRATIONS_LOCKFILE_APP_WHITELIST = ()
# Where to write the lockfile to.
MIGRATIONS_LOCKFILE_PATH = os.path.join(PROJECT_ROOT, os.path.pardir, os.path.pardir)

# Log error and abort processing (without dropping event) when process_event is
# taking more than n seconds to process event
SYMBOLICATOR_PROCESS_EVENT_HARD_TIMEOUT = 600

# Log warning when process_event is taking more than n seconds to process event
SYMBOLICATOR_PROCESS_EVENT_WARN_TIMEOUT = 120

# Block symbolicate_event for this many seconds to wait for a initial response
# from symbolicator after the task submission.
SYMBOLICATOR_POLL_TIMEOUT = 10

# When retrying symbolication requests or querying for the result this set the
# max number of second to wait between subsequent attempts.
SYMBOLICATOR_MAX_RETRY_AFTER = 5

SENTRY_REQUEST_METRIC_ALLOWED_PATHS = (
    "sentry.web.api",
    "sentry.web.frontend",
    "sentry.api.endpoints",
    "sentry.data_export.endpoints",
    "sentry.discover.endpoints",
    "sentry.incidents.endpoints",
)
SENTRY_MAIL_ADAPTER_BACKEND = "sentry.mail.adapter.MailAdapter"

# Project ID used by synthetic monitoring
# Synthetic monitoring recurringly send events, prepared with specific
# attributes, which can be identified through the whole processing pipeline and
# observed mainly for producing stable metrics.
SENTRY_SYNTHETIC_MONITORING_PROJECT_ID = None

# Similarity cluster to use
# Similarity-v1: uses hardcoded set of event properties for diffing
SENTRY_SIMILARITY_INDEX_REDIS_CLUSTER = "default"
# Similarity-v2: uses grouping components for diffing (None = fallback to setting for v1)
SENTRY_SIMILARITY2_INDEX_REDIS_CLUSTER = None

# The grouping strategy to use for driving similarity-v2. You can add multiple
# strategies here to index them all. This is useful for transitioning a
# similarity dataset to newer grouping configurations.
#
# The dictionary value represents the redis prefix to use.
#
# Check out `test_similarity_config_migration` to understand the procedure and risks.
SENTRY_SIMILARITY_GROUPING_CONFIGURATIONS_TO_INDEX = {
    "similarity:2020-07-23": "a",
}

SENTRY_USE_UWSGI = True

SENTRY_REPROCESSING_ATTACHMENT_CHUNK_SIZE = 2 ** 20

SENTRY_REPROCESSING_SYNC_REDIS_CLUSTER = "default"<|MERGE_RESOLUTION|>--- conflicted
+++ resolved
@@ -830,13 +830,8 @@
     "organizations:discover": False,
     # Enable attaching arbitrary files to events.
     "organizations:event-attachments": True,
-<<<<<<< HEAD
-=======
     # Enable Filters & Sampling in the org settings
     "organizations:filters-and-sampling": False,
-    # Enable inline preview of attachments.
-    "organizations:event-attachments-viewer": False,
->>>>>>> efa1f081
     # Allow organizations to configure built-in symbol sources.
     "organizations:symbol-sources": True,
     # Allow organizations to configure custom external symbol sources.
