--- conflicted
+++ resolved
@@ -1791,20 +1791,11 @@
     KAFKA_INGEST_TRANSACTIONS: {"cluster": "default", "topic": KAFKA_INGEST_TRANSACTIONS},
 }
 
-<<<<<<< HEAD
-# Enable this to use the legacy Slack Workspace Token apps. You will likely
-# never need to switch this unless you created a workspace app before slack
-# disabled them.
-SLACK_INTEGRATION_USE_WST = False
-
-
 # For Jira, only approved apps can use the access_email_addresses scope
 # This scope allows Sentry to use the email endpoint (https://developer.atlassian.com/cloud/jira/platform/rest/v3/#api-rest-api-3-user-email-get)
 # We use the email with Jira 2-way sync in order to match the user
 JIRA_USE_EMAIL_SCOPE = False
 
-=======
->>>>>>> 91f9a68b
 """
 Fields are:
  - south_app_name: Which app to apply the conversion to
