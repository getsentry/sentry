"""
sentry.conf.urls
~~~~~~~~~~~~~~~~

These are additional urls used by the Sentry-provided web server

:copyright: (c) 2012 by the Sentry Team, see AUTHORS for more details.
:license: BSD, see LICENSE for more details.
"""
from __future__ import absolute_import

from django.conf import settings
<<<<<<< HEAD
from django.conf.urls import include, patterns, url
import debug_toolbar
=======
>>>>>>> 60a5278a

from sentry.web.urls import urlpatterns as web_urlpatterns
from sentry.web.frontend.csrf_failure import CsrfFailureView
from sentry.web.frontend.error_404 import Error404View
from sentry.web.frontend.error_500 import Error500View

handler404 = Error404View.as_view()
handler500 = Error500View.as_view()

urlpatterns = patterns(
    "",
    url(r"^500/", handler500, name="error-500"),
    url(r"^404/", handler404, name="error-404"),
    url(r"^403-csrf-failure/", CsrfFailureView.as_view(), name="error-403-csrf-failure"),
)

if "django.contrib.admin" in settings.INSTALLED_APPS:
    from sentry import django_admin

    urlpatterns += django_admin.urlpatterns

urlpatterns += web_urlpatterns<|MERGE_RESOLUTION|>--- conflicted
+++ resolved
@@ -10,11 +10,8 @@
 from __future__ import absolute_import
 
 from django.conf import settings
-<<<<<<< HEAD
-from django.conf.urls import include, patterns, url
-import debug_toolbar
-=======
->>>>>>> 60a5278a
+from django.conf.urls import patterns, url
+
 
 from sentry.web.urls import urlpatterns as web_urlpatterns
 from sentry.web.frontend.csrf_failure import CsrfFailureView
