--- conflicted
+++ resolved
@@ -935,11 +935,7 @@
         frames = self.frames
         contributes = None
         hint = None
-<<<<<<< HEAD
-        all_frames_are_in_app = False
-=======
         all_frames_considered_in_app = False
->>>>>>> d886ce35
 
         # TODO(dcramer): this should apply only to platform=javascript
         # Browser JS will often throw errors (from inlined code in an HTML page)
@@ -955,11 +951,7 @@
             in_app_count = sum(1 if f.in_app else 0 for f in frames)
             if in_app_count == 0:
                 in_app_count = total_frames
-<<<<<<< HEAD
-                all_frames_are_in_app = True
-=======
                 all_frames_considered_in_app = True
->>>>>>> d886ce35
 
             # if app frames make up less than 10% of the stacktrace discard
             # the hash as invalid
@@ -971,11 +963,7 @@
         prev_frame = None
         for frame in frames:
             frame_component = frame.get_grouping_component(platform, variant)
-<<<<<<< HEAD
-            if variant == 'app' and not frame.in_app and not all_frames_are_in_app:
-=======
             if variant == 'app' and not frame.in_app and not all_frames_considered_in_app:
->>>>>>> d886ce35
                 frame_component.update(
                     contributes=False,
                     hint='non app frame',
@@ -985,11 +973,7 @@
                     contributes=False,
                     hint='ignored due to recursion',
                 )
-<<<<<<< HEAD
-            elif variant == 'app' and not frame.in_app and all_frames_are_in_app:
-=======
             elif variant == 'app' and not frame.in_app and all_frames_considered_in_app:
->>>>>>> d886ce35
                 frame_component.update(
                     hint='frame considered in-app because no frame is in-app'
                 )
