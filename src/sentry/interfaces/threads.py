from sentry.interfaces.base import Interface
from sentry.interfaces.stacktrace import Stacktrace
from sentry.utils.json import prune_empty_keys
from sentry.utils.safe import get_path, trim

__all__ = ("Threads",)


def get_stacktrace(value, path, **kwargs):
    # Special case: if the thread has no frames we set the
    # stacktrace to none.  Otherwise this will fail really
    # badly.
    subvalue = get_path(value, *path)
    if subvalue and subvalue.get("frames"):
        return Stacktrace.to_python_subpath(value, path, **kwargs)


class Threads(Interface):
    score = 1900
    grouping_variants = ["system", "app"]

    @classmethod
    def to_python(cls, data, **kwargs):
        threads = []

        for i, thread in enumerate(data.get("values") or ()):
            if thread is None:
                # XXX(markus): We should handle this in the UI and other
                # consumers of this interface
                continue
            threads.append(
                {
                    "stacktrace": get_stacktrace(data, ["values", i, "stacktrace"], **kwargs),
                    "raw_stacktrace": get_stacktrace(
                        data, ["values", i, "raw_stacktrace"], **kwargs
                    ),
                    "id": trim(thread.get("id"), 40),
                    "crashed": bool(thread.get("crashed")),
                    "current": bool(thread.get("current")),
                    "name": trim(thread.get("name"), 200),
                    "state": trim(thread.get("state", None)),
                    "held_locks": thread.get("held_locks", None),
                }
            )

        return super().to_python({"values": threads}, **kwargs)

    def to_json(self):
        def export_thread(data):
            if data is None:
                return None

            rv = {
                "id": data["id"],
                "current": data["current"],
                "crashed": data["crashed"],
                "name": data["name"],
<<<<<<< HEAD
                "state": data["state"],
                "held_locks": data["held_locks"],
=======
                "state": data.get("state"),
                "held_locks": data.get("held_locks"),
>>>>>>> eb6adeb3
                "stacktrace": None,
            }
            if data["stacktrace"]:
                rv["stacktrace"] = data["stacktrace"].to_json()
            if data["raw_stacktrace"]:
                rv["raw_stacktrace"] = data["raw_stacktrace"].to_json()
            return prune_empty_keys(rv)

        return prune_empty_keys({"values": [export_thread(x) for x in self.values]})

    def get_api_context(self, is_public=False, platform=None):
        def export_thread(data):
            rv = {
                "id": data["id"],
                "current": data["current"],
                "crashed": data["crashed"],
                "name": data["name"],
<<<<<<< HEAD
                "state": data["state"],
                "heldLocks": data["held_locks"],
=======
                "state": data.get("state"),
                "heldLocks": data.get("held_locks"),
>>>>>>> eb6adeb3
                "stacktrace": None,
                "rawStacktrace": None,
            }
            if data["stacktrace"]:
                rv["stacktrace"] = data["stacktrace"].get_api_context(is_public=is_public)
            if data["raw_stacktrace"]:
                rv["rawStacktrace"] = data["raw_stacktrace"].get_api_context(is_public=is_public)
            return rv

        return {"values": [export_thread(x) for x in self.values]}

    def get_meta_context(self, meta, is_public=False, platform=None):
        if meta and "values" not in meta:
            return {"values": meta}
        else:
            return meta<|MERGE_RESOLUTION|>--- conflicted
+++ resolved
@@ -55,13 +55,8 @@
                 "current": data["current"],
                 "crashed": data["crashed"],
                 "name": data["name"],
-<<<<<<< HEAD
-                "state": data["state"],
-                "held_locks": data["held_locks"],
-=======
                 "state": data.get("state"),
                 "held_locks": data.get("held_locks"),
->>>>>>> eb6adeb3
                 "stacktrace": None,
             }
             if data["stacktrace"]:
@@ -79,13 +74,8 @@
                 "current": data["current"],
                 "crashed": data["crashed"],
                 "name": data["name"],
-<<<<<<< HEAD
-                "state": data["state"],
-                "heldLocks": data["held_locks"],
-=======
                 "state": data.get("state"),
                 "heldLocks": data.get("held_locks"),
->>>>>>> eb6adeb3
                 "stacktrace": None,
                 "rawStacktrace": None,
             }
