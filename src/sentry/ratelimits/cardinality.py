--- conflicted
+++ resolved
@@ -1,10 +1,5 @@
 import time
-<<<<<<< HEAD
-from dataclasses import dataclass
-from typing import Any, Collection, Optional, Sequence, Tuple
-=======
-from typing import Collection, NamedTuple, Optional, Sequence, Tuple
->>>>>>> e15af796
+from typing import Collection, NamedTuple, Optional, Sequence, Tuple, Any
 
 from sentry.utils.services import Service
 
@@ -125,8 +120,6 @@
         Given a set of requests and the corresponding return values from
         `check_within_quotas`, consume the quotas.
 
-        :param requests: The requests that have previously been passed to
-            `check_within_quotas`.
         :param timestamp: The request timestamp that has previously been passed
             to `check_within_quotas`.
         :param grants: The return value of `check_within_quotas` which
