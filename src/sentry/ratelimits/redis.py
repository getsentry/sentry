--- conflicted
+++ resolved
@@ -1,16 +1,18 @@
 from __future__ import annotations
 
+import logging
 from time import time
 
 from django.conf import settings
 from redis.exceptions import RedisError
-from sentry_sdk import capture_exception
 
 from sentry.exceptions import InvalidConfiguration
 from sentry.models.project import Project
 from sentry.ratelimits.base import RateLimiter
 from sentry.utils import redis
 from sentry.utils.hashlib import md5_text
+
+logger = logging.getLogger(__name__)
 
 
 class RedisRateLimiter(RateLimiter):
@@ -34,10 +36,11 @@
 
         key_hex = md5_text(key).hexdigest()
         bucket = int(time() / window)
-        if project:
-            redis_key = f"rl:{key_hex}:{project.id}:{bucket}"
-        else:
-            redis_key = f"rl:{key_hex}:{bucket}"
+
+        redis_key = f"rl:{key_hex}"
+        if project is not None:
+            redis_key += f":{project.id}"
+        redis_key += f":{bucket}"
 
         return redis_key
 
@@ -47,25 +50,26 @@
         except Exception as e:
             raise InvalidConfiguration(str(e))
 
-    def is_limited(self, key, limit, project=None, window=None):
+    def is_limited(self, key, limit, project=None, window=None) -> bool:
         is_limited, _ = self.is_limited_with_value(key, limit, project=project, window=window)
         return is_limited
 
     def current_value(self, key: int, project: Project = None, window: int = None) -> int:
+        """
+        Get the current value stored in redis for the rate limit with key "key" and said window
+        """
         redis_key = self._construct_redis_key(key, project=project, window=window)
 
         try:
-            with self.cluster.map() as client:
-                result = client.get(redis_key)
-            current_count = result.value
+            current_count = self.client.get(redis_key)
             if current_count is None:
                 # Key hasn't been created yet, therefore no hits done so far
                 return 0
             return int(current_count)
-        except RedisError as e:
+        except RedisError:
             # Don't report any existing hits when there is a redis error.
             # Log what happened and move on
-            capture_exception(e)
+            logger.exception("Failed to retrieve current value from redis")
             return 0
 
     def is_limited_with_value(self, key, limit, project=None, window=None) -> tuple[bool, int]:
@@ -75,18 +79,11 @@
         redis_key = self._construct_redis_key(key, project=project, window=window)
 
         try:
-<<<<<<< HEAD
-            with self.cluster.map() as client:
-                result = client.incr(redis_key)
-                client.expire(redis_key, window)
-            return result.value > limit, result.value
-=======
-            result = self.client.incr(key)
-            self.client.expire(key, window)
-            return result > limit
->>>>>>> 245bb1fa
-        except RedisError as e:
+            result = self.client.incr(redis_key)
+            self.client.expire(redis_key, window)
+            return result > limit, result
+        except RedisError:
             # We don't want rate limited endpoints to fail when ratelimits
             # can't be updated. We do want to know when that happens.
-            capture_exception(e)
+            logger.exception("Failed to retrieve current value from redis")
             return False, 0