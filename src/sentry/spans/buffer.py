"""
Span buffer is a consumer that takes individual spans from snuba-spans (soon
ingest-spans, anyway, from Relay) and assembles them to segments of this form:

    {"spans": <span1>,<span2>,<span3>}

We have to do this without having such a thing as segment ID:

    span1 = {"span_id": "a...", "parent_span_id": "b..."}
    span2 = {"span_id": "b...", "parent_span_id": "c..."}
    span3 = {"span_id": "c...", "parent_span_id": "d..."}

In other words, spans only know their parent spans' IDs, and the segment should
be assembled according to those relationships and implied transitive ones.

There are a few ways to detect when a span is a root span (aka segment span):

1. It does not have a parent_span_id
2. It has an explicit is_segment_span marker, or some attribute directly on the span.
3. For some time, no span comes in that identifies itself as parent.
4. The parent span exists in another project.

We simplify this set of conditions for the span buffer:

* Relay writes is_segment based on some other attributes for us, so that we don't have to look at N span-local attributes. This simplifies condition 2.
* The span buffer is sharded by project. Therefore, condition 4 is handled by the code for condition 3, although with some delay.

Segments are flushed out to `buffered-spans` topic under two conditions:

* If the segment has a root span, it is flushed out after `span_buffer_root_timeout` seconds of inactivity.
* Otherwise, it is flushed out after `span_buffer_timeout` seconds of inactivity.

Now how does that look like in Redis? For each incoming span, we:

1. Try to figure out what the name of the respective span buffer is (`set_key` in `add-buffer.lua`)
  a. We look up any "redirects" from the span buffer's parent_span_id (hashmap at "span-buf:sr:{project_id:trace_id}") to another key.
  b. Otherwise we use "span-buf:s:{project_id:trace_id}:span_id"
2. Rename any span buffers keyed under the span's own span ID to `set_key`, merging their contents.
3. Add the ingested span's payload to the set under `set_key`.
4. To a "global queue", we write the set's key, sorted by timeout.

Eventually, flushing cronjob looks at that global queue, and removes all timed
out keys from it. Then fetches the sets associated with those keys, and deletes
the sets.

This happens in two steps: Get the to-be-flushed segments in `flush_segments`,
then the consumer produces them, then they are deleted from Redis
(`done_flush_segments`)

On top of this, the global queue is sharded by partition, meaning that each
consumer reads and writes to shards that correspond to its own assigned
partitions. This means that extra care needs to be taken when recreating topics
or using spillover topics, especially when their new partition count is lower
than the original topic.

Glossary for types of keys:

    * span-buf:s:* -- the actual set keys, containing span payloads. Each key contains all data for a segment. The most memory-intensive kind of key.
    * span-buf:q:* -- the priority queue, used to determine which segments are ready to be flushed.
    * span-buf:hrs:* -- simple bool key to flag a segment as "has root span" (HRS)
    * span-buf:sr:* -- redirect mappings so that each incoming span ID can be mapped to the right span-buf:s: set.
"""

from __future__ import annotations

import itertools
from collections.abc import MutableMapping, Sequence
from typing import Any, NamedTuple

import rapidjson
from django.conf import settings
from django.utils.functional import cached_property
from sentry_redis_tools.clients import RedisCluster, StrictRedis

from sentry.utils import metrics, redis

# SegmentKey is an internal identifier used by the redis buffer that is also
# directly used as raw redis key. the format is
# "span-buf:s:{project_id:trace_id}:span_id", and the type is bytes because our
# redis client is bytes.
#
# The segment ID in the Kafka protocol is only the span ID.
SegmentKey = bytes


def _segment_key_to_span_id(segment_key: SegmentKey) -> bytes:
    return parse_segment_key(segment_key)[2]


def parse_segment_key(segment_key: SegmentKey) -> tuple[bytes, bytes, bytes]:
    segment_key_parts = segment_key.split(b":")
    project_id = segment_key_parts[2][1:]
    trace_id = segment_key_parts[3][:-1]
    span_id = segment_key_parts[4]

    return project_id, trace_id, span_id


def get_redis_client() -> RedisCluster[bytes] | StrictRedis[bytes]:
    return redis.redis_clusters.get_binary(settings.SENTRY_SPAN_BUFFER_CLUSTER)


add_buffer_script = redis.load_redis_script("spans/add-buffer.lua")


# NamedTuples are faster to construct than dataclasses
class Span(NamedTuple):
    trace_id: str
    span_id: str
    parent_span_id: str | None
    project_id: int
    payload: bytes
    is_segment_span: bool = False

    def effective_parent_id(self):
        # Note: For the case where the span's parent is in another project, we
        # will still flush the segment-without-root-span as one unit, just
        # after span_buffer_timeout_secs rather than
        # span_buffer_root_timeout_secs.
        if self.is_segment_span:
            return self.span_id
        else:
            return self.parent_span_id or self.span_id


class OutputSpan(NamedTuple):
    payload: dict[str, Any]


class SpansBuffer:
    def __init__(
        self,
        assigned_shards: list[int],
        span_buffer_timeout_secs: int = 60,
        span_buffer_root_timeout_secs: int = 10,
        redis_ttl: int = 3600,
    ):
        self.assigned_shards = list(assigned_shards)
        self.span_buffer_timeout_secs = span_buffer_timeout_secs
        self.span_buffer_root_timeout_secs = span_buffer_root_timeout_secs
        self.redis_ttl = redis_ttl
        self.add_buffer_sha = None

    @cached_property
    def client(self) -> RedisCluster[bytes] | StrictRedis[bytes]:
        return get_redis_client()

    # make it pickleable
    def __reduce__(self):
        return (
            SpansBuffer,
            (
                self.assigned_shards,
                self.span_buffer_timeout_secs,
                self.span_buffer_root_timeout_secs,
                self.redis_ttl,
            ),
        )

    def process_spans(self, spans: Sequence[Span], now: int):
        """
        :param spans: List of to-be-ingested spans.
        :param now: The current time to be used for setting expiration/flush
            deadlines. Used for unit-testing and managing backlogging behavior.
        """

<<<<<<< HEAD
        queue_keys = []
        queue_delete_items = []
        queue_items = []
        queue_item_has_root_span = []

        is_root_span_count = 0
        has_root_span_count = 0
        min_redirect_depth = float("inf")
        max_redirect_depth = float("-inf")

        # Workaround to make `evalsha` work in pipelines. We load ensure the
        # script is loaded just before calling it below. This calls `SCRIPT
        # EXISTS` once per batch.
        add_buffer_sha = self._ensure_script()

        trees = self._group_by_parent(spans)

        with metrics.timer("spans.buffer.process_spans.push_payloads"):
=======
        with metrics.timer("spans.buffer.process_spans.insert_spans"):
            queue_keys = []
            is_root_span_count = 0

>>>>>>> 0fd825e1
            with self.client.pipeline(transaction=False) as p:
                for (project_and_trace, parent_span_id), subsegment in trees.items():
                    set_key = f"span-buf:s:{{{project_and_trace}}}:{parent_span_id}"
                    p.sadd(set_key, *[span.payload for span in subsegment])

                p.execute()

<<<<<<< HEAD
        with metrics.timer("spans.buffer.process_spans.insert_spans"):
            with self.client.pipeline(transaction=False) as p:
                for (project_and_trace, parent_span_id), subsegment in trees.items():
                    for span in subsegment:
                        p.execute_command(
                            "EVALSHA",
                            add_buffer_sha,
                            1,
                            project_and_trace,
                            "true" if span.is_segment_span else "false",
                            span.span_id,
                            parent_span_id,
                            self.redis_ttl,
                        )

                        shard = self.assigned_shards[
                            int(span.trace_id, 16) % len(self.assigned_shards)
                        ]
                        queue_keys.append(f"span-buf:q:{shard}")

                    results = iter(p.execute())
                    for redirect_depth, delete_item, item, has_root_span in results:
                        # For each span, redirect_depth measures how long it took to
                        # find the corresponding intermediate segment. Larger
                        # numbers loosely correlate with fewer siblings per tree
                        # level.
                        min_redirect_depth = min(min_redirect_depth, redirect_depth)
                        max_redirect_depth = max(max_redirect_depth, redirect_depth)
                        queue_delete_items.append(delete_item)
                        queue_items.append(item)
                        queue_item_has_root_span.append(has_root_span)
=======
                results = p.execute()
>>>>>>> 0fd825e1

        with metrics.timer("spans.buffer.process_spans.update_queue"):
            queue_delete_items: dict[str, set[bytes]] = {}
            queue_add_items: dict[str, MutableMapping[str | bytes, int]] = {}

            has_root_span_count = 0
            min_hole_size = float("inf")
            max_hole_size = float("-inf")

            assert len(queue_keys) == len(results)

            for queue_key, (hole_size, delete_item, add_item, has_root_span) in zip(
                queue_keys, results
            ):
                # For each span, hole_size measures how long it took to
                # find the corresponding intermediate segment. Larger
                # numbers loosely correlate with fewer siblings per tree
                # level.
                min_hole_size = min(min_hole_size, hole_size)
                max_hole_size = max(max_hole_size, hole_size)

                delete_set = queue_delete_items.setdefault(queue_key, set())
                delete_set.add(delete_item)
                # if we are going to add this item, we should not need to
                # delete it from redis
                delete_set.discard(add_item)

                # if the currently processed span is a root span, OR the buffer
                # already had a root span inside, use a different timeout than
                # usual.
                if has_root_span:
                    has_root_span_count += 1
                    timestamp = now + self.span_buffer_root_timeout_secs
                else:
                    timestamp = now + self.span_buffer_timeout_secs

                zadd_items = queue_add_items.setdefault(queue_key, {})
                zadd_items[add_item] = timestamp
                if delete_item != add_item:
                    zadd_items.pop(delete_item, None)

            with self.client.pipeline(transaction=False) as p:
                for queue_key, adds in queue_add_items.items():
                    if adds:
                        p.zadd(queue_key, adds)
                        p.expire(queue_key, self.redis_ttl)

                for queue_key, deletes in queue_delete_items.items():
                    # set can be empty as we both push and pop from it.
                    if deletes:
                        p.zrem(queue_key, *deletes)

                p.execute()

        metrics.timing("spans.buffer.process_spans.num_spans", len(spans))
        metrics.timing("spans.buffer.process_spans.num_is_root_spans", is_root_span_count)
        metrics.timing("spans.buffer.process_spans.num_has_root_spans", has_root_span_count)
        metrics.timing("span.buffer.hole_size.min", min_redirect_depth)
        metrics.timing("span.buffer.hole_size.max", max_redirect_depth)

    def _ensure_script(self):
        if self.add_buffer_sha:
            if self.client.script_exists(self.add_buffer_sha) == [1]:
                return self.add_buffer_sha

        self.add_buffer_sha = self.client.script_load(add_buffer_script.script)
        return self.add_buffer_sha

    # TODO: type aliases
    def _group_by_parent(self, spans: Sequence[Span]) -> dict[tuple[str, str], list[Span]]:
        # TODO: Doc
        trees = {}
        redirects = {}

        for span in spans:
            project_and_trace = f"{span.project_id}:{span.trace_id}"
            parent = span.effective_parent_id()

            trace_redirects = redirects.setdefault(project_and_trace, {})
            while redirect := trace_redirects.get(parent):
                parent = redirect

            subsegment = trees.setdefault((project_and_trace, parent), [])
            if parent != span.span_id:
                subsegment.extend(trees.pop((project_and_trace, span.span_id), []))
                trace_redirects[span.span_id] = parent
            subsegment.append(span)

        return trees

    def flush_segments(
        self, now: int, max_segments: int = 0
    ) -> tuple[int, dict[SegmentKey, list[OutputSpan]]]:
        cutoff = now

        with metrics.timer("spans.buffer.flush_segments.load_segment_ids"):
            with self.client.pipeline(transaction=False) as p:
                for shard in self.assigned_shards:
                    key = f"span-buf:q:{shard}"
                    p.zrangebyscore(
                        key, 0, cutoff, start=0 if max_segments else None, num=max_segments or None
                    )
                    p.zcard(key)

                result = iter(p.execute())

        segment_keys = []
        queue_sizes = []

        with metrics.timer("spans.buffer.flush_segments.load_segment_data"):
            with self.client.pipeline(transaction=False) as p:
                # ZRANGEBYSCORE output
                for segment_span_ids in result:
                    # process return value of zrevrangebyscore
                    for segment_key in segment_span_ids:
                        segment_keys.append(segment_key)
                        p.smembers(segment_key)

                    # ZCARD output
                    queue_sizes.append(next(result))

                segments = p.execute()

        for shard_i, queue_size in zip(self.assigned_shards, queue_sizes):
            metrics.timing(
                "spans.buffer.flush_segments.queue_size",
                queue_size,
                tags={"shard_i": shard_i},
            )

        return_segments = {}

        for segment_key, segment in zip(segment_keys, segments):
            segment_span_id = _segment_key_to_span_id(segment_key).decode("ascii")

            return_segment = []
            metrics.timing("spans.buffer.flush_segments.num_spans_per_segment", len(segment))
            for payload in segment:
                val = rapidjson.loads(payload)
                old_segment_id = val.get("segment_id")
                if old_segment_id:
                    val_data = val.setdefault("data", {})
                    if isinstance(val_data, dict):
                        val_data["__sentry_internal_old_segment_id"] = old_segment_id
                val["segment_id"] = segment_span_id
                is_segment = val["is_segment"] = segment_span_id == val["span_id"]

                outcome = "same" if old_segment_id == segment_span_id else "different"

                metrics.incr(
                    "spans.buffer.flush_segments.is_same_segment",
                    tags={
                        "outcome": outcome,
                        "is_segment_span": is_segment,
                        "old_segment_is_null": "true" if old_segment_id is None else "false",
                    },
                )

                return_segment.append(OutputSpan(payload=val))

            return_segments[segment_key] = return_segment
        metrics.timing("spans.buffer.flush_segments.num_segments", len(return_segments))

        return sum(queue_sizes), return_segments

    def done_flush_segments(self, segment_keys: dict[SegmentKey, list[OutputSpan]]):
        num_hdels = []
        metrics.timing("spans.buffer.done_flush_segments.num_segments", len(segment_keys))
        with metrics.timer("spans.buffer.done_flush_segments"):
            with self.client.pipeline(transaction=False) as p:
                for segment_key, output_spans in segment_keys.items():
                    hrs_key = b"span-buf:hrs:" + segment_key
                    p.get(hrs_key)
                    p.delete(hrs_key)
                    p.unlink(segment_key)

                    project_id, trace_id, _ = parse_segment_key(segment_key)
                    redirect_map_key = b"span-buf:sr:{%s:%s}" % (project_id, trace_id)
                    shard = self.assigned_shards[int(trace_id, 16) % len(self.assigned_shards)]
                    p.zrem(f"span-buf:q:{shard}".encode("ascii"), segment_key)

                    i = 0
                    for span_batch in itertools.batched(output_spans, 100):
                        i += 1
                        p.hdel(
                            redirect_map_key,
                            *[output_span.payload["span_id"] for output_span in span_batch],
                        )

                    num_hdels.append(i)

                results = iter(p.execute())

            has_root_span_count = 0
            for result, num_hdel in zip(results, num_hdels):
                if result:
                    has_root_span_count += 1

                next(results)  # DEL hrs_key
                next(results)  # DEL segment_key
                next(results)  # ZREM ...
                for _ in range(num_hdel):  # HDEL ...
                    next(results)

            metrics.timing("spans.buffer.done_flush_segments.has_root_span", has_root_span_count)<|MERGE_RESOLUTION|>--- conflicted
+++ resolved
@@ -164,31 +164,15 @@
             deadlines. Used for unit-testing and managing backlogging behavior.
         """
 
-<<<<<<< HEAD
         queue_keys = []
-        queue_delete_items = []
-        queue_items = []
-        queue_item_has_root_span = []
-
         is_root_span_count = 0
         has_root_span_count = 0
         min_redirect_depth = float("inf")
         max_redirect_depth = float("-inf")
 
-        # Workaround to make `evalsha` work in pipelines. We load ensure the
-        # script is loaded just before calling it below. This calls `SCRIPT
-        # EXISTS` once per batch.
-        add_buffer_sha = self._ensure_script()
-
-        trees = self._group_by_parent(spans)
-
         with metrics.timer("spans.buffer.process_spans.push_payloads"):
-=======
-        with metrics.timer("spans.buffer.process_spans.insert_spans"):
-            queue_keys = []
-            is_root_span_count = 0
-
->>>>>>> 0fd825e1
+            trees = self._group_by_parent(spans)
+
             with self.client.pipeline(transaction=False) as p:
                 for (project_and_trace, parent_span_id), subsegment in trees.items():
                     set_key = f"span-buf:s:{{{project_and_trace}}}:{parent_span_id}"
@@ -196,8 +180,12 @@
 
                 p.execute()
 
-<<<<<<< HEAD
         with metrics.timer("spans.buffer.process_spans.insert_spans"):
+            # Workaround to make `evalsha` work in pipelines. We load ensure the
+            # script is loaded just before calling it below. This calls `SCRIPT
+            # EXISTS` once per batch.
+            add_buffer_sha = self._ensure_script()
+
             with self.client.pipeline(transaction=False) as p:
                 for (project_and_trace, parent_span_id), subsegment in trees.items():
                     for span in subsegment:
@@ -212,47 +200,27 @@
                             self.redis_ttl,
                         )
 
+                        is_root_span_count += int(span.is_segment_span)
                         shard = self.assigned_shards[
                             int(span.trace_id, 16) % len(self.assigned_shards)
                         ]
                         queue_keys.append(f"span-buf:q:{shard}")
 
-                    results = iter(p.execute())
-                    for redirect_depth, delete_item, item, has_root_span in results:
-                        # For each span, redirect_depth measures how long it took to
-                        # find the corresponding intermediate segment. Larger
-                        # numbers loosely correlate with fewer siblings per tree
-                        # level.
-                        min_redirect_depth = min(min_redirect_depth, redirect_depth)
-                        max_redirect_depth = max(max_redirect_depth, redirect_depth)
-                        queue_delete_items.append(delete_item)
-                        queue_items.append(item)
-                        queue_item_has_root_span.append(has_root_span)
-=======
-                results = p.execute()
->>>>>>> 0fd825e1
+                    results = p.execute()
 
         with metrics.timer("spans.buffer.process_spans.update_queue"):
-            queue_delete_items: dict[str, set[bytes]] = {}
-            queue_add_items: dict[str, MutableMapping[str | bytes, int]] = {}
-
-            has_root_span_count = 0
-            min_hole_size = float("inf")
-            max_hole_size = float("-inf")
+            queue_deletes: dict[str, set[bytes]] = {}
+            queue_adds: dict[str, MutableMapping[str | bytes, int]] = {}
 
             assert len(queue_keys) == len(results)
 
-            for queue_key, (hole_size, delete_item, add_item, has_root_span) in zip(
+            for queue_key, (redirect_depth, delete_item, add_item, has_root_span) in zip(
                 queue_keys, results
             ):
-                # For each span, hole_size measures how long it took to
-                # find the corresponding intermediate segment. Larger
-                # numbers loosely correlate with fewer siblings per tree
-                # level.
-                min_hole_size = min(min_hole_size, hole_size)
-                max_hole_size = max(max_hole_size, hole_size)
-
-                delete_set = queue_delete_items.setdefault(queue_key, set())
+                min_redirect_depth = min(min_redirect_depth, redirect_depth)
+                max_redirect_depth = max(max_redirect_depth, redirect_depth)
+
+                delete_set = queue_deletes.setdefault(queue_key, set())
                 delete_set.add(delete_item)
                 # if we are going to add this item, we should not need to
                 # delete it from redis
@@ -263,23 +231,22 @@
                 # usual.
                 if has_root_span:
                     has_root_span_count += 1
-                    timestamp = now + self.span_buffer_root_timeout_secs
+                    offset = self.span_buffer_root_timeout_secs
                 else:
-                    timestamp = now + self.span_buffer_timeout_secs
-
-                zadd_items = queue_add_items.setdefault(queue_key, {})
-                zadd_items[add_item] = timestamp
+                    offset = self.span_buffer_timeout_secs
+
+                zadd_items = queue_adds.setdefault(queue_key, {})
+                zadd_items[add_item] = now + offset
                 if delete_item != add_item:
                     zadd_items.pop(delete_item, None)
 
             with self.client.pipeline(transaction=False) as p:
-                for queue_key, adds in queue_add_items.items():
+                for queue_key, adds in queue_adds.items():
                     if adds:
                         p.zadd(queue_key, adds)
                         p.expire(queue_key, self.redis_ttl)
 
-                for queue_key, deletes in queue_delete_items.items():
-                    # set can be empty as we both push and pop from it.
+                for queue_key, deletes in queue_deletes.items():
                     if deletes:
                         p.zrem(queue_key, *deletes)
 
@@ -299,9 +266,17 @@
         self.add_buffer_sha = self.client.script_load(add_buffer_script.script)
         return self.add_buffer_sha
 
-    # TODO: type aliases
     def _group_by_parent(self, spans: Sequence[Span]) -> dict[tuple[str, str], list[Span]]:
-        # TODO: Doc
+        """
+        Groups partial trees of spans by their top-most parent span ID in the
+        provided list. The result is a dictionary where the keys identify a
+        top-most known parent, and the value is a flat list of all its
+        transitive children.
+
+        :param spans: List of spans to be grouped.
+        :return: Dictionary of grouped spans. The key is a tuple of
+            the `project_and_trace`, and the `parent_span_id`.
+        """
         trees = {}
         redirects = {}
 
