--- conflicted
+++ resolved
@@ -128,54 +128,34 @@
 
 
 def transform_spans_to_event_dict(spans):
-<<<<<<< HEAD
-    event: dict[str, Any] = {"type": "transaction", "contexts": {}, "level": "info"}
-    processed_spans: list[dict[str, Any]] = []
-    for span in spans:
-        sentry_tags = span.get("sentry_tags", {})
-
-        if span["is_segment"] is True:
-            event["event_id"] = span.get("event_id")
-            event["project_id"] = span["project_id"]
-            event["transaction"] = sentry_tags.get("transaction")
-            event["release"] = sentry_tags.get("release")
-            event["environment"] = sentry_tags.get("environment")
-            event["platform"] = sentry_tags.get("platform")
-            event["tags"] = [["environment", sentry_tags.get("environment")]]
-
-            event["contexts"]["trace"] = {
-                "trace_id": span["trace_id"],
-                "type": "trace",
-                "op": sentry_tags.get("transaction.op"),
-                "span_id": span["span_id"],
-            }
-            event["received"] = span["received"]
-            event["timestamp"] = (span["start_timestamp_ms"] + span["duration_ms"]) / 1000
-            event["datetime"] = to_datetime(event["timestamp"]).strftime("%Y-%m-%dT%H:%M:%SZ")
-
-            event["start_timestamp"] = span["start_timestamp_ms"] / 1000
-=======
     processed_spans: list[dict[str, Any]] = []
 
     span = spans[0]
     sentry_tags = span.get("sentry_tags", {})
 
-    event: dict[str, Any] = {"type": "transaction", "contexts": {}}
+    event: dict[str, Any] = {"type": "transaction", "contexts": {}, "level": "info"}
     event["event_id"] = span.get("event_id")
     event["project_id"] = span["project_id"]
     event["transaction"] = sentry_tags.get("transaction")
     event["release"] = sentry_tags.get("release")
     event["environment"] = sentry_tags.get("environment")
     event["platform"] = sentry_tags.get("platform")
+    event["tags"] = [["environment", sentry_tags.get("environment")]]
+
     event["contexts"]["trace"] = {
         "trace_id": span["trace_id"],
         "type": "trace",
         "op": sentry_tags.get("transaction.op"),
         "span_id": span["span_id"],
     }
+    event["received"] = span["received"]
+    event["timestamp"] = (span["start_timestamp_ms"] + span["duration_ms"]) / 1000
+    event["datetime"] = to_datetime(event["timestamp"]).strftime("%Y-%m-%dT%H:%M:%SZ")
+
+    event["start_timestamp"] = span["start_timestamp_ms"] / 1000
+
     if (profile_id := span.get("profile_id")) is not None:
         event["contexts"]["profile"] = {"profile_id": profile_id, "type": "profile"}
->>>>>>> 0f8337f4
 
     for span in spans:
         sentry_tags = span.get("sentry_tags", {})
