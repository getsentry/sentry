--- conflicted
+++ resolved
@@ -39,13 +39,11 @@
         logger.exception("Failed to process span payload")
         return
 
-<<<<<<< HEAD
+    if project_id not in options.get("standalone-spans.process-spans-consumer.project-allowlist"):
+        return
+
     timestamp = int(message.value.timestamp.timestamp())
     partition = message.value.partition.index
-=======
-    if project_id not in options.get("standalone-spans.process-spans-consumer.project-allowlist"):
-        return
->>>>>>> 6a14c4d7
 
     client = RedisSpansBuffer()
 
