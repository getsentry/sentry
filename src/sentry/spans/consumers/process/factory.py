--- conflicted
+++ resolved
@@ -124,7 +124,6 @@
     min_timestamp = None
     spans = []
     for value in values.payload:
-<<<<<<< HEAD
         assert isinstance(value, BrokerValue)
 
         try:
@@ -148,7 +147,6 @@
                 continue
 
             span = Span(
-                partition=partition_id,
                 trace_id=val["trace_id"],
                 span_id=val["span_id"],
                 parent_span_id=val.get("parent_span_id"),
@@ -172,38 +170,6 @@
             # in those situations it's better to halt the consumer as we're
             # otherwise very likely to just DLQ everything anyway.
             raise InvalidMessage(value.partition, value.offset)
-=======
-        timestamp, payload = value.payload
-        if min_timestamp is None or timestamp < min_timestamp:
-            min_timestamp = timestamp
-
-        val = rapidjson.loads(payload.value)
-
-        partition_id: int = first_partition
-        if len(value.committable) == 1:
-            partition_id = next(iter(value.committable)).index
-
-        if killswitches.killswitch_matches_context(
-            "spans.drop-in-buffer",
-            {
-                "org_id": val.get("organization_id"),
-                "project_id": val.get("project_id"),
-                "trace_id": val.get("trace_id"),
-                "partition_id": partition_id,
-            },
-        ):
-            continue
-
-        span = Span(
-            trace_id=val["trace_id"],
-            span_id=val["span_id"],
-            parent_span_id=val.get("parent_span_id"),
-            project_id=val["project_id"],
-            payload=payload.value,
-            is_segment_span=bool(val.get("parent_span_id") is None or val.get("is_remote")),
-        )
-        spans.append(span)
->>>>>>> a8094147
 
     assert min_timestamp is not None
     buffer.process_spans(spans, now=min_timestamp)
