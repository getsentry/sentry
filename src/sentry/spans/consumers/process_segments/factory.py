import logging
from collections.abc import Mapping, MutableMapping
from typing import Any

import orjson
import sentry_sdk
from arroyo import Topic as ArroyoTopic
from arroyo.backends.kafka import KafkaProducer, build_kafka_configuration
from arroyo.backends.kafka.consumer import KafkaPayload
from arroyo.processing.strategies.abstract import ProcessingStrategy, ProcessingStrategyFactory
from arroyo.processing.strategies.commit import CommitOffsets
from arroyo.processing.strategies.produce import Produce
from arroyo.processing.strategies.unfold import Unfold
from arroyo.types import Commit, FilteredPayload, Message, Partition, Value
from google.protobuf.timestamp_pb2 import Timestamp
from sentry_protos.snuba.v1.request_common_pb2 import TraceItemType
from sentry_protos.snuba.v1.trace_item_pb2 import AnyValue, TraceItem

from sentry import options
from sentry.conf.types.kafka_definition import Topic
from sentry.spans.consumers.process_segments.message import process_segment
from sentry.spans.consumers.process_segments.types import Span
from sentry.utils.arroyo import MultiprocessingPool, run_task_with_multiprocessing
from sentry.utils.kafka_config import get_kafka_producer_cluster_options, get_topic_definition

logger = logging.getLogger(__name__)

# An amortized ceiling of spans per segment used to compute the size of the
# produce buffer. If that buffer fills up, the consumer exercises backpressure.
# We use the 95th percentile, since the average is much lower and equalizes over
# the batches.
#
# NOTE: The true maximum is 1000 at the time of writing.
SPANS_PER_SEG_P95 = 350


class DetectPerformanceIssuesStrategyFactory(ProcessingStrategyFactory[KafkaPayload]):
    def __init__(
        self,
        max_batch_size: int,
        max_batch_time: int,
        num_processes: int,
        input_block_size: int | None,
        output_block_size: int | None,
        skip_produce: bool,
    ):
        super().__init__()
        self.max_batch_size = max_batch_size
        self.max_batch_time = max_batch_time
        self.input_block_size = input_block_size
        self.output_block_size = output_block_size
        self.skip_produce = skip_produce
        self.num_processes = num_processes
        self.pool = MultiprocessingPool(num_processes)

        topic_definition = get_topic_definition(Topic.SNUBA_ITEMS)
        producer_config = get_kafka_producer_cluster_options(topic_definition["cluster"])

        # Due to the unfold step that precedes the producer, this pipeline
        # writes large bursts of spans at once when a batch of segments is
        # finished by the multi processing pool. We size the produce buffer
        # so that it can accommodate batches from all subprocesses at the
        # sime time, assuming some upper bound of spans per segment.
        self.kafka_queue_size = self.max_batch_size * self.num_processes * SPANS_PER_SEG_P95
        producer_config["queue.buffering.max.messages"] = self.kafka_queue_size

        self.producer = KafkaProducer(
            build_kafka_configuration(default_config=producer_config), use_simple_futures=True
        )
        self.output_topic = ArroyoTopic(topic_definition["real_topic_name"])

    def create_with_partitions(
        self,
        commit: Commit,
        partitions: Mapping[Partition, int],
    ) -> ProcessingStrategy[KafkaPayload]:
        commit_step = CommitOffsets(commit)

        produce_step: ProcessingStrategy[FilteredPayload | KafkaPayload]

        if not self.skip_produce:
            produce_step = Produce(
                producer=self.producer,
                topic=self.output_topic,
                next_step=commit_step,
                max_buffer_size=self.kafka_queue_size,
            )
        else:
            produce_step = commit_step

        unfold_step = Unfold(generator=_unfold_segment, next_step=produce_step)

        return run_task_with_multiprocessing(
            function=_process_message,
            next_step=unfold_step,
            max_batch_size=self.max_batch_size,
            max_batch_time=self.max_batch_time,
            pool=self.pool,
            input_block_size=self.input_block_size,
            output_block_size=self.output_block_size,
        )

    def shutdown(self):
        self.pool.close()


def _process_message(message: Message[KafkaPayload]) -> list[KafkaPayload]:
    if not options.get("standalone-spans.process-segments-consumer.enable"):
        return []

    try:
        value = message.payload.value
        segment = orjson.loads(value)
        processed = process_segment(segment["spans"])
<<<<<<< HEAD
        return [_convert_to_trace_item(span) for span in processed]
    except Exception:  # NOQA
        raise
        # TODO: Implement error handling
        # sentry_sdk.capture_exception()
        # assert isinstance(message.value, BrokerValue)
        # raise InvalidMessage(message.value.partition, message.value.offset)
=======
        return [orjson.dumps(span) for span in processed]
    except Exception:
        # TODO: revise error handling
        sentry_sdk.capture_exception()
        return []
>>>>>>> b8796c49


def _convert_to_trace_item(span: Span) -> KafkaPayload:
    attributes: MutableMapping[str, AnyValue] = {}  # TODO
    for k, v in (span.get("data") or {}).items():
        attributes[k] = v

    client_sample_rate = 1.0
    server_sample_rate = 1.0

    def infer_anyvalue(value: Any) -> AnyValue:
        if isinstance(value, str):
            return AnyValue(string_value=value)

        if isinstance(value, int):
            return AnyValue(int_value=value)

        if isinstance(value, float):
            return AnyValue(double_value=value)

        raise ValueError(f"Unknown value type: {type(value)}")

    for k, v in (span.get("measurements") or {}).items():
        if k is None or v is None:
            continue

        if k == "client_sample_rate":
            client_sample_rate = v["value"]
            continue

        if k == "server_sample_rate":
            server_sample_rate = v["value"]
            continue

        attributes[k] = infer_anyvalue(v)

    for k, v in (span.get("sentry_tags") or {}).items():
        if v is None:
            continue

        if k == "description":
            k = "sentry.normalized_description"
        else:
            k = f"sentry.{k}"

        attributes[k] = infer_anyvalue(v)

    for k, v in (span.get("tags") or {}).items():
        if v is None:
            continue

        attributes[k] = infer_anyvalue(v)

    description = span.get("description")
    if description is not None:
        attributes["sentry.raw_description"] = infer_anyvalue(description)

    attributes["sentry.duration_ms"] = infer_anyvalue(span["duration_ms"])

    event_id = span.get("event_id")
    if event_id is not None:
        attributes["sentry.event_id"] = infer_anyvalue(event_id)

    attributes["sentry.is_segment"] = infer_anyvalue(span["is_segment"])
    exclusive_time_ms = span.get("exclusive_time_ms")
    if exclusive_time_ms is not None:
        attributes["sentry.exclusive_time_ms"] = infer_anyvalue(exclusive_time_ms)
    attributes["sentry.start_timestamp_precise"] = infer_anyvalue(span["start_timestamp_precise"])
    attributes["sentry.end_timestamp_precise"] = infer_anyvalue(span["end_timestamp_precise"])
    attributes["sentry.start_timestamp_ms"] = infer_anyvalue(span["start_timestamp_ms"])
    attributes["sentry.is_remote"] = infer_anyvalue(span["is_remote"])

    parent_span_id = span.get("parent_span_id")
    if parent_span_id is not None:
        attributes["sentry.parent_span_id"] = infer_anyvalue(parent_span_id)

    profile_id = span.get("profile_id")
    if profile_id is not None:
        attributes["sentry.profile_id"] = infer_anyvalue(profile_id)

    segment_id = span.get("segment_id")
    if segment_id is not None:
        attributes["sentry.segment_id"] = infer_anyvalue(segment_id)

    origin = span.get("origin")
    if origin is not None:
        attributes["sentry.origin"] = infer_anyvalue(origin)

    kind = span.get("kind")
    if kind is not None:
        attributes["sentry.kind"] = infer_anyvalue(kind)

    trace_item = TraceItem(
        item_type=TraceItemType.TRACE_ITEM_TYPE_SPAN,
        organization_id=span["organization_id"],
        project_id=span["project_id"],
        received=Timestamp(seconds=int(span["received"])),  # TODO: more precision?
        retention_days=span["retention_days"],
        timestamp=Timestamp(seconds=int(span["start_timestamp_precise"])),
        trace_id=span["trace_id"],
        item_id=int(span["span_id"], 16).to_bytes(16, "little"),
        attributes=attributes,
        client_sample_rate=client_sample_rate,
        server_sample_rate=server_sample_rate,
    )

    trace_item_bytes = trace_item.SerializeToString()
    return KafkaPayload(
        key=None,
        value=trace_item_bytes,
        headers=[
            ("item_type", b"span"),
            ("project_id", str(span["project_id"]).encode("ascii")),
        ],
    )


def _unfold_segment(spans: list[KafkaPayload]):
    return [Value(span, {}) for span in spans if span is not None]<|MERGE_RESOLUTION|>--- conflicted
+++ resolved
@@ -112,21 +112,11 @@
         value = message.payload.value
         segment = orjson.loads(value)
         processed = process_segment(segment["spans"])
-<<<<<<< HEAD
         return [_convert_to_trace_item(span) for span in processed]
-    except Exception:  # NOQA
-        raise
-        # TODO: Implement error handling
-        # sentry_sdk.capture_exception()
-        # assert isinstance(message.value, BrokerValue)
-        # raise InvalidMessage(message.value.partition, message.value.offset)
-=======
-        return [orjson.dumps(span) for span in processed]
     except Exception:
         # TODO: revise error handling
         sentry_sdk.capture_exception()
         return []
->>>>>>> b8796c49
 
 
 def _convert_to_trace_item(span: Span) -> KafkaPayload:
