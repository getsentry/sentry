--- conflicted
+++ resolved
@@ -236,29 +236,7 @@
     projects = {project.id: project}
     job: Job = {"data": event, "project_id": project.id, "raw": False, "start_time": None}
 
-<<<<<<< HEAD
-    jobs: Sequence[Job] = [
-        {
-            "data": event,
-            "project_id": project.id,
-            "raw": False,
-            "start_time": None,
-            "event_data": event_light,
-        }
-    ]
-
-    _pull_out_data(jobs, projects)
-
-    if options.get("standalone-spans.detect-performance-problems.enable"):
-        _detect_performance_problems(jobs, projects, is_standalone_spans=True)
-        _update_occurrence_group_type(jobs, projects)  # NB: exclusive to spans consumer
-        if options.get("standalone-spans.send-occurrence-to-platform.enable"):
-            _send_occurrence_to_platform(jobs, projects)
-
-    _record_transaction_info(jobs, projects, skip_send_first_transaction=False)
-=======
     _pull_out_data([job], projects)
-    _record_transaction_info([job], projects)
->>>>>>> 9efec47c
+    _record_transaction_info([job], projects, skip_send_first_transaction=False)
 
     return spans