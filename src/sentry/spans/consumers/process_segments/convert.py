--- conflicted
+++ resolved
@@ -92,14 +92,7 @@
     if links := span.get("links"):
         try:
             sanitized_links = [_sanitize_span_link(link) for link in links if link is not None]
-<<<<<<< HEAD
-            attributes["sentry.links"] = AnyValue(
-                string_value=orjson.dumps(sanitized_links).decode()
-            )
-=======
-            # The links are currently expected to be a stringified json object.
             attributes["sentry.links"] = _anyvalue(orjson.dumps(sanitized_links).decode())
->>>>>>> ee6e5d50
         except Exception:
             sentry_sdk.capture_exception()
             attributes["sentry.dropped_links_count"] = AnyValue(int_value=len(links))
@@ -131,19 +124,9 @@
         return AnyValue(int_value=value)
     elif isinstance(value, float):
         return AnyValue(double_value=value)
-<<<<<<< HEAD
     elif isinstance(value, list):
         return AnyValue(array_value=ArrayValue(values=[_anyvalue(v) for v in value]))
     elif isinstance(value, dict):
-=======
-    elif isinstance(value, (list, dict)):
-        metrics.incr(
-            "spans.buffer.convert.stringify",
-            tags={
-                "type": "list" if isinstance(value, list) else "dict",
-            },
-        )
->>>>>>> ee6e5d50
         return AnyValue(string_value=orjson.dumps(value).decode())
 
     raise ValueError(f"Unknown value type: {type(value)}")
