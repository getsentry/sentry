from __future__ import annotations

import contextlib
import logging
import queue
import signal
import time
from collections.abc import Callable, Generator
from multiprocessing.synchronize import Event
from types import FrameType
from typing import Any

# XXX: Don't import any modules that will import django here, do those within child_process
import orjson
import sentry_sdk
from sentry_protos.taskbroker.v1.taskbroker_pb2 import (
    TASK_ACTIVATION_STATUS_COMPLETE,
    TASK_ACTIVATION_STATUS_FAILURE,
    TASK_ACTIVATION_STATUS_RETRY,
    TaskActivation,
    TaskActivationStatus,
)
from sentry_sdk.consts import OP, SPANDATA, SPANSTATUS
from sentry_sdk.crons import MonitorStatus, capture_checkin

from sentry.taskworker.client.inflight_task_activation import InflightTaskActivation
from sentry.taskworker.client.processing_result import ProcessingResult

logger = logging.getLogger("sentry.taskworker.worker")

AT_MOST_ONCE_TIMEOUT = 60 * 60 * 24  # 1 day


class ProcessingDeadlineExceeded(BaseException):
    pass


def child_worker_init(process_type: str) -> None:
    """
    Configure django and load task modules for workers
    Child worker processes are spawned and don't inherit db
    connections or configuration from the parent process.
    """
    from django.conf import settings

    from sentry.runner import configure

    if process_type == "spawn":
        configure()

    for module in settings.TASKWORKER_IMPORTS:
        __import__(module)


@contextlib.contextmanager
def timeout_alarm(
    seconds: int, handler: Callable[[int, FrameType | None], None]
) -> Generator[None]:
    """
    Context manager to handle SIGALRM handlers

    To prevent tasks from consuming a worker forever, we set a timeout
    alarm that will interrupt tasks that run longer than
    their processing_deadline.
    """
    original = signal.signal(signal.SIGALRM, handler)
    try:
        signal.alarm(seconds)
        yield
    finally:
        signal.alarm(0)
        signal.signal(signal.SIGALRM, original)


def get_at_most_once_key(namespace: str, taskname: str, task_id: str) -> str:
    # tw:amo -> taskworker:at_most_once
    return f"tw:amo:{namespace}:{taskname}:{task_id}"


def status_name(status: TaskActivationStatus.ValueType) -> str:
    """Convert a TaskActivationStatus to a human readable name"""
    if status == TASK_ACTIVATION_STATUS_COMPLETE:
        return "complete"
    if status == TASK_ACTIVATION_STATUS_FAILURE:
        return "failure"
    if status == TASK_ACTIVATION_STATUS_RETRY:
        return "retry"
    return f"unknown-{status}"


def child_process(
    child_tasks: queue.Queue[InflightTaskActivation],
    processed_tasks: queue.Queue[ProcessingResult],
    shutdown_event: Event,
    max_task_count: int | None,
    processing_pool_name: str,
    process_type: str,
) -> None:
    """
    The entrypoint for spawned worker children.

    Any import that could pull in django needs to be put inside this functiona
    and not the module root. If modules that include django are imported at
    the module level the wrong django settings will be used.
    """
    child_worker_init(process_type)

    from django.core.cache import cache
    from usageaccountant import UsageUnit

    from sentry import usage_accountant
    from sentry.taskworker.registry import taskregistry
    from sentry.taskworker.retry import NoRetriesRemainingError
    from sentry.taskworker.state import clear_current_task, current_task, set_current_task
    from sentry.taskworker.task import Task
    from sentry.utils import metrics
    from sentry.utils.memory import track_memory_usage

    def _get_known_task(activation: TaskActivation) -> Task[Any, Any] | None:
        if not taskregistry.contains(activation.namespace):
            logger.error(
                "taskworker.invalid_namespace",
                extra={"namespace": activation.namespace, "taskname": activation.taskname},
            )
            return None

        namespace = taskregistry.get(activation.namespace)
        if not namespace.contains(activation.taskname):
            logger.error(
                "taskworker.invalid_taskname",
                extra={"namespace": activation.namespace, "taskname": activation.taskname},
            )
            return None
        return namespace.get(activation.taskname)

    def run_worker(
        child_tasks: queue.Queue[InflightTaskActivation],
        processed_tasks: queue.Queue[ProcessingResult],
        shutdown_event: Event,
        max_task_count: int | None,
        processing_pool_name: str,
        process_type: str,
    ) -> None:
        processed_task_count = 0

        def handle_alarm(signum: int, frame: FrameType | None) -> None:
            """
            Handle SIGALRM

            If we hit an alarm in a child, we need to push a result
            and terminate the child.
            """
            deadline = -1
            current = current_task()
            taskname = "unknown"
            if current:
                taskname = current.taskname
                deadline = current.processing_deadline_duration
            raise ProcessingDeadlineExceeded(
                f"execution deadline of {deadline} seconds exceeded by {taskname}"
            )

        while not shutdown_event.is_set():
            if max_task_count and processed_task_count >= max_task_count:
                metrics.incr(
                    "taskworker.worker.max_task_count_reached",
                    tags={"count": processed_task_count, "processing_pool": processing_pool_name},
                )
                logger.info(
                    "taskworker.max_task_count_reached", extra={"count": processed_task_count}
                )
                break

<<<<<<< HEAD
=======
            if shutdown_event.is_set():
                logger.info("taskworker.worker.shutdown_event")
                break

            child_tasks_get_start = time.monotonic()
>>>>>>> 5725eb9a
            try:
                # If the queue is empty, this could block for a second.
                inflight = child_tasks.get(timeout=1.0)
            except queue.Empty:
                metrics.distribution(
                    "taskworker.worker.child_task_queue_empty.wait_duration",
                    time.monotonic() - child_tasks_get_start,
                    tags={"processing_pool": processing_pool_name},
                )
                metrics.incr(
                    "taskworker.worker.child_task_queue_empty",
                    tags={"processing_pool": processing_pool_name},
                )
                continue

            task_func = _get_known_task(inflight.activation)
            if not task_func:
                metrics.incr(
                    "taskworker.worker.unknown_task",
                    tags={
                        "namespace": inflight.activation.namespace,
                        "taskname": inflight.activation.taskname,
                        "processing_pool": processing_pool_name,
                    },
                )
                processed_tasks.put(
                    ProcessingResult(
                        task_id=inflight.activation.id,
                        status=TASK_ACTIVATION_STATUS_FAILURE,
                        host=inflight.host,
                        receive_timestamp=inflight.receive_timestamp,
                    )
                )
                continue

            if task_func.at_most_once:
                key = get_at_most_once_key(
                    inflight.activation.namespace,
                    inflight.activation.taskname,
                    inflight.activation.id,
                )
                if cache.add(key, "1", timeout=AT_MOST_ONCE_TIMEOUT):  # The key didn't exist
                    metrics.incr(
                        "taskworker.task.at_most_once.executed",
                        tags={
                            "namespace": inflight.activation.namespace,
                            "taskname": inflight.activation.taskname,
                            "processing_pool": processing_pool_name,
                        },
                    )
                else:
                    metrics.incr(
                        "taskworker.worker.at_most_once.skipped",
                        tags={
                            "namespace": inflight.activation.namespace,
                            "taskname": inflight.activation.taskname,
                            "processing_pool": processing_pool_name,
                        },
                    )
                    continue

            set_current_task(inflight.activation)

            next_state = TASK_ACTIVATION_STATUS_FAILURE
            # Use time.time() so we can measure against activation.received_at
            execution_start_time = time.time()
            try:
                with timeout_alarm(inflight.activation.processing_deadline_duration, handle_alarm):
                    _execute_activation(task_func, inflight.activation)
                next_state = TASK_ACTIVATION_STATUS_COMPLETE
            except ProcessingDeadlineExceeded as err:
                with sentry_sdk.isolation_scope() as scope:
                    scope.fingerprint = [
                        "taskworker.processing_deadline_exceeded",
                        inflight.activation.namespace,
                        inflight.activation.taskname,
                    ]
                    scope.set_transaction_name(inflight.activation.taskname)
                    sentry_sdk.capture_exception(err)
                metrics.incr(
                    "taskworker.worker.processing_deadline_exceeded",
                    tags={
                        "processing_pool": processing_pool_name,
                        "namespace": inflight.activation.namespace,
                        "taskname": inflight.activation.taskname,
                    },
                )
                next_state = TASK_ACTIVATION_STATUS_FAILURE
            except Exception as err:
                retry = task_func.retry
                captured_error = False
                if retry:
                    if retry.should_retry(inflight.activation.retry_state, err):
                        logger.info(
                            "taskworker.task.retry",
                            extra={
                                "namespace": inflight.activation.namespace,
                                "taskname": inflight.activation.taskname,
                                "processing_pool": processing_pool_name,
                                "error": str(err),
                            },
                        )
                        next_state = TASK_ACTIVATION_STATUS_RETRY
                    elif retry.max_attempts_reached(inflight.activation.retry_state):
                        with sentry_sdk.isolation_scope() as scope:
                            retry_error = NoRetriesRemainingError(
                                f"{inflight.activation.taskname} has consumed all of its retries"
                            )
                            retry_error.__cause__ = err
                            scope.fingerprint = [
                                "taskworker.no_retries_remaining",
                                inflight.activation.namespace,
                                inflight.activation.taskname,
                            ]
                            scope.set_transaction_name(inflight.activation.taskname)
                            sentry_sdk.capture_exception(retry_error)
                            captured_error = True

                if not captured_error and next_state != TASK_ACTIVATION_STATUS_RETRY:
                    sentry_sdk.capture_exception(err)

            clear_current_task()
            processed_task_count += 1

            # Get completion time before pushing to queue, so we can measure queue append time
            execution_complete_time = time.time()
            with metrics.timer(
                "taskworker.worker.processed_tasks.put.duration",
                tags={
                    "processing_pool": processing_pool_name,
                },
            ):
                processed_tasks.put(
                    ProcessingResult(
                        task_id=inflight.activation.id,
                        status=next_state,
                        host=inflight.host,
                        receive_timestamp=inflight.receive_timestamp,
                    )
                )

            record_task_execution(
                inflight.activation,
                next_state,
                execution_start_time,
                execution_complete_time,
                processing_pool_name,
            )

    def _execute_activation(task_func: Task[Any, Any], activation: TaskActivation) -> None:
        """Invoke a task function with the activation parameters."""
        parameters = orjson.loads(activation.parameters)
        args = parameters.get("args", [])
        kwargs = parameters.get("kwargs", {})
        headers = {k: v for k, v in activation.headers.items()}

        transaction = sentry_sdk.continue_trace(
            environ_or_headers=headers,
            op="queue.task.taskworker",
            name=activation.taskname,
            origin="taskworker",
        )
        with (
            track_memory_usage(
                "taskworker.worker.memory_change",
                tags={"namespace": activation.namespace, "taskname": activation.taskname},
            ),
            sentry_sdk.isolation_scope(),
            sentry_sdk.start_transaction(transaction),
        ):
            transaction.set_data(
                "taskworker-task", {"args": args, "kwargs": kwargs, "id": activation.id}
            )
            task_added_time = activation.received_at.ToDatetime().timestamp()
            # latency attribute needs to be in milliseconds
            latency = (time.time() - task_added_time) * 1000

            with sentry_sdk.start_span(
                op=OP.QUEUE_PROCESS,
                name=activation.taskname,
                origin="taskworker",
            ) as span:
                span.set_data(SPANDATA.MESSAGING_DESTINATION_NAME, activation.namespace)
                span.set_data(SPANDATA.MESSAGING_MESSAGE_ID, activation.id)
                span.set_data(SPANDATA.MESSAGING_MESSAGE_RECEIVE_LATENCY, latency)
                span.set_data(
                    SPANDATA.MESSAGING_MESSAGE_RETRY_COUNT, activation.retry_state.attempts
                )
                span.set_data(SPANDATA.MESSAGING_SYSTEM, "taskworker")

                # TODO(taskworker) remove this when doing cleanup
                # The `__start_time` parameter is spliced into task parameters by
                # sentry.celery.SentryTask._add_metadata and needs to be removed
                # from kwargs like sentry.tasks.base.instrumented_task does.
                if "__start_time" in kwargs:
                    kwargs.pop("__start_time")

                try:
                    task_func(*args, **kwargs)
                    transaction.set_status(SPANSTATUS.OK)
                except Exception:
                    transaction.set_status(SPANSTATUS.INTERNAL_ERROR)
                    raise

    def record_task_execution(
        activation: TaskActivation,
        status: TaskActivationStatus.ValueType,
        start_time: float,
        completion_time: float,
        processing_pool_name: str,
    ) -> None:
        task_added_time = activation.received_at.ToDatetime().timestamp()
        execution_duration = completion_time - start_time
        execution_latency = completion_time - task_added_time

        logger.debug(
            "taskworker.task_execution",
            extra={
                "taskname": activation.taskname,
                "execution_duration": execution_duration,
                "execution_latency": execution_latency,
                "status": status_name(status),
            },
        )
        metrics.incr(
            "taskworker.worker.execute_task",
            tags={
                "namespace": activation.namespace,
                "taskname": activation.taskname,
                "status": status_name(status),
                "processing_pool": processing_pool_name,
            },
        )
        metrics.distribution(
            "taskworker.worker.execution_duration",
            execution_duration,
            tags={
                "namespace": activation.namespace,
                "taskname": activation.taskname,
                "processing_pool": processing_pool_name,
            },
        )
        metrics.distribution(
            "taskworker.worker.execution_latency",
            execution_latency,
            tags={
                "namespace": activation.namespace,
                "taskname": activation.taskname,
                "processing_pool": processing_pool_name,
            },
        )

        namespace = taskregistry.get(activation.namespace)
        usage_accountant.record(
            resource_id="taskworker",
            app_feature=namespace.app_feature,
            amount=int(execution_duration * 1000),
            usage_type=UsageUnit.MILLISECONDS,
        )

        if (
            "sentry-monitor-check-in-id" in activation.headers
            and "sentry-monitor-slug" in activation.headers
        ):
            monitor_status = MonitorStatus.ERROR
            if status == TASK_ACTIVATION_STATUS_COMPLETE:
                monitor_status = MonitorStatus.OK

            capture_checkin(
                monitor_slug=activation.headers["sentry-monitor-slug"],
                check_in_id=activation.headers["sentry-monitor-check-in-id"],
                duration=execution_duration,
                status=monitor_status,
            )

    # Run the worker loop
    run_worker(
        child_tasks,
        processed_tasks,
        shutdown_event,
        max_task_count,
        processing_pool_name,
        process_type,
    )<|MERGE_RESOLUTION|>--- conflicted
+++ resolved
@@ -171,14 +171,7 @@
                 )
                 break
 
-<<<<<<< HEAD
-=======
-            if shutdown_event.is_set():
-                logger.info("taskworker.worker.shutdown_event")
-                break
-
             child_tasks_get_start = time.monotonic()
->>>>>>> 5725eb9a
             try:
                 # If the queue is empty, this could block for a second.
                 inflight = child_tasks.get(timeout=1.0)
