from __future__ import annotations

import contextlib
import logging
import queue
import signal
import time
from collections.abc import Callable, Generator
from multiprocessing.synchronize import Event
from types import FrameType
from typing import Any

# XXX: Don't import any modules that will import django here, do those within child_process
import orjson
import sentry_sdk
from sentry_protos.taskbroker.v1.taskbroker_pb2 import (
    TASK_ACTIVATION_STATUS_COMPLETE,
    TASK_ACTIVATION_STATUS_FAILURE,
    TASK_ACTIVATION_STATUS_RETRY,
    TaskActivation,
    TaskActivationStatus,
)
from sentry_sdk.consts import OP, SPANDATA, SPANSTATUS
from sentry_sdk.crons import MonitorStatus, capture_checkin

from sentry.taskworker.client.inflight_task_activation import InflightTaskActivation
from sentry.taskworker.client.processing_result import ProcessingResult

logger = logging.getLogger("sentry.taskworker.worker")

AT_MOST_ONCE_TIMEOUT = 60 * 60 * 24  # 1 day


class ProcessingDeadlineExceeded(BaseException):
    pass


def child_worker_init(process_type: str) -> None:
    """
    Configure django and load task modules for workers
    Child worker processes are spawned and don't inherit db
    connections or configuration from the parent process.
    """
    from django.conf import settings

    from sentry.runner import configure

    if process_type == "spawn":
        configure()

    for module in settings.TASKWORKER_IMPORTS:
        __import__(module)


@contextlib.contextmanager
def timeout_alarm(
    seconds: int, handler: Callable[[int, FrameType | None], None]
) -> Generator[None]:
    """
    Context manager to handle SIGALRM handlers

    To prevent tasks from consuming a worker forever, we set a timeout
    alarm that will interrupt tasks that run longer than
    their processing_deadline.
    """
    original = signal.signal(signal.SIGALRM, handler)
    try:
        signal.alarm(seconds)
        yield
    finally:
        signal.alarm(0)
        signal.signal(signal.SIGALRM, original)


def get_at_most_once_key(namespace: str, taskname: str, task_id: str) -> str:
    # tw:amo -> taskworker:at_most_once
    return f"tw:amo:{namespace}:{taskname}:{task_id}"


def status_name(status: TaskActivationStatus.ValueType) -> str:
    """Convert a TaskActivationStatus to a human readable name"""
    if status == TASK_ACTIVATION_STATUS_COMPLETE:
        return "complete"
    if status == TASK_ACTIVATION_STATUS_FAILURE:
        return "failure"
    if status == TASK_ACTIVATION_STATUS_RETRY:
        return "retry"
    return f"unknown-{status}"


def child_process(
    child_tasks: queue.Queue[InflightTaskActivation],
    processed_tasks: queue.Queue[ProcessingResult],
    shutdown_event: Event,
    max_task_count: int | None,
    processing_pool_name: str,
    process_type: str,
) -> None:
    """
    The entrypoint for spawned worker children.

    Any import that could pull in django needs to be put inside this functiona
    and not the module root. If modules that include django are imported at
    the module level the wrong django settings will be used.
    """
    child_worker_init(process_type)

    from django.core.cache import cache
    from usageaccountant import UsageUnit

    from sentry import usage_accountant
    from sentry.taskworker.registry import taskregistry
    from sentry.taskworker.state import clear_current_task, current_task, set_current_task
    from sentry.taskworker.task import Task
    from sentry.utils import metrics
    from sentry.utils.memory import track_memory_usage

    def _get_known_task(activation: TaskActivation) -> Task[Any, Any] | None:
        if not taskregistry.contains(activation.namespace):
            logger.error(
                "taskworker.invalid_namespace",
                extra={"namespace": activation.namespace, "taskname": activation.taskname},
            )
            return None

        namespace = taskregistry.get(activation.namespace)
        if not namespace.contains(activation.taskname):
            logger.error(
                "taskworker.invalid_taskname",
                extra={"namespace": activation.namespace, "taskname": activation.taskname},
            )
            return None
        return namespace.get(activation.taskname)

    def run_worker(
        child_tasks: queue.Queue[InflightTaskActivation],
        processed_tasks: queue.Queue[ProcessingResult],
        shutdown_event: Event,
        max_task_count: int | None,
        processing_pool_name: str,
        process_type: str,
    ) -> None:
        processed_task_count = 0

        def handle_alarm(signum: int, frame: FrameType | None) -> None:
            """
            Handle SIGALRM

            If we hit an alarm in a child, we need to push a result
            and terminate the child.
            """
            deadline = -1
            current = current_task()
            taskname = "unknown"
            if current:
                taskname = current.taskname
                deadline = current.processing_deadline_duration
            raise ProcessingDeadlineExceeded(
                f"execution deadline of {deadline} seconds exceeded by {taskname}"
            )

        while True:
            if max_task_count and processed_task_count >= max_task_count:

                metrics.incr(
                    "taskworker.worker.max_task_count_reached",
                    tags={"count": processed_task_count, "processing_pool": processing_pool_name},
                )
                logger.info(
                    "taskworker.max_task_count_reached", extra={"count": processed_task_count}
                )
                break

            if shutdown_event.is_set():
                logger.info("taskworker.worker.shutdown_event")
                break

            try:
                inflight = child_tasks.get(timeout=1.0)
            except queue.Empty:
                metrics.incr(
                    "taskworker.worker.child_task_queue_empty",
                    tags={"processing_pool": processing_pool_name},
                )
                continue

            task_func = _get_known_task(inflight.activation)
            if not task_func:
                metrics.incr(
                    "taskworker.worker.unknown_task",
                    tags={
                        "namespace": inflight.activation.namespace,
                        "taskname": inflight.activation.taskname,
                        "processing_pool": processing_pool_name,
                    },
                )
                processed_tasks.put(
                    ProcessingResult(
                        task_id=inflight.activation.id,
                        status=TASK_ACTIVATION_STATUS_FAILURE,
                        host=inflight.host,
                        receive_timestamp=inflight.receive_timestamp,
                    )
                )
                continue

            if task_func.at_most_once:
                key = get_at_most_once_key(
                    inflight.activation.namespace,
                    inflight.activation.taskname,
                    inflight.activation.id,
                )
                if cache.add(key, "1", timeout=AT_MOST_ONCE_TIMEOUT):  # The key didn't exist
                    metrics.incr(
                        "taskworker.task.at_most_once.executed",
                        tags={
                            "namespace": inflight.activation.namespace,
                            "taskname": inflight.activation.taskname,
                            "processing_pool": processing_pool_name,
                        },
                    )
                else:
                    metrics.incr(
                        "taskworker.worker.at_most_once.skipped",
                        tags={
                            "namespace": inflight.activation.namespace,
                            "taskname": inflight.activation.taskname,
                            "processing_pool": processing_pool_name,
                        },
                    )
                    continue

            set_current_task(inflight.activation)

            next_state = TASK_ACTIVATION_STATUS_FAILURE
            # Use time.time() so we can measure against activation.received_at
            execution_start_time = time.time()
            try:
                with timeout_alarm(inflight.activation.processing_deadline_duration, handle_alarm):
                    _execute_activation(task_func, inflight.activation)
                next_state = TASK_ACTIVATION_STATUS_COMPLETE
            except ProcessingDeadlineExceeded as err:
                with sentry_sdk.isolation_scope() as scope:
                    scope.fingerprint = [
                        "taskworker.processing_deadline_exceeded",
                        inflight.activation.namespace,
                        inflight.activation.taskname,
                    ]
                    scope.set_transaction_name(inflight.activation.taskname)
                    sentry_sdk.capture_exception(err)
                metrics.incr(
                    "taskworker.worker.processing_deadline_exceeded",
                    tags={
                        "processing_pool": processing_pool_name,
                        "namespace": inflight.activation.namespace,
                        "taskname": inflight.activation.taskname,
                    },
                )
                next_state = TASK_ACTIVATION_STATUS_FAILURE
            except Exception as err:
                if task_func.should_retry(inflight.activation.retry_state, err):
                    logger.info(
                        "taskworker.task.retry",
                        extra={
                            "namespace": inflight.activation.namespace,
                            "taskname": inflight.activation.taskname,
                            "processing_pool": processing_pool_name,
                        },
                    )
                    next_state = TASK_ACTIVATION_STATUS_RETRY

                if next_state != TASK_ACTIVATION_STATUS_RETRY:
                    sentry_sdk.capture_exception(err)

            clear_current_task()
            processed_task_count += 1

            # Get completion time before pushing to queue, so we can measure queue append time
            execution_complete_time = time.time()
            with metrics.timer(
                "taskworker.worker.processed_tasks.put.duration",
                tags={
                    "processing_pool": processing_pool_name,
                },
            ):
                processed_tasks.put(
                    ProcessingResult(
                        task_id=inflight.activation.id,
                        status=next_state,
                        host=inflight.host,
                        receive_timestamp=inflight.receive_timestamp,
                    )
                )

            record_task_execution(
                inflight.activation,
                next_state,
                execution_start_time,
                execution_complete_time,
                processing_pool_name,
            )

    def _execute_activation(task_func: Task[Any, Any], activation: TaskActivation) -> None:
        """Invoke a task function with the activation parameters."""
        parameters = orjson.loads(activation.parameters)
        args = parameters.get("args", [])
        kwargs = parameters.get("kwargs", {})
        headers = {k: v for k, v in activation.headers.items()}

<<<<<<< HEAD
        with sentry_sdk.continue_trace(headers):
            with (
                track_memory_usage("taskworker.worker.memory_change"),
                sentry_sdk.start_span(
                    op="queue.task.taskworker",
                    name=f"{activation.namespace}:{activation.taskname}",
                    origin="taskworker",
                ) as root_span,
            ):
                root_span.set_attribute(
                    "taskworker-task", {"args": args, "kwargs": kwargs, "id": activation.id}
                )
                task_added_time = activation.received_at.ToDatetime().timestamp()
                latency = time.time() - task_added_time

                with sentry_sdk.start_span(
                    op=OP.QUEUE_PROCESS,
                    name=activation.taskname,
                    origin="taskworker",
                ) as span:
                    span.set_attribute(SPANDATA.MESSAGING_DESTINATION_NAME, activation.namespace)
                    span.set_attribute(SPANDATA.MESSAGING_MESSAGE_ID, activation.id)
                    span.set_attribute(SPANDATA.MESSAGING_MESSAGE_RECEIVE_LATENCY, latency)
                    span.set_attribute(
                        SPANDATA.MESSAGING_MESSAGE_RETRY_COUNT, activation.retry_state.attempts
                    )
                    span.set_attribute(SPANDATA.MESSAGING_SYSTEM, "taskworker")
=======
        transaction = sentry_sdk.continue_trace(
            environ_or_headers=headers,
            op="queue.task.taskworker",
            name=activation.taskname,
            origin="taskworker",
        )
        with (
            track_memory_usage(
                "taskworker.worker.memory_change",
                tags={"namespace": activation.namespace, "taskname": activation.taskname},
            ),
            sentry_sdk.isolation_scope(),
            sentry_sdk.start_transaction(transaction),
        ):
            transaction.set_data(
                "taskworker-task", {"args": args, "kwargs": kwargs, "id": activation.id}
            )
            task_added_time = activation.received_at.ToDatetime().timestamp()
            # latency attribute needs to be in milliseconds
            latency = (time.time() - task_added_time) * 1000

            with sentry_sdk.start_span(
                op=OP.QUEUE_PROCESS,
                name=activation.taskname,
                origin="taskworker",
            ) as span:
                span.set_data(SPANDATA.MESSAGING_DESTINATION_NAME, activation.namespace)
                span.set_data(SPANDATA.MESSAGING_MESSAGE_ID, activation.id)
                span.set_data(SPANDATA.MESSAGING_MESSAGE_RECEIVE_LATENCY, latency)
                span.set_data(
                    SPANDATA.MESSAGING_MESSAGE_RETRY_COUNT, activation.retry_state.attempts
                )
                span.set_data(SPANDATA.MESSAGING_SYSTEM, "taskworker")
>>>>>>> dbff22b5

                # TODO(taskworker) remove this when doing cleanup
                # The `__start_time` parameter is spliced into task parameters by
                # sentry.celery.SentryTask._add_metadata and needs to be removed
                # from kwargs like sentry.tasks.base.instrumented_task does.
                if "__start_time" in kwargs:
                    kwargs.pop("__start_time")

                try:
                    task_func(*args, **kwargs)
<<<<<<< HEAD
                    root_span.set_status(SPANSTATUS.OK)
                except Exception:
                    root_span.set_status(SPANSTATUS.INTERNAL_ERROR)
=======
                    transaction.set_status(SPANSTATUS.OK)
                except Exception:
                    transaction.set_status(SPANSTATUS.INTERNAL_ERROR)
>>>>>>> dbff22b5
                    raise

    def record_task_execution(
        activation: TaskActivation,
        status: TaskActivationStatus.ValueType,
        start_time: float,
        completion_time: float,
        processing_pool_name: str,
    ) -> None:
        task_added_time = activation.received_at.ToDatetime().timestamp()
        execution_duration = completion_time - start_time
        execution_latency = completion_time - task_added_time

        logger.debug(
            "taskworker.task_execution",
            extra={
                "taskname": activation.taskname,
                "execution_duration": execution_duration,
                "execution_latency": execution_latency,
                "status": status_name(status),
            },
        )
        metrics.incr(
            "taskworker.worker.execute_task",
            tags={
                "namespace": activation.namespace,
                "taskname": activation.taskname,
                "status": status_name(status),
                "processing_pool": processing_pool_name,
            },
        )
        metrics.distribution(
            "taskworker.worker.execution_duration",
            execution_duration,
            tags={
                "namespace": activation.namespace,
                "taskname": activation.taskname,
                "processing_pool": processing_pool_name,
            },
        )
        metrics.distribution(
            "taskworker.worker.execution_latency",
            execution_latency,
            tags={
                "namespace": activation.namespace,
                "taskname": activation.taskname,
                "processing_pool": processing_pool_name,
            },
        )

        namespace = taskregistry.get(activation.namespace)
        usage_accountant.record(
            resource_id="taskworker",
            app_feature=namespace.app_feature,
            amount=int(execution_duration * 1000),
            usage_type=UsageUnit.MILLISECONDS,
        )

        if (
            "sentry-monitor-check-in-id" in activation.headers
            and "sentry-monitor-slug" in activation.headers
        ):
            monitor_status = MonitorStatus.ERROR
            if status == TASK_ACTIVATION_STATUS_COMPLETE:
                monitor_status = MonitorStatus.OK

            capture_checkin(
                monitor_slug=activation.headers["sentry-monitor-slug"],
                check_in_id=activation.headers["sentry-monitor-check-in-id"],
                duration=execution_duration,
                status=monitor_status,
            )

    # Run the worker loop
    run_worker(
        child_tasks,
        processed_tasks,
        shutdown_event,
        max_task_count,
        processing_pool_name,
        process_type,
    )<|MERGE_RESOLUTION|>--- conflicted
+++ resolved
@@ -307,13 +307,16 @@
         kwargs = parameters.get("kwargs", {})
         headers = {k: v for k, v in activation.headers.items()}
 
-<<<<<<< HEAD
         with sentry_sdk.continue_trace(headers):
             with (
-                track_memory_usage("taskworker.worker.memory_change"),
+                track_memory_usage(
+                    "taskworker.worker.memory_change",
+                    tags={"namespace": activation.namespace, "taskname": activation.taskname},
+                ),
+                sentry_sdk.isolation_scope(),
                 sentry_sdk.start_span(
                     op="queue.task.taskworker",
-                    name=f"{activation.namespace}:{activation.taskname}",
+                    name=activation.taskname,
                     origin="taskworker",
                 ) as root_span,
             ):
@@ -321,7 +324,8 @@
                     "taskworker-task", {"args": args, "kwargs": kwargs, "id": activation.id}
                 )
                 task_added_time = activation.received_at.ToDatetime().timestamp()
-                latency = time.time() - task_added_time
+                # latency attribute needs to be in milliseconds
+                latency = (time.time() - task_added_time) * 1000
 
                 with sentry_sdk.start_span(
                     op=OP.QUEUE_PROCESS,
@@ -335,41 +339,6 @@
                         SPANDATA.MESSAGING_MESSAGE_RETRY_COUNT, activation.retry_state.attempts
                     )
                     span.set_attribute(SPANDATA.MESSAGING_SYSTEM, "taskworker")
-=======
-        transaction = sentry_sdk.continue_trace(
-            environ_or_headers=headers,
-            op="queue.task.taskworker",
-            name=activation.taskname,
-            origin="taskworker",
-        )
-        with (
-            track_memory_usage(
-                "taskworker.worker.memory_change",
-                tags={"namespace": activation.namespace, "taskname": activation.taskname},
-            ),
-            sentry_sdk.isolation_scope(),
-            sentry_sdk.start_transaction(transaction),
-        ):
-            transaction.set_data(
-                "taskworker-task", {"args": args, "kwargs": kwargs, "id": activation.id}
-            )
-            task_added_time = activation.received_at.ToDatetime().timestamp()
-            # latency attribute needs to be in milliseconds
-            latency = (time.time() - task_added_time) * 1000
-
-            with sentry_sdk.start_span(
-                op=OP.QUEUE_PROCESS,
-                name=activation.taskname,
-                origin="taskworker",
-            ) as span:
-                span.set_data(SPANDATA.MESSAGING_DESTINATION_NAME, activation.namespace)
-                span.set_data(SPANDATA.MESSAGING_MESSAGE_ID, activation.id)
-                span.set_data(SPANDATA.MESSAGING_MESSAGE_RECEIVE_LATENCY, latency)
-                span.set_data(
-                    SPANDATA.MESSAGING_MESSAGE_RETRY_COUNT, activation.retry_state.attempts
-                )
-                span.set_data(SPANDATA.MESSAGING_SYSTEM, "taskworker")
->>>>>>> dbff22b5
 
                 # TODO(taskworker) remove this when doing cleanup
                 # The `__start_time` parameter is spliced into task parameters by
@@ -380,15 +349,9 @@
 
                 try:
                     task_func(*args, **kwargs)
-<<<<<<< HEAD
                     root_span.set_status(SPANSTATUS.OK)
                 except Exception:
                     root_span.set_status(SPANSTATUS.INTERNAL_ERROR)
-=======
-                    transaction.set_status(SPANSTATUS.OK)
-                except Exception:
-                    transaction.set_status(SPANSTATUS.INTERNAL_ERROR)
->>>>>>> dbff22b5
                     raise
 
     def record_task_execution(
