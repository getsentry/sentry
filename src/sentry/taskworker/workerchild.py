from __future__ import annotations

import contextlib
import dataclasses
import logging
import queue
import signal
import time
from collections.abc import Callable, Generator
from multiprocessing.synchronize import Event
from types import FrameType
from typing import Any

# XXX: Don't import any modules that will import django here, do those within child_process
import orjson
import sentry_sdk
from sentry_protos.taskbroker.v1.taskbroker_pb2 import (
    TASK_ACTIVATION_STATUS_COMPLETE,
    TASK_ACTIVATION_STATUS_FAILURE,
    TASK_ACTIVATION_STATUS_RETRY,
    TaskActivation,
    TaskActivationStatus,
)
from sentry_sdk.consts import OP, SPANDATA, SPANSTATUS
from sentry_sdk.crons import MonitorStatus, capture_checkin

logger = logging.getLogger("sentry.taskworker.worker")

AT_MOST_ONCE_TIMEOUT = 60 * 60 * 24  # 1 day


class ProcessingDeadlineExceeded(BaseException):
    pass


@dataclasses.dataclass
class ProcessingResult:
    """Result structure from child processess to parent"""

    task_id: str
    status: TaskActivationStatus.ValueType


def child_worker_init(process_type: str) -> None:
    """
    Configure django and load task modules for workers
    Child worker processes are spawned and don't inherit db
    connections or configuration from the parent process.
    """
    from django.conf import settings

    from sentry.runner import configure

    if process_type == "spawn":
        configure()

    for module in settings.TASKWORKER_IMPORTS:
        __import__(module)


@contextlib.contextmanager
def timeout_alarm(
    seconds: int, handler: Callable[[int, FrameType | None], None]
) -> Generator[None]:
    """
    Context manager to handle SIGALRM handlers

    To prevent tasks from consuming a worker forever, we set a timeout
    alarm that will interrupt tasks that run longer than
    their processing_deadline.
    """
    original = signal.signal(signal.SIGALRM, handler)
    try:
        signal.alarm(seconds)
        yield
    finally:
        signal.alarm(0)
        signal.signal(signal.SIGALRM, original)


def get_at_most_once_key(namespace: str, taskname: str, task_id: str) -> str:
    # tw:amo -> taskworker:at_most_once
    return f"tw:amo:{namespace}:{taskname}:{task_id}"


def status_name(status: TaskActivationStatus.ValueType) -> str:
    """Convert a TaskActivationStatus to a human readable name"""
    if status == TASK_ACTIVATION_STATUS_COMPLETE:
        return "complete"
    if status == TASK_ACTIVATION_STATUS_FAILURE:
        return "failure"
    if status == TASK_ACTIVATION_STATUS_RETRY:
        return "retry"
    return f"unknown-{status}"


def child_process(
    child_tasks: queue.Queue[TaskActivation],
    processed_tasks: queue.Queue[ProcessingResult],
    shutdown_event: Event,
    max_task_count: int | None,
    processing_pool_name: str,
    process_type: str,
) -> None:
    """
    The entrypoint for spawned worker children.

    Any import that could pull in django needs to be put inside this functiona
    and not the module root. If modules that include django are imported at
    the module level the wrong django settings will be used.
    """
    child_worker_init(process_type)

    from django.core.cache import cache
    from usageaccountant import UsageUnit

    from sentry import usage_accountant
    from sentry.taskworker.registry import taskregistry
    from sentry.taskworker.state import clear_current_task, current_task, set_current_task
    from sentry.taskworker.task import Task
    from sentry.utils import metrics
    from sentry.utils.memory import track_memory_usage

    def _get_known_task(activation: TaskActivation) -> Task[Any, Any] | None:
        if not taskregistry.contains(activation.namespace):
            logger.error(
                "taskworker.invalid_namespace",
                extra={"namespace": activation.namespace, "taskname": activation.taskname},
            )
            return None

        namespace = taskregistry.get(activation.namespace)
        if not namespace.contains(activation.taskname):
            logger.error(
                "taskworker.invalid_taskname",
                extra={"namespace": activation.namespace, "taskname": activation.taskname},
            )
            return None
        return namespace.get(activation.taskname)

    def run_worker(
        child_tasks: queue.Queue[TaskActivation],
        processed_tasks: queue.Queue[ProcessingResult],
        shutdown_event: Event,
        max_task_count: int | None,
        processing_pool_name: str,
        process_type: str,
    ) -> None:
        processed_task_count = 0

        def handle_alarm(signum: int, frame: FrameType | None) -> None:
            """
            Handle SIGALRM

            If we hit an alarm in a child, we need to push a result
            and terminate the child.
            """
            deadline = -1
            current = current_task()
            if current:
                deadline = current.processing_deadline_duration
            raise ProcessingDeadlineExceeded(f"execution deadline of {deadline} seconds exceeded")

        while True:
            if max_task_count and processed_task_count >= max_task_count:

                metrics.incr(
                    "taskworker.worker.max_task_count_reached",
                    tags={"count": processed_task_count, "processing_pool": processing_pool_name},
                )
                logger.info(
                    "taskworker.max_task_count_reached", extra={"count": processed_task_count}
                )
                break

            if shutdown_event.is_set():
                logger.info("taskworker.worker.shutdown_event")
                break

            try:
                activation = child_tasks.get(timeout=1.0)
            except queue.Empty:
                metrics.incr(
                    "taskworker.worker.child_task_queue_empty",
                    tags={"processing_pool": processing_pool_name},
                )
                continue

            task_func = _get_known_task(activation)
            if not task_func:
                metrics.incr(
                    "taskworker.worker.unknown_task",
                    tags={
                        "namespace": activation.namespace,
                        "taskname": activation.taskname,
                        "processing_pool": processing_pool_name,
                    },
                )
                processed_tasks.put(
                    ProcessingResult(task_id=activation.id, status=TASK_ACTIVATION_STATUS_FAILURE)
                )
                continue

            if task_func.at_most_once:
                key = get_at_most_once_key(activation.namespace, activation.taskname, activation.id)
                if cache.add(key, "1", timeout=AT_MOST_ONCE_TIMEOUT):  # The key didn't exist
                    metrics.incr(
                        "taskworker.task.at_most_once.executed",
                        tags={
                            "namespace": activation.namespace,
                            "taskname": activation.taskname,
                            "processing_pool": processing_pool_name,
                        },
                    )
                else:
                    metrics.incr(
                        "taskworker.worker.at_most_once.skipped",
                        tags={
                            "namespace": activation.namespace,
                            "taskname": activation.taskname,
                            "processing_pool": processing_pool_name,
                        },
                    )
                    continue

            set_current_task(activation)

            next_state = TASK_ACTIVATION_STATUS_FAILURE
            # Use time.time() so we can measure against activation.received_at
            execution_start_time = time.time()
            try:
                with timeout_alarm(activation.processing_deadline_duration, handle_alarm):
                    _execute_activation(task_func, activation)
                next_state = TASK_ACTIVATION_STATUS_COMPLETE
            except ProcessingDeadlineExceeded as err:
                with sentry_sdk.isolation_scope() as scope:
                    scope.fingerprint = [
                        "taskworker.processing_deadline_exceeded",
                        activation.namespace,
                        activation.taskname,
                    ]
                    sentry_sdk.capture_exception(err)
                metrics.incr(
                    "taskworker.worker.processing_deadline_exceeded",
                    tags={
                        "processing_pool": processing_pool_name,
                        "namespace": activation.namespace,
                        "taskname": activation.taskname,
                    },
                )
                next_state = TASK_ACTIVATION_STATUS_FAILURE
            except Exception as err:
                if task_func.should_retry(activation.retry_state, err):
                    logger.info(
                        "taskworker.task.retry",
                        extra={
                            "namespace": activation.namespace,
                            "taskname": activation.taskname,
                            "processing_pool": processing_pool_name,
                        },
                    )
                    next_state = TASK_ACTIVATION_STATUS_RETRY

                if next_state != TASK_ACTIVATION_STATUS_RETRY:
                    sentry_sdk.capture_exception(err)

            clear_current_task()
            processed_task_count += 1

            # Get completion time before pushing to queue, so we can measure queue append time
            execution_complete_time = time.time()
            with metrics.timer(
                "taskworker.worker.processed_tasks.put.duration",
                tags={
                    "processing_pool": processing_pool_name,
                },
            ):
                processed_tasks.put(ProcessingResult(task_id=activation.id, status=next_state))

            record_task_execution(
                activation,
                next_state,
                execution_start_time,
                execution_complete_time,
                processing_pool_name,
            )

    def _execute_activation(task_func: Task[Any, Any], activation: TaskActivation) -> None:
        """Invoke a task function with the activation parameters."""
        parameters = orjson.loads(activation.parameters)
        args = parameters.get("args", [])
        kwargs = parameters.get("kwargs", {})
        headers = {k: v for k, v in activation.headers.items()}

        with sentry_sdk.continue_trace(headers):
            with (
                track_memory_usage("taskworker.worker.memory_change"),
                sentry_sdk.start_span(
                    op="queue.task.taskworker",
                    name=f"{activation.namespace}:{activation.taskname}",
                    origin="taskworker",
                ) as root_span,
            ):
                # TODO-anton: split dict into multiple attributes
                root_span.set_attribute(
                    "taskworker-task", {"args": args, "kwargs": kwargs, "id": activation.id}
                )
<<<<<<< HEAD
                task_added_time = activation.received_at.ToDatetime().timestamp()
                latency = time.time() - task_added_time

                with sentry_sdk.start_span(
                    op=OP.QUEUE_PROCESS,
                    name=activation.taskname,
                    origin="taskworker",
                ) as span:
                    span.set_attribute(SPANDATA.MESSAGING_DESTINATION_NAME, activation.namespace)
                    span.set_attribute(SPANDATA.MESSAGING_MESSAGE_ID, activation.id)
                    span.set_attribute(SPANDATA.MESSAGING_MESSAGE_RECEIVE_LATENCY, latency)
                    span.set_attribute(
                        SPANDATA.MESSAGING_MESSAGE_RETRY_COUNT, activation.retry_state.attempts
                    )
                    span.set_attribute(SPANDATA.MESSAGING_SYSTEM, "taskworker")

                try:
                    task_func(*args, **kwargs)
                    root_span.set_status(SPANSTATUS.OK)
                except Exception:
                    root_span.set_status(SPANSTATUS.INTERNAL_ERROR)
                    raise
=======
                span.set_data(SPANDATA.MESSAGING_SYSTEM, "taskworker")

            # TODO(taskworker) remove this when doing cleanup
            # The `__start_time` parameter is spliced into task parameters by
            # sentry.celery.SentryTask._add_metadata and needs to be removed
            # from kwargs like sentry.tasks.base.instrumented_task does.
            if "__start_time" in kwargs:
                kwargs.pop("__start_time")

            try:
                task_func(*args, **kwargs)
                transaction.set_status(SPANSTATUS.OK)
            except Exception:
                transaction.set_status(SPANSTATUS.INTERNAL_ERROR)
                raise
>>>>>>> 77316e3c

    def record_task_execution(
        activation: TaskActivation,
        status: TaskActivationStatus.ValueType,
        start_time: float,
        completion_time: float,
        processing_pool_name: str,
    ) -> None:
        task_added_time = activation.received_at.ToDatetime().timestamp()
        execution_duration = completion_time - start_time
        execution_latency = completion_time - task_added_time

        logger.debug(
            "taskworker.task_execution",
            extra={
                "taskname": activation.taskname,
                "execution_duration": execution_duration,
                "execution_latency": execution_latency,
                "status": status_name(status),
            },
        )
        metrics.incr(
            "taskworker.worker.execute_task",
            tags={
                "namespace": activation.namespace,
                "taskname": activation.taskname,
                "status": status_name(status),
                "processing_pool": processing_pool_name,
            },
        )
        metrics.distribution(
            "taskworker.worker.execution_duration",
            execution_duration,
            tags={
                "namespace": activation.namespace,
                "taskname": activation.taskname,
                "processing_pool": processing_pool_name,
            },
        )
        metrics.distribution(
            "taskworker.worker.execution_latency",
            execution_latency,
            tags={
                "namespace": activation.namespace,
                "taskname": activation.taskname,
                "processing_pool": processing_pool_name,
            },
        )

        namespace = taskregistry.get(activation.namespace)
        usage_accountant.record(
            resource_id="taskworker",
            app_feature=namespace.app_feature,
            amount=int(execution_duration * 1000),
            usage_type=UsageUnit.MILLISECONDS,
        )

        if (
            "sentry-monitor-check-in-id" in activation.headers
            and "sentry-monitor-slug" in activation.headers
        ):
            monitor_status = MonitorStatus.ERROR
            if status == TASK_ACTIVATION_STATUS_COMPLETE:
                monitor_status = MonitorStatus.OK

            capture_checkin(
                monitor_slug=activation.headers["sentry-monitor-slug"],
                check_in_id=activation.headers["sentry-monitor-check-in-id"],
                duration=execution_duration,
                status=monitor_status,
            )

    # Run the worker loop
    run_worker(
        child_tasks,
        processed_tasks,
        shutdown_event,
        max_task_count,
        processing_pool_name,
        process_type,
    )<|MERGE_RESOLUTION|>--- conflicted
+++ resolved
@@ -305,7 +305,6 @@
                 root_span.set_attribute(
                     "taskworker-task", {"args": args, "kwargs": kwargs, "id": activation.id}
                 )
-<<<<<<< HEAD
                 task_added_time = activation.received_at.ToDatetime().timestamp()
                 latency = time.time() - task_added_time
 
@@ -322,29 +321,19 @@
                     )
                     span.set_attribute(SPANDATA.MESSAGING_SYSTEM, "taskworker")
 
+                # TODO(taskworker) remove this when doing cleanup
+                # The `__start_time` parameter is spliced into task parameters by
+                # sentry.celery.SentryTask._add_metadata and needs to be removed
+                # from kwargs like sentry.tasks.base.instrumented_task does.
+                if "__start_time" in kwargs:
+                    kwargs.pop("__start_time")
+
                 try:
                     task_func(*args, **kwargs)
                     root_span.set_status(SPANSTATUS.OK)
                 except Exception:
                     root_span.set_status(SPANSTATUS.INTERNAL_ERROR)
                     raise
-=======
-                span.set_data(SPANDATA.MESSAGING_SYSTEM, "taskworker")
-
-            # TODO(taskworker) remove this when doing cleanup
-            # The `__start_time` parameter is spliced into task parameters by
-            # sentry.celery.SentryTask._add_metadata and needs to be removed
-            # from kwargs like sentry.tasks.base.instrumented_task does.
-            if "__start_time" in kwargs:
-                kwargs.pop("__start_time")
-
-            try:
-                task_func(*args, **kwargs)
-                transaction.set_status(SPANSTATUS.OK)
-            except Exception:
-                transaction.set_status(SPANSTATUS.INTERNAL_ERROR)
-                raise
->>>>>>> 77316e3c
 
     def record_task_execution(
         activation: TaskActivation,
