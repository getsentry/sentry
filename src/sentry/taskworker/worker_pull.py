--- conflicted
+++ resolved
@@ -2,12 +2,9 @@
 
 import logging
 import time
-<<<<<<< HEAD
 from datetime import datetime
 from multiprocessing.pool import Pool
-=======
 from uuid import uuid4
->>>>>>> 652e5eb1
 
 import grpc
 import orjson
