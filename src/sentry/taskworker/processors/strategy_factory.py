from __future__ import annotations

import logging
import time
from collections.abc import Mapping, MutableSequence
from datetime import timedelta

from arroyo.backends.kafka.consumer import KafkaPayload
from arroyo.processing.strategies import (
    CommitOffsets,
    ProcessingStrategy,
    ProcessingStrategyFactory,
    Reduce,
    RunTask,
)
from arroyo.processing.strategies.run_task_with_multiprocessing import MultiprocessingPool
from arroyo.types import BaseValue, Commit, Message, Partition
from django.utils import timezone
from google.protobuf.timestamp_pb2 import Timestamp
from sentry_protos.sentry.v1alpha.taskworker_pb2 import (
    TASK_ACTIVATION_STATUS_PENDING,
    InflightActivation,
    TaskActivation,
)

from sentry.conf.types.kafka_definition import Topic
<<<<<<< HEAD
from sentry.taskworker.pending_task_store import RedisInflightActivationStore
=======
from sentry.taskworker.pending_task_store import get_storage_backend
>>>>>>> e4d3ab52

logger = logging.getLogger("sentry.taskworker.consumer")


def process_message(message: Message[KafkaPayload]) -> InflightActivation:
    activation = TaskActivation()
    activation.ParseFromString(message.payload.value)
    ((_partition, offset),) = message.committable.items()

    # TODO this should read from task namespace configuration
    deadletter_at = timezone.now() + timedelta(minutes=10)

    return InflightActivation(
        activation=activation,
        status=TASK_ACTIVATION_STATUS_PENDING,
        offset=offset,
        added_at=Timestamp(seconds=int(time.time())),
        deadletter_at=Timestamp(seconds=int(deadletter_at.timestamp())),
        processing_deadline=None,
    )


class StrategyFactory(ProcessingStrategyFactory[KafkaPayload]):
    def __init__(
        self,
        max_batch_size: int,
        max_batch_time: int,
        num_processes: int,
        input_block_size: int | None,
        output_block_size: int | None,
        storage: str | None,
    ) -> None:
        super().__init__()
        self.pool = MultiprocessingPool(num_processes)

        # TODO make this a parameter that `get_stream_processor` forwards
        self.topic = Topic.HACKWEEK

        # Maximum amount of time tasks are allowed to live in pending task
        # after this time tasks should be deadlettered if they are followed
        # by completed records. Should come from CLI/options
        self.max_pending_timeout = 8 * 60

        # Maximum number of pending inflight activations in the store before backpressure is emitted
        self.max_inflight_activation_in_store = 1000  # make this configurable

<<<<<<< HEAD
        self.pending_task_store = RedisInflightActivationStore()
=======
        self.pending_task_store = get_storage_backend(storage)
>>>>>>> e4d3ab52

    def create_with_partitions(
        self, commit: Commit, _: Mapping[Partition, int]
    ) -> ProcessingStrategy[KafkaPayload]:
        def accumulator(
            batched_results: MutableSequence[InflightActivation],
            message: BaseValue[InflightActivation],
        ) -> MutableSequence[InflightActivation]:
            batched_results.append(message.payload)
            return batched_results

        def flush_batch(
            message: Message[MutableSequence[InflightActivation]],
        ) -> Message[MutableSequence[InflightActivation]]:
            logger.info("Flushing batch. Messages: %r...", len(message.payload))
            self.pending_task_store.store(message.value.payload)
            return message

        def do_upkeep(
            message: Message[KafkaPayload],
        ) -> KafkaPayload:
            # self.pending_task_store.handle_processing_deadlines()
            # self.pending_task_store.handle_retry_state_tasks()
            # self.pending_task_store.handle_deadletter_at()
            # self.pending_task_store.handle_failed_tasks()
            # self.pending_task_store.remove_completed()

            return message.payload

        def limit_tasks(
            message: Message[KafkaPayload],
        ) -> KafkaPayload:
            # count = self.pending_task_store.count_pending_task()
            # if count >= self.max_inflight_activation_in_store:
            #     # The number of pending inflight activations in the store exceeds the limit.
            #     # Wait for workers to complete tasks before adding the next offset to the queue.
            #     logger.info(
            #         "Number of inflight activation: %s exceeds the limit: %s. Retrying in 3 seconds",
            #         count,
            #         self.max_inflight_activation_in_store,
            #     )
            #     raise MessageRejected()
            return message.payload

        flush = RunTask(
            function=flush_batch,
            next_step=CommitOffsets(commit),
        )

        collect = Reduce(
            # TODO use CLI options
            max_batch_size=2,
            max_batch_time=2,
            accumulator=accumulator,
            initial_value=list,
            next_step=flush,
        )

        process = RunTask(
            function=process_message,
            next_step=collect,
        )

        limit = RunTask(
            function=limit_tasks,
            next_step=process,
        )

        return RunTask(
            function=do_upkeep,
            # TODO ideally we commit offsets for completed work
            next_step=limit,
        )

    def shutdown(self):
        self.pool.close()<|MERGE_RESOLUTION|>--- conflicted
+++ resolved
@@ -24,11 +24,7 @@
 )
 
 from sentry.conf.types.kafka_definition import Topic
-<<<<<<< HEAD
-from sentry.taskworker.pending_task_store import RedisInflightActivationStore
-=======
 from sentry.taskworker.pending_task_store import get_storage_backend
->>>>>>> e4d3ab52
 
 logger = logging.getLogger("sentry.taskworker.consumer")
 
@@ -75,11 +71,7 @@
         # Maximum number of pending inflight activations in the store before backpressure is emitted
         self.max_inflight_activation_in_store = 1000  # make this configurable
 
-<<<<<<< HEAD
-        self.pending_task_store = RedisInflightActivationStore()
-=======
         self.pending_task_store = get_storage_backend(storage)
->>>>>>> e4d3ab52
 
     def create_with_partitions(
         self, commit: Commit, _: Mapping[Partition, int]
