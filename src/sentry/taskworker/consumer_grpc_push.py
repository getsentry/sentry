--- conflicted
+++ resolved
@@ -17,23 +17,14 @@
 )
 from sentry_protos.sentry.v1alpha.taskworker_pb2_grpc import WorkerServiceStub
 
-<<<<<<< HEAD
-from sentry.taskworker.pending_task_store import PostgresInflightActivationStore
-=======
 from sentry.taskworker.pending_task_store import InflightTaskStore, get_storage_backend
->>>>>>> e4d3ab52
 
 logger = logging.getLogger("sentry.taskworker.grpc_server")
 
 
 class ConsumerGrpc:
-<<<<<<< HEAD
-    def __init__(self, worker_addrs: Iterable[str]) -> None:
-        self.pending_task_store = PostgresInflightActivationStore()
-=======
     def __init__(self, worker_addrs: Iterable[str], storage: InflightTaskStore) -> None:
         self.pending_task_store = storage
->>>>>>> e4d3ab52
         self.available_stubs = deque(
             [WorkerServiceStub(grpc.insecure_channel(worker_addr)) for worker_addr in worker_addrs]
         )
