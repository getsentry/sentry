import logging

import grpc
from sentry_protos.sentry.v1alpha.taskworker_pb2 import (
    TASK_ACTIVATION_STATUS_COMPLETE,
    GetTaskRequest,
    GetTaskResponse,
    SetTaskStatusRequest,
    SetTaskStatusResponse,
    TaskActivationStatus,
)
from sentry_protos.sentry.v1alpha.taskworker_pb2_grpc import ConsumerServiceStub

<<<<<<< HEAD
from sentry.taskworker.pending_task_store import PostgresInflightActivationStore

=======
>>>>>>> e4d3ab52
logger = logging.getLogger("sentry.taskworker")


class TaskClient:
    """
    Emulate an RPC style interface

    This interface is the 'worker process' interface for
    fetching and updating state on tasks. Worker processes
    can rely on this interface to be stable.
    """

    def __init__(self):
<<<<<<< HEAD
        self.pending_task_store = PostgresInflightActivationStore()
=======
>>>>>>> e4d3ab52
        self.host = "localhost"
        self.server_port = 50051
        self.channel = grpc.insecure_channel(f"{self.host}:{self.server_port}")
        self.stub = ConsumerServiceStub(self.channel)

    def get_task(
        self, partition: int | None = None, topic: str | None = None
    ) -> GetTaskResponse | None:
        logger.info("getting_latest_tasks", extra={"partition": partition, "topic": topic})
        request = GetTaskRequest()
        response = self.stub.GetTask(request)
        if response.HasField("task") and response.HasField("processing_deadline"):
            return response
        return None

    def set_task_status(
        self, task_id: str, task_status: TaskActivationStatus.ValueType
    ) -> SetTaskStatusResponse:
        request = SetTaskStatusRequest(id=task_id, status=task_status, fetch_next=True)
        return self.stub.SetTaskStatus(request)

    def complete_task(self, task_id: str) -> SetTaskStatusResponse:
        return self.set_task_status(task_id=task_id, task_status=TASK_ACTIVATION_STATUS_COMPLETE)


task_client = TaskClient()<|MERGE_RESOLUTION|>--- conflicted
+++ resolved
@@ -11,11 +11,6 @@
 )
 from sentry_protos.sentry.v1alpha.taskworker_pb2_grpc import ConsumerServiceStub
 
-<<<<<<< HEAD
-from sentry.taskworker.pending_task_store import PostgresInflightActivationStore
-
-=======
->>>>>>> e4d3ab52
 logger = logging.getLogger("sentry.taskworker")
 
 
@@ -29,10 +24,6 @@
     """
 
     def __init__(self):
-<<<<<<< HEAD
-        self.pending_task_store = PostgresInflightActivationStore()
-=======
->>>>>>> e4d3ab52
         self.host = "localhost"
         self.server_port = 50051
         self.channel = grpc.insecure_channel(f"{self.host}:{self.server_port}")
