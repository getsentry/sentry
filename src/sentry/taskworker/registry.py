--- conflicted
+++ resolved
@@ -28,20 +28,14 @@
     worker pool.
     """
 
-<<<<<<< HEAD
     def __init__(
         self,
         name: str,
-        topic: str,
-        deadletter_topic: str,
+        topic: Topic,
         retry: Retry | None,
         expires: int | datetime.timedelta | None = None,
         processing_deadline_duration: int = 30,
     ):
-=======
-    def __init__(self, name: str, topic: Topic, retry: Retry | None):
-        # TODO(taskworker) implement default deadlines for tasks
->>>>>>> 15bff3f4
         self.name = name
         self.topic = topic
         self.default_retry = retry
@@ -104,25 +98,16 @@
         )
 
 
-<<<<<<< HEAD
-# TODO(taskworker) Import TaskRegistrys
-class TaskRegistry:
-    """
-    Dummy TaskRegistry. TODO: Port over TaskRegistry
-=======
 class TaskRegistry:
     """
     Registry of all namespaces.
 
     The TaskRegistry is responsible for handling namespace -> topic resolution
     during startup.
->>>>>>> 15bff3f4
     """
 
     def __init__(self) -> None:
         self._namespaces: dict[str, TaskNamespace] = {}
-<<<<<<< HEAD
-=======
         self._router = self._build_router()
 
     def _build_router(self) -> TaskRouter:
@@ -132,7 +117,6 @@
         assert hasattr(router, "route_namespace")
 
         return router
->>>>>>> 15bff3f4
 
     def get(self, name: str) -> TaskNamespace:
         """Fetch a namespace by name."""
@@ -144,20 +128,6 @@
         """Fetch a task by namespace and name."""
         return self.get(namespace).get(task)
 
-<<<<<<< HEAD
-    def create_namespace(
-        self, name: str, topic: str, deadletter_topic: str, retry: Retry | None = None
-    ) -> TaskNamespace:
-        """
-        Create a namespaces.
-        Namespaces can define default retry policies, deadlines.
-        Namespaces are mapped onto topics with a router allowing
-        infrastructure to be scaled based on a region's requirements.
-        """
-        namespace = TaskNamespace(
-            name=name, topic=topic, deadletter_topic=deadletter_topic, retry=retry
-        )
-=======
     def import_tasks(self) -> None:
         """Import all the modules listed in settings.TASKWORKER_IMPORTS"""
         imports = settings.TASKWORKER_IMPORTS
@@ -175,7 +145,6 @@
         """
         topic = self._router.route_namespace(name)
         namespace = TaskNamespace(name=name, topic=topic, retry=retry)
->>>>>>> 15bff3f4
         self._namespaces[name] = namespace
 
         return namespace
