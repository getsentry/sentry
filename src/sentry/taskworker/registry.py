--- conflicted
+++ resolved
@@ -150,16 +150,9 @@
             name=activation.taskname,
             origin="taskworker",
         ) as span:
-<<<<<<< HEAD
-            # TODO(taskworker) add monitor headers
             span.set_attribute(SPANDATA.MESSAGING_DESTINATION_NAME, activation.namespace)
             span.set_attribute(SPANDATA.MESSAGING_MESSAGE_ID, activation.id)
             span.set_attribute(SPANDATA.MESSAGING_SYSTEM, "taskworker")
-=======
-            span.set_data(SPANDATA.MESSAGING_DESTINATION_NAME, activation.namespace)
-            span.set_data(SPANDATA.MESSAGING_MESSAGE_ID, activation.id)
-            span.set_data(SPANDATA.MESSAGING_SYSTEM, "taskworker")
->>>>>>> dbff22b5
 
             produce_future = self._producer(topic).produce(
                 ArroyoTopic(name=topic.value),
