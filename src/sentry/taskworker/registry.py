--- conflicted
+++ resolved
@@ -129,23 +129,14 @@
 
         return wrapped
 
-<<<<<<< HEAD
-    def send_task(self, activation: TaskActivation, wait_for_delivery: bool = False) -> None:
-        metrics.incr(
-            "taskworker.registry.send_task",
-            tags={"taskname": activation.taskname, "namespace": activation.namespace},
-        )
-=======
     def _handle_produce_future(self, future: ProducerFuture, tags: dict[str, str]) -> None:
         if future.cancelled():
             metrics.incr("taskworker.registry.send_task.cancelled", tags=tags)
-        elif future.exception(
-            1
-        ):  # this does not block since this callback only gets run when the future is finished and exception is set
+        elif future.exception(1):
+            # this does not block since this callback only gets run when the future is finished and exception is set
             metrics.incr("taskworker.registry.send_task.failed", tags=tags)
         else:
             metrics.incr("taskworker.registry.send_task.success", tags=tags)
->>>>>>> 29468a37
 
     def send_task(self, activation: TaskActivation, wait_for_delivery: bool = False) -> None:
         topic = self.router.route_namespace(self.name)
