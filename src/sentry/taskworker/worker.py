--- conflicted
+++ resolved
@@ -248,21 +248,12 @@
         self._namespace = namespace
         self._concurrency = concurrency
         self.client = TaskworkerClient(rpc_host, num_brokers)
-<<<<<<< HEAD
+        queuesize = concurrency * prefetch_multiplier
         self._child_tasks: multiprocessing.Queue[TaskActivation] = mp_context.Queue(
-            maxsize=(concurrency * 10)
+            maxsize=queuesize
         )
         self._processed_tasks: multiprocessing.Queue[ProcessingResult] = mp_context.Queue(
-            maxsize=(concurrency * 10)
-=======
-
-        queue_size = concurrency * prefetch_multiplier
-        self._child_tasks: multiprocessing.Queue[TaskActivation] = multiprocessing.Queue(
-            maxsize=queue_size
-        )
-        self._processed_tasks: multiprocessing.Queue[ProcessingResult] = multiprocessing.Queue(
-            maxsize=queue_size
->>>>>>> d6e2a0dc
+            maxsize=queuesize
         )
         self._children: list[ForkProcess] = []
         self._shutdown_event = mp_context.Event()
