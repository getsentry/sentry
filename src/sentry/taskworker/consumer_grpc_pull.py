"""
This module is a gRPC server that listens for task requests from the taskworker.
"""

import logging
from concurrent.futures import ThreadPoolExecutor

import grpc
from sentry_protos.sentry.v1alpha.taskworker_pb2 import (
    AddTaskRequest,
    AddTaskResponse,
    GetTaskRequest,
    GetTaskResponse,
    SetTaskStatusRequest,
    SetTaskStatusResponse,
)
from sentry_protos.sentry.v1alpha.taskworker_pb2_grpc import (
    ConsumerServiceServicer as BaseConsumerServicer,
)
from sentry_protos.sentry.v1alpha.taskworker_pb2_grpc import add_ConsumerServiceServicer_to_server

<<<<<<< HEAD
from sentry.taskworker.pending_task_store import PostgresInflightActivationStore
=======
from sentry.taskworker.pending_task_store import InflightTaskStore, get_storage_backend
>>>>>>> e4d3ab52

logger = logging.getLogger("sentry.taskworker.grpc_server")


class ConsumerServicer(BaseConsumerServicer):
    def __init__(self, storage: InflightTaskStore) -> None:
        super().__init__()
<<<<<<< HEAD
        self.pending_task_store = PostgresInflightActivationStore()
=======
        self.pending_task_store = storage
>>>>>>> e4d3ab52

    def GetTask(self, request: GetTaskRequest, context) -> GetTaskResponse:
        inflight = self.pending_task_store.get_pending_task()
        if not inflight:
            return GetTaskResponse()
        return GetTaskResponse(
            task=inflight.activation, processing_deadline=inflight.processing_deadline
        )

    def SetTaskStatus(self, request: SetTaskStatusRequest, context) -> SetTaskStatusResponse:
        logger.info("update status", extra={"id": request.id})
        self.pending_task_store.set_task_status(task_id=request.id, task_status=request.status)

        if not request.fetch_next:
            return SetTaskStatusResponse()

        inflight = self.pending_task_store.get_pending_task()
        if not inflight:
            return SetTaskStatusResponse()

        task = inflight.activation
        processing_deadline = inflight.processing_deadline
        return SetTaskStatusResponse(task=task, processing_deadline=processing_deadline)

    def AddTask(self, request: AddTaskRequest, context) -> AddTaskResponse:
        return AddTaskResponse(ok=False, error="Not implemented")


def serve(storage: str):
    storage_backend = get_storage_backend(storage)
    server = grpc.server(ThreadPoolExecutor(max_workers=4))
    add_ConsumerServiceServicer_to_server(ConsumerServicer(storage_backend), server)
    server.add_insecure_port("[::]:50051")
    server.start()
    logger.info("grpc server started")
    server.wait_for_termination()<|MERGE_RESOLUTION|>--- conflicted
+++ resolved
@@ -19,11 +19,7 @@
 )
 from sentry_protos.sentry.v1alpha.taskworker_pb2_grpc import add_ConsumerServiceServicer_to_server
 
-<<<<<<< HEAD
-from sentry.taskworker.pending_task_store import PostgresInflightActivationStore
-=======
 from sentry.taskworker.pending_task_store import InflightTaskStore, get_storage_backend
->>>>>>> e4d3ab52
 
 logger = logging.getLogger("sentry.taskworker.grpc_server")
 
@@ -31,11 +27,7 @@
 class ConsumerServicer(BaseConsumerServicer):
     def __init__(self, storage: InflightTaskStore) -> None:
         super().__init__()
-<<<<<<< HEAD
-        self.pending_task_store = PostgresInflightActivationStore()
-=======
         self.pending_task_store = storage
->>>>>>> e4d3ab52
 
     def GetTask(self, request: GetTaskRequest, context) -> GetTaskResponse:
         inflight = self.pending_task_store.get_pending_task()
