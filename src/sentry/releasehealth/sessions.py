--- conflicted
+++ resolved
@@ -12,18 +12,11 @@
     ReleaseSessionsTimeBounds,
 )
 from sentry.snuba.sessions import (
+    _check_has_health_data,
     _get_release_adoption,
     _get_release_sessions_time_bounds,
     get_current_and_previous_crash_free_rates,
 )
-<<<<<<< HEAD
-=======
-from sentry.snuba.sessions import (
-    _check_has_health_data,
-    _get_release_adoption,
-    get_current_and_previous_crash_free_rates,
-)
->>>>>>> 3d787e22
 
 
 class SessionsReleaseHealthBackend(ReleaseHealthBackend):
@@ -59,7 +52,6 @@
             project_releases=project_releases, environments=environments, now=now
         )
 
-<<<<<<< HEAD
     def get_release_sessions_time_bounds(
         self,
         project_id: ProjectId,
@@ -70,9 +62,8 @@
         return _get_release_sessions_time_bounds(  # type: ignore
             project_id=project_id, release=release, org_id=org_id, environments=environments
         )
-=======
+
     def check_has_health_data(
         self, projects_list: Sequence[ProjectOrRelease]
     ) -> Set[ProjectOrRelease]:
-        return _check_has_health_data(projects_list)  # type: ignore
->>>>>>> 3d787e22
+        return _check_has_health_data(projects_list)  # type: ignore