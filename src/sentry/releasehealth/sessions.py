from datetime import datetime
<<<<<<< HEAD
from typing import Optional, Sequence, Set

from sentry.releasehealth.base import (
    CurrentAndPreviousCrashFreeRates,
    ProjectList,
    ProjectRelease,
    ReleaseHealthBackend,
)
from sentry.snuba.sessions import check_has_health_data, get_current_and_previous_crash_free_rates
=======
from typing import Optional, Sequence, Tuple

from sentry.releasehealth.base import (
    EnvironmentName,
    OrganizationId,
    ProjectId,
    ReleaseHealthBackend,
    ReleaseName,
)
from sentry.snuba.sessions import _get_release_adoption, get_current_and_previous_crash_free_rates
>>>>>>> 0d56c827


class SessionsReleaseHealthBackend(ReleaseHealthBackend):
    """Gets release health results from the session dataset"""

    def get_current_and_previous_crash_free_rates(
        self,
        project_ids: Sequence[ProjectId],
        current_start: datetime,
        current_end: datetime,
        previous_start: datetime,
        previous_end: datetime,
        rollup: int,
<<<<<<< HEAD
        org_id: Optional[int] = None,
    ) -> CurrentAndPreviousCrashFreeRates:
=======
        org_id: Optional[OrganizationId] = None,
    ) -> ReleaseHealthBackend.CurrentAndPreviousCrashFreeRates:
>>>>>>> 0d56c827
        return get_current_and_previous_crash_free_rates(  # type: ignore
            project_ids=project_ids,
            current_start=current_start,
            current_end=current_end,
            previous_start=previous_start,
            previous_end=previous_end,
            rollup=rollup,
        )

<<<<<<< HEAD
    def check_has_health_data(self, projects_list: ProjectList) -> Set[ProjectRelease]:
        return check_has_health_data(projects_list)  # type: ignore
=======
    def get_release_adoption(
        self,
        project_releases: Sequence[Tuple[ProjectId, ReleaseName]],
        environments: Optional[Sequence[EnvironmentName]] = None,
        now: Optional[datetime] = None,
        org_id: Optional[OrganizationId] = None,
    ) -> ReleaseHealthBackend.ReleasesAdoption:
        return _get_release_adoption(  # type: ignore
            project_releases=project_releases, environments=environments, now=now
        )
>>>>>>> 0d56c827
<|MERGE_RESOLUTION|>--- conflicted
+++ resolved
@@ -1,26 +1,21 @@
 from datetime import datetime
-<<<<<<< HEAD
-from typing import Optional, Sequence, Set
+from typing import Optional, Sequence, Set, Tuple
 
 from sentry.releasehealth.base import (
     CurrentAndPreviousCrashFreeRates,
+    EnvironmentName,
+    OrganizationId,
+    ProjectId,
     ProjectList,
     ProjectRelease,
     ReleaseHealthBackend,
-)
-from sentry.snuba.sessions import check_has_health_data, get_current_and_previous_crash_free_rates
-=======
-from typing import Optional, Sequence, Tuple
-
-from sentry.releasehealth.base import (
-    EnvironmentName,
-    OrganizationId,
-    ProjectId,
-    ReleaseHealthBackend,
     ReleaseName,
 )
-from sentry.snuba.sessions import _get_release_adoption, get_current_and_previous_crash_free_rates
->>>>>>> 0d56c827
+from sentry.snuba.sessions import (
+    _get_release_adoption,
+    check_has_health_data,
+    get_current_and_previous_crash_free_rates,
+)
 
 
 class SessionsReleaseHealthBackend(ReleaseHealthBackend):
@@ -34,13 +29,8 @@
         previous_start: datetime,
         previous_end: datetime,
         rollup: int,
-<<<<<<< HEAD
-        org_id: Optional[int] = None,
+        org_id: Optional[OrganizationId] = None,
     ) -> CurrentAndPreviousCrashFreeRates:
-=======
-        org_id: Optional[OrganizationId] = None,
-    ) -> ReleaseHealthBackend.CurrentAndPreviousCrashFreeRates:
->>>>>>> 0d56c827
         return get_current_and_previous_crash_free_rates(  # type: ignore
             project_ids=project_ids,
             current_start=current_start,
@@ -50,10 +40,6 @@
             rollup=rollup,
         )
 
-<<<<<<< HEAD
-    def check_has_health_data(self, projects_list: ProjectList) -> Set[ProjectRelease]:
-        return check_has_health_data(projects_list)  # type: ignore
-=======
     def get_release_adoption(
         self,
         project_releases: Sequence[Tuple[ProjectId, ReleaseName]],
@@ -64,4 +50,6 @@
         return _get_release_adoption(  # type: ignore
             project_releases=project_releases, environments=environments, now=now
         )
->>>>>>> 0d56c827
+
+    def check_has_health_data(self, projects_list: ProjectList) -> Set[ProjectRelease]:
+        return check_has_health_data(projects_list)  # type: ignore