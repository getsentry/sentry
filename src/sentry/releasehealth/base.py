--- conflicted
+++ resolved
@@ -43,11 +43,8 @@
         "get_current_and_previous_crash_free_rates",
         "get_release_adoption",
         "check_has_health_data",
-<<<<<<< HEAD
         "get_release_sessions_time_bounds",
-=======
         "check_releases_have_health_data",
->>>>>>> f6193951
     )
 
     def get_current_and_previous_crash_free_rates(
