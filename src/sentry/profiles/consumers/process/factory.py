--- conflicted
+++ resolved
@@ -6,11 +6,7 @@
 from arroyo.processing.strategies.run_task import RunTask
 from arroyo.types import Commit, Message, Partition
 
-<<<<<<< HEAD
-from sentry.monitoring.queues import is_queue_healthy
-=======
 from sentry.processing.backpressure.arroyo import HealthChecker, create_backpressure_step
->>>>>>> 9554c6a2
 from sentry.profiles.task import process_profile_task
 
 
@@ -19,13 +15,10 @@
 
 
 class ProcessProfileStrategyFactory(ProcessingStrategyFactory[KafkaPayload]):
-<<<<<<< HEAD
-=======
     def __init__(self) -> None:
         super().__init__()
         self.health_checker = HealthChecker()
 
->>>>>>> 9554c6a2
     def create_with_partitions(
         self,
         commit: Commit,
