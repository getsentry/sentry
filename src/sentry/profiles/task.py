--- conflicted
+++ resolved
@@ -287,9 +287,15 @@
 ) -> Any:
     if profile["platform"] in ["javascript", "node"]:
         return process_js_stacktraces(
-            symbolicator=symbolicator, profile=profile, modules=modules, stacktraces=stacktraces
+            symbolicator=symbolicator,
+            profile=profile,
+            modules=modules,
+            stacktraces=stacktraces,
+            apply_source_context=False,
         )
-    return symbolicator.process_payload(stacktraces=stacktraces, modules=modules)
+    return symbolicator.process_payload(
+        stacktraces=stacktraces, modules=modules, apply_source_context=False
+    )
 
 
 @metrics.wraps("process_profile.symbolicate.request")
@@ -305,21 +311,11 @@
     while True:
         try:
             with sentry_sdk.start_span(op="task.profiling.symbolicate.process_payload"):
-<<<<<<< HEAD
                 response = symbolicate(
                     symbolicator=symbolicator,
                     profile=profile,
                     stacktraces=stacktraces,
                     modules=modules,
-=======
-                response = symbolicator.process_payload(
-                    stacktraces=stacktraces, modules=modules, apply_source_context=False
-                )
-                return (
-                    response.get("modules", modules),
-                    response.get("stacktraces", stacktraces),
-                    True,
->>>>>>> 1d3dfa2b
                 )
 
                 if not response:
