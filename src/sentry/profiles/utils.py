--- conflicted
+++ resolved
@@ -113,16 +113,12 @@
         )
         with sentry_sdk.start_span(op="json.dumps"):
             data = json.dumps(json_data).encode("utf-8")
-<<<<<<< HEAD
+
         set_measurement("payload.size", len(data))
-=======
-
-        set_measurement("payload.size", len(data), unit="byte")
         if metric:
             metric_name, metric_tags = metric
             metrics.distribution(metric_name, len(data), tags=metric_tags)
 
->>>>>>> b18f6ee4
         kwargs["body"] = brotli.compress(data, quality=6, mode=brotli.MODE_TEXT)
     return _profiling_pool.urlopen(
         method,
