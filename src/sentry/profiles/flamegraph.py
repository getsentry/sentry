--- conflicted
+++ resolved
@@ -1,9 +1,5 @@
 from datetime import datetime
-<<<<<<< HEAD
-from typing import Any, Dict, List, Mapping, Optional, Tuple
-=======
 from typing import Any, Dict, List, Optional, Tuple
->>>>>>> 6aabb781
 
 from snuba_sdk import Column, Condition, Entity, Function, Op, Query, Request
 
@@ -114,11 +110,8 @@
         ],
     )
     # map {transaction_id: (profile_id, [span intervals])}
-<<<<<<< HEAD
-    transaction_to_prof: Mapping[str, Tuple[str, List[Any]]] = {
-=======
+
     transaction_to_prof: Dict[str, Tuple[str, List[Dict[str, str]]]] = {
->>>>>>> 6aabb781
         row["id"]: (row["profile.id"], []) for row in data
     }
 
