from __future__ import annotations

import functools
import sys
from dataclasses import dataclass
from enum import Enum
<<<<<<< HEAD
from typing import TYPE_CHECKING, Iterable, Set
=======
from typing import TYPE_CHECKING, Iterable
from urllib.parse import urljoin
>>>>>>> 75c12ade

from sentry.silo import SiloMode

if TYPE_CHECKING:
    from sentry.models import Organization

MONOLITH_REGION_NAME = "--monolith--"


class RegionCategory(Enum):
    MULTI_TENANT = "MULTI_TENANT"
    SINGLE_TENANT = "SINGLE_TENANT"


@dataclass(frozen=True, eq=True)
class Region:
    """A region of the Sentry platform, hosted by a region silo."""

    name: str
    """The region's unique identifier."""

    id: int
    """The region's unique numeric representation.

    This number is used for composing "snowflake" IDs, and must fit inside the
    maximum bit length specified by our snowflake ID schema.
    """

    address: str
    """The address of the region's silo.

    Represent a region's hostname or subdomain in a production environment
    (e.g., "https://eu.sentry.io"), and addresses such as "http://localhost:8001" in a dev
    environment.

    (This attribute is a placeholder. Please update this docstring when its
    contract becomes more stable.)
    """

    category: RegionCategory
    """The region's category."""

    def __post_init__(self) -> None:
        from sentry.utils.snowflake import REGION_ID

        REGION_ID.validate(self.id)

    def to_url(self, path: str) -> str:
        """Resolve a path into a URL on this region's silo.

        (This method is a placeholder. See the `address` attribute.)
        """
        return urljoin(self.address, path)


class RegionResolutionError(Exception):
    """Indicate that a region's identity could not be resolved."""


class RegionContextError(Exception):
    """Indicate that the server is not in a state to resolve a region."""


class _RegionMapping:
    """The set of all regions in this Sentry platform instance."""

    def __init__(self, regions: Iterable[Region]) -> None:
        self.regions = frozenset(regions)
        self.by_name = {r.name: r for r in self.regions}
        self.by_id = {r.id: r for r in self.regions}


@functools.lru_cache(maxsize=1)
def _load_global_regions() -> _RegionMapping:
    from django.conf import settings

    # For now, assume that all region configs can be taken in through Django
    # settings. We may investigate other ways of delivering those configs in
    # production.
    return _RegionMapping(settings.SENTRY_REGION_CONFIG)


def get_region_by_name(name: str) -> Region:
    """Look up a region by name."""
    try:
        return _load_global_regions().by_name[name]
    except KeyError:
        raise RegionResolutionError(f"No region with name: {name!r}")


def get_region_by_id(id: int) -> Region:
    """Look up a region by numeric ID."""
    try:
        return _load_global_regions().by_id[id]
    except KeyError:
        raise RegionResolutionError(f"No region with numeric ID: {id}")


def get_region_for_organization(organization: Organization) -> Region:
    """Resolve an organization to the region where its data is stored.

    Raises RegionContextError if this Sentry platform instance is configured to
    run only in monolith mode.
    """
    mapping = _load_global_regions()

    if not mapping.regions:
        raise RegionContextError("No regions are configured")

    # Backend representation to be determined. If you are working on code
    # that depends on this method, you can mock it out in unit tests or
    # temporarily hard-code a placeholder.
    raise NotImplementedError


def get_local_region() -> Region:
    """Get the region in which this server instance is running.

    Raises RegionContextError if this server instance is not a region silo.
    """
    from django.conf import settings

    if SiloMode.get_current_mode() == SiloMode.MONOLITH:
        # This is a dummy value used to make region.to_url work
        return Region(
            name="monolith",
            id=0,
            address="/",
            category=RegionCategory.MULTI_TENANT,
        )

    if SiloMode.get_current_mode() != SiloMode.REGION:
        raise RegionContextError("Not a region silo")

    if not settings.SENTRY_REGION:
        raise Exception("SENTRY_REGION must be set when server is in REGION silo mode")
    return get_region_by_name(settings.SENTRY_REGION)


def _find_orgs_for_user(user_id: int) -> Set[int]:
    # TODO: This must be changed to the org member mapping in the control silo eventually.
    from sentry.models import OrganizationMember

    return {
        m["organization_id"]
        for m in OrganizationMember.objects.filter(user_id=user_id).values("organization_id")
    }


def find_regions_for_orgs(org_ids: Iterable[int]) -> Set[str]:
    from sentry.models import OrganizationMapping

    if SiloMode.get_current_mode() == SiloMode.MONOLITH:
        return {
            MONOLITH_REGION_NAME,
        }
    else:
        return {
            t["region_name"]
            for t in OrganizationMapping.objects.filter(organization_id__in=org_ids).values(
                "region_name"
            )
        }


def find_regions_for_user(user_id: int) -> Set[str]:
    org_ids: Set[int]
    if "pytest" in sys.modules:
        from sentry.testutils.silo import exempt_from_silo_limits

        with exempt_from_silo_limits():
            org_ids = _find_orgs_for_user(user_id)
    else:
        org_ids = _find_orgs_for_user(user_id)

    return find_regions_for_orgs(org_ids)


def find_all_region_names() -> Iterable[str]:
    if SiloMode.get_current_mode() == SiloMode.MONOLITH:
        return {MONOLITH_REGION_NAME}
    return _load_global_regions().by_name.keys()<|MERGE_RESOLUTION|>--- conflicted
+++ resolved
@@ -4,12 +4,8 @@
 import sys
 from dataclasses import dataclass
 from enum import Enum
-<<<<<<< HEAD
 from typing import TYPE_CHECKING, Iterable, Set
-=======
-from typing import TYPE_CHECKING, Iterable
 from urllib.parse import urljoin
->>>>>>> 75c12ade
 
 from sentry.silo import SiloMode
 
@@ -135,7 +131,7 @@
     if SiloMode.get_current_mode() == SiloMode.MONOLITH:
         # This is a dummy value used to make region.to_url work
         return Region(
-            name="monolith",
+            name=MONOLITH_REGION_NAME,
             id=0,
             address="/",
             category=RegionCategory.MULTI_TENANT,
