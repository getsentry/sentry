from __future__ import annotations

import functools
import sys
from dataclasses import dataclass
from enum import Enum
<<<<<<< HEAD
from typing import TYPE_CHECKING, Iterable
=======
from typing import TYPE_CHECKING, Iterable, Set
>>>>>>> 900f4b23
from urllib.parse import urljoin

from sentry.silo import SiloMode

if TYPE_CHECKING:
    from sentry.models import Organization

MONOLITH_REGION_NAME = "--monolith--"


class RegionCategory(Enum):
    MULTI_TENANT = "MULTI_TENANT"
    SINGLE_TENANT = "SINGLE_TENANT"


class RegionConfigurationError(Exception):
    """Indicate that a region was misconfigured or could not be initialized."""


@dataclass(frozen=True, eq=True)
class Region:
    """A region of the Sentry platform, hosted by a region silo."""

    name: str
    """The region's unique identifier."""

    id: int
    """The region's unique numeric representation.

    This number is used for composing "snowflake" IDs, and must fit inside the
    maximum bit length specified by our snowflake ID schema.
    """

    address: str
    """The address of the region's silo.

    Represent a region's hostname or subdomain in a production environment
    (e.g., "https://eu.sentry.io"), and addresses such as "http://localhost:8001" in a dev
    environment.

    (This attribute is a placeholder. Please update this docstring when its
    contract becomes more stable.)
    """

    category: RegionCategory
    """The region's category."""

<<<<<<< HEAD
    def __post_init__(self) -> None:
        from sentry.utils.snowflake import REGION_ID

        REGION_ID.validate(self.id)
=======
    def validate(self) -> None:
        from sentry import options
        from sentry.api.utils import generate_region_url
        from sentry.utils.snowflake import REGION_ID

        REGION_ID.validate(self.id)

        # Validate address with respect to self.name for multi-tenant regions.
        region_url_template: str | None = options.get("system.region-api-url-template")
        if (
            SiloMode.get_current_mode() != SiloMode.MONOLITH
            and self.category == RegionCategory.MULTI_TENANT
            and region_url_template is not None
        ):
            expected_address = generate_region_url(self.name)
            if self.address != expected_address:
                raise RegionConfigurationError(
                    f"Expected address for {self.name} to be: {expected_address}. Was defined as: {self.address}"
                )
>>>>>>> 900f4b23

    def to_url(self, path: str) -> str:
        """Resolve a path into a URL on this region's silo.

        (This method is a placeholder. See the `address` attribute.)
        """
        return urljoin(self.address, path)


class RegionResolutionError(Exception):
    """Indicate that a region's identity could not be resolved."""


class RegionContextError(Exception):
    """Indicate that the server is not in a state to resolve a region."""


class _RegionMapping:
    """The set of all regions in this Sentry platform instance."""

    def __init__(self, regions: Iterable[Region]) -> None:
        self.regions = frozenset(regions)
        self.by_name = {r.name: r for r in self.regions}
        self.by_id = {r.id: r for r in self.regions}


@functools.lru_cache(maxsize=1)
def _load_global_regions() -> _RegionMapping:
    from django.conf import settings

    # For now, assume that all region configs can be taken in through Django
    # settings. We may investigate other ways of delivering those configs in
    # production.
    return _RegionMapping(settings.SENTRY_REGION_CONFIG)


def get_region_by_name(name: str) -> Region:
    """Look up a region by name."""
    try:
        return _load_global_regions().by_name[name]
    except KeyError:
        raise RegionResolutionError(f"No region with name: {name!r}")


def get_region_by_id(id: int) -> Region:
    """Look up a region by numeric ID."""
    try:
        return _load_global_regions().by_id[id]
    except KeyError:
        raise RegionResolutionError(f"No region with numeric ID: {id}")


def get_region_for_organization(organization: Organization) -> Region:
    """Resolve an organization to the region where its data is stored.

    Raises RegionContextError if this Sentry platform instance is configured to
    run only in monolith mode.
    """
    mapping = _load_global_regions()

    if not mapping.regions:
        raise RegionContextError("No regions are configured")

    # Backend representation to be determined. If you are working on code
    # that depends on this method, you can mock it out in unit tests or
    # temporarily hard-code a placeholder.
    raise NotImplementedError


def get_local_region() -> Region:
    """Get the region in which this server instance is running.

    Raises RegionContextError if this server instance is not a region silo.
    """
    from django.conf import settings

    if SiloMode.get_current_mode() == SiloMode.MONOLITH:
        # This is a dummy value used to make region.to_url work
        return Region(
<<<<<<< HEAD
            name="monolith",
=======
            name=MONOLITH_REGION_NAME,
>>>>>>> 900f4b23
            id=0,
            address="/",
            category=RegionCategory.MULTI_TENANT,
        )

    if SiloMode.get_current_mode() != SiloMode.REGION:
        raise RegionContextError("Not a region silo")

    if not settings.SENTRY_REGION:
        raise Exception("SENTRY_REGION must be set when server is in REGION silo mode")
    return get_region_by_name(settings.SENTRY_REGION)


def _find_orgs_for_user(user_id: int) -> Set[int]:
    # TODO: This must be changed to the org member mapping in the control silo eventually.
    from sentry.models import OrganizationMember

    return {
        m["organization_id"]
        for m in OrganizationMember.objects.filter(user_id=user_id).values("organization_id")
    }


def find_regions_for_orgs(org_ids: Iterable[int]) -> Set[str]:
    from sentry.models import OrganizationMapping

    if SiloMode.get_current_mode() == SiloMode.MONOLITH:
        return {
            MONOLITH_REGION_NAME,
        }
    else:
        return {
            t["region_name"]
            for t in OrganizationMapping.objects.filter(organization_id__in=org_ids).values(
                "region_name"
            )
        }


def find_regions_for_user(user_id: int) -> Set[str]:
    org_ids: Set[int]
    if "pytest" in sys.modules:
        from sentry.testutils.silo import exempt_from_silo_limits

        with exempt_from_silo_limits():
            org_ids = _find_orgs_for_user(user_id)
    else:
        org_ids = _find_orgs_for_user(user_id)

    return find_regions_for_orgs(org_ids)


def find_all_region_names() -> Iterable[str]:
    if SiloMode.get_current_mode() == SiloMode.MONOLITH:
        return {MONOLITH_REGION_NAME}
    return _load_global_regions().by_name.keys()<|MERGE_RESOLUTION|>--- conflicted
+++ resolved
@@ -4,18 +4,13 @@
 import sys
 from dataclasses import dataclass
 from enum import Enum
-<<<<<<< HEAD
-from typing import TYPE_CHECKING, Iterable
-=======
 from typing import TYPE_CHECKING, Iterable, Set
->>>>>>> 900f4b23
 from urllib.parse import urljoin
 
 from sentry.silo import SiloMode
 
 if TYPE_CHECKING:
     from sentry.models import Organization
-
 MONOLITH_REGION_NAME = "--monolith--"
 
 
@@ -56,12 +51,11 @@
     category: RegionCategory
     """The region's category."""
 
-<<<<<<< HEAD
     def __post_init__(self) -> None:
         from sentry.utils.snowflake import REGION_ID
 
         REGION_ID.validate(self.id)
-=======
+
     def validate(self) -> None:
         from sentry import options
         from sentry.api.utils import generate_region_url
@@ -81,7 +75,6 @@
                 raise RegionConfigurationError(
                     f"Expected address for {self.name} to be: {expected_address}. Was defined as: {self.address}"
                 )
->>>>>>> 900f4b23
 
     def to_url(self, path: str) -> str:
         """Resolve a path into a URL on this region's silo.
@@ -161,11 +154,7 @@
     if SiloMode.get_current_mode() == SiloMode.MONOLITH:
         # This is a dummy value used to make region.to_url work
         return Region(
-<<<<<<< HEAD
-            name="monolith",
-=======
             name=MONOLITH_REGION_NAME,
->>>>>>> 900f4b23
             id=0,
             address="/",
             category=RegionCategory.MULTI_TENANT,
