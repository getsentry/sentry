--- conflicted
+++ resolved
@@ -131,14 +131,10 @@
         if isinstance(config_value, Region):
             yield config_value
         else:
-<<<<<<< HEAD
-            category = config_value["category"]
+            category = config_value["category"]  # type: ignore[unreachable]
             config_value["category"] = (
                 category if isinstance(category, RegionCategory) else RegionCategory[category]
             )
-=======
-            config_value["category"] = RegionCategory[config_value["category"]]  # type: ignore
->>>>>>> 42b4e20d
             yield Region(**config_value)
 
 
