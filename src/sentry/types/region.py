from __future__ import annotations

from enum import Enum
from typing import Any, Collection, Container, Iterable, List, Optional, Set
from urllib.parse import urljoin

import sentry_sdk
from django.conf import settings
from pydantic.dataclasses import dataclass
from pydantic.tools import parse_obj_as

from sentry import options
from sentry.services.hybrid_cloud.util import control_silo_function
from sentry.silo import SiloMode
from sentry.utils import json


class RegionCategory(Enum):
    MULTI_TENANT = "MULTI_TENANT"
    SINGLE_TENANT = "SINGLE_TENANT"


class RegionConfigurationError(Exception):
    """Indicate that a region was misconfigured or could not be initialized."""


@dataclass(frozen=True, eq=True)
class Region:
    """A region of the Sentry platform, hosted by a region silo."""

    name: str
    """The region's unique identifier."""

    snowflake_id: int
    """The region's unique numeric representation for composing "snowflake" IDs.

    Avoid using this in any context other than creating a new snowflake ID. Prefer
    the name as the region's unique identifier. Snowflake IDs need to remain mutually
    unique only within the same timestamp, so the meaning of a number may not be
    stable over time if we ever choose to reassign or reuse the values.

    The number must fit inside the maximum bit length specified by our snowflake ID
    schema.
    """

    address: str
    """The address of the region's silo.

    Represent a region's hostname or IP address on the non-public network. This address
    is used for RPC routing.

    (e.g., "https://de.internal.getsentry.net" or https://10.21.99.10), and addresses
    such as "http://localhost:8001" in a dev environment.

    The customer facing address for a region is derived from a region's name
    and `system.region-api-url-template`
    """

    category: RegionCategory
    """The region's category."""

    api_token: Optional[str] = None
    """Unused will be removed in the future"""

    def validate(self) -> None:
        from sentry.utils.snowflake import REGION_ID

        REGION_ID.validate(self.snowflake_id)

<<<<<<< HEAD
        # Validate address with respect to self.name for multi-tenant regions.
        region_url_template: str | None = options.get("system.region-api-url-template")
        if (
            SiloMode.get_current_mode() != SiloMode.MONOLITH
            and self.category == RegionCategory.MULTI_TENANT
            and region_url_template is not None
        ):
            expected_address = generate_region_url(self.name)
            if self.address != expected_address:
                raise RegionConfigurationError(
                    f"Expected address for {self.name} to be: {expected_address}. Was defined as: {self.address}"
                )

=======
>>>>>>> 99731219
    def to_url(self, path: str) -> str:
        """Resolve a path into a customer facing URL on this region's silo.

        (This method is a placeholder. See the `address` attribute.)
        """
        from sentry.api.utils import generate_region_url

        return urljoin(generate_region_url(self.name), path)

    def is_historic_monolith_region(self) -> bool:
        """Check whether this is a historic monolith region.

        In a monolith environment, there exists only the one monolith "region",
        which is a dummy object.

        In a siloed environment whose data was migrated from a monolith environment,
        all region-scoped entities that existed before the migration belong to the
        historic monolith region by default. Unlike in the monolith environment,
        this region is not a dummy object, but nonetheless is subject to special
        cases to ensure that legacy data is handled correctly.
        """

        return self.name == settings.SENTRY_MONOLITH_REGION


class RegionResolutionError(Exception):
    """Indicate that a region's identity could not be resolved."""


class RegionMappingNotFound(RegionResolutionError):
    """Indicate that a mapping to a region could not be found."""


class RegionContextError(Exception):
    """Indicate that the server is not in a state to resolve a region."""


class GlobalRegionDirectory:
    """The set of all regions in this Sentry platform instance."""

    def __init__(self, regions: Collection[Region]) -> None:
        if not regions:
            default_monolith_region = Region(
                name=settings.SENTRY_MONOLITH_REGION,
                snowflake_id=0,
                address=options.get("system.url-prefix"),
                category=RegionCategory.MULTI_TENANT,
            )
            regions = [default_monolith_region]
        elif not any(r.name == settings.SENTRY_MONOLITH_REGION for r in regions):
            raise RegionConfigurationError(
                "The SENTRY_MONOLITH_REGION setting must point to a region name "
                f"({settings.SENTRY_MONOLITH_REGION=!r}; "
                f"region names = {[r.name for r in regions]!r})"
            )

        self.regions = frozenset(regions)
        self.by_name = {r.name: r for r in self.regions}

    def validate_all(self) -> None:
        for region in self.regions:
            region.validate()


def parse_raw_config(region_config: Any) -> Iterable[Region]:
    if isinstance(region_config, (str, bytes)):
        json_config_values = json.loads(region_config)
        config_values = parse_obj_as(List[Region], json_config_values)
    else:
        config_values = region_config

    if not isinstance(config_values, (list, tuple)):
        config_values = [config_values]  # type: ignore

    for config_value in config_values:
        if isinstance(config_value, Region):
            yield config_value
        else:
            category = config_value["category"]  # type: ignore[unreachable]
            config_value["category"] = (
                category if isinstance(category, RegionCategory) else RegionCategory[category]
            )
            yield Region(**config_value)


def load_from_config(region_config: Any) -> GlobalRegionDirectory:
    try:
        region_objs = list(parse_raw_config(region_config))
        return GlobalRegionDirectory(region_objs)
    except RegionConfigurationError as e:
        sentry_sdk.capture_exception(e)
        raise
    except Exception as e:
        sentry_sdk.capture_exception(e)
        raise RegionConfigurationError("Unable to parse region_config.") from e


_global_regions: GlobalRegionDirectory | None = None


def load_global_regions() -> GlobalRegionDirectory:
    global _global_regions
    if _global_regions is not None:
        return _global_regions

    from django.conf import settings

    # For now, assume that all region configs can be taken in through Django
    # settings. We may investigate other ways of delivering those configs in
    # production.
    _global_regions = load_from_config(settings.SENTRY_REGION_CONFIG)
    return _global_regions


def clear_global_regions() -> None:
    global _global_regions
    _global_regions = None


def get_region_by_name(name: str) -> Region:
    """Look up a region by name."""
    global_regions = load_global_regions()
    try:
        return global_regions.by_name[name]
    except KeyError as e:
        raise RegionResolutionError(f"No region with name: {name!r}") from e


def is_region_name(name: str) -> bool:
    return name in load_global_regions().by_name


@control_silo_function
def get_region_for_organization(organization_slug: str) -> Region:
    """Resolve an organization to the region where its data is stored."""
    from sentry.models.organizationmapping import OrganizationMapping

    mapping = OrganizationMapping.objects.filter(slug=organization_slug).first()
    if not mapping:
        raise RegionResolutionError(f"Organization {organization_slug} has no associated mapping.")

    return get_region_by_name(name=mapping.region_name)


def get_local_region() -> Region:
    """Get the region in which this server instance is running.

    Raises RegionContextError if this server instance is not a region silo.
    """
    from django.conf import settings

    if SiloMode.get_current_mode() == SiloMode.MONOLITH:
        return get_region_by_name(settings.SENTRY_MONOLITH_REGION)

    if SiloMode.get_current_mode() != SiloMode.REGION:
        raise RegionContextError("Not a region silo")

    if not settings.SENTRY_REGION:
        raise Exception("SENTRY_REGION must be set when server is in REGION silo mode")
    return get_region_by_name(settings.SENTRY_REGION)


@control_silo_function
def _find_orgs_for_user(user_id: int) -> Set[int]:
    from sentry.models import OrganizationMemberMapping

    return {
        m["organization_id"]
        for m in OrganizationMemberMapping.objects.filter(user_id=user_id).values("organization_id")
    }


def find_regions_for_orgs(org_ids: Container[int]) -> Set[str]:
    from sentry.models import OrganizationMapping

    if SiloMode.get_current_mode() == SiloMode.MONOLITH:
        return {settings.SENTRY_MONOLITH_REGION}
    else:
        return set(
            OrganizationMapping.objects.filter(organization_id__in=org_ids).values_list(
                "region_name", flat=True
            )
        )


@control_silo_function
def find_regions_for_user(user_id: int) -> Set[str]:
    if SiloMode.get_current_mode() == SiloMode.MONOLITH:
        return {settings.SENTRY_MONOLITH_REGION}

    org_ids = _find_orgs_for_user(user_id)
    return find_regions_for_orgs(org_ids)


def find_all_region_names() -> Iterable[str]:
    return load_global_regions().by_name.keys()<|MERGE_RESOLUTION|>--- conflicted
+++ resolved
@@ -67,22 +67,6 @@
 
         REGION_ID.validate(self.snowflake_id)
 
-<<<<<<< HEAD
-        # Validate address with respect to self.name for multi-tenant regions.
-        region_url_template: str | None = options.get("system.region-api-url-template")
-        if (
-            SiloMode.get_current_mode() != SiloMode.MONOLITH
-            and self.category == RegionCategory.MULTI_TENANT
-            and region_url_template is not None
-        ):
-            expected_address = generate_region_url(self.name)
-            if self.address != expected_address:
-                raise RegionConfigurationError(
-                    f"Expected address for {self.name} to be: {expected_address}. Was defined as: {self.address}"
-                )
-
-=======
->>>>>>> 99731219
     def to_url(self, path: str) -> str:
         """Resolve a path into a customer facing URL on this region's silo.
 
