from collections import defaultdict
from enum import Enum


class GroupType(Enum):
    ERROR = 1
    PERFORMANCE_N_PLUS_ONE = 1000
    PERFORMANCE_SLOW_SPAN = 1001
    PERFORMANCE_SEQUENTIAL_SLOW_SPANS = 1002
    PERFORMANCE_LONG_TASK_SPANS = 1003
    PERFORMANCE_RENDER_BLOCKING_ASSET_SPAN = 1004
    PERFORMANCE_DUPLICATE_SPANS = 1005
    PERFORMANCE_N_PLUS_ONE_DB_QUERIES = 1006
    PERFORMANCE_CONSECUTIVE_DB_OP = 1007
<<<<<<< HEAD
    PERFORMANCE_N_PLUS_ONE_API_CALLS = 1010
=======
    PERFORMANCE_FILE_IO_MAIN_THREAD = 1008
>>>>>>> b217565c


class GroupCategory(Enum):
    ERROR = 1
    PERFORMANCE = 2


GROUP_TYPE_TO_CATEGORY = {
    GroupType.ERROR: GroupCategory.ERROR,
    GroupType.PERFORMANCE_N_PLUS_ONE: GroupCategory.PERFORMANCE,
    GroupType.PERFORMANCE_SLOW_SPAN: GroupCategory.PERFORMANCE,
    GroupType.PERFORMANCE_SEQUENTIAL_SLOW_SPANS: GroupCategory.PERFORMANCE,
    GroupType.PERFORMANCE_LONG_TASK_SPANS: GroupCategory.PERFORMANCE,
    GroupType.PERFORMANCE_RENDER_BLOCKING_ASSET_SPAN: GroupCategory.PERFORMANCE,
    GroupType.PERFORMANCE_DUPLICATE_SPANS: GroupCategory.PERFORMANCE,
    GroupType.PERFORMANCE_N_PLUS_ONE_DB_QUERIES: GroupCategory.PERFORMANCE,
<<<<<<< HEAD
    GroupType.PERFORMANCE_N_PLUS_ONE_API_CALLS: GroupCategory.PERFORMANCE,
=======
    GroupType.PERFORMANCE_FILE_IO_MAIN_THREAD: GroupCategory.PERFORMANCE,
>>>>>>> b217565c
}

GROUP_TYPE_TO_TEXT = {
    GroupType.ERROR: "Error",
    GroupType.PERFORMANCE_N_PLUS_ONE: "N+1",  # may be N+1 Spans, N+1 Web Requests
    GroupType.PERFORMANCE_SLOW_SPAN: "Slow Span",
    GroupType.PERFORMANCE_SEQUENTIAL_SLOW_SPANS: "Sequential Slow Spans",
    GroupType.PERFORMANCE_LONG_TASK_SPANS: "Long Task Spans",
    GroupType.PERFORMANCE_RENDER_BLOCKING_ASSET_SPAN: "Render Blocking Asset Span",
    GroupType.PERFORMANCE_DUPLICATE_SPANS: "Duplicate Spans",
    GroupType.PERFORMANCE_N_PLUS_ONE_DB_QUERIES: "N+1 Query",
<<<<<<< HEAD
    GroupType.PERFORMANCE_N_PLUS_ONE_API_CALLS: "N+1 API Calls",
=======
    GroupType.PERFORMANCE_FILE_IO_MAIN_THREAD: "File IO on Main Thread",
>>>>>>> b217565c
}


def get_category_type_mapping():
    category_type_mapping = defaultdict(list)

    for type, category in GROUP_TYPE_TO_CATEGORY.items():
        category_type_mapping[category].append(type)

    return category_type_mapping


GROUP_CATEGORY_TO_TYPES = get_category_type_mapping()<|MERGE_RESOLUTION|>--- conflicted
+++ resolved
@@ -12,11 +12,8 @@
     PERFORMANCE_DUPLICATE_SPANS = 1005
     PERFORMANCE_N_PLUS_ONE_DB_QUERIES = 1006
     PERFORMANCE_CONSECUTIVE_DB_OP = 1007
-<<<<<<< HEAD
+    PERFORMANCE_FILE_IO_MAIN_THREAD = 1008
     PERFORMANCE_N_PLUS_ONE_API_CALLS = 1010
-=======
-    PERFORMANCE_FILE_IO_MAIN_THREAD = 1008
->>>>>>> b217565c
 
 
 class GroupCategory(Enum):
@@ -33,11 +30,8 @@
     GroupType.PERFORMANCE_RENDER_BLOCKING_ASSET_SPAN: GroupCategory.PERFORMANCE,
     GroupType.PERFORMANCE_DUPLICATE_SPANS: GroupCategory.PERFORMANCE,
     GroupType.PERFORMANCE_N_PLUS_ONE_DB_QUERIES: GroupCategory.PERFORMANCE,
-<<<<<<< HEAD
+    GroupType.PERFORMANCE_FILE_IO_MAIN_THREAD: GroupCategory.PERFORMANCE,
     GroupType.PERFORMANCE_N_PLUS_ONE_API_CALLS: GroupCategory.PERFORMANCE,
-=======
-    GroupType.PERFORMANCE_FILE_IO_MAIN_THREAD: GroupCategory.PERFORMANCE,
->>>>>>> b217565c
 }
 
 GROUP_TYPE_TO_TEXT = {
@@ -49,11 +43,8 @@
     GroupType.PERFORMANCE_RENDER_BLOCKING_ASSET_SPAN: "Render Blocking Asset Span",
     GroupType.PERFORMANCE_DUPLICATE_SPANS: "Duplicate Spans",
     GroupType.PERFORMANCE_N_PLUS_ONE_DB_QUERIES: "N+1 Query",
-<<<<<<< HEAD
+    GroupType.PERFORMANCE_FILE_IO_MAIN_THREAD: "File IO on Main Thread",
     GroupType.PERFORMANCE_N_PLUS_ONE_API_CALLS: "N+1 API Calls",
-=======
-    GroupType.PERFORMANCE_FILE_IO_MAIN_THREAD: "File IO on Main Thread",
->>>>>>> b217565c
 }
 
 
