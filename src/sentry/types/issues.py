from collections import defaultdict
from enum import Enum


class GroupType(Enum):
    ERROR = 1
    PERFORMANCE_N_PLUS_ONE = 1000
    PERFORMANCE_SLOW_SPAN = 1001
    PERFORMANCE_LONG_TASK_SPANS = 1003
    PERFORMANCE_RENDER_BLOCKING_ASSET_SPAN = 1004
    PERFORMANCE_DUPLICATE_SPANS = 1005
    PERFORMANCE_N_PLUS_ONE_DB_QUERIES = 1006
    PERFORMANCE_CONSECUTIVE_DB_OP = 1007
    PERFORMANCE_FILE_IO_MAIN_THREAD = 1008
    PERFORMANCE_N_PLUS_ONE_API_CALLS = 1010
<<<<<<< HEAD
    PERFORMANCE_M_N_PLUS_ONE_DB_QUERIES = 1011
=======
    PROFILE_BLOCKED_THREAD = 2000
>>>>>>> 1f86b8b2


class GroupCategory(Enum):
    ERROR = 1
    PERFORMANCE = 2
    PROFILE = 3


GROUP_CATEGORIES_CUSTOM_EMAIL = (GroupCategory.ERROR, GroupCategory.PERFORMANCE)
# GroupCategories which have customized email templates. If not included here, will fall back to a generic template.

GROUP_TYPE_TO_CATEGORY = {
    GroupType.ERROR: GroupCategory.ERROR,
    GroupType.PERFORMANCE_N_PLUS_ONE: GroupCategory.PERFORMANCE,
    GroupType.PERFORMANCE_SLOW_SPAN: GroupCategory.PERFORMANCE,
    GroupType.PERFORMANCE_LONG_TASK_SPANS: GroupCategory.PERFORMANCE,
    GroupType.PERFORMANCE_RENDER_BLOCKING_ASSET_SPAN: GroupCategory.PERFORMANCE,
    GroupType.PERFORMANCE_DUPLICATE_SPANS: GroupCategory.PERFORMANCE,
    GroupType.PERFORMANCE_N_PLUS_ONE_DB_QUERIES: GroupCategory.PERFORMANCE,
    GroupType.PERFORMANCE_FILE_IO_MAIN_THREAD: GroupCategory.PERFORMANCE,
    GroupType.PERFORMANCE_N_PLUS_ONE_API_CALLS: GroupCategory.PERFORMANCE,
<<<<<<< HEAD
    GroupType.PERFORMANCE_M_N_PLUS_ONE_DB_QUERIES: GroupCategory.PERFORMANCE,
=======
    GroupType.PROFILE_BLOCKED_THREAD: GroupCategory.PROFILE,
>>>>>>> 1f86b8b2
}

GROUP_TYPE_TO_TEXT = {
    GroupType.ERROR: "Error",
    GroupType.PERFORMANCE_N_PLUS_ONE: "N+1",  # may be N+1 Spans, N+1 Web Requests
    GroupType.PERFORMANCE_SLOW_SPAN: "Slow Span",
    GroupType.PERFORMANCE_LONG_TASK_SPANS: "Long Task Spans",
    GroupType.PERFORMANCE_RENDER_BLOCKING_ASSET_SPAN: "Render Blocking Asset Span",
    GroupType.PERFORMANCE_DUPLICATE_SPANS: "Duplicate Spans",
    GroupType.PERFORMANCE_N_PLUS_ONE_DB_QUERIES: "N+1 Query",
    GroupType.PERFORMANCE_FILE_IO_MAIN_THREAD: "File IO on Main Thread",
    GroupType.PERFORMANCE_N_PLUS_ONE_API_CALLS: "N+1 API Calls",
<<<<<<< HEAD
    GroupType.PERFORMANCE_M_N_PLUS_ONE_DB_QUERIES: "MN+1 Query",
=======
    GroupType.PROFILE_BLOCKED_THREAD: "Blocked Thread",
>>>>>>> 1f86b8b2
}


PERFORMANCE_TYPES = [
    gt.value for gt, gc in GROUP_TYPE_TO_CATEGORY.items() if gc == GroupCategory.PERFORMANCE
]


def get_category_type_mapping():
    category_type_mapping = defaultdict(list)

    for type, category in GROUP_TYPE_TO_CATEGORY.items():
        category_type_mapping[category].append(type)

    return category_type_mapping


GROUP_CATEGORY_TO_TYPES = get_category_type_mapping()<|MERGE_RESOLUTION|>--- conflicted
+++ resolved
@@ -13,11 +13,8 @@
     PERFORMANCE_CONSECUTIVE_DB_OP = 1007
     PERFORMANCE_FILE_IO_MAIN_THREAD = 1008
     PERFORMANCE_N_PLUS_ONE_API_CALLS = 1010
-<<<<<<< HEAD
     PERFORMANCE_M_N_PLUS_ONE_DB_QUERIES = 1011
-=======
     PROFILE_BLOCKED_THREAD = 2000
->>>>>>> 1f86b8b2
 
 
 class GroupCategory(Enum):
@@ -39,11 +36,8 @@
     GroupType.PERFORMANCE_N_PLUS_ONE_DB_QUERIES: GroupCategory.PERFORMANCE,
     GroupType.PERFORMANCE_FILE_IO_MAIN_THREAD: GroupCategory.PERFORMANCE,
     GroupType.PERFORMANCE_N_PLUS_ONE_API_CALLS: GroupCategory.PERFORMANCE,
-<<<<<<< HEAD
     GroupType.PERFORMANCE_M_N_PLUS_ONE_DB_QUERIES: GroupCategory.PERFORMANCE,
-=======
     GroupType.PROFILE_BLOCKED_THREAD: GroupCategory.PROFILE,
->>>>>>> 1f86b8b2
 }
 
 GROUP_TYPE_TO_TEXT = {
@@ -56,11 +50,8 @@
     GroupType.PERFORMANCE_N_PLUS_ONE_DB_QUERIES: "N+1 Query",
     GroupType.PERFORMANCE_FILE_IO_MAIN_THREAD: "File IO on Main Thread",
     GroupType.PERFORMANCE_N_PLUS_ONE_API_CALLS: "N+1 API Calls",
-<<<<<<< HEAD
     GroupType.PERFORMANCE_M_N_PLUS_ONE_DB_QUERIES: "MN+1 Query",
-=======
     GroupType.PROFILE_BLOCKED_THREAD: "Blocked Thread",
->>>>>>> 1f86b8b2
 }
 
 
