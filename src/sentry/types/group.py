class GroupSubStatus:
    # GroupStatus.IGNORED
    UNTIL_ESCALATING = 1
    # Group is ignored/archived for a count/user count/duration
    UNTIL_CONDITION_MET = 4
    # Group is ignored/archived forever
    FOREVER = 5

    # GroupStatus.UNRESOLVED
    ESCALATING = 2
    ONGOING = 3
    REGRESSED = 6
    NEW = 7


UNRESOLVED_SUBSTATUS_CHOICES = {
    GroupSubStatus.ONGOING,
    GroupSubStatus.ESCALATING,
    GroupSubStatus.REGRESSED,
    GroupSubStatus.NEW,
}

IGNORED_SUBSTATUS_CHOICES = {
    GroupSubStatus.UNTIL_ESCALATING,
    GroupSubStatus.FOREVER,
    GroupSubStatus.UNTIL_CONDITION_MET,
    # IGNORED groups may have no substatus for now. Remove this once the migration is complete.
    None,
}

SUBSTATUS_UPDATE_CHOICES = {
    "until_escalating": GroupSubStatus.UNTIL_ESCALATING,
    "escalating": GroupSubStatus.ESCALATING,
    "ongoing": GroupSubStatus.ONGOING,
<<<<<<< HEAD
    "forever": GroupSubStatus.FOREVER,
    "until_condition_met": GroupSubStatus.UNTIL_CONDITION_MET,
=======
    "regressed": GroupSubStatus.REGRESSED,
    "new": GroupSubStatus.NEW,
>>>>>>> 9ea53602
}

GROUP_SUBSTATUS_TO_GROUP_HISTORY_STATUS = {
    GroupSubStatus.ESCALATING: "escalating",
<<<<<<< HEAD
=======
    GroupSubStatus.REGRESSED: "regressed",
>>>>>>> 9ea53602
    GroupSubStatus.ONGOING: "unresolved",
    GroupSubStatus.UNTIL_ESCALATING: "archived_until_escalating",
    GroupSubStatus.FOREVER: "archived_forever",
    GroupSubStatus.UNTIL_CONDITION_MET: "archived_until_condition_met",
}<|MERGE_RESOLUTION|>--- conflicted
+++ resolved
@@ -32,21 +32,15 @@
     "until_escalating": GroupSubStatus.UNTIL_ESCALATING,
     "escalating": GroupSubStatus.ESCALATING,
     "ongoing": GroupSubStatus.ONGOING,
-<<<<<<< HEAD
     "forever": GroupSubStatus.FOREVER,
     "until_condition_met": GroupSubStatus.UNTIL_CONDITION_MET,
-=======
     "regressed": GroupSubStatus.REGRESSED,
     "new": GroupSubStatus.NEW,
->>>>>>> 9ea53602
 }
 
 GROUP_SUBSTATUS_TO_GROUP_HISTORY_STATUS = {
     GroupSubStatus.ESCALATING: "escalating",
-<<<<<<< HEAD
-=======
     GroupSubStatus.REGRESSED: "regressed",
->>>>>>> 9ea53602
     GroupSubStatus.ONGOING: "unresolved",
     GroupSubStatus.UNTIL_ESCALATING: "archived_until_escalating",
     GroupSubStatus.FOREVER: "archived_forever",
