--- conflicted
+++ resolved
@@ -180,17 +180,11 @@
       - name: Setup pre-commit
         # We don't use make setup-git because we're only interested in installing
         # requirements-dev-only-frozen.txt as a fast path.
-<<<<<<< HEAD
-        run: |
-          pip install -r requirements-dev-only-frozen.txt
-          pre-commit install --install-hooks
-=======
         # We don't need pre-commit install --install-hooks since we're just interested
         # in running the hooks.
         run: |
           pip install -r requirements-dev-only-frozen.txt
           pre-commit install-hooks
->>>>>>> 9a864e67
 
       - name: Run pre-commit on changed files
         run: |
