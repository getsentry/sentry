name: backend

on:
  push:
    branches:
      - master
  pull_request:

jobs:
  files-changed:
    name: detect what files changed
    runs-on: ubuntu-20.04
    timeout-minutes: 3
    # Map a step output to a job output
    outputs:
      api_docs: ${{ steps.changes.outputs.api_docs }}
      backend: ${{ steps.changes.outputs.backend }}
      backend_any_type: ${{ steps.changes.outputs.backend_any_type }}
      migration_lockfile: ${{ steps.changes.outputs.migration_lockfile }}
      plugins: ${{ steps.changes.outputs.plugins }}
    steps:
      - uses: actions/checkout@v2

      - name: Check for backend file changes
        uses: getsentry/paths-filter@v2
        id: changes
        with:
          token: ${{ github.token }}
          filters: .github/file-filters.yml

  api-docs:
    if: needs.files-changed.outputs.api_docs == 'true'
    needs: files-changed
    name: api docs test
    runs-on: ubuntu-20.04
    strategy:
      matrix:
        python-version: [3.8.12]
    steps:
      - uses: actions/checkout@v2

      - uses: volta-cli/action@v1

      - name: Setup sentry python env (python ${{ matrix.python-version }})
        uses: ./.github/actions/setup-sentry
        id: setup
        with:
          python-version: ${{ matrix.python-version }}
          pip-cache-version: ${{ secrets.PIP_CACHE_VERSION }}
          snuba: true

      - name: Run API docs tests
        # install ts-node for ts build scripts to execute properly without potentially installing
        # conflicting deps when running scripts locally
        # see: https://github.com/getsentry/sentry/pull/32328/files
        run: |
          yarn add ts-node && make test-api-docs

  backend-test:
    if: needs.files-changed.outputs.backend == 'true'
    needs: files-changed
    name: backend test
    runs-on: ubuntu-20.04
    timeout-minutes: 20
    strategy:
      # This helps not having to run multiple jobs because one fails, thus, reducing resource usage
      # and reducing the risk that one of many runs would turn red again (read: intermittent tests)
      fail-fast: false
      matrix:
        python-version: [3.8.12]
        # XXX: When updating this, make sure you also update MATRIX_INSTANCE_TOTAL.
        instance: [0, 1, 2]
        pg-version: ['9.6']

    env:
      # XXX: MATRIX_INSTANCE_TOTAL must be hardcoded to the length of strategy.matrix.instance.
      MATRIX_INSTANCE_TOTAL: 3
      MIGRATIONS_TEST_MIGRATE: 1

    steps:
      - uses: actions/checkout@v2
        with:
          # Avoid codecov error message related to SHA resolution:
          # https://github.com/codecov/codecov-bash/blob/7100762afbc822b91806a6574658129fe0d23a7d/codecov#L891
          fetch-depth: '2'

      - name: Setup sentry env (python ${{ matrix.python-version }})
        uses: ./.github/actions/setup-sentry
        id: setup
        with:
          python-version: ${{ matrix.python-version }}
          pip-cache-version: ${{ secrets.PIP_CACHE_VERSION }}
          snuba: true
          # Right now, we run so few bigtable related tests that the
          # overhead of running bigtable in all backend tests
          # is way smaller than the time it would take to run in its own job.
          bigtable: true
          pg-version: ${{ matrix.pg-version }}

      - name: Run backend test (${{ steps.setup.outputs.matrix-instance-number }} of ${{ steps.setup.outputs.matrix-instance-total }})
        run: |
          # Note: `USE_SNUBA` is not used for backend tests because there are a few failing tests with Snuba enabled.
          unset USE_SNUBA
          make test-python-ci

      - name: Handle artifacts
        uses: ./.github/actions/artifacts

  cli:
    if: needs.files-changed.outputs.backend == 'true'
    needs: files-changed
    name: cli test
    runs-on: ubuntu-20.04
    timeout-minutes: 10
    strategy:
      matrix:
        python-version: [3.8.12]
        pg-version: ['9.6']
    steps:
      - uses: actions/checkout@v2

      - name: Setup sentry env (python ${{ matrix.python-version }})
        uses: ./.github/actions/setup-sentry
        id: setup
        with:
          python-version: ${{ matrix.python-version }}
          pip-cache-version: ${{ secrets.PIP_CACHE_VERSION }}
          pg-version: ${{ matrix.pg-version }}

      - name: Run test
        run: |
          make test-cli

      - name: Handle artifacts
        uses: ./.github/actions/artifacts

  lint:
    if: needs.files-changed.outputs.backend == 'true'
    needs: files-changed
    name: backend lint
    runs-on: ubuntu-20.04
    timeout-minutes: 10
    strategy:
      matrix:
        python-version: [3.8.12]
    steps:
      - uses: actions/checkout@v2

      - name: Internal github app token
        id: token
        uses: getsentry/action-github-app-token@v1
        continue-on-error: true
        with:
          app_id: ${{ secrets.SENTRY_INTERNAL_APP_ID }}
          private_key: ${{ secrets.SENTRY_INTERNAL_APP_PRIVATE_KEY }}

      - uses: getsentry/paths-filter@v2
        id: files
        with:
          # Enable listing of files matching each filter.
          # Paths to files will be available in `${FILTER_NAME}_files` output variable.
          # Paths will be escaped and space-delimited.
          # Output is usable as command line argument list in linux shell
          list-files: shell

          # It doesn't make sense to lint deleted files.
          # Therefore we specify we are only interested in added or modified files.
          filters: |
            all:
              - added|modified: '**/*.py'
              - added|modified: 'requirements-dev-only-frozen.txt'

      - uses: actions/setup-python@v3
        with:
          python-version: ${{ matrix.python-version }}
          cache: 'pip'
          cache-dependency-path: |
            requirements-dev-only-frozen.txt

<<<<<<< HEAD
=======
      - uses: actions/cache@v3
        with:
          path: ~/.cache/pre-commit
          key: cache-epoch-1|${{ env.pythonLocation }}|${{ hashFiles('.pre-commit-config.yaml') }}

>>>>>>> 5c9e28a2
      - name: Setup pre-commit
        # We don't use make setup-git because we're only interested in installing
        # requirements-dev-only-frozen.txt as a fast path.
        # We don't need pre-commit install --install-hooks since we're just interested
        # in running the hooks.
        run: |
          pip install -r requirements-dev-only-frozen.txt
          pre-commit install-hooks

      - name: Run pre-commit on changed files
        run: |
          # Run pre-commit to lint and format check files that were changed (but not deleted) compared to master.
          # XXX: there is a very small chance that it'll expand to exceed Linux's limits
          #      `getconf ARG_MAX` - max # bytes of args + environ for exec()
          pre-commit run --files ${{ steps.files.outputs.all_files }}

      # If working tree is dirty, commit and update if we have a token
      - name: Apply any pre-commit fixed files
        if: steps.token.outcome == 'success' && github.ref != 'refs/heads/master' && always()
        uses: getsentry/action-github-commit@main
        with:
          github-token: ${{ steps.token.outputs.token }}

  migration:
    if: needs.files-changed.outputs.migration_lockfile == 'true'
    needs: files-changed
    name: check migration
    runs-on: ubuntu-20.04
    strategy:
      matrix:
        python-version: [3.8.12]
        pg-version: ['9.6']

    steps:
      - name: Checkout sentry
        uses: actions/checkout@v2

      - name: Setup sentry env (python ${{ matrix.python-version }})
        uses: ./.github/actions/setup-sentry
        id: setup
        with:
          python-version: ${{ matrix.python-version }}
          pip-cache-version: ${{ secrets.PIP_CACHE_VERSION }}
          pg-version: ${{ matrix.pg-version }}

      - name: Migration & lockfile checks
        env:
          SENTRY_LOG_LEVEL: ERROR
          PGPASSWORD: postgres
        run: |
          ./.github/workflows/scripts/migration-check.sh

  plugins:
    if: needs.files-changed.outputs.plugins == 'true'
    needs: files-changed
    name: plugins test
    runs-on: ubuntu-20.04
    timeout-minutes: 10
    strategy:
      matrix:
        python-version: [3.8.12]
    steps:
      - uses: actions/checkout@v2

      - name: Setup sentry env (python ${{ matrix.python-version }})
        uses: ./.github/actions/setup-sentry
        id: setup
        with:
          python-version: ${{ matrix.python-version }}
          pip-cache-version: ${{ secrets.PIP_CACHE_VERSION }}
          snuba: true

      - name: Run test
        run: |
          make test-plugins

  relay:
    if: needs.files-changed.outputs.backend == 'true'
    needs: files-changed
    name: relay test
    runs-on: ubuntu-20.04
    timeout-minutes: 20
    strategy:
      matrix:
        python-version: [3.8.12]
    steps:
      - uses: actions/checkout@v2
        with:
          # Avoid codecov error message related to SHA resolution:
          # https://github.com/codecov/codecov-bash/blob/7100762afbc822b91806a6574658129fe0d23a7d/codecov#L891
          fetch-depth: '2'

      - name: Setup sentry env (python ${{ matrix.python-version }})
        uses: ./.github/actions/setup-sentry
        id: setup
        with:
          python-version: ${{ matrix.python-version }}
          pip-cache-version: ${{ secrets.PIP_CACHE_VERSION }}
          snuba: true
          kafka: true

      - name: Pull relay image
        run: |
          # pull relay we'll run and kill it for each test
          docker pull us.gcr.io/sentryio/relay:nightly
          docker ps -a

      - name: Run test
        run: |
          make test-relay-integration

      - name: Handle artifacts
        uses: ./.github/actions/artifacts

  snuba:
    if: needs.files-changed.outputs.backend == 'true'
    needs: files-changed
    name: snuba test
    runs-on: ubuntu-20.04
    timeout-minutes: 30
    strategy:
      # This helps not having to run multiple jobs because one fails, thus, reducing resource usage
      # and reducing the risk that one of many runs would turn red again (read: intermittent tests)
      fail-fast: false
      matrix:
        python-version: [3.8.12]
        # XXX: When updating this, make sure you also update MATRIX_INSTANCE_TOTAL.
        instance: [0, 1]
    env:
      # XXX: MATRIX_INSTANCE_TOTAL must be hardcoded to the length of strategy.matrix.instance.
      MATRIX_INSTANCE_TOTAL: 2
      USE_SNUBA: 1
      MIGRATIONS_TEST_MIGRATE: 1

    steps:
      - uses: actions/checkout@v2
        with:
          # Avoid codecov error message related to SHA resolution:
          # https://github.com/codecov/codecov-bash/blob/7100762afbc822b91806a6574658129fe0d23a7d/codecov#L891
          fetch-depth: '2'

      - name: Setup sentry env (python ${{ matrix.python-version }})
        uses: ./.github/actions/setup-sentry
        id: setup
        with:
          python-version: ${{ matrix.python-version }}
          pip-cache-version: ${{ secrets.PIP_CACHE_VERSION }}
          snuba: true
          kafka: true

      - name: Run snuba test (${{ steps.setup.outputs.matrix-instance-number }} of ${{ steps.setup.outputs.matrix-instance-total }})
        run: |
          make test-snuba

      - name: Handle artifacts
        uses: ./.github/actions/artifacts

  symbolicator:
    if: needs.files-changed.outputs.backend == 'true'
    needs: files-changed
    name: symbolicator test
    runs-on: ubuntu-20.04
    timeout-minutes: 10
    strategy:
      matrix:
        python-version: [3.8.12]
    steps:
      - uses: actions/checkout@v2
        with:
          # Avoid codecov error message related to SHA resolution:
          # https://github.com/codecov/codecov-bash/blob/7100762afbc822b91806a6574658129fe0d23a7d/codecov#L891
          fetch-depth: '2'

      - name: Setup sentry env (python ${{ matrix.python-version }})
        uses: ./.github/actions/setup-sentry
        id: setup
        with:
          python-version: ${{ matrix.python-version }}
          pip-cache-version: ${{ secrets.PIP_CACHE_VERSION }}
          snuba: true
          kafka: true

      - name: Start symbolicator
        run: |
          echo $PWD
          docker run \
            -d \
            -v $PWD/config/symbolicator/:/etc/symbolicator \
            --network host \
            --name symbolicator \
            us.gcr.io/sentryio/symbolicator:nightly \
            run -c /etc/symbolicator/config.yml
          docker ps -a

      - name: Run test
        run: |
          make test-symbolicator

      - name: Handle artifacts
        uses: ./.github/actions/artifacts

  typing:
    if: needs.files-changed.outputs.backend == 'true'
    needs: files-changed
    name: backend typing
    runs-on: ubuntu-20.04
    timeout-minutes: 12
    strategy:
      matrix:
        python-version: [3.8.12]
    steps:
      - uses: actions/checkout@v2

      - name: Setup Python ${{ matrix.python-version }}
        uses: ./.github/actions/setup-python
        with:
          python-version: ${{ matrix.python-version }}

      # We don't call setup-sentry, because we don't need devservices.
      - name: Setup backend typing
        run: |
          sudo apt-get update
          sudo apt-get install -y --no-install-recommends libxmlsec1-dev
<<<<<<< HEAD
          pip install wheel # GitHub Actions does not have `wheel` installed by default
          pip install -r requirements-dev-frozen.txt
=======
          pip install -U -e ".[dev]"
>>>>>>> 5c9e28a2

      - name: Run backend typing (${{ steps.setup.outputs.matrix-instance-number }} of ${{ strategy.job-total }})
        run: |
          make backend-typing

  # This check runs once all dependant jobs have passed
  # It symbolizes that all required Backend checks have succesfully passed (Or skipped)
  # This check is the only required Github check
  backend-required-check:
    needs:
      [
        api-docs,
        backend-test,
        cli,
        lint,
        migration,
        plugins,
        relay,
        snuba,
        symbolicator,
        typing,
      ]
    name: Backend
    # This is necessary since a failed/skipped dependent job would cause this job to be skipped
    if: always()
    runs-on: ubuntu-20.04
    steps:
      # If any jobs we depend on fail, we will fail since this checks triggers Visual Snapshots which is a required check
      - name: Check for failures
        if: contains(needs.*.result, 'failure')
        run: |
          echo "One of the dependent jobs have failed. You may need to re-run it." && exit 1<|MERGE_RESOLUTION|>--- conflicted
+++ resolved
@@ -177,14 +177,28 @@
           cache-dependency-path: |
             requirements-dev-only-frozen.txt
 
-<<<<<<< HEAD
-=======
+      - name: Setup pre-commit
+        # We don't use make setup-git because we're only interested in installing
+        # requirements-dev-only-frozen.txt as a fast path.
+        # We don't need pre-commit install --install-hooks since we're just interested
+        # in running the hooks.
+        run: |
+          pip install -r requirements-dev-only-frozen.txt
+          pre-commit install-hooks
+              - added|modified: 'requirements-dev-only-frozen.txt'
+
+      - uses: actions/setup-python@v3
+        with:
+          python-version: ${{ matrix.python-version }}
+          cache: 'pip'
+          cache-dependency-path: |
+            requirements-dev-only-frozen.txt
+
       - uses: actions/cache@v3
         with:
           path: ~/.cache/pre-commit
           key: cache-epoch-1|${{ env.pythonLocation }}|${{ hashFiles('.pre-commit-config.yaml') }}
 
->>>>>>> 5c9e28a2
       - name: Setup pre-commit
         # We don't use make setup-git because we're only interested in installing
         # requirements-dev-only-frozen.txt as a fast path.
@@ -408,12 +422,7 @@
         run: |
           sudo apt-get update
           sudo apt-get install -y --no-install-recommends libxmlsec1-dev
-<<<<<<< HEAD
-          pip install wheel # GitHub Actions does not have `wheel` installed by default
           pip install -r requirements-dev-frozen.txt
-=======
-          pip install -U -e ".[dev]"
->>>>>>> 5c9e28a2
 
       - name: Run backend typing (${{ steps.setup.outputs.matrix-instance-number }} of ${{ strategy.job-total }})
         run: |
