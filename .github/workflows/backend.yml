--- conflicted
+++ resolved
@@ -403,10 +403,6 @@
         run: |
           sudo apt-get update
           sudo apt-get install -y --no-install-recommends libxmlsec1-dev
-<<<<<<< HEAD
-          # python setup.py install_egg_info
-=======
->>>>>>> fd7f218e
           pip install wheel # GitHub Actions does not have `wheel` installed by default
           pip install -r requirements-dev-frozen.txt
 
