name: backend lint
on:
  push:
    branches:
      - master
  pull_request:

jobs:
  lint:
    name: backend lint
    runs-on: ubuntu-20.04
    timeout-minutes: 10

    steps:
      - uses: actions/checkout@v2

      - name: Internal github app token
        id: token
        uses: getsentry/action-github-app-token@v1
        continue-on-error: true
        with:
          app_id: ${{ secrets.SENTRY_INTERNAL_APP_ID }}
          private_key: ${{ secrets.SENTRY_INTERNAL_APP_PRIVATE_KEY }}

      # If we make these jobs "required" to merge on GH, then on every PR, GitHub automatically
      # creates a status check in the "pending" state. This means that the workflow needs to run
      # for every PR in order to update the status checks.
      #
      # In order to optimize CI usage, we want the tests to only run when python files change,
      # since frontend changes should have no effect on these test suites. We cannot use GH workflow
      # path filters because entire workflow would be skipped vs skipping individual jobs which
      # would still allow this status check to pass.
      - name: Check for python file changes
        uses: getsentry/paths-filter@v2
        id: changes
        with:
          token: ${{ github.token }}
          filters: .github/file-filters.yml

<<<<<<< HEAD
      - name: Set python version output
        id: python-version
        if: steps.changes.outputs.backend == 'true'
        run: |
          echo "::set-output name=python-version::$(SENTRY_NO_VENV_CHECK=1 ./scripts/do.sh get-pyenv-version)"

      # Until GH composite actions can use `uses`, we need to setup python here
      - uses: actions/setup-python@v2
        if: steps.changes.outputs.backend == 'true'
        env:
          PIP_DISABLE_PIP_VERSION_CHECK: on
        with:
          python-version: ${{ steps.python-version.outputs.python-version }}

      - name: Setup pip
        uses: ./.github/actions/setup-pip
        if: steps.changes.outputs.backend == 'true'
        id: pip

      - name: pip cache
        uses: actions/cache@v2
=======
      - name: Setup python
        uses: ./.github/actions/setup-python
>>>>>>> deb7fe95
        if: steps.changes.outputs.backend == 'true'
        with:
          # Note this uses a different cache key than other backend-based workflows because this workflows dependencies are different
          cache-files-hash: ${{ hashFiles('requirements-pre-commit.txt') }}

      - name: Setup pre-commit
        if: steps.changes.outputs.backend == 'true'
        env:
          SENTRY_NO_VIRTUALENV_CREATION: 1
        run: |
          make setup-git

      - uses: getsentry/paths-filter@v2
        id: files
        with:
          # Enable listing of files matching each filter.
          # Paths to files will be available in `${FILTER_NAME}_files` output variable.
          # Paths will be escaped and space-delimited.
          # Output is usable as command line argument list in linux shell
          list-files: shell

          # It doesn't make sense to lint deleted files.
          # Therefore we specify we are only interested in added or modified files.
          filters: |
            all:
              - added|modified: '**/*.py'
              - added|modified: 'requirements-base.txt'

      - name: Run pre-commit on changed files
        if: steps.changes.outputs.backend == 'true'
        run: |
          # Run pre-commit to lint and format check files that were changed (but not deleted) compared to master.
          # XXX: there is a very small chance that it'll expand to exceed Linux's limits
          #      `getconf ARG_MAX` - max # bytes of args + environ for exec()
          pre-commit run --files ${{ steps.files.outputs.all_files }}

      # If working tree is dirty, commit and update if we have a token
      - name: Apply any pre-commit fixed files
        if: steps.token.outcome == 'success' && github.ref != 'refs/heads/master' && steps.changes.outputs.backend == 'true' && always()
        uses: getsentry/action-github-commit@main
        with:
          github-token: ${{ steps.token.outputs.token }}

      - name: Handle artifacts
        uses: ./.github/actions/artifacts<|MERGE_RESOLUTION|>--- conflicted
+++ resolved
@@ -37,32 +37,8 @@
           token: ${{ github.token }}
           filters: .github/file-filters.yml
 
-<<<<<<< HEAD
-      - name: Set python version output
-        id: python-version
-        if: steps.changes.outputs.backend == 'true'
-        run: |
-          echo "::set-output name=python-version::$(SENTRY_NO_VENV_CHECK=1 ./scripts/do.sh get-pyenv-version)"
-
-      # Until GH composite actions can use `uses`, we need to setup python here
-      - uses: actions/setup-python@v2
-        if: steps.changes.outputs.backend == 'true'
-        env:
-          PIP_DISABLE_PIP_VERSION_CHECK: on
-        with:
-          python-version: ${{ steps.python-version.outputs.python-version }}
-
-      - name: Setup pip
-        uses: ./.github/actions/setup-pip
-        if: steps.changes.outputs.backend == 'true'
-        id: pip
-
-      - name: pip cache
-        uses: actions/cache@v2
-=======
       - name: Setup python
         uses: ./.github/actions/setup-python
->>>>>>> deb7fe95
         if: steps.changes.outputs.backend == 'true'
         with:
           # Note this uses a different cache key than other backend-based workflows because this workflows dependencies are different
