--- conflicted
+++ resolved
@@ -196,11 +196,8 @@
             mkdir -p ${{ steps.config.outputs.acceptance-dir }}-mobile
             make run-acceptance
           env:
-<<<<<<< HEAD
-=======
             PYTEST_SNAPSHOTS_DIR: ${{ steps.config.outputs.acceptance-dir }}
             USE_SNUBA: 1
->>>>>>> de9c0b1f
             TEST_GROUP: ${{ matrix.instance }}
 
         - name: Save snapshots
