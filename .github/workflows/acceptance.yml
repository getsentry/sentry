# TODO(billy): this workflow has not been re-named from `acceptance` because
# Visual Snapshots compares against artifacts from the same workflow name (on main branch)
# We should rename this when we have a more finalized naming scheme.
#
# Also note that this name *MUST* match the filename because GHA
# only provides the workflow name (https://docs.github.com/en/free-pro-team@latest/actions/reference/environment-variables#default-environment-variables)
# and GH APIs only support querying by workflow *FILENAME* (https://developer.github.com/v3/actions/workflows/#get-a-workflow)
name: acceptance
on:
  push:
    branches:
      - master
      - releases/**
  pull_request:

jobs:
  frontend:
    name: frontend tests
    runs-on: ubuntu-20.04
    timeout-minutes: 20
    strategy:
      matrix:
<<<<<<< HEAD
        # XXX: When updating this, make sure you also update MATRIX_INSTANCE_TOTAL.
=======
        # XXX: When updating this, make sure you also update CI_NODE_TOTAL.
>>>>>>> df1bbdd9
        instance: [0, 1]

    env:
      # XXX: MATRIX_INSTANCE_TOTAL must be hardcoded to the length of strategy.matrix.instance.
      # XXX: Normally, sentry-setup reexports this as steps.setup.outputs.matrix-instance-total.
      #      But we need to also hardcode this in CI_NODE_TOTAL.
      MATRIX_INSTANCE_TOTAL: 2
      VISUAL_HTML_ENABLE: 1
    steps:
      - uses: actions/checkout@v2
        name: Checkout sentry

        with:
          # Avoid codecov error message related to SHA resolution:
          # https://github.com/codecov/codecov-bash/blob/7100762afbc822b91806a6574658129fe0d23a7d/codecov#L891
          fetch-depth: '2'

      - uses: volta-cli/action@v1

      # See https://github.com/actions/cache/blob/master/examples.md#node---yarn for example
      - name: Get yarn cache directory path
        id: yarn-cache-dir-path
        run: echo "::set-output name=dir::$(yarn cache dir)"

      - uses: actions/cache@v1 # We are explicitly using v1 due to perf reasons
        with:
          path: ${{ steps.yarn-cache-dir-path.outputs.dir }}
          key: ${{ runner.os }}-v2-yarn-${{ hashFiles('yarn.lock', 'api-docs/yarn.lock') }}

      - name: Install dependencies
        run: yarn install --frozen-lockfile

      - name: Build CSS
        run: NODE_ENV=production yarn build-css

      - name: jest
        env:
          GITHUB_PR_SHA: ${{ github.event.pull_request.head.sha || github.sha }}
          GITHUB_PR_REF: ${{ github.event.pull_request.head.ref || github.ref }}
<<<<<<< HEAD
          # XXX: CI_NODE_TOTAL must be equal to MATRIX_INSTANCE_TOTAL.
=======
          # XXX: CI_NODE_TOTAL must be hardcoded to the length of strategy.matrix.instance.
          #      Otherwise, if there are other things in the matrix, using strategy.job-total
          #      wouldn't be correct.
>>>>>>> df1bbdd9
          CI_NODE_TOTAL: 2
          CI_NODE_INDEX: ${{ matrix.instance }}
        run: |
          JEST_TESTS=$(yarn -s jest --listTests --json) yarn test-ci --forceExit

      - name: Save HTML artifacts
        uses: actions/upload-artifact@v2
        with:
          retention-days: 14
          name: jest-html
          path: .artifacts/visual-snapshots/jest

      - name: Create Images from HTML
        uses: getsentry/action-html-to-image@main
        with:
          base-path: .artifacts/visual-snapshots/jest
          css-path: src/sentry/static/sentry/dist/entrypoints/sentry.css

      - name: Save snapshots
        if: always()
        uses: getsentry/action-visual-snapshot@v2
        with:
          save-only: true
          snapshot-path: .artifacts/visual-snapshots

      - name: Handle artifacts
        uses: ./.github/actions/artifacts

  webpack:
    name: create frontend bundle
    runs-on: ubuntu-20.04
    timeout-minutes: 10
    outputs:
      dist-path: ${{ steps.config.outputs.dist-path }}

    steps:
      - uses: actions/checkout@v2
        name: Checkout sentry

      - uses: volta-cli/action@v1

      - name: Step configurations
        id: config
        run: |
          echo "::set-output name=yarn-path::$(yarn cache dir)"
          echo "::set-output name=webpack-path::.webpack_cache"
          echo "::set-output name=dist-path::src/sentry/static/sentry/dist"

      - name: yarn cache
        uses: actions/cache@v1 # We are explicitly using v1 due to perf reasons
        with:
          path: ${{ steps.config.outputs.yarn-path }}
          key: ${{ runner.os }}-v2-yarn-${{ hashFiles('yarn.lock', 'api-docs/yarn.lock') }}

      - name: webpack cache
        uses: actions/cache@v2
        with:
          path: ${{ steps.config.outputs.webpack-path }}
          key: ${{ runner.os }}-v2-webpack-cache-${{ hashFiles('webpack.config.ts') }}

      - name: Install Javascript Dependencies
        run: |
          yarn install --frozen-lockfile

      - name: webpack
        env:
          WEBPACK_CACHE_PATH: ${{ steps.config.outputs.webpack-path }}
          SENTRY_INSTRUMENTATION: 1
          # this is fine to not have for forks, it shouldn't fail
          SENTRY_WEBPACK_WEBHOOK_SECRET: ${{ secrets.SENTRY_WEBPACK_WEBHOOK_SECRET }}
        run: |
          yarn build-acceptance

      # Bundle dist for faster uploading
      - name: bundle dist
        run: |
          tar czf dist.tar.gz ${{ steps.config.outputs.dist-path }}

      - name: Save frontend dist
        uses: actions/upload-artifact@v2
        with:
          retention-days: 3
          name: frontend-dist
          path: dist.tar.gz

  acceptance:
    name: acceptance
    runs-on: ubuntu-20.04
    timeout-minutes: 20
    strategy:
      matrix:
        python-version: [3.6.13, 3.8.12]
        # XXX: When updating this, make sure you also update MATRIX_INSTANCE_TOTAL.
        instance: [0, 1, 2, 3]
    env:
      # XXX: MATRIX_INSTANCE_TOTAL must be hardcoded to the length of strategy.matrix.instance.
      MATRIX_INSTANCE_TOTAL: 4
      VISUAL_SNAPSHOT_ENABLE: 1
      TEST_GROUP_STRATEGY: roundrobin

    steps:
      - name: Checkout sentry
        uses: actions/checkout@v2

      - name: Setup sentry env (python ${{ matrix.python-version }})
        uses: ./.github/actions/setup-sentry
        id: setup
        with:
          python-version: ${{ matrix.python-version }}
          pip-cache-version: ${{ secrets.PIP_CACHE_VERSION }}
          snuba: true

      - name: Wait for frontend build
        uses: getsentry/action-wait-for-check@v1.0.0
        id: wait-for-frontend
        with:
          token: ${{ secrets.GITHUB_TOKEN }}
          checkName: create frontend bundle
          ref: ${{ github.event.pull_request.head.sha || github.sha }}

      - name: Download frontend dist
        uses: actions/download-artifact@v2
        with:
          name: frontend-dist

      - name: Extract dist
        run: |
          tar xf dist.tar.gz

      - name: Run acceptance tests (#${{ steps.setup.outputs.matrix-instance-number }} of ${{ steps.setup.outputs.matrix-instance-total }})
        if: always()
        run: |
          mkdir -p ${{ steps.setup.outputs.acceptance-dir }}
          mkdir -p ${{ steps.setup.outputs.acceptance-dir }}-mobile
          mkdir -p ${{ steps.setup.outputs.acceptance-dir }}-tooltips
          make run-acceptance
        env:
          PYTEST_SNAPSHOTS_DIR: ${{ steps.setup.outputs.acceptance-dir }}
          USE_SNUBA: 1

      - name: Save snapshots
        if: always()
        uses: getsentry/action-visual-snapshot@v2
        with:
          save-only: true
          snapshot-path: .artifacts/visual-snapshots

      - name: Handle artifacts
        uses: ./.github/actions/artifacts

  chartcuterie:
    name: chartcuterie integration
    runs-on: ubuntu-20.04
    timeout-minutes: 30
    strategy:
      matrix:
        python-version: [3.6.13, 3.8.12]
        # XXX: When updating this, make sure you also update MATRIX_INSTANCE_TOTAL.
        instance: [0]
    env:
      # XXX: MATRIX_INSTANCE_TOTAL must be hardcoded to the length of strategy.matrix.instance.
      MATRIX_INSTANCE_TOTAL: 1
      TEST_GROUP_STRATEGY: roundrobin
      VISUAL_SNAPSHOT_ENABLE: 1

    steps:
      - uses: actions/checkout@v2
        with:
          # Avoid codecov error message related to SHA resolution:
          # https://github.com/codecov/codecov-bash/blob/7100762afbc822b91806a6574658129fe0d23a7d/codecov#L891
          fetch-depth: '2'

      - name: Setup sentry env (python ${{ matrix.python-version }})
        uses: ./.github/actions/setup-sentry
        id: setup
        with:
          python-version: ${{ matrix.python-version }}
          pip-cache-version: ${{ secrets.PIP_CACHE_VERSION }}
          chartcuterie: true

      - name: yarn cache
        uses: actions/cache@v1 # We are explicitly using v1 due to perf reasons
        with:
          path: ${{ steps.setup.outputs.yarn-cache-dir }}
          key: ${{ runner.os }}-v2-yarn-${{ hashFiles('yarn.lock', 'api-docs/yarn.lock') }}

      - name: Install Javascript Dependencies
        run: |
          yarn install --frozen-lockfile

      - name: Build chartcuterie configuration module
        run: |
          make build-chartcuterie-config

      - name: Run chartcuterie tests (${{ steps.setup.outputs.matrix-instance-number }} of ${{ steps.setup.outputs.matrix-instance-total }})
        run: |
          mkdir -p ${{ steps.setup.outputs.acceptance-dir }}
          make test-chartcuterie
        env:
          PYTEST_SNAPSHOTS_DIR: ${{ steps.setup.outputs.acceptance-dir }}

      - name: Save snapshots
        if: always()
        uses: getsentry/action-visual-snapshot@v2
        with:
          save-only: true
          snapshot-path: .artifacts/visual-snapshots

      - name: Handle artifacts
        uses: ./.github/actions/artifacts<|MERGE_RESOLUTION|>--- conflicted
+++ resolved
@@ -20,11 +20,7 @@
     timeout-minutes: 20
     strategy:
       matrix:
-<<<<<<< HEAD
-        # XXX: When updating this, make sure you also update MATRIX_INSTANCE_TOTAL.
-=======
         # XXX: When updating this, make sure you also update CI_NODE_TOTAL.
->>>>>>> df1bbdd9
         instance: [0, 1]
 
     env:
@@ -64,13 +60,9 @@
         env:
           GITHUB_PR_SHA: ${{ github.event.pull_request.head.sha || github.sha }}
           GITHUB_PR_REF: ${{ github.event.pull_request.head.ref || github.ref }}
-<<<<<<< HEAD
-          # XXX: CI_NODE_TOTAL must be equal to MATRIX_INSTANCE_TOTAL.
-=======
           # XXX: CI_NODE_TOTAL must be hardcoded to the length of strategy.matrix.instance.
           #      Otherwise, if there are other things in the matrix, using strategy.job-total
           #      wouldn't be correct.
->>>>>>> df1bbdd9
           CI_NODE_TOTAL: 2
           CI_NODE_INDEX: ${{ matrix.instance }}
         run: |
