# TODO(billy): this workflow has not been re-named from `acceptance` because
# Visual Snapshots compares against artifacts from the same workflow name (on main branch)
# We should rename this when we have a more finalized naming scheme.
#
# Also note that this name *MUST* match the filename because GHA
# only provides the workflow name (https://docs.github.com/en/free-pro-team@latest/actions/reference/environment-variables#default-environment-variables)
# and GH APIs only support querying by workflow *FILENAME* (https://developer.github.com/v3/actions/workflows/#get-a-workflow)
name: acceptance
on:
  push:
    branches:
      - master
      - releases/**
  pull_request:

# Cancel in progress workflows on pull_requests.
# https://docs.github.com/en/actions/using-jobs/using-concurrency#example-using-a-fallback-value
concurrency:
  group: ${{ github.workflow }}-${{ github.head_ref || github.run_id }}
  cancel-in-progress: true

# hack for https://github.com/actions/cache/issues/810#issuecomment-1222550359
env:
  SEGMENT_DOWNLOAD_TIMEOUT_MINS: 3

jobs:
  files-changed:
    name: detect what files changed
    runs-on: ubuntu-20.04
    timeout-minutes: 3
    # Map a step output to a job output
    outputs:
      acceptance: ${{ steps.changes.outputs.acceptance }}
      backend: ${{ steps.changes.outputs.backend_all }}
    steps:
<<<<<<< HEAD
      - uses: actions/checkout@7884fcad6b5d53d10323aee724dc68d8b9096a2e # v2

      - name: Check for backend file changes
        uses: getsentry/paths-filter@66f7f1844185eb7fb6738ea4ea59d74bb99199e5 # v2
=======
      - uses: actions/checkout@93ea575cb5d8a053eaa0ac8fa3b40d7e05a33cc8  # v3.1.0

      - name: Check for backend file changes
        uses: getsentry/paths-filter@4512585405083f25c027a35db413c2b3b9006d50  # v2.11.1
>>>>>>> 38ec0401
        id: changes
        with:
          token: ${{ github.token }}
          filters: .github/file-filters.yml

  frontend:
    if: needs.files-changed.outputs.acceptance == 'true'
    needs: files-changed
    name: frontend tests
    # If you change the runs-on image, you must also change the runner in jest-balance.yml
    # so that the balancer runs in the same environment as the tests.
    runs-on: ubuntu-20.04
    timeout-minutes: 20
    strategy:
      # This helps not having to run multiple jobs because one fails, thus, reducing resource usage
      # and reducing the risk that one of many runs would turn red again (read: intermittent tests)
      fail-fast: false
      matrix:
        # XXX: When updating this, make sure you also update CI_NODE_TOTAL.
        instance: [0, 1, 2, 3]

    env:
      VISUAL_HTML_ENABLE: 1
    steps:
<<<<<<< HEAD
      - uses: actions/checkout@7884fcad6b5d53d10323aee724dc68d8b9096a2e # v2
=======
      - uses: actions/checkout@93ea575cb5d8a053eaa0ac8fa3b40d7e05a33cc8  # v3.1.0
>>>>>>> 38ec0401
        name: Checkout sentry

        with:
          # Avoid codecov error message related to SHA resolution:
          # https://github.com/codecov/codecov-bash/blob/7100762afbc822b91806a6574658129fe0d23a7d/codecov#L891
          fetch-depth: '2'

      - uses: getsentry/action-setup-volta@54775a59c41065f54ecc76d1dd5f2cdc7a1550cb # v1.1.0

      - name: Install dependencies
        run: SENTRY_PROFILER_LOGGING_MODE=eager yarn install --frozen-lockfile

      - name: Build CSS
        run: NODE_ENV=production yarn build-css

      - name: jest
        env:
          GITHUB_PR_SHA: ${{ github.event.pull_request.head.sha || github.sha }}
          GITHUB_PR_REF: ${{ github.event.pull_request.head.ref || github.ref }}
          # XXX: CI_NODE_TOTAL must be hardcoded to the length of strategy.matrix.instance.
          #      Otherwise, if there are other things in the matrix, using strategy.job-total
          #      wouldn't be correct.
          CI_NODE_TOTAL: 4
          CI_NODE_INDEX: ${{ matrix.instance }}
        run: |
          JEST_TESTS=$(yarn -s jest --listTests --json) yarn test-ci --forceExit

      - name: Save HTML artifacts
        uses: actions/upload-artifact@82c141cc518b40d92cc801eee768e7aafc9c2fa2 # v2
        with:
          retention-days: 14
          name: jest-html
          path: .artifacts/visual-snapshots/jest

      - name: Create Images from HTML
        uses: getsentry/action-html-to-image@dc153dae538e6e1138f77156d8e62e3b2b897f41 # main
        with:
          base-path: .artifacts/visual-snapshots/jest
          css-path: src/sentry/static/sentry/dist/entrypoints/sentry.css

      - name: Save snapshots
        uses: getsentry/action-visual-snapshot@e832d70549c14886ddc2ab809b436ba72e30e19b # main
        with:
          save-only: true
          snapshot-path: .artifacts/visual-snapshots

      - name: Handle artifacts
        uses: ./.github/actions/artifacts
        with:
          files: .artifacts/coverage/*
          type: frontend

  acceptance:
    if: needs.files-changed.outputs.acceptance == 'true'
    needs: files-changed
    name: acceptance
    runs-on: ubuntu-20.04
    timeout-minutes: 25
    strategy:
      # This helps not having to run multiple jobs because one fails, thus, reducing resource usage
      # and reducing the risk that one of many runs would turn red again (read: intermittent tests)
      fail-fast: false
      matrix:
        # XXX: When updating this, make sure you also update MATRIX_INSTANCE_TOTAL.
        instance: [0, 1, 2, 3]
        pg-version: ['9.6']
    env:
      # XXX: MATRIX_INSTANCE_TOTAL must be hardcoded to the length of strategy.matrix.instance.
      MATRIX_INSTANCE_TOTAL: 4
      VISUAL_SNAPSHOT_ENABLE: 1
      TEST_GROUP_STRATEGY: roundrobin

    steps:
<<<<<<< HEAD
      - uses: actions/checkout@7884fcad6b5d53d10323aee724dc68d8b9096a2e # v2
=======
      - uses: actions/checkout@93ea575cb5d8a053eaa0ac8fa3b40d7e05a33cc8  # v3.1.0
>>>>>>> 38ec0401
        name: Checkout sentry

      - uses: getsentry/action-setup-volta@54775a59c41065f54ecc76d1dd5f2cdc7a1550cb # v1.1.0

      - name: Step configurations
        id: config
        run: echo "webpack-path=.webpack_cache" >> "$GITHUB_OUTPUT"

      - name: webpack cache
        uses: actions/cache@56046cbc4743437ac40542086317b1561d7705f8 # v3.0.8
        with:
          path: ${{ steps.config.outputs.webpack-path }}
          key: ${{ runner.os }}-v2-webpack-cache-${{ hashFiles('webpack.config.ts') }}

      - name: Install Javascript Dependencies
        run: |
          yarn install --frozen-lockfile

      - name: webpack
        env:
          WEBPACK_CACHE_PATH: ${{ steps.config.outputs.webpack-path }}
          SENTRY_INSTRUMENTATION: 1
          # this is fine to not have for forks, it shouldn't fail
          SENTRY_WEBPACK_WEBHOOK_SECRET: ${{ secrets.SENTRY_WEBPACK_WEBHOOK_SECRET }}
        run: |
          yarn build-acceptance

      - name: Setup sentry env
        uses: ./.github/actions/setup-sentry
        id: setup
        with:
          snuba: true
          pg-version: ${{ matrix.pg-version }}

      - name: Run acceptance tests (#${{ steps.setup.outputs.matrix-instance-number }} of ${{ steps.setup.outputs.matrix-instance-total }})
        run: |
          mkdir -p ${{ steps.setup.outputs.acceptance-dir }}
          mkdir -p ${{ steps.setup.outputs.acceptance-dir }}-mobile
          mkdir -p ${{ steps.setup.outputs.acceptance-dir }}-tooltips
          make run-acceptance
        env:
          PYTEST_SNAPSHOTS_DIR: ${{ steps.setup.outputs.acceptance-dir }}

      - name: Save snapshots
        uses: getsentry/action-visual-snapshot@e832d70549c14886ddc2ab809b436ba72e30e19b # main
        with:
          save-only: true
          snapshot-path: .artifacts/visual-snapshots

      - name: Handle artifacts
        uses: ./.github/actions/artifacts
        if: needs.files-changed.outputs.backend_all == 'true'

  chartcuterie:
    if: needs.files-changed.outputs.acceptance == 'true'
    needs: files-changed
    name: chartcuterie integration
    runs-on: ubuntu-20.04
    timeout-minutes: 30
    strategy:
      # This helps not having to run multiple jobs because one fails, thus, reducing resource usage
      # and reducing the risk that one of many runs would turn red again (read: intermittent tests)
      fail-fast: false
      matrix:
        # XXX: When updating this, make sure you also update MATRIX_INSTANCE_TOTAL.
        instance: [0]
    env:
      # XXX: MATRIX_INSTANCE_TOTAL must be hardcoded to the length of strategy.matrix.instance.
      MATRIX_INSTANCE_TOTAL: 1
      TEST_GROUP_STRATEGY: roundrobin
      VISUAL_SNAPSHOT_ENABLE: 1

    steps:
<<<<<<< HEAD
      - uses: actions/checkout@7884fcad6b5d53d10323aee724dc68d8b9096a2e # v2
=======
      - uses: actions/checkout@93ea575cb5d8a053eaa0ac8fa3b40d7e05a33cc8  # v3.1.0
>>>>>>> 38ec0401
        with:
          # Avoid codecov error message related to SHA resolution:
          # https://github.com/codecov/codecov-bash/blob/7100762afbc822b91806a6574658129fe0d23a7d/codecov#L891
          fetch-depth: '2'

      - name: Setup sentry env
        uses: ./.github/actions/setup-sentry
        id: setup
        with:
          chartcuterie: true

      - name: yarn cache
        uses: actions/cache@56046cbc4743437ac40542086317b1561d7705f8 # v3.0.8
        with:
          path: ${{ steps.setup.outputs.yarn-cache-dir }}
          key: ${{ runner.os }}-v2-yarn-${{ hashFiles('yarn.lock', 'api-docs/yarn.lock') }}

      - name: Install Javascript Dependencies
        run: |
          yarn install --frozen-lockfile

      - name: Build chartcuterie configuration module
        run: |
          make build-chartcuterie-config

      - name: Run chartcuterie tests (${{ steps.setup.outputs.matrix-instance-number }} of ${{ steps.setup.outputs.matrix-instance-total }})
        run: |
          mkdir -p ${{ steps.setup.outputs.acceptance-dir }}
          make test-chartcuterie
        env:
          PYTEST_SNAPSHOTS_DIR: ${{ steps.setup.outputs.acceptance-dir }}

      - name: Save snapshots
        uses: getsentry/action-visual-snapshot@e832d70549c14886ddc2ab809b436ba72e30e19b # main
        with:
          save-only: true
          snapshot-path: .artifacts/visual-snapshots

      - name: Handle artifacts
        uses: ./.github/actions/artifacts
        if: needs.files-changed.outputs.backend_all == 'true'

  visual-diff:
    if: always()
    # This guarantees that we will only schedule Visual Snapshots if all
    # workflows that generate artifacts succeed
    needs: [acceptance, frontend, chartcuterie, files-changed]
    name: triggers visual snapshot
    runs-on: ubuntu-20.04
    timeout-minutes: 20
    steps:
      # If any jobs we depend on fail, we will fail since this checks triggers Visual Snapshots which is a required check
      # NOTE: A timeout is considered a failure
      - name: Check for failures
        if: contains(needs.*.result, 'failure') || contains(needs.*.result, 'cancelled')
        run: |
          echo "One of the dependent jobs have failed. You may need to re-run it." && exit 1

      - name: Diff snapshots
        uses: getsentry/action-visual-snapshot@e832d70549c14886ddc2ab809b436ba72e30e19b # main
        # Run this step only if there are acceptance related code changes
        # Forks are handled in visual-diff.yml
        if: needs.files-changed.outputs.acceptance == 'true' && github.event.pull_request.head.repo.full_name == 'getsentry/sentry'
        with:
          api-token: ${{ secrets.VISUAL_SNAPSHOT_SECRET }}
          gcs-bucket: 'sentry-visual-snapshots'
          gcp-service-account-key: ${{ secrets.SNAPSHOT_GOOGLE_SERVICE_ACCOUNT_KEY }}

  # Since Visual Snapshot is a required check we need to pretend to have run
  fake-visual-snapshot:
    name: Visual Snapshot
    needs: [files-changed]
    # Opposite condition to "triggers visual snapshot" required check
    if: needs.files-changed.outputs.acceptance != 'true'
    runs-on: ubuntu-20.04
    steps:
      - name: Sentaur attack
        run: |
          echo "This check pretends to be the Visual Snapshot to satisfy Github required checks"<|MERGE_RESOLUTION|>--- conflicted
+++ resolved
@@ -33,17 +33,10 @@
       acceptance: ${{ steps.changes.outputs.acceptance }}
       backend: ${{ steps.changes.outputs.backend_all }}
     steps:
-<<<<<<< HEAD
-      - uses: actions/checkout@7884fcad6b5d53d10323aee724dc68d8b9096a2e # v2
-
-      - name: Check for backend file changes
-        uses: getsentry/paths-filter@66f7f1844185eb7fb6738ea4ea59d74bb99199e5 # v2
-=======
       - uses: actions/checkout@93ea575cb5d8a053eaa0ac8fa3b40d7e05a33cc8  # v3.1.0
 
       - name: Check for backend file changes
         uses: getsentry/paths-filter@4512585405083f25c027a35db413c2b3b9006d50  # v2.11.1
->>>>>>> 38ec0401
         id: changes
         with:
           token: ${{ github.token }}
@@ -68,11 +61,7 @@
     env:
       VISUAL_HTML_ENABLE: 1
     steps:
-<<<<<<< HEAD
-      - uses: actions/checkout@7884fcad6b5d53d10323aee724dc68d8b9096a2e # v2
-=======
-      - uses: actions/checkout@93ea575cb5d8a053eaa0ac8fa3b40d7e05a33cc8  # v3.1.0
->>>>>>> 38ec0401
+      - uses: actions/checkout@93ea575cb5d8a053eaa0ac8fa3b40d7e05a33cc8  # v3.1.0
         name: Checkout sentry
 
         with:
@@ -146,11 +135,7 @@
       TEST_GROUP_STRATEGY: roundrobin
 
     steps:
-<<<<<<< HEAD
-      - uses: actions/checkout@7884fcad6b5d53d10323aee724dc68d8b9096a2e # v2
-=======
-      - uses: actions/checkout@93ea575cb5d8a053eaa0ac8fa3b40d7e05a33cc8  # v3.1.0
->>>>>>> 38ec0401
+      - uses: actions/checkout@93ea575cb5d8a053eaa0ac8fa3b40d7e05a33cc8  # v3.1.0
         name: Checkout sentry
 
       - uses: getsentry/action-setup-volta@54775a59c41065f54ecc76d1dd5f2cdc7a1550cb # v1.1.0
@@ -224,11 +209,7 @@
       VISUAL_SNAPSHOT_ENABLE: 1
 
     steps:
-<<<<<<< HEAD
-      - uses: actions/checkout@7884fcad6b5d53d10323aee724dc68d8b9096a2e # v2
-=======
-      - uses: actions/checkout@93ea575cb5d8a053eaa0ac8fa3b40d7e05a33cc8  # v3.1.0
->>>>>>> 38ec0401
+      - uses: actions/checkout@93ea575cb5d8a053eaa0ac8fa3b40d7e05a33cc8  # v3.1.0
         with:
           # Avoid codecov error message related to SHA resolution:
           # https://github.com/codecov/codecov-bash/blob/7100762afbc822b91806a6574658129fe0d23a7d/codecov#L891
