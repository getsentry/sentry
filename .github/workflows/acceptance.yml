--- conflicted
+++ resolved
@@ -153,34 +153,8 @@
       TEST_GROUP_STRATEGY: roundrobin
 
     steps:
-<<<<<<< HEAD
-      - uses: actions/checkout@v2
-        name: Checkout sentry
-
-      - name: Set python version output
-        id: python-version
-        run: |
-          echo "::set-output name=python-version::$(SENTRY_NO_VENV_CHECK=1 ./scripts/do.sh get-pyenv-version)"
-
-      # Until GH composite actions can use `uses`, we need to setup python here
-      - uses: actions/setup-python@v2
-        with:
-          python-version: ${{ steps.python-version.outputs.python-version }}
-
-      - name: Setup pip
-        uses: ./.github/actions/setup-pip
-        id: pip
-
-      - name: pip cache
-        uses: actions/cache@v2
-        with:
-          path: ${{ steps.pip.outputs.pip-cache-dir }}
-          key: |
-            ${{ runner.os }}-py${{ steps.python-version.outputs.python-version }}-pip${{ steps.pip.outputs.pip-version }}-${{ secrets.PIP_CACHE_VERSION }}-${{ hashFiles('requirements-*.txt', '!requirements-pre-commit.txt') }}
-=======
       - name: Checkout sentry
         uses: actions/checkout@v2
->>>>>>> deb7fe95
 
       - name: Setup sentry python env
         uses: ./.github/actions/setup-sentry
@@ -244,30 +218,6 @@
           # https://github.com/codecov/codecov-bash/blob/7100762afbc822b91806a6574658129fe0d23a7d/codecov#L891
           fetch-depth: '2'
 
-<<<<<<< HEAD
-      - name: Set python version output
-        id: python-version
-        run: |
-          echo "::set-output name=python-version::$(SENTRY_NO_VENV_CHECK=1 ./scripts/do.sh get-pyenv-version)"
-
-      # Until GH composite actions can use `uses`, we need to setup python here
-      - uses: actions/setup-python@v2
-        with:
-          python-version: ${{ steps.python-version.outputs.python-version }}
-
-      - name: Setup pip
-        uses: ./.github/actions/setup-pip
-        id: pip
-
-      - name: pip cache
-        uses: actions/cache@v2
-        with:
-          path: ${{ steps.pip.outputs.pip-cache-dir }}
-          key: |
-            ${{ runner.os }}-py${{ steps.python-version.outputs.python-version }}-pip${{ steps.pip.outputs.pip-version }}-${{ secrets.PIP_CACHE_VERSION }}-${{ hashFiles('requirements-*.txt', '!requirements-pre-commit.txt') }}
-
-=======
->>>>>>> deb7fe95
       - name: Setup sentry env
         uses: ./.github/actions/setup-sentry
         id: setup
