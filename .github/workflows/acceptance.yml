# TODO(billy): this workflow has not been re-named from `acceptance` because
# Visual Snapshots compares against artifacts from the same workflow name (on main branch)
# We should rename this when we have a more finalized naming scheme.
#
# Also note that this name *MUST* match the filename because GHA
# only provides the workflow name (https://docs.github.com/en/free-pro-team@latest/actions/reference/environment-variables#default-environment-variables)
# and GH APIs only support querying by workflow *FILENAME* (https://developer.github.com/v3/actions/workflows/#get-a-workflow)
name: acceptance
on:
  push:
    branches:
      - master
      - releases/**
      - armenzg/** # XXX Remove this
  pull_request:

jobs:
  files-changed:
    name: detect what files changed
    runs-on: ubuntu-20.04
    timeout-minutes: 3
    # Map a step output to a job output
    outputs:
      acceptance: ${{ steps.changes.outputs.acceptance }}
      backend: ${{ steps.changes.outputs.backend }}
    steps:
      - uses: actions/checkout@v2

      - name: Check for file changes
        uses: getsentry/paths-filter@v2
        id: changes
        with:
          token: ${{ github.token }}
          filters: .github/file-filters.yml

  frontend:
    if: needs.files-changed.outputs.acceptance == 'true'
    needs: files-changed
    name: frontend tests
    runs-on: ubuntu-20.04
    timeout-minutes: 20
    strategy:
      # This helps not having to run multiple jobs because one fails, thus, reducing resource usage
      # and reducing the risk that one of many runs would turn red again (read: intermittent tests)
      fail-fast: false
      matrix:
        # XXX: When updating this, make sure you also update CI_NODE_TOTAL.
        instance: [0, 1, 2, 3]

    env:
      VISUAL_HTML_ENABLE: 1
    steps:
      - uses: actions/checkout@v2
        name: Checkout sentry

        with:
          # Avoid codecov error message related to SHA resolution:
          # https://github.com/codecov/codecov-bash/blob/7100762afbc822b91806a6574658129fe0d23a7d/codecov#L891
          fetch-depth: '2'

      - uses: volta-cli/action@v1

      # See https://github.com/actions/cache/blob/master/examples.md#node---yarn for example
      - name: Get yarn cache directory path
        id: yarn-cache-dir-path
        run: echo "::set-output name=dir::$(yarn cache dir)"

      - uses: actions/cache@v1 # We are explicitly using v1 due to perf reasons
        with:
          path: ${{ steps.yarn-cache-dir-path.outputs.dir }}
          key: ${{ runner.os }}-v2-yarn-${{ hashFiles('yarn.lock', 'api-docs/yarn.lock') }}

      - name: Install dependencies
        run: yarn install --frozen-lockfile

      - name: Build CSS
        run: NODE_ENV=production yarn build-css

      - name: jest
        env:
          GITHUB_PR_SHA: ${{ github.event.pull_request.head.sha || github.sha }}
          GITHUB_PR_REF: ${{ github.event.pull_request.head.ref || github.ref }}
          # XXX: CI_NODE_TOTAL must be hardcoded to the length of strategy.matrix.instance.
          #      Otherwise, if there are other things in the matrix, using strategy.job-total
          #      wouldn't be correct.
          CI_NODE_TOTAL: 4
          CI_NODE_INDEX: ${{ matrix.instance }}
        run: |
          JEST_TESTS=$(yarn -s jest --listTests --json) yarn test-ci --forceExit

      - name: Save HTML artifacts
        uses: actions/upload-artifact@v2
        with:
          retention-days: 14
          name: jest-html
          path: .artifacts/visual-snapshots/jest

      - name: Create Images from HTML
        uses: getsentry/action-html-to-image@main
        with:
          base-path: .artifacts/visual-snapshots/jest
          css-path: src/sentry/static/sentry/dist/entrypoints/sentry.css

      - name: Save snapshots
        uses: getsentry/action-visual-snapshot@main
        with:
          # This value has to match artifact-name in the visual-diff execution
          artifact-name: frontend-snapshots
          save-only: true
          snapshot-path: .artifacts/visual-snapshots

      - name: Handle artifacts
        uses: ./.github/actions/artifacts
        with:
          files: .artifacts/coverage/*
          type: frontend

<<<<<<< HEAD
  frontend-visual-diff:
    if: always()
    # This guarantees that we will only schedule Visual Snapshots if all
    # workflows that generate artifacts succeed
    needs: [frontend, files-changed]
    name: trigger frontend visual snapshot
    runs-on: ubuntu-20.04
    timeout-minutes: 20
    steps:
      # If any jobs we depend on fail we will make this required check fail
      - name: Check for failures
        if: contains(needs.*.result, 'failure')
        run: |
          echo "One of the dependent jobs have failed. You may need to re-run it." && exit 1

      - name: Diff snapshots
        id: visual-snapshots-diff
        uses: getsentry/action-visual-snapshot@main
        # Run this step only if there are acceptance related code changes
        # Forks are handled in visual-diff.yml
        if: needs.files-changed.outputs.acceptance == 'true' && github.event.pull_request.head.repo.full_name == 'getsentry/sentry'
        with:
          action-name: 'Frontend Visual Snapshot'
          artifact-name: 'frontend-snapshots'
          # If you want your PR to grab artifacts from this branch rather than the master branch
          # then change this to match your branch
          # base-branch: 'master'
          # XXX: Test against itself
          base-branch: 'armenzg/ci/acceptance-split-up'
          api-token: ${{ secrets.VISUAL_SNAPSHOT_SECRET }}
          gcs-bucket: 'sentry-visual-snapshots'
          gcp-service-account-key: ${{ secrets.SNAPSHOT_GOOGLE_SERVICE_ACCOUNT_KEY }}

  webpack:
=======
  acceptance:
>>>>>>> adc92063
    if: needs.files-changed.outputs.acceptance == 'true'
    needs: files-changed
    name: acceptance
    runs-on: ubuntu-20.04
    timeout-minutes: 20
    strategy:
      # This helps not having to run multiple jobs because one fails, thus, reducing resource usage
      # and reducing the risk that one of many runs would turn red again (read: intermittent tests)
      fail-fast: false
      matrix:
        python-version: [3.8.12]
        # XXX: When updating this, make sure you also update MATRIX_INSTANCE_TOTAL.
        instance: [0, 1, 2, 3]
        pg-version: ['9.6']
    env:
      # XXX: MATRIX_INSTANCE_TOTAL must be hardcoded to the length of strategy.matrix.instance.
      MATRIX_INSTANCE_TOTAL: 4
      VISUAL_SNAPSHOT_ENABLE: 1
      TEST_GROUP_STRATEGY: roundrobin

    steps:
      - uses: actions/checkout@v2
        name: Checkout sentry

      - uses: volta-cli/action@v1

      - name: Step configurations
        id: config
        run: |
          echo "::set-output name=yarn-path::$(yarn cache dir)"
          echo "::set-output name=webpack-path::.webpack_cache"

      - name: yarn cache
        uses: actions/cache@v1 # We are explicitly using v1 due to perf reasons
        with:
          path: ${{ steps.config.outputs.yarn-path }}
          key: ${{ runner.os }}-v2-yarn-${{ hashFiles('yarn.lock', 'api-docs/yarn.lock') }}

      - name: webpack cache
        uses: actions/cache@v2
        with:
          path: ${{ steps.config.outputs.webpack-path }}
          key: ${{ runner.os }}-v2-webpack-cache-${{ hashFiles('webpack.config.ts') }}

      - name: Install Javascript Dependencies
        run: |
          yarn install --frozen-lockfile

      - name: webpack
        env:
          WEBPACK_CACHE_PATH: ${{ steps.config.outputs.webpack-path }}
          SENTRY_INSTRUMENTATION: 1
          # this is fine to not have for forks, it shouldn't fail
          SENTRY_WEBPACK_WEBHOOK_SECRET: ${{ secrets.SENTRY_WEBPACK_WEBHOOK_SECRET }}
        run: |
          yarn build-acceptance

      - name: Setup sentry env (python ${{ matrix.python-version }})
        uses: ./.github/actions/setup-sentry
        id: setup
        with:
          python-version: ${{ matrix.python-version }}
          pip-cache-version: ${{ secrets.PIP_CACHE_VERSION }}
          snuba: true
          pg-version: ${{ matrix.pg-version }}

      - name: Run acceptance tests (#${{ steps.setup.outputs.matrix-instance-number }} of ${{ steps.setup.outputs.matrix-instance-total }})
        run: |
          mkdir -p ${{ steps.setup.outputs.acceptance-dir }}
          mkdir -p ${{ steps.setup.outputs.acceptance-dir }}-mobile
          mkdir -p ${{ steps.setup.outputs.acceptance-dir }}-tooltips
          make run-acceptance
        env:
          PYTEST_SNAPSHOTS_DIR: ${{ steps.setup.outputs.acceptance-dir }}
          USE_SNUBA: 1

      - name: Save snapshots
        uses: getsentry/action-visual-snapshot@main
        with:
          # This value has to match artifact-name in the visual-diff execution
          artifact-name: acceptance-snapshots
          save-only: true
          snapshot-path: .artifacts/visual-snapshots

      - name: Handle artifacts
        uses: ./.github/actions/artifacts
        if: needs.files-changed.outputs.backend == 'true'

  acceptance-visual-diff:
    if: always()
    # This guarantees that we will only schedule Visual Snapshots if all
    # workflows that generate artifacts succeed
    needs: [acceptance, files-changed]
    name: trigger acceptance visual snapshot
    runs-on: ubuntu-20.04
    timeout-minutes: 20
    steps:
      # If any jobs we depend on fail we will make this required check fail
      - name: Check for failures
        if: contains(needs.*.result, 'failure')
        run: |
          echo "One of the dependent jobs have failed. You may need to re-run it." && exit 1

      - name: Diff snapshots
        id: visual-snapshots-diff
        uses: getsentry/action-visual-snapshot@main
        # Run this step only if there are acceptance related code changes
        # Forks are handled in visual-diff.yml
        if: needs.files-changed.outputs.acceptance == 'true' && github.event.pull_request.head.repo.full_name == 'getsentry/sentry'
        with:
          action-name: 'Acceptance Visual Snapshot'
          artifact-name: 'acceptance-snapshots'
          # If you want your PR to grab artifacts from this branch rather than the master branch
          # then change this to match your branch
          # base-branch: 'master'
          # XXX: Test against itself
          base-branch: 'armenzg/ci/acceptance-split-up'
          api-token: ${{ secrets.VISUAL_SNAPSHOT_SECRET }}
          gcs-bucket: 'sentry-visual-snapshots'
          gcp-service-account-key: ${{ secrets.SNAPSHOT_GOOGLE_SERVICE_ACCOUNT_KEY }}

  chartcuterie:
    if: needs.files-changed.outputs.acceptance == 'true'
    needs: files-changed
    name: chartcuterie integration
    runs-on: ubuntu-20.04
    timeout-minutes: 30
    strategy:
      # This helps not having to run multiple jobs because one fails, thus, reducing resource usage
      # and reducing the risk that one of many runs would turn red again (read: intermittent tests)
      fail-fast: false
      matrix:
        python-version: [3.8.12]
        # XXX: When updating this, make sure you also update MATRIX_INSTANCE_TOTAL.
        instance: [0]
    env:
      # XXX: MATRIX_INSTANCE_TOTAL must be hardcoded to the length of strategy.matrix.instance.
      MATRIX_INSTANCE_TOTAL: 1
      TEST_GROUP_STRATEGY: roundrobin
      VISUAL_SNAPSHOT_ENABLE: 1

    steps:
      - uses: actions/checkout@v2
        with:
          # Avoid codecov error message related to SHA resolution:
          # https://github.com/codecov/codecov-bash/blob/7100762afbc822b91806a6574658129fe0d23a7d/codecov#L891
          fetch-depth: '2'

      - name: Setup sentry env (python ${{ matrix.python-version }})
        uses: ./.github/actions/setup-sentry
        id: setup
        with:
          python-version: ${{ matrix.python-version }}
          pip-cache-version: ${{ secrets.PIP_CACHE_VERSION }}
          chartcuterie: true

      - name: yarn cache
        uses: actions/cache@v1 # We are explicitly using v1 due to perf reasons
        with:
          path: ${{ steps.setup.outputs.yarn-cache-dir }}
          key: ${{ runner.os }}-v2-yarn-${{ hashFiles('yarn.lock', 'api-docs/yarn.lock') }}

      - name: Install Javascript Dependencies
        run: |
          yarn install --frozen-lockfile

      - name: Build chartcuterie configuration module
        run: |
          make build-chartcuterie-config

      - name: Run chartcuterie tests (${{ steps.setup.outputs.matrix-instance-number }} of ${{ steps.setup.outputs.matrix-instance-total }})
        run: |
          mkdir -p ${{ steps.setup.outputs.acceptance-dir }}
          make test-chartcuterie
        env:
          PYTEST_SNAPSHOTS_DIR: ${{ steps.setup.outputs.acceptance-dir }}

      - name: Save snapshots
        uses: getsentry/action-visual-snapshot@main
        with:
          # This value has to match artifact-name in the visual-diff execution
          artifact-name: chartcuterie-snapshots
          save-only: true
          snapshot-path: ${{ steps.setup.outputs.acceptance-dir }}

      - name: Handle artifacts
        uses: ./.github/actions/artifacts
        if: needs.files-changed.outputs.backend == 'true'

      - name: Diff snapshots
        id: visual-snapshots-diff
        uses: getsentry/action-visual-snapshot@main
        with:
          action-name: 'Chartcuterie Visual Snapshot'
          artifact-name: 'chartcuterie-snapshots'
          # If you want your PR to grab artifacts from this branch rather than the master branch
          # then change this to match your branch
          # base-branch: 'master'
          # XXX: Test against itself
          base-branch: 'armenzg/ci/acceptance-split-up'
          api-token: ${{ secrets.VISUAL_SNAPSHOT_SECRET }}
          gcs-bucket: 'sentry-visual-snapshots'
          gcp-service-account-key: ${{ secrets.SNAPSHOT_GOOGLE_SERVICE_ACCOUNT_KEY }}

  # Since Visual Snapshot is a required check we need to pretend to have run
  fake-visual-snapshot:
    name: Visual Snapshot
    needs: [files-changed]
    # Opposite condition to "triggers visual snapshot" required check
    if: needs.files-changed.outputs.acceptance != 'true'
    runs-on: ubuntu-20.04
    steps:
      - name: Sentaur attack
        run: |
          echo "This check pretends to be the Visual Snapshot to satisfy Github required checks"

  # This is temporary until we make "Acceptance" the required check
  fake-triggers-snapshot:
    name: triggers visual snapshot
    needs: [files-changed]
    # Opposite condition to "triggers visual snapshot" required check
    if: needs.files-changed.outputs.acceptance != 'true'
    runs-on: ubuntu-20.04
    steps:
      - name: Sentaur defense
        run: |
          echo "This is the beginning of how the Sentaurs defended themselves from the empire."<|MERGE_RESOLUTION|>--- conflicted
+++ resolved
@@ -11,7 +11,6 @@
     branches:
       - master
       - releases/**
-      - armenzg/** # XXX Remove this
   pull_request:
 
 jobs:
@@ -115,7 +114,6 @@
           files: .artifacts/coverage/*
           type: frontend
 
-<<<<<<< HEAD
   frontend-visual-diff:
     if: always()
     # This guarantees that we will only schedule Visual Snapshots if all
@@ -149,10 +147,7 @@
           gcs-bucket: 'sentry-visual-snapshots'
           gcp-service-account-key: ${{ secrets.SNAPSHOT_GOOGLE_SERVICE_ACCOUNT_KEY }}
 
-  webpack:
-=======
   acceptance:
->>>>>>> adc92063
     if: needs.files-changed.outputs.acceptance == 'true'
     needs: files-changed
     name: acceptance
