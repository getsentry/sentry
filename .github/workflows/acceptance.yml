--- conflicted
+++ resolved
@@ -7,377 +7,6 @@
   pull_request:
 
 jobs:
-<<<<<<< HEAD
-    parse-commit-message:
-      if: ${{ github.ref != 'refs/heads/master' }}
-      runs-on: ubuntu-16.04
-      outputs:
-        commit: ${{ steps.commit.outputs.message }}
-      steps:
-        - uses: actions/checkout@v2
-          with:
-            ref: ${{ github.event.pull_request.head.sha }}
-
-        - name: Parse commit message
-          id: commit
-          run: |
-            echo "::set-output name=message::$(git show -s --format=%B)"
-
-    getsentry:
-      needs: parse-commit-message
-      if: ${{ contains(needs.parse-commit-message.outputs.commit, '#test-getsentry') }}
-      runs-on: ubuntu-16.04
-      steps:
-        - name: getsentry token
-          id: getsentry
-          uses: getsentry/action-github-app-token@v1
-          with:
-            app_id: ${{ secrets.SENTRY_INTERNAL_APP_ID }}
-            private_key: ${{ secrets.SENTRY_INTERNAL_APP_PRIVATE_KEY }}
-
-        # Notify getsentry
-        - name: Dispatch getsentry tests
-          uses: actions/github-script@v3
-          with:
-            github-token: ${{ steps.getsentry.outputs.token }}
-            script: |
-              github.actions.createWorkflowDispatch({
-                owner: 'getsentry',
-                repo: 'getsentry',
-                workflow_id: 'acceptance.yml',
-                ref: 'master',
-                inputs: {
-                  'sentry-sha': '${{ github.event.pull_request.head.sha }}',
-                }
-              })
-
-    jest:
-      runs-on: ubuntu-latest
-      env:
-        VISUAL_HTML_ENABLE: 1
-      steps:
-        - uses: actions/checkout@v2
-
-        - uses: volta-cli/action@v1
-
-        # See https://github.com/actions/cache/blob/master/examples.md#node---yarn for example
-        - name: Get yarn cache directory path
-          id: yarn-cache-dir-path
-          run: echo "::set-output name=dir::$(yarn cache dir)"
-
-        - uses: actions/cache@v1
-          id: yarn-cache # use this to check for `cache-hit` (`steps.yarn-cache.outputs.cache-hit != 'true'`)
-          with:
-            path: ${{ steps.yarn-cache-dir-path.outputs.dir }}
-            key: ${{ runner.os }}-yarn-${{ hashFiles('**/yarn.lock') }}
-            restore-keys: |
-              ${{ runner.os }}-yarn-
-
-        - name: Install dependencies
-          run: yarn install --frozen-lockfile
-
-        - name: jest
-          run: |
-            NODE_ENV=production yarn build-css
-            yarn test-ci --forceExit
-
-        - name: Save HTML artifacts
-          uses: actions/upload-artifact@v2
-          with:
-            name: jest-html
-            path: .artifacts/visual-snapshots/jest
-
-        - name: Create Images from HTML
-          uses: getsentry/action-html-to-image@main
-          with:
-            base-path: .artifacts/visual-snapshots/jest
-            css-path: src/sentry/static/sentry/dist/sentry.css
-
-        - name: Save snapshots
-          if: always()
-          uses: getsentry/action-visual-snapshot@v2
-          with:
-            save-only: true
-            snapshot-path: .artifacts/visual-snapshots
-
-    acceptance:
-      # TODO(joshuarli): Convert to py3 with snapshots. See other TODO as well.
-      runs-on: ubuntu-16.04
-      strategy:
-        matrix:
-          instance: [0, 1, 2]
-
-      env:
-        PIP_DISABLE_PIP_VERSION_CHECK: on
-        # PIP_QUIET: 1
-
-        SENTRY_LIGHT_BUILD: 1
-        SENTRY_SKIP_BACKEND_VALIDATION: 1
-        MIGRATIONS_TEST_MIGRATE: 0
-
-        NODE_OPTIONS: --max-old-space-size=4096
-        NODE_ENV: development
-
-        PYTEST_SENTRY_DSN: https://6fd5cfea2d4d46b182ad214ac7810508@sentry.io/2423079
-        PYTEST_ADDOPTS: "--reruns 5"
-
-        # services configuration
-        SENTRY_KAFKA_HOSTS: kafka:9093
-        SENTRY_ZOOKEEPER_HOSTS: zookeeper:2182
-        SENTRY_REDIS_HOST: redis
-        # The hostname used to communicate with the PostgreSQL from sentry
-        DATABASE_URL: postgresql://postgres:postgres@localhost/sentry
-
-        # Number of matrix instances
-        TOTAL_TEST_GROUPS: ${{ strategy.job-total }}
-
-        VISUAL_SNAPSHOT_ENABLE: 1
-
-      steps:
-        - name: Install System Dependencies
-          run: |
-            sudo apt-get update
-            sudo apt-get install -y --no-install-recommends \
-              libxmlsec1-dev \
-              libmaxminddb-dev
-
-        - uses: actions/checkout@v2
-
-        - uses: volta-cli/action@v1
-
-        - name: Set up outputs
-          id: config
-          env:
-            MATRIX_INSTANCE: ${{ matrix.instance }}
-          run: |
-            echo "::set-output name=yarn-cache-dir::$(yarn cache dir)"
-            echo "::set-output name=python-version::2.7.17"
-            echo "::set-output name=matrix-instance-number::$(($MATRIX_INSTANCE+1))"
-            echo "::set-output name=acceptance-dir::.artifacts/visual-snapshots/acceptance"
-
-        - uses: actions/cache@v1
-          id: yarn-cache # use this to check for `cache-hit` (`steps.yarn-cache.outputs.cache-hit != 'true'`)
-          with:
-            path: ${{ steps.config.outputs.yarn-cache-dir }}
-            key: ${{ runner.os }}-yarn-${{ hashFiles('**/yarn.lock') }}
-            restore-keys: |
-              ${{ runner.os }}-yarn-
-
-        - name: Set up Python ${{ steps.config.outputs.python-version }}
-          uses: actions/setup-python@v2
-          with:
-            python-version: ${{ steps.config.outputs.python-version}}
-
-        - name: Install pip
-          run: |
-            pip install --no-cache-dir --upgrade "pip>=20.0.2"
-
-        - name: Get pip cache dir
-          id: pip-cache
-          run: |
-            echo "::set-output name=dir::$(pip cache dir)"
-
-        - name: pip cache
-          uses: actions/cache@v1
-          with:
-            path: ${{ steps.pip-cache.outputs.dir }}
-            key: ${{ runner.os }}-pip-${{ hashFiles('**/requirements-*.txt') }}
-            restore-keys: |
-              ${{ runner.os }}-pip-
-
-        - name: Install Javascript Dependencies
-          run: |
-            yarn install --frozen-lockfile
-
-        - name: Install Python Dependencies
-          env:
-            PGPASSWORD: postgres
-          run: |
-            python setup.py install_egg_info
-            pip install wheel # GitHub Actions does not have this installed by default (unlike Travis)
-            pip install -U -e ".[dev]"
-
-        - name: Start devservices
-          run: |
-            sentry init
-            sentry devservices up postgres redis clickhouse snuba
-
-        - name: webpack
-          run: |
-            yarn webpack --display errors-only
-
-        # Setup custom pytest matcher, see https://github.com/actions/setup-node/issues/97
-        - name: Add pytest log matcher
-          if: always()
-          run: |
-            echo "::remove-matcher owner=pytest::"
-            echo "::add-matcher::.github/pytest.json"
-
-        - name: Run acceptance tests (#${{ steps.config.outputs.matrix-instance-number }} of ${{ strategy.job-total }})
-          if: always()
-          run: |
-            mkdir -p ${{ steps.config.outputs.acceptance-dir }}
-            mkdir -p ${{ steps.config.outputs.acceptance-dir }}-mobile
-            mkdir -p ${{ steps.config.outputs.acceptance-dir }}-tooltips
-            [ "$GITHUB_REF" = "refs/heads/master" ] && export PYTEST_SENTRY_ALWAYS_REPORT=1
-            make run-acceptance
-          env:
-            PYTEST_SNAPSHOTS_DIR: ${{ steps.config.outputs.acceptance-dir }}
-            USE_SNUBA: 1
-            TEST_GROUP: ${{ matrix.instance }}
-
-        - name: Save snapshots
-          if: always()
-          uses: getsentry/action-visual-snapshot@v2
-          with:
-            save-only: true
-            snapshot-path: .artifacts/visual-snapshots
-
-    py3-acceptance:
-      name: 'python3.6 acceptance'
-      runs-on: ubuntu-16.04
-      strategy:
-        matrix:
-          instance: [0, 1, 2]
-
-      env:
-        SENTRY_PYTHON3: 1
-        PIP_DISABLE_PIP_VERSION_CHECK: on
-        # PIP_QUIET: 1
-
-        SENTRY_LIGHT_BUILD: 1
-        SENTRY_SKIP_BACKEND_VALIDATION: 1
-        MIGRATIONS_TEST_MIGRATE: 1
-
-        NODE_OPTIONS: --max-old-space-size=4096
-        NODE_ENV: development
-
-        PYTEST_SENTRY_DSN: https://6fd5cfea2d4d46b182ad214ac7810508@sentry.io/2423079
-        PYTEST_ADDOPTS: "--reruns 5"
-
-        # services configuration
-        SENTRY_KAFKA_HOSTS: kafka:9093
-        SENTRY_ZOOKEEPER_HOSTS: zookeeper:2182
-        SENTRY_REDIS_HOST: redis
-        # The hostname used to communicate with the PostgreSQL from sentry
-        DATABASE_URL: postgresql://postgres:postgres@localhost/sentry
-
-        # Number of matrix instances
-        TOTAL_TEST_GROUPS: ${{ strategy.job-total }}
-
-        VISUAL_SNAPSHOT_ENABLE: 1
-
-      steps:
-        - name: Install System Dependencies
-          run: |
-            sudo apt-get update
-            sudo apt-get install -y --no-install-recommends \
-              libxmlsec1-dev \
-              libmaxminddb-dev
-
-        - uses: actions/checkout@v2
-
-        - uses: volta-cli/action@v1
-
-        - name: Set up outputs
-          id: config
-          env:
-            MATRIX_INSTANCE: ${{ matrix.instance }}
-          run: |
-            echo "::set-output name=yarn-cache-dir::$(yarn cache dir)"
-            echo "::set-output name=python-version::$(awk 'FNR == 2' .python-version)"
-            echo "::set-output name=matrix-instance-number::$(($MATRIX_INSTANCE+1))"
-            echo "::set-output name=acceptance-dir::.artifacts/visual-snapshots/acceptance"
-
-        - uses: actions/cache@v1
-          id: yarn-cache # use this to check for `cache-hit` (`steps.yarn-cache.outputs.cache-hit != 'true'`)
-          with:
-            path: ${{ steps.config.outputs.yarn-cache-dir }}
-            key: ${{ runner.os }}-yarn-${{ hashFiles('**/yarn.lock') }}
-            restore-keys: |
-              ${{ runner.os }}-yarn-
-
-        - name: Set up Python ${{ steps.config.outputs.python-version }}
-          uses: actions/setup-python@v2
-          with:
-            python-version: ${{ steps.config.outputs.python-version}}
-
-        - name: Install pip
-          run: |
-            pip install --no-cache-dir --upgrade "pip>=20.0.2"
-
-        - name: Get pip cache dir
-          id: pip-cache
-          run: |
-            echo "::set-output name=dir::$(pip cache dir)"
-
-        - name: pip cache
-          uses: actions/cache@v1
-          with:
-            path: ${{ steps.pip-cache.outputs.dir }}
-            key: ${{ runner.os }}-pip-${{ hashFiles('**/requirements-*.txt') }}
-            restore-keys: |
-              ${{ runner.os }}-pip-
-
-        - name: Install Javascript Dependencies
-          run: |
-            yarn install --frozen-lockfile
-
-        - name: Install Python Dependencies
-          env:
-            PGPASSWORD: postgres
-          run: |
-            python setup.py install_egg_info
-            pip install wheel # GitHub Actions does not have this installed by default (unlike Travis)
-            pip install -U -e ".[dev]"
-
-        - name: Start devservices
-          run: |
-            sentry init
-            sentry devservices up postgres redis clickhouse snuba
-
-        - name: webpack
-          run: |
-            yarn webpack --display errors-only
-
-        # Setup custom pytest matcher, see https://github.com/actions/setup-node/issues/97
-        - name: Add pytest log matcher
-          if: always()
-          run: |
-            echo "::remove-matcher owner=pytest::"
-            echo "::add-matcher::.github/pytest.json"
-
-        - name: Run acceptance tests (#${{ steps.config.outputs.matrix-instance-number }} of ${{ strategy.job-total }})
-          if: always()
-          run: |
-            mkdir -p ${{ steps.config.outputs.acceptance-dir }}
-            mkdir -p ${{ steps.config.outputs.acceptance-dir }}-mobile
-            mkdir -p ${{ steps.config.outputs.acceptance-dir }}-tooltips
-            [ "$GITHUB_REF" = "refs/heads/master" ] && export PYTEST_SENTRY_ALWAYS_REPORT=1
-            make run-acceptance
-          env:
-            PYTEST_SNAPSHOTS_DIR: ${{ steps.config.outputs.acceptance-dir }}
-            USE_SNUBA: 1
-            TEST_GROUP: ${{ matrix.instance }}
-
-        # TODO(joshuarli): SENTRY_PYTHON3=1, snapshots, visual-diff needs py3-acceptance.
-
-    visual-diff:
-      if: ${{ github.ref != 'refs/heads/master' }}
-      needs: [acceptance, jest]
-      runs-on: ubuntu-16.04
-
-      steps:
-        - name: Diff snapshots
-          id: visual-snapshots-diff
-          uses: getsentry/action-visual-snapshot@v2
-          with:
-            threshold: '0'
-            api-token: ${{ secrets.VISUAL_SNAPSHOT_SECRET }}
-            github-token: ${{ secrets.GITHUB_TOKEN }}
-            gcs-bucket: 'sentry-visual-snapshots'
-            gcp-service-account-key: ${{ secrets.SNAPSHOT_GOOGLE_SERVICE_ACCOUNT_KEY }}
-=======
   parse-commit-message:
     if: ${{ github.ref != 'refs/heads/master' }}
     runs-on: ubuntu-16.04
@@ -629,5 +258,4 @@
           api-token: ${{ secrets.VISUAL_SNAPSHOT_SECRET }}
           github-token: ${{ secrets.GITHUB_TOKEN }}
           gcs-bucket: 'sentry-visual-snapshots'
-          gcp-service-account-key: ${{ secrets.SNAPSHOT_GOOGLE_SERVICE_ACCOUNT_KEY }}
->>>>>>> dabc5727
+          gcp-service-account-key: ${{ secrets.SNAPSHOT_GOOGLE_SERVICE_ACCOUNT_KEY }}