--- conflicted
+++ resolved
@@ -29,21 +29,6 @@
           token: ${{ github.token }}
           filters: .github/file-filters.yml
 
-<<<<<<< HEAD
-      - name: Set python version output
-        id: python-version
-        if: steps.changes.outputs.backend == 'true'
-        run: |
-          echo "::set-output name=python-version::$(SENTRY_NO_VENV_CHECK=1 ./scripts/do.sh get-pyenv-version)"
-
-      # Until GH composite actions can use `uses`, we need to setup python here
-      - uses: actions/setup-python@v2
-        if: steps.changes.outputs.backend == 'true'
-        with:
-          python-version: ${{ steps.python-version.outputs.python-version }}
-
-=======
->>>>>>> deb7fe95
       - name: Setup pip
         uses: ./.github/actions/setup-python
         if: steps.changes.outputs.backend == 'true'
