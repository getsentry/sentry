name: snuba integration
on:
  push:
    branches:
      - master
      - releases/**
  pull_request:

jobs:
  test:
    name: snuba test
    runs-on: ubuntu-20.04
    timeout-minutes: 30
    strategy:
      matrix:
        instance: [0, 1]
<<<<<<< HEAD
        python-version: [3.6.13, 3.8.12]
=======
        # TODO(joshuarli): Add 3.8.12.
        python-version: [3.6.13]
>>>>>>> 40e51025
    env:
      USE_SNUBA: 1
      MIGRATIONS_TEST_MIGRATE: 1
      USE_INDEXER: 1

    steps:
      - uses: actions/checkout@v2

        with:
          # Avoid codecov error message related to SHA resolution:
          # https://github.com/codecov/codecov-bash/blob/7100762afbc822b91806a6574658129fe0d23a7d/codecov#L891
          fetch-depth: '2'

      # If we make these jobs "required" to merge on GH, then on every PR, GitHub automatically
      # creates a status check in the "pending" state. This means that the workflow needs to run
      # for every PR in order to update the status checks.
      #
      # In order to optimize CI usage, we want the tests to only run when python files change,
      # since frontend changes should have no effect on these test suites. We cannot use GH workflow
      # path filters because entire workflow would be skipped vs skipping individual jobs which
      # would still allow this status check to pass.
      - name: Check for python file changes
        uses: getsentry/paths-filter@v2
        id: changes
        with:
          token: ${{ github.token }}
          filters: .github/file-filters.yml

      - name: Setup sentry env (python ${{ matrix.python-version }})
        uses: ./.github/actions/setup-sentry
        if: steps.changes.outputs.backend == 'true'
        id: setup
        with:
          python-version: ${{ matrix.python-version }}
          pip-cache-version: ${{ secrets.PIP_CACHE_VERSION }}
          snuba: true
          kafka: true

      - name: Run snuba test (${{ steps.setup.outputs.matrix-instance-number }} of ${{ strategy.job-total }})
        if: steps.changes.outputs.backend == 'true'
        run: |
          make test-snuba

      - name: Handle artifacts
        uses: ./.github/actions/artifacts<|MERGE_RESOLUTION|>--- conflicted
+++ resolved
@@ -14,12 +14,7 @@
     strategy:
       matrix:
         instance: [0, 1]
-<<<<<<< HEAD
         python-version: [3.6.13, 3.8.12]
-=======
-        # TODO(joshuarli): Add 3.8.12.
-        python-version: [3.6.13]
->>>>>>> 40e51025
     env:
       USE_SNUBA: 1
       MIGRATIONS_TEST_MIGRATE: 1
