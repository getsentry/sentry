name: development environment
on:
  pull_request:
    paths:
    - 'Brewfile'
    - 'Makefile'
    - '.github/workflows/development-environment.yml'
    - 'scripts/*'
    - 'src/sentry/runner/commands/devserver.py'
    - 'src/sentry/runner/commands/devservices.py'

jobs:
  dev-environment:
    name: python set up
    runs-on: ${{ matrix.os }}
    timeout-minutes: 25
    strategy:
      matrix:
<<<<<<< HEAD
        # macosx-10.15 is Catalina
        # macosx-11.0 is Big Sur, however, it takes long for jobs to get started
        os: [ macos-10.15, macos-11.0, ubuntu-20.04 ]
=======
        os: [ macos-latest ]
    env:
      PIP_DISABLE_PIP_VERSION_CHECK: on
      # Make the environment more similar to what Mac defaults to
      SHELL: /bin/zsh
>>>>>>> 58ad54df

    steps:
      - uses: actions/checkout@v2

      - name: Set environment variables & others
<<<<<<< HEAD
        shell: bash
=======
        if: ${{ runner.os == 'macOS' }}
>>>>>>> 58ad54df
        run: |
          echo "VOLTA_HOME=$HOME/.volta" >> $GITHUB_ENV
          echo "PATH=$HOME/.volta/bin:$PATH" >> $GITHUB_ENV
          touch "$HOME/.zshrc"

      - name: Install prerequisites
        # Xcode CLI & brew are already installed, thus, no need to call xcode-select install
        # XXX: Can the Brew set up be cached?
        # If you want to speed up the CI for your PR, you can use --no-upgrade and HOMEBREW_NO_AUTO_UPDATE=1
        run: |
          brew bundle

      - name: Install Python (via Pyenv)
        id: python-version
        # XXX: Can we cache the installed Python environments?
        # We echo to $GITHUB_ENV to make the PATH changes by pyenv init permanent for the rest of the execution
        run: |
          make setup-pyenv
          eval "$(pyenv init -)"
          echo "PATH=$PATH" >> $GITHUB_ENV
          echo "::set-output name=python-version::$(python -V  | sed s/Python\ //g)"

      - name: Setup pip
        uses: ./.github/actions/setup-pip
        id: pip

      - name: Cache
        uses: actions/cache@v2
        with:
          path: |
            ${{ steps.pip.outputs.pip-cache-dir }}
            ~/.pyenv
          key: ${{ runner.os }}-pip-py${{ steps.python-version.outputs.python-version }}-${{ hashFiles('**/requirements-*.txt') }}
          restore-keys: |
            ${{ runner.os }}-pip-py${{ steps.python-version.outputs.python-version }}

      - name: Get yarn cache directory path
        id: yarn-cache-dir-path
        run: echo "::set-output name=dir::$(yarn cache dir)"

      - uses: actions/cache@v2
        id: yarn-cache # use this to check for `cache-hit` (`steps.yarn-cache.outputs.cache-hit != 'true'`)
        with:
          path: ${{ steps.yarn-cache-dir-path.outputs.dir }}
          key: ${{ runner.os }}-yarn-${{ hashFiles('yarn.lock', 'api-docs/yarn.lock') }}
          restore-keys: |
            ${{ runner.os }}-yarn-

      - name: Set up development environment (as per docs)
        run: |
          set +x
          python -m venv .venv
          source .venv/bin/activate
          make install-py-dev
          make setup-git
          curl https://get.volta.sh | bash

      - name: Set up Sentry and others
        # We cannot call make bootstrap directly since run-dependent-services requires some Docker magic.
        # We have the magic in the getsentry/bootstrap-develop. We will handle this situation in the next pass of this.
        # make init-config will *not* prompt about overwriting ~/.sentry/config.yml' since we're on a pristine state
        # We cannot test the git hooks until the `sentry.lint.engine` gets installed
        run: |
          source .venv/bin/activate
          make develop init-config<|MERGE_RESOLUTION|>--- conflicted
+++ resolved
@@ -16,27 +16,18 @@
     timeout-minutes: 25
     strategy:
       matrix:
-<<<<<<< HEAD
         # macosx-10.15 is Catalina
         # macosx-11.0 is Big Sur, however, it takes long for jobs to get started
         os: [ macos-10.15, macos-11.0, ubuntu-20.04 ]
-=======
-        os: [ macos-latest ]
     env:
       PIP_DISABLE_PIP_VERSION_CHECK: on
       # Make the environment more similar to what Mac defaults to
       SHELL: /bin/zsh
->>>>>>> 58ad54df
 
     steps:
       - uses: actions/checkout@v2
 
       - name: Set environment variables & others
-<<<<<<< HEAD
-        shell: bash
-=======
-        if: ${{ runner.os == 'macOS' }}
->>>>>>> 58ad54df
         run: |
           echo "VOLTA_HOME=$HOME/.volta" >> $GITHUB_ENV
           echo "PATH=$HOME/.volta/bin:$PATH" >> $GITHUB_ENV
