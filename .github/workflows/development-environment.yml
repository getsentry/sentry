--- conflicted
+++ resolved
@@ -42,31 +42,18 @@
         # Sometimes, brew needs to be updated before brew bundle would work
         # After installing Docker (via homebrew) we need to make sure that it is properly initialized on Mac
         run: |
-<<<<<<< HEAD
           brew update -q && brew bundle -q
-=======
-          HOMEBREW_NO_AUTO_UPDATE=1 brew bundle -q --no-upgrade || brew update && brew bundle
->>>>>>> 701be725
           # This code is mentioned in our dev docs. Only remove if you adjust the docs as well
           SENTRY_NO_VENV_CHECK=1 ./scripts/do.sh init-docker
 
-      # XXX: This is a temporary change. There's another PR that will bring this workflow up-to-date
-      # In a sense, we set up Python two times (once here and once via pyenv). Setting
-      # it up here is instant and it helps us to get the cache primed sooner
-      - name: Setup Python
-        uses: actions/setup-python@v2
+      - name: Install Python (via Pyenv)
         id: python-version
-<<<<<<< HEAD
         # We echo to $GITHUB_ENV to make the PATH changes by pyenv init permanent for the rest of the execution
         run: |
           make setup-pyenv
-          eval "$(pyenv init --path)"
+          eval "$(pyenv init -)"
           echo "PATH=$PATH" >> $GITHUB_ENV
           echo "::set-output name=python-version::$(python -V  | sed s/Python\ //g)"
-=======
-        with:
-          python-version: 3.6.13
->>>>>>> 701be725
 
       - name: Setup pip
         uses: ./.github/actions/setup-pip
