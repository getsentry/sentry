name: dev env
on:
  pull_request:
    paths:
      - 'Makefile'
      - '.github/workflows/development-environment.yml'
      - '.envrc'
      - 'Brewfile'
      - 'scripts/*'
      - 'src/sentry/runner/commands/devserver.py'
      - 'src/sentry/runner/commands/devservices.py'

jobs:
  dev-environment:
    name: set up
    runs-on: ${{ matrix.os }}
    timeout-minutes: 40
    strategy:
      matrix:
        # Using Ubuntu 18 until I figure out this error:
        # -> ImportError: libffi.so.6: cannot open shared object file: No such file or directory
        os: [macos-11.0, ubuntu-18.04]
      fail-fast: false
    env:
      PIP_DISABLE_PIP_VERSION_CHECK: on
      # Make the environment more similar to what Mac defaults to
      SHELL: /bin/zsh

    steps:
      - name: Checkout sentry
        uses: actions/checkout@v2

      - name: Set variables for caches
        id: info
        run: |
          echo "::set-output name=brew-cache-dir::$(brew --cache)"
          echo "::set-output name=yarn-cache-dir::$(yarn cache dir)"

      - name: Cache (brew)
        uses: actions/cache@v2
        with:
          path: ${{ steps.info.outputs.brew-cache-dir }}
          key: devenv-${{ runner.os }}-brew-${{ hashFiles('Brewfile') }}
          restore-keys: devenv-${{ runner.os }}-brew

      - name: Install prerequisites
        # Xcode CLI & brew are already installed, thus, no need to call xcode-select install
        # Sometimes, brew needs to be updated before brew bundle would work
        # After installing Docker (via homebrew) we need to make sure that it is properly initialized on Mac
        run: |
<<<<<<< HEAD
          if [ $(uname) == "Darwin" ]; then
            # If we have a sha mistmatch we can clean up and try again
            brew update -q && brew install --cask docker || brew cleanup -v docker && brew install --cask docker
            # This code is mentioned in our dev docs. Only remove if you adjust the docs as well
            SENTRY_NO_VENV_CHECK=1 ./scripts/do.sh init-docker
          fi
          HOMEBREW_NO_AUTO_UPDATE=1 brew bundle --no-upgrade || brew bundle -q

=======
          brew update && brew bundle -q
          # This code is mentioned in our dev docs. Only remove if you adjust the docs as well
          SENTRY_NO_VENV_CHECK=1 ./scripts/do.sh init-docker

      # The next few steps are to set up the cache quickly
      - name: Set environment variables & others
        id: info
        run: |
          echo "::set-output name=python-version::$(SENTRY_NO_VENV_CHECK=1 ./scripts/do.sh get-pyenv-version)"
          echo "::set-output name=pip-cache-dir::$(pip3 cache dir)"
          echo "::set-output name=pip-version::$(pip -V | awk -F ' ' '{print $2}')"
          echo "::set-output name=yarn-cache-dir::$(yarn cache dir)"

      # In a sense, we set up Python two times (once here and once via pyenv). Setting
      # it up here is instant and it helps us to get the cache primed sooner
>>>>>>> faa028ab
      - name: Setup Python
        uses: ./.github/actions/setup-python
        id: python-setup

      - name: Cache (pyenv)
        uses: actions/cache@v2
        with:
          path: ~/.pyenv
          key: devenv-${{ matrix.os }}-pyenv-${{ hashFiles('.python-version') }}

      - name: Cache (yarn)
        uses: actions/cache@v1 # We are explicitly using v1 due to perf reasons
        with:
          path: ${{ steps.info.outputs.yarn-cache-dir }}
          key: devenv-${{ matrix.os }}-v2-yarn-${{ hashFiles('yarn.lock') }}

      - name: Set up development environment (mostly as per docs)
        run: |
          curl https://get.volta.sh | bash
          export VOLTA_HOME="$HOME/.volta"
          export PATH="$HOME/.volta/bin:$PATH"
          make setup-pyenv
          eval "$(pyenv init --path)"
          python -m venv .venv
          source .venv/bin/activate
          make bootstrap

      - name: Test direnv
        run: |
          brew install direnv
          direnv allow<|MERGE_RESOLUTION|>--- conflicted
+++ resolved
@@ -48,7 +48,6 @@
         # Sometimes, brew needs to be updated before brew bundle would work
         # After installing Docker (via homebrew) we need to make sure that it is properly initialized on Mac
         run: |
-<<<<<<< HEAD
           if [ $(uname) == "Darwin" ]; then
             # If we have a sha mistmatch we can clean up and try again
             brew update -q && brew install --cask docker || brew cleanup -v docker && brew install --cask docker
@@ -57,26 +56,8 @@
           fi
           HOMEBREW_NO_AUTO_UPDATE=1 brew bundle --no-upgrade || brew bundle -q
 
-=======
-          brew update && brew bundle -q
-          # This code is mentioned in our dev docs. Only remove if you adjust the docs as well
-          SENTRY_NO_VENV_CHECK=1 ./scripts/do.sh init-docker
-
-      # The next few steps are to set up the cache quickly
-      - name: Set environment variables & others
-        id: info
-        run: |
-          echo "::set-output name=python-version::$(SENTRY_NO_VENV_CHECK=1 ./scripts/do.sh get-pyenv-version)"
-          echo "::set-output name=pip-cache-dir::$(pip3 cache dir)"
-          echo "::set-output name=pip-version::$(pip -V | awk -F ' ' '{print $2}')"
-          echo "::set-output name=yarn-cache-dir::$(yarn cache dir)"
-
-      # In a sense, we set up Python two times (once here and once via pyenv). Setting
-      # it up here is instant and it helps us to get the cache primed sooner
->>>>>>> faa028ab
       - name: Setup Python
         uses: ./.github/actions/setup-python
-        id: python-setup
 
       - name: Cache (pyenv)
         uses: actions/cache@v2
