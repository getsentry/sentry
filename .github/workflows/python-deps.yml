name: python deps
on:
  pull_request:
    paths:
      - '.github/workflows/python-deps.yml'
      - 'requirements*'

jobs:
  # This workflow makes sure that Python dependencies install correctly for
  # a) our current version b) the next version we're targetting
  python-deps:
    name: install
    runs-on: ${{ matrix.os }}
    timeout-minutes: 20
    strategy:
      matrix:
        os: [macos-11.0, ubuntu-20.04]
<<<<<<< HEAD
        python-version: [3.6.13, 3.8.10]
=======
        python-version: [3.6.13, 3.8.11]
>>>>>>> faa028ab
      fail-fast: false
    env:
      PIP_DISABLE_PIP_VERSION_CHECK: on
      # There's a check that prevents make install-py-dev to work if the developer has not
      # explicitely set the intention to use a non-default Python version
      SENTRY_PYTHON_VERSION: ${{ matrix.python-version }}

    steps:
      - uses: actions/checkout@v2

<<<<<<< HEAD
      - name: Set brew cache path
        id: brew-info
        run: |
          echo "::set-output name=brew-cache-dir::$(brew --cache)"

      - name: Cache (brew)
        uses: actions/cache@v2
        with:
          path: ${{ steps.brew-info.outputs.brew-cache-dir }}
          key: devenv-${{ runner.os }}-brew-${{ hashFiles('Brewfile') }}
          restore-keys: devenv-${{ runner.os }}-brew

      - name: Install prerequisites
        # Sometimes, brew needs to be updated before brew bundle would work
        run: |
          if [ $(uname) == "Darwin" ]; then
            # If we have a sha mistmatch we can clean up and try again
            brew update -q && brew install --cask docker || brew cleanup -v docker && brew install --cask docker
            # This code is mentioned in our dev docs. Only remove if you adjust the docs as well
            SENTRY_NO_VENV_CHECK=1 ./scripts/do.sh init-docker
          fi
          HOMEBREW_NO_AUTO_UPDATE=1 brew bundle --no-upgrade || brew bundle -q

      - name: Setup Python
        uses: ./.github/actions/setup-python
        with:
          python-version: ${{ matrix.python-version }}
=======
      - name: Install prerequisites
        # Sometimes, brew needs to be updated before brew bundle would work
        run: |
          brew update && brew bundle -q

      - name: Setup python
        id: setup-python
        uses: ./.github/actions/setup-python
        with:
          # XXX: We need to pass this python-deps-${{ matrix.os }}-py${{ matrix.python-version }}-${{ hashFiles('requirements-*.txt') }}
          cache-files-hash: ${{ hashFiles('requirements-*.txt') }}
>>>>>>> faa028ab

      - name: Install dependencies
        run: |
          python -m venv .venv
          source .venv/bin/activate
          make install-py-dev<|MERGE_RESOLUTION|>--- conflicted
+++ resolved
@@ -15,11 +15,7 @@
     strategy:
       matrix:
         os: [macos-11.0, ubuntu-20.04]
-<<<<<<< HEAD
-        python-version: [3.6.13, 3.8.10]
-=======
         python-version: [3.6.13, 3.8.11]
->>>>>>> faa028ab
       fail-fast: false
     env:
       PIP_DISABLE_PIP_VERSION_CHECK: on
@@ -30,7 +26,6 @@
     steps:
       - uses: actions/checkout@v2
 
-<<<<<<< HEAD
       - name: Set brew cache path
         id: brew-info
         run: |
@@ -57,20 +52,9 @@
       - name: Setup Python
         uses: ./.github/actions/setup-python
         with:
-          python-version: ${{ matrix.python-version }}
-=======
-      - name: Install prerequisites
-        # Sometimes, brew needs to be updated before brew bundle would work
-        run: |
-          brew update && brew bundle -q
-
-      - name: Setup python
-        id: setup-python
-        uses: ./.github/actions/setup-python
-        with:
+          # TODO:
           # XXX: We need to pass this python-deps-${{ matrix.os }}-py${{ matrix.python-version }}-${{ hashFiles('requirements-*.txt') }}
           cache-files-hash: ${{ hashFiles('requirements-*.txt') }}
->>>>>>> faa028ab
 
       - name: Install dependencies
         run: |
