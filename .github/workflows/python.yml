name: python
on:
  push:
    branches:
      - master
      - releases/**
  pull_request:
    paths:
      # Matches all python files regardless of directory depth.
      - '**.py'
      - requirements*.txt

jobs:
  check-missing-migration:
    if: ${{ github.ref != 'refs/heads/master' }}
    name: Check Migration Required
    runs-on: ubuntu-16.04

    env:
      PIP_DISABLE_PIP_VERSION_CHECK: on
      SENTRY_LIGHT_BUILD: 1
      SENTRY_SKIP_BACKEND_VALIDATION: 1
      MIGRATIONS_TEST_MIGRATE: 0

      # The hostname used to communicate with the PostgreSQL from sentry
      DATABASE_URL: postgresql://postgres:postgres@localhost/sentry

    services:
      postgres:
        image: postgres:9.6
        env:
          POSTGRES_USER: postgres
          POSTGRES_PASSWORD: postgres
        ports:
          # Maps tcp port 5432 on service container to the host
          - 5432:5432
        # needed because the postgres container does not provide a healthcheck
        options: >-
          --health-cmd pg_isready
          --health-interval 10s
          --health-timeout 5s
          --health-retries 5

    steps:
      - name: Install System Dependencies
        run: |
          sudo apt-get update
          sudo apt-get install -y --no-install-recommends \
            libxmlsec1-dev \
            libmaxminddb-dev

      # Checkout codebase
      - uses: actions/checkout@v2

      # Python
      #   Use `.python-version` to avoid duplication
      #   XXX: can't actually read from .python-version because GitHub Actions
      #   does not support our version (2.7.16)
      #
      #   XXX: Using `2.7` as GHA image only seems to keep one minor version around and will break
      #   CI if we pin it to a specific patch version.
      - name: Set up outputs
        id: config
        env:
          MATRIX_INSTANCE: ${{ matrix.instance }}
        run: |
          echo "::set-output name=python-version::2.7"

      # setup python
      - name: Set up Python ${{ steps.config.outputs.python-version }}
        uses: actions/setup-python@v1
        with:
          python-version: ${{ steps.config.outputs.python-version}}

      # setup pip
      - name: Install pip
        run: |
          pip install --no-cache-dir --upgrade "pip>=20.0.2"

      # pip cache
      - name: Get pip cache dir
        id: pip-cache
        run: |
          echo "::set-output name=dir::$(pip cache dir)"

      - name: pip cache
        uses: actions/cache@v1
        with:
          path: ${{ steps.pip-cache.outputs.dir }}
          key: ${{ runner.os }}-pip-${{ hashFiles('**/requirements-*.txt') }}
          restore-keys: |
            ${{ runner.os }}-pip-

      - name: Install Python Dependencies
        env:
          PGPASSWORD: postgres
        run: |
          python setup.py install_egg_info
          pip install wheel # GitHub Actions does not have this installed by default (unlike Travis)
          pip install -U -e ".[dev]"
          psql -c 'create database sentry;' -h localhost -U postgres
          sentry init

      - name: Check if a migration is required
        env:
          SENTRY_LOG_LEVEL: ERROR
          PGPASSWORD: postgres
        run: |
          # Below will exit with non-zero status if model changes are missing migrations
          sentry django makemigrations -n ci_test --check --dry-run --no-input || (echo '::error::Error: Migration required -- to generate a migration, run `sentry django makemigrations -n <some_name>`' && exit 1)

  # TODO(joshuarli):
  # More jobs. Also, python2 equivalents as well.
  # - kakfa+zookeeper devservices necessary for what test suites?
  # - MIGRATIONS_TEST_MIGRATE=1
  # - TEST_SUITE=relay-integration
  # - TEST_SUITE=symbolicator
  # - TEST_SUITE=cli

  test-py3-simple-no-migrations:
    name: 'python3.6 backend (simple, no migrations)'
    runs-on: ubuntu-16.04
    strategy:
      matrix:
        instance: [0, 1, 2, 3]

    env:
      SENTRY_PYTHON3: 1
      PIP_DISABLE_PIP_VERSION_CHECK: on

      SENTRY_LIGHT_BUILD: 1
      SENTRY_SKIP_BACKEND_VALIDATION: 1
      MIGRATIONS_TEST_MIGRATE: 1
      PYTEST_SENTRY_DSN: https://6fd5cfea2d4d46b182ad214ac7810508@sentry.io/2423079
      # XXX(py3): Reruns are disabled for until all tests are passing.
      PYTEST_ADDOPTS: ""
      PYTEST_SENTRY_ALWAYS_REPORT: no

      # services configuration
      SENTRY_REDIS_HOST: redis
      DATABASE_URL: postgresql://postgres:postgres@localhost/sentry

      # Number of matrix instances
      TOTAL_TEST_GROUPS: ${{ strategy.job-total }}

    steps:
      - name: Install System Dependencies
        run: |
          sudo apt-get update
          sudo apt-get install -y --no-install-recommends \
            libxmlsec1-dev \
            libmaxminddb-dev

      - uses: actions/checkout@v2

      - name: Set up outputs
        id: config
        env:
          MATRIX_INSTANCE: ${{ matrix.instance }}
        run: |
          # XXX(py3): Minors that aren't latest seem to not be available.
          echo "::set-output name=python-version::3.6.12"
          echo "::set-output name=matrix-instance-number::$(($MATRIX_INSTANCE+1))"

      - name: Set up Python ${{ steps.config.outputs.python-version }}
        uses: actions/setup-python@v1
        with:
          python-version: ${{ steps.config.outputs.python-version}}

      - name: Install pip
        run: |
          pip install --no-cache-dir --upgrade "pip>=20.0.2"

      - name: Get pip cache dir
        id: pip-cache
        run: |
          echo "::set-output name=dir::$(pip cache dir)"

      - name: pip cache
        uses: actions/cache@v1
        with:
          path: ${{ steps.pip-cache.outputs.dir }}
          key: ${{ runner.os }}-pip-${{ hashFiles('**/requirements-*.txt') }}
          restore-keys: |
            ${{ runner.os }}-pip-

      - name: Install Python Dependencies
        env:
          PGPASSWORD: postgres
        run: |
          python setup.py install_egg_info
          pip install wheel # GitHub Actions does not have this installed by default (unlike Travis)
          pip install -U -e ".[dev]"
          # XXX: wasn't able to get this working in requirements_base.
          # It's possible if you're installing via -r but it breaks -e.
          pip uninstall -y rb
          pip install -e git+https://github.com/getsentry/rb.git@master#egg=rb

      - name: Start devservices
        run: |
          sentry init
          sentry devservices up postgres redis clickhouse snuba

<<<<<<< HEAD
      - name: Test shard (${{ steps.config.outputs.matrix-instance-number }} of ${{ strategy.job-total }})
=======
      # When we have a full backend test matrix for py3, make a py2 one with new rb as well.
      # TODO(joshuarli):
      # - kakfa+zookeeper devservices necessary for what test suites?
      # - is `docker exec sentry_snuba snuba migrate` needed?
      # - TEST_SUITE=relay-integration
      # - TEST_SUITE=symbolicator
      # - TEST_SUITE=cli
      - name: Python 3.6 backend w/o migrations (${{ steps.config.outputs.matrix-instance-number }} of ${{ strategy.job-total }})
>>>>>>> 301db956
        if: always()
        run: |
          make travis-test-postgres
        env:
          TEST_GROUP: ${{ matrix.instance }}

  test-py3-snuba:
    name: '[ignore fails] python3.6 backend (snuba)'
    runs-on: ubuntu-16.04
    continue-on-error: true
    strategy:
      matrix:
        instance: [0]

    env:
      SENTRY_PYTHON3: 1
      PIP_DISABLE_PIP_VERSION_CHECK: on

      USE_SNUBA: 1
      SENTRY_LIGHT_BUILD: 1
      SENTRY_SKIP_BACKEND_VALIDATION: 1
      MIGRATIONS_TEST_MIGRATE: 1

      PYTEST_SENTRY_DSN: https://6fd5cfea2d4d46b182ad214ac7810508@sentry.io/2423079
      # XXX(py3): Reruns are disabled for until all tests are passing.
      PYTEST_ADDOPTS: ""
      PYTEST_SENTRY_ALWAYS_REPORT: no

      # services configuration
      SENTRY_REDIS_HOST: redis
      DATABASE_URL: postgresql://postgres:postgres@localhost/sentry
      SENTRY_KAFKA_HOSTS: localhost:9092
      SENTRY_ZOOKEEPER_HOSTS: localhost:2181

      # Number of matrix instances
      TOTAL_TEST_GROUPS: ${{ strategy.job-total }}

    steps:
      - name: Install System Dependencies
        run: |
          sudo apt-get update
          sudo apt-get install -y --no-install-recommends \
            libxmlsec1-dev \
            libmaxminddb-dev

      - uses: actions/checkout@v2

      - name: Set up outputs
        id: config
        env:
          MATRIX_INSTANCE: ${{ matrix.instance }}
        run: |
          # XXX(py3): Minors that aren't latest seem to not be available.
          echo "::set-output name=python-version::3.6.12"
          echo "::set-output name=matrix-instance-number::$(($MATRIX_INSTANCE+1))"

      - name: Set up Python ${{ steps.config.outputs.python-version }}
        uses: actions/setup-python@v1
        with:
          python-version: ${{ steps.config.outputs.python-version}}

      - name: Install pip
        run: |
          pip install --no-cache-dir --upgrade "pip>=20.0.2"

      - name: Get pip cache dir
        id: pip-cache
        run: |
          echo "::set-output name=dir::$(pip cache dir)"

      - name: pip cache
        uses: actions/cache@v1
        with:
          path: ${{ steps.pip-cache.outputs.dir }}
          key: ${{ runner.os }}-pip-${{ hashFiles('**/requirements-*.txt') }}
          restore-keys: |
            ${{ runner.os }}-pip-

      - name: Install Python Dependencies
        env:
          PGPASSWORD: postgres
        run: |
          python setup.py install_egg_info
          pip install wheel # GitHub Actions does not have this installed by default (unlike Travis)
          pip install -U -e ".[dev]"
          # XXX: wasn't able to get this working in requirements_base.
          # It's possible if you're installing via -r but it breaks -e.
          pip uninstall -y rb
          pip install -e git+https://github.com/getsentry/rb.git@master#egg=rb

      - name: Start devservices
        run: |
          sentry init
          docker run \
            --name sentry_zookeeper \
            -d --network host \
            -e ZOOKEEPER_CLIENT_PORT=2181 \
            confluentinc/cp-zookeeper:4.1.0

          docker run \
            --name sentry_kafka \
            -d --network host \
            -e KAFKA_ZOOKEEPER_CONNECT=127.0.0.1:2181 \
            -e KAFKA_LISTENERS=INTERNAL://0.0.0.0:9093,EXTERNAL://0.0.0.0:9092 \
            -e KAFKA_ADVERTISED_LISTENERS=INTERNAL://127.0.0.1:9093,EXTERNAL://127.0.0.1:9092 \
            -e KAFKA_LISTENER_SECURITY_PROTOCOL_MAP=INTERNAL:PLAINTEXT,EXTERNAL:PLAINTEXT \
            -e KAFKA_INTER_BROKER_LISTENER_NAME=INTERNAL \
            -e KAFKA_OFFSETS_TOPIC_REPLICATION_FACTOR=1 \
            confluentinc/cp-kafka:5.1.2
          sentry devservices up postgres redis clickhouse snuba

      - name: Python 3.6 snuba backend (${{ steps.config.outputs.matrix-instance-number }} of ${{ strategy.job-total }})
        if: always()
        run: |
          make travis-test-snuba
        env:
          TEST_GROUP: ${{ matrix.instance }}<|MERGE_RESOLUTION|>--- conflicted
+++ resolved
@@ -201,18 +201,7 @@
           sentry init
           sentry devservices up postgres redis clickhouse snuba
 
-<<<<<<< HEAD
-      - name: Test shard (${{ steps.config.outputs.matrix-instance-number }} of ${{ strategy.job-total }})
-=======
-      # When we have a full backend test matrix for py3, make a py2 one with new rb as well.
-      # TODO(joshuarli):
-      # - kakfa+zookeeper devservices necessary for what test suites?
-      # - is `docker exec sentry_snuba snuba migrate` needed?
-      # - TEST_SUITE=relay-integration
-      # - TEST_SUITE=symbolicator
-      # - TEST_SUITE=cli
       - name: Python 3.6 backend w/o migrations (${{ steps.config.outputs.matrix-instance-number }} of ${{ strategy.job-total }})
->>>>>>> 301db956
         if: always()
         run: |
           make travis-test-postgres
