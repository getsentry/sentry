# General ownership rules
#
# The following rules are not specific to any particular area of the product
# and are more general


## Legal
/LICENSE.md                                              @getsentry/owners-legal

## Snuba
/src/sentry/eventstream/                                 @getsentry/owners-snuba
/src/sentry/consumers/                                   @getsentry/ops @getsentry/owners-snuba
/src/sentry/post_process_forwarder/                      @getsentry/owners-snuba
/src/sentry/utils/snuba.py                               @getsentry/owners-snuba @getsentry/visibility
/src/sentry/utils/snql.py                                @getsentry/owners-snuba
/src/sentry/utils/arroyo.py                              @getsentry/owners-snuba
/src/sentry/utils/arroyo_producer.py                     @getsentry/owners-snuba
/src/sentry/tsdb/snuba.py                                @getsentry/owners-snuba
/src/sentry/tsdb/redissnuba.py                           @getsentry/owners-snuba
/src/sentry/tagstore/snuba/                              @getsentry/owners-snuba
/src/sentry/sentry_metrics/                              @getsentry/owners-snuba
/tests/sentry/sentry_metrics/                            @getsentry/owners-snuba
/src/sentry/snuba/metrics/                               @getsentry/owners-snuba @getsentry/telemetry-experience
/src/sentry/snuba/metrics/query.py                       @getsentry/owners-snuba @getsentry/telemetry-experience
/src/sentry/snuba/metrics_layer/                         @getsentry/owners-snuba
/src/sentry/search/events/datasets/metrics_layer.py      @getsentry/owners-snuba
/tests/snuba/test_snql_snuba.py                          @getsentry/owners-snuba
/tests/snuba/test_snuba.py                               @getsentry/owners-snuba

## Event Ingestion & Symbolication
/src/sentry/api/endpoints/relay/                         @getsentry/ingest
/src/sentry/api/endpoints/project_transaction_names.py   @getsentry/ingest
/src/sentry/ingest/                                      @getsentry/ingest
/src/sentry/interfaces/                                  @getsentry/ingest
/src/sentry/quotas/                                      @getsentry/ingest
/src/sentry/relay/                                       @getsentry/ingest
/src/sentry/tasks/relay.py                               @getsentry/ingest
/tests/sentry/ingest/                                    @getsentry/ingest
/tests/sentry/relay/                                     @getsentry/ingest
/tests/relay_integration/                                @getsentry/ingest
/bin/invalidate-project-configs                          @getsentry/ingest
/src/sentry/lang/native/                                 @getsentry/ingest
/src/sentry/tasks/symbolication.py                       @getsentry/ingest
/src/sentry/tasks/assemble.py                            @getsentry/ingest
/src/sentry/tasks/reprocessing.py                        @getsentry/ingest
/src/sentry/tasks/reprocessing2.py                       @getsentry/ingest
/src/sentry/reprocessing2.py                             @getsentry/ingest
/src/sentry/api/endpoints/event_attachments.py           @getsentry/ingest
/src/sentry/api/endpoints/event_reprocessable.py         @getsentry/ingest
/src/sentry/api/endpoints/project_reprocessing.py        @getsentry/ingest


## Security
/src/sentry/net/                                         @getsentry/security
/src/sentry/auth/                                        @getsentry/security @getsentry/enterprise
/src/sentry/api/permissions.py                           @getsentry/security @getsentry/enterprise
/src/sentry/api/authentication.py                        @getsentry/security @getsentry/enterprise
/src/sentry/api/endpoints/auth*                          @getsentry/security @getsentry/enterprise
/src/sentry/users/api/endpoints/user_permission*         @getsentry/security @getsentry/enterprise
/src/sentry/web/frontend/auth_close.py                   @getsentry/security
/src/sentry/web/frontend/auth_login.py                   @getsentry/security
/src/sentry/web/frontend/auth_logout.py                  @getsentry/security
/src/sentry/web/frontend/auth_organization_id_login.py   @getsentry/security
/src/sentry/web/frontend/auth_organization_login.py      @getsentry/security
/src/sentry/web/frontend/auth_provider_login.py          @getsentry/security
/src/sentry/web/frontend/oauth_token.py                  @getsentry/security
/src/sentry/web/frontend/oauth_authorize.py              @getsentry/security
/src/sentry/web/frontend/openidtoken.py                  @getsentry/security

## Dev
/devenv/                                                 @getsentry/owners-sentry-dev @getsentry/dev-infra
/devservices/                                            @getsentry/owners-sentry-dev @getsentry/dev-infra
/.github/                                                @getsentry/owners-sentry-dev
/config/hooks/                                           @getsentry/owners-sentry-dev
/scripts/                                                @getsentry/owners-sentry-dev
/tools/                                                  @getsentry/owners-sentry-dev
Makefile                                                 @getsentry/owners-sentry-dev @getsentry/dev-infra
.envrc                                                   @getsentry/owners-sentry-dev @getsentry/dev-infra
.pre-commit-config.yaml                                  @getsentry/owners-sentry-dev @getsentry/dev-infra
.git-blame-ignore-revs                                   @getsentry/owners-sentry-dev

/fixtures/stubs-for-mypy                                 @getsentry/python-typing
/tools/mypy_helpers/                                     @getsentry/python-typing
/tests/tools/mypy_helpers                                @getsentry/python-typing

## GitHub Routing Automations - notion.so/473791bae5bf43399d46093050b77bf0
/.github/labels.yml                                      @getsentry/dev-infra
/.github/workflows/react-to-product-owners-yml-changes.yml @getsentry/dev-infra
/bin/react-to-product-owners-yml-changes.py              @getsentry/dev-infra
/bin/react-to-product-owners-yml-changes.sh              @getsentry/dev-infra

## Backup - getsentry/team-ospo#153
/src/sentry/backup/                                      @getsentry/hybrid-cloud
/src/sentry/runner/commands/backup.py                    @getsentry/hybrid-cloud
/src/sentry/testutils/helpers/backups.py                 @getsentry/hybrid-cloud
/tests/sentry/backup/                                    @getsentry/hybrid-cloud
/tests/sentry/runner/commands/test_backup.py             @getsentry/hybrid-cloud

## Relocation - getsentry/team-ospo#153
/src/sentry/analytics/events/relocation_*.py             @getsentry/hybrid-cloud
/src/sentry/api/endpoints/organization_fork.py           @getsentry/hybrid-cloud
/src/sentry/api/endpoints/relocation/                    @getsentry/hybrid-cloud
/src/sentry/api/serializers/models/relocation/           @getsentry/hybrid-cloud
/src/sentry/models/relocation/                           @getsentry/hybrid-cloud
/src/sentry/relocation/                                  @getsentry/hybrid-cloud
/src/sentry/tasks/relocation.py                          @getsentry/hybrid-cloud
/src/sentry/utils/relocation.py                          @getsentry/hybrid-cloud
/tests/sentry/api/endpoints/relocation                   @getsentry/hybrid-cloud
/tests/sentry/api/endpoints/test_organization_fork.py    @getsentry/hybrid-cloud
/tests/sentry/api/serializer/test_relocation.py          @getsentry/hybrid-cloud
/tests/sentry/tasks/test_relocation.py                   @getsentry/hybrid-cloud
/tests/sentry/utils/test_relocation.py                   @getsentry/hybrid-cloud

## Build & Releases
/.github/workflows/release.yml                           @getsentry/release-approvers
/scripts/bump-version.sh                                 @getsentry/release-approvers
/scripts/post-release.sh                                 @getsentry/release-approvers
/self-hosted                                             @getsentry/release-approvers
setup.cfg                                                @getsentry/release-approvers
requirements*.txt                                        @getsentry/owners-python-build
pyproject.toml                                           @getsentry/owners-python-build
.vercel.json                                             @getsentry/owners-js-build
/.githib/worksflows/frontend.yml                         @getsentry/owners-js-build
/.github/file-filters.yml                                @getsentry/owners-js-build
babel.config.*                                           @getsentry/owners-js-build
build-utils/                                             @getsentry/owners-js-build
eslint.config.mjs                                        @getsentry/owners-js-build
jest.config.ts                                           @getsentry/owners-js-build
tsconfig.*                                               @getsentry/owners-js-build
webpack.config.*                                         @getsentry/owners-js-build
.volta.json                                              @getsentry/owners-js-deps
package.json                                             @getsentry/owners-js-deps
yarn.lock                                                @getsentry/owners-js-deps

## Design
/static/app/icons/                                       @getsentry/design
/static/fonts/                                           @getsentry/design
/static/images/                                          @getsentry/design

# Owners by product feature
#
# The following ownership rules are specific to particular features of the
# Sentry product. These rules generally map to a signle team, but that may not
# always be the case.

## Crons
/static/app/views/monitors                               @getsentry/crons
/src/sentry/monitors                                     @getsentry/crons
/tests/sentry/monitors                                   @getsentry/crons
/src/sentry/utils/monitors.py                            @getsentry/crons
/tests/sentry/utils/test_monitors.py                     @getsentry/crons
## End Crons

## Uptime
/src/sentry/uptime                                     @getsentry/crons
/tests/sentry/uptime                                   @getsentry/crons
## End Uptime


## Hybrid Cloud
/src/sentry/silo/                                        @getsentry/hybrid-cloud
/src/sentry/hybridcloud                                  @getsentry/hybrid-cloud
/src/sentry/middleware/customer_domain.py                @getsentry/hybrid-cloud
/src/sentry/middleware/subdomain.py                      @getsentry/hybrid-cloud
/src/sentry/middleware/integration/                      @getsentry/hybrid-cloud
/src/sentry/api/endpoints/internal/integration_proxy.py  @getsentry/hybrid-cloud
/src/sentry/api/endpoints/internal/rpc.py                @getsentry/hybrid-cloud
/src/sentry/models/outbox.py                             @getsentry/hybrid-cloud
/src/sentry/tasks/deliver_from_outbox.py                 @getsentry/hybrid-cloud
/src/sentry/tasks/deletion/hybrid_cloud.py               @getsentry/hybrid-cloud
## End of Hybrid Cloud

## Alerts & Notifications
/static/app/views/settings/projectAlerts/                 @getsentry/alerts-notifications
/static/app/views/alerts/                                 @getsentry/alerts-notifications
/static/app/views/alerts/rules/uptime                     @getsentry/crons
/static/app/views/releases/                               @getsentry/alerts-notifications
/static/app/views/releases/drawer/                        @getsentry/replay-frontend
/static/app/views/releases/releaseBubbles/                @getsentry/replay-frontend
/src/sentry/rules/processing/delayed_processing.py        @getsentry/alerts-notifications

/static/app/views/settings/account/notifications/         @getsentry/alerts-notifications

/src/sentry/templates/sentry/emails/incidents/            @getsentry/alerts-notifications
/src/sentry/incidents/                                    @getsentry/alerts-notifications
/tests/sentry/incidents/                                  @getsentry/alerts-notifications
/tests/acceptance/test_incidents.py                       @getsentry/alerts-notifications

/src/sentry/snuba/models.py                               @getsentry/alerts-notifications
/src/sentry/snuba/query_subscriptions/                    @getsentry/alerts-notifications
/src/sentry/snuba/subscriptions.py                        @getsentry/alerts-notifications
/src/sentry/snuba/tasks.py                                @getsentry/alerts-notifications
/tests/snuba/incidents/                                   @getsentry/alerts-notifications
/tests/sentry/snuba/test_query_subscription_consumer.py   @getsentry/alerts-notifications
/tests/sentry/snuba/test_subscriptions.py                 @getsentry/alerts-notifications
/tests/sentry/snuba/test_tasks.py                         @getsentry/alerts-notifications
/src/sentry/api/endpoints/notification_defaults.py                          @getsentry/alerts-notifications
/src/sentry/api/endpoints/user_notification_email.py                        @getsentry/alerts-notifications
/src/sentry/api/endpoints/user_notification_settings_options_detail.py      @getsentry/alerts-notifications
/src/sentry/api/endpoints/user_notification_settings_options.py             @getsentry/alerts-notifications
/src/sentry/api/endpoints/user_notification_settings_providers.py           @getsentry/alerts-notifications
/src/sentry/api/endpoints/user_notification_details.py                      @getsentry/alerts-notifications
## Endof Alerts & Notifications


## Visibility
/src/sentry/api/endpoints/organization_tags.py                              @getsentry/visibility
/src/sentry/api/endpoints/organization_events_histogram.py                  @getsentry/visibility
/src/sentry/api/endpoints/organization_events_facets_performance.py         @getsentry/visibility
/src/sentry/api/endpoints/organization_events_spans_performance.py          @getsentry/visibility
/src/sentry/api/endpoints/organization_events_spans_histogram.py            @getsentry/visibility
/src/sentry/api/endpoints/organization_events_trace.py                      @getsentry/visibility
/src/sentry/api/endpoints/organization_events_trends.py                     @getsentry/visibility
/src/sentry/api/endpoints/organization_events_trends_v2.py                  @getsentry/visibility
/src/sentry/api/endpoints/organization_events_vitals.py                     @getsentry/visibility
/src/sentry/api/endpoints/organization_tagkey_values.py                     @getsentry/visibility
/src/sentry/api/endpoints/organization_event_details.py                     @getsentry/visibility
/src/sentry/api/endpoints/organization_events.py                            @getsentry/visibility
/src/sentry/api/endpoints/organization_events_facets.py                     @getsentry/visibility
/src/sentry/api/endpoints/organization_events_meta.py                       @getsentry/visibility
/src/sentry/api/endpoints/organization_events_stats.py                      @getsentry/visibility
/src/sentry/api/endpoints/organization_events_timeseries.py                 @getsentry/visibility
/src/sentry/api/endpoints/organization_measurements_meta.py                 @getsentry/visibility

/tests/snuba/api/endpoints/*                                                @getsentry/visibility
/tests/snuba/api/endpoints/test_organization_tags.py                        @getsentry/visibility
/tests/snuba/api/endpoints/test_organization_events_histogram.py            @getsentry/visibility
/tests/snuba/api/endpoints/test_organization_events_facets_performance.py   @getsentry/visibility
/tests/snuba/api/endpoints/test_organization_events_spans_performance.py    @getsentry/visibility
/tests/snuba/api/endpoints/test_organization_events_spans_histogram.py      @getsentry/visibility
/tests/snuba/api/endpoints/test_organization_events_trace.py                @getsentry/visibility
/tests/snuba/api/endpoints/test_organization_events_trends.py               @getsentry/visibility
/tests/snuba/api/endpoints/test_organization_events_trends_v2.py            @getsentry/visibility
/tests/snuba/api/endpoints/test_organization_events_vitals.py               @getsentry/visibility
/tests/snuba/api/endpoints/test_organization_tagkey_values.py               @getsentry/visibility

/src/sentry/spans/                                                          @getsentry/visibility
/tests/sentry/spans/                                                        @getsentry/visibility

/src/sentry/api/serializers/snuba.py                                        @getsentry/visibility

/src/sentry/snuba/discover.py                                               @getsentry/visibility
/src/sentry/snuba/metrics_performance.py                                    @getsentry/visibility
/src/sentry/snuba/metrics_enhanced_performance.py                           @getsentry/visibility

/tests/snuba/search/test_backend.py                                         @getsentry/visibility

/src/sentry/search/events/                                                  @getsentry/visibility
/src/sentry/search/eap/                                                  @getsentry/visibility

/src/sentry/utils/performance_issues/                                       @getsentry/performance

/static/app/components/events/eventStatisticalDetector/                     @getsentry/visibility @getsentry/profiling

/src/sentry/statistical_detectors                                           @getsentry/visibility @getsentry/profiling
/tests/sentry/statistical_detectors                                         @getsentry/visibility @getsentry/profiling

/src/sentry/tasks/statistical_detectors.py                                @getsentry/visibility @getsentry/profiling
/tests/sentry/tasks/test_statistical_detectors.py                         @getsentry/visibility @getsentry/profiling

/src/sentry/api/bases/organization_events.py                         @getsentry/visibility

/src/sentry/api/endpoints/organization_dashboards.py                         @getsentry/dashboards
/src/sentry/api/endpoints/organization_dashboard_details.py                  @getsentry/dashboards
/src/sentry/api/endpoints/organization_dashboard_widget_details.py           @getsentry/dashboards

tests/sentry/api/endpoints/test_organization_dashboards.py                   @getsentry/dashboards
tests/sentry/api/endpoints/test_organization_dashboard_details.py            @getsentry/dashboards
tests/sentry/api/endpoints/test_organization_dashboard_widget_details.py     @getsentry/dashboards

/src/sentry/api/serializers/models/dashboard.py                      @getsentry/dashboards
/src/sentry/api/serializers/models/discoversavedquery.py             @getsentry/visibility
/src/sentry/api/serializers/rest_framework/dashboard.py              @getsentry/dashboards

/src/sentry/discover/                                                @getsentry/explore
/tests/sentry/snuba/test_discover.py                                 @getsentry/explore

/src/sentry/api/event_search.py                                      @getsentry/visibility
/tests/sentry/api/test_event_search.py                               @getsentry/visibility

/src/sentry/data_export/                                             @getsentry/visibility
/tests/sentry/data_export/                                           @getsentry/visibility

/src/sentry/api/endpoints/organization_spans_aggregation.py                         @getsentry/visibility

/src/sentry/api/endpoints/organization_spans_fields.py                              @getsentry/visibility
/tests/sentry/api/endpoints/test_organization_spans_fields.py                       @getsentry/visibility

/src/sentry/api/endpoints/organization_traces.py                                    @getsentry/explore
/tests/sentry/api/endpoints/test_organization_traces.py                             @getsentry/explore

/static/app/views/explore/                                                @getsentry/explore
/static/app/views/traces/                                                 @getsentry/explore
/static/app/components/quickTrace/                                        @getsentry/explore

/static/app/views/performance/                                            @getsentry/performance
/static/app/components/performance/                                       @getsentry/performance
/static/app/utils/performance/                                            @getsentry/performance
/static/app/components/events/interfaces/spans/                           @getsentry/performance
/static/app/components/events/viewHierarchy/*                             @getsentry/performance

/static/app/components/charts/                                            @getsentry/visibility

/static/app/views/insights/                                               @getsentry/insights

/static/app/views/dashboards/                                             @getsentry/dashboards
/static/app/components/dashboards/                                        @getsentry/dashboards
/static/app/components/modals/widgetViewerModal*                          @getsentry/dashboards

/static/app/views/discover/                                               @getsentry/explore
/static/app/utils/discover/                                               @getsentry/explore
## Endof Visibility


## Profiling
/static/app/components/profiling                                      @getsentry/profiling
/static/app/types/jsSelfProfiling.d.ts                                @getsentry/profiling
/static/app/types/profiling.d.ts                                      @getsentry/profiling
/static/app/utils/profiling                                           @getsentry/profiling
/static/app/views/profiling                                           @getsentry/profiling
/src/sentry/utils/profiling.py                                        @getsentry/profiling
/src/sentry/api/endpoints/project_profiling_profile.py                @getsentry/profiling
/src/sentry/api/endpoints/organization_profiling_profiles.py          @getsentry/profiling
/src/sentry/profiles                                                  @getsentry/profiling
/tests/sentry/profiles                                                @getsentry/profiling
/tests/sentry/api/endpoints/test_project_profiling_profile.py         @getsentry/profiling
/tests/sentry/api/endpoints/test_organization_profiling_profiles.py   @getsentry/profiling
## End of Profiling


## Flags
/src/sentry/flags/                                              @getsentry/replay-backend
/tests/sentry/flags/                                            @getsentry/replay-backend
/static/app/components/events/featureFlags/                     @getsentry/replay-frontend
/static/app/views/issueDetails/groupDistributionsDrawer.tsx     @getsentry/replay-frontend
/static/app/views/issueDetails/groupFeatureFlags/               @getsentry/replay-frontend
/static/app/views/issueDetails/groupTags/                       @getsentry/replay-frontend
/static/app/views/issueDetails/streamline/hooks/featureFlags/   @getsentry/replay-frontend
## End of Flags


## Replays
/static/app/components/replays/                                          @getsentry/replay-frontend
/static/app/utils/replays/                                               @getsentry/replay-frontend
/static/app/views/replays/                                               @getsentry/replay-frontend
/src/sentry/replays/                                                     @getsentry/replay-backend
/tests/sentry/replays/                                                   @getsentry/replay-backend
/src/sentry/issues/endpoints/organization_issue_metrics.py               @getsentry/replay-backend
/tests/sentry/issues/endpoints/test_organization_issue_metrics.py        @getsentry/replay-backend
/src/sentry/issues/endpoints/organization_group_suspect_flags.py         @getsentry/replay-backend
/tests/sentry/issues/endpoints/test_organization_group_suspect_flags.py  @getsentry/replay-backend
## End of Replays


## Feedback v2
/static/app/components/feedback/   @getsentry/feedback-frontend
/static/app/utils/feedback/        @getsentry/feedback-frontend
/static/app/views/feedback/        @getsentry/feedback-frontend
/src/sentry/feedback/              @getsentry/feedback-backend
/tests/sentry/feedback/            @getsentry/feedback-backend
## End of Feedback v2


## DevToolbar
/src/sentry/templates/sentry/toolbar/        @getsentry/replay-frontend @getsentry/replay-backend
/src/sentry/toolbar/                         @getsentry/replay-frontend @getsentry/replay-backend
/tests/sentry/toolbar/                       @getsentry/replay-frontend @getsentry/replay-backend
/static/app/components/devtoolbar/           @getsentry/replay-frontend
/src/sentry/middleware/devtoolbar.py         @getsentry/replay-backend
/tests/sentry/middleware/test_devtoolbar.py  @getsentry/replay-backend
## End of DevToolbar

## Codecov Merge UX
/static/app/components/codecov/  @getsentry/codecov-merge-ux
/static/app/utils/codecov/       @getsentry/codecov-merge-ux
/static/app/views/codecov/       @getsentry/codecov-merge-ux
## End of Codecov Merge UX

## Frontend
/static/app/components/analyticsArea.spec.tsx  @getsentry/app-frontend
/static/app/components/analyticsArea.tsx       @getsentry/app-frontend
/static/app/components/events/interfaces/      @getsentry/app-frontend
/static/app/components/forms/                  @getsentry/app-frontend
## End of Frontend


## Integrations
/src/sentry/sentry_apps/                                             @getsentry/product-owners-settings-integrations @getsentry/ecosystem
/tests/sentry/sentry_apps                                            @getsentry/product-owners-settings-integrations @getsentry/ecosystem
/src/sentry/api/endpoints/project_rule*.py                           @getsentry/alerts-notifications
/src/sentry/api/serializers/models/rule.py                           @getsentry/alerts-notifications

/static/app/views/organizationIntegrations                           @getsentry/product-owners-settings-integrations

/src/sentry/digests/                                                 @getsentry/alerts-notifications
/src/sentry/identity/                                                @getsentry/enterprise
/src/sentry/integrations/                                            @getsentry/product-owners-settings-integrations @getsentry/ecosystem
/src/sentry/mail/                                                    @getsentry/alerts-notifications
/src/sentry/notifications/                                           @getsentry/alerts-notifications @getsentry/ecosystem
/src/sentry/notifications/models/                                    @getsentry/ecosystem
/src/sentry/notifications/notifications/                             @getsentry/ecosystem
/src/sentry/pipeline/                                                @getsentry/ecosystem
/src/sentry/plugins/                                                 @getsentry/ecosystem
/src/sentry/shared_integrations/                                     @getsentry/ecosystem

/src/sentry/users/models/identity.py                                 @getsentry/enterprise

/src/sentry/tasks/digests.py                                         @getsentry/alerts-notifications
/src/sentry/tasks/email.py                                           @getsentry/alerts-notifications
/src/sentry/tasks/user_report.py                                     @getsentry/alerts-notifications
/src/sentry/tasks/weekly_reports.py                                  @getsentry/alerts-notifications

/src/sentry_plugins/                                                 @getsentry/product-owners-settings-integrations


# To find matching files -> find . -name "*sentry_app*.py"
*sentry_app*.py                                                      @getsentry/product-owners-settings-integrations @getsentry/ecosystem
*sentryapp*.py                                                       @getsentry/product-owners-settings-integrations @getsentry/ecosystem
*doc_integration*.py                                                 @getsentry/ecosystem
*docintegration*.py                                                  @getsentry/ecosystem

## End of Integrations


## Data
/src/sentry/models/featureadoption.py         @getsentry/data
/src/sentry/models/group.py                   @getsentry/data
/src/sentry/models/grouphash.py               @getsentry/data
/src/sentry/models/grouprelease.py            @getsentry/data
/src/sentry/models/groupresolution.py         @getsentry/data
/src/sentry/models/organization.py            @getsentry/data
/src/sentry/models/organizationmember.py      @getsentry/data
/src/sentry/models/organizationoption.py      @getsentry/data
/src/sentry/models/project.py                 @getsentry/data @getsentry/telemetry-experience
/src/sentry/models/projectoption.py           @getsentry/data
/src/sentry/models/release.py                 @getsentry/data
/src/sentry/users/models/user.py              @getsentry/data
## End of Data


## Enterprise
/src/sentry/api/endpoints/oauth_userinfo.py                             @getsentry/enterprise
/src/sentry/api/endpoints/organization_auditlogs.py                     @getsentry/enterprise
/src/sentry/api/endpoints/organization_projects_experiment.py           @getsentry/enterprise
/src/sentry/api/endpoints/organization_stats*.py                        @getsentry/enterprise
/src/sentry/api/endpoints/release_threshold*.py                         @getsentry/enterprise
/src/sentry/api/endpoints/user_social_identity*                         @getsentry/enterprise
/src/sentry/auth/staff.py                                               @getsentry/enterprise
/src/sentry/auth/superuser.py                                           @getsentry/enterprise
/src/sentry/middleware/staff.py                                         @getsentry/enterprise
/src/sentry/middleware/superuser.py                                     @getsentry/enterprise
/src/sentry/models/release_threshold                                    @getsentry/enterprise
/src/sentry/scim/                                                       @getsentry/enterprise
/src/sentry/tasks/integrations/github/                                  @getsentry/enterprise
/src/sentry/web/frontend/auth_login.py                                  @getsentry/enterprise
/static/app/components/superuserStaffAccessForm.tsx                     @getsentry/enterprise
/static/app/constants/superuserAccessErrors.tsx                         @getsentry/enterprise
/static/app/views/organizationStats                                     @getsentry/enterprise
/static/app/views/settings/organizationAuth/                            @getsentry/enterprise
/static/app/views/settings/organizationMembers/inviteBanner.tsx         @getsentry/enterprise
/tests/sentry/api/endpoints/test_auth*.py                               @getsentry/enterprise
/tests/sentry/api/endpoints/test_organization_projects_experiment.py    @getsentry/enterprise
/tests/sentry/api/test_data_secrecy.py                                  @getsentry/enterprise
/tests/sentry/api/test_scim*.py                                         @getsentry/enterprise
/tests/sentry/auth/test_staff.py                                        @getsentry/enterprise
/tests/sentry/auth/test_superuser.py                                    @getsentry/enterprise
/tests/sentry/middleware/test_staff.py                                  @getsentry/enterprise
/tests/sentry/tasks/integrations/github/                                @getsentry/enterprise
/tests/sentry/models/releases/                                          @getsentry/alerts-notifications
## End of Enterprise


## APIs
/src/sentry/apidocs/                  @getsentry/owners-api
/src/sentry/api/urls.py               @getsentry/owners-api
/api-docs/                            @getsentry/owners-api
/tests/apidocs/                       @getsentry/owners-api
/.github/workflows/openapi.yml        @getsentry/owners-api
/.github/workflows/openapi-diff.yml   @getsentry/owners-api
/src/sentry/conf/api_pagination_allowlist_do_not_modify.py  @getsentry/owners-api
/tests/sentry/api/test_path_params.py                      @getsentry/owners-api
## End of APIs


## SDK
/src/sentry/utils/sdk.py                                             @getsentry/team-web-sdk-backend
/src/sentry/api/endpoints/source_map_debug_blue_thunder_edition.py   @getsentry/team-web-sdk-frontend
/src/sentry/web/frontend/setup_wizard.py                             @getsentry/team-web-sdk-frontend
/src/sentry/api/endpoints/setup_wizard.py                            @getsentry/team-web-sdk-frontend
## End of SDK


## Telemetry Experience
/src/sentry/api/endpoints/organization_sessions.py                               @getsentry/telemetry-experience
/tests/snuba/api/endpoints/test_organization_sessions.py                         @getsentry/telemetry-experience
/src/sentry/api/endpoints/organization_onboarding*                               @getsentry/telemetry-experience
/tests/sentry/api/endpoints/test_organization_onboarding*                        @getsentry/telemetry-experience
/src/sentry/api/endpoints/organization_sampling_project_span_counts.py           @getsentry/telemetry-experience
/tests/sentry/api/endpoints/test_organization_sampling_project_span_counts.py    @getsentry/telemetry-experience
/src/sentry/dynamic_sampling/                                                    @getsentry/telemetry-experience
/tests/sentry/dynamic_sampling/                                                  @getsentry/telemetry-experience
/src/sentry/release_health/metrics_sessions_v2.py                                @getsentry/telemetry-experience
/tests/sentry/release_health/test_metrics_sessions_v2.py                         @getsentry/telemetry-experience
/src/sentry/utils/platform_categories.py                                         @getsentry/telemetry-experience
/src/sentry/sentry_metrics/querying/                                             @getsentry/telemetry-experience
/tests/sentry/sentry_metrics/querying/                                           @getsentry/telemetry-experience
/src/sentry/snuba/metrics/                                                       @getsentry/telemetry-experience
/tests/sentry/snuba/metrics/                                                     @getsentry/telemetry-experience
/src/sentry/demo_mode/

/static/app/actionCreators/metrics.tsx                                           @getsentry/telemetry-experience
/static/app/data/platformCategories.tsx                                          @getsentry/telemetry-experience
/static/app/data/platformPickerCategories.tsx                                    @getsentry/telemetry-experience
/static/app/data/platforms.tsx                                                   @getsentry/telemetry-experience
/static/app/gettingStartedDocs/                                                  @getsentry/telemetry-experience
/static/app/types/project.tsx                                                    @getsentry/telemetry-experience
/static/app/views/settings/project/dynamicSampling/                              @getsentry/telemetry-experience
/static/app/views/settings/dynamicSampling/                                      @getsentry/telemetry-experience
/static/app/views/onboarding*                                                    @getsentry/telemetry-experience
/static/app/views/projectInstall/                                                @getsentry/telemetry-experience
/static/app/utils/demoMode/                                                      @getsentry/telemetry-experience
## End of Telemetry Experience


## Issues
# Catch-all
<<<<<<< HEAD
/src/sentry/issues/**                                       @getsentry/issue-detection-backend @getsentry/issues-workflow
/static/**/issues/**                                        @getsentry/issue-detection-frontend @getsentry/issues-workflow
/tests/sentry/issues/**                                     @getsentry/issue-detection-backend @getsentry/issues-workflow
# Overrides
/src/sentry/api/helpers/actionable_items_helper.py          @getsentry/issues-workflow
/src/sentry/api/helpers/events.py                           @getsentry/issues-workflow
/src/sentry/api/helpers/group_index/                        @getsentry/issues-workflow
/src/sentry/api/helpers/source_map_helper.py                @getsentry/issues-workflow
/src/sentry/api/issue_search.py                             @getsentry/issues-workflow
/src/sentry/api/endpoints/                                  @getsentry/issues-workflow
=======
**/issues/**                                                @getsentry/issue-detection-backend @getsentry/issue-detection-frontend @getsentry/issue-workflow
# Overrides
/src/sentry/api/helpers/actionable_items_helper.py          @getsentry/issues
/src/sentry/api/helpers/events.py                           @getsentry/issues
/src/sentry/api/helpers/group_index/                        @getsentry/issues
/src/sentry/api/helpers/source_map_helper.py                @getsentry/issues
/src/sentry/api/issue_search.py                             @getsentry/issue-workflow
/src/sentry/api/endpoints/organization_pinned_searches.py   @getsentry/issue-workflow
>>>>>>> d0194d89
/src/sentry/deletions/defaults/group.py                     @getsentry/issue-detection-backend
/src/sentry/deletions/tasks/groups.py                       @getsentry/issue-detection-backend
/src/sentry/event_manager.py                                @getsentry/issue-detection-backend
/src/sentry/eventstore/models.py                            @getsentry/issue-detection-backend
/src/sentry/grouping/                                       @getsentry/issue-detection-backend
<<<<<<< HEAD
/src/sentry/issues/auto_source_code_config/                 @getsentry/issue-detection-backend
/src/sentry/issues/endpoints/related_issues.py              @getsentry/issue-detection-backend
/src/sentry/issues/ingest.py                                @getsentry/issue-detection-backend
/src/sentry/issues/issue_occurrence.py                      @getsentry/issue-detection-backend
/src/sentry/issues/merge.py                                 @getsentry/issue-detection-backend
/src/sentry/issues/occurrence_consumer.py                   @getsentry/issue-detection-backend
/src/sentry/issues/related/                                 @getsentry/issue-detection-backend
/src/sentry/issues/search.py                                @getsentry/issues-workflow
/src/sentry/issues/status_change_consumer.py                @getsentry/issue-detection-backend
/src/sentry/issues/status_change_message.py                 @getsentry/issue-detection-backend
/src/sentry/issues/status_change.py                         @getsentry/issue-detection-backend
/src/sentry/search/events/builder/issue_platform.py         @getsentry/issues-workflow
/src/sentry/search/events/builder/errors.py                 @getsentry/issues-workflow
/src/sentry/search/snuba/                                   @getsentry/issues-workflow
=======
/src/sentry/mediators/                                      @getsentry/issues
/src/sentry/search/events/builder/issue_platform.py         @getsentry/issue-workflow
/src/sentry/search/events/builder/errors.py                 @getsentry/issue-workflow
/src/sentry/search/snuba/                                   @getsentry/issue-workflow
>>>>>>> d0194d89
/src/sentry/seer/similarity/                                @getsentry/issue-detection-backend
/src/sentry/tasks/auto_ongoing_issues.py                    @getsentry/issue-detection-backend
/src/sentry/tasks/auto_remove_inbox.py                      @getsentry/issue-detection-backend
/src/sentry/tasks/auto_resolve_issues.py                    @getsentry/issue-detection-backend
/src/sentry/tasks/auto_source_code_config.py                @getsentry/issue-detection-backend
/src/sentry/tasks/check_new_issue_threshold_met.py          @getsentry/issue-detection-backend
/src/sentry/tasks/clear_expired_resolutions.py              @getsentry/issue-detection-backend
/src/sentry/tasks/clear_expired_rulesnoozes.py              @getsentry/issue-detection-backend
/src/sentry/tasks/clear_expired_snoozes.py                  @getsentry/issue-detection-backend
/src/sentry/tasks/codeowners/                               @getsentry/issue-detection-backend
/src/sentry/tasks/commit_context.py                         @getsentry/issue-detection-backend
/src/sentry/tasks/delete_seer_grouping_records.py           @getsentry/issue-detection-backend
/src/sentry/tasks/embeddings_grouping/                      @getsentry/issue-detection-backend
/src/sentry/tasks/groupowner.py                             @getsentry/issue-detection-backend
/src/sentry/tasks/merge.py                                  @getsentry/issue-detection-backend
/src/sentry/tasks/post_process.py                           @getsentry/issue-detection-backend
/src/sentry/tasks/unmerge.py                                @getsentry/issue-detection-backend
/src/sentry/tasks/weekly_escalating_forecast.py             @getsentry/issue-detection-backend
<<<<<<< HEAD
/static/app/components/events/contexts/                     @getsentry/issues-workflow
/static/app/components/events/eventTags/                    @getsentry/issues-workflow
/static/app/components/events/highlights/                   @getsentry/issues-workflow
/static/app/components/issues/                              @getsentry/issues-workflow
/static/app/views/issueList                                 @getsentry/issues-workflow
/static/app/views/issueDetails/                             @getsentry/issues-workflow
/static/app/views/nav/secondary/sections/issues/            @getsentry/issues-workflow
/static/app/components/events/interfaces/crashContent/exception/actionableItems.tsx   @getsentry/issues-workflow
/tests/sentry/api/test_issue_search.py                      @getsentry/issues-workflow
/tests/sentry/deletions/test_group.py                       @getsentry/issue-detection-backend
/tests/sentry/event_manager/                                @getsentry/issue-detection-backend
/tests/sentry/grouping/                                     @getsentry/issue-detection-backend
/tests/sentry/issues/auto_source_code_config/               @getsentry/issue-detection-backend
/tests/sentry/issues/endpoints/                             @getsentry/issues-workflow
/tests/sentry/issues/endpoints/test_related_issues.py       @getsentry/issue-detection-backend
/tests/sentry/issues/test_ingest.py                         @getsentry/issue-detection-backend
/tests/sentry/issues/test_issue_occurrence.py               @getsentry/issue-detection-backend
/tests/sentry/issues/test_occurrence_consumer.py            @getsentry/issue-detection-backend
/tests/sentry/issues/test_search_issues_dataset.py          @getsentry/issues-workflow
/tests/sentry/issues/test_status_change_consumer.py         @getsentry/issue-detection-backend
/tests/sentry/issues/test_status_change.py                  @getsentry/issue-detection-backend
/tests/sentry/search/                                       @getsentry/issues-workflow
=======
/static/app/components/events/contexts/                     @getsentry/issue-workflow
/static/app/components/events/eventTags/                    @getsentry/issue-workflow
/static/app/components/events/highlights/                   @getsentry/issue-workflow
/static/app/views/issueList                                 @getsentry/issue-workflow
/static/app/views/issueDetails/                             @getsentry/issue-workflow
/static/app/components/events/interfaces/crashContent/exception/actionableItems.tsx   @getsentry/issue-workflow
/tests/sentry/api/test_issue_search.py                      @getsentry/issue-workflow
/tests/sentry/deletions/test_group.py                       @getsentry/issue-detection-backend
/tests/sentry/event_manager/                                @getsentry/issue-detection-backend
/tests/sentry/grouping/                                     @getsentry/issue-detection-backend
/tests/sentry/search/                                       @getsentry/issue-workflow
>>>>>>> d0194d89
/tests/sentry/tasks/test_auto_ongoing_issues.py             @getsentry/issue-detection-backend
/tests/sentry/tasks/test_auto_remove_inbox.py               @getsentry/issue-detection-backend
/tests/sentry/tasks/test_auto_resolve_issues.py             @getsentry/issue-detection-backend
/tests/sentry/tasks/test_auto_source_code_config.py         @getsentry/issue-detection-backend
/tests/sentry/tasks/test_backfill_seer_grouping_records.py  @getsentry/issue-detection-backend
/tests/sentry/tasks/test_check_new_issue_threshold_met.py   @getsentry/issue-detection-backend
/tests/sentry/tasks/test_clear_expired_resolutions.py       @getsentry/issue-detection-backend
/tests/sentry/tasks/test_clear_expired_rulesnoozes.py       @getsentry/issue-detection-backend
/tests/sentry/tasks/test_clear_expired_snoozes.py           @getsentry/issue-detection-backend
/tests/sentry/tasks/test_code_owners.py                     @getsentry/issue-detection-backend
/tests/sentry/tasks/test_commit_context.py                  @getsentry/issue-detection-backend
/tests/sentry/tasks/test_delete_seer_grouping_records.py    @getsentry/issue-detection-backend
/tests/sentry/tasks/test_groupowner.py                      @getsentry/issue-detection-backend
/tests/sentry/tasks/test_merge.py                           @getsentry/issue-detection-backend
/tests/sentry/tasks/test_post_process.py                    @getsentry/issue-detection-backend
/tests/sentry/tasks/test_weekly_escalating_forecast.py      @getsentry/issue-detection-backend
/tests/snuba/search/                                        @getsentry/issue-workflow
## End of Issues

## Billing
/src/sentry/api/endpoints/check_am2_compatibility.py    @getsentry/revenue

## gsApp
/static/gsApp/*                               @getsentry/revenue
/static/gsApp/components/gsBanner.tsx         @getsentry/revenue
/static/gsApp/hooks/useAM2*                   @getsentry/revenue
/static/gsApp/views/checkout/                 @getsentry/revenue
/static/gsApp/views/amCheckout/               @getsentry/revenue
/static/gsApp/views/subscriptionPage/         @getsentry/revenue
/static/gsApp/hooks/spendVisibility/          @getsentry/revenue
/static/gsApp/views/spendAllocations/         @getsentry/revenue
/static/gsApp/views/spikeProtection/          @getsentry/revenue
/static/gsApp/hooks/superuser*                @getsentry/enterprise
/static/gsApp/hooks/integration*              @getsentry/ecosystem
/static/gsApp/components/crons/               @getsentry/crons
/static/gsApp/components/replay*              @getsentry/replay-frontend

## gsAdmin
# /static/gsAdmin/*                          unowned
/static/gsAdmin/components/forkCustomer.tsx  @getsentry/hybrid-cloud
/static/gsAdmin/components/relocation*       @getsentry/hybrid-cloud
/static/gsAdmin/views/relocation*            @getsentry/hybrid-cloud

## ML & AI
*autofix*.py                                                @getsentry/machine-learning-ai
/src/sentry/api/endpoints/event_ai_suggested_fix.py         @getsentry/machine-learning-ai
/static/app/components/events/aiSuggestedSolution/          @getsentry/machine-learning-ai
/static/app/components/events/autofix/                      @getsentry/machine-learning-ai
/static/app/components/modals/autofixSetupModal.spec.tsx    @getsentry/machine-learning-ai
/static/app/components/modals/autofixSetupModal.tsx         @getsentry/machine-learning-ai
/src/sentry/seer/                                           @getsentry/machine-learning-ai
## End of ML & AI

## Ecosystem
/src/sentry/api/endpoints/notifications/notification_actions*           @getsentry/ecosystem
/src/sentry/api/endpoints/organization_missing_org_members.py           @getsentry/ecosystem
/src/sentry/tasks/invite_missing_org_members.py                         @getsentry/ecosystem
/static/app/components/modals/inviteMissingMembersModal/                @getsentry/ecosystem
/src/sentry/integrations/github/tasks/pr_comment.py                     @getsentry/ecosystem
## End of Ecosystem

## Core Product Foundations
/src/sentry/data_secrecy/                                             @getsentry/core-product-foundations
/tests/sentry/data_secrecy/                                           @getsentry/core-product-foundations
## End of Core Product Foundations

# Taskbroker workers
/src/sentry/taskworker/                                       @getsentry/taskbroker
/tests/sentry/taskworker/                                     @getsentry/taskbroker

# Tempest
/src/sentry/tempest/                                       @getsentry/gdx
/tests/sentry/tempest/                                     @getsentry/gdx

# Workflow engine
/src/sentry/workflow_engine/                               @getsentry/alerts-create-issues
/tests/sentry/workflow_engine/                             @getsentry/alerts-create-issues

/static/app/components/workflowEngine/                     @getsentry/alerts-create-issues
/static/app/views/automations/                             @getsentry/alerts-create-issues
/static/app/views/detectors/                               @getsentry/alerts-create-issues
# End of Workflow Engine (ACI)

## Migrations
/src/sentry/migrations/                                  @getsentry/owners-migrations
/src/sentry/*/migrations/                                @getsentry/owners-migrations


## Frontend Platform (keep last as we want highest specificity)
/static/app/utils/theme/                              @getsentry/design-engineering
/static/app/components/core/                          @getsentry/design-engineering
/static/app/icons/                                    @getsentry/design-engineering
## End of Frontend Platform<|MERGE_RESOLUTION|>--- conflicted
+++ resolved
@@ -524,7 +524,6 @@
 
 ## Issues
 # Catch-all
-<<<<<<< HEAD
 /src/sentry/issues/**                                       @getsentry/issue-detection-backend @getsentry/issues-workflow
 /static/**/issues/**                                        @getsentry/issue-detection-frontend @getsentry/issues-workflow
 /tests/sentry/issues/**                                     @getsentry/issue-detection-backend @getsentry/issues-workflow
@@ -535,22 +534,11 @@
 /src/sentry/api/helpers/source_map_helper.py                @getsentry/issues-workflow
 /src/sentry/api/issue_search.py                             @getsentry/issues-workflow
 /src/sentry/api/endpoints/                                  @getsentry/issues-workflow
-=======
-**/issues/**                                                @getsentry/issue-detection-backend @getsentry/issue-detection-frontend @getsentry/issue-workflow
-# Overrides
-/src/sentry/api/helpers/actionable_items_helper.py          @getsentry/issues
-/src/sentry/api/helpers/events.py                           @getsentry/issues
-/src/sentry/api/helpers/group_index/                        @getsentry/issues
-/src/sentry/api/helpers/source_map_helper.py                @getsentry/issues
-/src/sentry/api/issue_search.py                             @getsentry/issue-workflow
-/src/sentry/api/endpoints/organization_pinned_searches.py   @getsentry/issue-workflow
->>>>>>> d0194d89
 /src/sentry/deletions/defaults/group.py                     @getsentry/issue-detection-backend
 /src/sentry/deletions/tasks/groups.py                       @getsentry/issue-detection-backend
 /src/sentry/event_manager.py                                @getsentry/issue-detection-backend
 /src/sentry/eventstore/models.py                            @getsentry/issue-detection-backend
 /src/sentry/grouping/                                       @getsentry/issue-detection-backend
-<<<<<<< HEAD
 /src/sentry/issues/auto_source_code_config/                 @getsentry/issue-detection-backend
 /src/sentry/issues/endpoints/related_issues.py              @getsentry/issue-detection-backend
 /src/sentry/issues/ingest.py                                @getsentry/issue-detection-backend
@@ -565,12 +553,6 @@
 /src/sentry/search/events/builder/issue_platform.py         @getsentry/issues-workflow
 /src/sentry/search/events/builder/errors.py                 @getsentry/issues-workflow
 /src/sentry/search/snuba/                                   @getsentry/issues-workflow
-=======
-/src/sentry/mediators/                                      @getsentry/issues
-/src/sentry/search/events/builder/issue_platform.py         @getsentry/issue-workflow
-/src/sentry/search/events/builder/errors.py                 @getsentry/issue-workflow
-/src/sentry/search/snuba/                                   @getsentry/issue-workflow
->>>>>>> d0194d89
 /src/sentry/seer/similarity/                                @getsentry/issue-detection-backend
 /src/sentry/tasks/auto_ongoing_issues.py                    @getsentry/issue-detection-backend
 /src/sentry/tasks/auto_remove_inbox.py                      @getsentry/issue-detection-backend
@@ -589,7 +571,6 @@
 /src/sentry/tasks/post_process.py                           @getsentry/issue-detection-backend
 /src/sentry/tasks/unmerge.py                                @getsentry/issue-detection-backend
 /src/sentry/tasks/weekly_escalating_forecast.py             @getsentry/issue-detection-backend
-<<<<<<< HEAD
 /static/app/components/events/contexts/                     @getsentry/issues-workflow
 /static/app/components/events/eventTags/                    @getsentry/issues-workflow
 /static/app/components/events/highlights/                   @getsentry/issues-workflow
@@ -612,19 +593,6 @@
 /tests/sentry/issues/test_status_change_consumer.py         @getsentry/issue-detection-backend
 /tests/sentry/issues/test_status_change.py                  @getsentry/issue-detection-backend
 /tests/sentry/search/                                       @getsentry/issues-workflow
-=======
-/static/app/components/events/contexts/                     @getsentry/issue-workflow
-/static/app/components/events/eventTags/                    @getsentry/issue-workflow
-/static/app/components/events/highlights/                   @getsentry/issue-workflow
-/static/app/views/issueList                                 @getsentry/issue-workflow
-/static/app/views/issueDetails/                             @getsentry/issue-workflow
-/static/app/components/events/interfaces/crashContent/exception/actionableItems.tsx   @getsentry/issue-workflow
-/tests/sentry/api/test_issue_search.py                      @getsentry/issue-workflow
-/tests/sentry/deletions/test_group.py                       @getsentry/issue-detection-backend
-/tests/sentry/event_manager/                                @getsentry/issue-detection-backend
-/tests/sentry/grouping/                                     @getsentry/issue-detection-backend
-/tests/sentry/search/                                       @getsentry/issue-workflow
->>>>>>> d0194d89
 /tests/sentry/tasks/test_auto_ongoing_issues.py             @getsentry/issue-detection-backend
 /tests/sentry/tasks/test_auto_remove_inbox.py               @getsentry/issue-detection-backend
 /tests/sentry/tasks/test_auto_resolve_issues.py             @getsentry/issue-detection-backend
@@ -641,7 +609,7 @@
 /tests/sentry/tasks/test_merge.py                           @getsentry/issue-detection-backend
 /tests/sentry/tasks/test_post_process.py                    @getsentry/issue-detection-backend
 /tests/sentry/tasks/test_weekly_escalating_forecast.py      @getsentry/issue-detection-backend
-/tests/snuba/search/                                        @getsentry/issue-workflow
+/tests/snuba/search/                                        @getsentry/issues-workflow
 ## End of Issues
 
 ## Billing
