# General ownership rules
#
# The following rules are not specific to any particular area of the product
# and are more general


## Legal
/LICENSE.md                                              @getsentry/owners-legal

## Migrations
/src/sentry/migrations/                                  @getsentry/owners-migrations
/src/sentry/*/migrations/                                @getsentry/owners-migrations

## Snuba
/src/sentry/eventstream/                                 @getsentry/owners-snuba
/src/sentry/consumers/                                   @getsentry/ops @getsentry/owners-snuba
/src/sentry/post_process_forwarder/                      @getsentry/owners-snuba
/src/sentry/utils/snuba.py                               @getsentry/owners-snuba @getsentry/performance
/src/sentry/utils/snql.py                                @getsentry/owners-snuba
/src/sentry/utils/arroyo.py                              @getsentry/owners-snuba
/src/sentry/utils/arroyo_producer.py                     @getsentry/owners-snuba
/src/sentry/tsdb/snuba.py                                @getsentry/owners-snuba
/src/sentry/tsdb/redissnuba.py                           @getsentry/owners-snuba
/src/sentry/tagstore/snuba/                              @getsentry/owners-snuba
/src/sentry/sentry_metrics/                              @getsentry/owners-snuba
/tests/sentry/sentry_metrics/                            @getsentry/owners-snuba
/src/sentry/snuba/metrics/                               @getsentry/owners-snuba @getsentry/telemetry-experience
/src/sentry/snuba/metrics/query.py                       @getsentry/owners-snuba @getsentry/telemetry-experience
/src/sentry/snuba/metrics_layer/                         @getsentry/owners-snuba
/src/sentry/search/events/datasets/metrics_layer.py      @getsentry/owners-snuba

## Event Ingestion
/src/sentry/attachments/                                 @getsentry/ingest
/src/sentry/api/endpoints/relay/                         @getsentry/ingest
/src/sentry/api/endpoints/project_transaction_names.py   @getsentry/ingest
/src/sentry/coreapi.py                                   @getsentry/ingest
/src/sentry/ingest/                                      @getsentry/ingest
/src/sentry/interfaces/                                  @getsentry/ingest
/src/sentry/quotas/                                      @getsentry/ingest
/src/sentry/relay/                                       @getsentry/ingest
/src/sentry/web/api.py                                   @getsentry/ingest
/src/sentry/scripts/quotas/                              @getsentry/ingest
/src/sentry/scripts/tsdb/                                @getsentry/ingest
/src/sentry/tasks/relay.py                               @getsentry/ingest
/tests/sentry/ingest/                                    @getsentry/ingest
/tests/sentry/relay/                                     @getsentry/ingest
/tests/relay_integration/                                @getsentry/ingest
/bin/invalidate-project-configs                          @getsentry/ingest

## Security
/src/sentry/net/                                         @getsentry/security
/src/sentry/auth/                                        @getsentry/security @getsentry/enterprise
/src/sentry/api/permissions.py                           @getsentry/security @getsentry/enterprise
/src/sentry/api/authentication.py                        @getsentry/security @getsentry/enterprise
/src/sentry/api/endpoints/auth*                          @getsentry/security @getsentry/enterprise
/src/sentry/api/endpoints/user_permission*               @getsentry/security @getsentry/enterprise
/src/sentry/web/frontend/auth_close.py                   @getsentry/security
/src/sentry/web/frontend/auth_login.py                   @getsentry/security
/src/sentry/web/frontend/auth_logout.py                  @getsentry/security
/src/sentry/web/frontend/auth_organization_id_login.py   @getsentry/security
/src/sentry/web/frontend/auth_organization_login.py      @getsentry/security
/src/sentry/web/frontend/auth_provider_login.py          @getsentry/security
/src/sentry/web/frontend/oauth_token.py                  @getsentry/security
/src/sentry/web/frontend/oauth_authorize.py              @getsentry/security
/src/sentry/web/frontend/openidtoken.py                  @getsentry/security

## Dev
/.github/                                                @getsentry/owners-sentry-dev
/config/hooks/                                           @getsentry/owners-sentry-dev
/scripts/                                                @getsentry/owners-sentry-dev
/tools/                                                  @getsentry/owners-sentry-dev
Makefile                                                 @getsentry/owners-sentry-dev
.envrc                                                   @getsentry/owners-sentry-dev
.pre-commit-config.yaml                                  @getsentry/owners-sentry-dev
.git-blame-ignore-revs                                   @getsentry/owners-sentry-dev

/fixtures/stubs-for-mypy                                 @getsentry/python-typing
/tools/mypy_helpers/                                     @getsentry/python-typing
/tests/tools/mypy_helpers                                @getsentry/python-typing

## GitHub Routing Automations - notion.so/473791bae5bf43399d46093050b77bf0
/.github/labels.yml                                      @getsentry/open-source
/.github/workflows/react-to-product-owners-yml-changes.yml @getsentry/open-source
/bin/react-to-product-owners-yml-changes.py              @getsentry/open-source
/bin/react-to-product-owners-yml-changes.sh              @getsentry/open-source
/static/app/components/sidebar/index.tsx                 @getsentry/open-source

## Relocation - getsentry/team-ospo#153
/src/sentry/api/endpoints/relocation/                    @getsentry/open-source
/src/sentry/backup/                                      @getsentry/open-source
/src/sentry/runner/commands/backup.py                    @getsentry/open-source
/src/sentry/services/hybrid-cloud/import_export/         @getsentry/open-source
/src/sentry/tasks/relocation.py                          @getsentry/open-source
/src/sentry/testutils/helpers/backups.py                 @getsentry/open-source
/src/sentry/utils/relocation.py                          @getsentry/open-source
/tests/sentry/api/endpoints/relocation                   @getsentry/open-source
/tests/sentry/tasks/test_relocation.py                   @getsentry/open-source
/tests/sentry/utils/test_relocation.py                   @getsentry/open-source
/tests/sentry/backup/                                    @getsentry/open-source
/tests/sentry/runner/commands/test_backup.py             @getsentry/open-source

## Build & Releases
/.github/workflows/release.yml                           @getsentry/release-approvers
/scripts/bump-version.sh                                 @getsentry/release-approvers
/scripts/post-release.sh                                 @getsentry/release-approvers
/self-hosted                                             @getsentry/release-approvers
setup.cfg                                                @getsentry/release-approvers
requirements*.txt                                        @getsentry/owners-python-build
pyproject.toml                                           @getsentry/owners-python-build
.vercel.json                                             @getsentry/owners-js-build
/.githib/worksflows/frontend.yml                         @getsentry/owners-js-build
/.github/file-filters.yml                                @getsentry/owners-js-build
babel.config.*                                           @getsentry/owners-js-build
biome.json                                               @getsentry/owners-js-build
build-utils/                                             @getsentry/owners-js-build
jest.config.ts                                           @getsentry/owners-js-build
tsconfig.*                                               @getsentry/owners-js-build
webpack.config.*                                         @getsentry/owners-js-build
.volta.json                                              @getsentry/owners-js-deps
package.json                                             @getsentry/owners-js-deps
yarn.lock                                                @getsentry/owners-js-deps

## Design
/static/app/icons/                                       @getsentry/design
/static/fonts/                                           @getsentry/design
/static/images/                                          @getsentry/design

# Owners by product feature
#
# The following ownership rules are specific to particular features of the
# Sentry product. These rules generally map to a signle team, but that may not
# always be the case.

## Crons
/static/app/views/monitors                               @getsentry/crons
/src/sentry/monitors                                     @getsentry/crons
/tests/sentry/monitors                                   @getsentry/crons
/src/sentry/utils/monitors.py                            @getsentry/crons
/tests/sentry/utils/test_monitors.py                     @getsentry/crons
## End Crons


## Hybrid Cloud
/src/sentry/silo/                                        @getsentry/hybrid-cloud
/src/sentry/hybridcloud                                  @getsentry/hybrid-cloud
/src/sentry/services/hybrid_cloud/                       @getsentry/hybrid-cloud
/src/sentry/middleware/api_gateway.py                    @getsentry/hybrid-cloud
/src/sentry/middleware/customer_domain.py                @getsentry/hybrid-cloud
/src/sentry/middleware/subdomain.py                      @getsentry/hybrid-cloud
/src/sentry/middleware/integration/                      @getsentry/hybrid-cloud
/src/sentry/api/endpoints/internal/integration_proxy.py  @getsentry/hybrid-cloud
/src/sentry/api/endpoints/internal/rpc.py                @getsentry/hybrid-cloud
/src/sentry/models/outbox.py                             @getsentry/hybrid-cloud
/src/sentry/tasks/deliver_from_outbox.py                 @getsentry/hybrid-cloud
/src/sentry/tasks/deletion/hybrid_cloud.py               @getsentry/hybrid-cloud
## End of Hybrid Cloud

## Alerts & Notifications
/static/app/views/settings/projectAlerts/                 @getsentry/alerts-notifications
/static/app/views/alerts/                                 @getsentry/alerts-notifications
/static/app/views/releases/                               @getsentry/alerts-notifications

/static/app/views/settings/account/notifications/         @getsentry/alerts-notifications

/src/sentry/templates/sentry/emails/incidents/            @getsentry/alerts-notifications
/src/sentry/incidents/                                    @getsentry/alerts-notifications
/tests/sentry/incidents/                                  @getsentry/alerts-notifications
/tests/acceptance/test_incidents.py                       @getsentry/alerts-notifications

/src/sentry/snuba/models.py                               @getsentry/alerts-notifications
/src/sentry/snuba/query_subscriptions/                    @getsentry/alerts-notifications
/src/sentry/snuba/subscriptions.py                        @getsentry/alerts-notifications
/src/sentry/snuba/tasks.py                                @getsentry/alerts-notifications
/tests/snuba/incidents/                                   @getsentry/alerts-notifications
/tests/sentry/snuba/test_query_subscription_consumer.py   @getsentry/alerts-notifications
/tests/sentry/snuba/test_subscriptions.py                 @getsentry/alerts-notifications
/tests/sentry/snuba/test_tasks.py                         @getsentry/alerts-notifications
## Endof Alerts & Notifications


## Performance
/src/sentry/api/endpoints/organization_tags.py                              @getsentry/performance
/src/sentry/api/endpoints/organization_events_histogram.py                  @getsentry/performance

/tests/snuba/api/endpoints/*                                                @getsentry/performance
/tests/snuba/api/endpoints/test_organization_events_histogram.py            @getsentry/performance
/tests/snuba/api/endpoints/test_organization_events_facets_performance.py   @getsentry/performance
/tests/snuba/api/endpoints/test_organization_events_spans_performance.py    @getsentry/performance
/tests/snuba/api/endpoints/test_organization_events_spans_histogram.py      @getsentry/performance
/tests/snuba/api/endpoints/test_organization_events_trace.py                @getsentry/performance
/tests/snuba/api/endpoints/test_organization_events_trends.py               @getsentry/performance
/tests/snuba/api/endpoints/test_organization_events_vitals.py               @getsentry/performance
/tests/snuba/api/endpoints/test_organization_tagkey_values.py               @getsentry/performance
/tests/snuba/api/endpoints/test_organization_tags.py                        @getsentry/performance
/tests/sentry/spans/                                                        @getsentry/performance
/static/app/components/events/viewHierarchy/*                               @getsentry/performance

/src/sentry/api/serializers/snuba.py                                        @getsentry/performance
/src/sentry/snuba/discover.py                                               @getsentry/performance
/src/sentry/snuba/metrics_performance.py                                    @getsentry/performance
/src/sentry/snuba/metrics_enhanced_performance.py                           @getsentry/performance

/src/sentry/search/events/                                                  @getsentry/performance @getsentry/issues
/tests/snuba/search/test_backend.py                                         @getsentry/performance
/static/app/utils/discover/                                                 @getsentry/performance
/static/app/components/charts/                                              @getsentry/performance

/src/sentry/api/endpoints/organization_events_facets_performance.py       @getsentry/performance
/src/sentry/api/endpoints/organization_events_spans_performance.py        @getsentry/performance
/src/sentry/api/endpoints/organization_events_spans_histogram.py          @getsentry/performance
/src/sentry/api/endpoints/organization_events_trace.py                    @getsentry/performance
/src/sentry/api/endpoints/organization_events_trends.py                   @getsentry/performance
/src/sentry/api/endpoints/organization_events_trends_v2.py                @getsentry/performance
/src/sentry/api/endpoints/organization_events_vitals.py                   @getsentry/performance
/src/sentry/api/endpoints/organization_transaction_anomaly_detection.py   @getsentry/data
/src/sentry/utils/performance_issues/                                     @getsentry/performance
/src/sentry/spans/                                                        @getsentry/performance

/static/app/views/performance/                                            @getsentry/performance
/static/app/utils/performance/                                            @getsentry/performance
/static/app/components/events/interfaces/spans/                           @getsentry/performance
/static/app/components/performance/                                       @getsentry/performance
/static/app/components/quickTrace/                                        @getsentry/performance

static/app/components/events/eventStatisticalDetector/                    @getsentry/performance @getsentry/profiling
/src/sentry/statistical_detectors                                         @getsentry/performance @getsentry/profiling
/src/sentry/tasks/statistical_detectors.py                                @getsentry/performance @getsentry/profiling
/tests/sentry/statistical_detectors                                       @getsentry/performance @getsentry/profiling
/tests/sentry/tasks/test_statistical_detectors.py                         @getsentry/performance @getsentry/profiling

/src/sentry/api/endpoints/organization_dashboards.py                 @getsentry/performance
/src/sentry/api/endpoints/organization_dashboard_details.py          @getsentry/performance
/src/sentry/api/endpoints/organization_dashboard_widget_details.py   @getsentry/performance
/src/sentry/api/bases/organization_events.py                         @getsentry/performance
/src/sentry/api/endpoints/organization_event_details.py              @getsentry/performance
/src/sentry/api/endpoints/organization_events.py                     @getsentry/performance
/src/sentry/api/endpoints/organization_events_facets.py              @getsentry/performance
/src/sentry/api/endpoints/organization_events_meta.py                @getsentry/performance
/src/sentry/api/endpoints/organization_events_stats.py               @getsentry/performance
/src/sentry/api/endpoints/organization_measurements_meta.py          @getsentry/performance
/src/sentry/api/serializers/models/dashboard.py                      @getsentry/performance
/src/sentry/api/serializers/models/discoversavedquery.py             @getsentry/performance
/src/sentry/api/serializers/rest_framework/dashboard.py              @getsentry/performance

/src/sentry/discover/                                                @getsentry/performance
/tests/sentry/snuba/test_discover.py                                 @getsentry/performance

/src/sentry/api/event_search.py                                      @getsentry/performance
/tests/sentry/api/test_event_search.py                               @getsentry/performance

/src/sentry/data_export/                                             @getsentry/performance
/tests/sentry/data_export/                                           @getsentry/performance

/static/app/views/eventsV2/                                          @getsentry/performance
/static/app/views/discover/                                          @getsentry/performance
/static/app/views/dashboardsV2/                                      @getsentry/performance
/static/app/components/dashboards/                                   @getsentry/performance

/src/sentry/api/endpoints/organization_events_facets_stats_performance.py           @getsentry/performance
/src/sentry/api/endpoints/organization_spans_aggregation.py                         @getsentry/performance
/src/sentry/api/endpoints/organization_events_starfish.py                           @getsentry/performance
/tests/snuba/api/endpoints/test_organization_events_facets_stats_performance.py     @getsentry/performance
/src/sentry/api/endpoints/organization_spans_fields.py                              @getsentry/performance
/tests/sentry/api/endpoints/test_organization_spans_fields.py                       @getsentry/performance
/src/sentry/api/endpoints/organization_traces.py                                    @getsentry/performance
/tests/sentry/api/endpoints/test_organization_traces.py                             @getsentry/performance

/static/app/views/starfish/                                                         @getsentry/performance
## Endof Performance


## Profiling
/static/app/components/profiling                                      @getsentry/profiling
/static/app/types/jsSelfProfiling.d.ts                                @getsentry/profiling
/static/app/types/profiling.d.ts                                      @getsentry/profiling
/static/app/utils/profiling                                           @getsentry/profiling
/static/app/views/profiling                                           @getsentry/profiling
/src/sentry/utils/profiling.py                                        @getsentry/profiling
/src/sentry/api/endpoints/project_profiling_profile.py                @getsentry/profiling
/src/sentry/api/endpoints/organization_profiling_profiles.py          @getsentry/profiling
/src/sentry/profiles                                                  @getsentry/profiling
/tests/sentry/profiles                                                @getsentry/profiling
/tests/sentry/api/endpoints/test_project_profiling_profile.py         @getsentry/profiling
/tests/sentry/api/endpoints/test_organization_profiling_profiles.py   @getsentry/profiling
## End of Profiling


## Configurations
/src/sentry/remote_config/              @getsentry/replay-backend
/tests/sentry/remote_config/            @getsentry/replay-backend
## End of Configurations


## Replays
/static/app/components/replays/   @getsentry/replay-frontend
/static/app/utils/replays/        @getsentry/replay-frontend
/static/app/views/replays/        @getsentry/replay-frontend
/src/sentry/replays/              @getsentry/replay-backend
/tests/sentry/replays/            @getsentry/replay-backend
## End of Replays


## Feedback v2
/static/app/components/feedback/   @getsentry/feedback-frontend
/static/app/utils/feedback/        @getsentry/feedback-frontend
/static/app/views/feedback/        @getsentry/feedback-frontend
/src/sentry/feedback/              @getsentry/feedback-backend
/tests/sentry/feedback/            @getsentry/feedback-backend
## End of Feedback v2


## Integrations
/src/sentry/api/endpoints/integrations/                              @getsentry/product-owners-settings-integrations
/src/sentry/api/endpoints/organization_integration_repos.py          @getsentry/ecosystem
/src/sentry/api/endpoints/sentry_app/                                @getsentry/product-owners-settings-integrations
/src/sentry/api/endpoints/project_rule*.py                           @getsentry/alerts-notifications
/src/sentry/api/serializers/models/rule.py                           @getsentry/alerts-notifications

/static/app/views/organizationIntegrations                           @getsentry/product-owners-settings-integrations

/src/sentry/digests/                                                 @getsentry/alerts-notifications
/src/sentry/identity/                                                @getsentry/enterprise
/src/sentry/integrations/                                            @getsentry/product-owners-settings-integrations
/src/sentry/mail/                                                    @getsentry/alerts-notifications
/src/sentry/notifications/                                           @getsentry/alerts-notifications
/src/sentry/pipeline/                                                @getsentry/ecosystem
/src/sentry/plugins/                                                 @getsentry/ecosystem
/src/sentry/shared_integrations/                                     @getsentry/ecosystem

/src/sentry/models/externalactor.py                                  @getsentry/ecosystem
/src/sentry/models/externalissue.py                                  @getsentry/ecosystem
/src/sentry/models/identity.py                                       @getsentry/enterprise
/src/sentry/models/integrations/                                     @getsentry/product-owners-settings-integrations

/src/sentry/tasks/digests.py                                         @getsentry/alerts-notifications
/src/sentry/tasks/email.py                                           @getsentry/alerts-notifications
/src/sentry/tasks/integrations/                                      @getsentry/ecosystem
/src/sentry/tasks/user_report.py                                     @getsentry/alerts-notifications
/src/sentry/tasks/weekly_reports.py                                  @getsentry/alerts-notifications

/src/sentry_plugins/                                                 @getsentry/product-owners-settings-integrations


# To find matching files -> find . -name "*sentry_app*.py"
*sentry_app*.py                                                      @getsentry/product-owners-settings-integrations
*sentryapp*.py                                                       @getsentry/product-owners-settings-integrations
*doc_integration*.py                                                 @getsentry/ecosystem
*docintegration*.py                                                  @getsentry/ecosystem

## End of Integrations


## Data
/src/sentry/models/featureadoption.py         @getsentry/data
/src/sentry/models/group.py                   @getsentry/data
/src/sentry/models/grouphash.py               @getsentry/data
/src/sentry/models/grouprelease.py            @getsentry/data
/src/sentry/models/groupresolution.py         @getsentry/data
/src/sentry/models/organization.py            @getsentry/data
/src/sentry/models/organizationmember.py      @getsentry/data
/src/sentry/models/organizationoption.py      @getsentry/data
/src/sentry/models/project.py                 @getsentry/data @getsentry/telemetry-experience
/src/sentry/models/projectoption.py           @getsentry/data
/src/sentry/models/release.py                 @getsentry/data
/src/sentry/models/user.py                    @getsentry/data
## End of Data


## Enterprise
/src/sentry/api/endpoints/oauth_userinfo.py                             @getsentry/enterprise
/src/sentry/api/endpoints/organization_auditlogs.py                     @getsentry/enterprise
/src/sentry/api/endpoints/organization_projects_experiment.py           @getsentry/enterprise
/src/sentry/api/endpoints/organization_stats*.py                        @getsentry/enterprise
/src/sentry/api/endpoints/release_threshold*.py                         @getsentry/enterprise
/src/sentry/api/endpoints/user_social_identity*                         @getsentry/enterprise
/src/sentry/auth/staff.py                                               @getsentry/enterprise
/src/sentry/auth/superuser.py                                           @getsentry/enterprise
/src/sentry/middleware/staff.py                                         @getsentry/enterprise
/src/sentry/middleware/superuser.py                                     @getsentry/enterprise
/src/sentry/models/release_threshold                                    @getsentry/enterprise
/src/sentry/scim/                                                       @getsentry/enterprise
/src/sentry/tasks/integrations/github/                                  @getsentry/enterprise
/src/sentry/web/frontend/auth_login.py                                  @getsentry/enterprise
/static/app/components/superuserStaffAccessForm.tsx                     @getsentry/enterprise
/static/app/constants/superuserAccessErrors.tsx                         @getsentry/enterprise
/static/app/views/organizationStats                                     @getsentry/enterprise
/static/app/views/settings/organizationAuth/                            @getsentry/enterprise
/static/app/views/settings/organizationMembers/inviteBanner.tsx         @getsentry/enterprise
/tests/sentry/api/endpoints/test_auth*.py                               @getsentry/enterprise
/tests/sentry/api/endpoints/test_organization_projects_experiment.py    @getsentry/enterprise
/tests/sentry/api/test_data_secrecy.py                                  @getsentry/enterprise
/tests/sentry/api/test_scim*.py                                         @getsentry/enterprise
/tests/sentry/auth/test_staff.py                                        @getsentry/enterprise
/tests/sentry/auth/test_superuser.py                                    @getsentry/enterprise
/tests/sentry/middleware/test_staff.py                                  @getsentry/enterprise
/tests/sentry/tasks/integrations/github/                                @getsentry/enterprise
/tests/sentry/models/releases/                                          @getsentry/alerts-notifications
## End of Enterprise


<<<<<<< HEAD
## Native
/src/sentry/api/endpoints/chunk.py                                   @getsentry/owners-native
/src/sentry/api/endpoints/project_app_store_connect_credentials.py   @getsentry/owners-native
/src/sentry/lang/native/                                             @getsentry/owners-native
/src/sentry/processing/realtime_metrics/                             @getsentry/owners-native
/src/sentry/tasks/app_store_connect.py                               @getsentry/owners-native
/src/sentry/tasks/assemble.py                                        @getsentry/owners-native
/src/sentry/tasks/symbolication.py                                   @getsentry/owners-native
/src/sentry/utils/appleconnect/                                      @getsentry/owners-native
/src/sentry/tasks/reprocessing.py                                    @getsentry/processing
/src/sentry/tasks/reprocessing2.py                                   @getsentry/processing
/src/sentry/reprocessing2.py                                         @getsentry/processing
/src/sentry/tasks/store.py                                           @getsentry/processing
## End of Native


=======
>>>>>>> a5e4c3f6
## APIs
/src/sentry/apidocs/                  @getsentry/owners-api
/src/sentry/api/urls.py               @getsentry/owners-api
/api-docs/                            @getsentry/owners-api
/tests/apidocs/                       @getsentry/owners-api
/.github/workflows/openapi.yml        @getsentry/owners-api
/.github/workflows/openapi-diff.yml   @getsentry/owners-api
/src/sentry/conf/api_pagination_allowlist_do_not_modify.py  @getsentry/owners-api
/tests/sentry/api/test_path_params.py                      @getsentry/owners-api
## End of APIs


## SDK
/src/sentry/utils/sdk.py                                             @getsentry/team-web-sdk-backend
/src/sentry/api/endpoints/source_map_debug_blue_thunder_edition.py   @getsentry/team-web-sdk-frontend
/src/sentry/web/frontend/setup_wizard.py                             @getsentry/team-web-sdk-frontend
/src/sentry/api/endpoints/setup_wizard.py                            @getsentry/team-web-sdk-frontend
## End of SDK


## Telemetry Experience
/src/sentry/api/endpoints/organization_ddm.py                                    @getsentry/telemetry-experience
/tests/sentry/api/endpoints/test_organization_ddm_meta.py                        @getsentry/telemetry-experience
/src/sentry/api/endpoints/organization_metrics.py                                @getsentry/telemetry-experience
/tests/sentry/api/endpoints/test_organization_metric*                            @getsentry/telemetry-experience
/src/sentry/api/endpoints/organization_sessions.py                               @getsentry/telemetry-experience
/tests/snuba/api/endpoints/test_organization_sessions.py                         @getsentry/telemetry-experience
/src/sentry/api/endpoints/projects_metrics.py                                    @getsentry/telemetry-experience
/tests/sentry/api/endpoints/test_projects_metrics_visibility.py                  @getsentry/telemetry-experience
/src/sentry/api/endpoints/organization_onboarding*                               @getsentry/telemetry-experience
/tests/sentry/api/endpoints/test_organization_onboarding*                        @getsentry/telemetry-experience
/src/sentry/dynamic_sampling/                                                    @getsentry/telemetry-experience
/tests/sentry/dynamic_sampling/                                                  @getsentry/telemetry-experience
/src/sentry/release_health/metrics_sessions_v2.py                                @getsentry/telemetry-experience
/tests/sentry/release_health/test_metrics_sessions_v2.py                         @getsentry/telemetry-experience
/src/sentry/utils/platform_categories.py                                         @getsentry/telemetry-experience
/src/sentry/sentry_metrics/querying/                                             @getsentry/telemetry-experience
/tests/sentry/sentry_metrics/querying/                                           @getsentry/telemetry-experience
/src/sentry/sentry_metrics/visibility/                                           @getsentry/telemetry-experience
/tests/sentry/sentry_metrics/visibility/                                         @getsentry/telemetry-experience
/src/sentry/snuba/metrics/                                                       @getsentry/telemetry-experience
/tests/sentry/snuba/metrics/                                                     @getsentry/telemetry-experience
/src/sentry/relay/config/metric_extraction.py                                    @getsentry/telemetry-experience
/tests/sentry/relay/config/test_metric_extraction.py                             @getsentry/telemetry-experience

/static/app/actionCreators/metrics.spec.tsx                                      @getsentry/telemetry-experience
/static/app/actionCreators/metrics.tsx                                           @getsentry/telemetry-experience
/static/app/data/platformCategories.tsx                                          @getsentry/telemetry-experience
/static/app/data/platformPickerCategories.tsx                                    @getsentry/telemetry-experience
/static/app/data/platforms.tsx                                                   @getsentry/telemetry-experience
/static/app/gettingStartedDocs/                                                  @getsentry/telemetry-experience
/static/app/types/metrics.tsx                                                    @getsentry/telemetry-experience
/static/app/types/project.tsx                                                    @getsentry/telemetry-experience
/static/app/utils/metrics/                                                       @getsentry/telemetry-experience
/static/app/views/metrics/                                                       @getsentry/telemetry-experience
/static/app/views/performance/landing/dynamicSamplingMetricsAccuracy.spec.tsx    @getsentry/telemetry-experience
/static/app/views/performance/landing/dynamicSamplingMetricsAccuracyAlert.tsx    @getsentry/telemetry-experience
/static/app/views/settings/project/dynamicSampling/                              @getsentry/telemetry-experience
/static/app/views/settings/projectMetrics/*                                      @getsentry/telemetry-experience
/static/app/views/onboarding*                                                    @getsentry/telemetry-experience

/static/app/components/metrics/                                                  @getsentry/telemetry-experience
/static/app/components/modals/metricWidgetViewerModal*                           @getsentry/telemetry-experience
/static/app/views/dashboards/metrics/                                            @getsentry/telemetry-experience
## End of Telemetry Experience


## Issues
**/issues/**                                                @getsentry/issues
*code_mappings*.py                                          @getsentry/issues
/src/sentry/api/helpers/events.py                           @getsentry/issues
/src/sentry/api/helpers/group_index/                        @getsentry/issues
/src/sentry/api/helpers/source_map_helper.py                @getsentry/issues
/src/sentry/api/helpers/actionable_items_helper.py          @getsentry/issues
/src/sentry/api/issue_search.py                             @getsentry/issues
/src/sentry/event_manager.py                                @getsentry/issues
/src/sentry/grouping/                                       @getsentry/issues
/src/sentry/mediators/                                      @getsentry/issues
/src/sentry/middleware/ratelimit.py                         @getsentry/issues
/src/sentry/middleware/access_log.py                        @getsentry/issues
/src/sentry/ratelimits/                                     @getsentry/issues
/src/sentry/tasks/auto_remove_inbox.py                      @getsentry/issues
/src/sentry/tasks/auto_resolve_issues.py                    @getsentry/issues
/src/sentry/tasks/codeowners/                               @getsentry/issues
/src/sentry/tasks/commits.py                                @getsentry/issues
/src/sentry/tasks/commit_context.py                         @getsentry/issues
/src/sentry/tasks/post_process.py                           @getsentry/issues
/src/sentry/tasks/unmerge.py                                @getsentry/issues
/src/sentry/search/snuba/                                   @getsentry/issues
/static/app/components/events/contexts/                     @getsentry/issues
/static/app/components/events/eventTags/                    @getsentry/issues
/static/app/components/events/highlights/                   @getsentry/issues
/static/app/views/issueList                                 @getsentry/issues
/static/app/views/issueDetails/                             @getsentry/issues
/static/app/views/organizationStats/teamInsights/           @getsentry/issues
/static/app/views/projects/                                 @getsentry/issues
/static/app/views/projectDetail/                            @getsentry/issues
/static/app/views/settings/project/projectOwnership/        @getsentry/issues
/static/app/components/events/interfaces/crashContent/exception/actionableItems.tsx   @getsentry/issues
/static/app/utils/analytics.tsx                             @getsentry/issues
/static/app/utils/routeAnalytics/                           @getsentry/issues
/tests/sentry/api/test_issue_search.py                      @getsentry/issues
/tests/sentry/event_manager/                                @getsentry/issues
/tests/sentry/grouping/                                     @getsentry/issues
/tests/sentry/search/                                       @getsentry/issues
/tests/sentry/tasks/test_post_process.py                    @getsentry/issues
/tests/snuba/search/                                        @getsentry/issues
## End of Issues

## Billing
/src/sentry/api/endpoints/check_am2_compatibility.py    @getsentry/revenue

## ML & AI
*autofix*.py                                                @getsentry/machine-learning-ai
/src/sentry/api/endpoints/event_ai_suggested_fix.py         @getsentry/machine-learning-ai
/static/app/components/events/aiSuggestedSolution/          @getsentry/machine-learning-ai
/static/app/components/events/autofix/                      @getsentry/machine-learning-ai
/static/app/components/modals/autofixSetupModal.spec.tsx    @getsentry/machine-learning-ai
/static/app/components/modals/autofixSetupModal.tsx         @getsentry/machine-learning-ai
## End of ML & AI

## Processing
/src/sentry/processing/*                                             @getsentry/processing
/src/sentry/api/endpoints/project_user_reports.py                    @getsentry/processing
/src/sentry/api/endpoints/event_attachments.py                       @getsentry/processing
/src/sentry/api/endpoints/event_reprocessable.py                     @getsentry/processing
/src/sentry/api/endpoints/project_reprocessing.py                    @getsentry/processing
/src/sentry/api/endpoints/chunk.py                                   @getsentry/processing
/src/sentry/api/endpoints/project_app_store_connect_credentials.py   @getsentry/processing
/src/sentry/lang/native/                                             @getsentry/processing
/src/sentry/processing/realtime_metrics/                             @getsentry/processing
/src/sentry/tasks/app_store_connect.py                               @getsentry/processing
/src/sentry/tasks/assemble.py                                        @getsentry/processing
/src/sentry/tasks/low_priority_symbolication.py                      @getsentry/processing
/src/sentry/tasks/symbolication.py                                   @getsentry/processing
/src/sentry/utils/appleconnect/                                      @getsentry/processing
/tests/sentry/tasks/test_low_priority_symbolication.py               @getsentry/processing
/src/sentry/tasks/reprocessing.py                                    @getsentry/processing
/src/sentry/tasks/reprocessing2.py                                   @getsentry/processing
/src/sentry/reprocessing2.py                                         @getsentry/processing
/src/sentry/tasks/store.py                                           @getsentry/processing
## End of Processing

## Ecosystem
/src/sentry/api/endpoints/notifications/notification_actions*           @getsentry/ecosystem
/src/sentry/api/endpoints/organization_missing_org_members.py           @getsentry/ecosystem
/src/sentry/tasks/invite_missing_org_members.py                         @getsentry/ecosystem
/static/app/components/modals/inviteMissingMembersModal/                @getsentry/ecosystem
/src/sentry/tasks/integrations/github/pr_comment.py                     @getsentry/ecosystem
## End of Ecosystem<|MERGE_RESOLUTION|>--- conflicted
+++ resolved
@@ -398,25 +398,6 @@
 ## End of Enterprise
 
 
-<<<<<<< HEAD
-## Native
-/src/sentry/api/endpoints/chunk.py                                   @getsentry/owners-native
-/src/sentry/api/endpoints/project_app_store_connect_credentials.py   @getsentry/owners-native
-/src/sentry/lang/native/                                             @getsentry/owners-native
-/src/sentry/processing/realtime_metrics/                             @getsentry/owners-native
-/src/sentry/tasks/app_store_connect.py                               @getsentry/owners-native
-/src/sentry/tasks/assemble.py                                        @getsentry/owners-native
-/src/sentry/tasks/symbolication.py                                   @getsentry/owners-native
-/src/sentry/utils/appleconnect/                                      @getsentry/owners-native
-/src/sentry/tasks/reprocessing.py                                    @getsentry/processing
-/src/sentry/tasks/reprocessing2.py                                   @getsentry/processing
-/src/sentry/reprocessing2.py                                         @getsentry/processing
-/src/sentry/tasks/store.py                                           @getsentry/processing
-## End of Native
-
-
-=======
->>>>>>> a5e4c3f6
 ## APIs
 /src/sentry/apidocs/                  @getsentry/owners-api
 /src/sentry/api/urls.py               @getsentry/owners-api
