# General ownership rules
#
# The following rules are not specific to any particular area of the product
# and are more general


## Legal
/LICENSE.md                                              @getsentry/owners-legal

## Snuba
/src/sentry/eventstream/                                 @getsentry/owners-snuba
/src/sentry/consumers/                                   @getsentry/ops @getsentry/owners-snuba
/src/sentry/post_process_forwarder/                      @getsentry/owners-snuba
/src/sentry/utils/snuba.py                               @getsentry/owners-snuba @getsentry/visibility
/src/sentry/tsdb/snuba.py                                @getsentry/owners-snuba
/src/sentry/tsdb/redissnuba.py                           @getsentry/owners-snuba
/src/sentry/tagstore/snuba/                              @getsentry/owners-snuba
/src/sentry/sentry_metrics/                              @getsentry/owners-snuba
/tests/sentry/sentry_metrics/                            @getsentry/owners-snuba
/src/sentry/snuba/metrics/                               @getsentry/owners-snuba
/src/sentry/snuba/metrics/query.py                       @getsentry/owners-snuba @getsentry/telemetry-experience
/src/sentry/snuba/metrics/extraction.py                  @getsentry/owners-snuba @getsentry/telemetry-experience
/src/sentry/snuba/metrics_layer/                         @getsentry/owners-snuba
/src/sentry/search/events/datasets/metrics_layer.py      @getsentry/owners-snuba
/tests/snuba/test_snql_snuba.py                          @getsentry/owners-snuba
/tests/snuba/test_snuba.py                               @getsentry/owners-snuba

## Event Ingestion & Symbolication
/src/sentry/api/endpoints/relay/                         @getsentry/ingest
/src/sentry/api/endpoints/project_transaction_names.py   @getsentry/ingest
/src/sentry/ingest/                                      @getsentry/ingest
/src/sentry/interfaces/                                  @getsentry/ingest
/src/sentry/quotas/                                      @getsentry/ingest
/src/sentry/relay/                                       @getsentry/ingest
/src/sentry/tasks/relay.py                               @getsentry/ingest
/tests/sentry/ingest/                                    @getsentry/ingest
/tests/sentry/relay/                                     @getsentry/ingest
/tests/relay_integration/                                @getsentry/ingest
/bin/invalidate-project-configs                          @getsentry/ingest
/src/sentry/lang/native/                                 @getsentry/ingest
/src/sentry/tasks/symbolication.py                       @getsentry/ingest
/src/sentry/tasks/assemble.py                            @getsentry/ingest
/src/sentry/tasks/reprocessing2.py                       @getsentry/ingest
/src/sentry/reprocessing2.py                             @getsentry/ingest
/src/sentry/api/endpoints/event_attachments.py           @getsentry/ingest
/src/sentry/api/endpoints/event_reprocessable.py         @getsentry/ingest
/src/sentry/api/endpoints/project_reprocessing.py        @getsentry/ingest
/tests/symbolicator/                                     @getsentry/ingest


## Security
/src/sentry/net/                                         @getsentry/security
/src/sentry/auth/                                        @getsentry/security @getsentry/enterprise
/src/sentry/api/permissions.py                           @getsentry/security @getsentry/enterprise
/src/sentry/api/authentication.py                        @getsentry/security @getsentry/enterprise
/src/sentry/api/endpoints/auth*                          @getsentry/security @getsentry/enterprise
/src/sentry/users/api/endpoints/user_permission*         @getsentry/security @getsentry/enterprise
/src/sentry/web/frontend/auth_close.py                   @getsentry/security
/src/sentry/web/frontend/auth_login.py                   @getsentry/security
/src/sentry/web/frontend/auth_logout.py                  @getsentry/security
/src/sentry/web/frontend/auth_organization_login.py      @getsentry/security
/src/sentry/web/frontend/auth_provider_login.py          @getsentry/security
/src/sentry/web/frontend/oauth_token.py                  @getsentry/security
/src/sentry/web/frontend/oauth_authorize.py              @getsentry/security
/src/sentry/web/frontend/openidtoken.py                  @getsentry/security

## Dev
/devenv/                                                 @getsentry/owners-sentry-dev @getsentry/dev-infra
/devservices/                                            @getsentry/owners-sentry-dev @getsentry/dev-infra
/.github/                                                @getsentry/owners-sentry-dev
/config/hooks/                                           @getsentry/owners-sentry-dev
/scripts/                                                @getsentry/owners-sentry-dev
/tools/                                                  @getsentry/owners-sentry-dev
Makefile                                                 @getsentry/owners-sentry-dev @getsentry/dev-infra
.envrc                                                   @getsentry/owners-sentry-dev @getsentry/dev-infra
.pre-commit-config.yaml                                  @getsentry/owners-sentry-dev @getsentry/dev-infra
.git-blame-ignore-revs                                   @getsentry/owners-sentry-dev

/fixtures/stubs-for-mypy                                 @getsentry/python-typing
/src/sentry/conf/types/                                  @getsentry/python-typing
/src/sentry/types/                                       @getsentry/python-typing
/tests/tools/mypy_helpers                                @getsentry/python-typing
/tools/mypy_helpers/                                     @getsentry/python-typing

## GitHub Routing Automations - notion.so/473791bae5bf43399d46093050b77bf0
/.github/labels.yml                                        @getsentry/dev-infra
/.github/workflows/react-to-product-owners-yml-changes.yml @getsentry/dev-infra
/bin/react-to-product-owners-yml-changes.py                @getsentry/dev-infra
/bin/react-to-product-owners-yml-changes.sh                @getsentry/dev-infra

## Backup - getsentry/team-ospo#153
/src/sentry/backup/                                      @getsentry/hybrid-cloud
/src/sentry/runner/commands/backup.py                    @getsentry/hybrid-cloud
/src/sentry/testutils/helpers/backups.py                 @getsentry/hybrid-cloud
/tests/sentry/backup/                                    @getsentry/hybrid-cloud
/tests/sentry/runner/commands/test_backup.py             @getsentry/hybrid-cloud

## Relocation - getsentry/team-ospo#153
/src/sentry/analytics/events/relocation_*.py             @getsentry/hybrid-cloud
/src/sentry/api/endpoints/organization_fork.py           @getsentry/hybrid-cloud
/src/sentry/relocation/                                  @getsentry/hybrid-cloud
/src/sentry/utils/relocation.py                          @getsentry/hybrid-cloud
/tests/sentry/api/endpoints/test_organization_fork.py    @getsentry/hybrid-cloud
/tests/sentry/relocation/                                @getsentry/hybrid-cloud

## Build & Releases
/.github/workflows/release.yml                           @getsentry/release-approvers
/scripts/bump-version.sh                                 @getsentry/release-approvers
/scripts/post-release.sh                                 @getsentry/release-approvers
/self-hosted                                             @getsentry/release-approvers
setup.cfg                                                @getsentry/release-approvers
requirements*.txt                                        @getsentry/owners-python-build
pyproject.toml                                           @getsentry/owners-python-build
vercel.json                                              @getsentry/owners-js-build
/.github/workflows/frontend.yml                          @getsentry/owners-js-build
/.github/file-filters.yml                                @getsentry/owners-js-build
babel.config.*                                           @getsentry/owners-js-build
build-utils/                                             @getsentry/owners-js-build
eslint.config.mjs                                        @getsentry/owners-js-build
jest.config.ts                                           @getsentry/owners-js-build
tsconfig.*                                               @getsentry/owners-js-build
.node-version                                            @getsentry/owners-js-deps
package.json                                             @getsentry/owners-js-deps
pnpm-lock.yaml                                           @getsentry/owners-js-deps

## Design
/static/app/icons/                                       @getsentry/design
/static/fonts/                                           @getsentry/design
/static/images/                                          @getsentry/design

# Owners by product feature
#
# The following ownership rules are specific to particular features of the
# Sentry product. These rules generally map to a signle team, but that may not
# always be the case.

## Auth v2
/static/app/views/authV2                                 @getsentry/owners-auth @getsentry/security
/src/sentry/auth_v2                                      @getsentry/owners-auth @getsentry/security
/tests/sentry/auth_v2                                    @getsentry/owners-auth @getsentry/security
## End of Auth v2

## Crons
/src/sentry/monitors                                     @getsentry/crons
/tests/sentry/monitors                                   @getsentry/crons
## End Crons

## Uptime
/src/sentry/uptime                                       @getsentry/crons
/tests/sentry/uptime                                     @getsentry/crons
## End Uptime


## Hybrid Cloud
/src/sentry/silo/                                        @getsentry/hybrid-cloud
/src/sentry/hybridcloud                                  @getsentry/hybrid-cloud
/src/sentry/middleware/customer_domain.py                @getsentry/hybrid-cloud
/src/sentry/middleware/subdomain.py                      @getsentry/hybrid-cloud
/src/sentry/api/endpoints/internal/rpc.py                @getsentry/hybrid-cloud
/tests/sentry/hybridcloud/                               @getsentry/hybrid-cloud
/tests/sentry/silo/                                      @getsentry/hybrid-cloud
## End of Hybrid Cloud

## Alerts & Notifications
/static/app/views/settings/projectAlerts/                 @getsentry/alerts-notifications
/static/app/views/alerts/                                 @getsentry/alerts-notifications
/static/app/views/alerts/rules/uptime                     @getsentry/crons
/static/app/views/releases/                               @getsentry/replay-frontend
/static/app/views/releases/drawer/                        @getsentry/replay-frontend
/static/app/views/releases/releaseBubbles/                @getsentry/replay-frontend
/src/sentry/rules/processing/delayed_processing.py        @getsentry/alerts-notifications

/static/app/views/settings/account/notifications/         @getsentry/alerts-notifications

/src/sentry/templates/sentry/emails/incidents/            @getsentry/alerts-notifications
/src/sentry/incidents/                                    @getsentry/alerts-notifications
/tests/sentry/incidents/                                  @getsentry/alerts-notifications
/tests/acceptance/test_incidents.py                       @getsentry/alerts-notifications

/src/sentry/snuba/models.py                               @getsentry/alerts-notifications
/src/sentry/snuba/query_subscriptions/                    @getsentry/alerts-notifications
/src/sentry/snuba/subscriptions.py                        @getsentry/alerts-notifications
/src/sentry/snuba/tasks.py                                @getsentry/alerts-notifications
/tests/snuba/incidents/                                   @getsentry/alerts-notifications
/tests/sentry/rules/                                      @getsentry/alerts-notifications
/tests/sentry/snuba/test_query_subscription_consumer.py   @getsentry/alerts-notifications
/tests/sentry/snuba/test_subscriptions.py                 @getsentry/alerts-notifications
/tests/sentry/snuba/test_tasks.py                         @getsentry/alerts-notifications
/src/sentry/notifications/api/endpoints/                  @getsentry/alerts-notifications
## Endof Alerts & Notifications


## Visibility
/src/sentry/api/endpoints/organization_tags.py                              @getsentry/visibility
/src/sentry/api/endpoints/organization_events_histogram.py                  @getsentry/visibility
/src/sentry/api/endpoints/organization_events_facets_performance.py         @getsentry/visibility
/src/sentry/api/endpoints/organization_events_spans_performance.py          @getsentry/visibility
/src/sentry/api/endpoints/organization_events_spans_histogram.py            @getsentry/visibility
/src/sentry/api/endpoints/organization_events_trace.py                      @getsentry/visibility
/src/sentry/api/endpoints/organization_events_trends.py                     @getsentry/visibility
/src/sentry/api/endpoints/organization_events_trends_v2.py                  @getsentry/visibility
/src/sentry/api/endpoints/organization_events_vitals.py                     @getsentry/visibility
/src/sentry/api/endpoints/organization_tagkey_values.py                     @getsentry/visibility
/src/sentry/api/endpoints/organization_event_details.py                     @getsentry/visibility
/src/sentry/api/endpoints/organization_events.py                            @getsentry/visibility
/src/sentry/api/endpoints/organization_events_facets.py                     @getsentry/visibility
/src/sentry/api/endpoints/organization_events_meta.py                       @getsentry/visibility
/src/sentry/api/endpoints/organization_events_stats.py                      @getsentry/visibility
/src/sentry/api/endpoints/organization_events_timeseries.py                 @getsentry/visibility
/src/sentry/api/endpoints/organization_measurements_meta.py                 @getsentry/visibility

/tests/snuba/api/endpoints/*                                                @getsentry/visibility
/tests/snuba/api/endpoints/test_organization_tags.py                        @getsentry/visibility
/tests/snuba/api/endpoints/test_organization_events_histogram.py            @getsentry/visibility
/tests/snuba/api/endpoints/test_organization_events_facets_performance.py   @getsentry/visibility
/tests/snuba/api/endpoints/test_organization_events_spans_performance.py    @getsentry/visibility
/tests/snuba/api/endpoints/test_organization_events_spans_histogram.py      @getsentry/visibility
/tests/snuba/api/endpoints/test_organization_events_trace.py                @getsentry/visibility
/tests/snuba/api/endpoints/test_organization_events_trends.py               @getsentry/visibility
/tests/sentry/api/endpoints/test_organization_events_trends_v2.py           @getsentry/visibility
/tests/snuba/api/endpoints/test_organization_events_vitals.py               @getsentry/visibility
/tests/snuba/api/endpoints/test_organization_tagkey_values.py               @getsentry/visibility

/src/sentry/api/serializers/snuba.py                                        @getsentry/visibility

/src/sentry/snuba/discover.py                                               @getsentry/visibility
/src/sentry/snuba/metrics_performance.py                                    @getsentry/visibility
/src/sentry/snuba/metrics_enhanced_performance.py                           @getsentry/visibility

/tests/snuba/search/test_backend.py                                         @getsentry/visibility

/src/sentry/search/events/                                                  @getsentry/visibility
/src/sentry/search/eap/                                                     @getsentry/visibility

/src/sentry/performance_issues/                                             @getsentry/performance @getsentry/issue-detection-backend
/tests/sentry/performance_issues/                                           @getsentry/performance @getsentry/issue-detection-backend

/static/app/components/events/eventStatisticalDetector/                     @getsentry/visibility @getsentry/profiling

/src/sentry/statistical_detectors                                           @getsentry/visibility @getsentry/profiling
/tests/sentry/statistical_detectors                                         @getsentry/visibility @getsentry/profiling

/src/sentry/tasks/statistical_detectors.py                                  @getsentry/visibility @getsentry/profiling
/tests/sentry/tasks/test_statistical_detectors.py                           @getsentry/visibility @getsentry/profiling

/src/sentry/api/bases/organization_events.py                                @getsentry/visibility

/src/sentry/api/endpoints/organization_dashboards.py                         @getsentry/dashboards
/src/sentry/api/endpoints/organization_dashboard_details.py                  @getsentry/dashboards
/src/sentry/api/endpoints/organization_dashboard_widget_details.py           @getsentry/dashboards

tests/sentry/api/endpoints/test_organization_dashboards.py                   @getsentry/dashboards
tests/sentry/api/endpoints/test_organization_dashboard_details.py            @getsentry/dashboards
tests/sentry/api/endpoints/test_organization_dashboard_widget_details.py     @getsentry/dashboards

/src/sentry/api/serializers/models/dashboard.py                      @getsentry/dashboards
/src/sentry/api/serializers/models/discoversavedquery.py             @getsentry/visibility
/src/sentry/api/serializers/rest_framework/dashboard.py              @getsentry/dashboards

/src/sentry/discover/                                                @getsentry/explore

/src/sentry/api/event_search.py                                      @getsentry/visibility
/tests/sentry/api/test_event_search.py                               @getsentry/visibility

/src/sentry/data_export/                                             @getsentry/visibility
/tests/sentry/data_export/                                           @getsentry/visibility


/src/sentry/api/endpoints/organization_spans_fields.py                              @getsentry/visibility
/tests/sentry/api/endpoints/test_organization_spans_fields.py                       @getsentry/visibility

/src/sentry/api/endpoints/organization_traces.py                                    @getsentry/explore
/tests/sentry/api/endpoints/test_organization_traces.py                             @getsentry/explore

/static/app/views/explore/                                                @getsentry/explore
/static/app/views/traces/                                                 @getsentry/explore
/static/app/components/quickTrace/                                        @getsentry/explore

/static/app/views/performance/                                            @getsentry/performance
/static/app/components/performance/                                       @getsentry/performance
/static/app/utils/performance/                                            @getsentry/performance
/static/app/components/events/interfaces/spans/                           @getsentry/performance
/static/app/components/events/viewHierarchy/*                             @getsentry/performance

/static/app/components/charts/                                            @getsentry/visibility

/static/app/views/insights/                                               @getsentry/insights

/static/app/views/dashboards/                                             @getsentry/dashboards
/static/app/components/modals/widgetViewerModal*                          @getsentry/dashboards

/static/app/views/discover/                                               @getsentry/explore
/static/app/utils/discover/                                               @getsentry/explore
## Endof Visibility


## Profiling
/static/app/components/profiling                                      @getsentry/profiling
/static/app/types/jsSelfProfiling.d.ts                                @getsentry/profiling
/static/app/types/profiling.d.ts                                      @getsentry/profiling
/static/app/utils/profiling                                           @getsentry/profiling
/static/app/views/profiling                                           @getsentry/profiling
/src/sentry/api/endpoints/project_profiling_profile.py                @getsentry/profiling
/src/sentry/api/endpoints/organization_profiling_profiles.py          @getsentry/profiling
/src/sentry/profiles                                                  @getsentry/profiling
/tests/sentry/profiles                                                @getsentry/profiling
/tests/sentry/api/endpoints/test_project_profiling_profile.py         @getsentry/profiling
/tests/sentry/api/endpoints/test_organization_profiling_profiles.py   @getsentry/profiling
/tests/sentry/profiling/                                              @getsentry/profiling
## End of Profiling


## Flags
/src/sentry/flags/                                              @getsentry/replay-backend
/tests/sentry/flags/                                            @getsentry/replay-backend
/static/app/components/events/featureFlags/                     @getsentry/replay-frontend
/static/app/views/issueDetails/groupDistributionsDrawer.tsx     @getsentry/replay-frontend
/static/app/views/issueDetails/groupFeatureFlags/               @getsentry/replay-frontend
/static/app/views/issueDetails/groupTags/                       @getsentry/replay-frontend
## End of Flags


## Replays
/static/app/components/replays/                                          @getsentry/replay-frontend
/static/app/utils/replays/                                               @getsentry/replay-frontend
/static/app/views/replays/                                               @getsentry/replay-frontend
/src/sentry/replays/                                                     @getsentry/replay-backend
/tests/sentry/replays/                                                   @getsentry/replay-backend
/src/sentry/issues/endpoints/organization_issue_metrics.py               @getsentry/replay-backend
/tests/sentry/issues/endpoints/test_organization_issue_metrics.py        @getsentry/replay-backend
/src/sentry/issues/endpoints/organization_group_suspect_flags.py         @getsentry/replay-backend
/tests/sentry/issues/endpoints/test_organization_group_suspect_flags.py  @getsentry/replay-backend
## End of Replays


## Feedback v2
/static/app/components/feedback/   @getsentry/feedback-frontend
/static/app/utils/feedback/        @getsentry/feedback-frontend
/static/app/views/feedback/        @getsentry/feedback-frontend
/src/sentry/feedback/              @getsentry/feedback-backend
/tests/sentry/feedback/            @getsentry/feedback-backend
## End of Feedback v2


## DevToolbar
/src/sentry/templates/sentry/toolbar/        @getsentry/replay-frontend @getsentry/replay-backend
/src/sentry/toolbar/                         @getsentry/replay-frontend @getsentry/replay-backend
/tests/sentry/toolbar/                       @getsentry/replay-frontend @getsentry/replay-backend
## End of DevToolbar

## Codecov Merge UX
/static/app/components/codecov/  @getsentry/codecov-merge-ux
/static/app/views/codecov/       @getsentry/codecov-merge-ux
## End of Codecov Merge UX

/src/sentry/codecov/ @getsentry/codecov

## Frontend
/static/app/components/analyticsArea.spec.tsx  @getsentry/app-frontend
/static/app/components/analyticsArea.tsx       @getsentry/app-frontend
/static/app/components/events/interfaces/      @getsentry/app-frontend
/static/app/components/forms/                  @getsentry/app-frontend
## End of Frontend


## Integrations
/src/sentry/sentry_apps/                                             @getsentry/product-owners-settings-integrations @getsentry/ecosystem
/tests/sentry/sentry_apps                                            @getsentry/product-owners-settings-integrations @getsentry/ecosystem
/src/sentry/utils/sentry_apps/                                       @getsentry/ecosystem
/src/sentry/api/endpoints/project_rule*.py                           @getsentry/alerts-notifications
/src/sentry/api/serializers/models/rule.py                           @getsentry/alerts-notifications


/src/sentry/digests/                                                 @getsentry/alerts-notifications
/src/sentry/identity/                                                @getsentry/enterprise
/src/sentry/integrations/                                            @getsentry/product-owners-settings-integrations @getsentry/ecosystem
/src/sentry/mail/                                                    @getsentry/alerts-notifications
/src/sentry/notifications/                                           @getsentry/alerts-notifications @getsentry/ecosystem
/src/sentry/notifications/models/                                    @getsentry/ecosystem
/src/sentry/notifications/notifications/                             @getsentry/ecosystem
/src/sentry/pipeline/                                                @getsentry/ecosystem
/src/sentry/plugins/                                                 @getsentry/ecosystem
/src/sentry/shared_integrations/                                     @getsentry/ecosystem

/src/sentry/users/models/identity.py                                 @getsentry/enterprise

/src/sentry/tasks/digests.py                                         @getsentry/alerts-notifications
/src/sentry/tasks/email.py                                           @getsentry/alerts-notifications
/src/sentry/tasks/user_report.py                                     @getsentry/alerts-notifications
/src/sentry/tasks/summaries/weekly_reports.py                        @getsentry/alerts-notifications

/src/sentry_plugins/                                                 @getsentry/product-owners-settings-integrations

/tests/sentry_plugins/                                               @getsentry/ecosystem
/tests/sentry/integrations/                                          @getsentry/ecosystem

# To find matching files -> find . -name "*sentry_app*.py"
*sentry_app*.py                                                      @getsentry/product-owners-settings-integrations @getsentry/ecosystem
*sentryapp*.py                                                       @getsentry/product-owners-settings-integrations @getsentry/ecosystem
*doc_integration*.py                                                 @getsentry/ecosystem
*docintegration*.py                                                  @getsentry/ecosystem

## End of Integrations


## Data
/src/sentry/models/featureadoption.py                  @getsentry/data
/src/sentry/models/group.py                            @getsentry/data @getsentry/issue-detection-backend
/src/sentry/models/grouphash.py                        @getsentry/data @getsentry/issue-detection-backend
/src/sentry/models/grouprelease.py                     @getsentry/data
/src/sentry/models/groupresolution.py                  @getsentry/data
/src/sentry/models/organization.py                     @getsentry/data
/src/sentry/models/organizationmember.py               @getsentry/data
/src/sentry/models/options/organizationoption.py       @getsentry/data
/src/sentry/models/project.py                          @getsentry/data @getsentry/telemetry-experience
/src/sentry/models/projectoption.py                    @getsentry/data
/src/sentry/models/release.py                          @getsentry/data
/src/sentry/users/models/user.py                       @getsentry/data
/src/sentry/users/models/useroption.py                 @getsentry/data
## End of Data


## Enterprise
/src/sentry/api/endpoints/oauth_userinfo.py                             @getsentry/enterprise
/src/sentry/api/endpoints/organization_auditlogs.py                     @getsentry/enterprise
/src/sentry/api/endpoints/organization_projects_experiment.py           @getsentry/enterprise
/src/sentry/api/endpoints/organization_stats*.py                        @getsentry/enterprise
/src/sentry/api/endpoints/release_threshold*.py                         @getsentry/enterprise
/src/sentry/api/endpoints/user_social_identity*                         @getsentry/enterprise
/src/sentry/auth/staff.py                                               @getsentry/enterprise
/src/sentry/auth/superuser.py                                           @getsentry/enterprise
/src/sentry/middleware/staff.py                                         @getsentry/enterprise
/src/sentry/middleware/superuser.py                                     @getsentry/enterprise
/src/sentry/models/release_threshold                                    @getsentry/enterprise
/src/sentry/scim/                                                       @getsentry/enterprise
/src/sentry/integrations/github/                                        @getsentry/enterprise
/src/sentry/web/frontend/auth_login.py                                  @getsentry/enterprise
/static/app/components/superuserStaffAccessForm.tsx                     @getsentry/enterprise
/static/app/constants/superuserAccessErrors.tsx                         @getsentry/enterprise
/static/app/views/organizationStats                                     @getsentry/enterprise
/static/app/views/settings/organizationAuth/                            @getsentry/enterprise
/static/app/views/settings/organizationMembers/inviteBanner.tsx         @getsentry/enterprise
/tests/sentry/api/endpoints/test_auth*.py                               @getsentry/enterprise
/tests/sentry/api/endpoints/test_organization_projects_experiment.py    @getsentry/enterprise
/tests/sentry/api/test_data_secrecy.py                                  @getsentry/enterprise
/tests/sentry/api/test_scim*.py                                         @getsentry/enterprise
/tests/sentry/auth/test_staff.py                                        @getsentry/enterprise
/tests/sentry/auth/test_superuser.py                                    @getsentry/enterprise
/tests/sentry/middleware/test_staff.py                                  @getsentry/enterprise
/tests/sentry/integrations/github/                                      @getsentry/enterprise
/tests/sentry/models/releases/                                          @getsentry/replay-backend
## End of Enterprise


## APIs
/src/sentry/apidocs/                                        @getsentry/owners-api
/src/sentry/api/urls.py                                     @getsentry/owners-api
/api-docs/                                                  @getsentry/owners-api
/tests/apidocs/                                             @getsentry/owners-api
/.github/workflows/openapi.yml                              @getsentry/owners-api
/.github/workflows/openapi-diff.yml                         @getsentry/owners-api
/src/sentry/conf/api_pagination_allowlist_do_not_modify.py  @getsentry/owners-api
/tests/sentry/api/test_path_params.py                       @getsentry/owners-api
## End of APIs


## SDK
/src/sentry/utils/sdk.py                                             @getsentry/team-web-sdk-backend
/src/sentry/api/endpoints/source_map_debug_blue_thunder_edition.py   @getsentry/team-web-sdk-frontend
/src/sentry/web/frontend/setup_wizard.py                             @getsentry/team-web-sdk-frontend
/src/sentry/api/endpoints/setup_wizard.py                            @getsentry/team-web-sdk-frontend
## End of SDK


## Telemetry Experience
/src/sentry/api/endpoints/organization_sessions.py                               @getsentry/telemetry-experience
/tests/snuba/api/endpoints/test_organization_sessions.py                         @getsentry/telemetry-experience
/src/sentry/api/endpoints/organization_onboarding*                               @getsentry/telemetry-experience
/tests/sentry/api/endpoints/test_organization_onboarding*                        @getsentry/telemetry-experience
/src/sentry/api/endpoints/organization_sampling_project_span_counts.py           @getsentry/telemetry-experience
/tests/sentry/api/endpoints/test_organization_sampling_project_span_counts.py    @getsentry/telemetry-experience
/src/sentry/dynamic_sampling/                                                    @getsentry/telemetry-experience
/tests/sentry/dynamic_sampling/                                                  @getsentry/telemetry-experience
/src/sentry/release_health/metrics_sessions_v2.py                                @getsentry/telemetry-experience
/tests/sentry/release_health/test_metrics_sessions_v2.py                         @getsentry/telemetry-experience
/src/sentry/utils/platform_categories.py                                         @getsentry/telemetry-experience
/src/sentry/sentry_metrics/querying/                                             @getsentry/telemetry-experience
/tests/sentry/sentry_metrics/querying/                                           @getsentry/telemetry-experience
/src/sentry/relay/config/ai_model_costs.py                                       @getsentry/telemetry-experience
/src/sentry/tasks/ai_agent_monitoring.py                                         @getsentry/telemetry-experience
/tests/sentry/tasks/test_ai_agent_monitoring.py                                  @getsentry/telemetry-experience
/static/app/actionCreators/metrics.tsx                                           @getsentry/telemetry-experience
/static/app/data/platformCategories.tsx                                          @getsentry/telemetry-experience
/static/app/data/platformPickerCategories.tsx                                    @getsentry/telemetry-experience
/static/app/data/platforms.tsx                                                   @getsentry/telemetry-experience
/static/app/gettingStartedDocs/                                                  @getsentry/telemetry-experience
/static/app/types/project.tsx                                                    @getsentry/telemetry-experience
/static/app/views/settings/dynamicSampling/                                      @getsentry/telemetry-experience
/static/app/views/onboarding*                                                    @getsentry/telemetry-experience
/static/app/views/projectInstall/                                                @getsentry/telemetry-experience
/static/app/views/insights/agentMonitoring/                                      @getsentry/telemetry-experience
/static/app/views/insights/pages/platform/                                       @getsentry/telemetry-experience
## End of Telemetry Experience

## ML & AI
*autofix*.py                                                @getsentry/machine-learning-ai
/static/app/components/events/autofix/                      @getsentry/machine-learning-ai
/src/sentry/seer/                                           @getsentry/machine-learning-ai
## End of ML & AI

## Issues
# Catch-all
/src/sentry/issues/**                                       @getsentry/issue-detection-backend @getsentry/issue-workflow
/static/**/issues/**                                        @getsentry/issue-detection-frontend @getsentry/issue-workflow
/tests/sentry/issues/**                                     @getsentry/issue-detection-backend @getsentry/issue-workflow
# Overrides
/src/sentry/api/helpers/actionable_items_helper.py          @getsentry/issue-workflow
/src/sentry/api/helpers/events.py                           @getsentry/issue-workflow
/src/sentry/api/helpers/group_index/                        @getsentry/issue-workflow
/src/sentry/api/helpers/source_map_helper.py                @getsentry/issue-workflow
/src/sentry/api/issue_search.py                             @getsentry/issue-workflow
/src/sentry/api/endpoints/                                  @getsentry/issue-workflow
/src/sentry/api/helpers/group_index/delete.py               @getsentry/issue-detection-backend
/src/sentry/deletions/defaults/group.py                     @getsentry/issue-detection-backend
/src/sentry/deletions/tasks/groups.py                       @getsentry/issue-detection-backend
/src/sentry/event_manager.py                                @getsentry/issue-detection-backend
/src/sentry/eventstore/models.py                            @getsentry/issue-detection-backend
/src/sentry/grouping/                                       @getsentry/issue-detection-backend
/src/sentry/middleware/reporting_endpoint.py                @getsentry/issue-detection-backend
/src/sentry/issues/auto_source_code_config/                 @getsentry/issue-detection-backend
/src/sentry/issues/endpoints/related_issues.py              @getsentry/issue-detection-backend
/src/sentry/issues/ingest.py                                @getsentry/issue-detection-backend
/src/sentry/issues/issue_occurrence.py                      @getsentry/issue-detection-backend
/src/sentry/issues/merge.py                                 @getsentry/issue-detection-backend
/src/sentry/issues/occurrence_consumer.py                   @getsentry/issue-detection-backend
/src/sentry/issues/related/                                 @getsentry/issue-detection-backend
/src/sentry/issues/search.py                                @getsentry/issue-workflow
/src/sentry/issues/status_change_consumer.py                @getsentry/issue-detection-backend
/src/sentry/issues/status_change_message.py                 @getsentry/issue-detection-backend
/src/sentry/issues/status_change.py                         @getsentry/issue-detection-backend
/src/sentry/search/events/builder/issue_platform.py         @getsentry/issue-workflow
/src/sentry/search/events/builder/errors.py                 @getsentry/issue-workflow
/src/sentry/search/snuba/                                   @getsentry/issue-workflow
/src/sentry/seer/similarity/                                @getsentry/issue-detection-backend
/src/sentry/similarity/                                     @getsentry/issue-detection-backend
/src/sentry/tasks/auto_ongoing_issues.py                    @getsentry/issue-detection-backend
/src/sentry/tasks/auto_remove_inbox.py                      @getsentry/issue-detection-backend
/src/sentry/tasks/auto_resolve_issues.py                    @getsentry/issue-detection-backend
/src/sentry/tasks/auto_source_code_config.py                @getsentry/issue-detection-backend
/src/sentry/tasks/check_new_issue_threshold_met.py          @getsentry/issue-detection-backend
/src/sentry/tasks/clear_expired_resolutions.py              @getsentry/issue-detection-backend
/src/sentry/tasks/clear_expired_rulesnoozes.py              @getsentry/issue-detection-backend
/src/sentry/tasks/clear_expired_snoozes.py                  @getsentry/issue-detection-backend
/src/sentry/tasks/codeowners/                               @getsentry/issue-detection-backend
/src/sentry/tasks/commit_context.py                         @getsentry/issue-detection-backend
/src/sentry/tasks/delete_seer_grouping_records.py           @getsentry/issue-detection-backend
/src/sentry/tasks/embeddings_grouping/                      @getsentry/issue-detection-backend
/src/sentry/tasks/groupowner.py                             @getsentry/issue-detection-backend
/src/sentry/tasks/merge.py                                  @getsentry/issue-detection-backend
/src/sentry/tasks/post_process.py                           @getsentry/issue-detection-backend
/src/sentry/tasks/unmerge.py                                @getsentry/issue-detection-backend
/src/sentry/tasks/weekly_escalating_forecast.py             @getsentry/issue-detection-backend
/static/app/components/events/contexts/                     @getsentry/issue-workflow
/static/app/components/events/eventTags/                    @getsentry/issue-workflow
/static/app/components/events/highlights/                   @getsentry/issue-workflow
/static/app/components/issues/                              @getsentry/issue-workflow
/static/app/views/issueList                                 @getsentry/issue-workflow
/static/app/views/issueDetails/                             @getsentry/issue-workflow
/static/app/views/nav/secondary/sections/issues/            @getsentry/issue-workflow
/static/app/components/events/interfaces/crashContent/exception/actionableItems.tsx   @getsentry/issue-workflow
/tests/sentry/api/test_issue_search.py                      @getsentry/issue-workflow
/tests/sentry/deletions/test_group.py                       @getsentry/issue-detection-backend
/tests/sentry/event_manager/                                @getsentry/issue-detection-backend
/tests/sentry/grouping/                                     @getsentry/issue-detection-backend
/tests/sentry/issues/auto_source_code_config/               @getsentry/issue-detection-backend
/tests/sentry/issues/endpoints/                             @getsentry/issue-workflow
/tests/sentry/issues/endpoints/test_related_issues.py       @getsentry/issue-detection-backend
/tests/sentry/issues/test_ingest.py                         @getsentry/issue-detection-backend
/tests/sentry/issues/test_issue_occurrence.py               @getsentry/issue-detection-backend
/tests/sentry/issues/test_occurrence_consumer.py            @getsentry/issue-detection-backend
/tests/sentry/issues/test_search_issues_dataset.py          @getsentry/issue-workflow
/tests/sentry/issues/test_status_change_consumer.py         @getsentry/issue-detection-backend
/tests/sentry/issues/test_status_change.py                  @getsentry/issue-detection-backend
/tests/sentry/search/                                       @getsentry/issue-workflow
/tests/sentry/seer/similarity/                              @getsentry/issue-detection-backend
/tests/sentry/similarity/                                   @getsentry/issue-detection-backend
/tests/sentry/tasks/test_auto_ongoing_issues.py             @getsentry/issue-detection-backend
/tests/sentry/tasks/test_auto_remove_inbox.py               @getsentry/issue-detection-backend
/tests/sentry/tasks/test_auto_resolve_issues.py             @getsentry/issue-detection-backend
/tests/sentry/tasks/test_backfill_seer_grouping_records.py  @getsentry/issue-detection-backend
/tests/sentry/tasks/test_check_new_issue_threshold_met.py   @getsentry/issue-detection-backend
/tests/sentry/tasks/test_clear_expired_resolutions.py       @getsentry/issue-detection-backend
/tests/sentry/tasks/test_clear_expired_rulesnoozes.py       @getsentry/issue-detection-backend
/tests/sentry/tasks/test_clear_expired_snoozes.py           @getsentry/issue-detection-backend
/tests/sentry/tasks/test_code_owners.py                     @getsentry/issue-detection-backend
/tests/sentry/tasks/test_commit_context.py                  @getsentry/issue-detection-backend
/tests/sentry/tasks/test_delete_seer_grouping_records.py    @getsentry/issue-detection-backend
/tests/sentry/tasks/test_groupowner.py                      @getsentry/issue-detection-backend
/tests/sentry/tasks/test_merge.py                           @getsentry/issue-detection-backend
/tests/sentry/tasks/test_post_process.py                    @getsentry/issue-detection-backend
/tests/sentry/tasks/test_weekly_escalating_forecast.py      @getsentry/issue-detection-backend
/tests/snuba/search/                                        @getsentry/issue-workflow
## End of Issues

## Billing
/src/sentry/api/endpoints/check_am2_compatibility.py    @getsentry/revenue

## gsApp
/static/gsApp/*                               @getsentry/revenue
/static/gsApp/components/gsBanner.tsx         @getsentry/revenue
/static/gsApp/hooks/useAM2*                   @getsentry/revenue
/static/gsApp/views/amCheckout/               @getsentry/revenue
/static/gsApp/views/subscriptionPage/         @getsentry/revenue
/static/gsApp/hooks/spendVisibility/          @getsentry/revenue
/static/gsApp/views/spendAllocations/         @getsentry/revenue
/static/gsApp/views/spikeProtection/          @getsentry/revenue
/static/gsApp/hooks/superuser*                @getsentry/enterprise
/static/gsApp/hooks/integration*              @getsentry/ecosystem
/static/gsApp/components/crons/               @getsentry/crons
/static/gsApp/components/replay*              @getsentry/replay-frontend

## gsAdmin
# /static/gsAdmin/*                          unowned
/static/gsAdmin/components/forkCustomer.tsx  @getsentry/hybrid-cloud
/static/gsAdmin/components/relocation*       @getsentry/hybrid-cloud
/static/gsAdmin/views/relocation*            @getsentry/hybrid-cloud

<<<<<<< HEAD
## ML & AI
*autofix*.py                                                @getsentry/machine-learning-ai
/src/sentry/api/endpoints/event_ai_suggested_fix.py         @getsentry/machine-learning-ai
/static/app/components/events/aiSuggestedSolution/          @getsentry/machine-learning-ai
/static/app/components/events/autofix/                      @getsentry/machine-learning-ai
/static/app/components/modals/autofixSetupModal.spec.tsx    @getsentry/machine-learning-ai
/static/app/components/modals/autofixSetupModal.tsx         @getsentry/machine-learning-ai
/src/sentry/seer/                                           @getsentry/machine-learning-ai
*seer_explorer*.py                                          @getsentry/machine-learning-ai
*seerExplorer*.tsx                                          @getsentry/machine-learning-ai
*seerExplorer*.ts                                           @getsentry/machine-learning-ai
## End of ML & AI

=======
>>>>>>> 46eb085f
## Ecosystem
/src/sentry/api/endpoints/notifications/notification_actions*           @getsentry/ecosystem
/src/sentry/api/endpoints/organization_missing_org_members.py           @getsentry/ecosystem
/static/app/components/modals/inviteMissingMembersModal/                @getsentry/ecosystem
/src/sentry/integrations/github/tasks/pr_comment.py                     @getsentry/ecosystem
/src/sentry/data_secrecy/                                               @getsentry/ecosystem
/tests/sentry/data_secrecy/                                             @getsentry/ecosystem
## End of Ecosystem


# Taskbroker workers
/src/sentry/taskworker/                                       @getsentry/taskbroker
/tests/sentry/taskworker/                                     @getsentry/taskbroker

# Tempest
/src/sentry/tempest/                                       @getsentry/gdx
/tests/sentry/tempest/                                     @getsentry/gdx

# Span buffer + process-segments are co-owned by streaming platform and vis for now.
/src/sentry/spans/                                @getsentry/visibility @getsentry/streaming-platform
/tests/sentry/spans/                              @getsentry/visibility @getsentry/streaming-platform

# Streaming platform
/src/sentry/utils/arroyo.py                              @getsentry/streaming-platform
/src/sentry/utils/arroyo_producer.py                     @getsentry/streaming-platform

# Workflow engine
/src/sentry/workflow_engine/                               @getsentry/alerts-create-issues
/tests/sentry/workflow_engine/                             @getsentry/alerts-create-issues

/static/app/components/workflowEngine/                     @getsentry/alerts-create-issues
/static/app/views/automations/                             @getsentry/alerts-create-issues
/static/app/views/detectors/                               @getsentry/alerts-create-issues
# End of Workflow Engine (ACI)

## Migrations
/src/sentry/migrations/                                  @getsentry/owners-migrations
/src/sentry/*/migrations/                                @getsentry/owners-migrations
/src/social_auth/migrations/                             @getsentry/owners-migrations
/fixtures/safe_migrations_apps/                          @getsentry/owners-migrations

# Preprod build artifact analysis
/src/sentry/preprod                                   @getsentry/emerge-tools
/static/app/views/preprod                             @getsentry/emerge-tools
/tests/sentry/preprod/                                @getsentry/emerge-tools
# End of preprod

## Frontend Platform (keep last as we want highest specificity)
/static/app/utils/theme/                              @getsentry/design-engineering
/static/app/components/core/                          @getsentry/design-engineering
/static/app/icons/                                    @getsentry/design-engineering
/static/app/stories/                                  @getsentry/design-engineering
## End of Frontend Platform<|MERGE_RESOLUTION|>--- conflicted
+++ resolved
@@ -506,6 +506,9 @@
 *autofix*.py                                                @getsentry/machine-learning-ai
 /static/app/components/events/autofix/                      @getsentry/machine-learning-ai
 /src/sentry/seer/                                           @getsentry/machine-learning-ai
+*seer_explorer*.py                                          @getsentry/machine-learning-ai
+*seerExplorer*.tsx                                          @getsentry/machine-learning-ai
+*seerExplorer*.ts                                           @getsentry/machine-learning-ai
 ## End of ML & AI
 
 ## Issues
@@ -625,22 +628,6 @@
 /static/gsAdmin/components/relocation*       @getsentry/hybrid-cloud
 /static/gsAdmin/views/relocation*            @getsentry/hybrid-cloud
 
-<<<<<<< HEAD
-## ML & AI
-*autofix*.py                                                @getsentry/machine-learning-ai
-/src/sentry/api/endpoints/event_ai_suggested_fix.py         @getsentry/machine-learning-ai
-/static/app/components/events/aiSuggestedSolution/          @getsentry/machine-learning-ai
-/static/app/components/events/autofix/                      @getsentry/machine-learning-ai
-/static/app/components/modals/autofixSetupModal.spec.tsx    @getsentry/machine-learning-ai
-/static/app/components/modals/autofixSetupModal.tsx         @getsentry/machine-learning-ai
-/src/sentry/seer/                                           @getsentry/machine-learning-ai
-*seer_explorer*.py                                          @getsentry/machine-learning-ai
-*seerExplorer*.tsx                                          @getsentry/machine-learning-ai
-*seerExplorer*.ts                                           @getsentry/machine-learning-ai
-## End of ML & AI
-
-=======
->>>>>>> 46eb085f
 ## Ecosystem
 /src/sentry/api/endpoints/notifications/notification_actions*           @getsentry/ecosystem
 /src/sentry/api/endpoints/organization_missing_org_members.py           @getsentry/ecosystem
