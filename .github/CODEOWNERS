--- conflicted
+++ resolved
@@ -256,11 +256,7 @@
 /src/sentry/api/endpoints/chunk.py                                  @getsentry/owners-native
 /src/sentry/api/endpoints/project_app_store_connect_credentials.py  @getsentry/owners-native
 /src/sentry/lang/native/                                            @getsentry/owners-native
-<<<<<<< HEAD
-/src/sentry/processing/realtime_metrics/                             @getsentry/owners-native
-=======
 /src/sentry/processing/realtime_metrics/                            @getsentry/owners-native
->>>>>>> 7179feb7
 /src/sentry/tasks/app_store_connect.py                              @getsentry/owners-native
 /src/sentry/tasks/assemble.py                                       @getsentry/owners-native
 /src/sentry/tasks/low_priority_symbolication.py                     @getsentry/owners-native
