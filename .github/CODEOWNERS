# General ownership rules
#
# The following rules are not specific to any particular area of the product
# and are more general


## Legal
/LICENSE.md                                              @getsentry/owners-legal

## Snuba
/src/sentry/eventstream/                                 @getsentry/owners-snuba
/src/sentry/consumers/                                   @getsentry/ops @getsentry/owners-snuba
/src/sentry/post_process_forwarder/                      @getsentry/owners-snuba
/src/sentry/utils/snuba.py                               @getsentry/owners-snuba @getsentry/visibility
/src/sentry/tsdb/snuba.py                                @getsentry/owners-snuba
/src/sentry/tsdb/redissnuba.py                           @getsentry/owners-snuba
/src/sentry/tagstore/snuba/                              @getsentry/owners-snuba
/src/sentry/sentry_metrics/                              @getsentry/owners-snuba
/tests/sentry/sentry_metrics/                            @getsentry/owners-snuba
/src/sentry/snuba/metrics/                               @getsentry/owners-snuba
/src/sentry/snuba/metrics/query.py                       @getsentry/owners-snuba @getsentry/telemetry-experience
/src/sentry/snuba/metrics/extraction.py                  @getsentry/owners-snuba @getsentry/telemetry-experience
/src/sentry/snuba/metrics_layer/                         @getsentry/owners-snuba
/src/sentry/search/events/datasets/metrics_layer.py      @getsentry/owners-snuba
/tests/snuba/test_snql_snuba.py                          @getsentry/owners-snuba
/tests/snuba/test_snuba.py                               @getsentry/owners-snuba

## Event Ingestion & Symbolication
/src/sentry/api/endpoints/relay/                         @getsentry/ingest
/src/sentry/api/endpoints/project_transaction_names.py   @getsentry/ingest
/src/sentry/ingest/                                      @getsentry/ingest
/src/sentry/interfaces/                                  @getsentry/ingest
/src/sentry/quotas/                                      @getsentry/ingest
/src/sentry/relay/                                       @getsentry/ingest
/src/sentry/tasks/relay.py                               @getsentry/ingest
/tests/sentry/ingest/                                    @getsentry/ingest
/tests/sentry/relay/                                     @getsentry/ingest
/tests/relay_integration/                                @getsentry/ingest
/bin/invalidate-project-configs                          @getsentry/ingest
/src/sentry/lang/native/                                 @getsentry/ingest
/src/sentry/tasks/symbolication.py                       @getsentry/ingest
/src/sentry/tasks/assemble.py                            @getsentry/ingest
/src/sentry/tasks/reprocessing2.py                       @getsentry/ingest
/src/sentry/reprocessing2.py                             @getsentry/ingest
/src/sentry/api/endpoints/event_attachments.py           @getsentry/ingest
/src/sentry/api/endpoints/event_reprocessable.py         @getsentry/ingest
/src/sentry/api/endpoints/project_reprocessing.py        @getsentry/ingest
/tests/symbolicator/                                     @getsentry/ingest


## Security
/src/sentry/net/                                         @getsentry/security
/src/sentry/auth/                                        @getsentry/security @getsentry/enterprise
/src/sentry/api/permissions.py                           @getsentry/security @getsentry/enterprise
/src/sentry/api/authentication.py                        @getsentry/security @getsentry/enterprise
/src/sentry/api/endpoints/auth*                          @getsentry/security @getsentry/enterprise
/src/sentry/users/api/endpoints/user_permission*         @getsentry/security @getsentry/enterprise
/src/sentry/web/frontend/auth_close.py                   @getsentry/security
/src/sentry/web/frontend/auth_login.py                   @getsentry/security
/src/sentry/web/frontend/auth_logout.py                  @getsentry/security
/src/sentry/web/frontend/auth_organization_login.py      @getsentry/security
/src/sentry/web/frontend/auth_provider_login.py          @getsentry/security
/src/sentry/web/frontend/oauth_token.py                  @getsentry/security
/src/sentry/web/frontend/oauth_authorize.py              @getsentry/security
/src/sentry/web/frontend/openidtoken.py                  @getsentry/security

## Dev
/devenv/                                                 @getsentry/owners-sentry-dev @getsentry/dev-infra
/devservices/                                            @getsentry/owners-sentry-dev @getsentry/dev-infra
/.github/                                                @getsentry/owners-sentry-dev
/config/hooks/                                           @getsentry/owners-sentry-dev
/scripts/                                                @getsentry/owners-sentry-dev
/tools/                                                  @getsentry/owners-sentry-dev
Makefile                                                 @getsentry/owners-sentry-dev @getsentry/dev-infra
.envrc                                                   @getsentry/owners-sentry-dev @getsentry/dev-infra
.pre-commit-config.yaml                                  @getsentry/owners-sentry-dev @getsentry/dev-infra
.git-blame-ignore-revs                                   @getsentry/owners-sentry-dev

/fixtures/stubs-for-mypy                                 @getsentry/python-typing
/src/sentry/conf/types/                                  @getsentry/python-typing
/src/sentry/types/                                       @getsentry/python-typing
/tests/tools/mypy_helpers                                @getsentry/python-typing
/tools/mypy_helpers/                                     @getsentry/python-typing

## GitHub Routing Automations - notion.so/473791bae5bf43399d46093050b77bf0
/.github/labels.yml                                        @getsentry/dev-infra
/.github/workflows/react-to-product-owners-yml-changes.yml @getsentry/dev-infra
/bin/react-to-product-owners-yml-changes.py                @getsentry/dev-infra
/bin/react-to-product-owners-yml-changes.sh                @getsentry/dev-infra

## Backup - getsentry/team-ospo#153
/src/sentry/backup/                                      @getsentry/hybrid-cloud
/src/sentry/runner/commands/backup.py                    @getsentry/hybrid-cloud
/src/sentry/testutils/helpers/backups.py                 @getsentry/hybrid-cloud
/tests/sentry/backup/                                    @getsentry/hybrid-cloud
/tests/sentry/runner/commands/test_backup.py             @getsentry/hybrid-cloud

## Relocation - getsentry/team-ospo#153
/src/sentry/analytics/events/relocation_*.py             @getsentry/hybrid-cloud
/src/sentry/api/endpoints/organization_fork.py           @getsentry/hybrid-cloud
/src/sentry/relocation/                                  @getsentry/hybrid-cloud
/src/sentry/utils/relocation.py                          @getsentry/hybrid-cloud
/tests/sentry/api/endpoints/test_organization_fork.py    @getsentry/hybrid-cloud
/tests/sentry/relocation/                                @getsentry/hybrid-cloud

## Build & Releases
/.github/workflows/release.yml                           @getsentry/release-approvers
/scripts/bump-version.sh                                 @getsentry/release-approvers
/scripts/post-release.sh                                 @getsentry/release-approvers
/self-hosted                                             @getsentry/release-approvers
setup.cfg                                                @getsentry/release-approvers
requirements*.txt                                        @getsentry/owners-python-build
pyproject.toml                                           @getsentry/owners-python-build
vercel.json                                              @getsentry/owners-js-build
/.github/workflows/frontend.yml                          @getsentry/owners-js-build
/.github/file-filters.yml                                @getsentry/owners-js-build
babel.config.*                                           @getsentry/owners-js-build
build-utils/                                             @getsentry/owners-js-build
eslint.config.mjs                                        @getsentry/owners-js-build
jest.config.ts                                           @getsentry/owners-js-build
tsconfig.*                                               @getsentry/owners-js-build
.node-version                                            @getsentry/owners-js-deps
package.json                                             @getsentry/owners-js-deps
pnpm-lock.yaml                                           @getsentry/owners-js-deps

## Design
/static/app/icons/                                       @getsentry/design
/static/fonts/                                           @getsentry/design
/static/images/                                          @getsentry/design

# Owners by product feature
#
# The following ownership rules are specific to particular features of the
# Sentry product. These rules generally map to a signle team, but that may not
# always be the case.

## Auth v2
/static/app/views/authV2                                 @getsentry/owners-auth @getsentry/security
/src/sentry/auth_v2                                      @getsentry/owners-auth @getsentry/security
/tests/sentry/auth_v2                                    @getsentry/owners-auth @getsentry/security
## End of Auth v2

## Crons
/src/sentry/monitors                                     @getsentry/crons
/tests/sentry/monitors                                   @getsentry/crons
## End Crons

## Uptime
/src/sentry/uptime                                       @getsentry/crons
/tests/sentry/uptime                                     @getsentry/crons
## End Uptime


## Hybrid Cloud
/src/sentry/silo/                                        @getsentry/hybrid-cloud
/src/sentry/hybridcloud                                  @getsentry/hybrid-cloud
/src/sentry/middleware/customer_domain.py                @getsentry/hybrid-cloud
/src/sentry/middleware/subdomain.py                      @getsentry/hybrid-cloud
/src/sentry/api/endpoints/internal/rpc.py                @getsentry/hybrid-cloud
/tests/sentry/hybridcloud/                               @getsentry/hybrid-cloud
/tests/sentry/silo/                                      @getsentry/hybrid-cloud
## End of Hybrid Cloud

## Alerts & Notifications
/static/app/views/settings/projectAlerts/                 @getsentry/alerts-notifications
/static/app/views/alerts/                                 @getsentry/alerts-notifications
/static/app/views/alerts/rules/uptime                     @getsentry/crons
/static/app/views/releases/                               @getsentry/replay-frontend
/static/app/views/releases/drawer/                        @getsentry/replay-frontend
/static/app/views/releases/releaseBubbles/                @getsentry/replay-frontend
/src/sentry/rules/processing/delayed_processing.py        @getsentry/alerts-notifications

/static/app/views/settings/account/notifications/         @getsentry/alerts-notifications

/src/sentry/templates/sentry/emails/incidents/            @getsentry/alerts-notifications
/src/sentry/incidents/                                    @getsentry/alerts-notifications
/tests/sentry/incidents/                                  @getsentry/alerts-notifications
/tests/acceptance/test_incidents.py                       @getsentry/alerts-notifications

/src/sentry/snuba/models.py                               @getsentry/alerts-notifications
/src/sentry/snuba/query_subscriptions/                    @getsentry/alerts-notifications
/src/sentry/snuba/subscriptions.py                        @getsentry/alerts-notifications
/src/sentry/snuba/tasks.py                                @getsentry/alerts-notifications
/tests/snuba/incidents/                                   @getsentry/alerts-notifications
/tests/sentry/rules/                                      @getsentry/alerts-notifications
/tests/sentry/snuba/test_query_subscription_consumer.py   @getsentry/alerts-notifications
/tests/sentry/snuba/test_subscriptions.py                 @getsentry/alerts-notifications
/tests/sentry/snuba/test_tasks.py                         @getsentry/alerts-notifications
/src/sentry/notifications/api/endpoints/                  @getsentry/alerts-notifications
## Endof Alerts & Notifications


## Visibility
/src/sentry/api/endpoints/organization_tags.py                              @getsentry/visibility
/src/sentry/api/endpoints/organization_events_histogram.py                  @getsentry/visibility
/src/sentry/api/endpoints/organization_events_facets_performance.py         @getsentry/visibility
/src/sentry/api/endpoints/organization_events_spans_performance.py          @getsentry/visibility
/src/sentry/api/endpoints/organization_events_spans_histogram.py            @getsentry/visibility
/src/sentry/api/endpoints/organization_events_trace.py                      @getsentry/visibility
/src/sentry/api/endpoints/organization_events_trends.py                     @getsentry/visibility
/src/sentry/api/endpoints/organization_events_trends_v2.py                  @getsentry/visibility
/src/sentry/api/endpoints/organization_events_vitals.py                     @getsentry/visibility
/src/sentry/api/endpoints/organization_tagkey_values.py                     @getsentry/visibility
/src/sentry/api/endpoints/organization_event_details.py                     @getsentry/visibility
/src/sentry/api/endpoints/organization_events.py                            @getsentry/visibility
/src/sentry/api/endpoints/organization_events_facets.py                     @getsentry/visibility
/src/sentry/api/endpoints/organization_events_meta.py                       @getsentry/visibility
/src/sentry/api/endpoints/organization_events_stats.py                      @getsentry/visibility
/src/sentry/api/endpoints/organization_events_timeseries.py                 @getsentry/visibility
/src/sentry/api/endpoints/organization_measurements_meta.py                 @getsentry/visibility

/tests/snuba/api/endpoints/*                                                @getsentry/visibility
/tests/snuba/api/endpoints/test_organization_tags.py                        @getsentry/visibility
/tests/snuba/api/endpoints/test_organization_events_histogram.py            @getsentry/visibility
/tests/snuba/api/endpoints/test_organization_events_facets_performance.py   @getsentry/visibility
/tests/snuba/api/endpoints/test_organization_events_spans_performance.py    @getsentry/visibility
/tests/snuba/api/endpoints/test_organization_events_spans_histogram.py      @getsentry/visibility
/tests/snuba/api/endpoints/test_organization_events_trace.py                @getsentry/visibility
/tests/snuba/api/endpoints/test_organization_events_trends.py               @getsentry/visibility
/tests/sentry/api/endpoints/test_organization_events_trends_v2.py           @getsentry/visibility
/tests/snuba/api/endpoints/test_organization_events_vitals.py               @getsentry/visibility
/tests/snuba/api/endpoints/test_organization_tagkey_values.py               @getsentry/visibility

/src/sentry/api/serializers/snuba.py                                        @getsentry/visibility

/src/sentry/snuba/discover.py                                               @getsentry/visibility
/src/sentry/snuba/metrics_performance.py                                    @getsentry/visibility
/src/sentry/snuba/metrics_enhanced_performance.py                           @getsentry/visibility

/tests/snuba/search/test_backend.py                                         @getsentry/visibility

/src/sentry/search/events/                                                  @getsentry/visibility
/src/sentry/search/eap/                                                     @getsentry/visibility

/src/sentry/performance_issues/                                             @getsentry/performance @getsentry/issue-detection-backend
/tests/sentry/performance_issues/                                           @getsentry/performance @getsentry/issue-detection-backend

/static/app/components/events/eventStatisticalDetector/                     @getsentry/visibility @getsentry/profiling

/src/sentry/statistical_detectors                                           @getsentry/visibility @getsentry/profiling
/tests/sentry/statistical_detectors                                         @getsentry/visibility @getsentry/profiling

/src/sentry/tasks/statistical_detectors.py                                  @getsentry/visibility @getsentry/profiling
/tests/sentry/tasks/test_statistical_detectors.py                           @getsentry/visibility @getsentry/profiling

/src/sentry/api/bases/organization_events.py                                @getsentry/visibility

/src/sentry/api/endpoints/organization_dashboards.py                         @getsentry/dashboards
/src/sentry/api/endpoints/organization_dashboard_details.py                  @getsentry/dashboards
/src/sentry/api/endpoints/organization_dashboard_widget_details.py           @getsentry/dashboards

tests/sentry/api/endpoints/test_organization_dashboards.py                   @getsentry/dashboards
tests/sentry/api/endpoints/test_organization_dashboard_details.py            @getsentry/dashboards
tests/sentry/api/endpoints/test_organization_dashboard_widget_details.py     @getsentry/dashboards

/src/sentry/api/serializers/models/dashboard.py                      @getsentry/dashboards
/src/sentry/api/serializers/models/discoversavedquery.py             @getsentry/visibility
/src/sentry/api/serializers/rest_framework/dashboard.py              @getsentry/dashboards

/src/sentry/discover/                                                @getsentry/explore

/src/sentry/api/event_search.py                                      @getsentry/visibility
/tests/sentry/api/test_event_search.py                               @getsentry/visibility

/src/sentry/data_export/                                             @getsentry/visibility
/tests/sentry/data_export/                                           @getsentry/visibility


/src/sentry/api/endpoints/organization_spans_fields.py                              @getsentry/visibility
/tests/sentry/api/endpoints/test_organization_spans_fields.py                       @getsentry/visibility

/src/sentry/api/endpoints/organization_traces.py                                    @getsentry/explore
/tests/sentry/api/endpoints/test_organization_traces.py                             @getsentry/explore

/static/app/views/explore/                                                @getsentry/explore
/static/app/views/traces/                                                 @getsentry/explore
/static/app/components/quickTrace/                                        @getsentry/explore

/static/app/views/performance/                                            @getsentry/performance
/static/app/components/performance/                                       @getsentry/performance
/static/app/utils/performance/                                            @getsentry/performance
/static/app/components/events/interfaces/spans/                           @getsentry/performance
/static/app/components/events/viewHierarchy/*                             @getsentry/performance

/static/app/components/charts/                                            @getsentry/visibility

/static/app/views/insights/                                               @getsentry/insights

/static/app/views/dashboards/                                             @getsentry/dashboards
/static/app/components/modals/widgetViewerModal*                          @getsentry/dashboards

/static/app/views/discover/                                               @getsentry/explore
/static/app/utils/discover/                                               @getsentry/explore
## Endof Visibility


## Profiling
/static/app/components/profiling                                      @getsentry/profiling
/static/app/types/jsSelfProfiling.d.ts                                @getsentry/profiling
/static/app/types/profiling.d.ts                                      @getsentry/profiling
/static/app/utils/profiling                                           @getsentry/profiling
/static/app/views/profiling                                           @getsentry/profiling
/src/sentry/api/endpoints/project_profiling_profile.py                @getsentry/profiling
/src/sentry/api/endpoints/organization_profiling_profiles.py          @getsentry/profiling
/src/sentry/profiles                                                  @getsentry/profiling
/tests/sentry/profiles                                                @getsentry/profiling
/tests/sentry/api/endpoints/test_project_profiling_profile.py         @getsentry/profiling
/tests/sentry/api/endpoints/test_organization_profiling_profiles.py   @getsentry/profiling
/tests/sentry/profiling/                                              @getsentry/profiling
## End of Profiling


## Flags
/src/sentry/flags/                                              @getsentry/replay-backend
/tests/sentry/flags/                                            @getsentry/replay-backend
/static/app/components/events/featureFlags/                     @getsentry/replay-frontend
/static/app/views/issueDetails/groupDistributionsDrawer.tsx     @getsentry/replay-frontend
/static/app/views/issueDetails/groupFeatureFlags/               @getsentry/replay-frontend
/static/app/views/issueDetails/groupTags/                       @getsentry/replay-frontend
/static/app/views/settings/featureFlags/                        @getsentry/replay-frontend
## End of Flags


## Replays
/static/app/components/replays/                                          @getsentry/replay-frontend
/static/app/utils/replays/                                               @getsentry/replay-frontend
/static/app/views/replays/                                               @getsentry/replay-frontend
/src/sentry/replays/                                                     @getsentry/replay-backend
/tests/sentry/replays/                                                   @getsentry/replay-backend
/src/sentry/issues/endpoints/organization_issue_metrics.py               @getsentry/replay-backend
/tests/sentry/issues/endpoints/test_organization_issue_metrics.py        @getsentry/replay-backend
/src/sentry/issues/endpoints/organization_group_suspect_flags.py         @getsentry/replay-backend
/tests/sentry/issues/endpoints/test_organization_group_suspect_flags.py  @getsentry/replay-backend
## End of Replays


## Feedback v2
/static/app/components/feedback/   @getsentry/feedback-frontend
/static/app/utils/feedback/        @getsentry/feedback-frontend
/static/app/views/feedback/        @getsentry/feedback-frontend
/src/sentry/feedback/              @getsentry/feedback-backend
/tests/sentry/feedback/            @getsentry/feedback-backend
## End of Feedback v2


## DevToolbar
/src/sentry/templates/sentry/toolbar/        @getsentry/replay-frontend @getsentry/replay-backend
/src/sentry/toolbar/                         @getsentry/replay-frontend @getsentry/replay-backend
/tests/sentry/toolbar/                       @getsentry/replay-frontend @getsentry/replay-backend
## End of DevToolbar

## Codecov Merge UX
/static/app/components/codecov/  @getsentry/codecov-merge-ux
/static/app/views/codecov/       @getsentry/codecov-merge-ux
## End of Codecov Merge UX

/src/sentry/codecov/ @getsentry/codecov

## Frontend
/static/app/components/analyticsArea.spec.tsx  @getsentry/app-frontend
/static/app/components/analyticsArea.tsx       @getsentry/app-frontend
/static/app/components/events/interfaces/      @getsentry/app-frontend
/static/app/components/forms/                  @getsentry/app-frontend
## End of Frontend


## Integrations
/src/sentry/sentry_apps/                                             @getsentry/product-owners-settings-integrations @getsentry/ecosystem
/tests/sentry/sentry_apps                                            @getsentry/product-owners-settings-integrations @getsentry/ecosystem
/src/sentry/utils/sentry_apps/                                       @getsentry/ecosystem
/src/sentry/api/endpoints/project_rule*.py                           @getsentry/alerts-notifications
/src/sentry/api/serializers/models/rule.py                           @getsentry/alerts-notifications


/src/sentry/digests/                                                 @getsentry/alerts-notifications
/src/sentry/identity/                                                @getsentry/enterprise
/src/sentry/integrations/                                            @getsentry/product-owners-settings-integrations @getsentry/ecosystem
/src/sentry/mail/                                                    @getsentry/alerts-notifications
/src/sentry/notifications/                                           @getsentry/alerts-notifications @getsentry/ecosystem
/src/sentry/notifications/models/                                    @getsentry/ecosystem
/src/sentry/notifications/notifications/                             @getsentry/ecosystem
/src/sentry/pipeline/                                                @getsentry/ecosystem
/src/sentry/plugins/                                                 @getsentry/ecosystem
/src/sentry/shared_integrations/                                     @getsentry/ecosystem

/src/sentry/users/models/identity.py                                 @getsentry/enterprise

/src/sentry/tasks/digests.py                                         @getsentry/alerts-notifications
/src/sentry/tasks/email.py                                           @getsentry/alerts-notifications
/src/sentry/tasks/user_report.py                                     @getsentry/alerts-notifications
/src/sentry/tasks/summaries/weekly_reports.py                        @getsentry/alerts-notifications

/src/sentry_plugins/                                                 @getsentry/product-owners-settings-integrations

/tests/sentry_plugins/                                               @getsentry/ecosystem
/tests/sentry/integrations/                                          @getsentry/ecosystem

# To find matching files -> find . -name "*sentry_app*.py"
*sentry_app*.py                                                      @getsentry/product-owners-settings-integrations @getsentry/ecosystem
*sentryapp*.py                                                       @getsentry/product-owners-settings-integrations @getsentry/ecosystem
*doc_integration*.py                                                 @getsentry/ecosystem
*docintegration*.py                                                  @getsentry/ecosystem

## End of Integrations


## Data
/src/sentry/models/featureadoption.py                  @getsentry/data
/src/sentry/models/group.py                            @getsentry/data @getsentry/issue-detection-backend
/src/sentry/models/grouphash.py                        @getsentry/data @getsentry/issue-detection-backend
/src/sentry/models/grouprelease.py                     @getsentry/data
/src/sentry/models/groupresolution.py                  @getsentry/data
/src/sentry/models/organization.py                     @getsentry/data
/src/sentry/models/organizationmember.py               @getsentry/data
/src/sentry/models/options/organizationoption.py       @getsentry/data
/src/sentry/models/project.py                          @getsentry/data @getsentry/telemetry-experience
/src/sentry/models/projectoption.py                    @getsentry/data
/src/sentry/models/release.py                          @getsentry/data
/src/sentry/users/models/user.py                       @getsentry/data
/src/sentry/users/models/useroption.py                 @getsentry/data
## End of Data


## Enterprise
/src/sentry/api/endpoints/oauth_userinfo.py                             @getsentry/enterprise
/src/sentry/api/endpoints/organization_auditlogs.py                     @getsentry/enterprise
/src/sentry/api/endpoints/organization_projects_experiment.py           @getsentry/enterprise
/src/sentry/api/endpoints/organization_stats*.py                        @getsentry/enterprise
/src/sentry/api/endpoints/release_threshold*.py                         @getsentry/enterprise
/src/sentry/api/endpoints/user_social_identity*                         @getsentry/enterprise
/src/sentry/auth/staff.py                                               @getsentry/enterprise
/src/sentry/auth/superuser.py                                           @getsentry/enterprise
/src/sentry/middleware/staff.py                                         @getsentry/enterprise
/src/sentry/middleware/superuser.py                                     @getsentry/enterprise
/src/sentry/models/release_threshold                                    @getsentry/enterprise
/src/sentry/scim/                                                       @getsentry/enterprise
/src/sentry/integrations/github/                                        @getsentry/enterprise
/src/sentry/web/frontend/auth_login.py                                  @getsentry/enterprise
/static/app/components/superuserStaffAccessForm.tsx                     @getsentry/enterprise
/static/app/constants/superuserAccessErrors.tsx                         @getsentry/enterprise
/static/app/views/organizationStats                                     @getsentry/enterprise
/static/app/views/settings/organizationAuth/                            @getsentry/enterprise
/static/app/views/settings/organizationMembers/inviteBanner.tsx         @getsentry/enterprise
/tests/sentry/api/endpoints/test_auth*.py                               @getsentry/enterprise
/tests/sentry/api/endpoints/test_organization_projects_experiment.py    @getsentry/enterprise
/tests/sentry/api/test_data_secrecy.py                                  @getsentry/enterprise
/tests/sentry/api/test_scim*.py                                         @getsentry/enterprise
/tests/sentry/auth/test_staff.py                                        @getsentry/enterprise
/tests/sentry/auth/test_superuser.py                                    @getsentry/enterprise
/tests/sentry/middleware/test_staff.py                                  @getsentry/enterprise
/tests/sentry/integrations/github/                                      @getsentry/enterprise
/tests/sentry/models/releases/                                          @getsentry/replay-backend
## End of Enterprise


## APIs
/src/sentry/apidocs/                                        @getsentry/owners-api
/src/sentry/api/urls.py                                     @getsentry/owners-api
/api-docs/                                                  @getsentry/owners-api
/tests/apidocs/                                             @getsentry/owners-api
/.github/workflows/openapi.yml                              @getsentry/owners-api
/.github/workflows/openapi-diff.yml                         @getsentry/owners-api
/src/sentry/conf/api_pagination_allowlist_do_not_modify.py  @getsentry/owners-api
/tests/sentry/api/test_path_params.py                       @getsentry/owners-api
## End of APIs


## SDK
/src/sentry/utils/sdk.py                                             @getsentry/team-web-sdk-backend
/src/sentry/api/endpoints/source_map_debug_blue_thunder_edition.py   @getsentry/team-web-sdk-frontend
/src/sentry/web/frontend/setup_wizard.py                             @getsentry/team-web-sdk-frontend
/src/sentry/api/endpoints/setup_wizard.py                            @getsentry/team-web-sdk-frontend
## End of SDK


## Telemetry Experience
/src/sentry/api/endpoints/organization_sessions.py                               @getsentry/telemetry-experience
/tests/snuba/api/endpoints/test_organization_sessions.py                         @getsentry/telemetry-experience
/src/sentry/api/endpoints/organization_onboarding*                               @getsentry/telemetry-experience
/tests/sentry/api/endpoints/test_organization_onboarding*                        @getsentry/telemetry-experience
/src/sentry/api/endpoints/organization_sampling_project_span_counts.py           @getsentry/telemetry-experience
/tests/sentry/api/endpoints/test_organization_sampling_project_span_counts.py    @getsentry/telemetry-experience
/src/sentry/dynamic_sampling/                                                    @getsentry/telemetry-experience
/tests/sentry/dynamic_sampling/                                                  @getsentry/telemetry-experience
/src/sentry/release_health/metrics_sessions_v2.py                                @getsentry/telemetry-experience
/tests/sentry/release_health/test_metrics_sessions_v2.py                         @getsentry/telemetry-experience
/src/sentry/utils/platform_categories.py                                         @getsentry/telemetry-experience
/src/sentry/sentry_metrics/querying/                                             @getsentry/telemetry-experience
/tests/sentry/sentry_metrics/querying/                                           @getsentry/telemetry-experience
/src/sentry/relay/config/ai_model_costs.py                                       @getsentry/telemetry-experience
/src/sentry/tasks/ai_agent_monitoring.py                                         @getsentry/telemetry-experience
/tests/sentry/tasks/test_ai_agent_monitoring.py                                  @getsentry/telemetry-experience
/static/app/actionCreators/metrics.tsx                                           @getsentry/telemetry-experience
/static/app/data/platformCategories.tsx                                          @getsentry/telemetry-experience
/static/app/data/platformPickerCategories.tsx                                    @getsentry/telemetry-experience
/static/app/data/platforms.tsx                                                   @getsentry/telemetry-experience
/static/app/gettingStartedDocs/                                                  @getsentry/telemetry-experience
/static/app/types/project.tsx                                                    @getsentry/telemetry-experience
/static/app/views/settings/dynamicSampling/                                      @getsentry/telemetry-experience
/static/app/views/onboarding*                                                    @getsentry/telemetry-experience
/static/app/views/projectInstall/                                                @getsentry/telemetry-experience
/static/app/views/insights/agentMonitoring/                                      @getsentry/telemetry-experience
/static/app/views/insights/pages/platform/                                       @getsentry/telemetry-experience
## End of Telemetry Experience

## ML & AI
*autofix*.py                                                @getsentry/machine-learning-ai
/static/app/components/events/autofix/                      @getsentry/machine-learning-ai
/src/sentry/seer/                                           @getsentry/machine-learning-ai
*seerExplorer*.tsx                                          @getsentry/machine-learning-ai
*seerExplorer*.ts                                           @getsentry/machine-learning-ai
## End of ML & AI

## Issues
# Catch-all
/src/sentry/issues/**                                       @getsentry/issue-detection-backend @getsentry/issue-workflow
/static/**/issues/**                                        @getsentry/issue-detection-frontend @getsentry/issue-workflow
/tests/sentry/issues/**                                     @getsentry/issue-detection-backend @getsentry/issue-workflow
# Overrides
/src/sentry/api/helpers/actionable_items_helper.py          @getsentry/issue-workflow
/src/sentry/api/helpers/events.py                           @getsentry/issue-workflow
/src/sentry/api/helpers/group_index/                        @getsentry/issue-workflow
/src/sentry/api/helpers/source_map_helper.py                @getsentry/issue-workflow
/src/sentry/api/issue_search.py                             @getsentry/issue-workflow
/src/sentry/api/endpoints/                                  @getsentry/issue-workflow
/src/sentry/api/helpers/group_index/delete.py               @getsentry/issue-detection-backend
/src/sentry/deletions/defaults/group.py                     @getsentry/issue-detection-backend
/src/sentry/deletions/tasks/groups.py                       @getsentry/issue-detection-backend
/src/sentry/event_manager.py                                @getsentry/issue-detection-backend
/src/sentry/eventstore/models.py                            @getsentry/issue-detection-backend
/src/sentry/grouping/                                       @getsentry/issue-detection-backend
/src/sentry/middleware/reporting_endpoint.py                @getsentry/issue-detection-backend
/src/sentry/issues/auto_source_code_config/                 @getsentry/issue-detection-backend
/src/sentry/issues/endpoints/related_issues.py              @getsentry/issue-detection-backend
/src/sentry/issues/ingest.py                                @getsentry/issue-detection-backend
/src/sentry/issues/issue_occurrence.py                      @getsentry/issue-detection-backend
/src/sentry/issues/merge.py                                 @getsentry/issue-detection-backend
/src/sentry/issues/occurrence_consumer.py                   @getsentry/issue-detection-backend
/src/sentry/issues/related/                                 @getsentry/issue-detection-backend
/src/sentry/issues/search.py                                @getsentry/issue-workflow
/src/sentry/issues/status_change_consumer.py                @getsentry/issue-detection-backend
/src/sentry/issues/status_change_message.py                 @getsentry/issue-detection-backend
/src/sentry/issues/status_change.py                         @getsentry/issue-detection-backend
/src/sentry/search/events/builder/issue_platform.py         @getsentry/issue-workflow
/src/sentry/search/events/builder/errors.py                 @getsentry/issue-workflow
/src/sentry/search/snuba/                                   @getsentry/issue-workflow
/src/sentry/seer/similarity/                                @getsentry/issue-detection-backend
/src/sentry/similarity/                                     @getsentry/issue-detection-backend
/src/sentry/tasks/auto_ongoing_issues.py                    @getsentry/issue-detection-backend
/src/sentry/tasks/auto_remove_inbox.py                      @getsentry/issue-detection-backend
/src/sentry/tasks/auto_resolve_issues.py                    @getsentry/issue-detection-backend
/src/sentry/tasks/auto_source_code_config.py                @getsentry/issue-detection-backend
/src/sentry/tasks/check_new_issue_threshold_met.py          @getsentry/issue-detection-backend
/src/sentry/tasks/clear_expired_resolutions.py              @getsentry/issue-detection-backend
/src/sentry/tasks/clear_expired_rulesnoozes.py              @getsentry/issue-detection-backend
/src/sentry/tasks/clear_expired_snoozes.py                  @getsentry/issue-detection-backend
/src/sentry/tasks/codeowners/                               @getsentry/issue-detection-backend
/src/sentry/tasks/commit_context.py                         @getsentry/issue-detection-backend
/src/sentry/tasks/delete_seer_grouping_records.py           @getsentry/issue-detection-backend
/src/sentry/tasks/embeddings_grouping/                      @getsentry/issue-detection-backend
/src/sentry/tasks/groupowner.py                             @getsentry/issue-detection-backend
/src/sentry/tasks/merge.py                                  @getsentry/issue-detection-backend
/src/sentry/tasks/post_process.py                           @getsentry/issue-detection-backend
/src/sentry/tasks/unmerge.py                                @getsentry/issue-detection-backend
/src/sentry/tasks/weekly_escalating_forecast.py             @getsentry/issue-detection-backend
/static/app/components/events/contexts/                     @getsentry/issue-workflow
/static/app/components/events/eventTags/                    @getsentry/issue-workflow
/static/app/components/events/highlights/                   @getsentry/issue-workflow
/static/app/components/issues/                              @getsentry/issue-workflow
/static/app/views/issueList                                 @getsentry/issue-workflow
/static/app/views/issueDetails/                             @getsentry/issue-workflow
/static/app/views/nav/secondary/sections/issues/            @getsentry/issue-workflow
/static/app/components/events/interfaces/crashContent/exception/actionableItems.tsx   @getsentry/issue-workflow
/tests/sentry/api/test_issue_search.py                      @getsentry/issue-workflow
/tests/sentry/deletions/test_group.py                       @getsentry/issue-detection-backend
/tests/sentry/event_manager/                                @getsentry/issue-detection-backend
/tests/sentry/grouping/                                     @getsentry/issue-detection-backend
/tests/sentry/issues/auto_source_code_config/               @getsentry/issue-detection-backend
/tests/sentry/issues/endpoints/                             @getsentry/issue-workflow
/tests/sentry/issues/endpoints/test_related_issues.py       @getsentry/issue-detection-backend
/tests/sentry/issues/test_ingest.py                         @getsentry/issue-detection-backend
/tests/sentry/issues/test_issue_occurrence.py               @getsentry/issue-detection-backend
/tests/sentry/issues/test_occurrence_consumer.py            @getsentry/issue-detection-backend
/tests/sentry/issues/test_search_issues_dataset.py          @getsentry/issue-workflow
/tests/sentry/issues/test_status_change_consumer.py         @getsentry/issue-detection-backend
/tests/sentry/issues/test_status_change.py                  @getsentry/issue-detection-backend
/tests/sentry/search/                                       @getsentry/issue-workflow
/tests/sentry/seer/similarity/                              @getsentry/issue-detection-backend
/tests/sentry/similarity/                                   @getsentry/issue-detection-backend
/tests/sentry/tasks/test_auto_ongoing_issues.py             @getsentry/issue-detection-backend
/tests/sentry/tasks/test_auto_remove_inbox.py               @getsentry/issue-detection-backend
/tests/sentry/tasks/test_auto_resolve_issues.py             @getsentry/issue-detection-backend
/tests/sentry/tasks/test_backfill_seer_grouping_records.py  @getsentry/issue-detection-backend
/tests/sentry/tasks/test_check_new_issue_threshold_met.py   @getsentry/issue-detection-backend
/tests/sentry/tasks/test_clear_expired_resolutions.py       @getsentry/issue-detection-backend
/tests/sentry/tasks/test_clear_expired_rulesnoozes.py       @getsentry/issue-detection-backend
/tests/sentry/tasks/test_clear_expired_snoozes.py           @getsentry/issue-detection-backend
/tests/sentry/tasks/test_code_owners.py                     @getsentry/issue-detection-backend
/tests/sentry/tasks/test_commit_context.py                  @getsentry/issue-detection-backend
/tests/sentry/tasks/test_delete_seer_grouping_records.py    @getsentry/issue-detection-backend
/tests/sentry/tasks/test_groupowner.py                      @getsentry/issue-detection-backend
/tests/sentry/tasks/test_merge.py                           @getsentry/issue-detection-backend
/tests/sentry/tasks/test_post_process.py                    @getsentry/issue-detection-backend
/tests/sentry/tasks/test_weekly_escalating_forecast.py      @getsentry/issue-detection-backend
/tests/snuba/search/                                        @getsentry/issue-workflow
## End of Issues

## Billing
/src/sentry/api/endpoints/check_am2_compatibility.py    @getsentry/revenue

## gsApp
/static/gsApp/*                               @getsentry/revenue
/static/gsApp/components/gsBanner.tsx         @getsentry/revenue
/static/gsApp/hooks/useAM2*                   @getsentry/revenue
/static/gsApp/views/amCheckout/               @getsentry/revenue
/static/gsApp/views/subscriptionPage/         @getsentry/revenue
/static/gsApp/hooks/spendVisibility/          @getsentry/revenue
/static/gsApp/views/spendAllocations/         @getsentry/revenue
/static/gsApp/views/spikeProtection/          @getsentry/revenue
/static/gsApp/hooks/superuser*                @getsentry/enterprise
/static/gsApp/hooks/integration*              @getsentry/ecosystem
/static/gsApp/components/crons/               @getsentry/crons
/static/gsApp/components/replay*              @getsentry/replay-frontend

## gsAdmin
# /static/gsAdmin/*                          unowned
/static/gsAdmin/components/forkCustomer.tsx  @getsentry/hybrid-cloud
/static/gsAdmin/components/relocation*       @getsentry/hybrid-cloud
/static/gsAdmin/views/relocation*            @getsentry/hybrid-cloud

## Ecosystem
/src/sentry/api/endpoints/notifications/notification_actions*           @getsentry/ecosystem
/src/sentry/api/endpoints/organization_missing_org_members.py           @getsentry/ecosystem
/static/app/components/modals/inviteMissingMembersModal/                @getsentry/ecosystem
/src/sentry/integrations/github/tasks/pr_comment.py                     @getsentry/ecosystem
/src/sentry/data_secrecy/                                               @getsentry/ecosystem
/tests/sentry/data_secrecy/                                             @getsentry/ecosystem
## End of Ecosystem


# Taskbroker workers
/src/sentry/taskworker/                                       @getsentry/taskbroker
/tests/sentry/taskworker/                                     @getsentry/taskbroker

# Tempest
/src/sentry/tempest/                                       @getsentry/gdx
/tests/sentry/tempest/                                     @getsentry/gdx

# Span buffer + process-segments are co-owned by streaming platform and vis for now.
/src/sentry/spans/                                @getsentry/visibility @getsentry/streaming-platform
/tests/sentry/spans/                              @getsentry/visibility @getsentry/streaming-platform

# Streaming platform
/src/sentry/utils/arroyo.py                              @getsentry/streaming-platform
/src/sentry/utils/arroyo_producer.py                     @getsentry/streaming-platform

# Workflow engine
/src/sentry/workflow_engine/                               @getsentry/alerts-create-issues
/tests/sentry/workflow_engine/                             @getsentry/alerts-create-issues

/static/app/components/workflowEngine/                     @getsentry/alerts-create-issues
/static/app/views/automations/                             @getsentry/alerts-create-issues
/static/app/views/detectors/                               @getsentry/alerts-create-issues
# End of Workflow Engine (ACI)

## Migrations
/src/sentry/migrations/                                  @getsentry/owners-migrations
/src/sentry/*/migrations/                                @getsentry/owners-migrations
/src/social_auth/migrations/                             @getsentry/owners-migrations
/fixtures/safe_migrations_apps/                          @getsentry/owners-migrations

# Preprod build artifact analysis
/src/sentry/preprod                                   @getsentry/emerge-tools
/static/app/views/preprod                             @getsentry/emerge-tools
/tests/sentry/preprod/                                @getsentry/emerge-tools
# End of preprod

## Frontend Platform (keep last as we want highest specificity)
/static/app/utils/theme/                              @getsentry/design-engineering
/static/app/components/core/                          @getsentry/design-engineering
/static/app/icons/                                    @getsentry/design-engineering
/static/app/stories/                                  @getsentry/design-engineering
<<<<<<< HEAD
/static/.cursor/BUGBOT.md                             @getsentry/design-engineering
=======
/static/CLAUDE.md                                     @getsentry/design-engineering
>>>>>>> 3399fe8a
## End of Frontend Platform<|MERGE_RESOLUTION|>--- conflicted
+++ resolved
@@ -680,9 +680,6 @@
 /static/app/components/core/                          @getsentry/design-engineering
 /static/app/icons/                                    @getsentry/design-engineering
 /static/app/stories/                                  @getsentry/design-engineering
-<<<<<<< HEAD
 /static/.cursor/BUGBOT.md                             @getsentry/design-engineering
-=======
 /static/CLAUDE.md                                     @getsentry/design-engineering
->>>>>>> 3399fe8a
 ## End of Frontend Platform