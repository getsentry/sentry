PIP := python -m pip --disable-pip-version-check
WEBPACK := yarn build-acceptance

<<<<<<< HEAD
bootstrap: develop init-config run-dependent-services create-db apply-migrations create-user build-platform-assets

develop: ensure-pinned-pip setup-git install-js-dev install-py-dev

clean:
	@echo "--> Cleaning static cache"
	rm -rf dist/* static/dist/*
	@echo "--> Cleaning integration docs cache"
	rm -rf src/sentry/integration-docs
	@echo "--> Cleaning pyc files"
	find . -name "*.pyc" -delete
	@echo "--> Cleaning python build artifacts"
	rm -rf build/ dist/ src/sentry/assets.json
	@echo ""

init-config: ensure-venv
	sentry init --dev

run-dependent-services: ensure-venv
	sentry devservices up

DROPDB := $(shell command -v dropdb 2> /dev/null)
ifndef DROPDB
	DROPDB = docker exec sentry_postgres dropdb
endif
CREATEDB := $(shell command -v createdb 2> /dev/null)
ifndef CREATEDB
	CREATEDB = docker exec sentry_postgres createdb
endif

drop-db:
	@echo "--> Dropping existing 'sentry' database"
	$(DROPDB) -h 127.0.0.1 -U postgres sentry || true

create-db:
	@echo "--> Creating 'sentry' database"
	$(CREATEDB) -h 127.0.0.1 -U postgres -E utf-8 sentry || true

apply-migrations: ensure-venv
	@echo "--> Applying migrations"
	sentry upgrade --noinput

create-user:
	@./scripts/do.sh create_user

reset-db: drop-db create-db apply-migrations
=======
bootstrap \
develop \
clean \
init-config \
run-dependent-services \
drop-db \
create-db \
apply-migrations \
reset-db \
setup-git \
node-version-check \
install-js-dev \
install-py-dev :
	@./scripts/do.sh $@

build-platform-assets \
upgrade-pip \
setup-git-config :
	@SENTRY_NO_VENV_CHECK=1 ./scripts/do.sh $@
>>>>>>> f4eabee7

# This only needs to be called once after Docker gets installed
init-docker:
	@./scripts/do.sh init_docker

start-docker:
	@./scripts/do.sh start_docker

setup-pyenv:
	@./scripts/pyenv_setup.sh

build-js-po: node-version-check
	mkdir -p build
	SENTRY_EXTRACT_TRANSLATIONS=1 $(WEBPACK)

build: locale

merge-locale-catalogs: build-js-po
	$(PIP) install Babel
	cd src/sentry && sentry django makemessages -i static -l en
	./bin/merge-catalogs en

compile-locale:
	./bin/find-good-catalogs src/sentry/locale/catalogs.json
	cd src/sentry && sentry django compilemessages

locale: merge-locale-catalogs compile-locale

sync-transifex: merge-locale-catalogs
	$(PIP) install transifex-client
	tx push -s
	tx pull -a

update-transifex: sync-transifex compile-locale

build-chartcuterie-config:
	@echo "--> Building chartcuterie config module"
	yarn build-chartcuterie-config

fetch-release-registry:
	@echo "--> Fetching release registry"
	@echo "from sentry.utils.distutils import sync_registry; sync_registry()" | sentry exec

run-acceptance:
	@echo "--> Running acceptance tests"
	pytest tests/acceptance --cov . --cov-report="xml:.artifacts/acceptance.coverage.xml" --junit-xml=".artifacts/acceptance.junit.xml"
	@echo ""

test-cli:
	@echo "--> Testing CLI"
	rm -rf test_cli
	mkdir test_cli
	cd test_cli && sentry init test_conf
	cd test_cli && sentry --config=test_conf help
	cd test_cli && sentry --config=test_conf upgrade --traceback --noinput
	cd test_cli && sentry --config=test_conf export
	rm -r test_cli
	@echo ""

test-js-build: node-version-check
	@echo "--> Running type check"
	@yarn run tsc -p config/tsconfig.build.json
	@echo "--> Building static assets"
	@NODE_ENV=production yarn webpack-profile > .artifacts/webpack-stats.json

test-js: node-version-check
	@echo "--> Running JavaScript tests"
	@yarn run test
	@echo ""

test-js-ci: node-version-check
	@echo "--> Running CI JavaScript tests"
	@yarn run test-ci
	@echo ""

test-python:
	@echo "--> Running Python tests"
	# This gets called by getsentry
	pytest tests/integration tests/sentry

test-python-ci:
	make build-platform-assets
	@echo "--> Running CI Python tests"
	pytest tests/integration tests/sentry --cov . --cov-report="xml:.artifacts/python.coverage.xml" --junit-xml=".artifacts/python.junit.xml" || exit 1
	@echo ""

test-snuba:
	@echo "--> Running snuba tests"
	pytest tests/snuba tests/sentry/eventstream/kafka tests/sentry/snuba/test_discover.py -vv --cov . --cov-report="xml:.artifacts/snuba.coverage.xml" --junit-xml=".artifacts/snuba.junit.xml"
	@echo ""

backend-typing:
	@echo "--> Running Python typing checks"
	mypy --strict --warn-unreachable --config-file mypy.ini
	@echo ""

test-symbolicator:
	@echo "--> Running symbolicator tests"
	pytest tests/symbolicator -vv --cov . --cov-report="xml:.artifacts/symbolicator.coverage.xml" --junit-xml=".artifacts/symbolicator.junit.xml"
	@echo ""

test-chartcuterie:
	@echo "--> Running chartcuterie tests"
	pytest tests/chartcuterie -vv --cov . --cov-report="xml:.artifacts/chartcuterie.coverage.xml" --junit-xml=".artifacts/chartcuterie.junit.xml"
	@echo ""

test-acceptance: node-version-check
	@echo "--> Building static assets"
	@$(WEBPACK)
	make run-acceptance

test-plugins:
	@echo "--> Running plugin tests"
	pytest tests/sentry_plugins -vv --cov . --cov-report="xml:.artifacts/plugins.coverage.xml" --junit-xml=".artifacts/plugins.junit.xml" || exit 1
	@echo ""

test-relay-integration:
	@echo "--> Running Relay integration tests"
	pytest tests/relay_integration -vv
	@echo ""

test-api-docs:
	@echo "--> Generating testing api doc schema"
	yarn run build-derefed-docs
	@echo "--> Validating endpoints' examples against schemas"
	yarn run validate-api-examples
	pytest tests/apidocs/endpoints
	@echo ""

review-python-snapshots:
	@cargo insta --version &> /dev/null || cargo install cargo-insta
	@cargo insta review --workspace-root `pwd` -e pysnap

accept-python-snapshots:
	@cargo insta --version &> /dev/null || cargo install cargo-insta
	@cargo insta accept --workspace-root `pwd` -e pysnap

reject-python-snapshots:
	@cargo insta --version &> /dev/null || cargo install cargo-insta
	@cargo insta reject --workspace-root `pwd` -e pysnap

lint-js:
	@echo "--> Linting javascript"
	bin/lint --js --parseable
	@echo ""


.PHONY: build<|MERGE_RESOLUTION|>--- conflicted
+++ resolved
@@ -1,54 +1,6 @@
 PIP := python -m pip --disable-pip-version-check
 WEBPACK := yarn build-acceptance
 
-<<<<<<< HEAD
-bootstrap: develop init-config run-dependent-services create-db apply-migrations create-user build-platform-assets
-
-develop: ensure-pinned-pip setup-git install-js-dev install-py-dev
-
-clean:
-	@echo "--> Cleaning static cache"
-	rm -rf dist/* static/dist/*
-	@echo "--> Cleaning integration docs cache"
-	rm -rf src/sentry/integration-docs
-	@echo "--> Cleaning pyc files"
-	find . -name "*.pyc" -delete
-	@echo "--> Cleaning python build artifacts"
-	rm -rf build/ dist/ src/sentry/assets.json
-	@echo ""
-
-init-config: ensure-venv
-	sentry init --dev
-
-run-dependent-services: ensure-venv
-	sentry devservices up
-
-DROPDB := $(shell command -v dropdb 2> /dev/null)
-ifndef DROPDB
-	DROPDB = docker exec sentry_postgres dropdb
-endif
-CREATEDB := $(shell command -v createdb 2> /dev/null)
-ifndef CREATEDB
-	CREATEDB = docker exec sentry_postgres createdb
-endif
-
-drop-db:
-	@echo "--> Dropping existing 'sentry' database"
-	$(DROPDB) -h 127.0.0.1 -U postgres sentry || true
-
-create-db:
-	@echo "--> Creating 'sentry' database"
-	$(CREATEDB) -h 127.0.0.1 -U postgres -E utf-8 sentry || true
-
-apply-migrations: ensure-venv
-	@echo "--> Applying migrations"
-	sentry upgrade --noinput
-
-create-user:
-	@./scripts/do.sh create_user
-
-reset-db: drop-db create-db apply-migrations
-=======
 bootstrap \
 develop \
 clean \
@@ -68,7 +20,6 @@
 upgrade-pip \
 setup-git-config :
 	@SENTRY_NO_VENV_CHECK=1 ./scripts/do.sh $@
->>>>>>> f4eabee7
 
 # This only needs to be called once after Docker gets installed
 init-docker:
