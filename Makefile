.PHONY: all
all: develop

PIP := python -m pip --disable-pip-version-check
WEBPACK := yarn build-acceptance

freeze-requirements:
	@python3 -S -m tools.freeze_requirements

bootstrap \
develop \
clean \
init-config \
run-dependent-services \
drop-db \
create-db \
apply-migrations \
reset-db \
setup-git \
node-version-check \
install-js-dev \
install-py-dev :
	@./scripts/do.sh $@

build-platform-assets \
direnv-help \
upgrade-pip \
prerequisites \
setup-git-config :
	@SENTRY_NO_VENV_CHECK=1 ./scripts/do.sh $@

setup-pyenv:
	@./scripts/pyenv_setup.sh

build-js-po: node-version-check
	mkdir -p build
	rm -rf node_modules/.cache/babel-loader
	SENTRY_EXTRACT_TRANSLATIONS=1 $(WEBPACK)

build-spectacular-docs:
	@echo "--> Building drf-spectacular openapi spec (combines with deprecated docs)"
	@OPENAPIGENERATE=1 sentry django spectacular --file tests/apidocs/openapi-spectacular.json --format openapi-json --validate --fail-on-warn

build-deprecated-docs:
	@echo "--> Building deprecated openapi spec from json files"
	yarn build-deprecated-docs

build-api-docs: build-deprecated-docs build-spectacular-docs
	@echo "--> Dereference the json schema for ease of use"
	yarn deref-api-docs

watch-api-docs:
	@ts-node api-docs/watch.ts

diff-api-docs:
	@echo "--> diffing local api docs against sentry-api-schema/openapi-derefed.json"
	yarn diff-docs

build: locale

merge-locale-catalogs: build-js-po
	$(PIP) install Babel
	cd src/sentry && sentry django makemessages -i static -l en
	./bin/merge-catalogs en

compile-locale:
	$(PIP) install Babel
	./bin/find-good-catalogs src/sentry/locale/catalogs.json
	cd src/sentry && sentry django compilemessages

install-transifex:
	$(PIP) install transifex-client

push-transifex: merge-locale-catalogs install-transifex
	tx push -s

pull-transifex: install-transifex
	tx pull -a

# Update transifex with new strings that need to be translated
update-transifex: push-transifex

# Pulls new translations from transifex and compiles for usage
update-local-locales: pull-transifex compile-locale

build-chartcuterie-config:
	@echo "--> Building chartcuterie config module"
	yarn build-chartcuterie-config

fetch-release-registry:
	@echo "--> Fetching release registry"
	@echo "from sentry.utils.distutils import sync_registry; sync_registry()" | sentry exec

run-acceptance:
	@echo "--> Running acceptance tests"
	pytest tests/acceptance --cov . --cov-report="xml:.artifacts/acceptance.coverage.xml"
	@echo ""

test-cli:
	@echo "--> Testing CLI"
	rm -rf test_cli
	mkdir test_cli
	cd test_cli && sentry init test_conf
	cd test_cli && sentry --config=test_conf help
	cd test_cli && sentry --config=test_conf upgrade --traceback --noinput
	cd test_cli && sentry --config=test_conf export
	rm -r test_cli
	@echo ""

test-js-build: node-version-check
	@echo "--> Running type check"
	@yarn run tsc -p config/tsconfig.build.json
	@echo "--> Building static assets"
	@NODE_ENV=production yarn webpack-profile > .artifacts/webpack-stats.json

test-js: node-version-check
	@echo "--> Running JavaScript tests"
	@yarn run test
	@echo ""

test-js-ci: node-version-check
	@echo "--> Running CI JavaScript tests"
	@yarn run test-ci
	@echo ""

test-python-ci:
	@echo "--> Running CI Python tests"
	pytest tests/integration tests/sentry \
		--ignore tests/sentry/eventstream/kafka \
		--ignore tests/sentry/snuba \
		--ignore tests/sentry/search/events \
		--ignore tests/sentry/ingest/ingest_consumer/test_ingest_consumer_kafka.py \
		--ignore tests/sentry/region_to_control/test_region_to_control_kafka.py \
		--cov . --cov-branch --cov-report="xml:.artifacts/python.coverage.xml"
	@echo ""

test-snuba:
	@echo "--> Running snuba tests"
	pytest tests/snuba \
		tests/sentry/eventstream/kafka \
		tests/sentry/snuba \
		tests/sentry/search/events \
		-vv --cov . --cov-branch --cov-report="xml:.artifacts/snuba.coverage.xml"
	@echo ""

test-tools:
	@echo "--> Running tools tests"
	pytest -c /dev/null --confcutdir tests/tools tests/tools -vv --cov=tools --cov=tests/tools --cov-branch --cov-report="xml:.artifacts/tools.coverage.xml"
	@echo ""

backend-typing:
	@echo "--> Running Python typing checks"
	mypy --strict --warn-unreachable --config-file mypy.ini
	@echo ""

# JavaScript relay tests are meant to be run within Symbolicator test suite, as they are parametrized to verify both processing pipelines during migration process.
test-symbolicator:
	@echo "--> Running symbolicator tests"
<<<<<<< HEAD
	pytest tests/symbolicator -vv --cov . --cov-branch --cov-report="xml:.artifacts/symbolicator.coverage.xml"
=======
	pytest tests/symbolicator -vv --cov . --cov-report="xml:.artifacts/symbolicator.coverage.xml"
	pytest tests/relay_integration/lang/javascript/ -vv -m symbolicator
>>>>>>> cfcf478c
	@echo ""

test-chartcuterie:
	@echo "--> Running chartcuterie tests"
	pytest tests/chartcuterie -vv --cov . --cov-branch --cov-report="xml:.artifacts/chartcuterie.coverage.xml"
	@echo ""

test-acceptance: node-version-check
	@echo "--> Building static assets"
	@$(WEBPACK)
	make run-acceptance

test-plugins:
	@echo "--> Running plugin tests"
	pytest tests/sentry_plugins -vv --cov . --cov-branch --cov-report="xml:.artifacts/plugins.coverage.xml"
	@echo ""

test-relay-integration:
	@echo "--> Running Relay integration tests"
	pytest \
		tests/relay_integration \
		tests/sentry/ingest/ingest_consumer/test_ingest_consumer_kafka.py \
		-vv --cov . --cov-branch --cov-report="xml:.artifacts/relay.coverage.xml"
	@echo ""

test-api-docs: build-api-docs
	yarn run validate-api-examples
	pytest tests/apidocs
	@echo ""

review-python-snapshots:
	@cargo insta --version &> /dev/null || cargo install cargo-insta
	@cargo insta review --workspace-root `pwd` -e pysnap

accept-python-snapshots:
	@cargo insta --version &> /dev/null || cargo install cargo-insta
	@cargo insta accept --workspace-root `pwd` -e pysnap

reject-python-snapshots:
	@cargo insta --version &> /dev/null || cargo install cargo-insta
	@cargo insta reject --workspace-root `pwd` -e pysnap

lint-js:
	@echo "--> Linting javascript"
	bin/lint --js --parseable
	@echo ""


.PHONY: build<|MERGE_RESOLUTION|>--- conflicted
+++ resolved
@@ -156,12 +156,8 @@
 # JavaScript relay tests are meant to be run within Symbolicator test suite, as they are parametrized to verify both processing pipelines during migration process.
 test-symbolicator:
 	@echo "--> Running symbolicator tests"
-<<<<<<< HEAD
 	pytest tests/symbolicator -vv --cov . --cov-branch --cov-report="xml:.artifacts/symbolicator.coverage.xml"
-=======
-	pytest tests/symbolicator -vv --cov . --cov-report="xml:.artifacts/symbolicator.coverage.xml"
 	pytest tests/relay_integration/lang/javascript/ -vv -m symbolicator
->>>>>>> cfcf478c
 	@echo ""
 
 test-chartcuterie:
