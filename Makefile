.PHONY: all
all: develop

PIP := python -m pip --disable-pip-version-check
WEBPACK := yarn build-acceptance
POSTGRES_CONTAINER := sentry_postgres

freeze-requirements:
	@python3 -S -m tools.freeze_requirements

bootstrap \
develop \
clean \
init-config \
run-dependent-services \
drop-db \
create-db \
apply-migrations \
reset-db \
setup-git \
node-version-check \
install-js-dev \
install-py-dev :
	@./scripts/do.sh $@

build-platform-assets \
direnv-help \
upgrade-pip \
prerequisites \
setup-git-config :
	@SENTRY_NO_VENV_CHECK=1 ./scripts/do.sh $@

setup-pyenv:
	@./scripts/pyenv_setup.sh

build-js-po: node-version-check
	mkdir -p build
	rm -rf node_modules/.cache/babel-loader
	SENTRY_EXTRACT_TRANSLATIONS=1 $(WEBPACK)

build-spectacular-docs:
	@echo "--> Building drf-spectacular openapi spec (combines with deprecated docs)"
	@OPENAPIGENERATE=1 sentry django spectacular --file tests/apidocs/openapi-spectacular.json --format openapi-json --validate --fail-on-warn

build-deprecated-docs:
	@echo "--> Building deprecated openapi spec from json files"
	yarn build-deprecated-docs

build-api-docs: build-deprecated-docs build-spectacular-docs
	@echo "--> Dereference the json schema for ease of use"
	yarn deref-api-docs

watch-api-docs:
	@cd api-docs/ && yarn install
	@cd api-docs/ && ts-node ./watch.ts

diff-api-docs:
	@echo "--> diffing local api docs against sentry-api-schema/openapi-derefed.json"
	yarn diff-docs

build: locale

merge-locale-catalogs: build-js-po
	$(PIP) install Babel
	cd src/sentry && sentry django makemessages -i static -l en
	./bin/merge-catalogs en

compile-locale:
	$(PIP) install Babel
	./bin/find-good-catalogs src/sentry/locale/catalogs.json
	cd src/sentry && sentry django compilemessages

install-transifex:
	$(PIP) install transifex-client

push-transifex: merge-locale-catalogs install-transifex
	tx push -s

pull-transifex: install-transifex
	tx pull -a

# Update transifex with new strings that need to be translated
update-transifex: push-transifex

# Pulls new translations from transifex and compiles for usage
update-local-locales: pull-transifex compile-locale

build-chartcuterie-config:
	@echo "--> Building chartcuterie config module"
	yarn build-chartcuterie-config

fetch-release-registry:
	@echo "--> Fetching release registry"
	@echo "from sentry.utils.distutils import sync_registry; sync_registry()" | sentry exec

run-acceptance:
	@echo "--> Running acceptance tests"
	pytest tests/acceptance --cov . --cov-report="xml:.artifacts/acceptance.coverage.xml"
	@echo ""

test-cli: create-db
	@echo "--> Testing CLI"
	rm -rf test_cli
	mkdir test_cli
	cd test_cli && sentry init test_conf
	cd test_cli && sentry --config=test_conf help
	cd test_cli && sentry --config=test_conf upgrade --traceback --noinput
	cd test_cli && sentry --config=test_conf export
	rm -r test_cli
	@echo ""

test-js-build: node-version-check
	@echo "--> Running type check"
	@yarn run tsc -p config/tsconfig.build.json
	@echo "--> Building static assets"
	@NODE_ENV=production yarn webpack-profile > .artifacts/webpack-stats.json

test-js: node-version-check
	@echo "--> Running JavaScript tests"
	@yarn run test
	@echo ""

test-js-ci: node-version-check
	@echo "--> Running CI JavaScript tests"
	@yarn run test-ci
	@echo ""

test-python-ci: create-db
	@echo "--> Running CI Python tests"
	pytest tests/integration tests/sentry \
		--ignore tests/sentry/eventstream/kafka \
		--ignore tests/sentry/post_process_forwarder \
		--ignore tests/sentry/snuba \
		--ignore tests/sentry/search/events \
		--ignore tests/sentry/ingest/ingest_consumer/test_ingest_consumer_kafka.py \
		--ignore tests/sentry/region_to_control/test_region_to_control_kafka.py \
		--cov . --cov-branch --cov-report="xml:.artifacts/python.coverage.xml"
	@echo ""

test-snuba: create-db
	@echo "--> Running snuba tests"
	pytest tests/snuba \
		tests/sentry/eventstream/kafka \
		tests/sentry/post_process_forwarder \
		tests/sentry/snuba \
		tests/sentry/search/events \
<<<<<<< HEAD
		-vv --cov . --cov-branch --cov-report="xml:.artifacts/snuba.coverage.xml"
=======
		tests/sentry/event_manager \
		-vv --cov . --cov-report="xml:.artifacts/snuba.coverage.xml"
>>>>>>> 697e6385
	@echo ""

test-tools:
	@echo "--> Running tools tests"
	pytest -c /dev/null --confcutdir tests/tools tests/tools -vv --cov=tools --cov=tests/tools --cov-branch --cov-report="xml:.artifacts/tools.coverage.xml"
	@echo ""

backend-typing:
	@echo "--> Running Python typing checks"
	mypy
	@echo ""

# JavaScript relay tests are meant to be run within Symbolicator test suite, as they are parametrized to verify both processing pipelines during migration process.
# Running Locally: Run `sentry devservices up kafka zookeeper` before starting these tests
test-symbolicator: create-db
	@echo "--> Running symbolicator tests"
	pytest tests/symbolicator -vv --cov . --cov-branch --cov-report="xml:.artifacts/symbolicator.coverage.xml"
	pytest tests/relay_integration/lang/javascript/ -vv -m symbolicator
	@echo ""

test-chartcuterie:
	@echo "--> Running chartcuterie tests"
	pytest tests/chartcuterie -vv --cov . --cov-branch --cov-report="xml:.artifacts/chartcuterie.coverage.xml"
	@echo ""

test-acceptance: node-version-check
	@echo "--> Building static assets"
	@$(WEBPACK)
	make run-acceptance

test-plugins:
	@echo "--> Running plugin tests"
	pytest tests/sentry_plugins -vv --cov . --cov-branch --cov-report="xml:.artifacts/plugins.coverage.xml"
	@echo ""

test-relay-integration:
	@echo "--> Running Relay integration tests"
	pytest \
		tests/relay_integration \
		tests/sentry/ingest/ingest_consumer/test_ingest_consumer_kafka.py \
		-vv --cov . --cov-branch --cov-report="xml:.artifacts/relay.coverage.xml"
	@echo ""

test-api-docs: build-api-docs
	yarn run validate-api-examples
	pytest tests/apidocs
	@echo ""

review-python-snapshots:
	@cargo insta --version &> /dev/null || cargo install cargo-insta
	@cargo insta review --workspace-root `pwd` -e pysnap

accept-python-snapshots:
	@cargo insta --version &> /dev/null || cargo install cargo-insta
	@cargo insta accept --workspace-root `pwd` -e pysnap

reject-python-snapshots:
	@cargo insta --version &> /dev/null || cargo install cargo-insta
	@cargo insta reject --workspace-root `pwd` -e pysnap

lint-js:
	@echo "--> Linting javascript"
	bin/lint --js --parseable
	@echo ""


.PHONY: build<|MERGE_RESOLUTION|>--- conflicted
+++ resolved
@@ -144,12 +144,8 @@
 		tests/sentry/post_process_forwarder \
 		tests/sentry/snuba \
 		tests/sentry/search/events \
-<<<<<<< HEAD
+		tests/sentry/event_manager \
 		-vv --cov . --cov-branch --cov-report="xml:.artifacts/snuba.coverage.xml"
-=======
-		tests/sentry/event_manager \
-		-vv --cov . --cov-report="xml:.artifacts/snuba.coverage.xml"
->>>>>>> 697e6385
 	@echo ""
 
 test-tools:
