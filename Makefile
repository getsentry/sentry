--- conflicted
+++ resolved
@@ -58,17 +58,10 @@
 ensure-venv:
 	@./scripts/ensure-venv.sh
 
-<<<<<<< HEAD
-ensure-pinned-pip: ensure-venv
-	bash ./scripts/python.sh ensure-pinned-pip
-=======
 ensure-pinned-pip: ensure-venv upgrade-pip
 
 upgrade-pip:
-	# pip versions before 20.1 do not have `pip cache` as a command which is necessary for the CI
-	# XXX: Temp change to force cache invalidation
-	$(PIP) install --no-cache-dir --upgrade "pip==20.3.3"
->>>>>>> 1101ab87
+	bash ./scripts/python.sh upgrade-pip
 
 setup-git-config:
 	@git config --local branch.autosetuprebase always
