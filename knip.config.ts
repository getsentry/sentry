--- conflicted
+++ resolved
@@ -62,13 +62,8 @@
     // helper files for stories - it's fine that they are only used in tests
     '!static/app/**/__stories__/*.{js,mjs,ts,tsx}!',
     '!static/app/stories/**/*.{js,mjs,ts,tsx}!',
-<<<<<<< HEAD
-=======
     // ignore eslint plugins in production
     '!static/eslint/**/*.mjs!',
-    // TEMPORARY! Abdullah Khan: WILL BE REMOVING IN STACKED PRs. Trying to merge PRs in smaller batches.
-    '!static/app/views/performance/newTraceDetails/traceModels/traceTreeNode/**/*.{js,mjs,ts,tsx}!',
->>>>>>> 9f6c8580
   ],
   compilers: {
     mdx: async text => String(await compile(text)),
