version = 1
revision = 2
requires-python = ">=3.13"
resolution-markers = [
    "sys_platform == 'darwin' or sys_platform == 'linux'",
]
supported-markers = [
    "sys_platform == 'darwin' or sys_platform == 'linux'",
]

[[package]]
name = "anyio"
version = "3.7.1"
source = { registry = "https://pypi.devinfra.sentry.io/simple" }
dependencies = [
    { name = "idna", marker = "sys_platform == 'darwin' or sys_platform == 'linux'" },
    { name = "sniffio", marker = "sys_platform == 'darwin' or sys_platform == 'linux'" },
]
wheels = [
    { url = "https://pypi.devinfra.sentry.io/wheels/anyio-3.7.1-py3-none-any.whl", hash = "sha256:91dee416e570e92c64041bd18b900d1d6fa78dff7048769ce5ac5ddad004fbb5" },
]

[[package]]
name = "asgiref"
version = "3.8.1"
source = { registry = "https://pypi.devinfra.sentry.io/simple" }
wheels = [
    { url = "https://pypi.devinfra.sentry.io/wheels/asgiref-3.8.1-py3-none-any.whl", hash = "sha256:3e1e3ecc849832fe52ccf2cb6686b7a55f82bb1d6aee72a58826471390335e47" },
]

[[package]]
name = "attrs"
version = "24.2.0"
source = { registry = "https://pypi.devinfra.sentry.io/simple" }
wheels = [
    { url = "https://pypi.devinfra.sentry.io/wheels/attrs-24.2.0-py3-none-any.whl", hash = "sha256:81921eb96de3191c8258c199618104dd27ac608d9366f5e35d011eae1867ede2" },
]

[[package]]
name = "avalara"
version = "20.9.0"
source = { registry = "https://pypi.devinfra.sentry.io/simple" }
dependencies = [
    { name = "requests", marker = "sys_platform == 'darwin' or sys_platform == 'linux'" },
]
wheels = [
    { url = "https://pypi.devinfra.sentry.io/wheels/Avalara-20.9.0-py3-none-any.whl", hash = "sha256:8b5afdaf8795d5c72fbe8e07f622c5df6f83bb226c6f498198a9c4428783ef3a" },
]

[[package]]
name = "beautifulsoup4"
version = "4.7.1"
source = { registry = "https://pypi.devinfra.sentry.io/simple" }
dependencies = [
    { name = "soupsieve", marker = "sys_platform == 'darwin' or sys_platform == 'linux'" },
]
wheels = [
    { url = "https://pypi.devinfra.sentry.io/wheels/beautifulsoup4-4.7.1-py3-none-any.whl", hash = "sha256:034740f6cb549b4e932ae1ab975581e6103ac8f942200a0e9759065984391858" },
]

[[package]]
name = "black"
version = "25.1.0"
source = { registry = "https://pypi.devinfra.sentry.io/simple" }
dependencies = [
    { name = "click", marker = "sys_platform == 'darwin' or sys_platform == 'linux'" },
    { name = "mypy-extensions", marker = "sys_platform == 'darwin' or sys_platform == 'linux'" },
    { name = "packaging", marker = "sys_platform == 'darwin' or sys_platform == 'linux'" },
    { name = "pathspec", marker = "sys_platform == 'darwin' or sys_platform == 'linux'" },
    { name = "platformdirs", marker = "sys_platform == 'darwin' or sys_platform == 'linux'" },
]
wheels = [
    { url = "https://pypi.devinfra.sentry.io/wheels/black-25.1.0-cp313-cp313-macosx_10_13_x86_64.whl", hash = "sha256:8f0b18a02996a836cc9c9c78e5babec10930862827b1b724ddfe98ccf2f2fe4f" },
    { url = "https://pypi.devinfra.sentry.io/wheels/black-25.1.0-cp313-cp313-macosx_11_0_arm64.whl", hash = "sha256:afebb7098bfbc70037a053b91ae8437c3857482d3a690fefc03e9ff7aa9a5fd3" },
    { url = "https://pypi.devinfra.sentry.io/wheels/black-25.1.0-cp313-cp313-manylinux_2_17_x86_64.manylinux2014_x86_64.manylinux_2_28_x86_64.whl", hash = "sha256:030b9759066a4ee5e5aca28c3c77f9c64789cdd4de8ac1df642c40b708be6171" },
    { url = "https://pypi.devinfra.sentry.io/wheels/black-25.1.0-py3-none-any.whl", hash = "sha256:95e8176dae143ba9097f351d174fdaf0ccd29efb414b362ae3fd72bf0f710717" },
]

[[package]]
name = "boto3"
version = "1.34.128"
source = { registry = "https://pypi.devinfra.sentry.io/simple" }
dependencies = [
    { name = "botocore", marker = "sys_platform == 'darwin' or sys_platform == 'linux'" },
    { name = "jmespath", marker = "sys_platform == 'darwin' or sys_platform == 'linux'" },
    { name = "s3transfer", marker = "sys_platform == 'darwin' or sys_platform == 'linux'" },
]
wheels = [
    { url = "https://pypi.devinfra.sentry.io/wheels/boto3-1.34.128-py3-none-any.whl", hash = "sha256:a048ff980a81cd652724a73bc496c519b336fabe19cc8bfc6c53b2ff6eb22c7b" },
]

[[package]]
name = "botocore"
version = "1.34.128"
source = { registry = "https://pypi.devinfra.sentry.io/simple" }
dependencies = [
    { name = "jmespath", marker = "sys_platform == 'darwin' or sys_platform == 'linux'" },
    { name = "python-dateutil", marker = "sys_platform == 'darwin' or sys_platform == 'linux'" },
    { name = "urllib3", marker = "sys_platform == 'darwin' or sys_platform == 'linux'" },
]
wheels = [
    { url = "https://pypi.devinfra.sentry.io/wheels/botocore-1.34.128-py3-none-any.whl", hash = "sha256:db67fda136c372ab3fa432580c819c89ba18d28a6152a4d2a7ea40d44082892e" },
]

[[package]]
name = "brotli"
version = "1.1.0"
source = { registry = "https://pypi.devinfra.sentry.io/simple" }
wheels = [
    { url = "https://pypi.devinfra.sentry.io/wheels/Brotli-1.1.0-cp313-cp313-macosx_10_13_universal2.whl", hash = "sha256:8bf32b98b75c13ec7cf774164172683d6e7891088f6316e54425fde1efc276d5" },
    { url = "https://pypi.devinfra.sentry.io/wheels/Brotli-1.1.0-cp313-cp313-macosx_10_13_x86_64.whl", hash = "sha256:7bc37c4d6b87fb1017ea28c9508b36bbcb0c3d18b4260fcdf08b200c74a6aee8" },
    { url = "https://pypi.devinfra.sentry.io/wheels/Brotli-1.1.0-cp313-cp313-manylinux_2_17_aarch64.manylinux2014_aarch64.whl", hash = "sha256:3c0ef38c7a7014ffac184db9e04debe495d317cc9c6fb10071f7fefd93100a4f" },
    { url = "https://pypi.devinfra.sentry.io/wheels/Brotli-1.1.0-cp313-cp313-manylinux_2_17_x86_64.manylinux2014_x86_64.whl", hash = "sha256:a93dde851926f4f2678e704fadeb39e16c35d8baebd5252c9fd94ce8ce68c4a0" },
]

[[package]]
name = "build"
version = "0.8.0"
source = { registry = "https://pypi.devinfra.sentry.io/simple" }
dependencies = [
    { name = "packaging", marker = "sys_platform == 'darwin' or sys_platform == 'linux'" },
    { name = "pep517", marker = "sys_platform == 'darwin' or sys_platform == 'linux'" },
]
wheels = [
    { url = "https://pypi.devinfra.sentry.io/wheels/build-0.8.0-py3-none-any.whl", hash = "sha256:19b0ed489f92ace6947698c3ca8436cb0556a66e2aa2d34cd70e2a5d27cd0437" },
]

[[package]]
name = "cachetools"
version = "5.3.0"
source = { registry = "https://pypi.devinfra.sentry.io/simple" }
wheels = [
    { url = "https://pypi.devinfra.sentry.io/wheels/cachetools-5.3.0-py3-none-any.whl", hash = "sha256:429e1a1e845c008ea6c85aa35d4b98b65d6a9763eeef3e37e92728a12d1de9d4" },
]

[[package]]
name = "certifi"
version = "2024.7.4"
source = { registry = "https://pypi.devinfra.sentry.io/simple" }
wheels = [
    { url = "https://pypi.devinfra.sentry.io/wheels/certifi-2024.7.4-py3-none-any.whl", hash = "sha256:c198e21b1289c2ab85ee4e67bb4b4ef3ead0892059901a8d5b622f24a1101e90" },
]

[[package]]
name = "cffi"
version = "1.17.1"
source = { registry = "https://pypi.devinfra.sentry.io/simple" }
dependencies = [
    { name = "pycparser", marker = "sys_platform == 'darwin' or sys_platform == 'linux'" },
]
wheels = [
    { url = "https://pypi.devinfra.sentry.io/wheels/cffi-1.17.1-cp313-cp313-macosx_10_13_x86_64.whl", hash = "sha256:f3a2b4222ce6b60e2e8b337bb9596923045681d71e5a082783484d845390938e" },
    { url = "https://pypi.devinfra.sentry.io/wheels/cffi-1.17.1-cp313-cp313-macosx_11_0_arm64.whl", hash = "sha256:0984a4925a435b1da406122d4d7968dd861c1385afe3b45ba82b750f229811e2" },
    { url = "https://pypi.devinfra.sentry.io/wheels/cffi-1.17.1-cp313-cp313-manylinux_2_17_aarch64.manylinux2014_aarch64.whl", hash = "sha256:706510fe141c86a69c8ddc029c7910003a17353970cff3b904ff0686a5927683" },
    { url = "https://pypi.devinfra.sentry.io/wheels/cffi-1.17.1-cp313-cp313-manylinux_2_17_x86_64.manylinux2014_x86_64.whl", hash = "sha256:dd398dbc6773384a17fe0d3e7eeb8d1a21c2200473ee6806bb5e6a8e62bb73dd" },
]

[[package]]
name = "cfgv"
version = "3.3.1"
source = { registry = "https://pypi.devinfra.sentry.io/simple" }
wheels = [
    { url = "https://pypi.devinfra.sentry.io/wheels/cfgv-3.3.1-py2.py3-none-any.whl", hash = "sha256:c6a0883f3917a037485059700b9e75da2464e6c27051014ad85ba6aaa5884426" },
]

[[package]]
name = "chardet"
version = "5.2.0"
source = { registry = "https://pypi.devinfra.sentry.io/simple" }
wheels = [
    { url = "https://pypi.devinfra.sentry.io/wheels/chardet-5.2.0-py3-none-any.whl", hash = "sha256:e1cf59446890a00105fe7b7912492ea04b6e6f06d4b742b2c788469e34c82970" },
]

[[package]]
name = "charset-normalizer"
version = "3.4.0"
source = { registry = "https://pypi.devinfra.sentry.io/simple" }
wheels = [
    { url = "https://pypi.devinfra.sentry.io/wheels/charset_normalizer-3.4.0-cp313-cp313-macosx_10_13_x86_64.whl", hash = "sha256:e9e3c4c9e1ed40ea53acf11e2a386383c3304212c965773704e4603d589343ed" },
    { url = "https://pypi.devinfra.sentry.io/wheels/charset_normalizer-3.4.0-cp313-cp313-macosx_11_0_arm64.whl", hash = "sha256:92a7e36b000bf022ef3dbb9c46bfe2d52c047d5e3f3343f43204263c5addc250" },
    { url = "https://pypi.devinfra.sentry.io/wheels/charset_normalizer-3.4.0-cp313-cp313-manylinux_2_17_aarch64.manylinux2014_aarch64.whl", hash = "sha256:54b6a92d009cbe2fb11054ba694bc9e284dad30a26757b1e372a1fdddaf21920" },
    { url = "https://pypi.devinfra.sentry.io/wheels/charset_normalizer-3.4.0-cp313-cp313-manylinux_2_17_x86_64.manylinux2014_x86_64.whl", hash = "sha256:4796efc4faf6b53a18e3d46343535caed491776a22af773f366534056c4e1fbc" },
]

[[package]]
name = "click"
version = "8.2.1"
source = { registry = "https://pypi.devinfra.sentry.io/simple" }
wheels = [
    { url = "https://pypi.devinfra.sentry.io/wheels/click-8.2.1-py3-none-any.whl", hash = "sha256:61a3265b914e850b85317d0b3109c7f8cd35a670f963866005d6ef1d5175a12b" },
]

[[package]]
name = "confluent-kafka"
version = "2.8.0"
source = { registry = "https://pypi.devinfra.sentry.io/simple" }
wheels = [
    { url = "https://pypi.devinfra.sentry.io/wheels/confluent_kafka-2.8.0-cp313-cp313-macosx_13_0_arm64.whl", hash = "sha256:dd3bc67d589dd486d128a159e918ecf3765f8154474edf9f6f701f701de735a1" },
    { url = "https://pypi.devinfra.sentry.io/wheels/confluent_kafka-2.8.0-cp313-cp313-macosx_13_0_x86_64.whl", hash = "sha256:4c0e655df9faef450654700db3fda163ddbc4b68f5bf5c7633cf1bf9d932d892" },
    { url = "https://pypi.devinfra.sentry.io/wheels/confluent_kafka-2.8.0-cp313-cp313-manylinux_2_28_aarch64.whl", hash = "sha256:abff7c4853e2d118563229329ca0a1f148ee5004cbcb9a8dad9dc8e796fcc477" },
    { url = "https://pypi.devinfra.sentry.io/wheels/confluent_kafka-2.8.0-cp313-cp313-manylinux_2_28_x86_64.whl", hash = "sha256:e75230b51456de5cfaefe94c35f3de5101864d8c21518f114d5cd9dd1d7d43b1" },
]

[[package]]
name = "covdefaults"
version = "2.3.0"
source = { registry = "https://pypi.devinfra.sentry.io/simple" }
dependencies = [
    { name = "coverage", marker = "sys_platform == 'darwin' or sys_platform == 'linux'" },
]
wheels = [
    { url = "https://pypi.devinfra.sentry.io/wheels/covdefaults-2.3.0-py2.py3-none-any.whl", hash = "sha256:2832961f6ffcfe4b57c338bc3418a3526f495c26fb9c54565409c5532f7c41be" },
]

[[package]]
name = "coverage"
version = "7.6.4"
source = { registry = "https://pypi.devinfra.sentry.io/simple" }
wheels = [
    { url = "https://pypi.devinfra.sentry.io/wheels/coverage-7.6.4-cp313-cp313-macosx_10_13_x86_64.whl", hash = "sha256:023bf8ee3ec6d35af9c1c6ccc1d18fa69afa1cb29eaac57cb064dbb262a517f9" },
    { url = "https://pypi.devinfra.sentry.io/wheels/coverage-7.6.4-cp313-cp313-macosx_11_0_arm64.whl", hash = "sha256:b0ac3d42cb51c4b12df9c5f0dd2f13a4f24f01943627120ec4d293c9181219ba" },
    { url = "https://pypi.devinfra.sentry.io/wheels/coverage-7.6.4-cp313-cp313-manylinux_2_17_aarch64.manylinux2014_aarch64.whl", hash = "sha256:f8fe4984b431f8621ca53d9380901f62bfb54ff759a1348cd140490ada7b693c" },
    { url = "https://pypi.devinfra.sentry.io/wheels/coverage-7.6.4-cp313-cp313-manylinux_2_5_x86_64.manylinux1_x86_64.manylinux_2_17_x86_64.manylinux2014_x86_64.whl", hash = "sha256:dacbc52de979f2823a819571f2e3a350a7e36b8cb7484cdb1e289bceaf35305f" },
]

[[package]]
name = "cronsim"
version = "2.6"
source = { registry = "https://pypi.devinfra.sentry.io/simple" }
wheels = [
    { url = "https://pypi.devinfra.sentry.io/wheels/cronsim-2.6-py3-none-any.whl", hash = "sha256:a3a823ea834c29100a17ab1d4af6179c3149612d28d8e0dec8044057570246be" },
]

[[package]]
name = "cryptography"
version = "44.0.1"
source = { registry = "https://pypi.devinfra.sentry.io/simple" }
dependencies = [
    { name = "cffi", marker = "(platform_python_implementation != 'PyPy' and sys_platform == 'darwin') or (platform_python_implementation != 'PyPy' and sys_platform == 'linux')" },
]
wheels = [
    { url = "https://pypi.devinfra.sentry.io/wheels/cryptography-44.0.1-cp39-abi3-macosx_10_9_universal2.whl", hash = "sha256:a2d8a7045e1ab9b9f803f0d9531ead85f90c5f2859e653b61497228b18452008" },
    { url = "https://pypi.devinfra.sentry.io/wheels/cryptography-44.0.1-cp39-abi3-manylinux_2_28_aarch64.whl", hash = "sha256:436df4f203482f41aad60ed1813811ac4ab102765ecae7a2bbb1dbb66dcff5a7" },
    { url = "https://pypi.devinfra.sentry.io/wheels/cryptography-44.0.1-cp39-abi3-manylinux_2_28_x86_64.whl", hash = "sha256:72198e2b5925155497a5a3e8c216c7fb3e64c16ccee11f0e7da272fa93b35c4c" },
]

[[package]]
name = "cssselect"
version = "1.0.3"
source = { registry = "https://pypi.devinfra.sentry.io/simple" }
wheels = [
    { url = "https://pypi.devinfra.sentry.io/wheels/cssselect-1.0.3-py2.py3-none-any.whl", hash = "sha256:3b5103e8789da9e936a68d993b70df732d06b8bb9a337a05ed4eb52c17ef7206" },
]

[[package]]
name = "cssutils"
version = "2.9.0"
source = { registry = "https://pypi.devinfra.sentry.io/simple" }
wheels = [
    { url = "https://pypi.devinfra.sentry.io/wheels/cssutils-2.9.0-py3-none-any.whl", hash = "sha256:f8b013169e281c0c6083207366c5005f5dd4549055f7aba840384fb06a78745c" },
]

[[package]]
name = "datadog"
version = "0.49.1"
source = { registry = "https://pypi.devinfra.sentry.io/simple" }
dependencies = [
    { name = "requests", marker = "sys_platform == 'darwin' or sys_platform == 'linux'" },
]
wheels = [
    { url = "https://pypi.devinfra.sentry.io/wheels/datadog-0.49.1-py2.py3-none-any.whl", hash = "sha256:4a56d57490ea699a0dfd9253547485a57b4120e93489defadcf95c66272374d6" },
]

[[package]]
name = "devservices"
version = "1.2.2"
source = { registry = "https://pypi.devinfra.sentry.io/simple" }
dependencies = [
    { name = "packaging", marker = "sys_platform == 'darwin' or sys_platform == 'linux'" },
    { name = "pyyaml", marker = "sys_platform == 'darwin' or sys_platform == 'linux'" },
    { name = "sentry-devenv", marker = "sys_platform == 'darwin' or sys_platform == 'linux'" },
    { name = "sentry-sdk", marker = "sys_platform == 'darwin' or sys_platform == 'linux'" },
    { name = "supervisor", marker = "sys_platform == 'darwin' or sys_platform == 'linux'" },
]
wheels = [
    { url = "https://pypi.devinfra.sentry.io/wheels/devservices-1.2.2-py3-none-any.whl", hash = "sha256:5d102b3fe91050dd7dea21c9677b09778a0ea120bbcddeb3800a8cbe11141bae" },
]

[[package]]
name = "distlib"
version = "0.3.8"
source = { registry = "https://pypi.devinfra.sentry.io/simple" }
wheels = [
    { url = "https://pypi.devinfra.sentry.io/wheels/distlib-0.3.8-py2.py3-none-any.whl", hash = "sha256:034db59a0b96f8ca18035f36290806a9a6e6bd9d1ff91e45a7f172eb17e51784" },
]

[[package]]
name = "distro"
version = "1.8.0"
source = { registry = "https://pypi.devinfra.sentry.io/simple" }
wheels = [
    { url = "https://pypi.devinfra.sentry.io/wheels/distro-1.8.0-py3-none-any.whl", hash = "sha256:99522ca3e365cac527b44bde033f64c6945d90eb9f769703caaec52b09bbd3ff" },
]

[[package]]
name = "django"
version = "5.2.1"
source = { registry = "https://pypi.devinfra.sentry.io/simple" }
dependencies = [
    { name = "asgiref", marker = "sys_platform == 'darwin' or sys_platform == 'linux'" },
    { name = "sqlparse", marker = "sys_platform == 'darwin' or sys_platform == 'linux'" },
]
wheels = [
    { url = "https://pypi.devinfra.sentry.io/wheels/django-5.2.1-py3-none-any.whl", hash = "sha256:a9b680e84f9a0e71da83e399f1e922e1ab37b2173ced046b541c72e1589a5961" },
]

[[package]]
name = "django-crispy-forms"
version = "1.14.0"
source = { registry = "https://pypi.devinfra.sentry.io/simple" }
wheels = [
    { url = "https://pypi.devinfra.sentry.io/wheels/django_crispy_forms-1.14.0-py3-none-any.whl", hash = "sha256:bc4d2037f6de602d39c0bc452ac3029d1f5d65e88458872cc4dbc01c3a400604" },
]

[[package]]
name = "django-csp"
version = "3.8"
source = { registry = "https://pypi.devinfra.sentry.io/simple" }
dependencies = [
    { name = "django", marker = "sys_platform == 'darwin' or sys_platform == 'linux'" },
]
wheels = [
    { url = "https://pypi.devinfra.sentry.io/wheels/django_csp-3.8-py3-none-any.whl", hash = "sha256:19b2978b03fcd73517d7d67acbc04fbbcaec0facc3e83baa502965892d1e0719" },
]

[[package]]
name = "django-pg-zero-downtime-migrations"
version = "0.18"
source = { registry = "https://pypi.devinfra.sentry.io/simple" }
dependencies = [
    { name = "django", marker = "sys_platform == 'darwin' or sys_platform == 'linux'" },
]
wheels = [
    { url = "https://pypi.devinfra.sentry.io/wheels/django_pg_zero_downtime_migrations-0.18-py3-none-any.whl", hash = "sha256:cbfd8b9ae412262646e0f4f766cadb5d923355374406b15a673a698f25296f89" },
]

[[package]]
name = "django-stubs-ext"
version = "5.2.2"
source = { registry = "https://pypi.devinfra.sentry.io/simple" }
dependencies = [
    { name = "django", marker = "sys_platform == 'darwin' or sys_platform == 'linux'" },
    { name = "typing-extensions", marker = "sys_platform == 'darwin' or sys_platform == 'linux'" },
]
wheels = [
    { url = "https://pypi.devinfra.sentry.io/wheels/django_stubs_ext-5.2.2-py3-none-any.whl", hash = "sha256:8833bbe32405a2a0ce168d3f75a87168f61bd16939caf0e8bf173bccbd8a44c5" },
]

[[package]]
name = "djangorestframework"
version = "3.16.1"
source = { registry = "https://pypi.devinfra.sentry.io/simple" }
dependencies = [
    { name = "django", marker = "sys_platform == 'darwin' or sys_platform == 'linux'" },
]
wheels = [
    { url = "https://pypi.devinfra.sentry.io/wheels/djangorestframework-3.16.1-py3-none-any.whl", hash = "sha256:33a59f47fb9c85ede792cbf88bde71893bcda0667bc573f784649521f1102cec" },
]

[[package]]
name = "docker"
version = "7.1.0"
source = { registry = "https://pypi.devinfra.sentry.io/simple" }
dependencies = [
    { name = "requests", marker = "sys_platform == 'darwin' or sys_platform == 'linux'" },
    { name = "urllib3", marker = "sys_platform == 'darwin' or sys_platform == 'linux'" },
]
wheels = [
    { url = "https://pypi.devinfra.sentry.io/wheels/docker-7.1.0-py3-none-any.whl", hash = "sha256:c96b93b7f0a746f9e77d325bcfb87422a3d8bd4f03136ae8a85b37f1898d5fc0" },
]

[[package]]
name = "drf-spectacular"
version = "0.27.2"
source = { registry = "https://pypi.devinfra.sentry.io/simple" }
dependencies = [
    { name = "django", marker = "sys_platform == 'darwin' or sys_platform == 'linux'" },
    { name = "djangorestframework", marker = "sys_platform == 'darwin' or sys_platform == 'linux'" },
    { name = "inflection", marker = "sys_platform == 'darwin' or sys_platform == 'linux'" },
    { name = "jsonschema", marker = "sys_platform == 'darwin' or sys_platform == 'linux'" },
    { name = "pyyaml", marker = "sys_platform == 'darwin' or sys_platform == 'linux'" },
    { name = "uritemplate", marker = "sys_platform == 'darwin' or sys_platform == 'linux'" },
]
wheels = [
    { url = "https://pypi.devinfra.sentry.io/wheels/drf_spectacular-0.27.2-py3-none-any.whl", hash = "sha256:b1c04bf8b2fbbeaf6f59414b4ea448c8787aba4d32f76055c3b13335cf7ec37b" },
]

[[package]]
name = "ephemeral-port-reserve"
version = "1.1.4"
source = { registry = "https://pypi.devinfra.sentry.io/simple" }
wheels = [
    { url = "https://pypi.devinfra.sentry.io/wheels/ephemeral_port_reserve-1.1.4-py2.py3-none-any.whl", hash = "sha256:dae8da99422c643bb52478ed55d5a8428099092391656ba3726ff30c801600c8" },
]

[[package]]
name = "execnet"
version = "1.9.0"
source = { registry = "https://pypi.devinfra.sentry.io/simple" }
wheels = [
    { url = "https://pypi.devinfra.sentry.io/wheels/execnet-1.9.0-py2.py3-none-any.whl", hash = "sha256:a295f7cc774947aac58dde7fdc85f4aa00c42adf5d8f5468fc630c1acf30a142" },
]

[[package]]
name = "fastjsonschema"
version = "2.16.2"
source = { registry = "https://pypi.devinfra.sentry.io/simple" }
wheels = [
    { url = "https://pypi.devinfra.sentry.io/wheels/fastjsonschema-2.16.2-py3-none-any.whl", hash = "sha256:21f918e8d9a1a4ba9c22e09574ba72267a6762d47822db9add95f6454e51cc1c" },
]

[[package]]
name = "fido2"
version = "0.9.2"
source = { registry = "https://pypi.devinfra.sentry.io/simple" }
dependencies = [
    { name = "cryptography", marker = "sys_platform == 'darwin' or sys_platform == 'linux'" },
    { name = "six", marker = "sys_platform == 'darwin' or sys_platform == 'linux'" },
]
wheels = [
    { url = "https://pypi.devinfra.sentry.io/wheels/fido2-0.9.2-py2.py3-none-any.whl", hash = "sha256:0625d486e466cfd43a045e476b581f6a6af857da080d91fc5b51005f87f513b7" },
]

[[package]]
name = "filelock"
version = "3.13.1"
source = { registry = "https://pypi.devinfra.sentry.io/simple" }
wheels = [
    { url = "https://pypi.devinfra.sentry.io/wheels/filelock-3.13.1-py3-none-any.whl", hash = "sha256:57dbda9b35157b05fb3e58ee91448612eb674172fab98ee235ccb0b5bee19a1c" },
]

[[package]]
name = "flake8"
version = "7.3.0"
source = { registry = "https://pypi.devinfra.sentry.io/simple" }
dependencies = [
    { name = "mccabe", marker = "sys_platform == 'darwin' or sys_platform == 'linux'" },
    { name = "pycodestyle", marker = "sys_platform == 'darwin' or sys_platform == 'linux'" },
    { name = "pyflakes", marker = "sys_platform == 'darwin' or sys_platform == 'linux'" },
]
wheels = [
    { url = "https://pypi.devinfra.sentry.io/wheels/flake8-7.3.0-py2.py3-none-any.whl", hash = "sha256:b9696257b9ce8beb888cdbe31cf885c90d31928fe202be0889a7cdafad32f01e" },
]

[[package]]
name = "flake8-bugbear"
version = "22.10.27"
source = { registry = "https://pypi.devinfra.sentry.io/simple" }
dependencies = [
    { name = "attrs", marker = "sys_platform == 'darwin' or sys_platform == 'linux'" },
    { name = "flake8", marker = "sys_platform == 'darwin' or sys_platform == 'linux'" },
]
wheels = [
    { url = "https://pypi.devinfra.sentry.io/wheels/flake8_bugbear-22.10.27-py3-none-any.whl", hash = "sha256:6ad0ab754507319060695e2f2be80e6d8977cfcea082293089a9226276bd825d" },
]

[[package]]
name = "flake8-logging"
version = "1.5.0"
source = { registry = "https://pypi.devinfra.sentry.io/simple" }
dependencies = [
    { name = "flake8", marker = "sys_platform == 'darwin' or sys_platform == 'linux'" },
]
wheels = [
    { url = "https://pypi.devinfra.sentry.io/wheels/flake8_logging-1.5.0-py3-none-any.whl", hash = "sha256:0e2b2b12dfc298d4b66ce1cf9d91d3ce2fd5052d8906b6afc46173fd77d40c35" },
]

[[package]]
name = "fsspec"
version = "2025.9.0"
source = { registry = "https://pypi.devinfra.sentry.io/simple" }
wheels = [
    { url = "https://pypi.devinfra.sentry.io/wheels/fsspec-2025.9.0-py3-none-any.whl", hash = "sha256:530dc2a2af60a414a832059574df4a6e10cce927f6f4a78209390fe38955cfb7" },
]

[[package]]
name = "google-api-core"
version = "2.19.1"
source = { registry = "https://pypi.devinfra.sentry.io/simple" }
dependencies = [
    { name = "google-auth", marker = "sys_platform == 'darwin' or sys_platform == 'linux'" },
    { name = "googleapis-common-protos", marker = "sys_platform == 'darwin' or sys_platform == 'linux'" },
    { name = "proto-plus", marker = "sys_platform == 'darwin' or sys_platform == 'linux'" },
    { name = "protobuf", marker = "sys_platform == 'darwin' or sys_platform == 'linux'" },
    { name = "requests", marker = "sys_platform == 'darwin' or sys_platform == 'linux'" },
]
wheels = [
    { url = "https://pypi.devinfra.sentry.io/wheels/google_api_core-2.19.1-py3-none-any.whl", hash = "sha256:f12a9b8309b5e21d92483bbd47ce2c445861ec7d269ef6784ecc0ea8c1fa6125" },
]

[package.optional-dependencies]
grpc = [
    { name = "grpcio", marker = "sys_platform == 'darwin' or sys_platform == 'linux'" },
    { name = "grpcio-status", marker = "sys_platform == 'darwin' or sys_platform == 'linux'" },
]

[[package]]
name = "google-auth"
version = "2.29.0"
source = { registry = "https://pypi.devinfra.sentry.io/simple" }
dependencies = [
    { name = "cachetools", marker = "sys_platform == 'darwin' or sys_platform == 'linux'" },
    { name = "pyasn1-modules", marker = "sys_platform == 'darwin' or sys_platform == 'linux'" },
    { name = "rsa", marker = "sys_platform == 'darwin' or sys_platform == 'linux'" },
]
wheels = [
    { url = "https://pypi.devinfra.sentry.io/wheels/google_auth-2.29.0-py2.py3-none-any.whl", hash = "sha256:d452ad095688cd52bae0ad6fafe027f6a6d6f560e810fec20914e17a09526415" },
]

[[package]]
name = "google-cloud-bigtable"
version = "2.30.1"
source = { registry = "https://pypi.devinfra.sentry.io/simple" }
dependencies = [
    { name = "google-api-core", extra = ["grpc"], marker = "sys_platform == 'darwin' or sys_platform == 'linux'" },
    { name = "google-auth", marker = "sys_platform == 'darwin' or sys_platform == 'linux'" },
    { name = "google-cloud-core", marker = "sys_platform == 'darwin' or sys_platform == 'linux'" },
    { name = "google-crc32c", marker = "sys_platform == 'darwin' or sys_platform == 'linux'" },
    { name = "grpc-google-iam-v1", marker = "sys_platform == 'darwin' or sys_platform == 'linux'" },
    { name = "proto-plus", marker = "sys_platform == 'darwin' or sys_platform == 'linux'" },
    { name = "protobuf", marker = "sys_platform == 'darwin' or sys_platform == 'linux'" },
]
wheels = [
    { url = "https://pypi.devinfra.sentry.io/wheels/google_cloud_bigtable-2.30.1-py3-none-any.whl", hash = "sha256:0994823a8e64a5df085ac6cc978edf025496c4e7bbbd02b216cea57a39cb00f4" },
]

[[package]]
name = "google-cloud-build"
version = "3.24.2"
source = { registry = "https://pypi.devinfra.sentry.io/simple" }
dependencies = [
    { name = "google-api-core", extra = ["grpc"], marker = "sys_platform == 'darwin' or sys_platform == 'linux'" },
    { name = "google-auth", marker = "sys_platform == 'darwin' or sys_platform == 'linux'" },
    { name = "grpc-google-iam-v1", marker = "sys_platform == 'darwin' or sys_platform == 'linux'" },
    { name = "proto-plus", marker = "sys_platform == 'darwin' or sys_platform == 'linux'" },
    { name = "protobuf", marker = "sys_platform == 'darwin' or sys_platform == 'linux'" },
]
wheels = [
    { url = "https://pypi.devinfra.sentry.io/wheels/google_cloud_build-3.24.2-py2.py3-none-any.whl", hash = "sha256:03360b6f92988f49de9e8bc74a381ab59934c353de6ece912493419626c4afd4" },
]

[[package]]
name = "google-cloud-core"
version = "2.4.1"
source = { registry = "https://pypi.devinfra.sentry.io/simple" }
dependencies = [
    { name = "google-api-core", marker = "sys_platform == 'darwin' or sys_platform == 'linux'" },
    { name = "google-auth", marker = "sys_platform == 'darwin' or sys_platform == 'linux'" },
]
wheels = [
    { url = "https://pypi.devinfra.sentry.io/wheels/google_cloud_core-2.4.1-py2.py3-none-any.whl", hash = "sha256:a9e6a4422b9ac5c29f79a0ede9485473338e2ce78d91f2370c01e730eab22e61" },
]

[[package]]
name = "google-cloud-functions"
version = "1.17.0"
source = { registry = "https://pypi.devinfra.sentry.io/simple" }
dependencies = [
    { name = "google-api-core", extra = ["grpc"], marker = "sys_platform == 'darwin' or sys_platform == 'linux'" },
    { name = "google-auth", marker = "sys_platform == 'darwin' or sys_platform == 'linux'" },
    { name = "grpc-google-iam-v1", marker = "sys_platform == 'darwin' or sys_platform == 'linux'" },
    { name = "proto-plus", marker = "sys_platform == 'darwin' or sys_platform == 'linux'" },
    { name = "protobuf", marker = "sys_platform == 'darwin' or sys_platform == 'linux'" },
]
wheels = [
    { url = "https://pypi.devinfra.sentry.io/wheels/google_cloud_functions-1.17.0-py2.py3-none-any.whl", hash = "sha256:300d24dae66e5a81eb778c862d432f1128e445c6dadbf9ce9ea1a9a45a4c4038" },
]

[[package]]
name = "google-cloud-kms"
version = "2.24.2"
source = { registry = "https://pypi.devinfra.sentry.io/simple" }
dependencies = [
    { name = "google-api-core", extra = ["grpc"], marker = "sys_platform == 'darwin' or sys_platform == 'linux'" },
    { name = "google-auth", marker = "sys_platform == 'darwin' or sys_platform == 'linux'" },
    { name = "grpc-google-iam-v1", marker = "sys_platform == 'darwin' or sys_platform == 'linux'" },
    { name = "proto-plus", marker = "sys_platform == 'darwin' or sys_platform == 'linux'" },
    { name = "protobuf", marker = "sys_platform == 'darwin' or sys_platform == 'linux'" },
]
wheels = [
    { url = "https://pypi.devinfra.sentry.io/wheels/google_cloud_kms-2.24.2-py2.py3-none-any.whl", hash = "sha256:368209b035dfac691a467c1cf50986d8b1b26cac1166bdfbaa25d738df91ff7b" },
]

[[package]]
name = "google-cloud-pubsub"
version = "2.23.0"
source = { registry = "https://pypi.devinfra.sentry.io/simple" }
dependencies = [
    { name = "google-api-core", extra = ["grpc"], marker = "sys_platform == 'darwin' or sys_platform == 'linux'" },
    { name = "google-auth", marker = "sys_platform == 'darwin' or sys_platform == 'linux'" },
    { name = "grpc-google-iam-v1", marker = "sys_platform == 'darwin' or sys_platform == 'linux'" },
    { name = "grpcio", marker = "sys_platform == 'darwin' or sys_platform == 'linux'" },
    { name = "grpcio-status", marker = "sys_platform == 'darwin' or sys_platform == 'linux'" },
    { name = "proto-plus", marker = "sys_platform == 'darwin' or sys_platform == 'linux'" },
    { name = "protobuf", marker = "sys_platform == 'darwin' or sys_platform == 'linux'" },
]
wheels = [
    { url = "https://pypi.devinfra.sentry.io/wheels/google_cloud_pubsub-2.23.0-py2.py3-none-any.whl", hash = "sha256:d341b2df8b105d0e3774b4bc9173bc0cf26bced31a4736cd9eefa33453b75dff" },
]

[[package]]
name = "google-cloud-spanner"
version = "3.49.0"
source = { registry = "https://pypi.devinfra.sentry.io/simple" }
dependencies = [
    { name = "google-api-core", extra = ["grpc"], marker = "sys_platform == 'darwin' or sys_platform == 'linux'" },
    { name = "google-cloud-core", marker = "sys_platform == 'darwin' or sys_platform == 'linux'" },
    { name = "grpc-google-iam-v1", marker = "sys_platform == 'darwin' or sys_platform == 'linux'" },
    { name = "proto-plus", marker = "sys_platform == 'darwin' or sys_platform == 'linux'" },
    { name = "protobuf", marker = "sys_platform == 'darwin' or sys_platform == 'linux'" },
    { name = "sqlparse", marker = "sys_platform == 'darwin' or sys_platform == 'linux'" },
]
wheels = [
    { url = "https://pypi.devinfra.sentry.io/wheels/google_cloud_spanner-3.49.0-py2.py3-none-any.whl", hash = "sha256:8d266ade471c1370389c5554fbe8f63d95e4a15df3a26b55d02994927beee6b4" },
]

[[package]]
name = "google-cloud-storage"
version = "2.18.0"
source = { registry = "https://pypi.devinfra.sentry.io/simple" }
dependencies = [
    { name = "google-api-core", marker = "sys_platform == 'darwin' or sys_platform == 'linux'" },
    { name = "google-auth", marker = "sys_platform == 'darwin' or sys_platform == 'linux'" },
    { name = "google-cloud-core", marker = "sys_platform == 'darwin' or sys_platform == 'linux'" },
    { name = "google-crc32c", marker = "sys_platform == 'darwin' or sys_platform == 'linux'" },
    { name = "google-resumable-media", marker = "sys_platform == 'darwin' or sys_platform == 'linux'" },
    { name = "requests", marker = "sys_platform == 'darwin' or sys_platform == 'linux'" },
]
wheels = [
    { url = "https://pypi.devinfra.sentry.io/wheels/google_cloud_storage-2.18.0-py2.py3-none-any.whl", hash = "sha256:e8e1a9577952143c3fca8163005ecfadd2d70ec080fa158a8b305000e2c22fbb" },
]

[[package]]
name = "google-cloud-storage-transfer"
version = "1.17.0"
source = { registry = "https://pypi.devinfra.sentry.io/simple" }
dependencies = [
    { name = "google-api-core", extra = ["grpc"], marker = "sys_platform == 'darwin' or sys_platform == 'linux'" },
    { name = "google-auth", marker = "sys_platform == 'darwin' or sys_platform == 'linux'" },
    { name = "proto-plus", marker = "sys_platform == 'darwin' or sys_platform == 'linux'" },
    { name = "protobuf", marker = "sys_platform == 'darwin' or sys_platform == 'linux'" },
]
wheels = [
    { url = "https://pypi.devinfra.sentry.io/wheels/google_cloud_storage_transfer-1.17.0-py3-none-any.whl", hash = "sha256:19dee4cddfee35a36208f9a2a08487bc78aaf7a6695935a6333b4ae9a6e17360" },
]

[[package]]
name = "google-crc32c"
version = "1.6.0"
source = { registry = "https://pypi.devinfra.sentry.io/simple" }
wheels = [
    { url = "https://pypi.devinfra.sentry.io/wheels/google_crc32c-1.6.0-cp313-cp313-macosx_10_9_x86_64.whl", hash = "sha256:59b47389a7430f3b67f71fade2d625abd2e31674e54adc7797cdfc89224f01dc" },
    { url = "https://pypi.devinfra.sentry.io/wheels/google_crc32c-1.6.0-cp313-cp313-macosx_11_0_arm64.whl", hash = "sha256:37e9126c083345f27a86c606168c96a10f4385a57079274fc7c9e59140ee4703" },
    { url = "https://pypi.devinfra.sentry.io/wheels/google_crc32c-1.6.0-cp313-cp313-manylinux_2_28_aarch64.whl", hash = "sha256:c07c8e51d3d79c06ccc71cda8ba463a7a0f5f3b97088b02ab09a1107e40fd8db" },
    { url = "https://pypi.devinfra.sentry.io/wheels/google_crc32c-1.6.0-cp313-cp313-manylinux_2_28_x86_64.whl", hash = "sha256:651a890f3d56b51b6bcbf0620b64ce6648fcd684e03240609bb6edc2055d11f1" },
]

[[package]]
name = "google-resumable-media"
version = "2.7.0"
source = { registry = "https://pypi.devinfra.sentry.io/simple" }
dependencies = [
    { name = "google-crc32c", marker = "sys_platform == 'darwin' or sys_platform == 'linux'" },
]
wheels = [
    { url = "https://pypi.devinfra.sentry.io/wheels/google_resumable_media-2.7.0-py2.py3-none-any.whl", hash = "sha256:79543cfe433b63fd81c0844b7803aba1bb8950b47bedf7d980c38fa123937e08" },
]

[[package]]
name = "googleapis-common-protos"
version = "1.63.2"
source = { registry = "https://pypi.devinfra.sentry.io/simple" }
dependencies = [
    { name = "protobuf", marker = "sys_platform == 'darwin' or sys_platform == 'linux'" },
]
wheels = [
    { url = "https://pypi.devinfra.sentry.io/wheels/googleapis_common_protos-1.63.2-py2.py3-none-any.whl", hash = "sha256:27a2499c7e8aff199665b22741997e485eccc8645aa9176c7c988e6fae507945" },
]

[package.optional-dependencies]
grpc = [
    { name = "grpcio", marker = "sys_platform == 'darwin' or sys_platform == 'linux'" },
]

[[package]]
name = "granian"
version = "2.5.4"
source = { registry = "https://pypi.devinfra.sentry.io/simple" }
dependencies = [
    { name = "click", marker = "sys_platform == 'darwin' or sys_platform == 'linux'" },
]
wheels = [
    { url = "https://pypi.devinfra.sentry.io/wheels/granian-2.5.4-cp313-cp313-macosx_10_12_x86_64.whl", hash = "sha256:533bf842b56c8531705048211e3152fb1234d7611f83257a71cbf7e734c0f4a1" },
    { url = "https://pypi.devinfra.sentry.io/wheels/granian-2.5.4-cp313-cp313-macosx_11_0_arm64.whl", hash = "sha256:d1efb111f84236a72d5864d64a0198e04e699014119c33d957fac34a0efb2474" },
    { url = "https://pypi.devinfra.sentry.io/wheels/granian-2.5.4-cp313-cp313-manylinux_2_17_x86_64.manylinux2014_x86_64.whl", hash = "sha256:9bb902636271f9e61f6653625670982f7a0e19cbc7ae56fc65cd26bf330c612f" },
    { url = "https://pypi.devinfra.sentry.io/wheels/granian-2.5.4-cp313-cp313-manylinux_2_28_aarch64.whl", hash = "sha256:23b2e86ea97320bbe80866a94e6855752f0c73c0ec07772e0241e8409384cde5" },
]

[[package]]
name = "grpc-google-iam-v1"
version = "0.13.1"
source = { registry = "https://pypi.devinfra.sentry.io/simple" }
dependencies = [
    { name = "googleapis-common-protos", extra = ["grpc"], marker = "sys_platform == 'darwin' or sys_platform == 'linux'" },
    { name = "grpcio", marker = "sys_platform == 'darwin' or sys_platform == 'linux'" },
    { name = "protobuf", marker = "sys_platform == 'darwin' or sys_platform == 'linux'" },
]
wheels = [
    { url = "https://pypi.devinfra.sentry.io/wheels/grpc_google_iam_v1-0.13.1-py2.py3-none-any.whl", hash = "sha256:c3e86151a981811f30d5e7330f271cee53e73bb87755e88cc3b6f0c7b5fe374e" },
]

[[package]]
name = "grpc-stubs"
version = "1.53.0.5"
source = { registry = "https://pypi.devinfra.sentry.io/simple" }
dependencies = [
    { name = "grpcio", marker = "sys_platform == 'darwin' or sys_platform == 'linux'" },
]
wheels = [
    { url = "https://pypi.devinfra.sentry.io/wheels/grpc_stubs-1.53.0.5-py3-none-any.whl", hash = "sha256:04183fb65a1b166a1febb9627e3d9647d3926ccc2dfe049fe7b6af243428dbe1" },
]

[[package]]
name = "grpcio"
version = "1.67.0"
source = { registry = "https://pypi.devinfra.sentry.io/simple" }
wheels = [
    { url = "https://pypi.devinfra.sentry.io/wheels/grpcio-1.67.0-cp313-cp313-macosx_10_13_universal2.whl", hash = "sha256:42199e704095b62688998c2d84c89e59a26a7d5d32eed86d43dc90e7a3bd04aa" },
    { url = "https://pypi.devinfra.sentry.io/wheels/grpcio-1.67.0-cp313-cp313-manylinux_2_17_aarch64.whl", hash = "sha256:c4c425f440fb81f8d0237c07b9322fc0fb6ee2b29fbef5f62a322ff8fcce240d" },
    { url = "https://pypi.devinfra.sentry.io/wheels/grpcio-1.67.0-cp313-cp313-manylinux_2_17_x86_64.manylinux2014_x86_64.whl", hash = "sha256:662c8e105c5e5cee0317d500eb186ed7a93229586e431c1bf0c9236c2407352c" },
]

[[package]]
name = "grpcio-status"
version = "1.67.0"
source = { registry = "https://pypi.devinfra.sentry.io/simple" }
dependencies = [
    { name = "googleapis-common-protos", marker = "sys_platform == 'darwin' or sys_platform == 'linux'" },
    { name = "grpcio", marker = "sys_platform == 'darwin' or sys_platform == 'linux'" },
    { name = "protobuf", marker = "sys_platform == 'darwin' or sys_platform == 'linux'" },
]
wheels = [
    { url = "https://pypi.devinfra.sentry.io/wheels/grpcio_status-1.67.0-py3-none-any.whl", hash = "sha256:0e79e2e01ba41a6ca6ed9d7a825323c511fe1653a646f8014c7e3c8132527acc" },
]

[[package]]
name = "h11"
version = "0.16.0"
source = { registry = "https://pypi.devinfra.sentry.io/simple" }
wheels = [
    { url = "https://pypi.devinfra.sentry.io/wheels/h11-0.16.0-py3-none-any.whl", hash = "sha256:63cf8bbe7522de3bf65932fda1d9c2772064ffb3dae62d55932da54b31cb6c86" },
]

[[package]]
name = "h2"
version = "4.2.0"
source = { registry = "https://pypi.devinfra.sentry.io/simple" }
dependencies = [
    { name = "hpack", marker = "sys_platform == 'darwin' or sys_platform == 'linux'" },
    { name = "hyperframe", marker = "sys_platform == 'darwin' or sys_platform == 'linux'" },
]
wheels = [
    { url = "https://pypi.devinfra.sentry.io/wheels/h2-4.2.0-py3-none-any.whl", hash = "sha256:479a53ad425bb29af087f3458a61d30780bc818e4ebcf01f0b536ba916462ed0" },
]

[[package]]
name = "hf-xet"
version = "1.1.10"
source = { registry = "https://pypi.devinfra.sentry.io/simple" }
wheels = [
    { url = "https://pypi.devinfra.sentry.io/wheels/hf_xet-1.1.10-cp37-abi3-macosx_10_12_x86_64.whl", hash = "sha256:686083aca1a6669bc85c21c0563551cbcdaa5cf7876a91f3d074a030b577231d" },
    { url = "https://pypi.devinfra.sentry.io/wheels/hf_xet-1.1.10-cp37-abi3-macosx_11_0_arm64.whl", hash = "sha256:71081925383b66b24eedff3013f8e6bbd41215c3338be4b94ba75fd75b21513b" },
    { url = "https://pypi.devinfra.sentry.io/wheels/hf_xet-1.1.10-cp37-abi3-manylinux_2_17_x86_64.manylinux2014_x86_64.whl", hash = "sha256:6b6bceb6361c80c1cc42b5a7b4e3efd90e64630bcf11224dcac50ef30a47e435" },
    { url = "https://pypi.devinfra.sentry.io/wheels/hf_xet-1.1.10-cp37-abi3-manylinux_2_28_aarch64.whl", hash = "sha256:eae7c1fc8a664e54753ffc235e11427ca61f4b0477d757cc4eb9ae374b69f09c" },
]

[[package]]
name = "hiredis"
version = "2.3.2"
source = { registry = "https://pypi.devinfra.sentry.io/simple" }
wheels = [
    { url = "https://pypi.devinfra.sentry.io/wheels/hiredis-2.3.2-cp313-cp313-macosx_10_9_x86_64.whl", hash = "sha256:a3640c17aebafa29cf64dd917b21d4fdf353e09fecb6826de7e33d55707c590b" },
    { url = "https://pypi.devinfra.sentry.io/wheels/hiredis-2.3.2-cp313-cp313-macosx_11_0_arm64.whl", hash = "sha256:353e2f99f4c70188d9c588a909da525d59909da0e4e26e6f7f8f087a2baea6d6" },
    { url = "https://pypi.devinfra.sentry.io/wheels/hiredis-2.3.2-cp313-cp313-manylinux_2_17_aarch64.manylinux2014_aarch64.manylinux_2_28_aarch64.whl", hash = "sha256:62168d8ac203024c45ed71afaa3d7ca385c78f4b1dac577b69cada0f4c2fd51f" },
    { url = "https://pypi.devinfra.sentry.io/wheels/hiredis-2.3.2-cp313-cp313-manylinux_2_17_x86_64.manylinux2014_x86_64.manylinux_2_28_x86_64.whl", hash = "sha256:c885fdb3252ea88f1de1b8e1c64d26e70aaf4a0962d4841f2896ee05a7e8bdf5" },
]

[[package]]
name = "honcho"
version = "2.0.0"
source = { registry = "https://pypi.devinfra.sentry.io/simple" }
wheels = [
    { url = "https://pypi.devinfra.sentry.io/wheels/honcho-2.0.0-py3-none-any.whl", hash = "sha256:56dcd04fc72d362a4befb9303b1a1a812cba5da283526fbc6509be122918ddf3" },
]

[[package]]
name = "hpack"
version = "4.1.0"
source = { registry = "https://pypi.devinfra.sentry.io/simple" }
wheels = [
    { url = "https://pypi.devinfra.sentry.io/wheels/hpack-4.1.0-py3-none-any.whl", hash = "sha256:157ac792668d995c657d93111f46b4535ed114f0c9c8d672271bbec7eae1b496" },
]

[[package]]
name = "httpcore"
version = "1.0.9"
source = { registry = "https://pypi.devinfra.sentry.io/simple" }
dependencies = [
    { name = "certifi", marker = "sys_platform == 'darwin' or sys_platform == 'linux'" },
    { name = "h11", marker = "sys_platform == 'darwin' or sys_platform == 'linux'" },
]
wheels = [
    { url = "https://pypi.devinfra.sentry.io/wheels/httpcore-1.0.9-py3-none-any.whl", hash = "sha256:2d400746a40668fc9dec9810239072b40b4484b640a8c38fd654a024c7a1bf55" },
]

[package.optional-dependencies]
http2 = [
    { name = "h2", marker = "sys_platform == 'darwin' or sys_platform == 'linux'" },
]

[[package]]
name = "httpx"
version = "0.25.2"
source = { registry = "https://pypi.devinfra.sentry.io/simple" }
dependencies = [
    { name = "anyio", marker = "sys_platform == 'darwin' or sys_platform == 'linux'" },
    { name = "certifi", marker = "sys_platform == 'darwin' or sys_platform == 'linux'" },
    { name = "httpcore", marker = "sys_platform == 'darwin' or sys_platform == 'linux'" },
    { name = "idna", marker = "sys_platform == 'darwin' or sys_platform == 'linux'" },
    { name = "sniffio", marker = "sys_platform == 'darwin' or sys_platform == 'linux'" },
]
wheels = [
    { url = "https://pypi.devinfra.sentry.io/wheels/httpx-0.25.2-py3-none-any.whl", hash = "sha256:a05d3d052d9b2dfce0e3896636467f8a5342fb2b902c819428e1ac65413ca118" },
]

[[package]]
name = "huggingface-hub"
version = "0.35.3"
source = { registry = "https://pypi.devinfra.sentry.io/simple" }
dependencies = [
    { name = "filelock", marker = "sys_platform == 'darwin' or sys_platform == 'linux'" },
    { name = "fsspec", marker = "sys_platform == 'darwin' or sys_platform == 'linux'" },
    { name = "hf-xet", marker = "(platform_machine == 'aarch64' and sys_platform == 'darwin') or (platform_machine == 'amd64' and sys_platform == 'darwin') or (platform_machine == 'arm64' and sys_platform == 'darwin') or (platform_machine == 'x86_64' and sys_platform == 'darwin') or (platform_machine == 'aarch64' and sys_platform == 'linux') or (platform_machine == 'amd64' and sys_platform == 'linux') or (platform_machine == 'arm64' and sys_platform == 'linux') or (platform_machine == 'x86_64' and sys_platform == 'linux')" },
    { name = "packaging", marker = "sys_platform == 'darwin' or sys_platform == 'linux'" },
    { name = "pyyaml", marker = "sys_platform == 'darwin' or sys_platform == 'linux'" },
    { name = "requests", marker = "sys_platform == 'darwin' or sys_platform == 'linux'" },
    { name = "tqdm", marker = "sys_platform == 'darwin' or sys_platform == 'linux'" },
    { name = "typing-extensions", marker = "sys_platform == 'darwin' or sys_platform == 'linux'" },
]
wheels = [
    { url = "https://pypi.devinfra.sentry.io/wheels/huggingface_hub-0.35.3-py3-none-any.whl", hash = "sha256:0e3a01829c19d86d03793e4577816fe3bdfc1602ac62c7fb220d593d351224ba" },
]

[[package]]
name = "hyperframe"
version = "6.1.0"
source = { registry = "https://pypi.devinfra.sentry.io/simple" }
wheels = [
    { url = "https://pypi.devinfra.sentry.io/wheels/hyperframe-6.1.0-py3-none-any.whl", hash = "sha256:b03380493a519fce58ea5af42e4a42317bf9bd425596f7a0835ffce80f1a42e5" },
]

[[package]]
name = "identify"
version = "2.6.1"
source = { registry = "https://pypi.devinfra.sentry.io/simple" }
wheels = [
    { url = "https://pypi.devinfra.sentry.io/wheels/identify-2.6.1-py2.py3-none-any.whl", hash = "sha256:53863bcac7caf8d2ed85bd20312ea5dcfc22226800f6d6881f232d861db5a8f0" },
]

[[package]]
name = "idna"
version = "3.7"
source = { registry = "https://pypi.devinfra.sentry.io/simple" }
wheels = [
    { url = "https://pypi.devinfra.sentry.io/wheels/idna-3.7-py3-none-any.whl", hash = "sha256:82fee1fc78add43492d3a1898bfa6d8a904cc97d8427f683ed8e798d07761aa0" },
]

[[package]]
name = "inflection"
version = "0.5.1"
source = { registry = "https://pypi.devinfra.sentry.io/simple" }
wheels = [
    { url = "https://pypi.devinfra.sentry.io/wheels/inflection-0.5.1-py2.py3-none-any.whl", hash = "sha256:f38b2b640938a4f35ade69ac3d053042959b62a0f1076a5bbaa1b9526605a8a2" },
]

[[package]]
name = "iniconfig"
version = "1.1.1"
source = { registry = "https://pypi.devinfra.sentry.io/simple" }
wheels = [
    { url = "https://pypi.devinfra.sentry.io/wheels/iniconfig-1.1.1-py2.py3-none-any.whl", hash = "sha256:011e24c64b7f47f6ebd835bb12a743f2fbe9a26d4cecaa7f53bc4f35ee9da8b3" },
]

[[package]]
name = "iso3166"
version = "2.1.1"
source = { registry = "https://pypi.devinfra.sentry.io/simple" }
wheels = [
    { url = "https://pypi.devinfra.sentry.io/wheels/iso3166-2.1.1-py3-none-any.whl", hash = "sha256:263660b36f8471c42acd1ff673d28a3715edbce7d24b1550d0cf010f6816c47f" },
]

[[package]]
name = "isodate"
version = "0.6.1"
source = { registry = "https://pypi.devinfra.sentry.io/simple" }
dependencies = [
    { name = "six", marker = "sys_platform == 'darwin' or sys_platform == 'linux'" },
]
wheels = [
    { url = "https://pypi.devinfra.sentry.io/wheels/isodate-0.6.1-py2.py3-none-any.whl", hash = "sha256:0751eece944162659049d35f4f549ed815792b38793f07cf73381c1c87cbed96" },
]

[[package]]
name = "isort"
version = "6.0.1"
source = { registry = "https://pypi.devinfra.sentry.io/simple" }
wheels = [
    { url = "https://pypi.devinfra.sentry.io/wheels/isort-6.0.1-py3-none-any.whl", hash = "sha256:2dc5d7f65c9678d94c88dfc29161a320eec67328bc97aad576874cb4be1e9615" },
]

[[package]]
name = "jmespath"
version = "0.10.0"
source = { registry = "https://pypi.devinfra.sentry.io/simple" }
wheels = [
    { url = "https://pypi.devinfra.sentry.io/wheels/jmespath-0.10.0-py2.py3-none-any.whl", hash = "sha256:cdf6525904cc597730141d61b36f2e4b8ecc257c420fa2f4549bac2c2d0cb72f" },
]

[[package]]
name = "jsonschema"
version = "4.20.0"
source = { registry = "https://pypi.devinfra.sentry.io/simple" }
dependencies = [
    { name = "attrs", marker = "sys_platform == 'darwin' or sys_platform == 'linux'" },
    { name = "jsonschema-specifications", marker = "sys_platform == 'darwin' or sys_platform == 'linux'" },
    { name = "referencing", marker = "sys_platform == 'darwin' or sys_platform == 'linux'" },
    { name = "rpds-py", marker = "sys_platform == 'darwin' or sys_platform == 'linux'" },
]
wheels = [
    { url = "https://pypi.devinfra.sentry.io/wheels/jsonschema-4.20.0-py3-none-any.whl", hash = "sha256:ed6231f0429ecf966f5bc8dfef245998220549cbbcf140f913b7464c52c3b6b3" },
]

[[package]]
name = "jsonschema-path"
version = "0.3.2"
source = { registry = "https://pypi.devinfra.sentry.io/simple" }
dependencies = [
    { name = "pathable", marker = "sys_platform == 'darwin' or sys_platform == 'linux'" },
    { name = "pyyaml", marker = "sys_platform == 'darwin' or sys_platform == 'linux'" },
    { name = "referencing", marker = "sys_platform == 'darwin' or sys_platform == 'linux'" },
    { name = "requests", marker = "sys_platform == 'darwin' or sys_platform == 'linux'" },
]
wheels = [
    { url = "https://pypi.devinfra.sentry.io/wheels/jsonschema_path-0.3.2-py3-none-any.whl", hash = "sha256:271aedfefcd161a0f467bdf23e1d9183691a61eaabf4b761046a914e369336c7" },
]

[[package]]
name = "jsonschema-spec"
version = "0.2.4"
source = { registry = "https://pypi.devinfra.sentry.io/simple" }
dependencies = [
    { name = "pathable", marker = "sys_platform == 'darwin' or sys_platform == 'linux'" },
    { name = "pyyaml", marker = "sys_platform == 'darwin' or sys_platform == 'linux'" },
    { name = "referencing", marker = "sys_platform == 'darwin' or sys_platform == 'linux'" },
    { name = "requests", marker = "sys_platform == 'darwin' or sys_platform == 'linux'" },
]
wheels = [
    { url = "https://pypi.devinfra.sentry.io/wheels/jsonschema_spec-0.2.4-py3-none-any.whl", hash = "sha256:e6dcf7056734ec6854f7888da6c08ce6c421f28aeeddce96bb90de0fb6d711ef" },
]

[[package]]
name = "jsonschema-specifications"
version = "2023.7.1"
source = { registry = "https://pypi.devinfra.sentry.io/simple" }
dependencies = [
    { name = "referencing", marker = "sys_platform == 'darwin' or sys_platform == 'linux'" },
]
wheels = [
    { url = "https://pypi.devinfra.sentry.io/wheels/jsonschema_specifications-2023.7.1-py3-none-any.whl", hash = "sha256:05adf340b659828a004220a9613be00fa3f223f2b82002e273dee62fd50524b1" },
]

[[package]]
name = "lazy-object-proxy"
version = "1.10.0"
source = { registry = "https://pypi.devinfra.sentry.io/simple" }
wheels = [
    { url = "https://pypi.devinfra.sentry.io/wheels/lazy_object_proxy-1.10.0-cp313-cp313-macosx_10_9_x86_64.whl", hash = "sha256:aaf763be05e24c7c976d7faee63adc25a7dcd7b2da0a777576dbcb7434f3246d" },
    { url = "https://pypi.devinfra.sentry.io/wheels/lazy_object_proxy-1.10.0-cp313-cp313-macosx_11_0_arm64.whl", hash = "sha256:ddc3eb74e64cbcda1eda390c05a87374b18c4eb6851010cb7d28d37138353a45" },
    { url = "https://pypi.devinfra.sentry.io/wheels/lazy_object_proxy-1.10.0-cp313-cp313-manylinux_2_17_aarch64.manylinux2014_aarch64.manylinux_2_28_aarch64.whl", hash = "sha256:477f83401dd4959b56bb0a9a5879effa3b221de8d7f46dd005e9711047534e01" },
    { url = "https://pypi.devinfra.sentry.io/wheels/lazy_object_proxy-1.10.0-cp313-cp313-manylinux_2_5_x86_64.manylinux1_x86_64.manylinux_2_28_x86_64.whl", hash = "sha256:18aee130bee3d713b488ae107aa80c0d2e39f1791b780cc84072845cc3178a6e" },
]

[[package]]
name = "lxml"
version = "5.3.0"
source = { registry = "https://pypi.devinfra.sentry.io/simple" }
wheels = [
    { url = "https://pypi.devinfra.sentry.io/wheels/lxml-5.3.0-cp313-cp313-macosx_10_13_universal2.whl", hash = "sha256:8c72e9563347c7395910de6a3100a4840a75a6f60e05af5e58566868d5eb2d6a" },
    { url = "https://pypi.devinfra.sentry.io/wheels/lxml-5.3.0-cp313-cp313-macosx_10_13_x86_64.whl", hash = "sha256:e92ce66cd919d18d14b3856906a61d3f6b6a8500e0794142338da644260595cd" },
    { url = "https://pypi.devinfra.sentry.io/wheels/lxml-5.3.0-cp313-cp313-manylinux_2_28_aarch64.whl", hash = "sha256:c00f323cc00576df6165cc9d21a4c21285fa6b9989c5c39830c3903dc4303ef3" },
    { url = "https://pypi.devinfra.sentry.io/wheels/lxml-5.3.0-cp313-cp313-manylinux_2_28_x86_64.whl", hash = "sha256:1473427aff3d66a3fa2199004c3e601e6c4500ab86696edffdbc84954c72d832" },
]

[[package]]
name = "lxml-stubs"
version = "0.4.0"
source = { registry = "https://pypi.devinfra.sentry.io/simple" }
wheels = [
    { url = "https://pypi.devinfra.sentry.io/wheels/lxml_stubs-0.4.0-py3-none-any.whl", hash = "sha256:3b381e9e82397c64ea3cc4d6f79d1255d015f7b114806d4826218805c10ec003" },
]

[[package]]
name = "markupsafe"
version = "2.1.2"
source = { registry = "https://pypi.devinfra.sentry.io/simple" }
wheels = [
    { url = "https://pypi.devinfra.sentry.io/wheels/MarkupSafe-2.1.2-cp313-cp313-macosx_10_9_x86_64.whl", hash = "sha256:46a4dedd2c4078cec68bbc616dc0ddc319549dafe057aa27628325c2d96ac473" },
    { url = "https://pypi.devinfra.sentry.io/wheels/MarkupSafe-2.1.2-cp313-cp313-macosx_11_0_arm64.whl", hash = "sha256:c163548c21c79f928b8049da6e39a1d8a19a57588dd8f414e1c2f79738dc93fd" },
    { url = "https://pypi.devinfra.sentry.io/wheels/MarkupSafe-2.1.2-cp313-cp313-manylinux_2_17_aarch64.manylinux2014_aarch64.manylinux_2_28_aarch64.whl", hash = "sha256:ffec59a92daae9dfd02e58939deb58dd173f465bac8c848b60629b86e5ac288b" },
    { url = "https://pypi.devinfra.sentry.io/wheels/MarkupSafe-2.1.2-cp313-cp313-manylinux_2_17_x86_64.manylinux2014_x86_64.manylinux_2_28_x86_64.whl", hash = "sha256:563dfd163b5ee8a0972aa01a0514f71c1e57a9d60c7442370d66e590796b127f" },
]

[[package]]
name = "maxminddb"
version = "2.3.0"
source = { registry = "https://pypi.devinfra.sentry.io/simple" }
wheels = [
    { url = "https://pypi.devinfra.sentry.io/wheels/maxminddb-2.3.0-cp313-cp313-macosx_10_9_x86_64.whl", hash = "sha256:9dd72a4485d64032c47ecff46cfe0afdf80d24a1ad5677ec2cb86179ea230d3a" },
    { url = "https://pypi.devinfra.sentry.io/wheels/maxminddb-2.3.0-cp313-cp313-macosx_11_0_arm64.whl", hash = "sha256:7cd2df10c9cdef5db61e94b9efafa327f156dc579d105e84f90e7baa439467d9" },
    { url = "https://pypi.devinfra.sentry.io/wheels/maxminddb-2.3.0-cp313-cp313-manylinux_2_28_aarch64.whl", hash = "sha256:f45bd157505b78b0ac464d851511daf00aa00eefd754627c8e96405b5713acce" },
    { url = "https://pypi.devinfra.sentry.io/wheels/maxminddb-2.3.0-cp313-cp313-manylinux_2_28_x86_64.whl", hash = "sha256:d78d0e17750f4b6c68a3994747aab707124794fd7a22a1ce0d1e25bd9b72ca90" },
]

[[package]]
name = "mccabe"
version = "0.7.0"
source = { registry = "https://pypi.devinfra.sentry.io/simple" }
wheels = [
    { url = "https://pypi.devinfra.sentry.io/wheels/mccabe-0.7.0-py2.py3-none-any.whl", hash = "sha256:6c2d30ab6be0e4a46919781807b4f0d834ebdd6c6e3dca0bda5a15f863427b6e" },
]

[[package]]
name = "milksnake"
version = "0.1.6"
source = { registry = "https://pypi.devinfra.sentry.io/simple" }
dependencies = [
    { name = "cffi", marker = "sys_platform == 'darwin' or sys_platform == 'linux'" },
]
wheels = [
    { url = "https://pypi.devinfra.sentry.io/wheels/milksnake-0.1.6-py2.py3-none-any.whl", hash = "sha256:31e3eafaf2a48e177bb4b2dacef2c7ae8c5b2147a19c6d626209b819490e6f1d" },
]

[[package]]
name = "mistune"
version = "2.0.4"
source = { registry = "https://pypi.devinfra.sentry.io/simple" }
wheels = [
    { url = "https://pypi.devinfra.sentry.io/wheels/mistune-2.0.4-py2.py3-none-any.whl", hash = "sha256:182cc5ee6f8ed1b807de6b7bb50155df7b66495412836b9a74c8fbdfc75fe36d" },
]

[[package]]
name = "mmh3"
version = "4.0.0"
source = { registry = "https://pypi.devinfra.sentry.io/simple" }
wheels = [
    { url = "https://pypi.devinfra.sentry.io/wheels/mmh3-4.0.0-cp313-cp313-macosx_10_9_x86_64.whl", hash = "sha256:a748ceea1bec29200bfc6e06e41b848fdcb85dfb951259ef4e3cf00dc77b0378" },
    { url = "https://pypi.devinfra.sentry.io/wheels/mmh3-4.0.0-cp313-cp313-macosx_11_0_arm64.whl", hash = "sha256:9f970f76cf95cc6feb24285e07ee14f0ce8d02bfaf9e6b607798e3434a194362" },
    { url = "https://pypi.devinfra.sentry.io/wheels/mmh3-4.0.0-cp313-cp313-manylinux_2_17_aarch64.manylinux2014_aarch64.manylinux_2_28_aarch64.whl", hash = "sha256:9287eb884ed38c14173c6b6582c1c41b0a1b623a560b832eab5f99396b6f647f" },
    { url = "https://pypi.devinfra.sentry.io/wheels/mmh3-4.0.0-cp313-cp313-manylinux_2_5_x86_64.manylinux1_x86_64.manylinux_2_28_x86_64.whl", hash = "sha256:c578c978e5f447d88295f73a7e85107d7825696760a921809ff7024d49a46fa0" },
]

[[package]]
name = "more-itertools"
version = "8.13.0"
source = { registry = "https://pypi.devinfra.sentry.io/simple" }
wheels = [
    { url = "https://pypi.devinfra.sentry.io/wheels/more_itertools-8.13.0-py3-none-any.whl", hash = "sha256:c5122bffc5f104d37c1626b8615b511f3427aa5389b94d61e5ef8236bfbc3ddb" },
]

[[package]]
name = "msgpack"
version = "1.1.0"
source = { registry = "https://pypi.devinfra.sentry.io/simple" }
wheels = [
    { url = "https://pypi.devinfra.sentry.io/wheels/msgpack-1.1.0-cp313-cp313-macosx_10_13_x86_64.whl", hash = "sha256:0f92a83b84e7c0749e3f12821949d79485971f087604178026085f60ce109330" },
    { url = "https://pypi.devinfra.sentry.io/wheels/msgpack-1.1.0-cp313-cp313-macosx_11_0_arm64.whl", hash = "sha256:4a1964df7b81285d00a84da4e70cb1383f2e665e0f1f2a7027e683956d04b734" },
    { url = "https://pypi.devinfra.sentry.io/wheels/msgpack-1.1.0-cp313-cp313-manylinux_2_17_aarch64.manylinux2014_aarch64.whl", hash = "sha256:59caf6a4ed0d164055ccff8fe31eddc0ebc07cf7326a2aaa0dbf7a4001cd823e" },
    { url = "https://pypi.devinfra.sentry.io/wheels/msgpack-1.1.0-cp313-cp313-manylinux_2_17_x86_64.manylinux2014_x86_64.whl", hash = "sha256:0907e1a7119b337971a689153665764adc34e89175f9a34793307d9def08e6ca" },
]

[[package]]
name = "msgpack-types"
version = "0.2.0"
source = { registry = "https://pypi.devinfra.sentry.io/simple" }
wheels = [
    { url = "https://pypi.devinfra.sentry.io/wheels/msgpack_types-0.2.0-py3-none-any.whl", hash = "sha256:7e5bce9e3bba9fe08ed14005ad107aa44ea8d4b779ec28b8db880826d4c67303" },
]

[[package]]
name = "msgspec"
version = "0.19.0"
source = { registry = "https://pypi.devinfra.sentry.io/simple" }
wheels = [
    { url = "https://pypi.devinfra.sentry.io/wheels/msgspec-0.19.0-cp313-cp313-macosx_10_13_x86_64.whl", hash = "sha256:f12d30dd6266557aaaf0aa0f9580a9a8fbeadfa83699c487713e355ec5f0bd86" },
    { url = "https://pypi.devinfra.sentry.io/wheels/msgspec-0.19.0-cp313-cp313-macosx_11_0_arm64.whl", hash = "sha256:82b2c42c1b9ebc89e822e7e13bbe9d17ede0c23c187469fdd9505afd5a481314" },
    { url = "https://pypi.devinfra.sentry.io/wheels/msgspec-0.19.0-cp313-cp313-manylinux_2_17_aarch64.manylinux2014_aarch64.whl", hash = "sha256:19746b50be214a54239aab822964f2ac81e38b0055cca94808359d779338c10e" },
    { url = "https://pypi.devinfra.sentry.io/wheels/msgspec-0.19.0-cp313-cp313-manylinux_2_17_x86_64.manylinux2014_x86_64.whl", hash = "sha256:60ef4bdb0ec8e4ad62e5a1f95230c08efb1f64f32e6e8dd2ced685bcc73858b5" },
]

[[package]]
name = "mypy"
version = "1.17.1"
source = { registry = "https://pypi.devinfra.sentry.io/simple" }
dependencies = [
    { name = "mypy-extensions", marker = "sys_platform == 'darwin' or sys_platform == 'linux'" },
    { name = "pathspec", marker = "sys_platform == 'darwin' or sys_platform == 'linux'" },
    { name = "typing-extensions", marker = "sys_platform == 'darwin' or sys_platform == 'linux'" },
]
wheels = [
    { url = "https://pypi.devinfra.sentry.io/wheels/mypy-1.17.1-cp313-cp313-macosx_10_13_x86_64.whl", hash = "sha256:93378d3203a5c0800c6b6d850ad2f19f7a3cdf1a3701d3416dbf128805c6a6a7" },
    { url = "https://pypi.devinfra.sentry.io/wheels/mypy-1.17.1-cp313-cp313-macosx_11_0_arm64.whl", hash = "sha256:15d54056f7fe7a826d897789f53dd6377ec2ea8ba6f776dc83c2902b899fee81" },
    { url = "https://pypi.devinfra.sentry.io/wheels/mypy-1.17.1-cp313-cp313-manylinux2014_aarch64.manylinux_2_17_aarch64.manylinux_2_28_aarch64.whl", hash = "sha256:209a58fed9987eccc20f2ca94afe7257a8f46eb5df1fb69958650973230f91e6" },
    { url = "https://pypi.devinfra.sentry.io/wheels/mypy-1.17.1-cp313-cp313-manylinux2014_x86_64.manylinux_2_17_x86_64.manylinux_2_28_x86_64.whl", hash = "sha256:099b9a5da47de9e2cb5165e581f158e854d9e19d2e96b6698c0d64de911dd849" },
]

[[package]]
name = "mypy-extensions"
version = "1.0.0"
source = { registry = "https://pypi.devinfra.sentry.io/simple" }
wheels = [
    { url = "https://pypi.devinfra.sentry.io/wheels/mypy_extensions-1.0.0-py3-none-any.whl", hash = "sha256:4392f6c0eb8a5668a69e23d168ffa70f0be9ccfd32b5cc2d26a34ae5b844552d" },
]

[[package]]
name = "nodeenv"
version = "1.9.1"
source = { registry = "https://pypi.devinfra.sentry.io/simple" }
wheels = [
    { url = "https://pypi.devinfra.sentry.io/wheels/nodeenv-1.9.1-py2.py3-none-any.whl", hash = "sha256:ba11c9782d29c27c70ffbdda2d7415098754709be8a7056d79a737cd901155c9" },
]

[[package]]
name = "oauthlib"
version = "3.1.0"
source = { registry = "https://pypi.devinfra.sentry.io/simple" }
wheels = [
    { url = "https://pypi.devinfra.sentry.io/wheels/oauthlib-3.1.0-py2.py3-none-any.whl", hash = "sha256:df884cd6cbe20e32633f1db1072e9356f53638e4361bef4e8b03c9127c9328ea" },
]

[[package]]
name = "openai"
version = "1.3.5"
source = { registry = "https://pypi.devinfra.sentry.io/simple" }
dependencies = [
    { name = "anyio", marker = "sys_platform == 'darwin' or sys_platform == 'linux'" },
    { name = "distro", marker = "sys_platform == 'darwin' or sys_platform == 'linux'" },
    { name = "httpx", marker = "sys_platform == 'darwin' or sys_platform == 'linux'" },
    { name = "pydantic", marker = "sys_platform == 'darwin' or sys_platform == 'linux'" },
    { name = "tqdm", marker = "sys_platform == 'darwin' or sys_platform == 'linux'" },
    { name = "typing-extensions", marker = "sys_platform == 'darwin' or sys_platform == 'linux'" },
]
wheels = [
    { url = "https://pypi.devinfra.sentry.io/wheels/openai-1.3.5-py3-none-any.whl", hash = "sha256:9437458978fb502e61336c3082e02b09c49feebe0e8516a2b8fb4563e6e4af4e" },
]

[[package]]
name = "openapi-core"
version = "0.18.2"
source = { registry = "https://pypi.devinfra.sentry.io/simple" }
dependencies = [
    { name = "asgiref", marker = "sys_platform == 'darwin' or sys_platform == 'linux'" },
    { name = "isodate", marker = "sys_platform == 'darwin' or sys_platform == 'linux'" },
    { name = "jsonschema", marker = "sys_platform == 'darwin' or sys_platform == 'linux'" },
    { name = "jsonschema-spec", marker = "sys_platform == 'darwin' or sys_platform == 'linux'" },
    { name = "more-itertools", marker = "sys_platform == 'darwin' or sys_platform == 'linux'" },
    { name = "openapi-schema-validator", marker = "sys_platform == 'darwin' or sys_platform == 'linux'" },
    { name = "openapi-spec-validator", marker = "sys_platform == 'darwin' or sys_platform == 'linux'" },
    { name = "parse", marker = "sys_platform == 'darwin' or sys_platform == 'linux'" },
    { name = "werkzeug", marker = "sys_platform == 'darwin' or sys_platform == 'linux'" },
]
wheels = [
    { url = "https://pypi.devinfra.sentry.io/wheels/openapi_core-0.18.2-py3-none-any.whl", hash = "sha256:ec13d366766d564450de60374f59feb0b5ccb447aed642cdf0f1ecfcc6fbe80a" },
]

[[package]]
name = "openapi-pydantic"
version = "0.4.0"
source = { registry = "https://pypi.devinfra.sentry.io/simple" }
dependencies = [
    { name = "pydantic", marker = "sys_platform == 'darwin' or sys_platform == 'linux'" },
]
wheels = [
    { url = "https://pypi.devinfra.sentry.io/wheels/openapi_pydantic-0.4.0-py3-none-any.whl", hash = "sha256:8f782be72a4792bf6b5bbc4cf694fda2ca0719c0354ee6a062179982544fb5c0" },
]

[[package]]
name = "openapi-schema-validator"
version = "0.6.2"
source = { registry = "https://pypi.devinfra.sentry.io/simple" }
dependencies = [
    { name = "jsonschema", marker = "sys_platform == 'darwin' or sys_platform == 'linux'" },
    { name = "jsonschema-specifications", marker = "sys_platform == 'darwin' or sys_platform == 'linux'" },
    { name = "rfc3339-validator", marker = "sys_platform == 'darwin' or sys_platform == 'linux'" },
]
wheels = [
    { url = "https://pypi.devinfra.sentry.io/wheels/openapi_schema_validator-0.6.2-py3-none-any.whl", hash = "sha256:c4887c1347c669eb7cded9090f4438b710845cd0f90d1fb9e1b3303fb37339f8" },
]

[[package]]
name = "openapi-spec-validator"
version = "0.7.1"
source = { registry = "https://pypi.devinfra.sentry.io/simple" }
dependencies = [
    { name = "jsonschema", marker = "sys_platform == 'darwin' or sys_platform == 'linux'" },
    { name = "jsonschema-path", marker = "sys_platform == 'darwin' or sys_platform == 'linux'" },
    { name = "lazy-object-proxy", marker = "sys_platform == 'darwin' or sys_platform == 'linux'" },
    { name = "openapi-schema-validator", marker = "sys_platform == 'darwin' or sys_platform == 'linux'" },
]
wheels = [
    { url = "https://pypi.devinfra.sentry.io/wheels/openapi_spec_validator-0.7.1-py3-none-any.whl", hash = "sha256:3c81825043f24ccbcd2f4b149b11e8231abce5ba84f37065e14ec947d8f4e959" },
]

[[package]]
name = "orjson"
version = "3.10.10"
source = { registry = "https://pypi.devinfra.sentry.io/simple" }
wheels = [
    { url = "https://pypi.devinfra.sentry.io/wheels/orjson-3.10.10-cp313-cp313-macosx_10_15_x86_64.macosx_11_0_arm64.macosx_10_15_universal2.whl", hash = "sha256:44bffae68c291f94ff5a9b4149fe9d1bdd4cd0ff0fb575bcea8351d48db629a1" },
    { url = "https://pypi.devinfra.sentry.io/wheels/orjson-3.10.10-cp313-cp313-manylinux_2_17_aarch64.manylinux2014_aarch64.whl", hash = "sha256:e27b4c6437315df3024f0835887127dac2a0a3ff643500ec27088d2588fa5ae1" },
    { url = "https://pypi.devinfra.sentry.io/wheels/orjson-3.10.10-cp313-cp313-manylinux_2_17_x86_64.manylinux2014_x86_64.whl", hash = "sha256:bca84df16d6b49325a4084fd8b2fe2229cb415e15c46c529f868c3387bb1339d" },
]

[[package]]
name = "outcome"
version = "1.2.0"
source = { registry = "https://pypi.devinfra.sentry.io/simple" }
dependencies = [
    { name = "attrs", marker = "sys_platform == 'darwin' or sys_platform == 'linux'" },
]
wheels = [
    { url = "https://pypi.devinfra.sentry.io/wheels/outcome-1.2.0-py2.py3-none-any.whl", hash = "sha256:c4ab89a56575d6d38a05aa16daeaa333109c1f96167aba8901ab18b6b5e0f7f5" },
]

[[package]]
name = "packaging"
version = "24.1"
source = { registry = "https://pypi.devinfra.sentry.io/simple" }
wheels = [
    { url = "https://pypi.devinfra.sentry.io/wheels/packaging-24.1-py3-none-any.whl", hash = "sha256:5b8f2217dbdbd2f7f384c41c628544e6d52f2d0f53c6d0c3ea61aa5d1d7ff124" },
]

[[package]]
name = "parse"
version = "1.19.0"
source = { registry = "https://pypi.devinfra.sentry.io/simple" }
wheels = [
    { url = "https://pypi.devinfra.sentry.io/wheels/parse-1.19.0-py3-none-any.whl", hash = "sha256:edcbde85823a6040fd6d635ea7379a4a794c66a92c3149fe964068b500fba568" },
]

[[package]]
name = "parsimonious"
version = "0.10.0"
source = { registry = "https://pypi.devinfra.sentry.io/simple" }
dependencies = [
    { name = "regex", marker = "sys_platform == 'darwin' or sys_platform == 'linux'" },
]
wheels = [
    { url = "https://pypi.devinfra.sentry.io/wheels/parsimonious-0.10.0-py3-none-any.whl", hash = "sha256:982ab435fabe86519b57f6b35610aa4e4e977e9f02a14353edf4bbc75369fc0f" },
]

[[package]]
name = "pathable"
version = "0.4.3"
source = { registry = "https://pypi.devinfra.sentry.io/simple" }
wheels = [
    { url = "https://pypi.devinfra.sentry.io/wheels/pathable-0.4.3-py3-none-any.whl", hash = "sha256:cdd7b1f9d7d5c8b8d3315dbf5a86b2596053ae845f056f57d97c0eefff84da14" },
]

[[package]]
name = "pathspec"
version = "0.9.0"
source = { registry = "https://pypi.devinfra.sentry.io/simple" }
wheels = [
    { url = "https://pypi.devinfra.sentry.io/wheels/pathspec-0.9.0-py2.py3-none-any.whl", hash = "sha256:7d15c4ddb0b5c802d161efc417ec1a2558ea2653c2e8ad9c19098201dc1c993a" },
]

[[package]]
name = "pep517"
version = "0.12.0"
source = { registry = "https://pypi.devinfra.sentry.io/simple" }
dependencies = [
    { name = "tomli", marker = "sys_platform == 'darwin' or sys_platform == 'linux'" },
]
wheels = [
    { url = "https://pypi.devinfra.sentry.io/wheels/pep517-0.12.0-py2.py3-none-any.whl", hash = "sha256:dd884c326898e2c6e11f9e0b64940606a93eb10ea022a2e067959f3a110cf161" },
]

[[package]]
name = "petname"
version = "2.6"
source = { registry = "https://pypi.devinfra.sentry.io/simple" }
wheels = [
    { url = "https://pypi.devinfra.sentry.io/wheels/petname-2.6-py3-none-any.whl", hash = "sha256:7bd2ce99c2376e711d85d409034b4677e0d59eefe9b9f03aeb2d2994debd28c4" },
]

[[package]]
name = "phonenumberslite"
version = "8.12.55"
source = { registry = "https://pypi.devinfra.sentry.io/simple" }
wheels = [
    { url = "https://pypi.devinfra.sentry.io/wheels/phonenumberslite-8.12.55-py2.py3-none-any.whl", hash = "sha256:1be18f1fad8a9e51c90db2f09c0065b439a7129b8cfb68307bbe60934b023604" },
]

[[package]]
name = "pillow"
version = "11.0.0"
source = { registry = "https://pypi.devinfra.sentry.io/simple" }
wheels = [
    { url = "https://pypi.devinfra.sentry.io/wheels/pillow-11.0.0-cp313-cp313-macosx_10_13_x86_64.whl", hash = "sha256:bcd1fb5bb7b07f64c15618c89efcc2cfa3e95f0e3bcdbaf4642509de1942a699" },
    { url = "https://pypi.devinfra.sentry.io/wheels/pillow-11.0.0-cp313-cp313-macosx_11_0_arm64.whl", hash = "sha256:0e038b0745997c7dcaae350d35859c9715c71e92ffb7e0f4a8e8a16732150f38" },
    { url = "https://pypi.devinfra.sentry.io/wheels/pillow-11.0.0-cp313-cp313-manylinux_2_28_aarch64.whl", hash = "sha256:61b887f9ddba63ddf62fd02a3ba7add935d053b6dd7d58998c630e6dbade8527" },
    { url = "https://pypi.devinfra.sentry.io/wheels/pillow-11.0.0-cp313-cp313-manylinux_2_28_x86_64.whl", hash = "sha256:c6a660307ca9d4867caa8d9ca2c2658ab685de83792d1876274991adec7b93fa" },
]

[[package]]
name = "pip"
version = "23.3.1"
source = { registry = "https://pypi.devinfra.sentry.io/simple" }
wheels = [
    { url = "https://pypi.devinfra.sentry.io/wheels/pip-23.3.1-py3-none-any.whl", hash = "sha256:55eb67bb6171d37447e82213be585b75fe2b12b359e993773aca4de9247a052b" },
]

[[package]]
name = "pip-tools"
version = "7.1.0"
source = { registry = "https://pypi.devinfra.sentry.io/simple" }
dependencies = [
    { name = "build", marker = "sys_platform == 'darwin' or sys_platform == 'linux'" },
    { name = "click", marker = "sys_platform == 'darwin' or sys_platform == 'linux'" },
    { name = "pip", marker = "sys_platform == 'darwin' or sys_platform == 'linux'" },
    { name = "setuptools", marker = "sys_platform == 'darwin' or sys_platform == 'linux'" },
    { name = "wheel", marker = "sys_platform == 'darwin' or sys_platform == 'linux'" },
]
wheels = [
    { url = "https://pypi.devinfra.sentry.io/wheels/pip_tools-7.1.0-py3-none-any.whl", hash = "sha256:4e60b7d05b046f49ad5bf3c2818df8e78dec5820e9b331cd9898cff5ec19ff2f" },
]

[[package]]
name = "platformdirs"
version = "4.2.0"
source = { registry = "https://pypi.devinfra.sentry.io/simple" }
wheels = [
    { url = "https://pypi.devinfra.sentry.io/wheels/platformdirs-4.2.0-py3-none-any.whl", hash = "sha256:0614df2a2f37e1a662acbd8e2b25b92ccf8632929bc6d43467e17fe89c75e068" },
]

[[package]]
name = "pluggy"
version = "1.5.0"
source = { registry = "https://pypi.devinfra.sentry.io/simple" }
wheels = [
    { url = "https://pypi.devinfra.sentry.io/wheels/pluggy-1.5.0-py3-none-any.whl", hash = "sha256:44e1ad92c8ca002de6377e165f3e0f1be63266ab4d554740532335b9d75ea669" },
]

[[package]]
name = "pre-commit"
version = "4.2.0"
source = { registry = "https://pypi.devinfra.sentry.io/simple" }
dependencies = [
    { name = "cfgv", marker = "sys_platform == 'darwin' or sys_platform == 'linux'" },
    { name = "identify", marker = "sys_platform == 'darwin' or sys_platform == 'linux'" },
    { name = "nodeenv", marker = "sys_platform == 'darwin' or sys_platform == 'linux'" },
    { name = "pyyaml", marker = "sys_platform == 'darwin' or sys_platform == 'linux'" },
    { name = "virtualenv", marker = "sys_platform == 'darwin' or sys_platform == 'linux'" },
]
wheels = [
    { url = "https://pypi.devinfra.sentry.io/wheels/pre_commit-4.2.0-py2.py3-none-any.whl", hash = "sha256:a009ca7205f1eb497d10b845e52c838a98b6cdd2102a6c8e4540e94ee75c58bd" },
]

[[package]]
name = "proto-plus"
version = "1.25.0"
source = { registry = "https://pypi.devinfra.sentry.io/simple" }
dependencies = [
    { name = "protobuf", marker = "sys_platform == 'darwin' or sys_platform == 'linux'" },
]
wheels = [
    { url = "https://pypi.devinfra.sentry.io/wheels/proto_plus-1.25.0-py3-none-any.whl", hash = "sha256:c91fc4a65074ade8e458e95ef8bac34d4008daa7cce4a12d6707066fca648961" },
]

[[package]]
name = "protobuf"
version = "5.27.3"
source = { registry = "https://pypi.devinfra.sentry.io/simple" }
wheels = [
    { url = "https://pypi.devinfra.sentry.io/wheels/protobuf-5.27.3-cp38-abi3-macosx_10_9_universal2.whl", hash = "sha256:68248c60d53f6168f565a8c76dc58ba4fa2ade31c2d1ebdae6d80f969cdc2d4f" },
    { url = "https://pypi.devinfra.sentry.io/wheels/protobuf-5.27.3-cp38-abi3-manylinux2014_aarch64.whl", hash = "sha256:b8a994fb3d1c11156e7d1e427186662b64694a62b55936b2b9348f0a7c6625ce" },
    { url = "https://pypi.devinfra.sentry.io/wheels/protobuf-5.27.3-cp38-abi3-manylinux2014_x86_64.whl", hash = "sha256:a55c48f2a2092d8e213bd143474df33a6ae751b781dd1d1f4d953c128a415b25" },
]

[[package]]
name = "psutil"
version = "5.9.7"
source = { registry = "https://pypi.devinfra.sentry.io/simple" }
wheels = [
    { url = "https://pypi.devinfra.sentry.io/wheels/psutil-5.9.7-cp36-abi3-macosx_10_9_x86_64.whl", hash = "sha256:ea36cc62e69a13ec52b2f625c27527f6e4479bca2b340b7a452af55b34fcbe2e" },
    { url = "https://pypi.devinfra.sentry.io/wheels/psutil-5.9.7-cp36-abi3-manylinux_2_12_x86_64.manylinux2010_x86_64.manylinux_2_17_x86_64.manylinux2014_x86_64.whl", hash = "sha256:fe8b7f07948f1304497ce4f4684881250cd859b16d06a1dc4d7941eeb6233bfe" },
    { url = "https://pypi.devinfra.sentry.io/wheels/psutil-5.9.7-cp38-abi3-macosx_11_0_arm64.whl", hash = "sha256:032f4f2c909818c86cea4fe2cc407f1c0f0cde8e6c6d702b28b8ce0c0d143340" },
    { url = "https://pypi.devinfra.sentry.io/wheels/psutil-5.9.7-cp38-abi3-manylinux_2_17_aarch64.manylinux2014_aarch64.manylinux_2_28_aarch64.whl", hash = "sha256:1af3e6a041b9fb20d0c9b6b65ad10ea2258c8a2d185f7606e1b1f52b37c84cc2" },
]

[[package]]
name = "psycopg2-binary"
version = "2.9.10"
source = { registry = "https://pypi.devinfra.sentry.io/simple" }
wheels = [
    { url = "https://pypi.devinfra.sentry.io/wheels/psycopg2_binary-2.9.10-cp313-cp313-macosx_12_0_x86_64.whl", hash = "sha256:26540d4a9a4e2b096f1ff9cce51253d0504dca5a85872c7f7be23be5a53eb18d" },
    { url = "https://pypi.devinfra.sentry.io/wheels/psycopg2_binary-2.9.10-cp313-cp313-macosx_14_0_arm64.whl", hash = "sha256:e217ce4d37667df0bc1c397fdcd8de5e81018ef305aed9415c3b093faaeb10fb" },
    { url = "https://pypi.devinfra.sentry.io/wheels/psycopg2_binary-2.9.10-cp313-cp313-manylinux_2_17_aarch64.manylinux2014_aarch64.whl", hash = "sha256:245159e7ab20a71d989da00f280ca57da7641fa2cdcf71749c193cea540a74f7" },
    { url = "https://pypi.devinfra.sentry.io/wheels/psycopg2_binary-2.9.10-cp313-cp313-manylinux_2_17_x86_64.manylinux2014_x86_64.whl", hash = "sha256:8608c078134f0b3cbd9f89b34bd60a943b23fd33cc5f065e8d5f840061bd0673" },
]

[[package]]
name = "pyasn1"
version = "0.4.5"
source = { registry = "https://pypi.devinfra.sentry.io/simple" }
wheels = [
    { url = "https://pypi.devinfra.sentry.io/wheels/pyasn1-0.4.5-py2.py3-none-any.whl", hash = "sha256:da6b43a8c9ae93bc80e2739efb38cc776ba74a886e3e9318d65fe81a8b8a2c6e" },
]

[[package]]
name = "pyasn1-modules"
version = "0.2.4"
source = { registry = "https://pypi.devinfra.sentry.io/simple" }
dependencies = [
    { name = "pyasn1", marker = "sys_platform == 'darwin' or sys_platform == 'linux'" },
]
wheels = [
    { url = "https://pypi.devinfra.sentry.io/wheels/pyasn1_modules-0.2.4-py2.py3-none-any.whl", hash = "sha256:79580acf813e3b7d6e69783884e6e83ac94bf4617b36a135b85c599d8a818a7b" },
]

[[package]]
name = "pycodestyle"
version = "2.14.0"
source = { registry = "https://pypi.devinfra.sentry.io/simple" }
wheels = [
    { url = "https://pypi.devinfra.sentry.io/wheels/pycodestyle-2.14.0-py2.py3-none-any.whl", hash = "sha256:dd6bf7cb4ee77f8e016f9c8e74a35ddd9f67e1d5fd4184d86c3b98e07099f42d" },
]

[[package]]
name = "pycountry"
version = "17.5.14"
source = { registry = "https://pypi.devinfra.sentry.io/simple" }
wheels = [
    { url = "https://pypi.devinfra.sentry.io/wheels/pycountry-17.5.14-py3-none-any.whl", hash = "sha256:9d49fa8660700b5c17d462e70ed151164d0945616cc8ce10924bc1885db4c266" },
]

[[package]]
name = "pycparser"
version = "2.21"
source = { registry = "https://pypi.devinfra.sentry.io/simple" }
wheels = [
    { url = "https://pypi.devinfra.sentry.io/wheels/pycparser-2.21-py2.py3-none-any.whl", hash = "sha256:8ee45429555515e1f6b185e78100aea234072576aa43ab53aefcae078162fca9" },
]

[[package]]
name = "pydantic"
version = "1.10.23"
source = { registry = "https://pypi.devinfra.sentry.io/simple" }
dependencies = [
    { name = "typing-extensions", marker = "sys_platform == 'darwin' or sys_platform == 'linux'" },
]
wheels = [
    { url = "https://pypi.devinfra.sentry.io/wheels/pydantic-1.10.23-cp313-cp313-macosx_10_13_x86_64.whl", hash = "sha256:a6aa6881a18657fe66b9249e0572a9690ebc6f0b37c32872beb06bc51bff738f" },
    { url = "https://pypi.devinfra.sentry.io/wheels/pydantic-1.10.23-cp313-cp313-macosx_11_0_arm64.whl", hash = "sha256:c57bfade74111335062c8ac830d5a14004742ff5b037c52c410d9e9011258bf5" },
    { url = "https://pypi.devinfra.sentry.io/wheels/pydantic-1.10.23-cp313-cp313-manylinux_2_17_x86_64.manylinux2014_x86_64.whl", hash = "sha256:723cb7f6aca0b471bac9d7dceb42d151d26aabdca655bd4190be3a7de008a054" },
    { url = "https://pypi.devinfra.sentry.io/wheels/pydantic-1.10.23-py3-none-any.whl", hash = "sha256:6294bb84565c294a3a6408c52b26a42803f258d5ebfdb3ae896cd7cccfa07211" },
]

[[package]]
name = "pyflakes"
version = "3.4.0"
source = { registry = "https://pypi.devinfra.sentry.io/simple" }
wheels = [
    { url = "https://pypi.devinfra.sentry.io/wheels/pyflakes-3.4.0-py2.py3-none-any.whl", hash = "sha256:f742a7dbd0d9cb9ea41e9a24a918996e8170c799fa528688d40dd582c8265f4f" },
]

[[package]]
name = "pyjwt"
version = "2.4.0"
source = { registry = "https://pypi.devinfra.sentry.io/simple" }
wheels = [
    { url = "https://pypi.devinfra.sentry.io/wheels/PyJWT-2.4.0-py3-none-any.whl", hash = "sha256:72d1d253f32dbd4f5c88eaf1fdc62f3a19f676ccbadb9dbc5d07e951b2b26daf" },
]

[[package]]
name = "pymemcache"
version = "4.0.0"
source = { registry = "https://pypi.devinfra.sentry.io/simple" }
wheels = [
    { url = "https://pypi.devinfra.sentry.io/wheels/pymemcache-4.0.0-py2.py3-none-any.whl", hash = "sha256:f507bc20e0dc8d562f8df9d872107a278df049fa496805c1431b926f3ddd0eab" },
]

[[package]]
name = "pysocks"
version = "1.7.1"
source = { registry = "https://pypi.devinfra.sentry.io/simple" }
wheels = [
    { url = "https://pypi.devinfra.sentry.io/wheels/PySocks-1.7.1-py3-none-any.whl", hash = "sha256:2725bd0a9925919b9b51739eea5f9e2bae91e83288108a9ad338b2e3a4435ee5" },
]

[[package]]
name = "pytest"
version = "8.1.2"
source = { registry = "https://pypi.devinfra.sentry.io/simple" }
dependencies = [
    { name = "iniconfig", marker = "sys_platform == 'darwin' or sys_platform == 'linux'" },
    { name = "packaging", marker = "sys_platform == 'darwin' or sys_platform == 'linux'" },
    { name = "pluggy", marker = "sys_platform == 'darwin' or sys_platform == 'linux'" },
]
wheels = [
    { url = "https://pypi.devinfra.sentry.io/wheels/pytest-8.1.2-py3-none-any.whl", hash = "sha256:6c06dc309ff46a05721e6fd48e492a775ed8165d2ecdf57f156a80c7e95bb142" },
]

[[package]]
name = "pytest-cov"
version = "4.0.0"
source = { registry = "https://pypi.devinfra.sentry.io/simple" }
dependencies = [
    { name = "coverage", marker = "sys_platform == 'darwin' or sys_platform == 'linux'" },
    { name = "pytest", marker = "sys_platform == 'darwin' or sys_platform == 'linux'" },
]
wheels = [
    { url = "https://pypi.devinfra.sentry.io/wheels/pytest_cov-4.0.0-py3-none-any.whl", hash = "sha256:2feb1b751d66a8bd934e5edfa2e961d11309dc37b73b0eabe73b5945fee20f6b" },
]

[[package]]
name = "pytest-django"
version = "4.9.0"
source = { registry = "https://pypi.devinfra.sentry.io/simple" }
dependencies = [
    { name = "pytest", marker = "sys_platform == 'darwin' or sys_platform == 'linux'" },
]
wheels = [
    { url = "https://pypi.devinfra.sentry.io/wheels/pytest_django-4.9.0-py3-none-any.whl", hash = "sha256:1d83692cb39188682dbb419ff0393867e9904094a549a7d38a3154d5731b2b99" },
]

[[package]]
name = "pytest-fail-slow"
version = "0.3.0"
source = { registry = "https://pypi.devinfra.sentry.io/simple" }
dependencies = [
    { name = "pytest", marker = "sys_platform == 'darwin' or sys_platform == 'linux'" },
]
wheels = [
    { url = "https://pypi.devinfra.sentry.io/wheels/pytest_fail_slow-0.3.0-py3-none-any.whl", hash = "sha256:bf8b57a90d13f8f694ad8250c6d2e869714422c5d7f3c2d6541bec7d1706f783" },
]

[[package]]
name = "pytest-json-report"
version = "1.5.0"
source = { registry = "https://pypi.devinfra.sentry.io/simple" }
dependencies = [
    { name = "pytest", marker = "sys_platform == 'darwin' or sys_platform == 'linux'" },
    { name = "pytest-metadata", marker = "sys_platform == 'darwin' or sys_platform == 'linux'" },
]
wheels = [
    { url = "https://pypi.devinfra.sentry.io/wheels/pytest_json_report-1.5.0-py3-none-any.whl", hash = "sha256:9897b68c910b12a2e48dd849f9a284b2c79a732a8a9cb398452ddd23d3c8c325" },
]

[[package]]
name = "pytest-metadata"
version = "3.1.1"
source = { registry = "https://pypi.devinfra.sentry.io/simple" }
dependencies = [
    { name = "pytest", marker = "sys_platform == 'darwin' or sys_platform == 'linux'" },
]
wheels = [
    { url = "https://pypi.devinfra.sentry.io/wheels/pytest_metadata-3.1.1-py3-none-any.whl", hash = "sha256:c8e0844db684ee1c798cfa38908d20d67d0463ecb6137c72e91f418558dd5f4b" },
]

[[package]]
name = "pytest-rerunfailures"
version = "15.0"
source = { registry = "https://pypi.devinfra.sentry.io/simple" }
dependencies = [
    { name = "packaging", marker = "sys_platform == 'darwin' or sys_platform == 'linux'" },
    { name = "pytest", marker = "sys_platform == 'darwin' or sys_platform == 'linux'" },
]
wheels = [
    { url = "https://pypi.devinfra.sentry.io/wheels/pytest_rerunfailures-15.0-py3-none-any.whl", hash = "sha256:dd150c4795c229ef44320adc9a0c0532c51b78bb7a6843a8c53556b9a611df1a" },
]

[[package]]
name = "pytest-sentry"
version = "0.3.0"
source = { registry = "https://pypi.devinfra.sentry.io/simple" }
dependencies = [
    { name = "pytest", marker = "sys_platform == 'darwin' or sys_platform == 'linux'" },
    { name = "sentry-sdk", marker = "sys_platform == 'darwin' or sys_platform == 'linux'" },
    { name = "wrapt", marker = "sys_platform == 'darwin' or sys_platform == 'linux'" },
]
wheels = [
    { url = "https://pypi.devinfra.sentry.io/wheels/pytest_sentry-0.3.0-py3-none-any.whl", hash = "sha256:ae182f11c18179533d4d760fd79f1992cc351062e69d253297a4cc7639535db7" },
]

[[package]]
name = "pytest-workaround-12888"
version = "1.0.0"
source = { registry = "https://pypi.devinfra.sentry.io/simple" }
wheels = [
    { url = "https://pypi.devinfra.sentry.io/wheels/pytest_workaround_12888-1.0.0-py3-none-any.whl", hash = "sha256:eacf051c4668958243339d06786efcbec7659cf2d2074942dc559b6f3090a811" },
]

[[package]]
name = "pytest-xdist"
version = "3.0.2"
source = { registry = "https://pypi.devinfra.sentry.io/simple" }
dependencies = [
    { name = "execnet", marker = "sys_platform == 'darwin' or sys_platform == 'linux'" },
    { name = "pytest", marker = "sys_platform == 'darwin' or sys_platform == 'linux'" },
]
wheels = [
    { url = "https://pypi.devinfra.sentry.io/wheels/pytest_xdist-3.0.2-py3-none-any.whl", hash = "sha256:9feb9a18e1790696ea23e1434fa73b325ed4998b0e9fcb221f16fd1945e6df1b" },
]

[[package]]
name = "python-dateutil"
version = "2.9.0.post0"
source = { registry = "https://pypi.devinfra.sentry.io/simple" }
dependencies = [
    { name = "six", marker = "sys_platform == 'darwin' or sys_platform == 'linux'" },
]
wheels = [
    { url = "https://pypi.devinfra.sentry.io/wheels/python_dateutil-2.9.0.post0-py2.py3-none-any.whl", hash = "sha256:a8b2bc7bffae282281c8140a97d3aa9c14da0b136dfe83f850eea9a5f7470427" },
]

[[package]]
name = "python-rapidjson"
version = "1.8"
source = { registry = "https://pypi.devinfra.sentry.io/simple" }
wheels = [
    { url = "https://pypi.devinfra.sentry.io/wheels/python_rapidjson-1.8-cp313-cp313-macosx_10_9_x86_64.whl", hash = "sha256:779c09577222fbdbf901ea4909f3da0134042078d8c3f26664e0b73e6116a1d4" },
    { url = "https://pypi.devinfra.sentry.io/wheels/python_rapidjson-1.8-cp313-cp313-macosx_11_0_arm64.whl", hash = "sha256:bef20c59916d699ee29fc0a4d1a688c28443beac329ae0ffd7bfd38aeed213fd" },
    { url = "https://pypi.devinfra.sentry.io/wheels/python_rapidjson-1.8-cp313-cp313-manylinux_2_24_aarch64.manylinux_2_28_aarch64.whl", hash = "sha256:9ea40ce18611e89eedae7b39a18929b12b00d8e5b8bd14662b51cfe8f27d848a" },
    { url = "https://pypi.devinfra.sentry.io/wheels/python_rapidjson-1.8-cp313-cp313-manylinux_2_24_x86_64.manylinux_2_28_x86_64.whl", hash = "sha256:951708799770b40ca7a57dedc48e0a45652f2e0328677cf796634b016a1befd7" },
]

[[package]]
name = "python-u2flib-server"
version = "5.0.0"
source = { registry = "https://pypi.devinfra.sentry.io/simple" }
dependencies = [
    { name = "cryptography", marker = "sys_platform == 'darwin' or sys_platform == 'linux'" },
    { name = "six", marker = "sys_platform == 'darwin' or sys_platform == 'linux'" },
]
wheels = [
    { url = "https://pypi.devinfra.sentry.io/wheels/python_u2flib_server-5.0.0-py2.py3-none-any.whl", hash = "sha256:71c75cf527371cf289bceb8dca0dfdea7408113c7923c75ee1e345934b4fc796" },
]

[[package]]
name = "python3-saml"
version = "1.15.0"
source = { registry = "https://pypi.devinfra.sentry.io/simple" }
dependencies = [
    { name = "isodate", marker = "sys_platform == 'darwin' or sys_platform == 'linux'" },
    { name = "lxml", marker = "sys_platform == 'darwin' or sys_platform == 'linux'" },
    { name = "xmlsec", marker = "sys_platform == 'darwin' or sys_platform == 'linux'" },
]
wheels = [
    { url = "https://pypi.devinfra.sentry.io/wheels/python3_saml-1.15.0-py3-none-any.whl", hash = "sha256:cc0458351ddaa08270ebe29ffaf9e1a41dbd285ba43a176cbd70907af5944c66" },
]

[[package]]
name = "pyupgrade"
version = "3.19.1"
source = { registry = "https://pypi.devinfra.sentry.io/simple" }
dependencies = [
    { name = "tokenize-rt", marker = "sys_platform == 'darwin' or sys_platform == 'linux'" },
]
wheels = [
    { url = "https://pypi.devinfra.sentry.io/wheels/pyupgrade-3.19.1-py2.py3-none-any.whl", hash = "sha256:8c5b0bfacae5ff30fa136a53eb7f22c34ba007450d4099e9da8089dabb9e67c9" },
]

[[package]]
name = "pyuwsgi"
version = "2.0.28.post1"
source = { registry = "https://pypi.devinfra.sentry.io/simple" }
wheels = [
    { url = "https://pypi.devinfra.sentry.io/wheels/pyuwsgi-2.0.28.post1-cp313-cp313-macosx_10_13_x86_64.whl", hash = "sha256:787fd67086df87921bc8837ef018cd7cf02834136f4735811375c1e17b776b40" },
    { url = "https://pypi.devinfra.sentry.io/wheels/pyuwsgi-2.0.28.post1-cp313-cp313-macosx_11_0_arm64.whl", hash = "sha256:f27ee3445eab37fabbe3afc6af68220c8f0bd28c5228d6a2ec7886d080614ad4" },
    { url = "https://pypi.devinfra.sentry.io/wheels/pyuwsgi-2.0.28.post1-cp313-cp313-manylinux_2_17_aarch64.manylinux2014_aarch64.whl", hash = "sha256:5bdd7ec17f795049ef346dc10efbfce6c1a9500f3f39262c86107c70b9a83cb9" },
    { url = "https://pypi.devinfra.sentry.io/wheels/pyuwsgi-2.0.28.post1-cp313-cp313-manylinux_2_17_x86_64.manylinux2014_x86_64.whl", hash = "sha256:32838668eab84ac6847876d9da72768552fca556e09a1fe3a63facb976bd12ad" },
]

[[package]]
name = "pyvat"
version = "1.3.15"
source = { registry = "https://pypi.devinfra.sentry.io/simple" }
dependencies = [
    { name = "pycountry", marker = "sys_platform == 'darwin' or sys_platform == 'linux'" },
    { name = "requests", marker = "sys_platform == 'darwin' or sys_platform == 'linux'" },
]
wheels = [
    { url = "https://pypi.devinfra.sentry.io/wheels/pyvat-1.3.15-py3-none-any.whl", hash = "sha256:ce320791323c72d29cf2fd0f3211161057861414f1e88171d88d68d8afc878c7" },
]

[[package]]
name = "pyyaml"
version = "6.0.2"
source = { registry = "https://pypi.devinfra.sentry.io/simple" }
wheels = [
    { url = "https://pypi.devinfra.sentry.io/wheels/PyYAML-6.0.2-cp313-cp313-macosx_10_13_x86_64.whl", hash = "sha256:efdca5630322a10774e8e98e1af481aad470dd62c3170801852d752aa7a783ba" },
    { url = "https://pypi.devinfra.sentry.io/wheels/PyYAML-6.0.2-cp313-cp313-macosx_11_0_arm64.whl", hash = "sha256:50187695423ffe49e2deacb8cd10510bc361faac997de9efef88badc3bb9e2d1" },
    { url = "https://pypi.devinfra.sentry.io/wheels/PyYAML-6.0.2-cp313-cp313-manylinux_2_17_aarch64.manylinux2014_aarch64.whl", hash = "sha256:0ffe8360bab4910ef1b9e87fb812d8bc0a308b0d0eef8c8f44e0254ab3b07133" },
    { url = "https://pypi.devinfra.sentry.io/wheels/PyYAML-6.0.2-cp313-cp313-manylinux_2_17_x86_64.manylinux2014_x86_64.whl", hash = "sha256:70b189594dbe54f75ab3a1acec5f1e3faa7e8cf2f1e08d9b561cb41b845f69d5" },
]

[[package]]
name = "rb"
version = "1.10.0"
source = { registry = "https://pypi.devinfra.sentry.io/simple" }
dependencies = [
    { name = "redis", marker = "sys_platform == 'darwin' or sys_platform == 'linux'" },
]
wheels = [
    { url = "https://pypi.devinfra.sentry.io/wheels/rb-1.10.0-py2.py3-none-any.whl", hash = "sha256:c1f344a0850e1aaadd419f97dcad78f03316846dd1559af69e3b4c102c998d0d" },
]

[[package]]
name = "redis"
version = "3.4.1"
source = { registry = "https://pypi.devinfra.sentry.io/simple" }
wheels = [
    { url = "https://pypi.devinfra.sentry.io/wheels/redis-3.4.1-py2.py3-none-any.whl", hash = "sha256:b205cffd05ebfd0a468db74f0eedbff8df1a7bfc47521516ade4692991bb0833" },
]

[[package]]
name = "redis-py-cluster"
version = "2.1.0"
source = { registry = "https://pypi.devinfra.sentry.io/simple" }
dependencies = [
    { name = "redis", marker = "sys_platform == 'darwin' or sys_platform == 'linux'" },
]
wheels = [
    { url = "https://pypi.devinfra.sentry.io/wheels/redis_py_cluster-2.1.0-py2.py3-none-any.whl", hash = "sha256:22aaa35c145c7a278fea593e94916b6fdf377e49c0af0508d89112f3e79aab06" },
]

[[package]]
name = "referencing"
version = "0.30.2"
source = { registry = "https://pypi.devinfra.sentry.io/simple" }
dependencies = [
    { name = "attrs", marker = "sys_platform == 'darwin' or sys_platform == 'linux'" },
    { name = "rpds-py", marker = "sys_platform == 'darwin' or sys_platform == 'linux'" },
]
wheels = [
    { url = "https://pypi.devinfra.sentry.io/wheels/referencing-0.30.2-py3-none-any.whl", hash = "sha256:449b6669b6121a9e96a7f9e410b245d471e8d48964c67113ce9afe50c8dd7bdf" },
]

[[package]]
name = "regex"
version = "2022.9.13"
source = { registry = "https://pypi.devinfra.sentry.io/simple" }
wheels = [
    { url = "https://pypi.devinfra.sentry.io/wheels/regex-2022.9.13-cp313-cp313-macosx_10_9_x86_64.whl", hash = "sha256:e459ae00e1ca7b15bcd70a1dc6349464958845540bf8562516100ee1d6748342" },
    { url = "https://pypi.devinfra.sentry.io/wheels/regex-2022.9.13-cp313-cp313-macosx_11_0_arm64.whl", hash = "sha256:9a0f0235cab3a306d0e46d6bbd4c4a19ac9a0ca2a4a2b6b4bde7a614ecabf5b2" },
    { url = "https://pypi.devinfra.sentry.io/wheels/regex-2022.9.13-cp313-cp313-manylinux_2_17_aarch64.manylinux2014_aarch64.manylinux_2_28_aarch64.whl", hash = "sha256:01a4a1991b405c8e810ff15bcacb4f0766510438be7c054a624f7e8665f2f4c6" },
    { url = "https://pypi.devinfra.sentry.io/wheels/regex-2022.9.13-cp313-cp313-manylinux_2_17_x86_64.manylinux2014_x86_64.manylinux_2_28_x86_64.whl", hash = "sha256:43f252b6c4dc0b274e7b34e4ef6c491ade5d6d1fd4de02974743f4eabddc3b73" },
]

[[package]]
name = "reportlab"
version = "4.4.0"
source = { registry = "https://pypi.devinfra.sentry.io/simple" }
dependencies = [
    { name = "chardet", marker = "sys_platform == 'darwin' or sys_platform == 'linux'" },
    { name = "pillow", marker = "sys_platform == 'darwin' or sys_platform == 'linux'" },
]
wheels = [
    { url = "https://pypi.devinfra.sentry.io/wheels/reportlab-4.4.0-py3-none-any.whl", hash = "sha256:0a993f1d4a765fcbdf4e26adc96b3351004ebf4d27583340595ba7edafebec32" },
]

[[package]]
name = "requests"
version = "2.32.4"
source = { registry = "https://pypi.devinfra.sentry.io/simple" }
dependencies = [
    { name = "certifi", marker = "sys_platform == 'darwin' or sys_platform == 'linux'" },
    { name = "charset-normalizer", marker = "sys_platform == 'darwin' or sys_platform == 'linux'" },
    { name = "idna", marker = "sys_platform == 'darwin' or sys_platform == 'linux'" },
    { name = "urllib3", marker = "sys_platform == 'darwin' or sys_platform == 'linux'" },
]
wheels = [
    { url = "https://pypi.devinfra.sentry.io/wheels/requests-2.32.4-py3-none-any.whl", hash = "sha256:27babd3cda2a6d50b30443204ee89830707d396671944c998b5975b031ac2b2c" },
]

[[package]]
name = "requests-file"
version = "2.1.0"
source = { registry = "https://pypi.devinfra.sentry.io/simple" }
dependencies = [
    { name = "requests", marker = "sys_platform == 'darwin' or sys_platform == 'linux'" },
]
wheels = [
    { url = "https://pypi.devinfra.sentry.io/wheels/requests_file-2.1.0-py2.py3-none-any.whl", hash = "sha256:cf270de5a4c5874e84599fc5778303d496c10ae5e870bfa378818f35d21bda5c" },
]

[[package]]
name = "requests-oauthlib"
version = "1.2.0"
source = { registry = "https://pypi.devinfra.sentry.io/simple" }
dependencies = [
    { name = "oauthlib", marker = "sys_platform == 'darwin' or sys_platform == 'linux'" },
    { name = "requests", marker = "sys_platform == 'darwin' or sys_platform == 'linux'" },
]
wheels = [
    { url = "https://pypi.devinfra.sentry.io/wheels/requests_oauthlib-1.2.0-py2.py3-none-any.whl", hash = "sha256:d3ed0c8f2e3bbc6b344fa63d6f933745ab394469da38db16bdddb461c7e25140" },
]

[[package]]
name = "responses"
version = "0.23.1"
source = { registry = "https://pypi.devinfra.sentry.io/simple" }
dependencies = [
    { name = "pyyaml", marker = "sys_platform == 'darwin' or sys_platform == 'linux'" },
    { name = "requests", marker = "sys_platform == 'darwin' or sys_platform == 'linux'" },
    { name = "types-pyyaml", marker = "sys_platform == 'darwin' or sys_platform == 'linux'" },
    { name = "urllib3", marker = "sys_platform == 'darwin' or sys_platform == 'linux'" },
]
wheels = [
    { url = "https://pypi.devinfra.sentry.io/wheels/responses-0.23.1-py3-none-any.whl", hash = "sha256:8a3a5915713483bf353b6f4079ba8b2a29029d1d1090a503c70b0dc5d9d0c7bd" },
]

[[package]]
name = "rfc3339-validator"
version = "0.1.2"
source = { registry = "https://pypi.devinfra.sentry.io/simple" }
dependencies = [
    { name = "six", marker = "sys_platform == 'darwin' or sys_platform == 'linux'" },
]
wheels = [
    { url = "https://pypi.devinfra.sentry.io/wheels/rfc3339_validator-0.1.2-py2.py3-none-any.whl", hash = "sha256:ce04632ad50bd8cead747a17baabbf720dc0203adc7eee9e66b702a24265dc35" },
]

[[package]]
name = "rfc3986-validator"
version = "0.1.1"
source = { registry = "https://pypi.devinfra.sentry.io/simple" }
wheels = [
    { url = "https://pypi.devinfra.sentry.io/wheels/rfc3986_validator-0.1.1-py2.py3-none-any.whl", hash = "sha256:2f235c432ef459970b4306369336b9d5dbdda31b510ca1e327636e01f528bfa9" },
]

[[package]]
name = "rpds-py"
version = "0.20.0"
source = { registry = "https://pypi.devinfra.sentry.io/simple" }
wheels = [
    { url = "https://pypi.devinfra.sentry.io/wheels/rpds_py-0.20.0-cp313-cp313-macosx_10_12_x86_64.whl", hash = "sha256:aa9a0521aeca7d4941499a73ad7d4f8ffa3d1affc50b9ea11d992cd7eff18a29" },
    { url = "https://pypi.devinfra.sentry.io/wheels/rpds_py-0.20.0-cp313-cp313-macosx_11_0_arm64.whl", hash = "sha256:4a1f1d51eccb7e6c32ae89243cb352389228ea62f89cd80823ea7dd1b98e0b91" },
    { url = "https://pypi.devinfra.sentry.io/wheels/rpds_py-0.20.0-cp313-cp313-manylinux_2_17_aarch64.manylinux2014_aarch64.whl", hash = "sha256:8a86a9b96070674fc88b6f9f71a97d2c1d3e5165574615d1f9168ecba4cecb24" },
    { url = "https://pypi.devinfra.sentry.io/wheels/rpds_py-0.20.0-cp313-cp313-manylinux_2_17_x86_64.manylinux2014_x86_64.whl", hash = "sha256:e1940dae14e715e2e02dfd5b0f64a52e8374a517a1e531ad9412319dc3ac7879" },
]

[[package]]
name = "rsa"
version = "4.8"
source = { registry = "https://pypi.devinfra.sentry.io/simple" }
dependencies = [
    { name = "pyasn1", marker = "sys_platform == 'darwin' or sys_platform == 'linux'" },
]
wheels = [
    { url = "https://pypi.devinfra.sentry.io/wheels/rsa-4.8-py3-none-any.whl", hash = "sha256:95c5d300c4e879ee69708c428ba566c59478fd653cc3a22243eeb8ed846950bb" },
]

[[package]]
name = "s3transfer"
version = "0.10.0"
source = { registry = "https://pypi.devinfra.sentry.io/simple" }
dependencies = [
    { name = "botocore", marker = "sys_platform == 'darwin' or sys_platform == 'linux'" },
]
wheels = [
    { url = "https://pypi.devinfra.sentry.io/wheels/s3transfer-0.10.0-py3-none-any.whl", hash = "sha256:3cdb40f5cfa6966e812209d0994f2a4709b561c88e90cf00c2696d2df4e56b2e" },
]

[[package]]
name = "selenium"
version = "4.16.0"
source = { registry = "https://pypi.devinfra.sentry.io/simple" }
dependencies = [
    { name = "certifi", marker = "sys_platform == 'darwin' or sys_platform == 'linux'" },
    { name = "trio", marker = "sys_platform == 'darwin' or sys_platform == 'linux'" },
    { name = "trio-websocket", marker = "sys_platform == 'darwin' or sys_platform == 'linux'" },
    { name = "urllib3", extra = ["socks"], marker = "sys_platform == 'darwin' or sys_platform == 'linux'" },
]
wheels = [
    { url = "https://pypi.devinfra.sentry.io/wheels/selenium-4.16.0-py3-none-any.whl", hash = "sha256:aec71f4e6ed6cb3ec25c9c1b5ed56ae31b6da0a7f17474c7566d303f84e6219f" },
]

[[package]]
name = "sentry"
version = "0.0.0"
source = { virtual = "." }
dependencies = [
    { name = "avalara", marker = "sys_platform == 'darwin' or sys_platform == 'linux'" },
    { name = "beautifulsoup4", marker = "sys_platform == 'darwin' or sys_platform == 'linux'" },
    { name = "boto3", marker = "sys_platform == 'darwin' or sys_platform == 'linux'" },
    { name = "botocore", marker = "sys_platform == 'darwin' or sys_platform == 'linux'" },
    { name = "brotli", marker = "sys_platform == 'darwin' or sys_platform == 'linux'" },
    { name = "cachetools", marker = "sys_platform == 'darwin' or sys_platform == 'linux'" },
    { name = "click", marker = "sys_platform == 'darwin' or sys_platform == 'linux'" },
    { name = "confluent-kafka", marker = "sys_platform == 'darwin' or sys_platform == 'linux'" },
    { name = "cronsim", marker = "sys_platform == 'darwin' or sys_platform == 'linux'" },
    { name = "cryptography", marker = "sys_platform == 'darwin' or sys_platform == 'linux'" },
    { name = "cssselect", marker = "sys_platform == 'darwin' or sys_platform == 'linux'" },
    { name = "datadog", marker = "sys_platform == 'darwin' or sys_platform == 'linux'" },
    { name = "django", marker = "sys_platform == 'darwin' or sys_platform == 'linux'" },
    { name = "django-crispy-forms", marker = "sys_platform == 'darwin' or sys_platform == 'linux'" },
    { name = "django-csp", marker = "sys_platform == 'darwin' or sys_platform == 'linux'" },
    { name = "django-pg-zero-downtime-migrations", marker = "sys_platform == 'darwin' or sys_platform == 'linux'" },
    { name = "djangorestframework", marker = "sys_platform == 'darwin' or sys_platform == 'linux'" },
    { name = "drf-spectacular", marker = "sys_platform == 'darwin' or sys_platform == 'linux'" },
    { name = "fido2", marker = "sys_platform == 'darwin' or sys_platform == 'linux'" },
    { name = "google-api-core", marker = "sys_platform == 'darwin' or sys_platform == 'linux'" },
    { name = "google-auth", marker = "sys_platform == 'darwin' or sys_platform == 'linux'" },
    { name = "google-cloud-bigtable", marker = "sys_platform == 'darwin' or sys_platform == 'linux'" },
    { name = "google-cloud-build", marker = "sys_platform == 'darwin' or sys_platform == 'linux'" },
    { name = "google-cloud-core", marker = "sys_platform == 'darwin' or sys_platform == 'linux'" },
    { name = "google-cloud-functions", marker = "sys_platform == 'darwin' or sys_platform == 'linux'" },
    { name = "google-cloud-kms", marker = "sys_platform == 'darwin' or sys_platform == 'linux'" },
    { name = "google-cloud-pubsub", marker = "sys_platform == 'darwin' or sys_platform == 'linux'" },
    { name = "google-cloud-spanner", marker = "sys_platform == 'darwin' or sys_platform == 'linux'" },
    { name = "google-cloud-storage", marker = "sys_platform == 'darwin' or sys_platform == 'linux'" },
    { name = "google-cloud-storage-transfer", marker = "sys_platform == 'darwin' or sys_platform == 'linux'" },
    { name = "google-crc32c", marker = "sys_platform == 'darwin' or sys_platform == 'linux'" },
    { name = "googleapis-common-protos", marker = "sys_platform == 'darwin' or sys_platform == 'linux'" },
    { name = "granian", marker = "sys_platform == 'darwin' or sys_platform == 'linux'" },
    { name = "grpc-google-iam-v1", marker = "sys_platform == 'darwin' or sys_platform == 'linux'" },
    { name = "grpcio", marker = "sys_platform == 'darwin' or sys_platform == 'linux'" },
    { name = "hiredis", marker = "sys_platform == 'darwin' or sys_platform == 'linux'" },
    { name = "iso3166", marker = "sys_platform == 'darwin' or sys_platform == 'linux'" },
    { name = "jsonschema", marker = "sys_platform == 'darwin' or sys_platform == 'linux'" },
    { name = "lxml", marker = "sys_platform == 'darwin' or sys_platform == 'linux'" },
    { name = "maxminddb", marker = "sys_platform == 'darwin' or sys_platform == 'linux'" },
    { name = "mistune", marker = "sys_platform == 'darwin' or sys_platform == 'linux'" },
    { name = "mmh3", marker = "sys_platform == 'darwin' or sys_platform == 'linux'" },
    { name = "msgpack", marker = "sys_platform == 'darwin' or sys_platform == 'linux'" },
    { name = "msgspec", marker = "sys_platform == 'darwin' or sys_platform == 'linux'" },
    { name = "openai", marker = "sys_platform == 'darwin' or sys_platform == 'linux'" },
    { name = "orjson", marker = "sys_platform == 'darwin' or sys_platform == 'linux'" },
    { name = "packaging", marker = "sys_platform == 'darwin' or sys_platform == 'linux'" },
    { name = "parsimonious", marker = "sys_platform == 'darwin' or sys_platform == 'linux'" },
    { name = "petname", marker = "sys_platform == 'darwin' or sys_platform == 'linux'" },
    { name = "phonenumberslite", marker = "sys_platform == 'darwin' or sys_platform == 'linux'" },
    { name = "pillow", marker = "sys_platform == 'darwin' or sys_platform == 'linux'" },
    { name = "proto-plus", marker = "sys_platform == 'darwin' or sys_platform == 'linux'" },
    { name = "protobuf", marker = "sys_platform == 'darwin' or sys_platform == 'linux'" },
    { name = "psutil", marker = "sys_platform == 'darwin' or sys_platform == 'linux'" },
    { name = "psycopg2-binary", marker = "sys_platform == 'darwin' or sys_platform == 'linux'" },
    { name = "pycountry", marker = "sys_platform == 'darwin' or sys_platform == 'linux'" },
    { name = "pydantic", marker = "sys_platform == 'darwin' or sys_platform == 'linux'" },
    { name = "pyjwt", marker = "sys_platform == 'darwin' or sys_platform == 'linux'" },
    { name = "pymemcache", marker = "sys_platform == 'darwin' or sys_platform == 'linux'" },
    { name = "python-dateutil", marker = "sys_platform == 'darwin' or sys_platform == 'linux'" },
    { name = "python-rapidjson", marker = "sys_platform == 'darwin' or sys_platform == 'linux'" },
    { name = "python-u2flib-server", marker = "sys_platform == 'darwin' or sys_platform == 'linux'" },
    { name = "python3-saml", marker = "sys_platform == 'darwin' or sys_platform == 'linux'" },
    { name = "pyuwsgi", marker = "sys_platform == 'darwin' or sys_platform == 'linux'" },
    { name = "pyvat", marker = "sys_platform == 'darwin' or sys_platform == 'linux'" },
    { name = "rb", marker = "sys_platform == 'darwin' or sys_platform == 'linux'" },
    { name = "redis", marker = "sys_platform == 'darwin' or sys_platform == 'linux'" },
    { name = "redis-py-cluster", marker = "sys_platform == 'darwin' or sys_platform == 'linux'" },
    { name = "reportlab", marker = "sys_platform == 'darwin' or sys_platform == 'linux'" },
    { name = "requests", marker = "sys_platform == 'darwin' or sys_platform == 'linux'" },
    { name = "requests-oauthlib", marker = "sys_platform == 'darwin' or sys_platform == 'linux'" },
    { name = "rfc3339-validator", marker = "sys_platform == 'darwin' or sys_platform == 'linux'" },
    { name = "rfc3986-validator", marker = "sys_platform == 'darwin' or sys_platform == 'linux'" },
    { name = "sentry-arroyo", marker = "sys_platform == 'darwin' or sys_platform == 'linux'" },
    { name = "sentry-forked-email-reply-parser", marker = "sys_platform == 'darwin' or sys_platform == 'linux'" },
    { name = "sentry-kafka-schemas", marker = "sys_platform == 'darwin' or sys_platform == 'linux'" },
    { name = "sentry-ophio", marker = "sys_platform == 'darwin' or sys_platform == 'linux'" },
    { name = "sentry-protos", marker = "sys_platform == 'darwin' or sys_platform == 'linux'" },
    { name = "sentry-redis-tools", marker = "sys_platform == 'darwin' or sys_platform == 'linux'" },
    { name = "sentry-relay", marker = "sys_platform == 'darwin' or sys_platform == 'linux'" },
    { name = "sentry-sdk", extra = ["http2"], marker = "sys_platform == 'darwin' or sys_platform == 'linux'" },
    { name = "sentry-usage-accountant", marker = "sys_platform == 'darwin' or sys_platform == 'linux'" },
    { name = "setuptools", marker = "sys_platform == 'darwin' or sys_platform == 'linux'" },
    { name = "simplejson", marker = "sys_platform == 'darwin' or sys_platform == 'linux'" },
    { name = "slack-sdk", marker = "sys_platform == 'darwin' or sys_platform == 'linux'" },
    { name = "snuba-sdk", marker = "sys_platform == 'darwin' or sys_platform == 'linux'" },
    { name = "sqlparse", marker = "sys_platform == 'darwin' or sys_platform == 'linux'" },
    { name = "statsd", marker = "sys_platform == 'darwin' or sys_platform == 'linux'" },
    { name = "stripe", marker = "sys_platform == 'darwin' or sys_platform == 'linux'" },
    { name = "structlog", marker = "sys_platform == 'darwin' or sys_platform == 'linux'" },
    { name = "symbolic", marker = "sys_platform == 'darwin' or sys_platform == 'linux'" },
    { name = "tiktoken", marker = "sys_platform == 'darwin' or sys_platform == 'linux'" },
    { name = "tldextract", marker = "sys_platform == 'darwin' or sys_platform == 'linux'" },
    { name = "tokenizers", marker = "sys_platform == 'darwin' or sys_platform == 'linux'" },
    { name = "toronado", marker = "sys_platform == 'darwin' or sys_platform == 'linux'" },
    { name = "typing-extensions", marker = "sys_platform == 'darwin' or sys_platform == 'linux'" },
    { name = "ua-parser", marker = "sys_platform == 'darwin' or sys_platform == 'linux'" },
    { name = "unidiff", marker = "sys_platform == 'darwin' or sys_platform == 'linux'" },
    { name = "urllib3", marker = "sys_platform == 'darwin' or sys_platform == 'linux'" },
    { name = "vroomrs", marker = "sys_platform == 'darwin' or sys_platform == 'linux'" },
    { name = "xmlsec", marker = "sys_platform == 'darwin' or sys_platform == 'linux'" },
    { name = "zstandard", marker = "sys_platform == 'darwin' or sys_platform == 'linux'" },
]

[package.dev-dependencies]
dev = [
    { name = "black", marker = "sys_platform == 'darwin' or sys_platform == 'linux'" },
    { name = "covdefaults", marker = "sys_platform == 'darwin' or sys_platform == 'linux'" },
    { name = "devservices", marker = "sys_platform == 'darwin' or sys_platform == 'linux'" },
    { name = "docker", marker = "sys_platform == 'darwin' or sys_platform == 'linux'" },
    { name = "ephemeral-port-reserve", marker = "sys_platform == 'darwin' or sys_platform == 'linux'" },
    { name = "flake8", marker = "sys_platform == 'darwin' or sys_platform == 'linux'" },
    { name = "flake8-bugbear", marker = "sys_platform == 'darwin' or sys_platform == 'linux'" },
    { name = "flake8-logging", marker = "sys_platform == 'darwin' or sys_platform == 'linux'" },
    { name = "honcho", marker = "sys_platform == 'darwin' or sys_platform == 'linux'" },
    { name = "isort", marker = "sys_platform == 'darwin' or sys_platform == 'linux'" },
    { name = "lxml-stubs", marker = "sys_platform == 'darwin' or sys_platform == 'linux'" },
    { name = "msgpack-types", marker = "sys_platform == 'darwin' or sys_platform == 'linux'" },
    { name = "mypy", marker = "sys_platform == 'darwin' or sys_platform == 'linux'" },
    { name = "mypy-extensions", marker = "sys_platform == 'darwin' or sys_platform == 'linux'" },
    { name = "openapi-core", marker = "sys_platform == 'darwin' or sys_platform == 'linux'" },
    { name = "openapi-pydantic", marker = "sys_platform == 'darwin' or sys_platform == 'linux'" },
    { name = "pip", marker = "sys_platform == 'darwin' or sys_platform == 'linux'" },
    { name = "pip-tools", marker = "sys_platform == 'darwin' or sys_platform == 'linux'" },
    { name = "pre-commit", marker = "sys_platform == 'darwin' or sys_platform == 'linux'" },
    { name = "pytest", marker = "sys_platform == 'darwin' or sys_platform == 'linux'" },
    { name = "pytest-cov", marker = "sys_platform == 'darwin' or sys_platform == 'linux'" },
    { name = "pytest-django", marker = "sys_platform == 'darwin' or sys_platform == 'linux'" },
    { name = "pytest-fail-slow", marker = "sys_platform == 'darwin' or sys_platform == 'linux'" },
    { name = "pytest-json-report", marker = "sys_platform == 'darwin' or sys_platform == 'linux'" },
    { name = "pytest-rerunfailures", marker = "sys_platform == 'darwin' or sys_platform == 'linux'" },
    { name = "pytest-sentry", marker = "sys_platform == 'darwin' or sys_platform == 'linux'" },
    { name = "pytest-workaround-12888", marker = "sys_platform == 'darwin' or sys_platform == 'linux'" },
    { name = "pytest-xdist", marker = "sys_platform == 'darwin' or sys_platform == 'linux'" },
    { name = "pyupgrade", marker = "sys_platform == 'darwin' or sys_platform == 'linux'" },
    { name = "responses", marker = "sys_platform == 'darwin' or sys_platform == 'linux'" },
    { name = "selenium", marker = "sys_platform == 'darwin' or sys_platform == 'linux'" },
    { name = "sentry-cli", marker = "sys_platform == 'darwin' or sys_platform == 'linux'" },
    { name = "sentry-covdefaults-disable-branch-coverage", marker = "sys_platform == 'darwin' or sys_platform == 'linux'" },
    { name = "sentry-devenv", marker = "sys_platform == 'darwin' or sys_platform == 'linux'" },
    { name = "sentry-forked-django-stubs", marker = "sys_platform == 'darwin' or sys_platform == 'linux'" },
    { name = "sentry-forked-djangorestframework-stubs", marker = "sys_platform == 'darwin' or sys_platform == 'linux'" },
    { name = "time-machine", marker = "sys_platform == 'darwin' or sys_platform == 'linux'" },
    { name = "types-beautifulsoup4", marker = "sys_platform == 'darwin' or sys_platform == 'linux'" },
    { name = "types-cachetools", marker = "sys_platform == 'darwin' or sys_platform == 'linux'" },
    { name = "types-docker", marker = "sys_platform == 'darwin' or sys_platform == 'linux'" },
    { name = "types-jsonschema", marker = "sys_platform == 'darwin' or sys_platform == 'linux'" },
    { name = "types-oauthlib", marker = "sys_platform == 'darwin' or sys_platform == 'linux'" },
    { name = "types-parsimonious", marker = "sys_platform == 'darwin' or sys_platform == 'linux'" },
    { name = "types-pillow", marker = "sys_platform == 'darwin' or sys_platform == 'linux'" },
    { name = "types-protobuf", marker = "sys_platform == 'darwin' or sys_platform == 'linux'" },
    { name = "types-psutil", marker = "sys_platform == 'darwin' or sys_platform == 'linux'" },
    { name = "types-psycopg2", marker = "sys_platform == 'darwin' or sys_platform == 'linux'" },
    { name = "types-python-dateutil", marker = "sys_platform == 'darwin' or sys_platform == 'linux'" },
    { name = "types-pyyaml", marker = "sys_platform == 'darwin' or sys_platform == 'linux'" },
    { name = "types-redis", marker = "sys_platform == 'darwin' or sys_platform == 'linux'" },
    { name = "types-requests", marker = "sys_platform == 'darwin' or sys_platform == 'linux'" },
    { name = "types-requests-oauthlib", marker = "sys_platform == 'darwin' or sys_platform == 'linux'" },
    { name = "types-setuptools", marker = "sys_platform == 'darwin' or sys_platform == 'linux'" },
    { name = "types-simplejson", marker = "sys_platform == 'darwin' or sys_platform == 'linux'" },
    { name = "types-unidiff", marker = "sys_platform == 'darwin' or sys_platform == 'linux'" },
]

[package.metadata]
requires-dist = [
    { name = "avalara", specifier = ">=20.9.0" },
    { name = "beautifulsoup4", specifier = ">=4.7.1" },
    { name = "boto3", specifier = ">=1.34.128" },
    { name = "botocore", specifier = ">=1.34.128" },
    { name = "brotli", specifier = ">=1.1.0" },
    { name = "cachetools", specifier = ">=5.3.0" },
    { name = "click", specifier = ">=8.2.1" },
    { name = "confluent-kafka", specifier = ">=2.8.0" },
    { name = "cronsim", specifier = ">=2.6" },
    { name = "cryptography", specifier = ">=44.0.1" },
    { name = "cssselect", specifier = ">=1.0.3" },
    { name = "datadog", specifier = ">=0.49.1" },
    { name = "django", specifier = ">=5.2.1" },
    { name = "django-crispy-forms", specifier = ">=1.14.0" },
    { name = "django-csp", specifier = ">=3.8" },
    { name = "django-pg-zero-downtime-migrations", specifier = ">=0.18" },
    { name = "djangorestframework", specifier = ">=3.16.1" },
    { name = "drf-spectacular", specifier = ">=0.27.2" },
    { name = "fido2", specifier = ">=0.9.2" },
    { name = "google-api-core", specifier = ">=2.19.1" },
    { name = "google-auth", specifier = ">=2.29.0" },
    { name = "google-cloud-bigtable", specifier = ">=2.30.1" },
    { name = "google-cloud-build", specifier = ">=3.24.2" },
    { name = "google-cloud-core", specifier = ">=2.4.1" },
    { name = "google-cloud-functions", specifier = ">=1.17.0" },
    { name = "google-cloud-kms", specifier = ">=2.24.2" },
    { name = "google-cloud-pubsub", specifier = ">=2.23.0" },
    { name = "google-cloud-spanner", specifier = ">=3.49.0" },
    { name = "google-cloud-storage", specifier = ">=2.18.0" },
    { name = "google-cloud-storage-transfer", specifier = ">=1.17.0" },
    { name = "google-crc32c", specifier = ">=1.6.0" },
    { name = "googleapis-common-protos", specifier = ">=1.63.2" },
    { name = "granian", specifier = "~=2.5" },
    { name = "grpc-google-iam-v1", specifier = ">=0.13.1" },
    { name = "grpcio", specifier = ">=1.67.0" },
    { name = "hiredis", specifier = ">=2.3.2" },
    { name = "iso3166", specifier = ">=2.1.1" },
    { name = "jsonschema", specifier = ">=4.20.0" },
    { name = "lxml", specifier = ">=5.3.0" },
    { name = "maxminddb", specifier = ">=2.3.0" },
    { name = "mistune", specifier = ">=2.0.4" },
    { name = "mmh3", specifier = ">=4.0.0" },
    { name = "msgpack", specifier = ">=1.1.0" },
    { name = "msgspec", specifier = ">=0.19.0" },
    { name = "openai", specifier = ">=1.3.5" },
    { name = "orjson", specifier = ">=3.10.10" },
    { name = "packaging", specifier = ">=24.1" },
    { name = "parsimonious", specifier = ">=0.10.0" },
    { name = "petname", specifier = ">=2.6" },
    { name = "phonenumberslite", specifier = ">=8.12.55" },
    { name = "pillow", specifier = ">=11.0.0" },
    { name = "proto-plus", specifier = ">=1.25.0" },
    { name = "protobuf", specifier = ">=5.27.3" },
    { name = "psutil", specifier = ">=5.9.7" },
    { name = "psycopg2-binary", specifier = ">=2.9.10" },
    { name = "pycountry", specifier = ">=17.5.14" },
    { name = "pydantic", specifier = ">=1.10.23,<2" },
    { name = "pyjwt", specifier = ">=2.4.0" },
    { name = "pymemcache", specifier = ">=4.0.0" },
    { name = "python-dateutil", specifier = ">=2.9.0.post0" },
    { name = "python-rapidjson", specifier = ">=1.8" },
    { name = "python-u2flib-server", specifier = ">=5.0.0" },
    { name = "python3-saml", specifier = ">=1.15.0" },
    { name = "pyuwsgi", specifier = ">=2.0.28.post1" },
    { name = "pyvat", specifier = ">=1.3.15" },
    { name = "rb", specifier = ">=1.10.0" },
    { name = "redis", specifier = ">=3.4.1" },
    { name = "redis-py-cluster", specifier = ">=2.1.0" },
    { name = "reportlab", specifier = ">=4.4.0" },
    { name = "requests", specifier = ">=2.32.4" },
    { name = "requests-oauthlib", specifier = ">=1.2.0" },
    { name = "rfc3339-validator", specifier = ">=0.1.2" },
    { name = "rfc3986-validator", specifier = ">=0.1.1" },
    { name = "sentry-arroyo", specifier = ">=2.29.6" },
    { name = "sentry-forked-email-reply-parser", specifier = ">=0.5.12.post1" },
    { name = "sentry-kafka-schemas", specifier = ">=2.1.7" },
    { name = "sentry-ophio", specifier = ">=1.1.3" },
    { name = "sentry-protos", specifier = ">=0.4.1" },
    { name = "sentry-redis-tools", specifier = ">=0.5.0" },
    { name = "sentry-relay", specifier = ">=0.9.16" },
<<<<<<< HEAD
    { name = "sentry-sdk", extras = ["http2"], specifier = ">=2.41.0" },
=======
    { name = "sentry-sdk", extras = ["http2"], specifier = ">=2.42.0" },
>>>>>>> b7f489c1
    { name = "sentry-usage-accountant", specifier = ">=0.0.10" },
    { name = "setuptools", specifier = ">=70.0.0" },
    { name = "simplejson", specifier = ">=3.17.6" },
    { name = "slack-sdk", specifier = ">=3.27.2" },
    { name = "snuba-sdk", specifier = ">=3.0.43" },
    { name = "sqlparse", specifier = ">=0.5.0" },
    { name = "statsd", specifier = ">=3.3.0" },
    { name = "stripe", specifier = ">=6.7.0" },
    { name = "structlog", specifier = ">=22.1.0" },
    { name = "symbolic", specifier = ">=12.14.1" },
    { name = "tiktoken", specifier = ">=0.8.0" },
    { name = "tldextract", specifier = ">=5.1.2" },
    { name = "tokenizers", specifier = ">=0.22.0" },
    { name = "toronado", specifier = ">=0.1.0" },
    { name = "typing-extensions", specifier = ">=4.12.0" },
    { name = "ua-parser", specifier = ">=0.10.0" },
    { name = "unidiff", specifier = ">=0.7.4" },
    { name = "urllib3", specifier = ">=2.2.2" },
    { name = "vroomrs", specifier = ">=0.1.18" },
    { name = "xmlsec", specifier = ">=1.3.14" },
    { name = "zstandard", specifier = ">=0.18.0" },
]

[package.metadata.requires-dev]
dev = [
    { name = "black", specifier = ">=25.1.0" },
    { name = "covdefaults", specifier = ">=2.3.0" },
    { name = "devservices", specifier = ">=1.2.2" },
    { name = "docker", specifier = ">=7.1.0" },
    { name = "ephemeral-port-reserve", specifier = ">=1.1.4" },
    { name = "flake8", specifier = ">=7.3.0" },
    { name = "flake8-bugbear", specifier = ">=22.10.27" },
    { name = "flake8-logging", specifier = ">=1.5.0" },
    { name = "honcho", specifier = ">=2.0.0" },
    { name = "isort", specifier = ">=6" },
    { name = "lxml-stubs", specifier = ">=0.4.0" },
    { name = "msgpack-types", specifier = ">=0.2.0" },
    { name = "mypy", specifier = ">=1.17.1" },
    { name = "mypy-extensions", specifier = ">=1.0.0" },
    { name = "openapi-core", specifier = ">=0.18.2" },
    { name = "openapi-pydantic", specifier = ">=0.4.0" },
    { name = "pip", specifier = ">=23.3.1" },
    { name = "pip-tools", specifier = ">=7.1.0" },
    { name = "pre-commit", specifier = ">=4.2.0" },
    { name = "pytest", specifier = ">=8.1.2" },
    { name = "pytest-cov", specifier = ">=4.0.0" },
    { name = "pytest-django", specifier = ">=4.9.0" },
    { name = "pytest-fail-slow", specifier = ">=0.3.0" },
    { name = "pytest-json-report", specifier = ">=1.5.0" },
    { name = "pytest-rerunfailures", specifier = ">=15.0" },
    { name = "pytest-sentry", specifier = ">=0.3.0" },
    { name = "pytest-workaround-12888", specifier = ">=1.0.0" },
    { name = "pytest-xdist", specifier = ">=3.0.2" },
    { name = "pyupgrade", specifier = ">=3.19.1" },
    { name = "responses", specifier = ">=0.23.1" },
    { name = "selenium", specifier = ">=4.16.0" },
    { name = "sentry-cli", specifier = ">=2.16.0" },
    { name = "sentry-covdefaults-disable-branch-coverage", specifier = ">=1.0.2" },
    { name = "sentry-devenv", specifier = ">=1.22.0" },
    { name = "sentry-forked-django-stubs", specifier = ">=5.2.2.post2" },
    { name = "sentry-forked-djangorestframework-stubs", specifier = ">=3.16.3.post1" },
    { name = "time-machine", specifier = ">=2.16.0" },
    { name = "types-beautifulsoup4", specifier = ">=4.11.6" },
    { name = "types-cachetools", specifier = ">=5.3.0.5" },
    { name = "types-docker", specifier = ">=7.1.0.20250705" },
    { name = "types-jsonschema", specifier = ">=4.16.1" },
    { name = "types-oauthlib", specifier = ">=3.2.0.8" },
    { name = "types-parsimonious", specifier = ">=0.10.0.8" },
    { name = "types-pillow", specifier = ">=9.5.0.4" },
    { name = "types-protobuf", specifier = ">=4.23.0.1" },
    { name = "types-psutil", specifier = ">=5.9.5.16" },
    { name = "types-psycopg2", specifier = ">=2.9.21" },
    { name = "types-python-dateutil", specifier = ">=2.8.19" },
    { name = "types-pyyaml", specifier = ">=6.0.11" },
    { name = "types-redis", specifier = ">=3.5.18" },
    { name = "types-requests", specifier = ">=2.32.0.20241016" },
    { name = "types-requests-oauthlib", specifier = ">=2.0.0.20250119" },
    { name = "types-setuptools", specifier = ">=69.0.0.0" },
    { name = "types-simplejson", specifier = ">=3.17.7.2" },
    { name = "types-unidiff", specifier = ">=0.7.0.20240505" },
]

[[package]]
name = "sentry-arroyo"
version = "2.29.6"
source = { registry = "https://pypi.devinfra.sentry.io/simple" }
dependencies = [
    { name = "confluent-kafka", marker = "sys_platform == 'darwin' or sys_platform == 'linux'" },
]
wheels = [
    { url = "https://pypi.devinfra.sentry.io/wheels/sentry_arroyo-2.29.6-py3-none-any.whl", hash = "sha256:88bd9f40d72bb39d9fcf654bef698bc6a10f608ba0e209599fc83100e71e5b01" },
]

[[package]]
name = "sentry-cli"
version = "2.16.0"
source = { registry = "https://pypi.devinfra.sentry.io/simple" }
wheels = [
    { url = "https://pypi.devinfra.sentry.io/wheels/sentry_cli-2.16.0-py3-none-macosx_11_0_arm64.whl", hash = "sha256:db01ed6951a6f65faaf97b34f8dbe66c42c59f922f8be0f383f032309a4dd0b6" },
    { url = "https://pypi.devinfra.sentry.io/wheels/sentry_cli-2.16.0-py3-none-macosx_11_0_universal2.whl", hash = "sha256:c2f51b3b79113ec4080908af7a0a8a43a3bf30873a801ed8f095ba5cf7b73e9e" },
    { url = "https://pypi.devinfra.sentry.io/wheels/sentry_cli-2.16.0-py3-none-manylinux_2_17_aarch64.manylinux2014_aarch64.musllinux_1_2_aarch64.whl", hash = "sha256:872462805c749cc974ba27709052194f080ff44762a47b98d7f520e34e64a260" },
    { url = "https://pypi.devinfra.sentry.io/wheels/sentry_cli-2.16.0-py3-none-manylinux_2_17_x86_64.manylinux2014_x86_64.musllinux_1_2_x86_64.whl", hash = "sha256:9d0541a3cbe96697f354549f2464c24c3250aa189e58d690ca632f434c34e6e8" },
]

[[package]]
name = "sentry-covdefaults-disable-branch-coverage"
version = "1.0.2"
source = { registry = "https://pypi.devinfra.sentry.io/simple" }
dependencies = [
    { name = "coverage", marker = "sys_platform == 'darwin' or sys_platform == 'linux'" },
]
wheels = [
    { url = "https://pypi.devinfra.sentry.io/wheels/sentry_covdefaults_disable_branch_coverage-1.0.2-py3-none-any.whl", hash = "sha256:20dcf7eec520f45d70402af0d3aecc7e0e1dc1bf0e4a0e03061797525eb99992" },
]

[[package]]
name = "sentry-devenv"
version = "1.22.0"
source = { registry = "https://pypi.devinfra.sentry.io/simple" }
dependencies = [
    { name = "sentry-sdk", marker = "sys_platform == 'darwin' or sys_platform == 'linux'" },
    { name = "typing-extensions", marker = "sys_platform == 'darwin' or sys_platform == 'linux'" },
]
wheels = [
    { url = "https://pypi.devinfra.sentry.io/wheels/sentry_devenv-1.22.0-py3-none-any.whl", hash = "sha256:36a82352fecbdea0c2f5ab1cce74dc64d4d741b4a249ab1a7a88524a3aa7c2f9" },
]

[[package]]
name = "sentry-forked-django-stubs"
version = "5.2.2.post2"
source = { registry = "https://pypi.devinfra.sentry.io/simple" }
dependencies = [
    { name = "django", marker = "sys_platform == 'darwin' or sys_platform == 'linux'" },
    { name = "django-stubs-ext", marker = "sys_platform == 'darwin' or sys_platform == 'linux'" },
    { name = "types-pyyaml", marker = "sys_platform == 'darwin' or sys_platform == 'linux'" },
    { name = "typing-extensions", marker = "sys_platform == 'darwin' or sys_platform == 'linux'" },
]
wheels = [
    { url = "https://pypi.devinfra.sentry.io/wheels/sentry_forked_django_stubs-5.2.2.post2-py3-none-any.whl", hash = "sha256:612510066050aa93d24ea54735f7df6871ebe46c292398ac68ed2c0c2685b38a" },
]

[[package]]
name = "sentry-forked-djangorestframework-stubs"
version = "3.16.3.post1"
source = { registry = "https://pypi.devinfra.sentry.io/simple" }
dependencies = [
    { name = "requests", marker = "sys_platform == 'darwin' or sys_platform == 'linux'" },
    { name = "sentry-forked-django-stubs", marker = "sys_platform == 'darwin' or sys_platform == 'linux'" },
    { name = "types-pyyaml", marker = "sys_platform == 'darwin' or sys_platform == 'linux'" },
    { name = "types-requests", marker = "sys_platform == 'darwin' or sys_platform == 'linux'" },
    { name = "typing-extensions", marker = "sys_platform == 'darwin' or sys_platform == 'linux'" },
]
wheels = [
    { url = "https://pypi.devinfra.sentry.io/wheels/sentry_forked_djangorestframework_stubs-3.16.3.post1-py3-none-any.whl", hash = "sha256:7de2b4cb20cf4a618103a01eca08529d131725102996f5c45ea7901fe9f23abe" },
]

[[package]]
name = "sentry-forked-email-reply-parser"
version = "0.5.12.post1"
source = { registry = "https://pypi.devinfra.sentry.io/simple" }
wheels = [
    { url = "https://pypi.devinfra.sentry.io/wheels/sentry_forked_email_reply_parser-0.5.12.post1-py3-none-any.whl", hash = "sha256:53746e4949dcc102eb9f198e40f4e970c9aaaf05d9578dbd9da971e983d117d3" },
]

[[package]]
name = "sentry-kafka-schemas"
version = "2.1.7"
source = { registry = "https://pypi.devinfra.sentry.io/simple" }
dependencies = [
    { name = "fastjsonschema", marker = "sys_platform == 'darwin' or sys_platform == 'linux'" },
    { name = "msgpack", marker = "sys_platform == 'darwin' or sys_platform == 'linux'" },
    { name = "python-rapidjson", marker = "sys_platform == 'darwin' or sys_platform == 'linux'" },
    { name = "pyyaml", marker = "sys_platform == 'darwin' or sys_platform == 'linux'" },
    { name = "sentry-protos", marker = "sys_platform == 'darwin' or sys_platform == 'linux'" },
    { name = "typing-extensions", marker = "sys_platform == 'darwin' or sys_platform == 'linux'" },
]
wheels = [
    { url = "https://pypi.devinfra.sentry.io/wheels/sentry_kafka_schemas-2.1.7-py2.py3-none-any.whl", hash = "sha256:b58f20ef5228c48c8061f90e863825a609040c73512b8bd2aa50747d0ba0e89e" },
]

[[package]]
name = "sentry-ophio"
version = "1.1.3"
source = { registry = "https://pypi.devinfra.sentry.io/simple" }
wheels = [
    { url = "https://pypi.devinfra.sentry.io/wheels/sentry_ophio-1.1.3-cp310-abi3-macosx_10_12_x86_64.whl", hash = "sha256:896e59f1feaff302e187bce04c93e968f9c9cae97e07825a9898e10eca3e1af6" },
    { url = "https://pypi.devinfra.sentry.io/wheels/sentry_ophio-1.1.3-cp310-abi3-macosx_11_0_arm64.whl", hash = "sha256:5e805c9470060df58bc67e497932c3e2edb926ef150d28e3aed23db7bbf0e017" },
    { url = "https://pypi.devinfra.sentry.io/wheels/sentry_ophio-1.1.3-cp310-abi3-manylinux_2_17_aarch64.manylinux2014_aarch64.whl", hash = "sha256:dea78b4b851fcb1e562ee5a3aef9058928c1689775ba6fcf24a08d34a75e06a7" },
    { url = "https://pypi.devinfra.sentry.io/wheels/sentry_ophio-1.1.3-cp310-abi3-manylinux_2_17_x86_64.manylinux2014_x86_64.whl", hash = "sha256:81c2feae9d4842e941ade5989c48982e60a743f262bb3c28222f1844fffa12ea" },
]

[[package]]
name = "sentry-protos"
version = "0.4.1"
source = { registry = "https://pypi.devinfra.sentry.io/simple" }
dependencies = [
    { name = "grpc-stubs", marker = "sys_platform == 'darwin' or sys_platform == 'linux'" },
    { name = "grpcio", marker = "sys_platform == 'darwin' or sys_platform == 'linux'" },
    { name = "protobuf", marker = "sys_platform == 'darwin' or sys_platform == 'linux'" },
]
wheels = [
    { url = "https://pypi.devinfra.sentry.io/wheels/sentry_protos-0.4.1-py3-none-any.whl", hash = "sha256:b8daa540b3cbe3a68de3b446f90cf9224c1e11fe8c2259e39d79e5836e2cda19" },
]

[[package]]
name = "sentry-redis-tools"
version = "0.5.0"
source = { registry = "https://pypi.devinfra.sentry.io/simple" }
dependencies = [
    { name = "redis", marker = "sys_platform == 'darwin' or sys_platform == 'linux'" },
]
wheels = [
    { url = "https://pypi.devinfra.sentry.io/wheels/sentry_redis_tools-0.5.0-py2.py3-none-any.whl", hash = "sha256:3a1c1e1082df07bc502689baad0becbe69c0b70f2672cf6a14ea69bcd2871a18" },
]

[[package]]
name = "sentry-relay"
version = "0.9.16"
source = { registry = "https://pypi.devinfra.sentry.io/simple" }
dependencies = [
    { name = "milksnake", marker = "sys_platform == 'darwin' or sys_platform == 'linux'" },
]
wheels = [
    { url = "https://pypi.devinfra.sentry.io/wheels/sentry_relay-0.9.16-py2.py3-none-macosx_13_0_x86_64.whl", hash = "sha256:141b0b5ffdfec5194a1bc7851e0f4d9304a090589ed3c181bac6b85b9c7db142" },
    { url = "https://pypi.devinfra.sentry.io/wheels/sentry_relay-0.9.16-py2.py3-none-macosx_14_0_arm64.whl", hash = "sha256:59e6ff9cd52b6b9976c866adb33a1b4ffc9b1e545816010169601d76953c3cb7" },
    { url = "https://pypi.devinfra.sentry.io/wheels/sentry_relay-0.9.16-py2.py3-none-manylinux_2_28_aarch64.whl", hash = "sha256:005c3dc3a97c49fda0b481a08664d02e8e9ade1cac99c816febca3f836a1856c" },
    { url = "https://pypi.devinfra.sentry.io/wheels/sentry_relay-0.9.16-py2.py3-none-manylinux_2_28_x86_64.whl", hash = "sha256:255c5f40c7b480df42e4899e0ddaf4fccd1edfd3450b78f237cbe3e473e7b4ff" },
]

[[package]]
name = "sentry-sdk"
<<<<<<< HEAD
version = "2.41.0"
=======
version = "2.42.0"
>>>>>>> b7f489c1
source = { registry = "https://pypi.devinfra.sentry.io/simple" }
dependencies = [
    { name = "certifi", marker = "sys_platform == 'darwin' or sys_platform == 'linux'" },
    { name = "urllib3", marker = "sys_platform == 'darwin' or sys_platform == 'linux'" },
]
wheels = [
<<<<<<< HEAD
    { url = "https://pypi.devinfra.sentry.io/wheels/sentry_sdk-2.41.0-py2.py3-none-any.whl", hash = "sha256:343cde6540574113d13d178d1b2093e011ac21dd55abd3a1ec7e540f0d18a5bd" },
=======
    { url = "https://pypi.devinfra.sentry.io/wheels/sentry_sdk-2.42.0-py2.py3-none-any.whl", hash = "sha256:1a7986e638306ff158f52dd47d9480a4055e6c289388caa90628acb2563fe7bd" },
>>>>>>> b7f489c1
]

[package.optional-dependencies]
http2 = [
    { name = "httpcore", extra = ["http2"], marker = "sys_platform == 'darwin' or sys_platform == 'linux'" },
]

[[package]]
name = "sentry-usage-accountant"
version = "0.0.10"
source = { registry = "https://pypi.devinfra.sentry.io/simple" }
dependencies = [
    { name = "sentry-arroyo", marker = "sys_platform == 'darwin' or sys_platform == 'linux'" },
]
wheels = [
    { url = "https://pypi.devinfra.sentry.io/wheels/sentry_usage_accountant-0.0.10-py3-none-any.whl", hash = "sha256:8317a2117b694c26b429150134287dcdc03c9e5b0711888ddd87bf75147b0cca" },
]

[[package]]
name = "setuptools"
version = "70.0.0"
source = { registry = "https://pypi.devinfra.sentry.io/simple" }
wheels = [
    { url = "https://pypi.devinfra.sentry.io/wheels/setuptools-70.0.0-py3-none-any.whl", hash = "sha256:54faa7f2e8d2d11bcd2c07bed282eef1046b5c080d1c32add737d7b5817b1ad4" },
]

[[package]]
name = "simplejson"
version = "3.17.6"
source = { registry = "https://pypi.devinfra.sentry.io/simple" }
wheels = [
    { url = "https://pypi.devinfra.sentry.io/wheels/simplejson-3.17.6-cp313-cp313-macosx_10_9_x86_64.whl", hash = "sha256:63211287795f091f6d75e6120f2b8e831ec551350e5aa77e7e195076d9a3893c" },
    { url = "https://pypi.devinfra.sentry.io/wheels/simplejson-3.17.6-cp313-cp313-macosx_11_0_arm64.whl", hash = "sha256:45fadf81bff24af545f337707b229ba01a750c67cae8b25762245b78978478d3" },
    { url = "https://pypi.devinfra.sentry.io/wheels/simplejson-3.17.6-cp313-cp313-manylinux_2_17_aarch64.manylinux2014_aarch64.manylinux_2_28_aarch64.whl", hash = "sha256:cfda4d6ae61a95c4f053167a6a305b82dac943a864144ccc0efe8efdca1c0c2c" },
    { url = "https://pypi.devinfra.sentry.io/wheels/simplejson-3.17.6-cp313-cp313-manylinux_2_5_x86_64.manylinux1_x86_64.manylinux_2_28_x86_64.whl", hash = "sha256:d9fa1be0834a2c56b3fb083a9e764e00eac7c307d13230dc58ec65d3a635498f" },
]

[[package]]
name = "six"
version = "1.17.0"
source = { registry = "https://pypi.devinfra.sentry.io/simple" }
wheels = [
    { url = "https://pypi.devinfra.sentry.io/wheels/six-1.17.0-py2.py3-none-any.whl", hash = "sha256:4721f391ed90541fddacab5acf947aa0d3dc7d27b2e1e8eda2be8970586c3274" },
]

[[package]]
name = "slack-sdk"
version = "3.27.2"
source = { registry = "https://pypi.devinfra.sentry.io/simple" }
wheels = [
    { url = "https://pypi.devinfra.sentry.io/wheels/slack_sdk-3.27.2-py2.py3-none-any.whl", hash = "sha256:af97158e6ac7f667e158e8036e63dc1f79db9bd36216a33c10fcc49be7c2f30c" },
]

[[package]]
name = "sniffio"
version = "1.3.1"
source = { registry = "https://pypi.devinfra.sentry.io/simple" }
wheels = [
    { url = "https://pypi.devinfra.sentry.io/wheels/sniffio-1.3.1-py3-none-any.whl", hash = "sha256:2f6da418d1f1e0fddd844478f41680e794e6051915791a034ff65e5f100525a2" },
]

[[package]]
name = "snuba-sdk"
version = "3.0.43"
source = { registry = "https://pypi.devinfra.sentry.io/simple" }
dependencies = [
    { name = "parsimonious", marker = "sys_platform == 'darwin' or sys_platform == 'linux'" },
]
wheels = [
    { url = "https://pypi.devinfra.sentry.io/wheels/snuba_sdk-3.0.43-py2.py3-none-any.whl", hash = "sha256:06ceab005093549cfedd8319f4e89fc0269095bde06bf5e49e6c6bc9545daa9f" },
]

[[package]]
name = "sortedcontainers"
version = "2.4.0"
source = { registry = "https://pypi.devinfra.sentry.io/simple" }
wheels = [
    { url = "https://pypi.devinfra.sentry.io/wheels/sortedcontainers-2.4.0-py2.py3-none-any.whl", hash = "sha256:a163dcaede0f1c021485e957a39245190e74249897e2ae4b2aa38595db237ee0" },
]

[[package]]
name = "soupsieve"
version = "2.3.2.post1"
source = { registry = "https://pypi.devinfra.sentry.io/simple" }
wheels = [
    { url = "https://pypi.devinfra.sentry.io/wheels/soupsieve-2.3.2.post1-py3-none-any.whl", hash = "sha256:3b2503d3c7084a42b1ebd08116e5f81aadfaea95863628c80a3b774a11b7c759" },
]

[[package]]
name = "sqlparse"
version = "0.5.0"
source = { registry = "https://pypi.devinfra.sentry.io/simple" }
wheels = [
    { url = "https://pypi.devinfra.sentry.io/wheels/sqlparse-0.5.0-py3-none-any.whl", hash = "sha256:c204494cd97479d0e39f28c93d46c0b2d5959c7b9ab904762ea6c7af211c8663" },
]

[[package]]
name = "statsd"
version = "3.3.0"
source = { registry = "https://pypi.devinfra.sentry.io/simple" }
wheels = [
    { url = "https://pypi.devinfra.sentry.io/wheels/statsd-3.3.0-py2.py3-none-any.whl", hash = "sha256:c610fb80347fca0ef62666d241bce64184bd7cc1efe582f9690e045c25535eaa" },
]

[[package]]
name = "stripe"
version = "6.7.0"
source = { registry = "https://pypi.devinfra.sentry.io/simple" }
dependencies = [
    { name = "requests", marker = "sys_platform == 'darwin' or sys_platform == 'linux'" },
    { name = "typing-extensions", marker = "sys_platform == 'darwin' or sys_platform == 'linux'" },
]
wheels = [
    { url = "https://pypi.devinfra.sentry.io/wheels/stripe-6.7.0-py2.py3-none-any.whl", hash = "sha256:a453d6daa633f656297a9323c736fdcb53164418d643fdc30499a6d32ad7933c" },
]

[[package]]
name = "structlog"
version = "22.1.0"
source = { registry = "https://pypi.devinfra.sentry.io/simple" }
wheels = [
    { url = "https://pypi.devinfra.sentry.io/wheels/structlog-22.1.0-py3-none-any.whl", hash = "sha256:760d37b8839bd4fe1747bed7b80f7f4de160078405f4b6a1db9270ccbfce6c30" },
]

[[package]]
name = "supervisor"
version = "4.2.5"
source = { registry = "https://pypi.devinfra.sentry.io/simple" }
dependencies = [
    { name = "setuptools", marker = "sys_platform == 'darwin' or sys_platform == 'linux'" },
]
wheels = [
    { url = "https://pypi.devinfra.sentry.io/wheels/supervisor-4.2.5-py2.py3-none-any.whl", hash = "sha256:2ecaede32fc25af814696374b79e42644ecaba5c09494c51016ffda9602d0f08" },
]

[[package]]
name = "symbolic"
version = "12.14.1"
source = { registry = "https://pypi.devinfra.sentry.io/simple" }
dependencies = [
    { name = "milksnake", marker = "sys_platform == 'darwin' or sys_platform == 'linux'" },
]
wheels = [
    { url = "https://pypi.devinfra.sentry.io/wheels/symbolic-12.14.1-py2.py3-none-macosx_10_15_x86_64.whl", hash = "sha256:8500320a80d8138026db3ff28a11d697eb0922fc51b1e50c8a206e79f4b39745" },
    { url = "https://pypi.devinfra.sentry.io/wheels/symbolic-12.14.1-py2.py3-none-macosx_11_0_arm64.whl", hash = "sha256:0b2816167383d4fcb11a2224459edaacfe092aa885168bd7e81e0564c7bf5829" },
    { url = "https://pypi.devinfra.sentry.io/wheels/symbolic-12.14.1-py2.py3-none-manylinux_2_28_aarch64.whl", hash = "sha256:6b5242319206d9f8165123990984f9300a3a1f75ccaee8b7da0ef28da4d99258" },
    { url = "https://pypi.devinfra.sentry.io/wheels/symbolic-12.14.1-py2.py3-none-manylinux_2_28_x86_64.whl", hash = "sha256:f13625d3923db47c464db12f3b78d40d6ff9d2be07d1e099d881d00be343b234" },
]

[[package]]
name = "tiktoken"
version = "0.8.0"
source = { registry = "https://pypi.devinfra.sentry.io/simple" }
dependencies = [
    { name = "regex", marker = "sys_platform == 'darwin' or sys_platform == 'linux'" },
    { name = "requests", marker = "sys_platform == 'darwin' or sys_platform == 'linux'" },
]
wheels = [
    { url = "https://pypi.devinfra.sentry.io/wheels/tiktoken-0.8.0-cp313-cp313-macosx_10_13_x86_64.whl", hash = "sha256:02be1666096aff7da6cbd7cdaa8e7917bfed3467cd64b38b1f112e96d3b06a24" },
    { url = "https://pypi.devinfra.sentry.io/wheels/tiktoken-0.8.0-cp313-cp313-macosx_11_0_arm64.whl", hash = "sha256:c94ff53c5c74b535b2cbf431d907fc13c678bbd009ee633a2aca269a04389f9a" },
    { url = "https://pypi.devinfra.sentry.io/wheels/tiktoken-0.8.0-cp313-cp313-manylinux_2_17_aarch64.manylinux2014_aarch64.whl", hash = "sha256:6b231f5e8982c245ee3065cd84a4712d64692348bc609d84467c57b4b72dcbc5" },
    { url = "https://pypi.devinfra.sentry.io/wheels/tiktoken-0.8.0-cp313-cp313-manylinux_2_17_x86_64.manylinux2014_x86_64.whl", hash = "sha256:4177faa809bd55f699e88c96d9bb4635d22e3f59d635ba6fd9ffedf7150b9953" },
]

[[package]]
name = "time-machine"
version = "2.16.0"
source = { registry = "https://pypi.devinfra.sentry.io/simple" }
dependencies = [
    { name = "python-dateutil", marker = "sys_platform == 'darwin' or sys_platform == 'linux'" },
]
wheels = [
    { url = "https://pypi.devinfra.sentry.io/wheels/time_machine-2.16.0-cp313-cp313-macosx_10_13_universal2.whl", hash = "sha256:7751bf745d54e9e8b358c0afa332815da9b8a6194b26d0fd62876ab6c4d5c9c0" },
    { url = "https://pypi.devinfra.sentry.io/wheels/time_machine-2.16.0-cp313-cp313-macosx_10_13_x86_64.whl", hash = "sha256:1784edf173ca840ba154de6eed000b5727f65ab92972c2f88cec5c4d6349c5f2" },
    { url = "https://pypi.devinfra.sentry.io/wheels/time_machine-2.16.0-cp313-cp313-manylinux_2_17_aarch64.manylinux2014_aarch64.whl", hash = "sha256:2f5876a5682ce1f517e55d7ace2383432627889f6f7e338b961f99d684fd9e8d" },
    { url = "https://pypi.devinfra.sentry.io/wheels/time_machine-2.16.0-cp313-cp313-manylinux_2_5_x86_64.manylinux1_x86_64.manylinux_2_17_x86_64.manylinux2014_x86_64.whl", hash = "sha256:667b150fedb54acdca2a4bea5bf6da837b43e6dd12857301b48191f8803ba93f" },
]

[[package]]
name = "tldextract"
version = "5.1.2"
source = { registry = "https://pypi.devinfra.sentry.io/simple" }
dependencies = [
    { name = "filelock", marker = "sys_platform == 'darwin' or sys_platform == 'linux'" },
    { name = "idna", marker = "sys_platform == 'darwin' or sys_platform == 'linux'" },
    { name = "requests", marker = "sys_platform == 'darwin' or sys_platform == 'linux'" },
    { name = "requests-file", marker = "sys_platform == 'darwin' or sys_platform == 'linux'" },
]
wheels = [
    { url = "https://pypi.devinfra.sentry.io/wheels/tldextract-5.1.2-py3-none-any.whl", hash = "sha256:4dfc4c277b6b97fa053899fcdb892d2dc27295851ab5fac4e07797b6a21b2e46" },
]

[[package]]
name = "tokenize-rt"
version = "6.1.0"
source = { registry = "https://pypi.devinfra.sentry.io/simple" }
wheels = [
    { url = "https://pypi.devinfra.sentry.io/wheels/tokenize_rt-6.1.0-py2.py3-none-any.whl", hash = "sha256:d706141cdec4aa5f358945abe36b911b8cbdc844545da99e811250c0cee9b6fc" },
]

[[package]]
name = "tokenizers"
version = "0.22.1"
source = { registry = "https://pypi.devinfra.sentry.io/simple" }
dependencies = [
    { name = "huggingface-hub", marker = "sys_platform == 'darwin' or sys_platform == 'linux'" },
]
wheels = [
    { url = "https://pypi.devinfra.sentry.io/wheels/tokenizers-0.22.1-cp39-abi3-macosx_10_12_x86_64.whl", hash = "sha256:59fdb013df17455e5f950b4b834a7b3ee2e0271e6378ccb33aa74d178b513c73" },
    { url = "https://pypi.devinfra.sentry.io/wheels/tokenizers-0.22.1-cp39-abi3-macosx_11_0_arm64.whl", hash = "sha256:8d4e484f7b0827021ac5f9f71d4794aaef62b979ab7608593da22b1d2e3c4edc" },
    { url = "https://pypi.devinfra.sentry.io/wheels/tokenizers-0.22.1-cp39-abi3-manylinux_2_17_aarch64.manylinux2014_aarch64.whl", hash = "sha256:19d2962dd28bc67c1f205ab180578a78eef89ac60ca7ef7cbe9635a46a56422a" },
    { url = "https://pypi.devinfra.sentry.io/wheels/tokenizers-0.22.1-cp39-abi3-manylinux_2_17_x86_64.manylinux2014_x86_64.whl", hash = "sha256:e2ef6063d7a84994129732b47e7915e8710f27f99f3a3260b8a38fc7ccd083f4" },
]

[[package]]
name = "tomli"
version = "2.0.1"
source = { registry = "https://pypi.devinfra.sentry.io/simple" }
wheels = [
    { url = "https://pypi.devinfra.sentry.io/wheels/tomli-2.0.1-py3-none-any.whl", hash = "sha256:939de3e7a6161af0c887ef91b7d41a53e7c5a1ca976325f429cb46ea9bc30ecc" },
]

[[package]]
name = "toronado"
version = "0.1.0"
source = { registry = "https://pypi.devinfra.sentry.io/simple" }
dependencies = [
    { name = "cssselect", marker = "sys_platform == 'darwin' or sys_platform == 'linux'" },
    { name = "cssutils", marker = "sys_platform == 'darwin' or sys_platform == 'linux'" },
    { name = "lxml", marker = "sys_platform == 'darwin' or sys_platform == 'linux'" },
]
wheels = [
    { url = "https://pypi.devinfra.sentry.io/wheels/toronado-0.1.0-py2.py3-none-any.whl", hash = "sha256:9b387f2fd45fc600bc241711f7c56bb22e7bf38a8fb1a414546aea960770bb65" },
]

[[package]]
name = "tqdm"
version = "4.66.4"
source = { registry = "https://pypi.devinfra.sentry.io/simple" }
wheels = [
    { url = "https://pypi.devinfra.sentry.io/wheels/tqdm-4.66.4-py3-none-any.whl", hash = "sha256:b75ca56b413b030bc3f00af51fd2c1a1a5eac6a0c1cca83cbb37a5c52abce644" },
]

[[package]]
name = "trio"
version = "0.25.0"
source = { registry = "https://pypi.devinfra.sentry.io/simple" }
dependencies = [
    { name = "attrs", marker = "sys_platform == 'darwin' or sys_platform == 'linux'" },
    { name = "idna", marker = "sys_platform == 'darwin' or sys_platform == 'linux'" },
    { name = "outcome", marker = "sys_platform == 'darwin' or sys_platform == 'linux'" },
    { name = "sniffio", marker = "sys_platform == 'darwin' or sys_platform == 'linux'" },
    { name = "sortedcontainers", marker = "sys_platform == 'darwin' or sys_platform == 'linux'" },
]
wheels = [
    { url = "https://pypi.devinfra.sentry.io/wheels/trio-0.25.0-py3-none-any.whl", hash = "sha256:e6458efe29cc543e557a91e614e2b51710eba2961669329ce9c862d50c6e8e81" },
]

[[package]]
name = "trio-websocket"
version = "0.11.1"
source = { registry = "https://pypi.devinfra.sentry.io/simple" }
dependencies = [
    { name = "trio", marker = "sys_platform == 'darwin' or sys_platform == 'linux'" },
    { name = "wsproto", marker = "sys_platform == 'darwin' or sys_platform == 'linux'" },
]
wheels = [
    { url = "https://pypi.devinfra.sentry.io/wheels/trio_websocket-0.11.1-py3-none-any.whl", hash = "sha256:520d046b0d030cf970b8b2b2e00c4c2245b3807853ecd44214acd33d74581638" },
]

[[package]]
name = "types-beautifulsoup4"
version = "4.11.6"
source = { registry = "https://pypi.devinfra.sentry.io/simple" }
wheels = [
    { url = "https://pypi.devinfra.sentry.io/wheels/types_beautifulsoup4-4.11.6-py3-none-any.whl", hash = "sha256:ac9dd1383481201ea07f27c5a43e7b1ee71caf9c720b7ae951db15d60d126e80" },
]

[[package]]
name = "types-cachetools"
version = "5.3.0.5"
source = { registry = "https://pypi.devinfra.sentry.io/simple" }
wheels = [
    { url = "https://pypi.devinfra.sentry.io/wheels/types_cachetools-5.3.0.5-py3-none-any.whl", hash = "sha256:c0c5fa00199017d974c935bf043c467d5204e4f835141e489b48765b5ac1d960" },
]

[[package]]
name = "types-docker"
version = "7.1.0.20250705"
source = { registry = "https://pypi.devinfra.sentry.io/simple" }
dependencies = [
    { name = "types-requests", marker = "sys_platform == 'darwin' or sys_platform == 'linux'" },
    { name = "urllib3", marker = "sys_platform == 'darwin' or sys_platform == 'linux'" },
]
wheels = [
    { url = "https://pypi.devinfra.sentry.io/wheels/types_docker-7.1.0.20250705-py3-none-any.whl", hash = "sha256:f269103e1d21236bb64434a90ecaa5660250b115461463f8c2e991293b215ad2" },
]

[[package]]
name = "types-jsonschema"
version = "4.16.1"
source = { registry = "https://pypi.devinfra.sentry.io/simple" }
wheels = [
    { url = "https://pypi.devinfra.sentry.io/wheels/types_jsonschema-4.16.1-py3-none-any.whl", hash = "sha256:21ca9a227185b83655c71755b5834c36d66ca43f9de77c018d61c4f917f851ab" },
]

[[package]]
name = "types-oauthlib"
version = "3.2.0.8"
source = { registry = "https://pypi.devinfra.sentry.io/simple" }
wheels = [
    { url = "https://pypi.devinfra.sentry.io/wheels/types_oauthlib-3.2.0.8-py3-none-any.whl", hash = "sha256:a42d6765a86a7b215e2b6984b144ae2c7fc9becf975a92dcb0f046f1d4892146" },
]

[[package]]
name = "types-parsimonious"
version = "0.10.0.8"
source = { registry = "https://pypi.devinfra.sentry.io/simple" }
wheels = [
    { url = "https://pypi.devinfra.sentry.io/wheels/types_parsimonious-0.10.0.8-py3-none-any.whl", hash = "sha256:6fa3ca579e77bd39b7aa86b4214c9cc81abe33d22bef9dc562e754d6992a995c" },
]

[[package]]
name = "types-pillow"
version = "9.5.0.4"
source = { registry = "https://pypi.devinfra.sentry.io/simple" }
wheels = [
    { url = "https://pypi.devinfra.sentry.io/wheels/types_Pillow-9.5.0.4-py3-none-any.whl", hash = "sha256:69427d9fa4320ff6e30f00fb9c0dd71185dc0a16de4757774220104759483466" },
]

[[package]]
name = "types-protobuf"
version = "4.23.0.1"
source = { registry = "https://pypi.devinfra.sentry.io/simple" }
wheels = [
    { url = "https://pypi.devinfra.sentry.io/wheels/types_protobuf-4.23.0.1-py3-none-any.whl", hash = "sha256:c926104f69ea62103846681b35b690d8d100ecf86c6cdda16c850a1313a272e4" },
]

[[package]]
name = "types-psutil"
version = "5.9.5.16"
source = { registry = "https://pypi.devinfra.sentry.io/simple" }
wheels = [
    { url = "https://pypi.devinfra.sentry.io/wheels/types_psutil-5.9.5.16-py3-none-any.whl", hash = "sha256:fec713104d5d143afea7b976cfa691ca1840f5d19e8714a5d02a96ebd061363e" },
]

[[package]]
name = "types-psycopg2"
version = "2.9.21"
source = { registry = "https://pypi.devinfra.sentry.io/simple" }
wheels = [
    { url = "https://pypi.devinfra.sentry.io/wheels/types_psycopg2-2.9.21-py3-none-any.whl", hash = "sha256:6f05af9369abe1ffbbe86abcae23dd61cd607141349957eebd30331b36d216f2" },
]

[[package]]
name = "types-python-dateutil"
version = "2.8.19"
source = { registry = "https://pypi.devinfra.sentry.io/simple" }
wheels = [
    { url = "https://pypi.devinfra.sentry.io/wheels/types_python_dateutil-2.8.19-py3-none-any.whl", hash = "sha256:6284df1e4783d8fc6e587f0317a81333856b872a6669a282f8a325342bce7fa8" },
]

[[package]]
name = "types-pyyaml"
version = "6.0.11"
source = { registry = "https://pypi.devinfra.sentry.io/simple" }
wheels = [
    { url = "https://pypi.devinfra.sentry.io/wheels/types_PyYAML-6.0.11-py3-none-any.whl", hash = "sha256:8f890028123607379c63550179ddaec4517dc751f4c527a52bb61934bf495989" },
]

[[package]]
name = "types-redis"
version = "3.5.18"
source = { registry = "https://pypi.devinfra.sentry.io/simple" }
wheels = [
    { url = "https://pypi.devinfra.sentry.io/wheels/types_redis-3.5.18-py3-none-any.whl", hash = "sha256:5c55c4b9e8ebdc6d57d4e47900b77d99f19ca0a563264af3f701246ed0926335" },
]

[[package]]
name = "types-requests"
version = "2.32.0.20241016"
source = { registry = "https://pypi.devinfra.sentry.io/simple" }
dependencies = [
    { name = "urllib3", marker = "sys_platform == 'darwin' or sys_platform == 'linux'" },
]
wheels = [
    { url = "https://pypi.devinfra.sentry.io/wheels/types_requests-2.32.0.20241016-py3-none-any.whl", hash = "sha256:4195d62d6d3e043a4eaaf08ff8a62184584d2e8684e9d2aa178c7915a7da3747" },
]

[[package]]
name = "types-requests-oauthlib"
version = "2.0.0.20250119"
source = { registry = "https://pypi.devinfra.sentry.io/simple" }
dependencies = [
    { name = "types-oauthlib", marker = "sys_platform == 'darwin' or sys_platform == 'linux'" },
    { name = "types-requests", marker = "sys_platform == 'darwin' or sys_platform == 'linux'" },
]
wheels = [
    { url = "https://pypi.devinfra.sentry.io/wheels/types_requests_oauthlib-2.0.0.20250119-py3-none-any.whl", hash = "sha256:4e4f00c56b067b63416775596f8c9a6cdda5ada041d2df59d119b512d05a183d" },
]

[[package]]
name = "types-setuptools"
version = "69.0.0.0"
source = { registry = "https://pypi.devinfra.sentry.io/simple" }
wheels = [
    { url = "https://pypi.devinfra.sentry.io/wheels/types_setuptools-69.0.0.0-py3-none-any.whl", hash = "sha256:8c86195bae2ad81e6dea900a570fe9d64a59dbce2b11cc63c046b03246ea77bf" },
]

[[package]]
name = "types-simplejson"
version = "3.17.7.2"
source = { registry = "https://pypi.devinfra.sentry.io/simple" }
wheels = [
    { url = "https://pypi.devinfra.sentry.io/wheels/types_simplejson-3.17.7.2-py3-none-any.whl", hash = "sha256:ee1a49ed92b92a7adeaabb3413b71bad3623fb731791c5614db763ce9f195725" },
]

[[package]]
name = "types-unidiff"
version = "0.7.0.20240505"
source = { registry = "https://pypi.devinfra.sentry.io/simple" }
wheels = [
    { url = "https://pypi.devinfra.sentry.io/wheels/types_unidiff-0.7.0.20240505-py3-none-any.whl", hash = "sha256:f01ac7bf7fe4094b3c97c8f08125278ea71455c18d984a980569aef2ab6a768b" },
]

[[package]]
name = "typing-extensions"
version = "4.12.0"
source = { registry = "https://pypi.devinfra.sentry.io/simple" }
wheels = [
    { url = "https://pypi.devinfra.sentry.io/wheels/typing_extensions-4.12.0-py3-none-any.whl", hash = "sha256:b349c66bea9016ac22978d800cfff206d5f9816951f12a7d0ec5578b0a819594" },
]

[[package]]
name = "ua-parser"
version = "0.10.0"
source = { registry = "https://pypi.devinfra.sentry.io/simple" }
wheels = [
    { url = "https://pypi.devinfra.sentry.io/wheels/ua_parser-0.10.0-py2.py3-none-any.whl", hash = "sha256:46ab2e383c01dbd2ab284991b87d624a26a08f72da4d7d413f5bfab8b9036f8a" },
]

[[package]]
name = "unidiff"
version = "0.7.4"
source = { registry = "https://pypi.devinfra.sentry.io/simple" }
wheels = [
    { url = "https://pypi.devinfra.sentry.io/wheels/unidiff-0.7.4-py2.py3-none-any.whl", hash = "sha256:688622add422f84a873498cc4ff9bf50da5ea6c23dea908f19d2190fa39a8e39" },
]

[[package]]
name = "uritemplate"
version = "4.1.1"
source = { registry = "https://pypi.devinfra.sentry.io/simple" }
wheels = [
    { url = "https://pypi.devinfra.sentry.io/wheels/uritemplate-4.1.1-py2.py3-none-any.whl", hash = "sha256:830c08b8d99bdd312ea4ead05994a38e8936266f84b9a7878232db50b044e02e" },
]

[[package]]
name = "urllib3"
version = "2.2.2"
source = { registry = "https://pypi.devinfra.sentry.io/simple" }
wheels = [
    { url = "https://pypi.devinfra.sentry.io/wheels/urllib3-2.2.2-py3-none-any.whl", hash = "sha256:a448b2f64d686155468037e1ace9f2d2199776e17f0a46610480d311f73e3472" },
]

[package.optional-dependencies]
socks = [
    { name = "pysocks", marker = "sys_platform == 'darwin' or sys_platform == 'linux'" },
]

[[package]]
name = "virtualenv"
version = "20.26.6"
source = { registry = "https://pypi.devinfra.sentry.io/simple" }
dependencies = [
    { name = "distlib", marker = "sys_platform == 'darwin' or sys_platform == 'linux'" },
    { name = "filelock", marker = "sys_platform == 'darwin' or sys_platform == 'linux'" },
    { name = "platformdirs", marker = "sys_platform == 'darwin' or sys_platform == 'linux'" },
]
wheels = [
    { url = "https://pypi.devinfra.sentry.io/wheels/virtualenv-20.26.6-py3-none-any.whl", hash = "sha256:7345cc5b25405607a624d8418154577459c3e0277f5466dd79c49d5e492995f2" },
]

[[package]]
name = "vroomrs"
version = "0.1.18"
source = { registry = "https://pypi.devinfra.sentry.io/simple" }
wheels = [
    { url = "https://pypi.devinfra.sentry.io/wheels/vroomrs-0.1.18-cp313-cp313-macosx_10_12_x86_64.whl", hash = "sha256:6bb1f58238e04ba1abf17eb8979451f5bd2c9e12a7b23e4401a507bcede209d1" },
    { url = "https://pypi.devinfra.sentry.io/wheels/vroomrs-0.1.18-cp313-cp313-macosx_11_0_arm64.whl", hash = "sha256:429cf51edb8b691db031345057e948cc7bb52bedef9b076bd591736ebae286d7" },
    { url = "https://pypi.devinfra.sentry.io/wheels/vroomrs-0.1.18-cp313-cp313-manylinux_2_17_aarch64.manylinux2014_aarch64.whl", hash = "sha256:8a155c00d5d75361cbee951a56429a7ca89cea8bfc99448435e110e893c62253" },
    { url = "https://pypi.devinfra.sentry.io/wheels/vroomrs-0.1.18-cp313-cp313-manylinux_2_17_x86_64.manylinux2014_x86_64.whl", hash = "sha256:ef4ab9ae3da52f233d4893788dfb20debc80f1724feb30e071a472d5bae9315d" },
]

[[package]]
name = "werkzeug"
version = "3.0.6"
source = { registry = "https://pypi.devinfra.sentry.io/simple" }
dependencies = [
    { name = "markupsafe", marker = "sys_platform == 'darwin' or sys_platform == 'linux'" },
]
wheels = [
    { url = "https://pypi.devinfra.sentry.io/wheels/werkzeug-3.0.6-py3-none-any.whl", hash = "sha256:1bc0c2310d2fbb07b1dd1105eba2f7af72f322e1e455f2f93c993bee8c8a5f17" },
]

[[package]]
name = "wheel"
version = "0.38.4"
source = { registry = "https://pypi.devinfra.sentry.io/simple" }
wheels = [
    { url = "https://pypi.devinfra.sentry.io/wheels/wheel-0.38.4-py3-none-any.whl", hash = "sha256:b60533f3f5d530e971d6737ca6d58681ee434818fab630c83a734bb10c083ce8" },
]

[[package]]
name = "wrapt"
version = "1.17.0"
source = { registry = "https://pypi.devinfra.sentry.io/simple" }
wheels = [
    { url = "https://pypi.devinfra.sentry.io/wheels/wrapt-1.17.0-cp313-cp313-macosx_11_0_arm64.whl", hash = "sha256:714c12485aa52efbc0fc0ade1e9ab3a70343db82627f90f2ecbc898fdf0bb181" },
    { url = "https://pypi.devinfra.sentry.io/wheels/wrapt-1.17.0-cp313-cp313-manylinux_2_17_aarch64.manylinux2014_aarch64.whl", hash = "sha256:da427d311782324a376cacb47c1a4adc43f99fd9d996ffc1b3e8529c4074d393" },
    { url = "https://pypi.devinfra.sentry.io/wheels/wrapt-1.17.0-cp313-cp313-manylinux_2_5_x86_64.manylinux1_x86_64.manylinux_2_17_x86_64.manylinux2014_x86_64.whl", hash = "sha256:e711fc1acc7468463bc084d1b68561e40d1eaa135d8c509a65dd534403d83d7b" },
    { url = "https://pypi.devinfra.sentry.io/wheels/wrapt-1.17.0-py3-none-any.whl", hash = "sha256:d2c63b93548eda58abf5188e505ffed0229bf675f7c3090f8e36ad55b8cbc371" },
]

[[package]]
name = "wsproto"
version = "1.1.0"
source = { registry = "https://pypi.devinfra.sentry.io/simple" }
dependencies = [
    { name = "h11", marker = "sys_platform == 'darwin' or sys_platform == 'linux'" },
]
wheels = [
    { url = "https://pypi.devinfra.sentry.io/wheels/wsproto-1.1.0-py3-none-any.whl", hash = "sha256:2218cb57952d90b9fca325c0dcfb08c3bda93e8fd8070b0a17f048e2e47a521b" },
]

[[package]]
name = "xmlsec"
version = "1.3.14"
source = { registry = "https://pypi.devinfra.sentry.io/simple" }
dependencies = [
    { name = "lxml", marker = "sys_platform == 'darwin' or sys_platform == 'linux'" },
]
wheels = [
    { url = "https://pypi.devinfra.sentry.io/wheels/xmlsec-1.3.14-cp313-cp313-macosx_10_9_x86_64.whl", hash = "sha256:a9bcc10088375b5659d1b760e351f6e3dc63517433189e858aeb66d0e1cacf82" },
    { url = "https://pypi.devinfra.sentry.io/wheels/xmlsec-1.3.14-cp313-cp313-macosx_11_0_arm64.whl", hash = "sha256:ccd9759b024a7a888f1896f752a1c913ce861df18a444adf3eaad562cf55cf70" },
    { url = "https://pypi.devinfra.sentry.io/wheels/xmlsec-1.3.14-cp313-cp313-manylinux_2_28_aarch64.whl", hash = "sha256:042dbde8f487d31fe7d276382057f2e7172c4c39fb681b37a7a91c48febe4000" },
    { url = "https://pypi.devinfra.sentry.io/wheels/xmlsec-1.3.14-cp313-cp313-manylinux_2_28_x86_64.whl", hash = "sha256:b5e132c98df6abd344336aeebdff5189c890113bcb5ee5f14e86f3ef37e90434" },
]

[[package]]
name = "zstandard"
version = "0.18.0"
source = { registry = "https://pypi.devinfra.sentry.io/simple" }
dependencies = [
    { name = "cffi", marker = "(platform_python_implementation == 'PyPy' and sys_platform == 'darwin') or (platform_python_implementation == 'PyPy' and sys_platform == 'linux')" },
]
wheels = [
    { url = "https://pypi.devinfra.sentry.io/wheels/zstandard-0.18.0-cp313-cp313-macosx_10_9_x86_64.whl", hash = "sha256:032ddaf24458986a31ff49d2fa86a4003e1e1c34c38976bedd06805350eaeddc" },
    { url = "https://pypi.devinfra.sentry.io/wheels/zstandard-0.18.0-cp313-cp313-macosx_11_0_arm64.whl", hash = "sha256:d68ff7c3a4c35400d807efbfa793767c2d4866a7017770b424e65749a70e958e" },
    { url = "https://pypi.devinfra.sentry.io/wheels/zstandard-0.18.0-cp313-cp313-manylinux_2_17_aarch64.manylinux2014_aarch64.manylinux_2_28_aarch64.whl", hash = "sha256:e1ef5b96f0e90855ea13d06b7213a75a77a23946d8bb186ff38578dd1ff5efd4" },
    { url = "https://pypi.devinfra.sentry.io/wheels/zstandard-0.18.0-cp313-cp313-manylinux_2_17_x86_64.manylinux2014_x86_64.manylinux_2_28_x86_64.whl", hash = "sha256:754256fb4080a36f8992983b2f65f23719d275c9a350bcf18d76344ed64efa19" },
]<|MERGE_RESOLUTION|>--- conflicted
+++ resolved
@@ -2157,11 +2157,7 @@
     { name = "sentry-protos", specifier = ">=0.4.1" },
     { name = "sentry-redis-tools", specifier = ">=0.5.0" },
     { name = "sentry-relay", specifier = ">=0.9.16" },
-<<<<<<< HEAD
-    { name = "sentry-sdk", extras = ["http2"], specifier = ">=2.41.0" },
-=======
     { name = "sentry-sdk", extras = ["http2"], specifier = ">=2.42.0" },
->>>>>>> b7f489c1
     { name = "sentry-usage-accountant", specifier = ">=0.0.10" },
     { name = "setuptools", specifier = ">=70.0.0" },
     { name = "simplejson", specifier = ">=3.17.6" },
@@ -2393,22 +2389,14 @@
 
 [[package]]
 name = "sentry-sdk"
-<<<<<<< HEAD
-version = "2.41.0"
-=======
 version = "2.42.0"
->>>>>>> b7f489c1
 source = { registry = "https://pypi.devinfra.sentry.io/simple" }
 dependencies = [
     { name = "certifi", marker = "sys_platform == 'darwin' or sys_platform == 'linux'" },
     { name = "urllib3", marker = "sys_platform == 'darwin' or sys_platform == 'linux'" },
 ]
 wheels = [
-<<<<<<< HEAD
-    { url = "https://pypi.devinfra.sentry.io/wheels/sentry_sdk-2.41.0-py2.py3-none-any.whl", hash = "sha256:343cde6540574113d13d178d1b2093e011ac21dd55abd3a1ec7e540f0d18a5bd" },
-=======
     { url = "https://pypi.devinfra.sentry.io/wheels/sentry_sdk-2.42.0-py2.py3-none-any.whl", hash = "sha256:1a7986e638306ff158f52dd47d9480a4055e6c289388caa90628acb2563fe7bd" },
->>>>>>> b7f489c1
 ]
 
 [package.optional-dependencies]
