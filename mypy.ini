[mypy]
python_version = 3.6
<<<<<<< HEAD
files = src/sentry/snuba/query_subscription_consumer.py,
        src/sentry/utils/kvstore,
        src/sentry/utils/snql.py
=======
files = src/sentry/notifications/*.py,
        src/sentry/snuba/query_subscription_consumer.py,
        src/sentry/utils/codecs.py,
        src/sentry/utils/kvstore
>>>>>>> 2f11951c

; Enable all options used with --strict
warn_unused_configs=True
disallow_any_generics=True
disallow_subclassing_any=True
disallow_untyped_calls=True
disallow_untyped_defs=True
disallow_incomplete_defs=True
check_untyped_defs=True
disallow_untyped_decorators=True
no_implicit_optional=True
warn_redundant_casts=True
warn_unused_ignores=True
warn_return_any=True
no_implicit_reexport=True

; Set this to skip until more of the codebase is typed
follow_imports = skip


[mypy-confluent_kafka.*]
ignore_missing_imports = True
[mypy-google.*]
ignore_missing_imports = True
[mypy-jsonschema]
ignore_missing_imports = True
[mypy-django.*]
ignore_missing_imports = True
[mypy-zstandard]
ignore_missing_imports = True<|MERGE_RESOLUTION|>--- conflicted
+++ resolved
@@ -1,15 +1,10 @@
 [mypy]
 python_version = 3.6
-<<<<<<< HEAD
-files = src/sentry/snuba/query_subscription_consumer.py,
-        src/sentry/utils/kvstore,
-        src/sentry/utils/snql.py
-=======
 files = src/sentry/notifications/*.py,
         src/sentry/snuba/query_subscription_consumer.py,
         src/sentry/utils/codecs.py,
-        src/sentry/utils/kvstore
->>>>>>> 2f11951c
+        src/sentry/utils/kvstore,
+        src/sentry/utils/snql.py
 
 ; Enable all options used with --strict
 warn_unused_configs=True
