[mypy]
python_version = 3.8
files = src/sentry/analytics/,
        src/sentry/api/bases/external_actor.py,
        src/sentry/api/bases/organization_events.py,
        src/sentry/api/endpoints/external_team.py,
        src/sentry/api/endpoints/external_team_details.py,
        src/sentry/api/endpoints/external_user.py,
        src/sentry/api/endpoints/external_user_details.py,
        src/sentry/api/endpoints/organization_events_stats.py,
        src/sentry/api/endpoints/organization_events_trace.py,
        src/sentry/api/endpoints/project_app_store_connect_credentials.py,
        src/sentry/api/endpoints/project_codeowners.py,
        src/sentry/api/endpoints/team_issue_breakdown.py,
        src/sentry/api/endpoints/team_unresolved_issue_age.py,
        src/sentry/api/helpers/group_index/,
        src/sentry/api/serializers/base.py,
        src/sentry/api/serializers/models/external_actor.py,
        src/sentry/api/serializers/models/integration.py,
        src/sentry/api/serializers/models/notification_setting.py,
        src/sentry/api/serializers/models/organization_member.py,
        src/sentry/api/serializers/models/team.py,
        src/sentry/api/validators/external_actor.py,
        src/sentry/api/validators/notifications.py,
        src/sentry/constants.py,
        src/sentry/db/models/manager/,
        src/sentry/digests/,
        src/sentry/features/,
        src/sentry/grouping/result.py,
        src/sentry/grouping/strategies/base.py,
        src/sentry/grouping/strategies/legacy.py,
        src/sentry/grouping/strategies/message.py,
        src/sentry/grouping/strategies/newstyle.py,
        src/sentry/grouping/strategies/security.py,
        src/sentry/grouping/strategies/template.py,
        src/sentry/grouping/strategies/utils.py,
        src/sentry/integrations/base.py,
        src/sentry/integrations/github/,
        src/sentry/integrations/slack/,
        src/sentry/integrations/vsts/,
        src/sentry/killswitches.py,
        src/sentry/lang/native/appconnect.py,
        src/sentry/mail/notifications.py,
        src/sentry/models/debugfile.py,
        src/sentry/models/groupsubscription.py,
        src/sentry/models/organizationoption.py,
        src/sentry/models/projectoption.py,
        src/sentry/models/useroption.py,
        src/sentry/notifications/,
        src/sentry/processing/realtime_metrics/,
        src/sentry/ratelimits/,
        src/sentry/release_health/,
<<<<<<< HEAD
        src/sentry/rules/filters/latest_release.py,
=======
        src/sentry/roles/manager.py,
>>>>>>> 24abd344
        src/sentry/search/base.py,
        src/sentry/search/events/builder.py,
        src/sentry/search/events/constants.py,
        src/sentry/search/snuba/,
        src/sentry/search/events/types.py,
        src/sentry/sentry_metrics/,
        src/sentry/shared_integrations/,
        src/sentry/snuba/outcomes.py,
        src/sentry/snuba/query_subscription_consumer.py,
        src/sentry/snuba/entity_subscription.py,
        src/sentry/spans/,
        src/sentry/tasks/app_store_connect.py,
        src/sentry/tasks/low_priority_symbolication.py,
        src/sentry/tasks/store.py,
        src/sentry/tasks/symbolication.py,
        src/sentry/tasks/update_user_reports.py,
        src/sentry/unmerge.py,
        src/sentry/utils/appleconnect/,
        src/sentry/utils/avatar.py,
        src/sentry/utils/codecs.py,
        src/sentry/utils/dates.py,
        src/sentry/utils/email/,
        src/sentry/utils/jwt.py,
        src/sentry/utils/kvstore,
        src/sentry/utils/outcomes.py,
        src/sentry/utils/time_window.py,
        src/sentry/web/decorators.py,
        tests/sentry/lang/native/test_appconnect.py,
        tests/sentry/processing/realtime_metrics/,
        tests/sentry/tasks/test_low_priority_symbolication.py,
        tests/sentry/utils/appleconnect/,
        src/sentry/apidocs/

; Enable all options used with --strict
warn_unused_configs=True
disallow_any_generics=True
disallow_subclassing_any=True
disallow_untyped_calls=True
disallow_untyped_defs=True
disallow_incomplete_defs=True
check_untyped_defs=True
disallow_untyped_decorators=True
no_implicit_optional=True
warn_unused_ignores=True
warn_redundant_casts=True
warn_return_any=True
no_implicit_reexport=True

; Set this to skip until more of the codebase is typed
follow_imports = skip


[mypy-bs4]
ignore_missing_imports = True
[mypy-celery.*]
ignore_missing_imports = True
[mypy-confluent_kafka.*]
ignore_missing_imports = True
[mypy-django.*]
ignore_missing_imports = True
[mypy-google.*]
ignore_missing_imports = True
[mypy-jsonschema]
ignore_missing_imports = True
[mypy-lxml]
ignore_missing_imports = True
[mypy-mistune.*]
ignore_missing_imports = True
[mypy-rb.*]
ignore_missing_imports = True
[mypy-rest_framework.*]
ignore_missing_imports = True
[mypy-sentry_relay.*]
ignore_missing_imports = True
[mypy-toronado]
ignore_missing_imports = True
[mypy-zstandard]
ignore_missing_imports = True<|MERGE_RESOLUTION|>--- conflicted
+++ resolved
@@ -50,11 +50,8 @@
         src/sentry/processing/realtime_metrics/,
         src/sentry/ratelimits/,
         src/sentry/release_health/,
-<<<<<<< HEAD
+        src/sentry/roles/manager.py,
         src/sentry/rules/filters/latest_release.py,
-=======
-        src/sentry/roles/manager.py,
->>>>>>> 24abd344
         src/sentry/search/base.py,
         src/sentry/search/events/builder.py,
         src/sentry/search/events/constants.py,
