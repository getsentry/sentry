[mypy]
python_version = 3.6
files = src/sentry/api/bases/external_actor.py,
        src/sentry/api/endpoints/external_team.py,
        src/sentry/api/endpoints/external_team_details.py,
        src/sentry/api/endpoints/external_user.py,
        src/sentry/api/endpoints/external_user_details.py,
        src/sentry/api/endpoints/organization_events_trace.py,
        src/sentry/api/endpoints/project_app_store_connect_credentials.py,
        src/sentry/api/endpoints/project_codeowners.py,
        src/sentry/api/serializers/base.py,
        src/sentry/api/serializers/models/external_actor.py,
        src/sentry/api/serializers/models/integration.py,
        src/sentry/api/serializers/models/notification_setting.py,
        src/sentry/api/serializers/models/organization_member.py,
        src/sentry/api/serializers/models/team.py,
        src/sentry/api/validators/external_actor.py,
        src/sentry/api/validators/notifications.py,
        src/sentry/db/models/manager/**/*.py,
        src/sentry/digests/**/*.py,
        src/sentry/features/**/*.py,
        src/sentry/grouping/strategies/base.py,
        src/sentry/grouping/strategies/message.py,
        src/sentry/grouping/result.py,
        src/sentry/integrations/base.py,
        src/sentry/integrations/slack/*.py,
        src/sentry/integrations/slack/message_builder/**/*.py,
        src/sentry/integrations/slack/requests/*.py,
        src/sentry/integrations/slack/unfurl/*.py,
        src/sentry/integrations/slack/util/*.py,
        src/sentry/integrations/slack/views/*.py,
        src/sentry/killswitches.py,
        src/sentry/lang/native/appconnect.py,
        src/sentry/models/groupsubscription.py,
        src/sentry/models/organizationoption.py,
        src/sentry/models/projectoption.py,
        src/sentry/models/useroption.py,
        src/sentry/notifications/**/*.py,
<<<<<<< HEAD
        src/sentry/sentry_metrics/**/*.py,
=======
        src/sentry/shared_integrations/constants.py,
>>>>>>> 96acd3b0
        src/sentry/snuba/outcomes.py,
        src/sentry/snuba/query_subscription_consumer.py,
        src/sentry/tasks/app_store_connect.py,
        src/sentry/tasks/update_user_reports.py,
        src/sentry/unmerge.py,
        src/sentry/utils/appleconnect/,
        src/sentry/utils/avatar.py,
        src/sentry/utils/codecs.py,
        src/sentry/utils/dates.py,
        src/sentry/utils/jwt.py,
        src/sentry/utils/kvstore,
        src/sentry/utils/snql.py,
        src/sentry/web/decorators.py,
        tests/sentry/utils/appleconnect/

; Enable all options used with --strict
warn_unused_configs=True
disallow_any_generics=True
disallow_subclassing_any=True
disallow_untyped_calls=True
disallow_untyped_defs=True
disallow_incomplete_defs=True
check_untyped_defs=True
disallow_untyped_decorators=True
no_implicit_optional=True
warn_redundant_casts=True
warn_unused_ignores=True
warn_return_any=True
no_implicit_reexport=True

; Set this to skip until more of the codebase is typed
follow_imports = skip


[mypy-celery.*]
ignore_missing_imports = True
[mypy-confluent_kafka.*]
ignore_missing_imports = True
[mypy-django.*]
ignore_missing_imports = True
[mypy-google.*]
ignore_missing_imports = True
[mypy-jsonschema]
ignore_missing_imports = True
[mypy-rb.*]
ignore_missing_imports = True
[mypy-rest_framework.*]
ignore_missing_imports = True
[mypy-sentry_relay.*]
ignore_missing_imports = True
[mypy-zstandard]
ignore_missing_imports = True<|MERGE_RESOLUTION|>--- conflicted
+++ resolved
@@ -36,11 +36,8 @@
         src/sentry/models/projectoption.py,
         src/sentry/models/useroption.py,
         src/sentry/notifications/**/*.py,
-<<<<<<< HEAD
         src/sentry/sentry_metrics/**/*.py,
-=======
         src/sentry/shared_integrations/constants.py,
->>>>>>> 96acd3b0
         src/sentry/snuba/outcomes.py,
         src/sentry/snuba/query_subscription_consumer.py,
         src/sentry/tasks/app_store_connect.py,
