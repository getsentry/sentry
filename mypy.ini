--- conflicted
+++ resolved
@@ -1,22 +1,18 @@
 [mypy]
 python_version = 3.6
-<<<<<<< HEAD
-files = src/sentry/api/serializers/models/notification_setting.py,
-        src/sentry/api/endpoints/organization_events_trace.py,
-=======
 files = src/sentry/api/bases/external_actor.py,
         src/sentry/api/endpoints/project_codeowners.py,
         src/sentry/api/endpoints/external_team.py,
         src/sentry/api/endpoints/external_team_details.py,
         src/sentry/api/endpoints/external_user.py,
         src/sentry/api/endpoints/external_user_details.py,
+        src/sentry/api/endpoints/organization_events_trace.py,
         src/sentry/api/serializers/base.py,
         src/sentry/api/serializers/models/external_actor.py,
         src/sentry/api/serializers/models/integration.py,
         src/sentry/api/serializers/models/notification_setting.py,
         src/sentry/api/serializers/models/organization_member.py,
         src/sentry/api/serializers/models/team.py,
->>>>>>> e6fae3ab
         src/sentry/api/validators/notifications.py,
         src/sentry/notifications/*.py,
         src/sentry/snuba/outcomes.py,
