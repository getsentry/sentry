--- conflicted
+++ resolved
@@ -44,12 +44,8 @@
         src/sentry/models/projectoption.py,
         src/sentry/models/useroption.py,
         src/sentry/notifications/**/*.py,
-<<<<<<< HEAD
         src/sentry/processing/realtime_metrics/,
-        src/sentry/releasehealth/**/*.py,
-=======
         src/sentry/release_health/**/*.py,
->>>>>>> 25988d0c
         src/sentry/sentry_metrics/**/*.py,
         src/sentry/shared_integrations/constants.py,
         src/sentry/snuba/outcomes.py,
