from __future__ import absolute_import

from datetime import datetime, timedelta

from sentry.api.serializers import serialize
from sentry.testutils import SnubaTestCase, TestCase
<<<<<<< HEAD
from sentry import eventstore
=======
>>>>>>> 84fe06e2
from sentry.testutils.helpers.datetime import iso_format, before_now


class SnubaEventTest(TestCase, SnubaTestCase):
    def setUp(self):
        super(SnubaEventTest, self).setUp()

        self.event_id = "f" * 32
        self.now = datetime.utcnow().replace(microsecond=0) - timedelta(seconds=10)
        self.proj1 = self.create_project()
        self.proj1env1 = self.create_environment(project=self.proj1, name="test")

        # Raw event data
        self.data = {
            "event_id": self.event_id,
            "message": "message 1",
            "platform": "python",
            "timestamp": iso_format(before_now(minutes=1)),
            "tags": {
                "foo": "bar",
                "baz": "quux",
                "environment": "prod",
                "sentry:user": u"id:user1",
                "sentry:release": "release1",
            },
            "user": {"id": u"user1", "email": u"user1@sentry.io"},
        }

        event1 = self.store_event(data=self.data, project_id=self.proj1.id)
        self.proj1group1 = event1.group

    def test_fetch(self):
        event = SnubaEvent(
            {
                "event_id": self.event_id,
                "project_id": self.proj1.id,
                "group_id": self.proj1group1.id,
                "timestamp": self.data["timestamp"],
            }
        )
        # Make sure we get back event properties from snuba
        assert event.event_id == self.event_id
        assert event.group.id == self.proj1group1.id
        assert event.project.id == self.proj1.id
        assert event._project_cache == self.proj1
        # That shouldn't have triggered a nodestore load yet
        assert event.data._node_data is None
        # But after we ask for something that's not in snuba
        event.get_hashes()
        # We should have populated the NodeData
        assert event.data._node_data is not None
        # And the full user should be in there.
        assert event.data["user"]["id"] == u"user1"

    def test_minimal(self):
        """
        Test that a SnubaEvent that only loads minimal data from snuba
        can still be serialized completely by falling back to nodestore data.
        """
        event = SnubaEvent(
            {
                "event_id": self.event_id,
                "project_id": self.proj1.id,
                "group_id": self.proj1group1.id,
                "timestamp": self.data["timestamp"],
            }
        )
        snuba_serialized = serialize(event)

        assert snuba_serialized["message"] == self.data["message"]
        assert snuba_serialized["eventID"] == self.data["event_id"]
        assert snuba_serialized["platform"] == self.data["platform"]
        assert snuba_serialized["user"]["email"] == self.data["user"]["email"]

    def test_bind_nodes(self):
        """
        Test that bind_nodes works on snubaevents to populate their
        NodeDatas.
        """
        event = SnubaEvent(
            {
                "event_id": self.event_id,
                "project_id": self.proj1.id,
                "group_id": self.proj1group1.id,
                "timestamp": self.data["timestamp"],
            }
        )
        assert event.data._node_data is None
        event.bind_node_data()
        assert event.data._node_data is not None
        assert event.data["user"]["id"] == u"user1"<|MERGE_RESOLUTION|>--- conflicted
+++ resolved
@@ -3,11 +3,8 @@
 from datetime import datetime, timedelta
 
 from sentry.api.serializers import serialize
+from sentry.models.event import SnubaEvent
 from sentry.testutils import SnubaTestCase, TestCase
-<<<<<<< HEAD
-from sentry import eventstore
-=======
->>>>>>> 84fe06e2
 from sentry.testutils.helpers.datetime import iso_format, before_now
 
 
