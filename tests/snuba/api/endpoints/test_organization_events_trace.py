from uuid import uuid4

from django.core.urlresolvers import reverse

from sentry.utils.samples import load_data
from sentry.testutils import APITestCase, SnubaTestCase
from sentry.testutils.helpers.datetime import before_now


class OrganizationEventsTrendsEndpointBase(APITestCase, SnubaTestCase):
    FEATURES = ["organizations:trace-view-quick", "organizations:global-views"]

    def create_event(self, trace, transaction, spans, parent_span_id, project_id):
        data = load_data(
            "transaction",
            trace=trace,
            spans=spans,
            timestamp=before_now(minutes=1),
            start_timestamp=before_now(minutes=5),
        )
        data["transaction"] = transaction
        data["contexts"]["trace"]["parent_span_id"] = parent_span_id
        return self.store_event(data, project_id=project_id)

    def setUp(self):
        """
        Span structure:

        root
            gen1-0
                gen2-0
                    gen3-0
            gen1-1
                gen2-1
            gen1-2
                gen2-2
        """
        super().setUp()
        self.login_as(user=self.user)

        self.day_ago = before_now(days=1).replace(hour=10, minute=0, second=0, microsecond=0)
        self.root_span_ids = [uuid4().hex[:16] for _ in range(3)]
        self.trace_id = uuid4().hex
        self.root_event = self.create_event(
            trace=self.trace_id,
            transaction="root",
            spans=[
                {
                    "same_process_as_parent": True,
                    "op": "http",
                    "description": f"GET gen1-{i}",
                    "span_id": root_span_id,
                    "trace_id": self.trace_id,
                }
                for i, root_span_id in enumerate(self.root_span_ids)
            ],
            parent_span_id=None,
            project_id=self.project.id,
        )

        # First Generation
        self.gen1_span_ids = [uuid4().hex[:16] for _ in range(3)]
        self.gen1_events = [
            self.create_event(
                trace=self.trace_id,
                transaction=f"/transaction/gen1-{i}",
                spans=[
                    {
                        "same_process_as_parent": True,
                        "op": "http",
                        "description": f"GET gen2-{i}",
                        "span_id": gen1_span_id,
                        "trace_id": self.trace_id,
                    }
                ],
                parent_span_id=root_span_id,
                project_id=self.create_project(organization=self.organization).id,
            )
<<<<<<< HEAD
            for i, (root_span_id, gen1_span_id) in enumerate(zip(root_span_ids, self.gen1_span_ids))
=======
            for i, (root_span_id, gen1_span_id) in enumerate(
                zip(self.root_span_ids, self.gen1_span_ids)
            )
>>>>>>> 75420daf
        ]

        # Second Generation
        self.gen2_span_ids = [uuid4().hex[:16] for _ in range(3)]
        self.gen2_events = [
            self.create_event(
                trace=self.trace_id,
                transaction=f"/transaction/gen2-{i}",
                spans=[
                    {
                        "same_process_as_parent": True,
                        "op": "http",
                        "description": f"GET gen3-{i}" if i == 0 else f"SPAN gen3-{i}",
                        "span_id": gen2_span_id,
                        "trace_id": self.trace_id,
                    }
                ],
                parent_span_id=gen1_span_id,
                project_id=self.create_project(organization=self.organization).id,
            )
            for i, (gen1_span_id, gen2_span_id) in enumerate(
                zip(self.gen1_span_ids, self.gen2_span_ids)
            )
        ]

        # Third generation
        self.gen3_event = self.create_event(
            trace=self.trace_id,
            transaction="/transaction/gen3-0",
            spans=[],
<<<<<<< HEAD
=======
            parent_span_id=self.gen2_span_ids[0],
>>>>>>> 75420daf
            project_id=self.create_project(organization=self.organization).id,
            parent_span_id=self.gen2_span_ids[0],
        )

        self.url = reverse(
            self.url_name,
            kwargs={"organization_slug": self.project.organization.slug, "trace_id": self.trace_id},
        )


class OrganizationEventsTrendsLightEndpointTest(OrganizationEventsTrendsEndpointBase):
    url_name = "sentry-api-0-organization-events-trace-light"

    def test_no_projects(self):
        user = self.create_user()
        org = self.create_organization(owner=user)
        self.login_as(user=user)

        url = reverse(
            "sentry-api-0-organization-events-trace-light",
            kwargs={"organization_slug": org.slug, "trace_id": uuid4().hex},
        )

        with self.feature(self.FEATURES):
            response = self.client.get(
                url,
                format="json",
            )

        assert response.status_code == 200, response.content
        assert len(response.data) == 0

    def test_bad_ids(self):
        # Fake event id
        with self.feature(self.FEATURES):
            response = self.client.get(
                self.url,
                data={"event_id": uuid4().hex},
                format="json",
            )

        assert response.status_code == 404, response.content

        # Fake trace id
        self.url = reverse(
            "sentry-api-0-organization-events-trace-light",
            kwargs={"organization_slug": self.project.organization.slug, "trace_id": uuid4().hex},
        )

        with self.feature(self.FEATURES):
            response = self.client.get(
                self.url,
                data={"event_id": self.root_event.event_id},
                format="json",
            )

        assert response.status_code == 404, response.content

    def test_no_roots(self):
        no_root_trace = uuid4().hex
        event = self.create_event(
            trace=no_root_trace,
            transaction="/not_root/but_only_transaction",
            spans=[],
            parent_span_id=uuid4().hex[:16],
            project_id=self.project.id,
        )
        self.url = reverse(
            "sentry-api-0-organization-events-trace-light",
            kwargs={"organization_slug": self.project.organization.slug, "trace_id": no_root_trace},
        )

        with self.feature(self.FEATURES):
            response = self.client.get(
                self.url,
                data={"event_id": event.event_id},
                format="json",
            )

        assert response.status_code == 204, response.content

    def test_multiple_roots(self):
        self.create_event(
            trace=self.trace_id,
            transaction="/second_root",
            spans=[],
            parent_span_id=None,
            project_id=self.project.id,
        )
        with self.feature(self.FEATURES):
            response = self.client.get(
                self.url,
                data={"event_id": self.root_event.event_id},
                format="json",
            )

        assert response.status_code == 200, response.content

    def test_root_event(self):
        root_event_id = self.root_event.event_id

        with self.feature(self.FEATURES):
            response = self.client.get(
                self.url,
                data={"event_id": root_event_id, "project": -1},
                format="json",
            )

        assert response.status_code == 200, response.content

        assert len(response.data) == 4
        events = {item["event_id"]: item for item in response.data}

        assert root_event_id in events
        event = events[root_event_id]
        assert event["is_root"]
        assert event["parent_event_id"] is None
        assert event["parent_span_id"] is None

        for i, child_event in enumerate(self.gen1_events):
            child_event_id = child_event.event_id
            assert child_event_id in events
            event = events[child_event_id]
            assert not event["is_root"]
            assert event["parent_event_id"] == root_event_id
            assert event["parent_span_id"] == self.root_span_ids[i]

    def test_direct_parent_with_children(self):
        root_event_id = self.root_event.event_id
        current_event = self.gen1_events[0].event_id
        child_event_id = self.gen2_events[0].event_id

        with self.feature(self.FEATURES):
            response = self.client.get(
                self.url,
                data={"event_id": current_event, "project": -1},
                format="json",
            )

        assert response.status_code == 200, response.content

        assert len(response.data) == 3
        events = {item["event_id"]: item for item in response.data}

        assert root_event_id in events
        event = events[root_event_id]
        assert event["is_root"]
        assert event["parent_event_id"] is None
        assert event["parent_span_id"] is None

        assert current_event in events
        event = events[current_event]
        assert not event["is_root"]
        assert event["parent_event_id"] == root_event_id
        assert event["parent_span_id"] == self.root_span_ids[0]

        assert child_event_id in events
        event = events[child_event_id]
        assert not event["is_root"]
        assert event["parent_event_id"] == current_event
        assert event["parent_span_id"] == self.gen1_span_ids[0]

    def test_second_generation_with_children(self):
        root_event_id = self.root_event.event_id
        current_event = self.gen2_events[0].event_id
        child_event_id = self.gen3_event.event_id

        with self.feature(self.FEATURES):
            response = self.client.get(
                self.url,
                data={"event_id": current_event, "project": -1},
                format="json",
            )

        assert response.status_code == 200, response.content

        assert len(response.data) == 3
        events = {item["event_id"]: item for item in response.data}

        assert root_event_id in events
        event = events[root_event_id]
        assert event["is_root"]
        assert event["parent_event_id"] is None
        assert event["parent_span_id"] is None

        assert current_event in events
        event = events[current_event]
        assert not event["is_root"]
        # Parent is unknown in this case
        assert event["parent_event_id"] is None
        # But we still know the parent_span
        assert event["parent_span_id"] == self.gen1_span_ids[0]

        assert child_event_id in events
        event = events[child_event_id]
        assert not event["is_root"]
        assert event["parent_event_id"] == current_event
        assert event["parent_span_id"] == self.gen2_span_ids[0]

    def test_third_generation_no_children(self):
        root_event_id = self.root_event.event_id
        current_event = self.gen3_event.event_id

        with self.feature(self.FEATURES):
            response = self.client.get(
                self.url,
                data={"event_id": current_event, "project": -1},
                format="json",
            )

        assert response.status_code == 200, response.content

        assert len(response.data) == 2
        events = {item["event_id"]: item for item in response.data}

        assert root_event_id in events
        event = events[root_event_id]
        assert event["is_root"]
        assert event["parent_event_id"] is None
        assert event["parent_span_id"] is None

        assert current_event in events
        event = events[current_event]
        assert not event["is_root"]
        # Parent is unknown in this case
        assert event["parent_event_id"] is None
<<<<<<< HEAD


class OrganizationEventsTrendsLightEndpoint(OrganizationEventsTrendsEndpointBase):
    url_name = "sentry-api-0-organization-events-trace"

    def test_no_projects(self):
        user = self.create_user()
        org = self.create_organization(owner=user)
        self.login_as(user=user)

        url = reverse(
            "sentry-api-0-organization-events-trace-light",
            kwargs={"organization_slug": org.slug, "trace_id": uuid4().hex},
        )

        with self.feature(self.FEATURES):
            response = self.client.get(
                url,
                format="json",
            )

        assert response.status_code == 200, response.content
        assert len(response.data) == 0

    def test_simple(self):
        root_event_id = self.root_event.event_id

        with self.feature(self.FEATURES):
            response = self.client.get(
                self.url,
                data={"project": -1},
                format="json",
            )

        assert response.status_code == 200, response.content

        assert len(response.data) == 8
        events = {item["event_id"]: item for item in response.data}

        assert root_event_id in events
        event = events[root_event_id]
        assert event["is_root"]
        assert event["parent_event_id"] is None

        for child_event in self.gen1_events:
            child_event_id = child_event.event_id
            assert child_event_id in events
            event = events[child_event_id]
            assert not event["is_root"]
            assert event["parent_event_id"] == root_event_id

        for child_event, parent_event in zip(self.gen2_events, self.gen1_events):
            child_event_id = child_event.event_id
            assert child_event_id in events
            event = events[child_event_id]
            assert not event["is_root"]
            assert event["parent_event_id"] == parent_event.event_id

        final_event = self.gen3_event.event_id
        assert final_event in events
        event = events[final_event]
        assert not event["is_root"]
        assert event["parent_event_id"] == self.gen2_events[0].event_id

    def test_bad_span_loop(self):
        """Maliciously create a loop in the span structure
        Structure then becomes something like this:
        root
            gen1-0...
            gen1-1
                gen2-1
                    gen3-1
                        gen_2-1
                            gen3-1...
        """
        self.create_event(
            trace=self.trace_id,
            transaction="/transaction/gen3-1/loop",
            spans=[
                {
                    "same_process_as_parent": True,
                    "op": "http",
                    "description": "GET gen2-1",
                    "span_id": self.gen1_span_ids[1],
                    "trace_id": self.trace_id,
                }
            ],
            parent_span_id=self.gen2_span_ids[1],
            project_id=self.project.id,
        )

        with self.feature(self.FEATURES):
            response = self.client.get(
                self.url,
                data={"project": -1},
                format="json",
            )

        assert response.status_code == 200, response.content
        assert len(response.data) == 9
=======
        # But we still know the parent_span
        assert event["parent_span_id"] == self.gen2_span_ids[0]
>>>>>>> 75420daf
<|MERGE_RESOLUTION|>--- conflicted
+++ resolved
@@ -76,13 +76,9 @@
                 parent_span_id=root_span_id,
                 project_id=self.create_project(organization=self.organization).id,
             )
-<<<<<<< HEAD
-            for i, (root_span_id, gen1_span_id) in enumerate(zip(root_span_ids, self.gen1_span_ids))
-=======
             for i, (root_span_id, gen1_span_id) in enumerate(
                 zip(self.root_span_ids, self.gen1_span_ids)
             )
->>>>>>> 75420daf
         ]
 
         # Second Generation
@@ -113,10 +109,6 @@
             trace=self.trace_id,
             transaction="/transaction/gen3-0",
             spans=[],
-<<<<<<< HEAD
-=======
-            parent_span_id=self.gen2_span_ids[0],
->>>>>>> 75420daf
             project_id=self.create_project(organization=self.organization).id,
             parent_span_id=self.gen2_span_ids[0],
         )
@@ -343,7 +335,8 @@
         assert not event["is_root"]
         # Parent is unknown in this case
         assert event["parent_event_id"] is None
-<<<<<<< HEAD
+        # But we still know the parent_span
+        assert event["parent_span_id"] == self.gen2_span_ids[0]
 
 
 class OrganizationEventsTrendsLightEndpoint(OrganizationEventsTrendsEndpointBase):
@@ -443,8 +436,4 @@
             )
 
         assert response.status_code == 200, response.content
-        assert len(response.data) == 9
-=======
-        # But we still know the parent_span
-        assert event["parent_span_id"] == self.gen2_span_ids[0]
->>>>>>> 75420daf
+        assert len(response.data) == 9