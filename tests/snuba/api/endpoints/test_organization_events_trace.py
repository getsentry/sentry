--- conflicted
+++ resolved
@@ -1539,13 +1539,8 @@
         data = response.data
         assert data["projects"] == 5
         assert data["transactions"] == 8
-<<<<<<< HEAD
         assert data["errors"] == 3
-        assert data["performance_issues"] == 1
-=======
-        assert data["errors"] == 2
         assert data["performance_issues"] == 2
->>>>>>> 1766e917
 
     def test_with_default(self):
         self.load_trace()
