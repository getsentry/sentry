--- conflicted
+++ resolved
@@ -1261,8 +1261,4 @@
         assert data["projects"] == 4
         assert data["transactions"] == 8
         assert data["errors"] == 1
-<<<<<<< HEAD
-        assert data["performance_issues"] == 0
-=======
-        assert data["performance_issues"] == 1
->>>>>>> 9c00919f
+        assert data["performance_issues"] == 1