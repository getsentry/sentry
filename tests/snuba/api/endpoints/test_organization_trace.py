--- conflicted
+++ resolved
@@ -234,7 +234,6 @@
         assert len(data) == 1
         assert data[0]["event_id"] == error.event_id
 
-<<<<<<< HEAD
     def test_with_additional_attributes(self):
         self.load_trace(is_eap=True)
         with self.feature(self.FEATURES):
@@ -257,7 +256,7 @@
 
         assert data[0]["children"][0]["additional_attributes"]["gen_ai.request.model"] == "gpt-4o"
         assert data[0]["children"][0]["additional_attributes"]["gen_ai.usage.total_tokens"] == 100
-=======
+
     def test_with_target_error(self):
         start, _ = self.get_start_end_from_day_ago(1000)
         error_data = load_data(
@@ -290,5 +289,4 @@
                 data={"timestamp": self.day_ago, "errorId": ",blah blah,"},
             )
 
-        assert response.status_code == 400, response.content
->>>>>>> bd62a1f4
+        assert response.status_code == 400, response.content