--- conflicted
+++ resolved
@@ -10,14 +10,7 @@
 
 class OrganizationEventsTraceEndpointTest(OrganizationEventsTraceEndpointBase):
     url_name = "sentry-api-0-organization-trace"
-    FEATURES = [
-        "organizations:trace-spans-format",
-<<<<<<< HEAD
-        "organizations:performance-file-io-main-thread-detector",
-=======
-        "organizations:performance-slow-db-issue",
->>>>>>> 126e7827
-    ]
+    FEATURES = ["organizations:trace-spans-format"]
 
     def assert_event(self, result, event_data, message):
         assert result["transaction"] == event_data.transaction, message
