from __future__ import absolute_import

from django.core.urlresolvers import reverse

from sentry.testutils import APITestCase, SnubaTestCase
from sentry.testutils.helpers.datetime import before_now, iso_format


class OrganizationEventsMetaEndpoint(APITestCase, SnubaTestCase):
    def setUp(self):
        super(OrganizationEventsMetaEndpoint, self).setUp()
        self.min_ago = before_now(minutes=1)
        self.login_as(user=self.user)
        self.project = self.create_project()
        self.url = reverse(
            "sentry-api-0-organization-events-meta",
            kwargs={"organization_slug": self.project.organization.slug},
        )

    def test_simple(self):
        project2 = self.create_project()

        self.store_event(data={"timestamp": iso_format(self.min_ago)}, project_id=self.project.id)
        self.store_event(data={"timestamp": iso_format(self.min_ago)}, project_id=project2.id)

        response = self.client.get(self.url, format="json")

        assert response.status_code == 200, response.content
        assert response.data["count"] == 2

    def test_search(self):
        self.store_event(
            data={"timestamp": iso_format(self.min_ago), "message": "how to make fast"},
            project_id=self.project.id,
        )
        self.store_event(
            data={"timestamp": iso_format(self.min_ago), "message": "Delet the Data"},
            project_id=self.project.id,
        )

        response = self.client.get(self.url, {"query": "delet"}, format="json")

        assert response.status_code == 200, response.content
        assert response.data["count"] == 1

    def test_invalid_query(self):
        response = self.client.get(self.url, {"query": "is:unresolved"}, format="json")

        assert response.status_code == 400, response.content

    def test_no_projects(self):
        no_project_org = self.create_organization(owner=self.user)

        url = reverse(
            "sentry-api-0-organization-events-meta",
            kwargs={"organization_slug": no_project_org.slug},
        )
        response = self.client.get(url, format="json")

        assert response.status_code == 200, response.content
        assert response.data["count"] == 0

    def test_transaction_event(self):
        data = {
            "event_id": "a" * 32,
            "type": "transaction",
            "transaction": "api.issue.delete",
            "spans": [],
            "contexts": {"trace": {"op": "foobar", "trace_id": "a" * 32, "span_id": "a" * 16}},
            "tags": {"important": "yes"},
            "timestamp": iso_format(before_now(minutes=1)),
            "start_timestamp": iso_format(before_now(minutes=1, seconds=3)),
        }
        self.store_event(data=data, project_id=self.project.id)
        url = reverse(
            "sentry-api-0-organization-events-meta",
            kwargs={"organization_slug": self.project.organization.slug},
        )
        response = self.client.get(url, {"query": "transaction.duration:>1"}, format="json")

        assert response.status_code == 200, response.content
        assert response.data["count"] == 1

    def test_transaction_event_with_last_seen(self):
        data = {
            "event_id": "a" * 32,
            "type": "transaction",
            "transaction": "api.issue.delete",
            "spans": [],
            "contexts": {"trace": {"op": "foobar", "trace_id": "a" * 32, "span_id": "a" * 16}},
            "tags": {"important": "yes"},
            "timestamp": iso_format(before_now(minutes=1)),
            "start_timestamp": iso_format(before_now(minutes=1, seconds=3)),
        }
        self.store_event(data=data, project_id=self.project.id)
        response = self.client.get(
            self.url, {"query": "event.type:transaction last_seen:>2012-12-31"}, format="json"
        )

        assert response.status_code == 200, response.content
        assert response.data["count"] == 1

<<<<<<< HEAD

class OrganizationEventsRelatedIssuesEndpoint(APITestCase, SnubaTestCase):
    def setUp(self):
        super(OrganizationEventsRelatedIssuesEndpoint, self).setUp()

    def test_find_related_issue(self):
        self.login_as(user=self.user)

        project = self.create_project()
        event1 = self.store_event(
            data={"timestamp": iso_format(before_now(minutes=1)), "transaction": "/beth/sanchez"},
            project_id=project.id,
        )

        url = reverse(
            "sentry-api-0-organization-related-issues",
            kwargs={"organization_slug": project.organization.slug},
        )
        response = self.client.get(url, {"transaction": "/beth/sanchez"}, format="json")

        assert response.status_code == 200, response.content
        assert len(response.data) == 1
        assert response.data[0]["shortId"] == event1.group.qualified_short_id
        assert int(response.data[0]["id"]) == event1.group_id

    def test_related_issues_no_transaction(self):
        self.login_as(user=self.user)

        project = self.create_project()
        self.store_event(
            data={"timestamp": iso_format(before_now(minutes=1)), "transaction": "/beth/sanchez"},
            project_id=project.id,
        )

        url = reverse(
            "sentry-api-0-organization-related-issues",
            kwargs={"organization_slug": project.organization.slug},
        )
        response = self.client.get(url, format="json")

        assert response.status_code == 400, response.content
        assert (
            response.data["detail"]
            == "Must provide one of ['transaction'] in order to find related events"
        )

    def test_related_issues_no_matching_groups(self):
        self.login_as(user=self.user)

        project = self.create_project()
        self.store_event(
            data={"timestamp": iso_format(before_now(minutes=1)), "transaction": "/beth/sanchez"},
            project_id=project.id,
        )

        url = reverse(
            "sentry-api-0-organization-related-issues",
            kwargs={"organization_slug": project.organization.slug},
        )
        response = self.client.get(url, {"transaction": "/morty/sanchez"}, format="json")

        assert response.status_code == 200, response.content
        assert len(response.data) == 0

    def test_related_issues_only_issues_in_date(self):
        self.login_as(user=self.user)

        project = self.create_project()
        self.store_event(
            data={
                "event_id": "a" * 32,
                "timestamp": iso_format(before_now(days=2)),
                "transaction": "/beth/sanchez",
            },
            project_id=project.id,
        )
        event2 = self.store_event(
            data={
                "event_id": "b" * 32,
                "timestamp": iso_format(before_now(minutes=1)),
                "transaction": "/beth/sanchez",
            },
            project_id=project.id,
        )

        url = reverse(
            "sentry-api-0-organization-related-issues",
            kwargs={"organization_slug": project.organization.slug},
        )
        response = self.client.get(
            url, {"transaction": "/beth/sanchez", "statsPeriod": "24h"}, format="json"
        )

        assert response.status_code == 200, response.content
        assert len(response.data) == 1
        assert response.data[0]["shortId"] == event2.group.qualified_short_id
        assert int(response.data[0]["id"]) == event2.group_id

    def test_related_issues_transactions_from_different_projects(self):
        self.login_as(user=self.user)

        project1 = self.create_project()
        project2 = self.create_project()
        event1 = self.store_event(
            data={
                "event_id": "a" * 32,
                "timestamp": iso_format(before_now(minutes=1)),
                "transaction": "/beth/sanchez",
            },
            project_id=project1.id,
        )
        self.store_event(
            data={
                "event_id": "b" * 32,
                "timestamp": iso_format(before_now(minutes=1)),
                "transaction": "/beth/sanchez",
            },
            project_id=project2.id,
        )

        url = reverse(
            "sentry-api-0-organization-related-issues",
            kwargs={"organization_slug": project1.organization.slug},
        )
        response = self.client.get(
            url, {"transaction": "/beth/sanchez", "project": project1.id}, format="json",
        )

        assert response.status_code == 200, response.content
        assert len(response.data) == 1
        assert response.data[0]["shortId"] == event1.group.qualified_short_id
        assert int(response.data[0]["id"]) == event1.group_id
=======
    def test_out_of_retention(self):
        with self.options({"system.event-retention-days": 10}):
            response = self.client.get(
                self.url,
                format="json",
                data={
                    "start": iso_format(before_now(days=20)),
                    "end": iso_format(before_now(days=15)),
                },
            )
        assert response.status_code == 400
>>>>>>> d394e5cf
<|MERGE_RESOLUTION|>--- conflicted
+++ resolved
@@ -100,140 +100,6 @@
         assert response.status_code == 200, response.content
         assert response.data["count"] == 1
 
-<<<<<<< HEAD
-
-class OrganizationEventsRelatedIssuesEndpoint(APITestCase, SnubaTestCase):
-    def setUp(self):
-        super(OrganizationEventsRelatedIssuesEndpoint, self).setUp()
-
-    def test_find_related_issue(self):
-        self.login_as(user=self.user)
-
-        project = self.create_project()
-        event1 = self.store_event(
-            data={"timestamp": iso_format(before_now(minutes=1)), "transaction": "/beth/sanchez"},
-            project_id=project.id,
-        )
-
-        url = reverse(
-            "sentry-api-0-organization-related-issues",
-            kwargs={"organization_slug": project.organization.slug},
-        )
-        response = self.client.get(url, {"transaction": "/beth/sanchez"}, format="json")
-
-        assert response.status_code == 200, response.content
-        assert len(response.data) == 1
-        assert response.data[0]["shortId"] == event1.group.qualified_short_id
-        assert int(response.data[0]["id"]) == event1.group_id
-
-    def test_related_issues_no_transaction(self):
-        self.login_as(user=self.user)
-
-        project = self.create_project()
-        self.store_event(
-            data={"timestamp": iso_format(before_now(minutes=1)), "transaction": "/beth/sanchez"},
-            project_id=project.id,
-        )
-
-        url = reverse(
-            "sentry-api-0-organization-related-issues",
-            kwargs={"organization_slug": project.organization.slug},
-        )
-        response = self.client.get(url, format="json")
-
-        assert response.status_code == 400, response.content
-        assert (
-            response.data["detail"]
-            == "Must provide one of ['transaction'] in order to find related events"
-        )
-
-    def test_related_issues_no_matching_groups(self):
-        self.login_as(user=self.user)
-
-        project = self.create_project()
-        self.store_event(
-            data={"timestamp": iso_format(before_now(minutes=1)), "transaction": "/beth/sanchez"},
-            project_id=project.id,
-        )
-
-        url = reverse(
-            "sentry-api-0-organization-related-issues",
-            kwargs={"organization_slug": project.organization.slug},
-        )
-        response = self.client.get(url, {"transaction": "/morty/sanchez"}, format="json")
-
-        assert response.status_code == 200, response.content
-        assert len(response.data) == 0
-
-    def test_related_issues_only_issues_in_date(self):
-        self.login_as(user=self.user)
-
-        project = self.create_project()
-        self.store_event(
-            data={
-                "event_id": "a" * 32,
-                "timestamp": iso_format(before_now(days=2)),
-                "transaction": "/beth/sanchez",
-            },
-            project_id=project.id,
-        )
-        event2 = self.store_event(
-            data={
-                "event_id": "b" * 32,
-                "timestamp": iso_format(before_now(minutes=1)),
-                "transaction": "/beth/sanchez",
-            },
-            project_id=project.id,
-        )
-
-        url = reverse(
-            "sentry-api-0-organization-related-issues",
-            kwargs={"organization_slug": project.organization.slug},
-        )
-        response = self.client.get(
-            url, {"transaction": "/beth/sanchez", "statsPeriod": "24h"}, format="json"
-        )
-
-        assert response.status_code == 200, response.content
-        assert len(response.data) == 1
-        assert response.data[0]["shortId"] == event2.group.qualified_short_id
-        assert int(response.data[0]["id"]) == event2.group_id
-
-    def test_related_issues_transactions_from_different_projects(self):
-        self.login_as(user=self.user)
-
-        project1 = self.create_project()
-        project2 = self.create_project()
-        event1 = self.store_event(
-            data={
-                "event_id": "a" * 32,
-                "timestamp": iso_format(before_now(minutes=1)),
-                "transaction": "/beth/sanchez",
-            },
-            project_id=project1.id,
-        )
-        self.store_event(
-            data={
-                "event_id": "b" * 32,
-                "timestamp": iso_format(before_now(minutes=1)),
-                "transaction": "/beth/sanchez",
-            },
-            project_id=project2.id,
-        )
-
-        url = reverse(
-            "sentry-api-0-organization-related-issues",
-            kwargs={"organization_slug": project1.organization.slug},
-        )
-        response = self.client.get(
-            url, {"transaction": "/beth/sanchez", "project": project1.id}, format="json",
-        )
-
-        assert response.status_code == 200, response.content
-        assert len(response.data) == 1
-        assert response.data[0]["shortId"] == event1.group.qualified_short_id
-        assert int(response.data[0]["id"]) == event1.group_id
-=======
     def test_out_of_retention(self):
         with self.options({"system.event-retention-days": 10}):
             response = self.client.get(
@@ -245,4 +111,136 @@
                 },
             )
         assert response.status_code == 400
->>>>>>> d394e5cf
+
+
+class OrganizationEventsRelatedIssuesEndpoint(APITestCase, SnubaTestCase):
+    def setUp(self):
+        super(OrganizationEventsRelatedIssuesEndpoint, self).setUp()
+
+    def test_find_related_issue(self):
+        self.login_as(user=self.user)
+
+        project = self.create_project()
+        event1 = self.store_event(
+            data={"timestamp": iso_format(before_now(minutes=1)), "transaction": "/beth/sanchez"},
+            project_id=project.id,
+        )
+
+        url = reverse(
+            "sentry-api-0-organization-related-issues",
+            kwargs={"organization_slug": project.organization.slug},
+        )
+        response = self.client.get(url, {"transaction": "/beth/sanchez"}, format="json")
+
+        assert response.status_code == 200, response.content
+        assert len(response.data) == 1
+        assert response.data[0]["shortId"] == event1.group.qualified_short_id
+        assert int(response.data[0]["id"]) == event1.group_id
+
+    def test_related_issues_no_transaction(self):
+        self.login_as(user=self.user)
+
+        project = self.create_project()
+        self.store_event(
+            data={"timestamp": iso_format(before_now(minutes=1)), "transaction": "/beth/sanchez"},
+            project_id=project.id,
+        )
+
+        url = reverse(
+            "sentry-api-0-organization-related-issues",
+            kwargs={"organization_slug": project.organization.slug},
+        )
+        response = self.client.get(url, format="json")
+
+        assert response.status_code == 400, response.content
+        assert (
+            response.data["detail"]
+            == "Must provide one of ['transaction'] in order to find related events"
+        )
+
+    def test_related_issues_no_matching_groups(self):
+        self.login_as(user=self.user)
+
+        project = self.create_project()
+        self.store_event(
+            data={"timestamp": iso_format(before_now(minutes=1)), "transaction": "/beth/sanchez"},
+            project_id=project.id,
+        )
+
+        url = reverse(
+            "sentry-api-0-organization-related-issues",
+            kwargs={"organization_slug": project.organization.slug},
+        )
+        response = self.client.get(url, {"transaction": "/morty/sanchez"}, format="json")
+
+        assert response.status_code == 200, response.content
+        assert len(response.data) == 0
+
+    def test_related_issues_only_issues_in_date(self):
+        self.login_as(user=self.user)
+
+        project = self.create_project()
+        self.store_event(
+            data={
+                "event_id": "a" * 32,
+                "timestamp": iso_format(before_now(days=2)),
+                "transaction": "/beth/sanchez",
+            },
+            project_id=project.id,
+        )
+        event2 = self.store_event(
+            data={
+                "event_id": "b" * 32,
+                "timestamp": iso_format(before_now(minutes=1)),
+                "transaction": "/beth/sanchez",
+            },
+            project_id=project.id,
+        )
+
+        url = reverse(
+            "sentry-api-0-organization-related-issues",
+            kwargs={"organization_slug": project.organization.slug},
+        )
+        response = self.client.get(
+            url, {"transaction": "/beth/sanchez", "statsPeriod": "24h"}, format="json"
+        )
+
+        assert response.status_code == 200, response.content
+        assert len(response.data) == 1
+        assert response.data[0]["shortId"] == event2.group.qualified_short_id
+        assert int(response.data[0]["id"]) == event2.group_id
+
+    def test_related_issues_transactions_from_different_projects(self):
+        self.login_as(user=self.user)
+
+        project1 = self.create_project()
+        project2 = self.create_project()
+        event1 = self.store_event(
+            data={
+                "event_id": "a" * 32,
+                "timestamp": iso_format(before_now(minutes=1)),
+                "transaction": "/beth/sanchez",
+            },
+            project_id=project1.id,
+        )
+        self.store_event(
+            data={
+                "event_id": "b" * 32,
+                "timestamp": iso_format(before_now(minutes=1)),
+                "transaction": "/beth/sanchez",
+            },
+            project_id=project2.id,
+        )
+
+        url = reverse(
+            "sentry-api-0-organization-related-issues",
+            kwargs={"organization_slug": project1.organization.slug},
+        )
+        response = self.client.get(
+            url, {"transaction": "/beth/sanchez", "project": project1.id}, format="json",
+        )
+
+        assert response.status_code == 200, response.content
+        assert len(response.data) == 1
+        assert response.data[0]["shortId"] == event1.group.qualified_short_id
+        assert int(response.data[0]["id"]) == event1.group_id