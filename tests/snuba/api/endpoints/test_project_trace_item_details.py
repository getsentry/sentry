import uuid

import pytest
from django.urls import reverse

from sentry.testutils.cases import APITestCase, OurLogTestCase, SnubaTestCase, SpanTestCase
from sentry.testutils.helpers.datetime import before_now


class ProjectTraceItemDetailsEndpointTest(APITestCase, SnubaTestCase, OurLogTestCase, SpanTestCase):
    def setUp(self):
        super().setUp()
        self.login_as(user=self.user)
        self.features = {
            "organizations:discover-basic": True,
        }
        self.one_min_ago = before_now(minutes=1)
        self.trace_uuid = str(uuid.uuid4()).replace("-", "")

    def do_request(self, event_type: str, item_id: str, features=None):
        item_details_url = reverse(
            "sentry-api-0-project-trace-item-details",
            kwargs={
                "item_id": item_id,
                "project_id_or_slug": self.project.slug,
                "organization_id_or_slug": self.project.organization.slug,
            },
        )
        if features is None:
            features = self.features
        with self.feature(features):
            return self.client.get(
                item_details_url,
                {
                    "item_type": event_type,
                    "trace_id": self.trace_uuid,
                },
            )

    def test_simple(self):
        log = self.create_ourlog(
            {
                "body": "foo",
                "trace_id": self.trace_uuid,
            },
            attributes={
                "str_attr": {
                    "string_value": "1",
                },
                "int_attr": {"int_value": 2},
                "float_attr": {
                    "double_value": 3.0,
                },
                "bool_attr": {
                    "bool_value": True,
                },
            },
            timestamp=self.one_min_ago,
        )
        self.store_ourlogs([log])
        item_id = uuid.UUID(bytes=bytes(reversed(log.item_id))).hex

        trace_details_response = self.do_request("logs", item_id)

        assert trace_details_response.status_code == 200, trace_details_response.content

        timestamp_nanos = int(self.one_min_ago.timestamp() * 1_000_000_000)
        assert trace_details_response.data["attributes"] == [
            {"name": "bool_attr", "type": "bool", "value": True},
            {"name": "tags[float_attr,number]", "type": "float", "value": 3.0},
            {"name": "project_id", "type": "int", "value": str(self.project.id)},
            {"name": "severity_number", "type": "int", "value": "0"},
            {"name": "tags[int_attr,number]", "type": "int", "value": "2"},
            {
                "name": "tags[sentry.timestamp_nanos,number]",
                "type": "int",
                "value": str(timestamp_nanos),
            },
            {
                "name": "tags[sentry.timestamp_precise,number]",
                "type": "int",
                "value": str(timestamp_nanos),
            },
            {"name": "message", "type": "str", "value": "foo"},
            {"name": "severity", "type": "str", "value": "INFO"},
            {"name": "str_attr", "type": "str", "value": "1"},
            {"name": "trace", "type": "str", "value": self.trace_uuid},
        ]
        assert trace_details_response.data["itemId"] == item_id
        assert (
            trace_details_response.data["timestamp"]
            == self.one_min_ago.replace(microsecond=0, tzinfo=None).isoformat() + "Z"
        )

    def test_simple_using_logs_item_type(self):
        log = self.create_ourlog(
            {
                "body": "foo",
                "trace_id": self.trace_uuid,
            },
            attributes={
                "str_attr": {
                    "string_value": "1",
                },
                "int_attr": {"int_value": 2},
                "float_attr": {
                    "double_value": 3.0,
                },
                "bool_attr": {
                    "bool_value": True,
                },
            },
            timestamp=self.one_min_ago,
        )
        self.store_ourlogs([log])
        item_id = uuid.UUID(bytes=bytes(reversed(log.item_id))).hex

        trace_details_response = self.do_request("logs", item_id)

        assert trace_details_response.status_code == 200, trace_details_response.content

        timestamp_nanos = int(self.one_min_ago.timestamp() * 1_000_000_000)
        assert trace_details_response.data == {
            "attributes": [
                {"name": "bool_attr", "type": "bool", "value": True},
                {"name": "tags[float_attr,number]", "type": "float", "value": 3.0},
                {"name": "project_id", "type": "int", "value": str(self.project.id)},
                {"name": "severity_number", "type": "int", "value": "0"},
                {"name": "tags[int_attr,number]", "type": "int", "value": "2"},
                {
                    "name": "tags[sentry.timestamp_nanos,number]",
                    "type": "int",
                    "value": str(timestamp_nanos),
                },
                {
                    "name": "tags[sentry.timestamp_precise,number]",
                    "type": "int",
                    "value": str(timestamp_nanos),
                },
                {"name": "message", "type": "str", "value": "foo"},
                {"name": "severity", "type": "str", "value": "INFO"},
                {"name": "str_attr", "type": "str", "value": "1"},
                {"name": "trace", "type": "str", "value": self.trace_uuid},
            ],
            "meta": {},
            "itemId": item_id,
            "timestamp": self.one_min_ago.replace(
                microsecond=0,
                tzinfo=None,
            ).isoformat()
            + "Z",
        }

    def test_simple_using_spans_item_type(self):
        span_1 = self.create_span(
            {"description": "foo", "sentry_tags": {"status": "success"}},
            measurements={
                "code.lineno": {"value": 420},
                "http.response_content_length": {"value": 100},
                "http.response.body.size": {"value": 100},
            },
            start_ts=self.one_min_ago,
        )
        span_1["trace_id"] = self.trace_uuid
        item_id = span_1["span_id"]

        self.store_span(span_1, is_eap=True)

        trace_details_response = self.do_request("spans", item_id)
        assert trace_details_response.status_code == 200, trace_details_response.content
        assert trace_details_response.data["attributes"] == [
            {"name": "code.lineno", "type": "float", "value": 420.0},
            {"name": "http.response_content_length", "type": "float", "value": 100.0},
            {"name": "is_transaction", "type": "float", "value": 0.0},
            {
                "name": "precise.finish_ts",
                "type": "float",
                "value": pytest.approx(self.one_min_ago.timestamp()),
            },
            {
                "name": "precise.start_ts",
                "type": "float",
                "value": pytest.approx(self.one_min_ago.timestamp()),
            },
            {
                "name": "received",
                "type": "float",
                "value": pytest.approx(self.one_min_ago.timestamp()),
            },
            {"name": "span.self_time", "type": "float", "value": 1000.0},
            {"name": "project_id", "type": "int", "value": str(self.project.id)},
            {"name": "span.duration", "type": "int", "value": "1000"},
            {"name": "parent_span", "type": "str", "value": span_1["parent_span_id"]},
            {"name": "profile.id", "type": "str", "value": span_1["profile_id"]},
            {"name": "sdk.name", "type": "str", "value": "sentry.test.sdk"},
            {"name": "sdk.version", "type": "str", "value": "1.0"},
            {"name": "span.description", "type": "str", "value": "foo"},
            {"name": "span.status", "type": "str", "value": "success"},
            {"name": "trace", "type": "str", "value": self.trace_uuid},
            {
                "name": "transaction.event_id",
                "type": "str",
                "value": span_1["event_id"],
            },
            {
                "name": "transaction.span_id",
                "type": "str",
                "value": span_1["segment_id"],
            },
        ]
        assert trace_details_response.data["itemId"] == item_id
        assert (
            trace_details_response.data["timestamp"]
            == self.one_min_ago.replace(microsecond=0, tzinfo=None).isoformat() + "Z"
        )

    def test_simple_using_spans_item_type_with_sentry_conventions(self):
        span_1 = self.create_span(
            {"description": "foo", "sentry_tags": {"status": "success"}},
            measurements={
                "code.lineno": {"value": 420},
                "http.response_content_length": {"value": 100},
                "http.response.body.size": {"value": 100},
            },
            start_ts=self.one_min_ago,
        )
        span_1["trace_id"] = self.trace_uuid
        item_id = span_1["span_id"]

        self.store_span(span_1, is_eap=True)

        trace_details_response = self.do_request(
            "spans",
            item_id,
            features={
                "organizations:discover-basic": True,
                "organizations:performance-sentry-conventions-fields": True,
            },
        )
        assert trace_details_response.status_code == 200, trace_details_response.content
        assert trace_details_response.data["attributes"] == [
            {"name": "code.lineno", "type": "float", "value": 420.0},
            {"name": "http.response.body.size", "type": "float", "value": 100.0},
            {"name": "is_transaction", "type": "float", "value": 0.0},
            {
                "name": "precise.finish_ts",
                "type": "float",
                "value": pytest.approx(self.one_min_ago.timestamp()),
            },
            {
                "name": "precise.start_ts",
                "type": "float",
                "value": pytest.approx(self.one_min_ago.timestamp()),
            },
            {
                "name": "received",
                "type": "float",
                "value": pytest.approx(self.one_min_ago.timestamp()),
            },
            {"name": "span.self_time", "type": "float", "value": 1000.0},
            {"name": "project_id", "type": "int", "value": str(self.project.id)},
            {"name": "span.duration", "type": "int", "value": "1000"},
            {"name": "parent_span", "type": "str", "value": span_1["parent_span_id"]},
            {"name": "profile.id", "type": "str", "value": span_1["profile_id"]},
            {"name": "sdk.name", "type": "str", "value": "sentry.test.sdk"},
            {"name": "sdk.version", "type": "str", "value": "1.0"},
            {"name": "span.description", "type": "str", "value": "foo"},
            {"name": "span.status", "type": "str", "value": "success"},
            {"name": "trace", "type": "str", "value": self.trace_uuid},
            {
                "name": "transaction.event_id",
                "type": "str",
                "value": span_1["event_id"],
            },
            {
                "name": "transaction.span_id",
                "type": "str",
                "value": span_1["segment_id"],
            },
        ]
        assert trace_details_response.data["itemId"] == item_id
        assert (
            trace_details_response.data["timestamp"]
            == self.one_min_ago.replace(microsecond=0, tzinfo=None).isoformat() + "Z"
        )

    def test_logs_with_a_meta_key(self):
        log = self.create_ourlog(
            {
                "body": "[Filtered]",
                "trace_id": self.trace_uuid,
            },
            attributes={
                "str_attr": {
                    "string_value": "1",
                },
<<<<<<< HEAD
                # This is a guess on how this will look, the key & storage may change at some point
                "sentry._meta.fields.attributes": '{"sentry.body": {"length": 300, "reason": "value too long"}, "float_attr": {"unit": "float"}}',
                "int_attr": {"int_value": 2},
                "float_attr": {
                    "double_value": 3.0,
                },
                "bool_attr": {
                    "bool_value": True,
=======
                attributes={
                    "str_attr": {
                        "string_value": "1",
                    },
                    "sentry._meta.fields.attributes.sentry.body": '{"length": 300, "reason": "value too long"}',
                    "sentry._meta.fields.attributes.float_attr": '{"unit": "float"}',
                    "int_attr": {"int_value": 2},
                    "float_attr": {
                        "double_value": 3.0,
                    },
                    "bool_attr": {
                        "bool_value": True,
                    },
>>>>>>> eed44b69
                },
            },
            timestamp=self.one_min_ago,
        )
        self.store_ourlogs([log])
        item_id = uuid.UUID(bytes=bytes(reversed(log.item_id))).hex

        trace_details_response = self.do_request("logs", item_id)

        assert trace_details_response.status_code == 200, trace_details_response.content

        timestamp_nanos = int(self.one_min_ago.timestamp() * 1_000_000_000)
        assert trace_details_response.data == {
            "attributes": [
                {"name": "bool_attr", "type": "bool", "value": True},
                {"name": "tags[float_attr,number]", "type": "float", "value": 3.0},
                {"name": "project_id", "type": "int", "value": str(self.project.id)},
                {"name": "severity_number", "type": "int", "value": "0"},
                {"name": "tags[int_attr,number]", "type": "int", "value": "2"},
                {
                    "name": "tags[sentry.timestamp_nanos,number]",
                    "type": "int",
                    "value": str(timestamp_nanos),
                },
                {
                    "name": "tags[sentry.timestamp_precise,number]",
                    "type": "int",
                    "value": str(timestamp_nanos),
                },
                {"name": "message", "type": "str", "value": "[Filtered]"},
                {"name": "severity", "type": "str", "value": "INFO"},
                {"name": "str_attr", "type": "str", "value": "1"},
                {"name": "trace", "type": "str", "value": self.trace_uuid},
            ],
            "meta": {
                "tags[float_attr,number]": {"unit": "float"},
                "message": {"length": 300, "reason": "value too long"},
            },
            "itemId": item_id,
            "timestamp": self.one_min_ago.replace(
                microsecond=0,
                tzinfo=None,
            ).isoformat()
            + "Z",
        }

    def test_user_attributes_collide_with_sentry_attributes(self):
        log = self.create_ourlog(
            {
                "body": "foo",
                "trace_id": self.trace_uuid,
            },
            attributes={"timestamp": "bar", "severity": "baz"},
            timestamp=self.one_min_ago,
        )

        self.store_ourlogs([log])
        item_id = uuid.UUID(bytes=bytes(reversed(log.item_id))).hex

        trace_details_response = self.do_request("logs", item_id)
        assert trace_details_response.status_code == 200, trace_details_response.content

        timestamp_nanos = int(self.one_min_ago.timestamp() * 1_000_000_000)
        assert trace_details_response.data == {
            "attributes": [
                {"name": "project_id", "type": "int", "value": str(self.project.id)},
                {"name": "severity_number", "type": "int", "value": "0"},
                {
                    "name": "tags[sentry.timestamp_nanos,number]",
                    "type": "int",
                    "value": str(timestamp_nanos),
                },
                {
                    "name": "tags[sentry.timestamp_precise,number]",
                    "type": "int",
                    "value": str(timestamp_nanos),
                },
                {"name": "message", "type": "str", "value": "foo"},
                {"name": "severity", "type": "str", "value": "INFO"},
                {"name": "tags[severity,string]", "type": "str", "value": "baz"},
                {"name": "tags[timestamp,string]", "type": "str", "value": "bar"},
                {"name": "trace", "type": "str", "value": self.trace_uuid},
            ],
            "meta": {},
            "itemId": item_id,
            "timestamp": self.one_min_ago.replace(
                microsecond=0,
                tzinfo=None,
            ).isoformat()
            + "Z",
        }<|MERGE_RESOLUTION|>--- conflicted
+++ resolved
@@ -285,25 +285,12 @@
         )
 
     def test_logs_with_a_meta_key(self):
-        log = self.create_ourlog(
-            {
-                "body": "[Filtered]",
-                "trace_id": self.trace_uuid,
-            },
-            attributes={
-                "str_attr": {
-                    "string_value": "1",
-                },
-<<<<<<< HEAD
-                # This is a guess on how this will look, the key & storage may change at some point
-                "sentry._meta.fields.attributes": '{"sentry.body": {"length": 300, "reason": "value too long"}, "float_attr": {"unit": "float"}}',
-                "int_attr": {"int_value": 2},
-                "float_attr": {
-                    "double_value": 3.0,
-                },
-                "bool_attr": {
-                    "bool_value": True,
-=======
+        logs = [
+            self.create_ourlog(
+                {
+                    "body": "[Filtered]",
+                    "trace_id": self.trace_uuid,
+                },
                 attributes={
                     "str_attr": {
                         "string_value": "1",
@@ -317,7 +304,28 @@
                     "bool_attr": {
                         "bool_value": True,
                     },
->>>>>>> eed44b69
+                },
+                timestamp=self.one_min_ago,
+            ),
+        ]
+        self.store_ourlogs(logs)
+        item_list_url = reverse(
+            "sentry-api-0-organization-events",
+            kwargs={
+                "organization_id_or_slug": self.project.organization.slug,
+            },
+            attributes={
+                "str_attr": {
+                    "string_value": "1",
+                },
+                # This is a guess on how this will look, the key & storage may change at some point
+                "sentry._meta.fields.attributes": '{"sentry.body": {"length": 300, "reason": "value too long"}, "float_attr": {"unit": "float"}}',
+                "int_attr": {"int_value": 2},
+                "float_attr": {
+                    "double_value": 3.0,
+                },
+                "bool_attr": {
+                    "bool_value": True,
                 },
             },
             timestamp=self.one_min_ago,
