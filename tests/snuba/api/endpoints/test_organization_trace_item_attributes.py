--- conflicted
+++ resolved
@@ -283,7 +283,6 @@
             {"key": "span.duration", "name": "span.duration"},
         ]
 
-<<<<<<< HEAD
     def test_tags_list_sentry_conventions(self):
         for tag in [
             "foo",
@@ -295,11 +294,6 @@
             "http.response_content_length",
             "http.response_transfer_size",
         ]:
-=======
-    @override_options({"performance.spans-tags-key.max": 3})
-    def test_pagination(self):
-        for tag in ["foo", "bar", "baz"]:
->>>>>>> bc4b7698
             self.store_segment(
                 self.project.id,
                 uuid4().hex,
@@ -311,17 +305,12 @@
                 transaction="foo",
                 duration=100,
                 exclusive_time=100,
-<<<<<<< HEAD
                 measurements={tag: 0},
-=======
-                tags={tag: tag},
->>>>>>> bc4b7698
                 is_eap=True,
             )
 
         response = self.do_request(
             {
-<<<<<<< HEAD
                 "attributeType": "number",
             },
             features={
@@ -343,7 +332,28 @@
             {"key": "http.response.size", "name": "http.response.size"},
             {"key": "measurements.lcp", "name": "measurements.lcp"},
             {"key": "span.duration", "name": "span.duration"},
-=======
+        ]
+
+    @override_options({"performance.spans-tags-key.max": 3})
+    def test_pagination(self):
+        for tag in ["foo", "bar", "baz"]:
+            self.store_segment(
+                self.project.id,
+                uuid4().hex,
+                uuid4().hex,
+                span_id=uuid4().hex[:16],
+                organization_id=self.organization.id,
+                parent_span_id=None,
+                timestamp=before_now(days=0, minutes=10).replace(microsecond=0),
+                transaction="foo",
+                duration=100,
+                exclusive_time=100,
+                tags={tag: tag},
+                is_eap=True,
+            )
+
+        response = self.do_request(
+            {
                 "attributeType": "string",
             }
         )
@@ -392,7 +402,6 @@
             {"key": "foo", "name": "foo"},
             {"key": "span.description", "name": "span.description"},
             {"key": "project", "name": "project"},
->>>>>>> bc4b7698
         ]
 
 
