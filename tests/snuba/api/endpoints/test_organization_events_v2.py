--- conflicted
+++ resolved
@@ -843,8 +843,6 @@
         assert data[0]["failure_rate"] == 0.75
 
     def test_count_miserable_alias_field(self):
-<<<<<<< HEAD
-=======
         project = self.create_project()
 
         events = [
@@ -874,36 +872,6 @@
         assert data[0]["count_miserable_user_300"] == 2
 
     def test_user_misery_alias_field(self):
->>>>>>> a58ee00e
-        project = self.create_project()
-
-        events = [
-            ("one", 300),
-            ("one", 300),
-            ("two", 3000),
-            ("two", 3000),
-            ("three", 300),
-            ("three", 3000),
-        ]
-        for idx, event in enumerate(events):
-            data = load_data(
-                "transaction",
-                timestamp=before_now(minutes=(1 + idx)),
-                start_timestamp=before_now(minutes=(1 + idx), milliseconds=event[1]),
-            )
-            data["event_id"] = f"{idx}" * 32
-            data["transaction"] = f"/count_miserable/horribilis/{idx}"
-            data["user"] = {"email": f"{event[0]}@example.com"}
-            self.store_event(data, project_id=project.id)
-        query = {"field": ["count_miserable(user, 300)"], "query": "event.type:transaction"}
-        response = self.do_request(query)
-
-        assert response.status_code == 200, response.content
-        assert len(response.data["data"]) == 1
-        data = response.data["data"]
-        assert data[0]["count_miserable_user_300"] == 2
-
-    def test_user_misery_alias_field(self):
         project = self.create_project()
 
         events = [
@@ -1991,10 +1959,6 @@
         assert meta["failure_rate"] == "percentage"
         assert meta["user_misery_300"] == "number"
         assert meta["count_miserable_user_300"] == "number"
-<<<<<<< HEAD
-=======
-        assert meta["user_misery_prototype_300"] == "number"
->>>>>>> a58ee00e
 
         data = response.data["data"]
         assert len(data) == 1
@@ -2005,14 +1969,8 @@
         assert data[0]["p100"] == 5000
         assert data[0]["percentile_transaction_duration_0_99"] == 5000
         assert data[0]["apdex_300"] == 0.0
-<<<<<<< HEAD
         assert data[0]["count_miserable_user_300"] == 1
         assert data[0]["user_misery_300"] == 0.058
-=======
-        assert data[0]["user_misery_300"] == 1
-        assert data[0]["count_miserable_user_300"] == 1
-        assert data[0]["user_misery_prototype_300"] == 0.058
->>>>>>> a58ee00e
         assert data[0]["failure_rate"] == 0.5
 
         query = {
@@ -2135,14 +2093,8 @@
         data = response.data["data"]
         assert len(data) == 1
         assert data[0]["apdex_300"] == 0.0
-<<<<<<< HEAD
         assert data[0]["count_miserable_user_300"] == 1
         assert data[0]["user_misery_300"] == 0.058
-=======
-        assert data[0]["user_misery_300"] == 1
-        assert data[0]["count_miserable_user_300"] == 1
-        assert data[0]["user_misery_prototype_300"] == 0.058
->>>>>>> a58ee00e
         assert data[0]["failure_rate"] == 0.5
 
         query = {
