--- conflicted
+++ resolved
@@ -876,11 +876,7 @@
         data = response.data["data"]
         assert data[0]["count_miserable_user_300"] == 2
 
-<<<<<<< HEAD
     def test_user_misery_alias_field(self):
-=======
-    def test_user_misery_prototype_alias_field(self):
->>>>>>> b82d0488
         project = self.create_project()
 
         events = [
@@ -2022,11 +2018,7 @@
         assert data[0]["var_transaction_duration"] == 0.0
         assert data[0]["sum_transaction_duration"] == 10000
 
-<<<<<<< HEAD
-    def test_user_null_misery_returns_zero(self):
-=======
-    def test_null_user_misery_prototype_returns_zero(self):
->>>>>>> b82d0488
+    def test_null_user_misery_returns_zero(self):
         project = self.create_project()
         data = load_data(
             "transaction",
