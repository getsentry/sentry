--- conflicted
+++ resolved
@@ -1000,7 +1000,6 @@
         data = response.data["data"]
         assert abs(data[0]["user_misery_300"] - 0.0653) < 0.0001
 
-<<<<<<< HEAD
     def test_apdex_new_alias_field(self):
         project = self.create_project()
 
@@ -1073,8 +1072,6 @@
         data = response.data["data"]
         assert data[0]["apdex_new"] == 1.0
 
-=======
->>>>>>> 019254c8
     def test_user_misery_new_alias_field(self):
         project = self.create_project()
 
@@ -2244,10 +2241,7 @@
                 "p100()",
                 "percentile(transaction.duration, 0.99)",
                 "apdex(300)",
-<<<<<<< HEAD
                 "apdex_new()",
-=======
->>>>>>> 019254c8
                 "count_miserable(user, 300)",
                 "user_misery(300)",
                 "failure_rate()",
@@ -2267,10 +2261,7 @@
         assert meta["p100"] == "duration"
         assert meta["percentile_transaction_duration_0_99"] == "duration"
         assert meta["apdex_300"] == "number"
-<<<<<<< HEAD
         assert meta["apdex_new"] == "number"
-=======
->>>>>>> 019254c8
         assert meta["failure_rate"] == "percentage"
         assert meta["user_misery_300"] == "number"
         assert meta["count_miserable_user_300"] == "number"
@@ -2287,10 +2278,7 @@
         assert data[0]["p100"] == 5000
         assert data[0]["percentile_transaction_duration_0_99"] == 5000
         assert data[0]["apdex_300"] == 0.0
-<<<<<<< HEAD
         assert data[0]["apdex_new"] == 0.0
-=======
->>>>>>> 019254c8
         assert data[0]["count_miserable_user_300"] == 1
         assert data[0]["user_misery_300"] == 0.058
         assert data[0]["failure_rate"] == 0.5
