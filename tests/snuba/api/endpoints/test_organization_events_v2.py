--- conflicted
+++ resolved
@@ -1005,10 +1005,7 @@
             self.store_event(data, project_id=project_ids[0])
 
         query = {
-            "field": [
-                "transaction",
-                "count_miserable(user)",
-            ],
+            "field": ["transaction", "count_miserable(user)",],
             "query": "event.type:transaction",
             "project": project_ids,
         }
@@ -1058,10 +1055,7 @@
             self.store_event(data, project_id=project.id)
 
         query = {
-            "field": [
-                "transaction",
-                "count_miserable(user)",
-            ],
+            "field": ["transaction", "count_miserable(user)",],
             "query": "event.type:transaction",
             "project": [project.id],
         }
@@ -1160,10 +1154,7 @@
             self.store_event(data, project_id=project.id)
 
         query = {
-            "field": [
-                "transaction",
-                "apdex()",
-            ],
+            "field": ["transaction", "apdex()",],
             "query": "event.type:transaction",
             "project": [project.id],
         }
@@ -1232,10 +1223,7 @@
             self.store_event(data, project_id=project.id)
 
         query = {
-            "field": [
-                "transaction",
-                "user_misery()",
-            ],
+            "field": ["transaction", "user_misery()",],
             "query": "event.type:transaction",
             "project": [project.id],
         }
@@ -1307,10 +1295,7 @@
                 )
 
         query = {
-            "field": [
-                "transaction",
-                "user_misery()",
-            ],
+            "field": ["transaction", "user_misery()",],
             "query": "event.type:transaction",
             "orderby": "transaction",
             "project": [project.id],
@@ -1400,23 +1385,13 @@
 
         project2 = self.create_project()
 
-        data = load_data(
-            "transaction",
-            timestamp=before_now(minutes=1),
-<<<<<<< HEAD
-            start_timestamp=before_now(minutes=1, seconds=3),
-=======
->>>>>>> 632ef3d7
-        )
+        data = load_data("transaction", timestamp=before_now(minutes=1))
         data["transaction"] = "/count_miserable/horribilis/project2"
         data["user"] = {"email": "project2@example.com"}
         self.store_event(data, project_id=project2.id)
 
         query = {
-            "field": [
-                "transaction",
-                "user_misery()",
-            ],
+            "field": ["transaction", "user_misery()",],
             "query": "event.type:transaction",
             "orderby": "transaction",
             "project": [project.id, project2.id],
@@ -3165,8 +3140,7 @@
         if expected_negative_events is not None:
             params["query"] = f"!{query}"
             response = self.do_request(
-                params,
-                {"organizations:discover-basic": True, "organizations:global-views": True},
+                params, {"organizations:discover-basic": True, "organizations:global-views": True},
             )
             assert response.status_code == 200, response.content
             assert [row["id"] for row in response.data["data"]] == [
@@ -4146,10 +4120,7 @@
             self.store_event(self.transaction_data, self.project.id)
             TeamKeyTransaction.objects.create(
                 organization=self.organization,
-                project_team=ProjectTeam.objects.get(
-                    project=self.project,
-                    team=team,
-                ),
+                project_team=ProjectTeam.objects.get(project=self.project, team=team,),
                 transaction=transaction,
             )
 
@@ -4291,10 +4262,7 @@
         }
         response = self.do_request(
             query,
-            {
-                "organizations:discover-basic": True,
-                "organizations:discover-arithmetic": True,
-            },
+            {"organizations:discover-basic": True, "organizations:discover-arithmetic": True,},
         )
         assert response.status_code == 200
         assert len(response.data["data"]) == 1
@@ -4311,10 +4279,7 @@
         }
         response = self.do_request(
             query,
-            {
-                "organizations:discover-basic": True,
-                "organizations:discover-arithmetic": True,
-            },
+            {"organizations:discover-basic": True, "organizations:discover-arithmetic": True,},
         )
 
         assert response.status_code == 400
@@ -4328,10 +4293,7 @@
         }
         response = self.do_request(
             query,
-            {
-                "organizations:discover-basic": True,
-                "organizations:discover-arithmetic": True,
-            },
+            {"organizations:discover-basic": True, "organizations:discover-arithmetic": True,},
         )
 
         assert response.status_code == 400
@@ -4376,9 +4338,7 @@
             self.store_event(data, project_id=self.project.id)
 
         query = {
-            "field": [
-                "count_if(transaction.duration, less, 150)",
-            ],
+            "field": ["count_if(transaction.duration, less, 150)",],
             "query": "count_if(transaction.duration, less, 150):>2",
             "project": [self.project.id],
         }
@@ -4389,9 +4349,7 @@
         assert response.data["data"][0]["count_if_transaction_duration_less_150"] == 3
 
         query = {
-            "field": [
-                "count_if(transaction.duration, less, 150)",
-            ],
+            "field": ["count_if(transaction.duration, less, 150)",],
             "query": "count_if(transaction.duration, less, 150):<2",
             "project": [self.project.id],
         }
