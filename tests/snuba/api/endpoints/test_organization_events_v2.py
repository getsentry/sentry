--- conflicted
+++ resolved
@@ -1493,22 +1493,71 @@
             assert data[0]["count_unique_project_id"] == 2
             assert data[0]["count_unique_project"] == 2
 
-<<<<<<< HEAD
     def test_has_transaction_status(self):
-=======
-    def test_all_aggregates_in_columns(self):
->>>>>>> f3287a7c
-        self.login_as(user=self.user)
-
-        project = self.create_project()
-        data = load_data("transaction")
-<<<<<<< HEAD
+        self.login_as(user=self.user)
+
+        project = self.create_project()
+        data = load_data("transaction")
+
         data["transaction"] = "/transactionstatus/1"
         data["timestamp"] = iso_format(before_now(minutes=1))
         data["start_timestamp"] = iso_format(before_now(minutes=1, seconds=5))
         self.store_event(data, project_id=project.id)
 
-=======
+        with self.feature(
+            {"organizations:discover-basic": True, "organizations:global-views": True}
+        ):
+            response = self.client.get(
+                self.url,
+                format="json",
+                data={
+                    "field": ["event.type", "count(id)"],
+                    "query": "event.type:transaction has:transaction.status",
+                    "sort": "-count(id)",
+                    "statsPeriod": "24h",
+                },
+            )
+
+            assert response.status_code == 200, response.content
+            data = response.data["data"]
+            assert len(data) == 1
+            assert data[0]["count_id"] == 1
+
+    def test_not_has_transaction_status(self):
+        self.login_as(user=self.user)
+
+        project = self.create_project()
+        data = load_data("transaction")
+
+        data["transaction"] = "/transactionstatus/1"
+        data["timestamp"] = iso_format(before_now(minutes=1))
+        data["start_timestamp"] = iso_format(before_now(minutes=1, seconds=5))
+        self.store_event(data, project_id=project.id)
+
+        with self.feature(
+            {"organizations:discover-basic": True, "organizations:global-views": True}
+        ):
+            response = self.client.get(
+                self.url,
+                format="json",
+                data={
+                    "field": ["event.type", "count(id)"],
+                    "query": "event.type:transaction !has:transaction.status",
+                    "sort": "-count(id)",
+                    "statsPeriod": "24h",
+                },
+            )
+
+            assert response.status_code == 200, response.content
+            data = response.data["data"]
+            assert len(data) == 1
+            assert data[0]["count_id"] == 0
+
+    def test_all_aggregates_in_columns(self):
+        self.login_as(user=self.user)
+
+        project = self.create_project()
+        data = load_data("transaction")
         data["transaction"] = "/error_rate/1"
         data["timestamp"] = iso_format(before_now(minutes=2))
         data["start_timestamp"] = iso_format(before_now(minutes=2, seconds=5))
@@ -1862,31 +1911,19 @@
             project_id=project.id,
         )
 
->>>>>>> f3287a7c
-        with self.feature(
-            {"organizations:discover-basic": True, "organizations:global-views": True}
-        ):
-            response = self.client.get(
-                self.url,
-                format="json",
-                data={
-<<<<<<< HEAD
-                    "field": ["event.type", "count(id)"],
-                    "query": "event.type:transaction has:transaction.status",
-                    "sort": "-count(id)",
-                    "statsPeriod": "24h",
-=======
+        with self.feature(
+            {"organizations:discover-basic": True, "organizations:global-views": True}
+        ):
+            response = self.client.get(
+                self.url,
+                format="json",
+                data={
                     "field": ["event.type", "count_unique(issue)"],
                     "query": "count_unique(issue):>1",
->>>>>>> f3287a7c
                 },
             )
 
             assert response.status_code == 200, response.content
             data = response.data["data"]
             assert len(data) == 1
-<<<<<<< HEAD
-            assert data[0]["count_id"] == 1
-=======
-            assert data[0]["count_unique_issue"] == 2
->>>>>>> f3287a7c
+            assert data[0]["count_unique_issue"] == 2