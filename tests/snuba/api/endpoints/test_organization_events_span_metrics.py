import pytest
from django.urls import reverse

from sentry.search.events import constants
from sentry.testutils.cases import MetricsEnhancedPerformanceTestCase
from sentry.testutils.helpers.datetime import before_now
from sentry.testutils.silo import region_silo_test

pytestmark = pytest.mark.sentry_metrics


class OrganizationEventsMetricsEnhancedPerformanceEndpointTest(MetricsEnhancedPerformanceTestCase):
    viewname = "sentry-api-0-organization-events"

    # Poor intentionally omitted for test_measurement_rating_that_does_not_exist
    METRIC_STRINGS = [
        "foo_transaction",
        "bar_transaction",
    ]

    def setUp(self):
        super().setUp()
        self.min_ago = before_now(minutes=1)
        self.six_min_ago = before_now(minutes=6)
        self.three_days_ago = before_now(days=3)
        self.features = {
            "organizations:starfish-view": True,
        }

    def do_request(self, query, features=None):
        if features is None:
            features = {"organizations:discover-basic": True}
        features.update(self.features)
        self.login_as(user=self.user)
        url = reverse(
            self.viewname,
            kwargs={"organization_slug": self.organization.slug},
        )
        with self.feature(features):
            return self.client.get(url, query, format="json")

    def test_p50_with_no_data(self):
        response = self.do_request(
            {
                "field": ["p50()"],
                "query": "",
                "project": self.project.id,
                "dataset": "spansMetrics",
            }
        )
        assert response.status_code == 200, response.content
        data = response.data["data"]
        meta = response.data["meta"]
        assert len(data) == 1
        assert data[0]["p50()"] == 0
        assert meta["dataset"] == "spansMetrics"

    def test_count(self):
        self.store_span_metric(
            1,
            internal_metric=constants.SELF_TIME_LIGHT,
            timestamp=self.three_days_ago,
        )
        response = self.do_request(
            {
                "field": ["count()"],
                "query": "",
                "project": self.project.id,
                "dataset": "spansMetrics",
                "statsPeriod": "7d",
            }
        )
        assert response.status_code == 200, response.content
        data = response.data["data"]
        meta = response.data["meta"]
        assert len(data) == 1
        assert data[0]["count()"] == 1
        assert meta["dataset"] == "spansMetrics"

    def test_count_unique(self):
        self.store_span_metric(
            1,
            "user",
            timestamp=self.min_ago,
        )
        self.store_span_metric(
            2,
            "user",
            timestamp=self.min_ago,
        )
        response = self.do_request(
            {
                "field": ["count_unique(user)"],
                "query": "",
                "project": self.project.id,
                "dataset": "spansMetrics",
            }
        )
        assert response.status_code == 200, response.content
        data = response.data["data"]
        meta = response.data["meta"]
        assert len(data) == 1
        assert data[0]["count_unique(user)"] == 2
        assert meta["dataset"] == "spansMetrics"

    def test_sum(self):
        self.store_span_metric(
            321,
            internal_metric=constants.SELF_TIME_LIGHT,
            timestamp=self.min_ago,
        )
        self.store_span_metric(
            99,
            internal_metric=constants.SELF_TIME_LIGHT,
            timestamp=self.min_ago,
        )
        response = self.do_request(
            {
                "field": ["sum(span.self_time)"],
                "query": "",
                "project": self.project.id,
                "dataset": "spansMetrics",
            }
        )
        assert response.status_code == 200, response.content
        data = response.data["data"]
        meta = response.data["meta"]
        assert len(data) == 1
        assert data[0]["sum(span.self_time)"] == 420
        assert meta["dataset"] == "spansMetrics"

    def test_percentile(self):
        self.store_span_metric(
            1,
            internal_metric=constants.SELF_TIME_LIGHT,
            timestamp=self.min_ago,
        )
        response = self.do_request(
            {
                "field": ["percentile(span.self_time, 0.95)"],
                "query": "",
                "project": self.project.id,
                "dataset": "spansMetrics",
            }
        )
        assert response.status_code == 200, response.content
        data = response.data["data"]
        meta = response.data["meta"]
        assert len(data) == 1
        assert data[0]["percentile(span.self_time, 0.95)"] == 1
        assert meta["dataset"] == "spansMetrics"

    def test_fixed_percentile_functions(self):
        self.store_span_metric(
            1,
            internal_metric=constants.SELF_TIME_LIGHT,
            timestamp=self.min_ago,
        )
        for function in ["p50()", "p75()", "p95()", "p99()", "p100()"]:
            response = self.do_request(
                {
                    "field": [function],
                    "query": "",
                    "project": self.project.id,
                    "dataset": "spansMetrics",
                }
            )
            assert response.status_code == 200, response.content
            data = response.data["data"]
            meta = response.data["meta"]
            assert len(data) == 1
            assert data[0][function] == 1, function
            assert meta["dataset"] == "spansMetrics", function
            assert meta["fields"][function] == "duration", function

    def test_fixed_percentile_functions_with_duration(self):
        self.store_span_metric(
            1,
            internal_metric=constants.SPAN_METRICS_MAP["span.duration"],
            timestamp=self.min_ago,
        )
        for function in [
            "p50(span.duration)",
            "p75(span.duration)",
            "p95(span.duration)",
            "p99(span.duration)",
            "p100(span.duration)",
        ]:
            response = self.do_request(
                {
                    "field": [function],
                    "query": "",
                    "project": self.project.id,
                    "dataset": "spansMetrics",
                }
            )
            assert response.status_code == 200, response.content
            data = response.data["data"]
            meta = response.data["meta"]
            assert len(data) == 1, function
            assert data[0][function] == 1, function
            assert meta["dataset"] == "spansMetrics", function
            assert meta["fields"][function] == "duration", function

    def test_avg(self):
        self.store_span_metric(
            1,
            internal_metric=constants.SELF_TIME_LIGHT,
            timestamp=self.min_ago,
        )
        response = self.do_request(
            {
                "field": ["avg()"],
                "query": "",
                "project": self.project.id,
                "dataset": "spansMetrics",
            }
        )
        assert response.status_code == 200, response.content
        data = response.data["data"]
        meta = response.data["meta"]
        assert len(data) == 1
        assert data[0]["avg()"] == 1
        assert meta["dataset"] == "spansMetrics"

    def test_eps(self):
        for _ in range(6):
            self.store_span_metric(
                1,
                internal_metric=constants.SELF_TIME_LIGHT,
                timestamp=self.min_ago,
            )
        response = self.do_request(
            {
                "field": ["eps()", "sps()"],
                "query": "",
                "project": self.project.id,
                "dataset": "spansMetrics",
                "statsPeriod": "10m",
            }
        )
        assert response.status_code == 200, response.content
        data = response.data["data"]
        meta = response.data["meta"]
        assert len(data) == 1
        assert data[0]["eps()"] == 0.01
        assert data[0]["sps()"] == 0.01
        assert meta["fields"]["eps()"] == "rate"
        assert meta["fields"]["sps()"] == "rate"
        assert meta["units"]["eps()"] == "1/second"
        assert meta["units"]["sps()"] == "1/second"
        assert meta["dataset"] == "spansMetrics"

    def test_epm(self):
        for _ in range(6):
            self.store_span_metric(
                1,
                internal_metric=constants.SELF_TIME_LIGHT,
                timestamp=self.min_ago,
            )
        response = self.do_request(
            {
                "field": ["epm()", "spm()"],
                "query": "",
                "project": self.project.id,
                "dataset": "spansMetrics",
                "statsPeriod": "10m",
            }
        )
        assert response.status_code == 200, response.content
        data = response.data["data"]
        meta = response.data["meta"]
        assert len(data) == 1
        assert data[0]["epm()"] == 0.6
        assert data[0]["spm()"] == 0.6
        assert meta["fields"]["epm()"] == "rate"
        assert meta["fields"]["spm()"] == "rate"
        assert meta["units"]["epm()"] == "1/minute"
        assert meta["units"]["spm()"] == "1/minute"
        assert meta["dataset"] == "spansMetrics"

    def test_time_spent_percentage(self):
        for _ in range(4):
            self.store_span_metric(
                1,
                internal_metric=constants.SELF_TIME_LIGHT,
                tags={"transaction": "foo_transaction"},
                timestamp=self.min_ago,
            )
            self.store_span_metric(
                1,
                tags={"transaction": "foo_transaction"},
                timestamp=self.min_ago,
            )
        self.store_span_metric(
            1,
            internal_metric=constants.SELF_TIME_LIGHT,
            tags={"transaction": "bar_transaction"},
            timestamp=self.min_ago,
        )
        self.store_span_metric(
            1,
            tags={"transaction": "bar_transaction"},
            timestamp=self.min_ago,
        )
        response = self.do_request(
            {
                "field": ["transaction", "time_spent_percentage()"],
                "query": "",
                "orderby": ["-time_spent_percentage()"],
                "project": self.project.id,
                "dataset": "spansMetrics",
                "statsPeriod": "10m",
            }
        )
        assert response.status_code == 200, response.content
        data = response.data["data"]
        meta = response.data["meta"]
        assert len(data) == 2
        assert data[0]["time_spent_percentage()"] == 0.8
        assert data[0]["transaction"] == "foo_transaction"
        assert data[1]["time_spent_percentage()"] == 0.2
        assert data[1]["transaction"] == "bar_transaction"
        assert meta["dataset"] == "spansMetrics"

    def test_time_spent_percentage_local(self):
        response = self.do_request(
            {
                "field": ["time_spent_percentage(local)"],
                "query": "",
                "orderby": ["-time_spent_percentage(local)"],
                "project": self.project.id,
                "dataset": "spansMetrics",
                "statsPeriod": "10m",
            }
        )
        assert response.status_code == 200, response.content
        data = response.data["data"]
        meta = response.data["meta"]
        assert len(data) == 1
        assert data[0]["time_spent_percentage(local)"] is None
        assert meta["dataset"] == "spansMetrics"

    def test_http_error_rate_and_count(self):
        for _ in range(4):
            self.store_span_metric(
                1,
                internal_metric=constants.SELF_TIME_LIGHT,
                tags={"span.status_code": "500"},
                timestamp=self.min_ago,
            )
        self.store_span_metric(
            1,
            internal_metric=constants.SELF_TIME_LIGHT,
            tags={"span.status_code": "200"},
            timestamp=self.min_ago,
        )
        response = self.do_request(
            {
                "field": ["http_error_count()", "http_error_rate()"],
                "query": "",
                "orderby": ["-http_error_rate()"],
                "project": self.project.id,
                "dataset": "spansMetrics",
                "statsPeriod": "10m",
            }
        )
        assert response.status_code == 200, response.content
        data = response.data["data"]
        meta = response.data["meta"]
        assert len(data) == 1
        assert data[0]["http_error_rate()"] == 0.8
        assert meta["dataset"] == "spansMetrics"
        assert meta["fields"]["http_error_count()"] == "integer"
        assert meta["fields"]["http_error_rate()"] == "percentage"

    def test_use_self_time_light(self):
        self.store_span_metric(
            100,
            internal_metric=constants.SELF_TIME_LIGHT,
            tags={"transaction": "foo_transaction"},
            timestamp=self.min_ago,
        )
        response = self.do_request(
            {
                "field": ["p50(span.self_time)"],
                # Should be 0 since its filtering on transaction
                "query": "transaction:foo_transaction",
                "orderby": ["-p50(span.self_time)"],
                "project": self.project.id,
                "dataset": "spansMetrics",
                "statsPeriod": "10m",
            }
        )
        assert response.status_code == 200, response.content
        data = response.data["data"]
        meta = response.data["meta"]
        assert len(data) == 1
        assert data[0]["p50(span.self_time)"] == 0
        assert meta["dataset"] == "spansMetrics"
        assert meta["fields"]["p50(span.self_time)"] == "duration"

        response = self.do_request(
            {
                # Should be 0 since it has a transaction column
                "field": ["transaction", "p50(span.self_time)"],
                "query": "",
                "orderby": ["-p50(span.self_time)"],
                "project": self.project.id,
                "dataset": "spansMetrics",
                "statsPeriod": "10m",
            }
        )
        assert response.status_code == 200, response.content
        data = response.data["data"]
        meta = response.data["meta"]
        assert len(data) == 0

        response = self.do_request(
            {
                "field": ["p50(span.self_time)"],
                # Should be 100 since its not filtering on transaction
                "query": "",
                "orderby": ["-p50(span.self_time)"],
                "project": self.project.id,
                "dataset": "spansMetrics",
                "statsPeriod": "10m",
            }
        )
        assert response.status_code == 200, response.content
        data = response.data["data"]
        meta = response.data["meta"]
        assert len(data) == 1
        assert data[0]["p50(span.self_time)"] == 100
        assert meta["dataset"] == "spansMetrics"
        assert meta["fields"]["p50(span.self_time)"] == "duration"

    def test_span_module(self):
        self.store_span_metric(
            1,
            internal_metric=constants.SELF_TIME_LIGHT,
            timestamp=self.six_min_ago,
            tags={"span.category": "http", "span.description": "f"},
        )
        self.store_span_metric(
            3,
            internal_metric=constants.SELF_TIME_LIGHT,
            timestamp=self.six_min_ago,
            tags={"span.category": "db", "span.description": "e"},
        )
        self.store_span_metric(
            5,
            internal_metric=constants.SELF_TIME_LIGHT,
            timestamp=self.six_min_ago,
            tags={"span.category": "foobar", "span.description": "d"},
        )
        self.store_span_metric(
            7,
            internal_metric=constants.SELF_TIME_LIGHT,
            timestamp=self.six_min_ago,
            tags={"span.category": "cache", "span.description": "c"},
        )
        self.store_span_metric(
            9,
            internal_metric=constants.SELF_TIME_LIGHT,
            timestamp=self.six_min_ago,
            tags={"span.category": "db", "span.op": "db.redis", "span.description": "b"},
        )
        self.store_span_metric(
            11,
            internal_metric=constants.SELF_TIME_LIGHT,
            timestamp=self.six_min_ago,
            tags={"span.category": "db", "span.op": "db.sql.room", "span.description": "a"},
        )
        response = self.do_request(
            {
                "field": ["span.module", "span.description", "p50(span.self_time)"],
                "query": "",
                "orderby": ["-p50(span.self_time)"],
                "project": self.project.id,
                "dataset": "spansMetrics",
                "statsPeriod": "10m",
            }
        )
        assert response.status_code == 200, response.content
        data = response.data["data"]
        meta = response.data["meta"]
        assert len(data) == 6
        assert data[0]["p50(span.self_time)"] == 11
        assert data[0]["span.module"] == "other"
        assert data[0]["span.description"] == "a"
        assert data[1]["p50(span.self_time)"] == 9
        assert data[1]["span.module"] == "cache"
        assert data[1]["span.description"] == "b"
        assert data[2]["p50(span.self_time)"] == 7
        assert data[2]["span.module"] == "cache"
        assert data[2]["span.description"] == "c"
        assert data[3]["p50(span.self_time)"] == 5
        assert data[3]["span.module"] == "other"
        assert data[3]["span.description"] == "d"
        assert data[4]["p50(span.self_time)"] == 3
        assert data[4]["span.module"] == "db"
        assert data[4]["span.description"] == "e"
        assert data[5]["p50(span.self_time)"] == 1
        assert data[5]["span.module"] == "http"
        assert data[5]["span.description"] == "f"
        assert meta["dataset"] == "spansMetrics"
        assert meta["fields"]["p50(span.self_time)"] == "duration"

    def test_tag_search(self):
        self.store_span_metric(
            321,
            internal_metric=constants.SELF_TIME_LIGHT,
            timestamp=self.min_ago,
            tags={"span.description": "foo"},
        )
        self.store_span_metric(
            99,
            internal_metric=constants.SELF_TIME_LIGHT,
            timestamp=self.min_ago,
            tags={"span.description": "bar"},
        )
        response = self.do_request(
            {
                "field": ["sum(span.self_time)"],
                "query": "span.description:bar",
                "project": self.project.id,
                "dataset": "spansMetrics",
            }
        )
        assert response.status_code == 200, response.content
        data = response.data["data"]
        meta = response.data["meta"]
        assert len(data) == 1
        assert data[0]["sum(span.self_time)"] == 99
        assert meta["dataset"] == "spansMetrics"

    def test_free_text_search(self):
        self.store_span_metric(
            321,
            internal_metric=constants.SELF_TIME_LIGHT,
            timestamp=self.min_ago,
            tags={"span.description": "foo"},
        )
        self.store_span_metric(
            99,
            internal_metric=constants.SELF_TIME_LIGHT,
            timestamp=self.min_ago,
            tags={"span.description": "bar"},
        )
        response = self.do_request(
            {
                "field": ["sum(span.self_time)"],
                "query": "foo",
                "project": self.project.id,
                "dataset": "spansMetrics",
            }
        )
        assert response.status_code == 200, response.content
        data = response.data["data"]
        meta = response.data["meta"]
        assert len(data) == 1
        assert data[0]["sum(span.self_time)"] == 321
        assert meta["dataset"] == "spansMetrics"


@region_silo_test
class OrganizationEventsMetricsEnhancedPerformanceEndpointTestWithMetricLayer(
    OrganizationEventsMetricsEnhancedPerformanceEndpointTest
):
    def setUp(self):
        super().setUp()
        self.features["organizations:use-metrics-layer"] = True

    @pytest.mark.xfail(reason="Not implemented")
    def test_time_spent_percentage(self):
        super().test_time_spent_percentage()

    @pytest.mark.xfail(reason="Not implemented")
    def test_time_spent_percentage_local(self):
        super().test_time_spent_percentage_local()

<<<<<<< HEAD
    @pytest.mark.xfail(reason="Cannot group by transform")
=======
    @pytest.mark.xfail(reason="Not implemented")
    def test_http_error_rate_and_count(self):
        super().test_http_error_rate_and_count()

    @pytest.mark.xfail(reason="Cannot group by function 'if'")
>>>>>>> 12461122
    def test_span_module(self):
        super().test_span_module()

    @pytest.mark.xfail(reason="Cannot search by tags")
    def test_tag_search(self):
        super().test_tag_search()

    @pytest.mark.xfail(reason="Cannot search by tags")
    def test_free_text_search(self):
        super().test_free_text_search()<|MERGE_RESOLUTION|>--- conflicted
+++ resolved
@@ -580,15 +580,7 @@
     def test_time_spent_percentage_local(self):
         super().test_time_spent_percentage_local()
 
-<<<<<<< HEAD
-    @pytest.mark.xfail(reason="Cannot group by transform")
-=======
-    @pytest.mark.xfail(reason="Not implemented")
-    def test_http_error_rate_and_count(self):
-        super().test_http_error_rate_and_count()
-
     @pytest.mark.xfail(reason="Cannot group by function 'if'")
->>>>>>> 12461122
     def test_span_module(self):
         super().test_span_module()
 
