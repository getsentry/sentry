from datetime import timedelta

import pytest
from django.urls import reverse

from sentry.search.events import constants
from sentry.search.utils import map_device_class_level
from sentry.testutils.cases import MetricsEnhancedPerformanceTestCase
from sentry.testutils.helpers.datetime import before_now

pytestmark = pytest.mark.sentry_metrics

SPAN_DURATION_MRI = "d:spans/duration@millisecond"


class OrganizationEventsMetricsEnhancedPerformanceEndpointTest(MetricsEnhancedPerformanceTestCase):
    viewname = "sentry-api-0-organization-events"

    # Poor intentionally omitted for test_measurement_rating_that_does_not_exist
    METRIC_STRINGS = [
        "foo_transaction",
        "bar_transaction",
    ]

    def setUp(self):
        super().setUp()
        self.min_ago = before_now(minutes=1)
        self.six_min_ago = before_now(minutes=6)
        self.three_days_ago = before_now(days=3)
        self.features = {
            "organizations:starfish-view": True,
        }

    def do_request(self, query, features=None):
        if features is None:
            features = {"organizations:discover-basic": True}
        features.update(self.features)
        self.login_as(user=self.user)
        url = reverse(
            self.viewname,
            kwargs={"organization_id_or_slug": self.organization.slug},
        )
        with self.feature(features):
            return self.client.get(url, query, format="json")

    def test_p50_with_no_data(self):
        response = self.do_request(
            {
                "field": ["p50()"],
                "query": "",
                "project": self.project.id,
                "dataset": "spansMetrics",
            }
        )
        assert response.status_code == 200, response.content
        data = response.data["data"]
        meta = response.data["meta"]
        assert len(data) == 1
        assert data[0]["p50()"] == 0
        assert meta["dataset"] == "spansMetrics"

    def test_count(self):
        self.store_span_metric(
            1,
            internal_metric=constants.SELF_TIME_LIGHT,
            timestamp=self.three_days_ago,
        )
        response = self.do_request(
            {
                "field": ["count()"],
                "query": "",
                "project": self.project.id,
                "dataset": "spansMetrics",
                "statsPeriod": "7d",
            }
        )
        assert response.status_code == 200, response.content
        data = response.data["data"]
        meta = response.data["meta"]
        assert len(data) == 1
        assert data[0]["count()"] == 1
        assert meta["dataset"] == "spansMetrics"

    def test_count_unique(self):
        self.store_span_metric(
            1,
            "user",
            timestamp=self.min_ago,
        )
        self.store_span_metric(
            2,
            "user",
            timestamp=self.min_ago,
        )
        response = self.do_request(
            {
                "field": ["count_unique(user)"],
                "query": "",
                "project": self.project.id,
                "dataset": "spansMetrics",
            }
        )
        assert response.status_code == 200, response.content
        data = response.data["data"]
        meta = response.data["meta"]
        assert len(data) == 1
        assert data[0]["count_unique(user)"] == 2
        assert meta["dataset"] == "spansMetrics"

    def test_sum(self):
        self.store_span_metric(
            321,
            internal_metric=constants.SELF_TIME_LIGHT,
            timestamp=self.min_ago,
        )
        self.store_span_metric(
            99,
            internal_metric=constants.SELF_TIME_LIGHT,
            timestamp=self.min_ago,
        )
        response = self.do_request(
            {
                "field": ["sum(span.self_time)"],
                "query": "",
                "project": self.project.id,
                "dataset": "spansMetrics",
            }
        )
        assert response.status_code == 200, response.content
        data = response.data["data"]
        meta = response.data["meta"]
        assert len(data) == 1
        assert data[0]["sum(span.self_time)"] == 420
        assert meta["dataset"] == "spansMetrics"

    def test_percentile(self):
        self.store_span_metric(
            1,
            internal_metric=constants.SELF_TIME_LIGHT,
            timestamp=self.min_ago,
        )
        response = self.do_request(
            {
                "field": ["percentile(span.self_time, 0.95)"],
                "query": "",
                "project": self.project.id,
                "dataset": "spansMetrics",
            }
        )
        assert response.status_code == 200, response.content
        data = response.data["data"]
        meta = response.data["meta"]
        assert len(data) == 1
        assert data[0]["percentile(span.self_time, 0.95)"] == 1
        assert meta["dataset"] == "spansMetrics"

    def test_fixed_percentile_functions(self):
        self.store_span_metric(
            1,
            internal_metric=constants.SELF_TIME_LIGHT,
            timestamp=self.min_ago,
        )
        for function in ["p50()", "p75()", "p95()", "p99()", "p100()"]:
            response = self.do_request(
                {
                    "field": [function],
                    "query": "",
                    "project": self.project.id,
                    "dataset": "spansMetrics",
                }
            )
            assert response.status_code == 200, response.content
            data = response.data["data"]
            meta = response.data["meta"]
            assert len(data) == 1
            assert data[0][function] == 1, function
            assert meta["dataset"] == "spansMetrics", function
            assert meta["fields"][function] == "duration", function

    def test_fixed_percentile_functions_with_duration(self):
        self.store_span_metric(
            1,
            internal_metric=constants.SPAN_METRICS_MAP["span.duration"],
            timestamp=self.min_ago,
        )
        for function in [
            "p50(span.duration)",
            "p75(span.duration)",
            "p95(span.duration)",
            "p99(span.duration)",
            "p100(span.duration)",
        ]:
            response = self.do_request(
                {
                    "field": [function],
                    "query": "",
                    "project": self.project.id,
                    "dataset": "spansMetrics",
                }
            )
            assert response.status_code == 200, response.content
            data = response.data["data"]
            meta = response.data["meta"]
            assert len(data) == 1, function
            assert data[0][function] == 1, function
            assert meta["dataset"] == "spansMetrics", function
            assert meta["fields"][function] == "duration", function

    def test_avg(self):
        self.store_span_metric(
            1,
            internal_metric=constants.SELF_TIME_LIGHT,
            timestamp=self.min_ago,
        )
        response = self.do_request(
            {
                "field": ["avg()"],
                "query": "",
                "project": self.project.id,
                "dataset": "spansMetrics",
            }
        )
        assert response.status_code == 200, response.content
        data = response.data["data"]
        meta = response.data["meta"]
        assert len(data) == 1
        assert data[0]["avg()"] == 1
        assert meta["dataset"] == "spansMetrics"

    def test_eps(self):
        for _ in range(6):
            self.store_span_metric(
                1,
                internal_metric=constants.SELF_TIME_LIGHT,
                timestamp=self.min_ago,
            )
        response = self.do_request(
            {
                "field": ["eps()", "sps()"],
                "query": "",
                "project": self.project.id,
                "dataset": "spansMetrics",
                "statsPeriod": "10m",
            }
        )
        assert response.status_code == 200, response.content
        data = response.data["data"]
        meta = response.data["meta"]
        assert len(data) == 1
        assert data[0]["eps()"] == 0.01
        assert data[0]["sps()"] == 0.01
        assert meta["fields"]["eps()"] == "rate"
        assert meta["fields"]["sps()"] == "rate"
        assert meta["units"]["eps()"] == "1/second"
        assert meta["units"]["sps()"] == "1/second"
        assert meta["dataset"] == "spansMetrics"

    def test_epm(self):
        for _ in range(6):
            self.store_span_metric(
                1,
                internal_metric=constants.SELF_TIME_LIGHT,
                timestamp=self.min_ago,
            )
        response = self.do_request(
            {
                "field": ["epm()", "spm()"],
                "query": "",
                "project": self.project.id,
                "dataset": "spansMetrics",
                "statsPeriod": "10m",
            }
        )
        assert response.status_code == 200, response.content
        data = response.data["data"]
        meta = response.data["meta"]
        assert len(data) == 1
        assert data[0]["epm()"] == 0.6
        assert data[0]["spm()"] == 0.6
        assert meta["fields"]["epm()"] == "rate"
        assert meta["fields"]["spm()"] == "rate"
        assert meta["units"]["epm()"] == "1/minute"
        assert meta["units"]["spm()"] == "1/minute"
        assert meta["dataset"] == "spansMetrics"

    def test_time_spent_percentage(self):
        for _ in range(4):
            self.store_span_metric(
                1,
                internal_metric=constants.SELF_TIME_LIGHT,
                tags={"transaction": "foo_transaction"},
                timestamp=self.min_ago,
            )
            self.store_span_metric(
                1,
                tags={"transaction": "foo_transaction"},
                timestamp=self.min_ago,
            )
        self.store_span_metric(
            1,
            internal_metric=constants.SELF_TIME_LIGHT,
            tags={"transaction": "bar_transaction"},
            timestamp=self.min_ago,
        )
        self.store_span_metric(
            1,
            tags={"transaction": "bar_transaction"},
            timestamp=self.min_ago,
        )
        response = self.do_request(
            {
                "field": ["transaction", "time_spent_percentage()"],
                "query": "",
                "orderby": ["-time_spent_percentage()"],
                "project": self.project.id,
                "dataset": "spansMetrics",
                "statsPeriod": "10m",
            }
        )
        assert response.status_code == 200, response.content
        data = response.data["data"]
        meta = response.data["meta"]
        assert len(data) == 2
        assert data[0]["time_spent_percentage()"] == 0.8
        assert data[0]["transaction"] == "foo_transaction"
        assert data[1]["time_spent_percentage()"] == 0.2
        assert data[1]["transaction"] == "bar_transaction"
        assert meta["dataset"] == "spansMetrics"

    def test_time_spent_percentage_local(self):
        response = self.do_request(
            {
                "field": ["time_spent_percentage(local)"],
                "query": "",
                "orderby": ["-time_spent_percentage(local)"],
                "project": self.project.id,
                "dataset": "spansMetrics",
                "statsPeriod": "10m",
            }
        )
        assert response.status_code == 200, response.content
        data = response.data["data"]
        meta = response.data["meta"]
        assert len(data) == 1
        assert data[0]["time_spent_percentage(local)"] is None
        assert meta["dataset"] == "spansMetrics"

    def test_time_spent_percentage_on_span_duration(self):
        for _ in range(4):
            self.store_span_metric(
                1,
                internal_metric=constants.SPAN_METRICS_MAP["span.duration"],
                tags={"transaction": "foo_transaction"},
                timestamp=self.min_ago,
            )
        self.store_span_metric(
            1,
            internal_metric=constants.SPAN_METRICS_MAP["span.duration"],
            tags={"transaction": "bar_transaction"},
            timestamp=self.min_ago,
        )
        response = self.do_request(
            {
                "field": ["transaction", "time_spent_percentage(app,span.duration)"],
                "query": "",
                "orderby": ["-time_spent_percentage(app,span.duration)"],
                "project": self.project.id,
                "dataset": "spansMetrics",
                "statsPeriod": "10m",
            }
        )
        assert response.status_code == 200, response.content
        data = response.data["data"]
        meta = response.data["meta"]
        assert len(data) == 2
        assert data[0]["time_spent_percentage(app,span.duration)"] == 0.8
        assert data[0]["transaction"] == "foo_transaction"
        assert data[1]["time_spent_percentage(app,span.duration)"] == 0.2
        assert data[1]["transaction"] == "bar_transaction"
        assert meta["dataset"] == "spansMetrics"

    def test_http_error_rate_and_count(self):
        for _ in range(4):
            self.store_span_metric(
                1,
                internal_metric=constants.SELF_TIME_LIGHT,
                tags={"span.status_code": "500"},
                timestamp=self.min_ago,
            )
        self.store_span_metric(
            1,
            internal_metric=constants.SELF_TIME_LIGHT,
            tags={"span.status_code": "200"},
            timestamp=self.min_ago,
        )
        response = self.do_request(
            {
                "field": ["http_error_count()", "http_error_rate()"],
                "query": "",
                "orderby": ["-http_error_rate()"],
                "project": self.project.id,
                "dataset": "spansMetrics",
                "statsPeriod": "10m",
            }
        )
        assert response.status_code == 200, response.content
        data = response.data["data"]
        meta = response.data["meta"]
        assert len(data) == 1
        assert data[0]["http_error_rate()"] == 0.8
        assert meta["dataset"] == "spansMetrics"
        assert meta["fields"]["http_error_count()"] == "integer"
        assert meta["fields"]["http_error_rate()"] == "percentage"

    def test_ttid_rate_and_count(self):
        for _ in range(8):
            self.store_span_metric(
                1,
                internal_metric=constants.SELF_TIME_LIGHT,
                tags={"ttid": "ttid", "ttfd": "ttfd"},
                timestamp=self.min_ago,
            )
        self.store_span_metric(
            1,
            internal_metric=constants.SELF_TIME_LIGHT,
            tags={"ttfd": "ttfd", "ttid": ""},
            timestamp=self.min_ago,
        )
        self.store_span_metric(
            1,
            internal_metric=constants.SELF_TIME_LIGHT,
            tags={"ttfd": "", "ttid": ""},
            timestamp=self.min_ago,
        )
        response = self.do_request(
            {
                "field": [
                    "ttid_contribution_rate()",
                    "ttid_count()",
                    "ttfd_contribution_rate()",
                    "ttfd_count()",
                ],
                "query": "",
                "orderby": ["-ttid_contribution_rate()"],
                "project": self.project.id,
                "dataset": "spansMetrics",
                "statsPeriod": "10m",
            }
        )
        assert response.status_code == 200, response.content
        data = response.data["data"]
        meta = response.data["meta"]
        assert len(data) == 1
        assert data[0]["ttid_contribution_rate()"] == 0.8
        assert data[0]["ttid_count()"] == 8
        assert data[0]["ttfd_contribution_rate()"] == 0.9
        assert data[0]["ttfd_count()"] == 9
        assert meta["dataset"] == "spansMetrics"
        assert meta["fields"]["ttid_count()"] == "integer"
        assert meta["fields"]["ttid_contribution_rate()"] == "percentage"
        assert meta["fields"]["ttfd_count()"] == "integer"
        assert meta["fields"]["ttfd_contribution_rate()"] == "percentage"

    def test_main_thread_count(self):
        for _ in range(8):
            self.store_span_metric(
                1,
                internal_metric=constants.SELF_TIME_LIGHT,
                tags={"span.main_thread": "true"},
                timestamp=self.min_ago,
            )
        self.store_span_metric(
            1,
            internal_metric=constants.SELF_TIME_LIGHT,
            tags={},
            timestamp=self.min_ago,
        )
        self.store_span_metric(
            1,
            internal_metric=constants.SELF_TIME_LIGHT,
            tags={"span.main_thread": ""},
            timestamp=self.min_ago,
        )
        response = self.do_request(
            {
                "field": [
                    "main_thread_count()",
                ],
                "query": "",
                "orderby": ["-main_thread_count()"],
                "project": self.project.id,
                "dataset": "spansMetrics",
                "statsPeriod": "10m",
            }
        )
        assert response.status_code == 200, response.content
        data = response.data["data"]
        meta = response.data["meta"]
        assert len(data) == 1
        assert data[0]["main_thread_count()"] == 8
        assert meta["dataset"] == "spansMetrics"
        assert meta["fields"]["main_thread_count()"] == "integer"

    def test_use_self_time_light(self):
        self.store_span_metric(
            100,
            internal_metric=constants.SELF_TIME_LIGHT,
            tags={"transaction": "foo_transaction"},
            timestamp=self.min_ago,
        )
        response = self.do_request(
            {
                "field": ["p50(span.self_time)"],
                # Should be 0 since its filtering on transaction
                "query": "transaction:foo_transaction",
                "orderby": ["-p50(span.self_time)"],
                "project": self.project.id,
                "dataset": "spansMetrics",
                "statsPeriod": "10m",
            }
        )
        assert response.status_code == 200, response.content
        data = response.data["data"]
        meta = response.data["meta"]
        assert len(data) == 1
        assert data[0]["p50(span.self_time)"] == 0
        assert meta["dataset"] == "spansMetrics"
        assert meta["fields"]["p50(span.self_time)"] == "duration"

        response = self.do_request(
            {
                # Should be 0 since it has a transaction column
                "field": ["transaction", "p50(span.self_time)"],
                "query": "",
                "orderby": ["-p50(span.self_time)"],
                "project": self.project.id,
                "dataset": "spansMetrics",
                "statsPeriod": "10m",
            }
        )
        assert response.status_code == 200, response.content
        data = response.data["data"]
        meta = response.data["meta"]
        assert len(data) == 0

        response = self.do_request(
            {
                "field": ["p50(span.self_time)"],
                # Should be 100 since its not filtering on transaction
                "query": "",
                "orderby": ["-p50(span.self_time)"],
                "project": self.project.id,
                "dataset": "spansMetrics",
                "statsPeriod": "10m",
            }
        )
        assert response.status_code == 200, response.content
        data = response.data["data"]
        meta = response.data["meta"]
        assert len(data) == 1
        assert data[0]["p50(span.self_time)"] == 100
        assert meta["dataset"] == "spansMetrics"
        assert meta["fields"]["p50(span.self_time)"] == "duration"

    def test_span_module(self):
        self.store_span_metric(
            1,
            internal_metric=constants.SELF_TIME_LIGHT,
            timestamp=self.six_min_ago,
            tags={"span.category": "http", "span.description": "f"},
        )
        self.store_span_metric(
            3,
            internal_metric=constants.SELF_TIME_LIGHT,
            timestamp=self.six_min_ago,
            tags={"span.category": "db", "span.description": "e"},
        )
        self.store_span_metric(
            5,
            internal_metric=constants.SELF_TIME_LIGHT,
            timestamp=self.six_min_ago,
            tags={"span.category": "foobar", "span.description": "d"},
        )
        self.store_span_metric(
            7,
            internal_metric=constants.SELF_TIME_LIGHT,
            timestamp=self.six_min_ago,
            tags={"span.category": "cache", "span.description": "c"},
        )
        self.store_span_metric(
            9,
            internal_metric=constants.SELF_TIME_LIGHT,
            timestamp=self.six_min_ago,
            tags={"span.category": "db", "span.op": "db.redis", "span.description": "b"},
        )
        self.store_span_metric(
            11,
            internal_metric=constants.SELF_TIME_LIGHT,
            timestamp=self.six_min_ago,
            tags={"span.category": "db", "span.op": "db.sql.room", "span.description": "a"},
        )
        response = self.do_request(
            {
                "field": ["span.module", "span.description", "p50(span.self_time)"],
                "query": "",
                "orderby": ["-p50(span.self_time)"],
                "project": self.project.id,
                "dataset": "spansMetrics",
                "statsPeriod": "10m",
            }
        )
        assert response.status_code == 200, response.content
        data = response.data["data"]
        meta = response.data["meta"]
        assert len(data) == 6
        assert data[0]["p50(span.self_time)"] == 11
        assert data[0]["span.module"] == "other"
        assert data[0]["span.description"] == "a"
        assert data[1]["p50(span.self_time)"] == 9
        assert data[1]["span.module"] == "cache"
        assert data[1]["span.description"] == "b"
        assert data[2]["p50(span.self_time)"] == 7
        assert data[2]["span.module"] == "cache"
        assert data[2]["span.description"] == "c"
        assert data[3]["p50(span.self_time)"] == 5
        assert data[3]["span.module"] == "other"
        assert data[3]["span.description"] == "d"
        assert data[4]["p50(span.self_time)"] == 3
        assert data[4]["span.module"] == "db"
        assert data[4]["span.description"] == "e"
        assert data[5]["p50(span.self_time)"] == 1
        assert data[5]["span.module"] == "http"
        assert data[5]["span.description"] == "f"
        assert meta["dataset"] == "spansMetrics"
        assert meta["fields"]["p50(span.self_time)"] == "duration"

    def test_tag_search(self):
        self.store_span_metric(
            321,
            internal_metric=constants.SELF_TIME_LIGHT,
            timestamp=self.min_ago,
            tags={"span.description": "foo"},
        )
        self.store_span_metric(
            99,
            internal_metric=constants.SELF_TIME_LIGHT,
            timestamp=self.min_ago,
            tags={"span.description": "bar"},
        )
        response = self.do_request(
            {
                "field": ["sum(span.self_time)"],
                "query": "span.description:bar",
                "project": self.project.id,
                "dataset": "spansMetrics",
            }
        )
        assert response.status_code == 200, response.content
        data = response.data["data"]
        meta = response.data["meta"]
        assert len(data) == 1
        assert data[0]["sum(span.self_time)"] == 99
        assert meta["dataset"] == "spansMetrics"

    def test_free_text_search(self):
        self.store_span_metric(
            321,
            internal_metric=constants.SELF_TIME_LIGHT,
            timestamp=self.min_ago,
            tags={"span.description": "foo"},
        )
        self.store_span_metric(
            99,
            internal_metric=constants.SELF_TIME_LIGHT,
            timestamp=self.min_ago,
            tags={"span.description": "bar"},
        )
        response = self.do_request(
            {
                "field": ["sum(span.self_time)"],
                "query": "foo",
                "project": self.project.id,
                "dataset": "spansMetrics",
            }
        )
        assert response.status_code == 200, response.content
        data = response.data["data"]
        meta = response.data["meta"]
        assert len(data) == 1
        assert data[0]["sum(span.self_time)"] == 321
        assert meta["dataset"] == "spansMetrics"

    def test_avg_compare(self):
        self.store_span_metric(
            100,
            internal_metric=constants.SELF_TIME_LIGHT,
            timestamp=self.min_ago,
            tags={"release": "foo"},
        )
        self.store_span_metric(
            10,
            internal_metric=constants.SELF_TIME_LIGHT,
            timestamp=self.min_ago,
            tags={"release": "bar"},
        )

        for function_name in [
            "avg_compare(span.self_time, release, foo, bar)",
            'avg_compare(span.self_time, release, "foo", "bar")',
        ]:
            response = self.do_request(
                {
                    "field": [function_name],
                    "query": "",
                    "project": self.project.id,
                    "dataset": "spansMetrics",
                }
            )
            assert response.status_code == 200, response.content

            data = response.data["data"]
            meta = response.data["meta"]

            assert len(data) == 1
            assert data[0][function_name] == -0.9

            assert meta["dataset"] == "spansMetrics"
            assert meta["fields"][function_name] == "percent_change"

    def test_avg_compare_invalid_column(self):
        response = self.do_request(
            {
                "field": ["avg_compare(span.self_time, transaction, foo, bar)"],
                "query": "",
                "project": self.project.id,
                "dataset": "spansMetrics",
            }
        )
        assert response.status_code == 400, response.content

    def test_span_domain_array(self):
        self.store_span_metric(
            321,
            internal_metric=constants.SELF_TIME_LIGHT,
            timestamp=self.min_ago,
            tags={"span.domain": ",sentry_table1,"},
        )
        self.store_span_metric(
            21,
            internal_metric=constants.SELF_TIME_LIGHT,
            timestamp=self.min_ago,
            tags={"span.domain": ",sentry_table1,sentry_table2,"},
        )
        response = self.do_request(
            {
                "field": ["span.domain", "p75(span.self_time)"],
                "query": "",
                "project": self.project.id,
                "orderby": ["-p75(span.self_time)"],
                "dataset": "spansMetrics",
            }
        )
        assert response.status_code == 200, response.content
        data = response.data["data"]
        meta = response.data["meta"]
        assert len(data) == 2
        assert data[0]["span.domain"] == ["sentry_table1"]
        assert data[1]["span.domain"] == ["sentry_table1", "sentry_table2"]
        assert meta["dataset"] == "spansMetrics"
        assert meta["fields"]["span.domain"] == "array"

    def test_span_domain_array_filter(self):
        self.store_span_metric(
            321,
            internal_metric=constants.SELF_TIME_LIGHT,
            timestamp=self.min_ago,
            tags={"span.domain": ",sentry_table1,"},
        )
        self.store_span_metric(
            21,
            internal_metric=constants.SELF_TIME_LIGHT,
            timestamp=self.min_ago,
            tags={"span.domain": ",sentry_table1,sentry_table2,"},
        )
        response = self.do_request(
            {
                "field": ["span.domain", "p75(span.self_time)"],
                "query": "span.domain:sentry_table2",
                "project": self.project.id,
                "dataset": "spansMetrics",
            }
        )
        assert response.status_code == 200, response.content
        data = response.data["data"]
        meta = response.data["meta"]
        assert len(data) == 1
        assert data[0]["span.domain"] == ["sentry_table1", "sentry_table2"]
        assert meta["dataset"] == "spansMetrics"
        assert meta["fields"]["span.domain"] == "array"

    def test_span_domain_array_filter_wildcard(self):
        self.store_span_metric(
            321,
            internal_metric=constants.SELF_TIME_LIGHT,
            timestamp=self.min_ago,
            tags={"span.domain": ",sentry_table1,"},
        )
        self.store_span_metric(
            21,
            internal_metric=constants.SELF_TIME_LIGHT,
            timestamp=self.min_ago,
            tags={"span.domain": ",sentry_table1,sentry_table2,"},
        )
        for query in ["sentry*2", "*table2", "sentry_table2*"]:
            response = self.do_request(
                {
                    "field": ["span.domain", "p75(span.self_time)"],
                    "query": f"span.domain:{query}",
                    "project": self.project.id,
                    "dataset": "spansMetrics",
                }
            )
            assert response.status_code == 200, response.content
            data = response.data["data"]
            meta = response.data["meta"]
            assert len(data) == 1, query
            assert data[0]["span.domain"] == ["sentry_table1", "sentry_table2"], query
            assert meta["dataset"] == "spansMetrics", query
            assert meta["fields"]["span.domain"] == "array"

    def test_span_domain_array_has_filter(self):
        self.store_span_metric(
            321,
            internal_metric=constants.SELF_TIME_LIGHT,
            timestamp=self.min_ago,
            tags={"span.domain": ""},
        )
        self.store_span_metric(
            21,
            internal_metric=constants.SELF_TIME_LIGHT,
            timestamp=self.min_ago,
            tags={"span.domain": ",sentry_table1,sentry_table2,"},
        )
        response = self.do_request(
            {
                "field": ["span.domain", "p75(span.self_time)"],
                "query": "has:span.domain",
                "project": self.project.id,
                "dataset": "spansMetrics",
            }
        )
        assert response.status_code == 200, response.content
        data = response.data["data"]
        meta = response.data["meta"]
        assert len(data) == 1
        assert data[0]["span.domain"] == ["sentry_table1", "sentry_table2"]
        assert meta["dataset"] == "spansMetrics"
        response = self.do_request(
            {
                "field": ["span.domain", "p75(span.self_time)"],
                "query": "!has:span.domain",
                "project": self.project.id,
                "dataset": "spansMetrics",
            }
        )
        assert response.status_code == 200, response.content
        data = response.data["data"]
        meta = response.data["meta"]
        assert len(data) == 1
        assert meta["dataset"] == "spansMetrics"
        assert meta["fields"]["span.domain"] == "array"

    def test_unique_values_span_domain(self):
        self.store_span_metric(
            321,
            internal_metric=constants.SELF_TIME_LIGHT,
            timestamp=self.min_ago,
            tags={"span.domain": ",sentry_table1,"},
        )
        self.store_span_metric(
            21,
            internal_metric=constants.SELF_TIME_LIGHT,
            timestamp=self.min_ago,
            tags={"span.domain": ",sentry_table2,sentry_table3,"},
        )
        response = self.do_request(
            {
                "field": ["unique.span_domains", "count()"],
                "query": "",
                "orderby": "unique.span_domains",
                "project": self.project.id,
                "dataset": "spansMetrics",
            }
        )
        assert response.status_code == 200, response.content
        data = response.data["data"]
        meta = response.data["meta"]
        assert len(data) == 3
        assert data[0]["unique.span_domains"] == "sentry_table1"
        assert data[1]["unique.span_domains"] == "sentry_table2"
        assert data[2]["unique.span_domains"] == "sentry_table3"
        assert meta["fields"]["unique.span_domains"] == "string"

    def test_unique_values_span_domain_with_filter(self):
        self.store_span_metric(
            321,
            internal_metric=constants.SELF_TIME_LIGHT,
            timestamp=self.min_ago,
            tags={"span.domain": ",sentry_tible1,"},
        )
        self.store_span_metric(
            21,
            internal_metric=constants.SELF_TIME_LIGHT,
            timestamp=self.min_ago,
            tags={"span.domain": ",sentry_table2,sentry_table3,"},
        )
        response = self.do_request(
            {
                "field": ["unique.span_domains", "count()"],
                "query": "span.domain:sentry_tab*",
                "orderby": "unique.span_domains",
                "project": self.project.id,
                "dataset": "spansMetrics",
            }
        )
        assert response.status_code == 200, response.content
        data = response.data["data"]
        meta = response.data["meta"]
        assert len(data) == 2
        assert data[0]["unique.span_domains"] == "sentry_table2"
        assert data[1]["unique.span_domains"] == "sentry_table3"
        assert meta["fields"]["unique.span_domains"] == "string"

    def test_avg_if(self):
        self.store_span_metric(
            100,
            internal_metric=constants.SELF_TIME_LIGHT,
            timestamp=self.min_ago,
            tags={"release": "foo"},
        )
        self.store_span_metric(
            200,
            internal_metric=constants.SELF_TIME_LIGHT,
            timestamp=self.min_ago,
            tags={"release": "foo"},
        )
        self.store_span_metric(
            10,
            internal_metric=constants.SELF_TIME_LIGHT,
            timestamp=self.min_ago,
            tags={"release": "bar"},
        )
        self.store_span_metric(
            300,
            internal_metric=constants.SELF_TIME_LIGHT,
            timestamp=self.min_ago,
            tags={"span.op": "queue.process"},
        )

        response = self.do_request(
            {
                "field": [
                    "avg_if(span.self_time, release, foo)",
                    "avg_if(span.self_time, span.op, queue.process)",
                ],
                "query": "",
                "project": self.project.id,
                "dataset": "spansMetrics",
            }
        )
        assert response.status_code == 200, response.content

        data = response.data["data"]
        meta = response.data["meta"]

        assert len(data) == 1
        assert data[0]["avg_if(span.self_time, release, foo)"] == 150
        assert data[0]["avg_if(span.self_time, span.op, queue.process)"] == 300

        assert meta["dataset"] == "spansMetrics"
        assert meta["fields"]["avg_if(span.self_time, release, foo)"] == "duration"
        assert meta["fields"]["avg_if(span.self_time, span.op, queue.process)"] == "duration"

    def test_device_class(self):
        self.store_span_metric(
            123,
            internal_metric=constants.SELF_TIME_LIGHT,
            timestamp=self.min_ago,
            tags={"device.class": "1"},
        )
        self.store_span_metric(
            678,
            internal_metric=constants.SELF_TIME_LIGHT,
            timestamp=self.min_ago,
            tags={"device.class": "2"},
        )
        self.store_span_metric(
            999,
            internal_metric=constants.SELF_TIME_LIGHT,
            timestamp=self.min_ago,
            tags={"device.class": ""},
        )
        response = self.do_request(
            {
                "field": ["device.class", "p95()"],
                "query": "",
                "orderby": "p95()",
                "project": self.project.id,
                "dataset": "spansMetrics",
            }
        )
        assert response.status_code == 200, response.content
        data = response.data["data"]
        meta = response.data["meta"]
        assert len(data) == 3
        # Need to actually check the dict since the level for 1 isn't guaranteed to stay `low` or `medium`
        assert data[0]["device.class"] == map_device_class_level("1")
        assert data[1]["device.class"] == map_device_class_level("2")
        assert data[2]["device.class"] == "Unknown"
        assert meta["fields"]["device.class"] == "string"

    def test_device_class_filter(self):
        self.store_span_metric(
            123,
            internal_metric=constants.SELF_TIME_LIGHT,
            timestamp=self.min_ago,
            tags={"device.class": "1"},
        )
        # Need to actually check the dict since the level for 1 isn't guaranteed to stay `low`
        level = map_device_class_level("1")
        response = self.do_request(
            {
                "field": ["device.class", "count()"],
                "query": f"device.class:{level}",
                "orderby": "count()",
                "project": self.project.id,
                "dataset": "spansMetrics",
            }
        )
        assert response.status_code == 200, response.content
        data = response.data["data"]
        meta = response.data["meta"]
        assert len(data) == 1
        assert data[0]["device.class"] == level
        assert meta["fields"]["device.class"] == "string"

    def test_device_class_filter_unknown(self):
        self.store_span_metric(
            123,
            internal_metric=constants.SELF_TIME_LIGHT,
            timestamp=self.min_ago,
            tags={"device.class": ""},
        )
        response = self.do_request(
            {
                "field": ["device.class", "count()"],
                "query": "device.class:Unknown",
                "orderby": "count()",
                "project": self.project.id,
                "dataset": "spansMetrics",
            }
        )
        assert response.status_code == 200, response.content
        data = response.data["data"]
        meta = response.data["meta"]
        assert len(data) == 1
        assert data[0]["device.class"] == "Unknown"
        assert meta["fields"]["device.class"] == "string"

    def test_cache_hit_rate(self):
        self.store_span_metric(
            1,
            internal_metric=constants.SELF_TIME_LIGHT,
            timestamp=self.min_ago,
            tags={"cache.hit": "true"},
        )
        self.store_span_metric(
            1,
            internal_metric=constants.SELF_TIME_LIGHT,
            timestamp=self.min_ago,
            tags={"cache.hit": "false"},
        )
        response = self.do_request(
            {
                "field": ["cache_hit_rate()"],
                "query": "",
                "project": self.project.id,
                "dataset": "spansMetrics",
            }
        )
        assert response.status_code == 200, response.content
        data = response.data["data"]
        meta = response.data["meta"]
        assert len(data) == 1
        assert data[0]["cache_hit_rate()"] == 0.5
        assert meta["dataset"] == "spansMetrics"
        assert meta["fields"]["cache_hit_rate()"] == "percentage"

    def test_cache_miss_rate(self):
        self.store_span_metric(
            1,
            internal_metric=constants.SELF_TIME_LIGHT,
            timestamp=self.min_ago,
            tags={"cache.hit": "true"},
        )
        self.store_span_metric(
            1,
            internal_metric=constants.SELF_TIME_LIGHT,
            timestamp=self.min_ago,
            tags={"cache.hit": "false"},
        )
        self.store_span_metric(
            1,
            internal_metric=constants.SELF_TIME_LIGHT,
            timestamp=self.min_ago,
            tags={"cache.hit": "false"},
        )
        self.store_span_metric(
            1,
            internal_metric=constants.SELF_TIME_LIGHT,
            timestamp=self.min_ago,
            tags={"cache.hit": "false"},
        )
        response = self.do_request(
            {
                "field": ["cache_miss_rate()"],
                "query": "",
                "project": self.project.id,
                "dataset": "spansMetrics",
            }
        )
        assert response.status_code == 200, response.content
        data = response.data["data"]
        meta = response.data["meta"]
        assert len(data) == 1
        assert data[0]["cache_miss_rate()"] == 0.75
        assert meta["dataset"] == "spansMetrics"
        assert meta["fields"]["cache_miss_rate()"] == "percentage"

    def test_http_response_rate(self):
        self.store_span_metric(
            1,
            internal_metric=constants.SELF_TIME_LIGHT,
            timestamp=self.min_ago,
            tags={"span.status_code": "200"},
        )

        self.store_span_metric(
            3,
            internal_metric=constants.SELF_TIME_LIGHT,
            timestamp=self.min_ago,
            tags={"span.status_code": "301"},
        )

        self.store_span_metric(
            3,
            internal_metric=constants.SELF_TIME_LIGHT,
            timestamp=self.min_ago,
            tags={"span.status_code": "404"},
        )

        self.store_span_metric(
            4,
            internal_metric=constants.SELF_TIME_LIGHT,
            timestamp=self.min_ago,
            tags={"span.status_code": "503"},
        )

        self.store_span_metric(
            5,
            internal_metric=constants.SELF_TIME_LIGHT,
            timestamp=self.min_ago,
            tags={"span.status_code": "501"},
        )

        response = self.do_request(
            {
                "field": [
                    "http_response_rate(200)",  # By exact code
                    "http_response_rate(3)",  # By code class
                    "http_response_rate(4)",
                    "http_response_rate(5)",
                ],
                "query": "",
                "project": self.project.id,
                "dataset": "spansMetrics",
            }
        )

        assert response.status_code == 200, response.content
        data = response.data["data"]
        assert len(data) == 1
        assert data[0]["http_response_rate(200)"] == 0.2
        assert data[0]["http_response_rate(3)"] == 0.2
        assert data[0]["http_response_rate(4)"] == 0.2
        assert data[0]["http_response_rate(5)"] == 0.4

        meta = response.data["meta"]
        assert meta["dataset"] == "spansMetrics"
        assert meta["fields"]["http_response_rate(200)"] == "percentage"

    def test_regression_score_regression(self):
        # This span increases in duration
        self.store_span_metric(
            1,
            internal_metric=SPAN_DURATION_MRI,
            timestamp=self.six_min_ago,
            tags={"transaction": "/api/0/projects/", "span.description": "Regressed Span"},
            project=self.project.id,
        )
        self.store_span_metric(
            100,
            internal_metric=SPAN_DURATION_MRI,
            timestamp=self.min_ago,
            tags={"transaction": "/api/0/projects/", "span.description": "Regressed Span"},
            project=self.project.id,
        )

        # This span stays the same
        self.store_span_metric(
            1,
            internal_metric=SPAN_DURATION_MRI,
            timestamp=self.three_days_ago,
            tags={"transaction": "/api/0/projects/", "span.description": "Non-regressed"},
            project=self.project.id,
        )
        self.store_span_metric(
            1,
            internal_metric=SPAN_DURATION_MRI,
            timestamp=self.min_ago,
            tags={"transaction": "/api/0/projects/", "span.description": "Non-regressed"},
            project=self.project.id,
        )

        response = self.do_request(
            {
                "field": [
                    "span.description",
                    f"regression_score(span.duration,{int(self.two_min_ago.timestamp())})",
                ],
                "query": "transaction:/api/0/projects/",
                "dataset": "spansMetrics",
                "orderby": [
                    f"-regression_score(span.duration,{int(self.two_min_ago.timestamp())})"
                ],
                "start": (self.six_min_ago - timedelta(minutes=1)).isoformat(),
                "end": before_now(minutes=0),
            }
        )

        assert response.status_code == 200, response.content
        data = response.data["data"]
        assert len(data) == 2
        assert [row["span.description"] for row in data] == ["Regressed Span", "Non-regressed"]

    def test_regression_score_added_span(self):
        # This span only exists after the breakpoint
        self.store_span_metric(
            100,
            internal_metric=SPAN_DURATION_MRI,
            timestamp=self.min_ago,
            tags={"transaction": "/api/0/projects/", "span.description": "Added span"},
            project=self.project.id,
        )

        # This span stays the same
        self.store_span_metric(
            1,
            internal_metric=SPAN_DURATION_MRI,
            timestamp=self.three_days_ago,
            tags={"transaction": "/api/0/projects/", "span.description": "Non-regressed"},
            project=self.project.id,
        )
        self.store_span_metric(
            1,
            internal_metric=SPAN_DURATION_MRI,
            timestamp=self.min_ago,
            tags={"transaction": "/api/0/projects/", "span.description": "Non-regressed"},
            project=self.project.id,
        )

        response = self.do_request(
            {
                "field": [
                    "span.description",
                    f"regression_score(span.duration,{int(self.two_min_ago.timestamp())})",
                ],
                "query": "transaction:/api/0/projects/",
                "dataset": "spansMetrics",
                "orderby": [
                    f"-regression_score(span.duration,{int(self.two_min_ago.timestamp())})"
                ],
                "start": (self.six_min_ago - timedelta(minutes=1)).isoformat(),
                "end": before_now(minutes=0),
            }
        )

        assert response.status_code == 200, response.content
        data = response.data["data"]
        assert len(data) == 2
        assert [row["span.description"] for row in data] == ["Added span", "Non-regressed"]

    def test_regression_score_removed_span(self):
        # This span only exists before the breakpoint
        self.store_span_metric(
            100,
            internal_metric=SPAN_DURATION_MRI,
            timestamp=self.six_min_ago,
            tags={"transaction": "/api/0/projects/", "span.description": "Removed span"},
            project=self.project.id,
        )

        # This span stays the same
        self.store_span_metric(
            1,
            internal_metric=SPAN_DURATION_MRI,
            timestamp=self.three_days_ago,
            tags={"transaction": "/api/0/projects/", "span.description": "Non-regressed"},
            project=self.project.id,
        )
        self.store_span_metric(
            1,
            internal_metric=SPAN_DURATION_MRI,
            timestamp=self.min_ago,
            tags={"transaction": "/api/0/projects/", "span.description": "Non-regressed"},
            project=self.project.id,
        )

        response = self.do_request(
            {
                "field": [
                    "span.description",
                    f"regression_score(span.duration,{int(self.two_min_ago.timestamp())})",
                ],
                "query": "transaction:/api/0/projects/",
                "dataset": "spansMetrics",
                "orderby": [
                    f"-regression_score(span.duration,{int(self.two_min_ago.timestamp())})"
                ],
                "start": (self.six_min_ago - timedelta(minutes=1)).isoformat(),
                "end": before_now(minutes=0),
            }
        )

        assert response.status_code == 200, response.content
        data = response.data["data"]
        assert len(data) == 2
        assert [row["span.description"] for row in data] == ["Non-regressed", "Removed span"]

        # The regression score is <0 for removed spans, this can act as
        # a way to filter out removed spans when necessary
        assert data[1][f"regression_score(span.duration,{int(self.two_min_ago.timestamp())})"] < 0

    def test_avg_self_time_by_timestamp(self):
        self.store_span_metric(
            1,
            internal_metric=constants.SELF_TIME_LIGHT,
            timestamp=self.six_min_ago,
            tags={},
        )

        self.store_span_metric(
            3,
            internal_metric=constants.SELF_TIME_LIGHT,
            timestamp=self.min_ago,
            tags={},
        )

        response = self.do_request(
            {
                "field": [
                    f"avg_by_timestamp(span.self_time,less,{int(self.two_min_ago.timestamp())})",
                    f"avg_by_timestamp(span.self_time,greater,{int(self.two_min_ago.timestamp())})",
                ],
                "query": "",
                "project": self.project.id,
                "dataset": "spansMetrics",
                "statsPeriod": "1h",
            }
        )

        assert response.status_code == 200, response.content
        data = response.data["data"]
        assert len(data) == 1
        assert data[0] == {
            f"avg_by_timestamp(span.self_time,less,{int(self.two_min_ago.timestamp())})": 1.0,
            f"avg_by_timestamp(span.self_time,greater,{int(self.two_min_ago.timestamp())})": 3.0,
        }

    def test_avg_self_time_by_timestamp_invalid_condition(self):
        response = self.do_request(
            {
                "field": [
                    f"avg_by_timestamp(span.self_time,INVALID_ARG,{int(self.two_min_ago.timestamp())})",
                ],
                "query": "",
                "project": self.project.id,
                "dataset": "spansMetrics",
                "statsPeriod": "1h",
            }
        )

        assert response.status_code == 400, response.content
        assert (
            response.data["detail"]
            == "avg_by_timestamp: condition argument invalid: string must be one of ['greater', 'less']"
        )

    def test_epm_by_timestamp(self):
        self.store_span_metric(
            1,
            internal_metric=SPAN_DURATION_MRI,
            timestamp=self.six_min_ago,
            tags={},
        )

        # More events occur after the timestamp
        for _ in range(3):
            self.store_span_metric(
                3,
                internal_metric=SPAN_DURATION_MRI,
                timestamp=self.min_ago,
                tags={},
            )

        response = self.do_request(
            {
                "field": [
                    f"epm_by_timestamp(less,{int(self.two_min_ago.timestamp())})",
                    f"epm_by_timestamp(greater,{int(self.two_min_ago.timestamp())})",
                ],
                "query": "",
                "project": self.project.id,
                "dataset": "spansMetrics",
                "statsPeriod": "1h",
            }
        )

        assert response.status_code == 200, response.content
        data = response.data["data"]
        assert len(data) == 1
        assert data[0][f"epm_by_timestamp(less,{int(self.two_min_ago.timestamp())})"] < 1.0
        assert data[0][f"epm_by_timestamp(greater,{int(self.two_min_ago.timestamp())})"] > 1.0

    def test_epm_by_timestamp_invalid_condition(self):
        response = self.do_request(
            {
                "field": [
                    f"epm_by_timestamp(INVALID_ARG,{int(self.two_min_ago.timestamp())})",
                ],
                "query": "",
                "project": self.project.id,
                "dataset": "spansMetrics",
                "statsPeriod": "1h",
            }
        )

        assert response.status_code == 400, response.content
        assert (
            response.data["detail"]
            == "epm_by_timestamp: condition argument invalid: string must be one of ['greater', 'less']"
        )

    def test_any_function(self):
        for char in "abc":
            for transaction in ["foo", "bar"]:
                self.store_span_metric(
                    1,
                    internal_metric=constants.SELF_TIME_LIGHT,
                    timestamp=self.six_min_ago,
                    tags={"span.description": char, "transaction": transaction},
                )

        response = self.do_request(
            {
                "field": [
                    "transaction",
                    "any(span.description)",
                ],
                "query": "",
                "orderby": ["transaction"],
                "project": self.project.id,
                "dataset": "spansMetrics",
                "statsPeriod": "1h",
            }
        )

        assert response.status_code == 200, response.content
        assert response.data["data"] == [
            {"transaction": "bar", "any(span.description)": "a"},
            {"transaction": "foo", "any(span.description)": "a"},
        ]

    def test_count_op(self):
        self.store_span_metric(
            1,
            internal_metric=constants.SELF_TIME_LIGHT,
            timestamp=self.six_min_ago,
            tags={"span.op": "queue.publish"},
        )

        self.store_span_metric(
            1,
            internal_metric=constants.SELF_TIME_LIGHT,
            timestamp=self.six_min_ago,
            tags={"span.op": "queue.process"},
        )

        response = self.do_request(
            {
                "field": [
                    "count_op(queue.publish)",
                    "count_op(queue.process)",
                ],
                "query": "",
                "project": self.project.id,
                "dataset": "spansMetrics",
                "statsPeriod": "1h",
            }
        )

        assert response.status_code == 200, response.content
        data = response.data["data"]
        assert data == [
            {"count_op(queue.publish)": 1, "count_op(queue.process)": 1},
        ]

    def test_project_mapping(self):
        self.store_span_metric(
            1,
            internal_metric=constants.SELF_TIME_LIGHT,
            timestamp=self.six_min_ago,
            tags={},
        )

        # More events occur after the timestamp
        for _ in range(3):
            self.store_span_metric(
                3,
                internal_metric=constants.SELF_TIME_LIGHT,
                timestamp=self.min_ago,
                tags={},
            )

        response = self.do_request(
            {
                "field": ["project", "project.name", "count()"],
                "query": "",
                "project": self.project.id,
                "dataset": "spansMetrics",
                "statsPeriod": "1h",
            }
        )

        assert response.status_code == 200, response.content
        data = response.data["data"]

        assert data[0]["project"] == self.project.slug
        assert data[0]["project.name"] == self.project.slug

    def test_slow_frames_gauge_metric(self):
        self.store_span_metric(
            {
                "min": 5,
                "max": 5,
                "sum": 5,
                "count": 1,
                "last": 5,
            },
            entity="metrics_gauges",
            metric="mobile.slow_frames",
            timestamp=self.six_min_ago,
            tags={"release": "foo"},
        )
        self.store_span_metric(
            {
                "min": 10,
                "max": 10,
                "sum": 10,
                "count": 1,
                "last": 10,
            },
            entity="metrics_gauges",
            metric="mobile.slow_frames",
            timestamp=self.six_min_ago,
            tags={"release": "bar"},
        )

        response = self.do_request(
            {
                "field": [
                    "avg_if(mobile.slow_frames,release,foo)",
                    "avg_if(mobile.slow_frames,release,bar)",
                    "avg_compare(mobile.slow_frames,release,foo,bar)",
                ],
                "query": "",
                "project": self.project.id,
                "dataset": "spansMetrics",
                "statsPeriod": "1h",
            }
        )

        assert response.status_code == 200, response.content
        data = response.data["data"]
        assert data == [
            {
                "avg_compare(mobile.slow_frames,release,foo,bar)": 1.0,
                "avg_if(mobile.slow_frames,release,foo)": 5.0,
                "avg_if(mobile.slow_frames,release,bar)": 10.0,
            }
        ]

    def test_resolve_messaging_message_receive_latency_gauge(self):
        self.store_span_metric(
            {
                "min": 5,
                "max": 5,
                "sum": 5,
                "count": 1,
                "last": 5,
            },
            entity="metrics_gauges",
            metric="messaging.message.receive.latency",
            timestamp=self.six_min_ago,
            tags={"messaging.destination.name": "foo", "trace.status": "ok"},
        )
        self.store_span_metric(
            {
                "min": 10,
                "max": 10,
                "sum": 10,
                "count": 1,
                "last": 10,
            },
            entity="metrics_gauges",
            metric="messaging.message.receive.latency",
            timestamp=self.six_min_ago,
            tags={"messaging.destination.name": "bar", "trace.status": "ok"},
        )
        response = self.do_request(
            {
                "field": [
                    "messaging.destination.name",
                    "trace.status",
                    "avg(messaging.message.receive.latency)",
                ],
                "query": "",
                "project": self.project.id,
                "dataset": "spansMetrics",
                "statsPeriod": "1h",
            }
        )

        assert response.status_code == 200, response.content
        data = response.data["data"]
        assert data == [
            {
                "messaging.destination.name": "bar",
                "trace.status": "ok",
                "avg(messaging.message.receive.latency)": 10.0,
            },
            {
                "messaging.destination.name": "foo",
                "trace.status": "ok",
                "avg(messaging.message.receive.latency)": 5.0,
            },
        ]

<<<<<<< HEAD
    def test_messaging_does_not_exist_as_metric(self):
        self.store_span_metric(
            100,
            internal_metric=constants.SPAN_METRICS_MAP["span.duration"],
            tags={"messaging.destination.name": "foo", "trace.status": "ok"},
            timestamp=self.min_ago,
        )
        response = self.do_request(
            {
                "field": [
                    "messaging.destination.name",
                    "trace.status",
                    "avg(messaging.message.receive.latency)",
                    "avg(span.duration)",
=======
    def test_trace_status_rate(self):
        self.store_span_metric(
            1,
            internal_metric=constants.SELF_TIME_LIGHT,
            timestamp=self.min_ago,
            tags={"trace.status": "unknown"},
        )

        self.store_span_metric(
            3,
            internal_metric=constants.SELF_TIME_LIGHT,
            timestamp=self.min_ago,
            tags={"trace.status": "internal_error"},
        )

        self.store_span_metric(
            3,
            internal_metric=constants.SELF_TIME_LIGHT,
            timestamp=self.min_ago,
            tags={"trace.status": "unauthenticated"},
        )

        self.store_span_metric(
            4,
            internal_metric=constants.SELF_TIME_LIGHT,
            timestamp=self.min_ago,
            tags={"trace.status": "ok"},
        )

        self.store_span_metric(
            5,
            internal_metric=constants.SELF_TIME_LIGHT,
            timestamp=self.min_ago,
            tags={"trace.status": "ok"},
        )

        response = self.do_request(
            {
                "field": [
                    "trace_status_rate(ok)",
                    "trace_status_rate(unknown)",
                    "trace_status_rate(internal_error)",
                    "trace_status_rate(unauthenticated)",
>>>>>>> 7f14483b
                ],
                "query": "",
                "project": self.project.id,
                "dataset": "spansMetrics",
<<<<<<< HEAD
                "statsPeriod": "1h",
=======
>>>>>>> 7f14483b
            }
        )

        assert response.status_code == 200, response.content
        data = response.data["data"]
<<<<<<< HEAD
        assert data == [
            {
                "messaging.destination.name": "foo",
                "trace.status": "ok",
                "avg(messaging.message.receive.latency)": None,
                "avg(span.duration)": 100,
            },
        ]
        meta = response.data["meta"]
        assert meta["fields"]["avg(messaging.message.receive.latency)"] == "null"
=======
        assert len(data) == 1
        assert data[0]["trace_status_rate(ok)"] == 0.4
        assert data[0]["trace_status_rate(unknown)"] == 0.2
        assert data[0]["trace_status_rate(internal_error)"] == 0.2
        assert data[0]["trace_status_rate(unauthenticated)"] == 0.2

        meta = response.data["meta"]
        assert meta["dataset"] == "spansMetrics"
        assert meta["fields"]["trace_status_rate(ok)"] == "percentage"
        assert meta["fields"]["trace_status_rate(unknown)"] == "percentage"
        assert meta["fields"]["trace_status_rate(internal_error)"] == "percentage"
        assert meta["fields"]["trace_status_rate(unauthenticated)"] == "percentage"
>>>>>>> 7f14483b


class OrganizationEventsMetricsEnhancedPerformanceEndpointTestWithMetricLayer(
    OrganizationEventsMetricsEnhancedPerformanceEndpointTest
):
    def setUp(self):
        super().setUp()
        self.features["organizations:use-metrics-layer"] = True

    @pytest.mark.xfail(reason="Not implemented")
    def test_time_spent_percentage(self):
        super().test_time_spent_percentage()

    @pytest.mark.xfail(reason="Not implemented")
    def test_time_spent_percentage_local(self):
        super().test_time_spent_percentage_local()

    @pytest.mark.xfail(reason="Not implemented")
    def test_time_spent_percentage_on_span_duration(self):
        super().test_time_spent_percentage_on_span_duration()

    @pytest.mark.xfail(reason="Cannot group by function 'if'")
    def test_span_module(self):
        super().test_span_module()

    @pytest.mark.xfail(reason="Cannot search by tags")
    def test_tag_search(self):
        super().test_tag_search()

    @pytest.mark.xfail(reason="Cannot search by tags")
    def test_free_text_search(self):
        super().test_free_text_search()

    @pytest.mark.xfail(reason="Not implemented")
    def test_avg_compare(self):
        super().test_avg_compare()

    @pytest.mark.xfail(reason="Not implemented")
    def test_span_domain_array(self):
        super().test_span_domain_array()

    @pytest.mark.xfail(reason="Not implemented")
    def test_span_domain_array_filter(self):
        super().test_span_domain_array_filter()

    @pytest.mark.xfail(reason="Not implemented")
    def test_span_domain_array_filter_wildcard(self):
        super().test_span_domain_array_filter_wildcard()

    @pytest.mark.xfail(reason="Not implemented")
    def test_span_domain_array_has_filter(self):
        super().test_span_domain_array_has_filter()

    @pytest.mark.xfail(reason="Not implemented")
    def test_unique_values_span_domain(self):
        super().test_unique_values_span_domain()

    @pytest.mark.xfail(reason="Not implemented")
    def test_unique_values_span_domain_with_filter(self):
        super().test_unique_values_span_domain_with_filter()

    @pytest.mark.xfail(reason="Not implemented")
    def test_avg_if(self):
        super().test_avg_if()

    @pytest.mark.xfail(reason="Not implemented")
    def test_device_class_filter(self):
        super().test_device_class_filter()

    @pytest.mark.xfail(reason="Not implemented")
    def test_device_class(self):
        super().test_device_class()

    @pytest.mark.xfail(reason="Not implemented")
    def test_count_op(self):
        super().test_count_op()<|MERGE_RESOLUTION|>--- conflicted
+++ resolved
@@ -1666,7 +1666,6 @@
             },
         ]
 
-<<<<<<< HEAD
     def test_messaging_does_not_exist_as_metric(self):
         self.store_span_metric(
             100,
@@ -1681,65 +1680,16 @@
                     "trace.status",
                     "avg(messaging.message.receive.latency)",
                     "avg(span.duration)",
-=======
-    def test_trace_status_rate(self):
-        self.store_span_metric(
-            1,
-            internal_metric=constants.SELF_TIME_LIGHT,
-            timestamp=self.min_ago,
-            tags={"trace.status": "unknown"},
-        )
-
-        self.store_span_metric(
-            3,
-            internal_metric=constants.SELF_TIME_LIGHT,
-            timestamp=self.min_ago,
-            tags={"trace.status": "internal_error"},
-        )
-
-        self.store_span_metric(
-            3,
-            internal_metric=constants.SELF_TIME_LIGHT,
-            timestamp=self.min_ago,
-            tags={"trace.status": "unauthenticated"},
-        )
-
-        self.store_span_metric(
-            4,
-            internal_metric=constants.SELF_TIME_LIGHT,
-            timestamp=self.min_ago,
-            tags={"trace.status": "ok"},
-        )
-
-        self.store_span_metric(
-            5,
-            internal_metric=constants.SELF_TIME_LIGHT,
-            timestamp=self.min_ago,
-            tags={"trace.status": "ok"},
-        )
-
-        response = self.do_request(
-            {
-                "field": [
-                    "trace_status_rate(ok)",
-                    "trace_status_rate(unknown)",
-                    "trace_status_rate(internal_error)",
-                    "trace_status_rate(unauthenticated)",
->>>>>>> 7f14483b
-                ],
-                "query": "",
-                "project": self.project.id,
-                "dataset": "spansMetrics",
-<<<<<<< HEAD
+                ],
+                "query": "",
+                "project": self.project.id,
+                "dataset": "spansMetrics",
                 "statsPeriod": "1h",
-=======
->>>>>>> 7f14483b
-            }
-        )
-
-        assert response.status_code == 200, response.content
-        data = response.data["data"]
-<<<<<<< HEAD
+            }
+        )
+
+        assert response.status_code == 200, response.content
+        data = response.data["data"]
         assert data == [
             {
                 "messaging.destination.name": "foo",
@@ -1750,7 +1700,60 @@
         ]
         meta = response.data["meta"]
         assert meta["fields"]["avg(messaging.message.receive.latency)"] == "null"
-=======
+
+    def test_trace_status_rate(self):
+        self.store_span_metric(
+            1,
+            internal_metric=constants.SELF_TIME_LIGHT,
+            timestamp=self.min_ago,
+            tags={"trace.status": "unknown"},
+        )
+
+        self.store_span_metric(
+            3,
+            internal_metric=constants.SELF_TIME_LIGHT,
+            timestamp=self.min_ago,
+            tags={"trace.status": "internal_error"},
+        )
+
+        self.store_span_metric(
+            3,
+            internal_metric=constants.SELF_TIME_LIGHT,
+            timestamp=self.min_ago,
+            tags={"trace.status": "unauthenticated"},
+        )
+
+        self.store_span_metric(
+            4,
+            internal_metric=constants.SELF_TIME_LIGHT,
+            timestamp=self.min_ago,
+            tags={"trace.status": "ok"},
+        )
+
+        self.store_span_metric(
+            5,
+            internal_metric=constants.SELF_TIME_LIGHT,
+            timestamp=self.min_ago,
+            tags={"trace.status": "ok"},
+        )
+
+        response = self.do_request(
+            {
+                "field": [
+                    "trace_status_rate(ok)",
+                    "trace_status_rate(unknown)",
+                    "trace_status_rate(internal_error)",
+                    "trace_status_rate(unauthenticated)",
+                ],
+                "query": "",
+                "project": self.project.id,
+                "dataset": "spansMetrics",
+                "statsPeriod": "1h",
+            }
+        )
+
+        assert response.status_code == 200, response.content
+        data = response.data["data"]
         assert len(data) == 1
         assert data[0]["trace_status_rate(ok)"] == 0.4
         assert data[0]["trace_status_rate(unknown)"] == 0.2
@@ -1763,7 +1766,6 @@
         assert meta["fields"]["trace_status_rate(unknown)"] == "percentage"
         assert meta["fields"]["trace_status_rate(internal_error)"] == "percentage"
         assert meta["fields"]["trace_status_rate(unauthenticated)"] == "percentage"
->>>>>>> 7f14483b
 
 
 class OrganizationEventsMetricsEnhancedPerformanceEndpointTestWithMetricLayer(
