import pytest
from django.urls import reverse

from sentry.testutils import MetricsEnhancedPerformanceTestCase
from sentry.testutils.helpers.datetime import before_now
from sentry.testutils.silo import region_silo_test

pytestmark = pytest.mark.sentry_metrics


@region_silo_test
class OrganizationEventsMetricsEnhancedPerformanceEndpointTest(MetricsEnhancedPerformanceTestCase):
    viewname = "sentry-api-0-organization-events"

    # Poor intentionally omitted for test_measurement_rating_that_does_not_exist
    METRIC_STRINGS = [
        "foo_transaction",
        "bar_transaction",
    ]

    def setUp(self):
        super().setUp()
        self.min_ago = before_now(minutes=1)
        self.six_min_ago = before_now(minutes=6)
        self.features = {
            "organizations:starfish-view": True,
        }

    def do_request(self, query, features=None):
        if features is None:
            features = {"organizations:discover-basic": True}
        features.update(self.features)
        self.login_as(user=self.user)
        url = reverse(
            self.viewname,
            kwargs={"organization_slug": self.organization.slug},
        )
        with self.feature(features):
            return self.client.get(url, query, format="json")

    def test_p50_with_no_data(self):
        response = self.do_request(
            {
                "field": ["p50()"],
                "query": "",
                "project": self.project.id,
                "dataset": "spansMetrics",
            }
        )
        assert response.status_code == 200, response.content
        data = response.data["data"]
        meta = response.data["meta"]
        assert len(data) == 1
        assert data[0]["p50()"] == 0
        assert meta["dataset"] == "spansMetrics"

    def test_count(self):
        self.store_span_metric(
            1,
            timestamp=self.min_ago,
        )
        response = self.do_request(
            {
                "field": ["count()"],
                "query": "",
                "project": self.project.id,
                "dataset": "spansMetrics",
            }
        )
        assert response.status_code == 200, response.content
        data = response.data["data"]
        meta = response.data["meta"]
        assert len(data) == 1
        assert data[0]["count()"] == 1
        assert meta["dataset"] == "spansMetrics"

    def test_count_unique(self):
        self.store_span_metric(
            1,
            "user",
            timestamp=self.min_ago,
        )
        self.store_span_metric(
            2,
            "user",
            timestamp=self.min_ago,
        )
        response = self.do_request(
            {
                "field": ["count_unique(user)"],
                "query": "",
                "project": self.project.id,
                "dataset": "spansMetrics",
            }
        )
        assert response.status_code == 200, response.content
        data = response.data["data"]
        meta = response.data["meta"]
        assert len(data) == 1
        assert data[0]["count_unique(user)"] == 2
        assert meta["dataset"] == "spansMetrics"

    def test_sum(self):
        self.store_span_metric(
            321,
            timestamp=self.min_ago,
        )
        self.store_span_metric(
            99,
            timestamp=self.min_ago,
        )
        response = self.do_request(
            {
                "field": ["sum(span.duration)"],
                "query": "",
                "project": self.project.id,
                "dataset": "spansMetrics",
            }
        )
        assert response.status_code == 200, response.content
        data = response.data["data"]
        meta = response.data["meta"]
        assert len(data) == 1
        assert data[0]["sum(span.duration)"] == 420
        assert meta["dataset"] == "spansMetrics"

    # TODO(wmak)
    # test_percentile

    def test_p50(self):
        self.store_span_metric(
            1,
            timestamp=self.min_ago,
        )
        response = self.do_request(
            {
                "field": ["p50()"],
                "query": "",
                "project": self.project.id,
                "dataset": "spansMetrics",
            }
        )
        assert response.status_code == 200, response.content
        data = response.data["data"]
        meta = response.data["meta"]
        assert len(data) == 1
        assert data[0]["p50()"] == 1
        assert meta["dataset"] == "spansMetrics"

    def test_eps(self):
        for _ in range(6):
            self.store_span_metric(
                1,
                timestamp=self.min_ago,
            )
        response = self.do_request(
            {
                "field": ["eps()", "sps()"],
                "query": "",
                "project": self.project.id,
                "dataset": "spansMetrics",
                "statsPeriod": "10m",
            }
        )
        assert response.status_code == 200, response.content
        data = response.data["data"]
        meta = response.data["meta"]
        assert len(data) == 1
        assert data[0]["eps()"] == 0.01
        assert data[0]["sps()"] == 0.01
        assert meta["dataset"] == "spansMetrics"

    def test_epm(self):
        for _ in range(6):
            self.store_span_metric(
                1,
                timestamp=self.min_ago,
            )
        response = self.do_request(
            {
                "field": ["epm()", "spm()"],
                "query": "",
                "project": self.project.id,
                "dataset": "spansMetrics",
                "statsPeriod": "10m",
            }
        )
        assert response.status_code == 200, response.content
        data = response.data["data"]
        meta = response.data["meta"]
        assert len(data) == 1
        assert data[0]["epm()"] == 0.6
        assert data[0]["spm()"] == 0.6
        assert meta["dataset"] == "spansMetrics"

    def test_time_spent_percentage(self):
        for _ in range(4):
            self.store_span_metric(
                1,
                tags={"transaction": "foo_transaction"},
                timestamp=self.min_ago,
            )
        self.store_span_metric(
            1,
            tags={"transaction": "bar_transaction"},
            timestamp=self.min_ago,
        )
        response = self.do_request(
            {
                "field": ["transaction", "time_spent_percentage()"],
                "query": "",
                "orderby": ["-time_spent_percentage()"],
                "project": self.project.id,
                "dataset": "spansMetrics",
                "statsPeriod": "10m",
            }
        )
        assert response.status_code == 200, response.content
        data = response.data["data"]
        meta = response.data["meta"]
        assert len(data) == 2
        assert data[0]["time_spent_percentage()"] == 0.8
        assert data[0]["transaction"] == "foo_transaction"
        assert data[1]["time_spent_percentage()"] == 0.2
        assert data[1]["transaction"] == "bar_transaction"
        assert meta["dataset"] == "spansMetrics"

    def test_http_error_rate_and_count(self):
        for _ in range(4):
            self.store_span_metric(
                1,
                tags={"span.status_code": "500"},
                timestamp=self.min_ago,
            )
        self.store_span_metric(
            1,
            tags={"span.status_code": "200"},
            timestamp=self.min_ago,
        )
        response = self.do_request(
            {
                "field": ["http_error_count()", "http_error_rate()"],
                "query": "",
                "orderby": ["-http_error_rate()"],
                "project": self.project.id,
                "dataset": "spansMetrics",
                "statsPeriod": "10m",
            }
        )
        assert response.status_code == 200, response.content
        data = response.data["data"]
        meta = response.data["meta"]
        assert len(data) == 1
        assert data[0]["http_error_rate()"] == 0.8
        assert meta["dataset"] == "spansMetrics"
        assert meta["fields"]["http_error_count()"] == "integer"
        assert meta["fields"]["http_error_rate()"] == "percentage"

    def test_percentile_percent_change(self):
        self.store_span_metric(
            5,
            tags={"description": "foo_description"},
            timestamp=self.six_min_ago,
        )
        self.store_span_metric(
            10,
            tags={"description": "foo_description"},
            timestamp=self.min_ago,
        )

        self.store_span_metric(
            10,
            tags={"description": "bar_description"},
            timestamp=self.six_min_ago,
        )
        self.store_span_metric(
            5,
            tags={"description": "bar_description"},
            timestamp=self.min_ago,
        )
        response = self.do_request(
            {
                "field": ["description", "percentile_percent_change(span.duration, 0.95)"],
                "query": "",
                "orderby": ["-percentile_percent_change(span.duration, 0.95)"],
                "project": self.project.id,
                "dataset": "spansMetrics",
                "statsPeriod": "10m",
            }
        )
        assert response.status_code == 200, response.content
        data = response.data["data"]
        meta = response.data["meta"]
        assert len(data) == 2
        assert data[0]["description"] == "foo_description"
        assert data[0]["percentile_percent_change(span.duration, 0.95)"] > 0
        assert data[1]["description"] == "bar_description"
        assert data[1]["percentile_percent_change(span.duration, 0.95)"] < 0
        assert meta["dataset"] == "spansMetrics"
<<<<<<< HEAD
        assert meta["fields"]["percentile_percent_change()"] == "percent_change"
=======
        assert meta["fields"]["percentile_percent_change(span.duration, 0.95)"] == "percentage"
>>>>>>> 229eda22

    def test_http_error_count_percent_change(self):
        for _ in range(4):
            self.store_span_metric(
                1,
                tags={"span.status_code": "500"},
                timestamp=self.six_min_ago,
            )
        self.store_span_metric(
            1,
            tags={"span.status_code": "500"},
            timestamp=self.min_ago,
        )
        response = self.do_request(
            {
                "field": ["http_error_count_percent_change()"],
                "query": "",
                "orderby": ["-http_error_count_percent_change()"],
                "project": self.project.id,
                "dataset": "spansMetrics",
                "statsPeriod": "10m",
            }
        )
        assert response.status_code == 200, response.content
        data = response.data["data"]
        meta = response.data["meta"]
        assert len(data) == 1
        assert data[0]["http_error_count_percent_change()"] == -0.75
        assert meta["dataset"] == "spansMetrics"
        assert meta["fields"]["http_error_count_percent_change()"] == "percent_change"

    def test_epm_percent_change(self):
        for _ in range(4):
            self.store_span_metric(
                1,
                timestamp=self.six_min_ago,
            )
        self.store_span_metric(
            1,
            timestamp=self.min_ago,
        )
        response = self.do_request(
            {
                "field": ["epm_percent_change()", "spm_percent_change()"],
                "query": "",
                "orderby": ["-epm_percent_change()"],
                "project": self.project.id,
                "dataset": "spansMetrics",
                "statsPeriod": "10m",
            }
        )
        assert response.status_code == 200, response.content
        data = response.data["data"]
        meta = response.data["meta"]
        assert len(data) == 1
        assert data[0]["epm_percent_change()"] == pytest.approx(-0.75)
        assert data[0]["spm_percent_change()"] == pytest.approx(-0.75)
        assert meta["dataset"] == "spansMetrics"
        assert meta["fields"]["epm_percent_change()"] == "percent_change"
        assert meta["fields"]["spm_percent_change()"] == "percent_change"

    def test_eps_percent_change(self):
        for _ in range(4):
            self.store_span_metric(
                1,
                timestamp=self.min_ago,
            )
        self.store_span_metric(
            1,
            timestamp=self.six_min_ago,
        )
        response = self.do_request(
            {
                "field": ["eps_percent_change()", "sps_percent_change()"],
                "query": "",
                "orderby": ["-eps_percent_change()"],
                "project": self.project.id,
                "dataset": "spansMetrics",
                "statsPeriod": "10m",
            }
        )
        assert response.status_code == 200, response.content
        data = response.data["data"]
        meta = response.data["meta"]
        assert len(data) == 1
        assert data[0]["eps_percent_change()"] == pytest.approx(3)
        assert data[0]["sps_percent_change()"] == pytest.approx(3)
        assert meta["dataset"] == "spansMetrics"
        assert meta["fields"]["eps_percent_change()"] == "percent_change"
        assert meta["fields"]["sps_percent_change()"] == "percent_change"<|MERGE_RESOLUTION|>--- conflicted
+++ resolved
@@ -297,11 +297,7 @@
         assert data[1]["description"] == "bar_description"
         assert data[1]["percentile_percent_change(span.duration, 0.95)"] < 0
         assert meta["dataset"] == "spansMetrics"
-<<<<<<< HEAD
-        assert meta["fields"]["percentile_percent_change()"] == "percent_change"
-=======
-        assert meta["fields"]["percentile_percent_change(span.duration, 0.95)"] == "percentage"
->>>>>>> 229eda22
+        assert meta["fields"]["percentile_percent_change(span.duration, 0.95)"] == "percent_change"
 
     def test_http_error_count_percent_change(self):
         for _ in range(4):
