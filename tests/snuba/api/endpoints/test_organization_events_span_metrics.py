import pytest
from django.urls import reverse

from sentry.search.events import constants
from sentry.testutils.cases import MetricsEnhancedPerformanceTestCase
from sentry.testutils.helpers.datetime import before_now
from sentry.testutils.silo import region_silo_test

pytestmark = pytest.mark.sentry_metrics


class OrganizationEventsMetricsEnhancedPerformanceEndpointTest(MetricsEnhancedPerformanceTestCase):
    viewname = "sentry-api-0-organization-events"

    # Poor intentionally omitted for test_measurement_rating_that_does_not_exist
    METRIC_STRINGS = [
        "foo_transaction",
        "bar_transaction",
    ]

    def setUp(self):
        super().setUp()
        self.min_ago = before_now(minutes=1)
        self.six_min_ago = before_now(minutes=6)
        self.three_days_ago = before_now(days=3)
        self.features = {
            "organizations:starfish-view": True,
        }

    def do_request(self, query, features=None):
        if features is None:
            features = {"organizations:discover-basic": True}
        features.update(self.features)
        self.login_as(user=self.user)
        url = reverse(
            self.viewname,
            kwargs={"organization_slug": self.organization.slug},
        )
        with self.feature(features):
            return self.client.get(url, query, format="json")

    def test_p50_with_no_data(self):
        response = self.do_request(
            {
                "field": ["p50()"],
                "query": "",
                "project": self.project.id,
                "dataset": "spansMetrics",
            }
        )
        assert response.status_code == 200, response.content
        data = response.data["data"]
        meta = response.data["meta"]
        assert len(data) == 1
        assert data[0]["p50()"] == 0
        assert meta["dataset"] == "spansMetrics"

    def test_count(self):
        self.store_span_metric(
            1,
            internal_metric=constants.SELF_TIME_LIGHT,
            timestamp=self.three_days_ago,
        )
        response = self.do_request(
            {
                "field": ["count()"],
                "query": "",
                "project": self.project.id,
                "dataset": "spansMetrics",
                "statsPeriod": "7d",
            }
        )
        assert response.status_code == 200, response.content
        data = response.data["data"]
        meta = response.data["meta"]
        assert len(data) == 1
        assert data[0]["count()"] == 1
        assert meta["dataset"] == "spansMetrics"

    def test_count_unique(self):
        self.store_span_metric(
            1,
            "user",
            timestamp=self.min_ago,
        )
        self.store_span_metric(
            2,
            "user",
            timestamp=self.min_ago,
        )
        response = self.do_request(
            {
                "field": ["count_unique(user)"],
                "query": "",
                "project": self.project.id,
                "dataset": "spansMetrics",
            }
        )
        assert response.status_code == 200, response.content
        data = response.data["data"]
        meta = response.data["meta"]
        assert len(data) == 1
        assert data[0]["count_unique(user)"] == 2
        assert meta["dataset"] == "spansMetrics"

    def test_sum(self):
        self.store_span_metric(
            321,
            internal_metric=constants.SELF_TIME_LIGHT,
            timestamp=self.min_ago,
        )
        self.store_span_metric(
            99,
            internal_metric=constants.SELF_TIME_LIGHT,
            timestamp=self.min_ago,
        )
        response = self.do_request(
            {
                "field": ["sum(span.self_time)"],
                "query": "",
                "project": self.project.id,
                "dataset": "spansMetrics",
            }
        )
        assert response.status_code == 200, response.content
        data = response.data["data"]
        meta = response.data["meta"]
        assert len(data) == 1
        assert data[0]["sum(span.self_time)"] == 420
        assert meta["dataset"] == "spansMetrics"

    def test_percentile(self):
        self.store_span_metric(
            1,
            internal_metric=constants.SELF_TIME_LIGHT,
            timestamp=self.min_ago,
        )
        response = self.do_request(
            {
                "field": ["percentile(span.self_time, 0.95)"],
                "query": "",
                "project": self.project.id,
                "dataset": "spansMetrics",
            }
        )
        assert response.status_code == 200, response.content
        data = response.data["data"]
        meta = response.data["meta"]
        assert len(data) == 1
        assert data[0]["percentile(span.self_time, 0.95)"] == 1
        assert meta["dataset"] == "spansMetrics"

    def test_fixed_percentile_functions(self):
        self.store_span_metric(
            1,
            internal_metric=constants.SELF_TIME_LIGHT,
            timestamp=self.min_ago,
        )
        for function in ["p50()", "p75()", "p95()", "p99()", "p100()"]:
            response = self.do_request(
                {
                    "field": [function],
                    "query": "",
                    "project": self.project.id,
                    "dataset": "spansMetrics",
                }
            )
            assert response.status_code == 200, response.content
            data = response.data["data"]
            meta = response.data["meta"]
            assert len(data) == 1
            assert data[0][function] == 1, function
            assert meta["dataset"] == "spansMetrics", function
            assert meta["fields"][function] == "duration", function

    def test_fixed_percentile_functions_with_duration(self):
        self.store_span_metric(
            1,
            internal_metric=constants.SPAN_METRICS_MAP["span.duration"],
            timestamp=self.min_ago,
        )
        for function in [
            "p50(span.duration)",
            "p75(span.duration)",
            "p95(span.duration)",
            "p99(span.duration)",
            "p100(span.duration)",
        ]:
            response = self.do_request(
                {
                    "field": [function],
                    "query": "",
                    "project": self.project.id,
                    "dataset": "spansMetrics",
                }
            )
            assert response.status_code == 200, response.content
            data = response.data["data"]
            meta = response.data["meta"]
            assert len(data) == 1, function
            assert data[0][function] == 1, function
            assert meta["dataset"] == "spansMetrics", function
            assert meta["fields"][function] == "duration", function

    def test_avg(self):
        self.store_span_metric(
            1,
            internal_metric=constants.SELF_TIME_LIGHT,
            timestamp=self.min_ago,
        )
        response = self.do_request(
            {
                "field": ["avg()"],
                "query": "",
                "project": self.project.id,
                "dataset": "spansMetrics",
            }
        )
        assert response.status_code == 200, response.content
        data = response.data["data"]
        meta = response.data["meta"]
        assert len(data) == 1
        assert data[0]["avg()"] == 1
        assert meta["dataset"] == "spansMetrics"

    def test_eps(self):
        for _ in range(6):
            self.store_span_metric(
                1,
                internal_metric=constants.SELF_TIME_LIGHT,
                timestamp=self.min_ago,
            )
        response = self.do_request(
            {
                "field": ["eps()", "sps()"],
                "query": "",
                "project": self.project.id,
                "dataset": "spansMetrics",
                "statsPeriod": "10m",
            }
        )
        assert response.status_code == 200, response.content
        data = response.data["data"]
        meta = response.data["meta"]
        assert len(data) == 1
        assert data[0]["eps()"] == 0.01
        assert data[0]["sps()"] == 0.01
        assert meta["fields"]["eps()"] == "rate"
        assert meta["fields"]["sps()"] == "rate"
        assert meta["units"]["eps()"] == "1/second"
        assert meta["units"]["sps()"] == "1/second"
        assert meta["dataset"] == "spansMetrics"

    def test_epm(self):
        for _ in range(6):
            self.store_span_metric(
                1,
                internal_metric=constants.SELF_TIME_LIGHT,
                timestamp=self.min_ago,
            )
        response = self.do_request(
            {
                "field": ["epm()", "spm()"],
                "query": "",
                "project": self.project.id,
                "dataset": "spansMetrics",
                "statsPeriod": "10m",
            }
        )
        assert response.status_code == 200, response.content
        data = response.data["data"]
        meta = response.data["meta"]
        assert len(data) == 1
        assert data[0]["epm()"] == 0.6
        assert data[0]["spm()"] == 0.6
        assert meta["fields"]["epm()"] == "rate"
        assert meta["fields"]["spm()"] == "rate"
        assert meta["units"]["epm()"] == "1/minute"
        assert meta["units"]["spm()"] == "1/minute"
        assert meta["dataset"] == "spansMetrics"

    def test_time_spent_percentage(self):
        for _ in range(4):
            self.store_span_metric(
                1,
                internal_metric=constants.SELF_TIME_LIGHT,
                tags={"transaction": "foo_transaction"},
                timestamp=self.min_ago,
            )
            self.store_span_metric(
                1,
                tags={"transaction": "foo_transaction"},
                timestamp=self.min_ago,
            )
        self.store_span_metric(
            1,
            internal_metric=constants.SELF_TIME_LIGHT,
            tags={"transaction": "bar_transaction"},
            timestamp=self.min_ago,
        )
        self.store_span_metric(
            1,
            tags={"transaction": "bar_transaction"},
            timestamp=self.min_ago,
        )
        response = self.do_request(
            {
                "field": ["transaction", "time_spent_percentage()"],
                "query": "",
                "orderby": ["-time_spent_percentage()"],
                "project": self.project.id,
                "dataset": "spansMetrics",
                "statsPeriod": "10m",
            }
        )
        assert response.status_code == 200, response.content
        data = response.data["data"]
        meta = response.data["meta"]
        assert len(data) == 2
        assert data[0]["time_spent_percentage()"] == 0.8
        assert data[0]["transaction"] == "foo_transaction"
        assert data[1]["time_spent_percentage()"] == 0.2
        assert data[1]["transaction"] == "bar_transaction"
        assert meta["dataset"] == "spansMetrics"

    def test_time_spent_percentage_local(self):
        response = self.do_request(
            {
                "field": ["time_spent_percentage(local)"],
                "query": "",
                "orderby": ["-time_spent_percentage(local)"],
                "project": self.project.id,
                "dataset": "spansMetrics",
                "statsPeriod": "10m",
            }
        )
        assert response.status_code == 200, response.content
        data = response.data["data"]
        meta = response.data["meta"]
        assert len(data) == 1
        assert data[0]["time_spent_percentage(local)"] is None
        assert meta["dataset"] == "spansMetrics"

    def test_http_error_rate_and_count(self):
        for _ in range(4):
            self.store_span_metric(
                1,
                internal_metric=constants.SELF_TIME_LIGHT,
                tags={"span.status_code": "500"},
                timestamp=self.min_ago,
            )
        self.store_span_metric(
            1,
            internal_metric=constants.SELF_TIME_LIGHT,
            tags={"span.status_code": "200"},
            timestamp=self.min_ago,
        )
        response = self.do_request(
            {
                "field": ["http_error_count()", "http_error_rate()"],
                "query": "",
                "orderby": ["-http_error_rate()"],
                "project": self.project.id,
                "dataset": "spansMetrics",
                "statsPeriod": "10m",
            }
        )
        assert response.status_code == 200, response.content
        data = response.data["data"]
        meta = response.data["meta"]
        assert len(data) == 1
        assert data[0]["http_error_rate()"] == 0.8
        assert meta["dataset"] == "spansMetrics"
        assert meta["fields"]["http_error_count()"] == "integer"
        assert meta["fields"]["http_error_rate()"] == "percentage"

    def test_use_self_time_light(self):
        self.store_span_metric(
            100,
            internal_metric=constants.SELF_TIME_LIGHT,
            tags={"transaction": "foo_transaction"},
            timestamp=self.min_ago,
        )
        response = self.do_request(
            {
                "field": ["p50(span.self_time)"],
                # Should be 0 since its filtering on transaction
                "query": "transaction:foo_transaction",
                "orderby": ["-p50(span.self_time)"],
                "project": self.project.id,
                "dataset": "spansMetrics",
                "statsPeriod": "10m",
            }
        )
        assert response.status_code == 200, response.content
        data = response.data["data"]
        meta = response.data["meta"]
        assert len(data) == 1
        assert data[0]["p50(span.self_time)"] == 0
        assert meta["dataset"] == "spansMetrics"
        assert meta["fields"]["p50(span.self_time)"] == "duration"

        response = self.do_request(
            {
                # Should be 0 since it has a transaction column
                "field": ["transaction", "p50(span.self_time)"],
                "query": "",
                "orderby": ["-p50(span.self_time)"],
                "project": self.project.id,
                "dataset": "spansMetrics",
                "statsPeriod": "10m",
            }
        )
        assert response.status_code == 200, response.content
        data = response.data["data"]
        meta = response.data["meta"]
        assert len(data) == 0

        response = self.do_request(
            {
                "field": ["p50(span.self_time)"],
                # Should be 100 since its not filtering on transaction
                "query": "",
                "orderby": ["-p50(span.self_time)"],
                "project": self.project.id,
                "dataset": "spansMetrics",
                "statsPeriod": "10m",
            }
        )
        assert response.status_code == 200, response.content
        data = response.data["data"]
        meta = response.data["meta"]
        assert len(data) == 1
        assert data[0]["p50(span.self_time)"] == 100
        assert meta["dataset"] == "spansMetrics"
        assert meta["fields"]["p50(span.self_time)"] == "duration"

    def test_span_module(self):
        self.store_span_metric(
            1,
            internal_metric=constants.SELF_TIME_LIGHT,
            timestamp=self.six_min_ago,
            tags={"span.category": "http", "span.description": "f"},
        )
        self.store_span_metric(
            3,
            internal_metric=constants.SELF_TIME_LIGHT,
            timestamp=self.six_min_ago,
            tags={"span.category": "db", "span.description": "e"},
        )
        self.store_span_metric(
            5,
            internal_metric=constants.SELF_TIME_LIGHT,
            timestamp=self.six_min_ago,
            tags={"span.category": "foobar", "span.description": "d"},
        )
        self.store_span_metric(
            7,
            internal_metric=constants.SELF_TIME_LIGHT,
            timestamp=self.six_min_ago,
            tags={"span.category": "cache", "span.description": "c"},
        )
        self.store_span_metric(
            9,
            internal_metric=constants.SELF_TIME_LIGHT,
            timestamp=self.six_min_ago,
            tags={"span.category": "db", "span.op": "db.redis", "span.description": "b"},
        )
        self.store_span_metric(
            11,
            internal_metric=constants.SELF_TIME_LIGHT,
            timestamp=self.six_min_ago,
            tags={"span.category": "db", "span.op": "db.sql.room", "span.description": "a"},
        )
        response = self.do_request(
            {
                "field": ["span.module", "span.description", "p50(span.self_time)"],
                "query": "",
                "orderby": ["-p50(span.self_time)"],
                "project": self.project.id,
                "dataset": "spansMetrics",
                "statsPeriod": "10m",
            }
        )
        assert response.status_code == 200, response.content
        data = response.data["data"]
        meta = response.data["meta"]
        assert len(data) == 6
        assert data[0]["p50(span.self_time)"] == 11
        assert data[0]["span.module"] == "other"
        assert data[0]["span.description"] == "a"
        assert data[1]["p50(span.self_time)"] == 9
        assert data[1]["span.module"] == "cache"
        assert data[1]["span.description"] == "b"
        assert data[2]["p50(span.self_time)"] == 7
        assert data[2]["span.module"] == "cache"
        assert data[2]["span.description"] == "c"
        assert data[3]["p50(span.self_time)"] == 5
        assert data[3]["span.module"] == "other"
        assert data[3]["span.description"] == "d"
        assert data[4]["p50(span.self_time)"] == 3
        assert data[4]["span.module"] == "db"
        assert data[4]["span.description"] == "e"
        assert data[5]["p50(span.self_time)"] == 1
        assert data[5]["span.module"] == "http"
        assert data[5]["span.description"] == "f"
        assert meta["dataset"] == "spansMetrics"
        assert meta["fields"]["p50(span.self_time)"] == "duration"

    def test_tag_search(self):
        self.store_span_metric(
            321,
            internal_metric=constants.SELF_TIME_LIGHT,
            timestamp=self.min_ago,
            tags={"span.description": "foo"},
        )
        self.store_span_metric(
            99,
            internal_metric=constants.SELF_TIME_LIGHT,
            timestamp=self.min_ago,
            tags={"span.description": "bar"},
        )
        response = self.do_request(
            {
                "field": ["sum(span.self_time)"],
                "query": "span.description:bar",
                "project": self.project.id,
                "dataset": "spansMetrics",
            }
        )
        assert response.status_code == 200, response.content
        data = response.data["data"]
        meta = response.data["meta"]
        assert len(data) == 1
        assert data[0]["sum(span.self_time)"] == 99
        assert meta["dataset"] == "spansMetrics"

    def test_free_text_search(self):
        self.store_span_metric(
            321,
            internal_metric=constants.SELF_TIME_LIGHT,
            timestamp=self.min_ago,
            tags={"span.description": "foo"},
        )
        self.store_span_metric(
            99,
            internal_metric=constants.SELF_TIME_LIGHT,
            timestamp=self.min_ago,
            tags={"span.description": "bar"},
        )
        response = self.do_request(
            {
                "field": ["sum(span.self_time)"],
                "query": "foo",
                "project": self.project.id,
                "dataset": "spansMetrics",
            }
        )
        assert response.status_code == 200, response.content
        data = response.data["data"]
        meta = response.data["meta"]
        assert len(data) == 1
        assert data[0]["sum(span.self_time)"] == 321
        assert meta["dataset"] == "spansMetrics"

<<<<<<< HEAD
    def test_span_domain_array(self):
        self.store_span_metric(
            321,
            internal_metric=constants.SELF_TIME_LIGHT,
            timestamp=self.min_ago,
            tags={"span.domain": ",sentry_table1,"},
        )
        self.store_span_metric(
            21,
            internal_metric=constants.SELF_TIME_LIGHT,
            timestamp=self.min_ago,
            tags={"span.domain": ",sentry_table1,sentry_table2,"},
        )
        response = self.do_request(
            {
                "field": ["span.domain_array", "p75(span.self_time)"],
                "query": "",
                "project": self.project.id,
                "orderby": ["-p75(span.self_time)"],
                "dataset": "spansMetrics",
            }
        )
        assert response.status_code == 200, response.content
        data = response.data["data"]
        meta = response.data["meta"]
        assert len(data) == 2
        assert data[0]["span.domain_array"] == ["sentry_table1"]
        assert data[1]["span.domain_array"] == ["sentry_table1", "sentry_table2"]
        assert meta["dataset"] == "spansMetrics"
        assert meta["fields"]["span.domain_array"] == "array"

    def test_span_domain_array_filter(self):
        self.store_span_metric(
            321,
            internal_metric=constants.SELF_TIME_LIGHT,
            timestamp=self.min_ago,
            tags={"span.domain": ",sentry_table1,"},
        )
        self.store_span_metric(
            21,
            internal_metric=constants.SELF_TIME_LIGHT,
            timestamp=self.min_ago,
            tags={"span.domain": ",sentry_table1,sentry_table2,"},
        )
        response = self.do_request(
            {
                "field": ["span.domain_array", "p75(span.self_time)"],
                "query": "span.domain_array:sentry_table2",
                "project": self.project.id,
                "dataset": "spansMetrics",
            }
        )
        assert response.status_code == 200, response.content
        data = response.data["data"]
        meta = response.data["meta"]
        assert len(data) == 1
        assert data[0]["span.domain_array"] == ["sentry_table1", "sentry_table2"]
        assert meta["dataset"] == "spansMetrics"
        assert meta["fields"]["span.domain_array"] == "array"

    def test_span_domain_array_filter_wildcard(self):
        self.store_span_metric(
            321,
            internal_metric=constants.SELF_TIME_LIGHT,
            timestamp=self.min_ago,
            tags={"span.domain": ",sentry_table1,"},
        )
        self.store_span_metric(
            21,
            internal_metric=constants.SELF_TIME_LIGHT,
            timestamp=self.min_ago,
            tags={"span.domain": ",sentry_table1,sentry_table2,"},
        )
        for query in ["sentry*2", "*table2", "sentry_table2*"]:
            response = self.do_request(
                {
                    "field": ["span.domain_array", "p75(span.self_time)"],
                    "query": f"span.domain_array:{query}",
=======
    def test_avg_compare(self):
        self.store_span_metric(
            100,
            internal_metric=constants.SELF_TIME_LIGHT,
            timestamp=self.min_ago,
            tags={"release": "foo"},
        )
        self.store_span_metric(
            10,
            internal_metric=constants.SELF_TIME_LIGHT,
            timestamp=self.min_ago,
            tags={"release": "bar"},
        )

        for function_name in [
            "avg_compare(span.self_time, release, foo, bar)",
            'avg_compare(span.self_time, release, "foo", "bar")',
        ]:
            response = self.do_request(
                {
                    "field": [function_name],
                    "query": "",
>>>>>>> dc8c226a
                    "project": self.project.id,
                    "dataset": "spansMetrics",
                }
            )
            assert response.status_code == 200, response.content
<<<<<<< HEAD
            data = response.data["data"]
            meta = response.data["meta"]
            assert len(data) == 1, query
            assert data[0]["span.domain_array"] == ["sentry_table1", "sentry_table2"], query
            assert meta["dataset"] == "spansMetrics", query
            assert meta["fields"]["span.domain_array"] == "array"

    def test_span_domain_array_has_filter(self):
        self.store_span_metric(
            321,
            internal_metric=constants.SELF_TIME_LIGHT,
            timestamp=self.min_ago,
            tags={"span.domain": ""},
        )
        self.store_span_metric(
            21,
            internal_metric=constants.SELF_TIME_LIGHT,
            timestamp=self.min_ago,
            tags={"span.domain": ",sentry_table1,sentry_table2,"},
        )
        response = self.do_request(
            {
                "field": ["span.domain_array", "p75(span.self_time)"],
                "query": "has:span.domain_array",
                "project": self.project.id,
                "dataset": "spansMetrics",
            }
        )
        assert response.status_code == 200, response.content
        data = response.data["data"]
        meta = response.data["meta"]
        assert len(data) == 1
        assert data[0]["span.domain_array"] == ["sentry_table1", "sentry_table2"]
        assert meta["dataset"] == "spansMetrics"
        response = self.do_request(
            {
                "field": ["span.domain_array", "p75(span.self_time)"],
                "query": "!has:span.domain_array",
=======

            data = response.data["data"]
            meta = response.data["meta"]

            assert len(data) == 1
            assert data[0][function_name] == -0.9

            assert meta["dataset"] == "spansMetrics"
            assert meta["fields"][function_name] == "percent_change"

    def test_avg_compare_invalid_column(self):
        response = self.do_request(
            {
                "field": ["avg_compare(span.self_time, transaction, foo, bar)"],
                "query": "",
>>>>>>> dc8c226a
                "project": self.project.id,
                "dataset": "spansMetrics",
            }
        )
<<<<<<< HEAD
        assert response.status_code == 200, response.content
        data = response.data["data"]
        meta = response.data["meta"]
        assert len(data) == 1
        assert meta["dataset"] == "spansMetrics"
        assert meta["fields"]["span.domain_array"] == "array"
=======
        assert response.status_code == 400, response.content
>>>>>>> dc8c226a


@region_silo_test
class OrganizationEventsMetricsEnhancedPerformanceEndpointTestWithMetricLayer(
    OrganizationEventsMetricsEnhancedPerformanceEndpointTest
):
    def setUp(self):
        super().setUp()
        self.features["organizations:use-metrics-layer"] = True

    @pytest.mark.xfail(reason="Not implemented")
    def test_time_spent_percentage(self):
        super().test_time_spent_percentage()

    @pytest.mark.xfail(reason="Not implemented")
    def test_time_spent_percentage_local(self):
        super().test_time_spent_percentage_local()

    @pytest.mark.xfail(reason="Cannot group by function 'if'")
    def test_span_module(self):
        super().test_span_module()

    @pytest.mark.xfail(reason="Cannot search by tags")
    def test_tag_search(self):
        super().test_tag_search()

    @pytest.mark.xfail(reason="Cannot search by tags")
    def test_free_text_search(self):
        super().test_free_text_search()

    @pytest.mark.xfail(reason="Not implemented")
    def test_avg_compare(self):
        super().test_avg_compare()<|MERGE_RESOLUTION|>--- conflicted
+++ resolved
@@ -563,86 +563,6 @@
         assert data[0]["sum(span.self_time)"] == 321
         assert meta["dataset"] == "spansMetrics"
 
-<<<<<<< HEAD
-    def test_span_domain_array(self):
-        self.store_span_metric(
-            321,
-            internal_metric=constants.SELF_TIME_LIGHT,
-            timestamp=self.min_ago,
-            tags={"span.domain": ",sentry_table1,"},
-        )
-        self.store_span_metric(
-            21,
-            internal_metric=constants.SELF_TIME_LIGHT,
-            timestamp=self.min_ago,
-            tags={"span.domain": ",sentry_table1,sentry_table2,"},
-        )
-        response = self.do_request(
-            {
-                "field": ["span.domain_array", "p75(span.self_time)"],
-                "query": "",
-                "project": self.project.id,
-                "orderby": ["-p75(span.self_time)"],
-                "dataset": "spansMetrics",
-            }
-        )
-        assert response.status_code == 200, response.content
-        data = response.data["data"]
-        meta = response.data["meta"]
-        assert len(data) == 2
-        assert data[0]["span.domain_array"] == ["sentry_table1"]
-        assert data[1]["span.domain_array"] == ["sentry_table1", "sentry_table2"]
-        assert meta["dataset"] == "spansMetrics"
-        assert meta["fields"]["span.domain_array"] == "array"
-
-    def test_span_domain_array_filter(self):
-        self.store_span_metric(
-            321,
-            internal_metric=constants.SELF_TIME_LIGHT,
-            timestamp=self.min_ago,
-            tags={"span.domain": ",sentry_table1,"},
-        )
-        self.store_span_metric(
-            21,
-            internal_metric=constants.SELF_TIME_LIGHT,
-            timestamp=self.min_ago,
-            tags={"span.domain": ",sentry_table1,sentry_table2,"},
-        )
-        response = self.do_request(
-            {
-                "field": ["span.domain_array", "p75(span.self_time)"],
-                "query": "span.domain_array:sentry_table2",
-                "project": self.project.id,
-                "dataset": "spansMetrics",
-            }
-        )
-        assert response.status_code == 200, response.content
-        data = response.data["data"]
-        meta = response.data["meta"]
-        assert len(data) == 1
-        assert data[0]["span.domain_array"] == ["sentry_table1", "sentry_table2"]
-        assert meta["dataset"] == "spansMetrics"
-        assert meta["fields"]["span.domain_array"] == "array"
-
-    def test_span_domain_array_filter_wildcard(self):
-        self.store_span_metric(
-            321,
-            internal_metric=constants.SELF_TIME_LIGHT,
-            timestamp=self.min_ago,
-            tags={"span.domain": ",sentry_table1,"},
-        )
-        self.store_span_metric(
-            21,
-            internal_metric=constants.SELF_TIME_LIGHT,
-            timestamp=self.min_ago,
-            tags={"span.domain": ",sentry_table1,sentry_table2,"},
-        )
-        for query in ["sentry*2", "*table2", "sentry_table2*"]:
-            response = self.do_request(
-                {
-                    "field": ["span.domain_array", "p75(span.self_time)"],
-                    "query": f"span.domain_array:{query}",
-=======
     def test_avg_compare(self):
         self.store_span_metric(
             100,
@@ -665,13 +585,106 @@
                 {
                     "field": [function_name],
                     "query": "",
->>>>>>> dc8c226a
                     "project": self.project.id,
                     "dataset": "spansMetrics",
                 }
             )
             assert response.status_code == 200, response.content
-<<<<<<< HEAD
+
+    def test_avg_compare_invalid_column(self):
+        response = self.do_request(
+            {
+                "field": ["avg_compare(span.self_time, transaction, foo, bar)"],
+                "query": "",
+                "project": self.project.id,
+                "dataset": "spansMetrics",
+            }
+        )
+        assert response.status_code == 400, response.content
+
+    def test_span_domain_array(self):
+        self.store_span_metric(
+            321,
+            internal_metric=constants.SELF_TIME_LIGHT,
+            timestamp=self.min_ago,
+            tags={"span.domain": ",sentry_table1,"},
+        )
+        self.store_span_metric(
+            21,
+            internal_metric=constants.SELF_TIME_LIGHT,
+            timestamp=self.min_ago,
+            tags={"span.domain": ",sentry_table1,sentry_table2,"},
+        )
+        response = self.do_request(
+            {
+                "field": ["span.domain_array", "p75(span.self_time)"],
+                "query": "",
+                "project": self.project.id,
+                "orderby": ["-p75(span.self_time)"],
+                "dataset": "spansMetrics",
+            }
+        )
+        assert response.status_code == 200, response.content
+        data = response.data["data"]
+        meta = response.data["meta"]
+        assert len(data) == 2
+        assert data[0]["span.domain_array"] == ["sentry_table1"]
+        assert data[1]["span.domain_array"] == ["sentry_table1", "sentry_table2"]
+        assert meta["dataset"] == "spansMetrics"
+        assert meta["fields"]["span.domain_array"] == "array"
+
+    def test_span_domain_array_filter(self):
+        self.store_span_metric(
+            321,
+            internal_metric=constants.SELF_TIME_LIGHT,
+            timestamp=self.min_ago,
+            tags={"span.domain": ",sentry_table1,"},
+        )
+        self.store_span_metric(
+            21,
+            internal_metric=constants.SELF_TIME_LIGHT,
+            timestamp=self.min_ago,
+            tags={"span.domain": ",sentry_table1,sentry_table2,"},
+        )
+        response = self.do_request(
+            {
+                "field": ["span.domain_array", "p75(span.self_time)"],
+                "query": "span.domain_array:sentry_table2",
+                "project": self.project.id,
+                "dataset": "spansMetrics",
+            }
+        )
+        assert response.status_code == 200, response.content
+        data = response.data["data"]
+        meta = response.data["meta"]
+        assert len(data) == 1
+        assert data[0]["span.domain_array"] == ["sentry_table1", "sentry_table2"]
+        assert meta["dataset"] == "spansMetrics"
+        assert meta["fields"]["span.domain_array"] == "array"
+
+    def test_span_domain_array_filter_wildcard(self):
+        self.store_span_metric(
+            321,
+            internal_metric=constants.SELF_TIME_LIGHT,
+            timestamp=self.min_ago,
+            tags={"span.domain": ",sentry_table1,"},
+        )
+        self.store_span_metric(
+            21,
+            internal_metric=constants.SELF_TIME_LIGHT,
+            timestamp=self.min_ago,
+            tags={"span.domain": ",sentry_table1,sentry_table2,"},
+        )
+        for query in ["sentry*2", "*table2", "sentry_table2*"]:
+            response = self.do_request(
+                {
+                    "field": ["span.domain_array", "p75(span.self_time)"],
+                    "query": f"span.domain_array:{query}",
+                    "project": self.project.id,
+                    "dataset": "spansMetrics",
+                }
+            )
+            assert response.status_code == 200, response.content
             data = response.data["data"]
             meta = response.data["meta"]
             assert len(data) == 1, query
@@ -710,37 +723,16 @@
             {
                 "field": ["span.domain_array", "p75(span.self_time)"],
                 "query": "!has:span.domain_array",
-=======
-
-            data = response.data["data"]
-            meta = response.data["meta"]
-
-            assert len(data) == 1
-            assert data[0][function_name] == -0.9
-
-            assert meta["dataset"] == "spansMetrics"
-            assert meta["fields"][function_name] == "percent_change"
-
-    def test_avg_compare_invalid_column(self):
-        response = self.do_request(
-            {
-                "field": ["avg_compare(span.self_time, transaction, foo, bar)"],
-                "query": "",
->>>>>>> dc8c226a
-                "project": self.project.id,
-                "dataset": "spansMetrics",
-            }
-        )
-<<<<<<< HEAD
+                "project": self.project.id,
+                "dataset": "spansMetrics",
+            }
+        )
         assert response.status_code == 200, response.content
         data = response.data["data"]
         meta = response.data["meta"]
         assert len(data) == 1
         assert meta["dataset"] == "spansMetrics"
         assert meta["fields"]["span.domain_array"] == "array"
-=======
-        assert response.status_code == 400, response.content
->>>>>>> dc8c226a
 
 
 @region_silo_test
@@ -773,4 +765,20 @@
 
     @pytest.mark.xfail(reason="Not implemented")
     def test_avg_compare(self):
-        super().test_avg_compare()+        super().test_avg_compare()
+
+    @pytest.mark.xfail(reason="Not implemented")
+    def test_span_domain_array(self):
+        super().test_span_domain_array()
+
+    @pytest.mark.xfail(reason="Not implemented")
+    def test_span_domain_array_filter(self):
+        super().test_span_domain_array_filter()
+
+    @pytest.mark.xfail(reason="Not implemented")
+    def test_span_domain_array_filter_wildcard(self):
+        super.test_span_domain_array_filter_wildcard()
+
+    @pytest.mark.xfail(reason="Not implemented")
+    def test_span_domain_array_has_filter(self):
+        super.test_span_domain_array_has_filter()